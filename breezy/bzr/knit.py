# Copyright (C) 2006-2011 Canonical Ltd
#
# This program is free software; you can redistribute it and/or modify
# it under the terms of the GNU General Public License as published by
# the Free Software Foundation; either version 2 of the License, or
# (at your option) any later version.
#
# This program is distributed in the hope that it will be useful,
# but WITHOUT ANY WARRANTY; without even the implied warranty of
# MERCHANTABILITY or FITNESS FOR A PARTICULAR PURPOSE.  See the
# GNU General Public License for more details.
#
# You should have received a copy of the GNU General Public License
# along with this program; if not, write to the Free Software
# Foundation, Inc., 51 Franklin Street, Fifth Floor, Boston, MA 02110-1301 USA

"""Knit versionedfile implementation.

A knit is a versioned file implementation that supports efficient append only
updates.

Knit file layout:
lifeless: the data file is made up of "delta records".  each delta record has a delta header
that contains; (1) a version id, (2) the size of the delta (in lines), and (3)  the digest of
the -expanded data- (ie, the delta applied to the parent).  the delta also ends with a
end-marker; simply "end VERSION"

delta can be line or full contents.a
... the 8's there are the index number of the annotation.
version robertc@robertcollins.net-20051003014215-ee2990904cc4c7ad 7 c7d23b2a5bd6ca00e8e266cec0ec228158ee9f9e
59,59,3
8
8         if ie.executable:
8             e.set('executable', 'yes')
130,130,2
8         if elt.get('executable') == 'yes':
8             ie.executable = True
end robertc@robertcollins.net-20051003014215-ee2990904cc4c7ad


whats in an index:
09:33 < jrydberg> lifeless: each index is made up of a tuple of; version id, options, position, size, parents
09:33 < jrydberg> lifeless: the parents are currently dictionary compressed
09:33 < jrydberg> lifeless: (meaning it currently does not support ghosts)
09:33 < lifeless> right
09:33 < jrydberg> lifeless: the position and size is the range in the data file


so the index sequence is the dictionary compressed sequence number used
in the deltas to provide line annotation

"""

from __future__ import absolute_import

import operator
import os

from ..lazy_import import lazy_import
lazy_import(globals(), """
import gzip

from breezy import (
    debug,
    diff,
    patiencediff,
    static_tuple,
    trace,
    tsort,
    tuned_gzip,
    ui,
    )
from breezy.bzr import (
    index as _mod_index,
    pack,
    )

from breezy.bzr import pack_repo
from breezy.i18n import gettext
""")
from .. import (
    annotate,
    errors,
    osutils,
    )
from ..errors import (
    InternalBzrError,
    InvalidRevisionId,
    NoSuchFile,
    RevisionNotPresent,
    )
from ..osutils import (
    contains_whitespace,
    sha_string,
    sha_strings,
    split_lines,
    )
from ..sixish import (
    BytesIO,
    range,
    viewitems,
    viewvalues,
    )
from ..bzr.versionedfile import (
    _KeyRefs,
    AbsentContentFactory,
    adapter_registry,
    ConstantMapper,
    ContentFactory,
    sort_groupcompress,
    VersionedFilesWithFallbacks,
    )


# TODO: Split out code specific to this format into an associated object.

# TODO: Can we put in some kind of value to check that the index and data
# files belong together?

# TODO: accommodate binaries, perhaps by storing a byte count

# TODO: function to check whole file

# TODO: atomically append data, then measure backwards from the cursor
# position after writing to work out where it was located.  we may need to
# bypass python file buffering.

DATA_SUFFIX = '.knit'
INDEX_SUFFIX = '.kndx'
_STREAM_MIN_BUFFER_SIZE = 5*1024*1024


class KnitError(InternalBzrError):

    _fmt = "Knit error"


class KnitCorrupt(KnitError):

    _fmt = "Knit %(filename)s corrupt: %(how)s"

    def __init__(self, filename, how):
        KnitError.__init__(self)
        self.filename = filename
        self.how = how


class SHA1KnitCorrupt(KnitCorrupt):

    _fmt = ("Knit %(filename)s corrupt: sha-1 of reconstructed text does not "
        "match expected sha-1. key %(key)s expected sha %(expected)s actual "
        "sha %(actual)s")

    def __init__(self, filename, actual, expected, key, content):
        KnitError.__init__(self)
        self.filename = filename
        self.actual = actual
        self.expected = expected
        self.key = key
        self.content = content


class KnitDataStreamIncompatible(KnitError):
    # Not raised anymore, as we can convert data streams.  In future we may
    # need it again for more exotic cases, so we're keeping it around for now.

    _fmt = "Cannot insert knit data stream of format \"%(stream_format)s\" into knit of format \"%(target_format)s\"."

    def __init__(self, stream_format, target_format):
        self.stream_format = stream_format
        self.target_format = target_format


class KnitDataStreamUnknown(KnitError):
    # Indicates a data stream we don't know how to handle.

    _fmt = "Cannot parse knit data stream of format \"%(stream_format)s\"."

    def __init__(self, stream_format):
        self.stream_format = stream_format


class KnitHeaderError(KnitError):

    _fmt = 'Knit header error: %(badline)r unexpected for file "%(filename)s".'

    def __init__(self, badline, filename):
        KnitError.__init__(self)
        self.badline = badline
        self.filename = filename


class KnitIndexUnknownMethod(KnitError):
    """Raised when we don't understand the storage method.

    Currently only 'fulltext' and 'line-delta' are supported.
    """

    _fmt = ("Knit index %(filename)s does not have a known method"
            " in options: %(options)r")

    def __init__(self, filename, options):
        KnitError.__init__(self)
        self.filename = filename
        self.options = options


class KnitAdapter(object):
    """Base class for knit record adaption."""

    def __init__(self, basis_vf):
        """Create an adapter which accesses full texts from basis_vf.

        :param basis_vf: A versioned file to access basis texts of deltas from.
            May be None for adapters that do not need to access basis texts.
        """
        self._data = KnitVersionedFiles(None, None)
        self._annotate_factory = KnitAnnotateFactory()
        self._plain_factory = KnitPlainFactory()
        self._basis_vf = basis_vf


class FTAnnotatedToUnannotated(KnitAdapter):
    """An adapter from FT annotated knits to unannotated ones."""

    def get_bytes(self, factory):
        annotated_compressed_bytes = factory._raw_record
        rec, contents = \
            self._data._parse_record_unchecked(annotated_compressed_bytes)
        content = self._annotate_factory.parse_fulltext(contents, rec[1])
        size, bytes = self._data._record_to_data((rec[1],), rec[3], content.text())
        return bytes


class DeltaAnnotatedToUnannotated(KnitAdapter):
    """An adapter for deltas from annotated to unannotated."""

    def get_bytes(self, factory):
        annotated_compressed_bytes = factory._raw_record
        rec, contents = \
            self._data._parse_record_unchecked(annotated_compressed_bytes)
        delta = self._annotate_factory.parse_line_delta(contents, rec[1],
            plain=True)
        contents = self._plain_factory.lower_line_delta(delta)
        size, bytes = self._data._record_to_data((rec[1],), rec[3], contents)
        return bytes


class FTAnnotatedToFullText(KnitAdapter):
    """An adapter from FT annotated knits to unannotated ones."""

    def get_bytes(self, factory):
        annotated_compressed_bytes = factory._raw_record
        rec, contents = \
            self._data._parse_record_unchecked(annotated_compressed_bytes)
        content, delta = self._annotate_factory.parse_record(factory.key[-1],
            contents, factory._build_details, None)
        return b''.join(content.text())


class DeltaAnnotatedToFullText(KnitAdapter):
    """An adapter for deltas from annotated to unannotated."""

    def get_bytes(self, factory):
        annotated_compressed_bytes = factory._raw_record
        rec, contents = \
            self._data._parse_record_unchecked(annotated_compressed_bytes)
        delta = self._annotate_factory.parse_line_delta(contents, rec[1],
            plain=True)
        compression_parent = factory.parents[0]
        basis_entry = next(self._basis_vf.get_record_stream(
            [compression_parent], 'unordered', True))
        if basis_entry.storage_kind == 'absent':
            raise errors.RevisionNotPresent(compression_parent, self._basis_vf)
        basis_chunks = basis_entry.get_bytes_as('chunked')
        basis_lines = osutils.chunks_to_lines(basis_chunks)
        # Manually apply the delta because we have one annotated content and
        # one plain.
        basis_content = PlainKnitContent(basis_lines, compression_parent)
        basis_content.apply_delta(delta, rec[1])
        basis_content._should_strip_eol = factory._build_details[1]
        return b''.join(basis_content.text())


class FTPlainToFullText(KnitAdapter):
    """An adapter from FT plain knits to unannotated ones."""

    def get_bytes(self, factory):
        compressed_bytes = factory._raw_record
        rec, contents = \
            self._data._parse_record_unchecked(compressed_bytes)
        content, delta = self._plain_factory.parse_record(factory.key[-1],
            contents, factory._build_details, None)
        return b''.join(content.text())


class DeltaPlainToFullText(KnitAdapter):
    """An adapter for deltas from annotated to unannotated."""

    def get_bytes(self, factory):
        compressed_bytes = factory._raw_record
        rec, contents = \
            self._data._parse_record_unchecked(compressed_bytes)
        delta = self._plain_factory.parse_line_delta(contents, rec[1])
        compression_parent = factory.parents[0]
        # XXX: string splitting overhead.
        basis_entry = next(self._basis_vf.get_record_stream(
            [compression_parent], 'unordered', True))
        if basis_entry.storage_kind == 'absent':
            raise errors.RevisionNotPresent(compression_parent, self._basis_vf)
        basis_chunks = basis_entry.get_bytes_as('chunked')
        basis_lines = osutils.chunks_to_lines(basis_chunks)
        basis_content = PlainKnitContent(basis_lines, compression_parent)
        # Manually apply the delta because we have one annotated content and
        # one plain.
        content, _ = self._plain_factory.parse_record(rec[1], contents,
            factory._build_details, basis_content)
        return b''.join(content.text())


class KnitContentFactory(ContentFactory):
    """Content factory for streaming from knits.

    :seealso ContentFactory:
    """

    def __init__(self, key, parents, build_details, sha1, raw_record,
        annotated, knit=None, network_bytes=None):
        """Create a KnitContentFactory for key.

        :param key: The key.
        :param parents: The parents.
        :param build_details: The build details as returned from
            get_build_details.
        :param sha1: The sha1 expected from the full text of this object.
        :param raw_record: The bytes of the knit data from disk.
        :param annotated: True if the raw data is annotated.
        :param network_bytes: None to calculate the network bytes on demand,
            not-none if they are already known.
        """
        ContentFactory.__init__(self)
        self.sha1 = sha1
        self.key = key
        self.parents = parents
        if build_details[0] == 'line-delta':
            kind = 'delta'
        else:
            kind = 'ft'
        if annotated:
            annotated_kind = 'annotated-'
        else:
            annotated_kind = ''
        self.storage_kind = 'knit-%s%s-gz' % (annotated_kind, kind)
        self._raw_record = raw_record
        self._network_bytes = network_bytes
        self._build_details = build_details
        self._knit = knit

    def _create_network_bytes(self):
        """Create a fully serialised network version for transmission."""
        # storage_kind, key, parents, Noeol, raw_record
        key_bytes = b'\x00'.join(self.key)
        if self.parents is None:
            parent_bytes = b'None:'
        else:
            parent_bytes = b'\t'.join(b'\x00'.join(key) for key in self.parents)
        if self._build_details[1]:
            noeol = b'N'
        else:
            noeol = b' '
        network_bytes = b"%s\n%s\n%s\n%s%s" % (
            self.storage_kind.encode('ascii'), key_bytes,
            parent_bytes, noeol, self._raw_record)
        self._network_bytes = network_bytes

    def get_bytes_as(self, storage_kind):
        if storage_kind == self.storage_kind:
            if self._network_bytes is None:
                self._create_network_bytes()
            return self._network_bytes
        if ('-ft-' in self.storage_kind and
            storage_kind in ('chunked', 'fulltext')):
            adapter_key = (self.storage_kind, 'fulltext')
            adapter_factory = adapter_registry.get(adapter_key)
            adapter = adapter_factory(None)
            bytes = adapter.get_bytes(self)
            if storage_kind == 'chunked':
                return [bytes]
            else:
                return bytes
        if self._knit is not None:
            # Not redundant with direct conversion above - that only handles
            # fulltext cases.
            if storage_kind == 'chunked':
                return self._knit.get_lines(self.key[0])
            elif storage_kind == 'fulltext':
                return self._knit.get_text(self.key[0])
        raise errors.UnavailableRepresentation(self.key, storage_kind,
            self.storage_kind)


class LazyKnitContentFactory(ContentFactory):
    """A ContentFactory which can either generate full text or a wire form.

    :seealso ContentFactory:
    """

    def __init__(self, key, parents, generator, first):
        """Create a LazyKnitContentFactory.

        :param key: The key of the record.
        :param parents: The parents of the record.
        :param generator: A _ContentMapGenerator containing the record for this
            key.
        :param first: Is this the first content object returned from generator?
            if it is, its storage kind is knit-delta-closure, otherwise it is
            knit-delta-closure-ref
        """
        self.key = key
        self.parents = parents
        self.sha1 = None
        self._generator = generator
        self.storage_kind = "knit-delta-closure"
        if not first:
            self.storage_kind = self.storage_kind + "-ref"
        self._first = first

    def get_bytes_as(self, storage_kind):
        if storage_kind == self.storage_kind:
            if self._first:
                return self._generator._wire_bytes()
            else:
                # all the keys etc are contained in the bytes returned in the
                # first record.
                return b''
        if storage_kind in ('chunked', 'fulltext'):
            chunks = self._generator._get_one_work(self.key).text()
            if storage_kind == 'chunked':
                return chunks
            else:
                return b''.join(chunks)
        raise errors.UnavailableRepresentation(self.key, storage_kind,
            self.storage_kind)


def knit_delta_closure_to_records(storage_kind, bytes, line_end):
    """Convert a network record to a iterator over stream records.

    :param storage_kind: The storage kind of the record.
        Must be 'knit-delta-closure'.
    :param bytes: The bytes of the record on the network.
    """
    generator = _NetworkContentMapGenerator(bytes, line_end)
    return generator.get_record_stream()


def knit_network_to_record(storage_kind, bytes, line_end):
    """Convert a network record to a record object.

    :param storage_kind: The storage kind of the record.
    :param bytes: The bytes of the record on the network.
    """
    start = line_end
    line_end = bytes.find(b'\n', start)
    key = tuple(bytes[start:line_end].split(b'\x00'))
    start = line_end + 1
    line_end = bytes.find(b'\n', start)
    parent_line = bytes[start:line_end]
    if parent_line == b'None:':
        parents = None
    else:
        parents = tuple(
            [tuple(segment.split(b'\x00')) for segment in parent_line.split(b'\t')
             if segment])
    start = line_end + 1
    noeol = bytes[start:start+1] == b'N'
    if 'ft' in storage_kind:
        method = 'fulltext'
    else:
        method = 'line-delta'
    build_details = (method, noeol)
    start = start + 1
    raw_record = bytes[start:]
    annotated = 'annotated' in storage_kind
    return [KnitContentFactory(key, parents, build_details, None, raw_record,
        annotated, network_bytes=bytes)]


class KnitContent(object):
    """Content of a knit version to which deltas can be applied.

    This is always stored in memory as a list of lines with \\n at the end,
    plus a flag saying if the final ending is really there or not, because that
    corresponds to the on-disk knit representation.
    """

    def __init__(self):
        self._should_strip_eol = False

    def apply_delta(self, delta, new_version_id):
        """Apply delta to this object to become new_version_id."""
        raise NotImplementedError(self.apply_delta)

    def line_delta_iter(self, new_lines):
        """Generate line-based delta from this content to new_lines."""
        new_texts = new_lines.text()
        old_texts = self.text()
        s = patiencediff.PatienceSequenceMatcher(None, old_texts, new_texts)
        for tag, i1, i2, j1, j2 in s.get_opcodes():
            if tag == 'equal':
                continue
            # ofrom, oto, length, data
            yield i1, i2, j2 - j1, new_lines._lines[j1:j2]

    def line_delta(self, new_lines):
        return list(self.line_delta_iter(new_lines))

    @staticmethod
    def get_line_delta_blocks(knit_delta, source, target):
        """Extract SequenceMatcher.get_matching_blocks() from a knit delta"""
        target_len = len(target)
        s_pos = 0
        t_pos = 0
        for s_begin, s_end, t_len, new_text in knit_delta:
            true_n = s_begin - s_pos
            n = true_n
            if n > 0:
                # knit deltas do not provide reliable info about whether the
                # last line of a file matches, due to eol handling.
                if source[s_pos + n -1] != target[t_pos + n -1]:
                    n-=1
                if n > 0:
                    yield s_pos, t_pos, n
            t_pos += t_len + true_n
            s_pos = s_end
        n = target_len - t_pos
        if n > 0:
            if source[s_pos + n -1] != target[t_pos + n -1]:
                n-=1
            if n > 0:
                yield s_pos, t_pos, n
        yield s_pos + (target_len - t_pos), target_len, 0


class AnnotatedKnitContent(KnitContent):
    """Annotated content."""

    def __init__(self, lines):
        KnitContent.__init__(self)
        self._lines = list(lines)

    def annotate(self):
        """Return a list of (origin, text) for each content line."""
        lines = self._lines[:]
        if self._should_strip_eol:
            origin, last_line = lines[-1]
            lines[-1] = (origin, last_line.rstrip('\n'))
        return lines

    def apply_delta(self, delta, new_version_id):
        """Apply delta to this object to become new_version_id."""
        offset = 0
        lines = self._lines
        for start, end, count, delta_lines in delta:
            lines[offset+start:offset+end] = delta_lines
            offset = offset + (start - end) + count

    def text(self):
        try:
            lines = [text for origin, text in self._lines]
        except ValueError as e:
            # most commonly (only?) caused by the internal form of the knit
            # missing annotation information because of a bug - see thread
            # around 20071015
            raise KnitCorrupt(self,
                "line in annotated knit missing annotation information: %s"
                % (e,))
        if self._should_strip_eol:
            lines[-1] = lines[-1].rstrip(b'\n')
        return lines

    def copy(self):
        return AnnotatedKnitContent(self._lines)


class PlainKnitContent(KnitContent):
    """Unannotated content.

    When annotate[_iter] is called on this content, the same version is reported
    for all lines. Generally, annotate[_iter] is not useful on PlainKnitContent
    objects.
    """

    def __init__(self, lines, version_id):
        KnitContent.__init__(self)
        self._lines = lines
        self._version_id = version_id

    def annotate(self):
        """Return a list of (origin, text) for each content line."""
        return [(self._version_id, line) for line in self._lines]

    def apply_delta(self, delta, new_version_id):
        """Apply delta to this object to become new_version_id."""
        offset = 0
        lines = self._lines
        for start, end, count, delta_lines in delta:
            lines[offset+start:offset+end] = delta_lines
            offset = offset + (start - end) + count
        self._version_id = new_version_id

    def copy(self):
        return PlainKnitContent(self._lines[:], self._version_id)

    def text(self):
        lines = self._lines
        if self._should_strip_eol:
            lines = lines[:]
            lines[-1] = lines[-1].rstrip(b'\n')
        return lines


class _KnitFactory(object):
    """Base class for common Factory functions."""

    def parse_record(self, version_id, record, record_details,
                     base_content, copy_base_content=True):
        """Parse a record into a full content object.

        :param version_id: The official version id for this content
        :param record: The data returned by read_records_iter()
        :param record_details: Details about the record returned by
            get_build_details
        :param base_content: If get_build_details returns a compression_parent,
            you must return a base_content here, else use None
        :param copy_base_content: When building from the base_content, decide
            you can either copy it and return a new object, or modify it in
            place.
        :return: (content, delta) A Content object and possibly a line-delta,
            delta may be None
        """
        method, noeol = record_details
        if method == 'line-delta':
            if copy_base_content:
                content = base_content.copy()
            else:
                content = base_content
            delta = self.parse_line_delta(record, version_id)
            content.apply_delta(delta, version_id)
        else:
            content = self.parse_fulltext(record, version_id)
            delta = None
        content._should_strip_eol = noeol
        return (content, delta)


class KnitAnnotateFactory(_KnitFactory):
    """Factory for creating annotated Content objects."""

    annotated = True

    def make(self, lines, version_id):
        num_lines = len(lines)
        return AnnotatedKnitContent(zip([version_id] * num_lines, lines))

    def parse_fulltext(self, content, version_id):
        """Convert fulltext to internal representation

        fulltext content is of the format
        revid(utf8) plaintext\n
        internal representation is of the format:
        (revid, plaintext)
        """
        # TODO: jam 20070209 The tests expect this to be returned as tuples,
        #       but the code itself doesn't really depend on that.
        #       Figure out a way to not require the overhead of turning the
        #       list back into tuples.
        lines = (tuple(line.split(b' ', 1)) for line in content)
        return AnnotatedKnitContent(lines)

    def parse_line_delta_iter(self, lines):
        return iter(self.parse_line_delta(lines))

    def parse_line_delta(self, lines, version_id, plain=False):
        """Convert a line based delta into internal representation.

        line delta is in the form of:
        intstart intend intcount
        1..count lines:
        revid(utf8) newline\n
        internal representation is
        (start, end, count, [1..count tuples (revid, newline)])

        :param plain: If True, the lines are returned as a plain
            list without annotations, not as a list of (origin, content) tuples, i.e.
            (start, end, count, [1..count newline])
        """
        result = []
        lines = iter(lines)

        cache = {}
        def cache_and_return(line):
            origin, text = line.split(b' ', 1)
            return cache.setdefault(origin, origin), text

        # walk through the lines parsing.
        # Note that the plain test is explicitly pulled out of the
        # loop to minimise any performance impact
        if plain:
            for header in lines:
                start, end, count = [int(n) for n in header.split(b',')]
                contents = [next(lines).split(b' ', 1)[1] for _ in range(count)]
                result.append((start, end, count, contents))
        else:
            for header in lines:
                start, end, count = [int(n) for n in header.split(b',')]
                contents = [tuple(next(lines).split(b' ', 1))
                    for _ in range(count)]
                result.append((start, end, count, contents))
        return result

    def get_fulltext_content(self, lines):
        """Extract just the content lines from a fulltext."""
        return (line.split(b' ', 1)[1] for line in lines)

    def get_linedelta_content(self, lines):
        """Extract just the content from a line delta.

        This doesn't return all of the extra information stored in a delta.
        Only the actual content lines.
        """
        lines = iter(lines)
        for header in lines:
            header = header.split(b',')
            count = int(header[2])
            for _ in range(count):
                origin, text = next(lines).split(b' ', 1)
                yield text

    def lower_fulltext(self, content):
        """convert a fulltext content record into a serializable form.

        see parse_fulltext which this inverts.
        """
        return [b'%s %s' % (o, t) for o, t in content._lines]

    def lower_line_delta(self, delta):
        """convert a delta into a serializable form.

        See parse_line_delta which this inverts.
        """
        # TODO: jam 20070209 We only do the caching thing to make sure that
        #       the origin is a valid utf-8 line, eventually we could remove it
        out = []
        for start, end, c, lines in delta:
            out.append(b'%d,%d,%d\n' % (start, end, c))
            out.extend(origin + b' ' + text
                       for origin, text in lines)
        return out

    def annotate(self, knit, key):
        content = knit._get_content(key)
        # adjust for the fact that serialised annotations are only key suffixes
        # for this factory.
        if isinstance(key, tuple):
            prefix = key[:-1]
            origins = content.annotate()
            result = []
            for origin, line in origins:
                result.append((prefix + (origin,), line))
            return result
        else:
            # XXX: This smells a bit.  Why would key ever be a non-tuple here?
            # Aren't keys defined to be tuples?  -- spiv 20080618
            return content.annotate()


class KnitPlainFactory(_KnitFactory):
    """Factory for creating plain Content objects."""

    annotated = False

    def make(self, lines, version_id):
        return PlainKnitContent(lines, version_id)

    def parse_fulltext(self, content, version_id):
        """This parses an unannotated fulltext.

        Note that this is not a noop - the internal representation
        has (versionid, line) - its just a constant versionid.
        """
        return self.make(content, version_id)

    def parse_line_delta_iter(self, lines, version_id):
        cur = 0
        num_lines = len(lines)
        while cur < num_lines:
            header = lines[cur]
            cur += 1
            start, end, c = [int(n) for n in header.split(b',')]
            yield start, end, c, lines[cur:cur+c]
            cur += c

    def parse_line_delta(self, lines, version_id):
        return list(self.parse_line_delta_iter(lines, version_id))

    def get_fulltext_content(self, lines):
        """Extract just the content lines from a fulltext."""
        return iter(lines)

    def get_linedelta_content(self, lines):
        """Extract just the content from a line delta.

        This doesn't return all of the extra information stored in a delta.
        Only the actual content lines.
        """
        lines = iter(lines)
        for header in lines:
            header = header.split(b',')
            count = int(header[2])
            for _ in range(count):
                yield next(lines)

    def lower_fulltext(self, content):
        return content.text()

    def lower_line_delta(self, delta):
        out = []
        for start, end, c, lines in delta:
            out.append(b'%d,%d,%d\n' % (start, end, c))
            out.extend(lines)
        return out

    def annotate(self, knit, key):
        annotator = _KnitAnnotator(knit)
        return annotator.annotate_flat(key)



def make_file_factory(annotated, mapper):
    """Create a factory for creating a file based KnitVersionedFiles.

    This is only functional enough to run interface tests, it doesn't try to
    provide a full pack environment.

    :param annotated: knit annotations are wanted.
    :param mapper: The mapper from keys to paths.
    """
    def factory(transport):
        index = _KndxIndex(transport, mapper, lambda:None, lambda:True, lambda:True)
        access = _KnitKeyAccess(transport, mapper)
        return KnitVersionedFiles(index, access, annotated=annotated)
    return factory


def make_pack_factory(graph, delta, keylength):
    """Create a factory for creating a pack based VersionedFiles.

    This is only functional enough to run interface tests, it doesn't try to
    provide a full pack environment.

    :param graph: Store a graph.
    :param delta: Delta compress contents.
    :param keylength: How long should keys be.
    """
    def factory(transport):
        parents = graph or delta
        ref_length = 0
        if graph:
            ref_length += 1
        if delta:
            ref_length += 1
            max_delta_chain = 200
        else:
            max_delta_chain = 0
        graph_index = _mod_index.InMemoryGraphIndex(reference_lists=ref_length,
            key_elements=keylength)
        stream = transport.open_write_stream('newpack')
        writer = pack.ContainerWriter(stream.write)
        writer.begin()
        index = _KnitGraphIndex(graph_index, lambda:True, parents=parents,
            deltas=delta, add_callback=graph_index.add_nodes)
        access = pack_repo._DirectPackAccess({})
        access.set_writer(writer, graph_index, (transport, 'newpack'))
        result = KnitVersionedFiles(index, access,
            max_delta_chain=max_delta_chain)
        result.stream = stream
        result.writer = writer
        return result
    return factory


def cleanup_pack_knit(versioned_files):
    versioned_files.stream.close()
    versioned_files.writer.end()


def _get_total_build_size(self, keys, positions):
    """Determine the total bytes to build these keys.

    (helper function because _KnitGraphIndex and _KndxIndex work the same, but
    don't inherit from a common base.)

    :param keys: Keys that we want to build
    :param positions: dict of {key, (info, index_memo, comp_parent)} (such
        as returned by _get_components_positions)
    :return: Number of bytes to build those keys
    """
    all_build_index_memos = {}
    build_keys = keys
    while build_keys:
        next_keys = set()
        for key in build_keys:
            # This is mostly for the 'stacked' case
            # Where we will be getting the data from a fallback
            if key not in positions:
                continue
            _, index_memo, compression_parent = positions[key]
            all_build_index_memos[key] = index_memo
            if compression_parent not in all_build_index_memos:
                next_keys.add(compression_parent)
        build_keys = next_keys
    return sum(index_memo[2]
               for index_memo in viewvalues(all_build_index_memos))


class KnitVersionedFiles(VersionedFilesWithFallbacks):
    """Storage for many versioned files using knit compression.

    Backend storage is managed by indices and data objects.

    :ivar _index: A _KnitGraphIndex or similar that can describe the
        parents, graph, compression and data location of entries in this
        KnitVersionedFiles.  Note that this is only the index for
        *this* vfs; if there are fallbacks they must be queried separately.
    """

    def __init__(self, index, data_access, max_delta_chain=200,
                 annotated=False, reload_func=None):
        """Create a KnitVersionedFiles with index and data_access.

        :param index: The index for the knit data.
        :param data_access: The access object to store and retrieve knit
            records.
        :param max_delta_chain: The maximum number of deltas to permit during
            insertion. Set to 0 to prohibit the use of deltas.
        :param annotated: Set to True to cause annotations to be calculated and
            stored during insertion.
        :param reload_func: An function that can be called if we think we need
            to reload the pack listing and try again. See
            'breezy.bzr.pack_repo.AggregateIndex' for the signature.
        """
        self._index = index
        self._access = data_access
        self._max_delta_chain = max_delta_chain
        if annotated:
            self._factory = KnitAnnotateFactory()
        else:
            self._factory = KnitPlainFactory()
        self._immediate_fallback_vfs = []
        self._reload_func = reload_func

    def __repr__(self):
        return "%s(%r, %r)" % (
            self.__class__.__name__,
            self._index,
            self._access)

    def without_fallbacks(self):
        """Return a clone of this object without any fallbacks configured."""
        return KnitVersionedFiles(self._index, self._access,
            self._max_delta_chain, self._factory.annotated,
            self._reload_func)

    def add_fallback_versioned_files(self, a_versioned_files):
        """Add a source of texts for texts not present in this knit.

        :param a_versioned_files: A VersionedFiles object.
        """
        self._immediate_fallback_vfs.append(a_versioned_files)

    def add_lines(self, key, parents, lines, parent_texts=None,
        left_matching_blocks=None, nostore_sha=None, random_id=False,
        check_content=True):
        """See VersionedFiles.add_lines()."""
        self._index._check_write_ok()
        self._check_add(key, lines, random_id, check_content)
        if parents is None:
            # The caller might pass None if there is no graph data, but kndx
            # indexes can't directly store that, so we give them
            # an empty tuple instead.
            parents = ()
        line_bytes = b''.join(lines)
        return self._add(key, lines, parents,
            parent_texts, left_matching_blocks, nostore_sha, random_id,
            line_bytes=line_bytes)

    def _add(self, key, lines, parents, parent_texts,
        left_matching_blocks, nostore_sha, random_id,
        line_bytes):
        """Add a set of lines on top of version specified by parents.

        Any versions not present will be converted into ghosts.

        :param lines: A list of strings where each one is a single line (has a
            single newline at the end of the string) This is now optional
            (callers can pass None). It is left in its location for backwards
            compatibility. It should ''.join(lines) must == line_bytes
        :param line_bytes: A single string containing the content

        We pass both lines and line_bytes because different routes bring the
        values to this function. And for memory efficiency, we don't want to
        have to split/join on-demand.
        """
        # first thing, if the content is something we don't need to store, find
        # that out.
        digest = sha_string(line_bytes)
        if nostore_sha == digest:
            raise errors.ExistingContent

        present_parents = []
        if parent_texts is None:
            parent_texts = {}
        # Do a single query to ascertain parent presence; we only compress
        # against parents in the same kvf.
        present_parent_map = self._index.get_parent_map(parents)
        for parent in parents:
            if parent in present_parent_map:
                present_parents.append(parent)

        # Currently we can only compress against the left most present parent.
        if (len(present_parents) == 0 or
            present_parents[0] != parents[0]):
            delta = False
        else:
            # To speed the extract of texts the delta chain is limited
            # to a fixed number of deltas.  This should minimize both
            # I/O and the time spend applying deltas.
            delta = self._check_should_delta(present_parents[0])

        text_length = len(line_bytes)
        options = []
        no_eol = False
        # Note: line_bytes is not modified to add a newline, that is tracked
        #       via the no_eol flag. 'lines' *is* modified, because that is the
        #       general values needed by the Content code.
        if line_bytes and not line_bytes.endswith(b'\n'):
            options.append(b'no-eol')
            no_eol = True
            # Copy the existing list, or create a new one
            if lines is None:
                lines = osutils.split_lines(line_bytes)
            else:
                lines = lines[:]
            # Replace the last line with one that ends in a final newline
            lines[-1] = lines[-1] + b'\n'
        if lines is None:
            lines = osutils.split_lines(line_bytes)

        for element in key[:-1]:
            if not isinstance(element, bytes):
                raise TypeError("key contains non-bytestrings: %r" % (key,))
        if key[-1] is None:
            key = key[:-1] + (b'sha1:' + digest,)
        elif not isinstance(key[-1], bytes):
            raise TypeError("key contains non-bytestrings: %r" % (key,))
        # Knit hunks are still last-element only
        version_id = key[-1]
        content = self._factory.make(lines, version_id)
        if no_eol:
            # Hint to the content object that its text() call should strip the
            # EOL.
            content._should_strip_eol = True
        if delta or (self._factory.annotated and len(present_parents) > 0):
            # Merge annotations from parent texts if needed.
            delta_hunks = self._merge_annotations(content, present_parents,
                parent_texts, delta, self._factory.annotated,
                left_matching_blocks)

        if delta:
            options.append(b'line-delta')
            store_lines = self._factory.lower_line_delta(delta_hunks)
            size, data = self._record_to_data(key, digest,
                store_lines)
        else:
            options.append(b'fulltext')
            # isinstance is slower and we have no hierarchy.
            if self._factory.__class__ is KnitPlainFactory:
                # Use the already joined bytes saving iteration time in
                # _record_to_data.
                dense_lines = [line_bytes]
                if no_eol:
                    dense_lines.append(b'\n')
                size, data = self._record_to_data(key, digest,
                    lines, dense_lines)
            else:
                # get mixed annotation + content and feed it into the
                # serialiser.
                store_lines = self._factory.lower_fulltext(content)
                size, data = self._record_to_data(key, digest,
                    store_lines)

        access_memo = self._access.add_raw_records([(key, size)], data)[0]
        self._index.add_records(
            ((key, options, access_memo, parents),),
            random_id=random_id)
        return digest, text_length, content

    def annotate(self, key):
        """See VersionedFiles.annotate."""
        return self._factory.annotate(self, key)

    def get_annotator(self):
        return _KnitAnnotator(self)

    def check(self, progress_bar=None, keys=None):
        """See VersionedFiles.check()."""
        if keys is None:
            return self._logical_check()
        else:
            # At the moment, check does not extra work over get_record_stream
            return self.get_record_stream(keys, 'unordered', True)

    def _logical_check(self):
        # This doesn't actually test extraction of everything, but that will
        # impact 'bzr check' substantially, and needs to be integrated with
        # care. However, it does check for the obvious problem of a delta with
        # no basis.
        keys = self._index.keys()
        parent_map = self.get_parent_map(keys)
        for key in keys:
            if self._index.get_method(key) != 'fulltext':
                compression_parent = parent_map[key][0]
                if compression_parent not in parent_map:
                    raise KnitCorrupt(self,
                        "Missing basis parent %s for %s" % (
                        compression_parent, key))
        for fallback_vfs in self._immediate_fallback_vfs:
            fallback_vfs.check()

    def _check_add(self, key, lines, random_id, check_content):
        """check that version_id and lines are safe to add."""
        if not all(isinstance(x, bytes) or x is None for x in key):
            raise TypeError(key)
        version_id = key[-1]
        if version_id is not None:
            if contains_whitespace(version_id):
                raise InvalidRevisionId(version_id, self)
            self.check_not_reserved_id(version_id)
        # TODO: If random_id==False and the key is already present, we should
        # probably check that the existing content is identical to what is
        # being inserted, and otherwise raise an exception.  This would make
        # the bundle code simpler.
        if check_content:
            self._check_lines_not_unicode(lines)
            self._check_lines_are_lines(lines)

    def _check_header(self, key, line):
        rec = self._split_header(line)
        self._check_header_version(rec, key[-1])
        return rec

    def _check_header_version(self, rec, version_id):
        """Checks the header version on original format knit records.

        These have the last component of the key embedded in the record.
        """
        if rec[1] != version_id:
            raise KnitCorrupt(self,
                'unexpected version, wanted %r, got %r' % (version_id, rec[1]))

    def _check_should_delta(self, parent):
        """Iterate back through the parent listing, looking for a fulltext.

        This is used when we want to decide whether to add a delta or a new
        fulltext. It searches for _max_delta_chain parents. When it finds a
        fulltext parent, it sees if the total size of the deltas leading up to
        it is large enough to indicate that we want a new full text anyway.

        Return True if we should create a new delta, False if we should use a
        full text.
        """
        delta_size = 0
        fulltext_size = None
        for count in range(self._max_delta_chain):
            try:
                # Note that this only looks in the index of this particular
                # KnitVersionedFiles, not in the fallbacks.  This ensures that
                # we won't store a delta spanning physical repository
                # boundaries.
                build_details = self._index.get_build_details([parent])
                parent_details = build_details[parent]
            except (RevisionNotPresent, KeyError) as e:
                # Some basis is not locally present: always fulltext
                return False
            index_memo, compression_parent, _, _ = parent_details
            _, _, size = index_memo
            if compression_parent is None:
                fulltext_size = size
                break
            delta_size += size
            # We don't explicitly check for presence because this is in an
            # inner loop, and if it's missing it'll fail anyhow.
            parent = compression_parent
        else:
            # We couldn't find a fulltext, so we must create a new one
            return False
        # Simple heuristic - if the total I/O wold be greater as a delta than
        # the originally installed fulltext, we create a new fulltext.
        return fulltext_size > delta_size

    def _build_details_to_components(self, build_details):
        """Convert a build_details tuple to a position tuple."""
        # record_details, access_memo, compression_parent
        return build_details[3], build_details[0], build_details[1]

    def _get_components_positions(self, keys, allow_missing=False):
        """Produce a map of position data for the components of keys.

        This data is intended to be used for retrieving the knit records.

        A dict of key to (record_details, index_memo, next, parents) is
        returned.

        * method is the way referenced data should be applied.
        * index_memo is the handle to pass to the data access to actually get
          the data
        * next is the build-parent of the version, or None for fulltexts.
        * parents is the version_ids of the parents of this version

        :param allow_missing: If True do not raise an error on a missing
            component, just ignore it.
        """
        component_data = {}
        pending_components = keys
        while pending_components:
            build_details = self._index.get_build_details(pending_components)
            current_components = set(pending_components)
            pending_components = set()
            for key, details in viewitems(build_details):
                (index_memo, compression_parent, parents,
                 record_details) = details
                method = record_details[0]
                if compression_parent is not None:
                    pending_components.add(compression_parent)
                component_data[key] = self._build_details_to_components(details)
            missing = current_components.difference(build_details)
            if missing and not allow_missing:
                raise errors.RevisionNotPresent(missing.pop(), self)
        return component_data

    def _get_content(self, key, parent_texts={}):
        """Returns a content object that makes up the specified
        version."""
        cached_version = parent_texts.get(key, None)
        if cached_version is not None:
            # Ensure the cache dict is valid.
            if not self.get_parent_map([key]):
                raise RevisionNotPresent(key, self)
            return cached_version
        generator = _VFContentMapGenerator(self, [key])
        return generator._get_content(key)

    def get_parent_map(self, keys):
        """Get a map of the graph parents of keys.

        :param keys: The keys to look up parents for.
        :return: A mapping from keys to parents. Absent keys are absent from
            the mapping.
        """
        return self._get_parent_map_with_sources(keys)[0]

    def _get_parent_map_with_sources(self, keys):
        """Get a map of the parents of keys.

        :param keys: The keys to look up parents for.
        :return: A tuple. The first element is a mapping from keys to parents.
            Absent keys are absent from the mapping. The second element is a
            list with the locations each key was found in. The first element
            is the in-this-knit parents, the second the first fallback source,
            and so on.
        """
        result = {}
        sources = [self._index] + self._immediate_fallback_vfs
        source_results = []
        missing = set(keys)
        for source in sources:
            if not missing:
                break
            new_result = source.get_parent_map(missing)
            source_results.append(new_result)
            result.update(new_result)
            missing.difference_update(set(new_result))
        return result, source_results

    def _get_record_map(self, keys, allow_missing=False):
        """Produce a dictionary of knit records.

        :return: {key:(record, record_details, digest, next)}

            * record: data returned from read_records (a KnitContentobject)
            * record_details: opaque information to pass to parse_record
            * digest: SHA1 digest of the full text after all steps are done
            * next: build-parent of the version, i.e. the leftmost ancestor.
                Will be None if the record is not a delta.

        :param keys: The keys to build a map for
        :param allow_missing: If some records are missing, rather than
            error, just return the data that could be generated.
        """
        raw_map = self._get_record_map_unparsed(keys,
            allow_missing=allow_missing)
        return self._raw_map_to_record_map(raw_map)

    def _raw_map_to_record_map(self, raw_map):
        """Parse the contents of _get_record_map_unparsed.

        :return: see _get_record_map.
        """
        result = {}
        for key in raw_map:
            data, record_details, next = raw_map[key]
            content, digest = self._parse_record(key[-1], data)
            result[key] = content, record_details, digest, next
        return result

    def _get_record_map_unparsed(self, keys, allow_missing=False):
        """Get the raw data for reconstructing keys without parsing it.

        :return: A dict suitable for parsing via _raw_map_to_record_map.
            key-> raw_bytes, (method, noeol), compression_parent
        """
        # This retries the whole request if anything fails. Potentially we
        # could be a bit more selective. We could track the keys whose records
        # we have successfully found, and then only request the new records
        # from there. However, _get_components_positions grabs the whole build
        # chain, which means we'll likely try to grab the same records again
        # anyway. Also, can the build chains change as part of a pack
        # operation? We wouldn't want to end up with a broken chain.
        while True:
            try:
                position_map = self._get_components_positions(keys,
                    allow_missing=allow_missing)
                # key = component_id, r = record_details, i_m = index_memo,
                # n = next
                records = [(key, i_m) for key, (r, i_m, n)
                                       in viewitems(position_map)]
                # Sort by the index memo, so that we request records from the
                # same pack file together, and in forward-sorted order
                records.sort(key=operator.itemgetter(1))
                raw_record_map = {}
                for key, data in self._read_records_iter_unchecked(records):
                    (record_details, index_memo, next) = position_map[key]
                    raw_record_map[key] = data, record_details, next
                return raw_record_map
            except errors.RetryWithNewPacks as e:
                self._access.reload_or_raise(e)

    @classmethod
    def _split_by_prefix(cls, keys):
        """For the given keys, split them up based on their prefix.

        To keep memory pressure somewhat under control, split the
        requests back into per-file-id requests, otherwise "bzr co"
        extracts the full tree into memory before writing it to disk.
        This should be revisited if _get_content_maps() can ever cross
        file-id boundaries.

        The keys for a given file_id are kept in the same relative order.
        Ordering between file_ids is not, though prefix_order will return the
        order that the key was first seen.

        :param keys: An iterable of key tuples
        :return: (split_map, prefix_order)
            split_map       A dictionary mapping prefix => keys
            prefix_order    The order that we saw the various prefixes
        """
        split_by_prefix = {}
        prefix_order = []
        for key in keys:
            if len(key) == 1:
                prefix = b''
            else:
                prefix = key[0]

            if prefix in split_by_prefix:
                split_by_prefix[prefix].append(key)
            else:
                split_by_prefix[prefix] = [key]
                prefix_order.append(prefix)
        return split_by_prefix, prefix_order

    def _group_keys_for_io(self, keys, non_local_keys, positions,
                           _min_buffer_size=_STREAM_MIN_BUFFER_SIZE):
        """For the given keys, group them into 'best-sized' requests.

        The idea is to avoid making 1 request per file, but to never try to
        unpack an entire 1.5GB source tree in a single pass. Also when
        possible, we should try to group requests to the same pack file
        together.

        :return: list of (keys, non_local) tuples that indicate what keys
            should be fetched next.
        """
        # TODO: Ideally we would group on 2 factors. We want to extract texts
        #       from the same pack file together, and we want to extract all
        #       the texts for a given build-chain together. Ultimately it
        #       probably needs a better global view.
        total_keys = len(keys)
        prefix_split_keys, prefix_order = self._split_by_prefix(keys)
        prefix_split_non_local_keys, _ = self._split_by_prefix(non_local_keys)
        cur_keys = []
        cur_non_local = set()
        cur_size = 0
        result = []
        sizes = []
        for prefix in prefix_order:
            keys = prefix_split_keys[prefix]
            non_local = prefix_split_non_local_keys.get(prefix, [])

            this_size = self._index._get_total_build_size(keys, positions)
            cur_size += this_size
            cur_keys.extend(keys)
            cur_non_local.update(non_local)
            if cur_size > _min_buffer_size:
                result.append((cur_keys, cur_non_local))
                sizes.append(cur_size)
                cur_keys = []
                cur_non_local = set()
                cur_size = 0
        if cur_keys:
            result.append((cur_keys, cur_non_local))
            sizes.append(cur_size)
        return result

    def get_record_stream(self, keys, ordering, include_delta_closure):
        """Get a stream of records for keys.

        :param keys: The keys to include.
        :param ordering: Either 'unordered' or 'topological'. A topologically
            sorted stream has compression parents strictly before their
            children.
        :param include_delta_closure: If True then the closure across any
            compression parents will be included (in the opaque data).
        :return: An iterator of ContentFactory objects, each of which is only
            valid until the iterator is advanced.
        """
        # keys might be a generator
        keys = set(keys)
        if not keys:
            return
        if not self._index.has_graph:
            # Cannot sort when no graph has been stored.
            ordering = 'unordered'

        remaining_keys = keys
        while True:
            try:
                keys = set(remaining_keys)
                for content_factory in self._get_remaining_record_stream(keys,
                                            ordering, include_delta_closure):
                    remaining_keys.discard(content_factory.key)
                    yield content_factory
                return
            except errors.RetryWithNewPacks as e:
                self._access.reload_or_raise(e)

    def _get_remaining_record_stream(self, keys, ordering,
                                     include_delta_closure):
        """This function is the 'retry' portion for get_record_stream."""
        if include_delta_closure:
            positions = self._get_components_positions(keys, allow_missing=True)
        else:
            build_details = self._index.get_build_details(keys)
            # map from key to
            # (record_details, access_memo, compression_parent_key)
            positions = dict((key, self._build_details_to_components(details))
                for key, details in viewitems(build_details))
        absent_keys = keys.difference(set(positions))
        # There may be more absent keys : if we're missing the basis component
        # and are trying to include the delta closure.
        # XXX: We should not ever need to examine remote sources because we do
        # not permit deltas across versioned files boundaries.
        if include_delta_closure:
            needed_from_fallback = set()
            # Build up reconstructable_keys dict.  key:True in this dict means
            # the key can be reconstructed.
            reconstructable_keys = {}
            for key in keys:
                # the delta chain
                try:
                    chain = [key, positions[key][2]]
                except KeyError:
                    needed_from_fallback.add(key)
                    continue
                result = True
                while chain[-1] is not None:
                    if chain[-1] in reconstructable_keys:
                        result = reconstructable_keys[chain[-1]]
                        break
                    else:
                        try:
                            chain.append(positions[chain[-1]][2])
                        except KeyError:
                            # missing basis component
                            needed_from_fallback.add(chain[-1])
                            result = True
                            break
                for chain_key in chain[:-1]:
                    reconstructable_keys[chain_key] = result
                if not result:
                    needed_from_fallback.add(key)
        # Double index lookups here : need a unified api ?
        global_map, parent_maps = self._get_parent_map_with_sources(keys)
        if ordering in ('topological', 'groupcompress'):
            if ordering == 'topological':
                # Global topological sort
                present_keys = tsort.topo_sort(global_map)
            else:
                present_keys = sort_groupcompress(global_map)
            # Now group by source:
            source_keys = []
            current_source = None
            for key in present_keys:
                for parent_map in parent_maps:
                    if key in parent_map:
                        key_source = parent_map
                        break
                if current_source is not key_source:
                    source_keys.append((key_source, []))
                    current_source = key_source
                source_keys[-1][1].append(key)
        else:
            if ordering != 'unordered':
                raise AssertionError('valid values for ordering are:'
                    ' "unordered", "groupcompress" or "topological" not: %r'
                    % (ordering,))
            # Just group by source; remote sources first.
            present_keys = []
            source_keys = []
            for parent_map in reversed(parent_maps):
                source_keys.append((parent_map, []))
                for key in parent_map:
                    present_keys.append(key)
                    source_keys[-1][1].append(key)
            # We have been requested to return these records in an order that
            # suits us. So we ask the index to give us an optimally sorted
            # order.
            for source, sub_keys in source_keys:
                if source is parent_maps[0]:
                    # Only sort the keys for this VF
                    self._index._sort_keys_by_io(sub_keys, positions)
        absent_keys = keys - set(global_map)
        for key in absent_keys:
            yield AbsentContentFactory(key)
        # restrict our view to the keys we can answer.
        # XXX: Memory: TODO: batch data here to cap buffered data at (say) 1MB.
        # XXX: At that point we need to consider the impact of double reads by
        # utilising components multiple times.
        if include_delta_closure:
            # XXX: get_content_maps performs its own index queries; allow state
            # to be passed in.
            non_local_keys = needed_from_fallback - absent_keys
            for keys, non_local_keys in self._group_keys_for_io(present_keys,
                                                                non_local_keys,
                                                                positions):
                generator = _VFContentMapGenerator(self, keys, non_local_keys,
                                                   global_map,
                                                   ordering=ordering)
                for record in generator.get_record_stream():
                    yield record
        else:
            for source, keys in source_keys:
                if source is parent_maps[0]:
                    # this KnitVersionedFiles
                    records = [(key, positions[key][1]) for key in keys]
                    for key, raw_data in self._read_records_iter_unchecked(records):
                        (record_details, index_memo, _) = positions[key]
                        yield KnitContentFactory(key, global_map[key],
                            record_details, None, raw_data, self._factory.annotated, None)
                else:
                    vf = self._immediate_fallback_vfs[parent_maps.index(source) - 1]
                    for record in vf.get_record_stream(keys, ordering,
                        include_delta_closure):
                        yield record

    def get_sha1s(self, keys):
        """See VersionedFiles.get_sha1s()."""
        missing = set(keys)
        record_map = self._get_record_map(missing, allow_missing=True)
        result = {}
        for key, details in viewitems(record_map):
            if key not in missing:
                continue
            # record entry 2 is the 'digest'.
            result[key] = details[2]
        missing.difference_update(set(result))
        for source in self._immediate_fallback_vfs:
            if not missing:
                break
            new_result = source.get_sha1s(missing)
            result.update(new_result)
            missing.difference_update(set(new_result))
        return result

    def insert_record_stream(self, stream):
        """Insert a record stream into this container.

        :param stream: A stream of records to insert.
        :return: None
        :seealso VersionedFiles.get_record_stream:
        """
        def get_adapter(adapter_key):
            try:
                return adapters[adapter_key]
            except KeyError:
                adapter_factory = adapter_registry.get(adapter_key)
                adapter = adapter_factory(self)
                adapters[adapter_key] = adapter
                return adapter
        delta_types = set()
        if self._factory.annotated:
            # self is annotated, we need annotated knits to use directly.
            annotated = "annotated-"
            convertibles = []
        else:
            # self is not annotated, but we can strip annotations cheaply.
            annotated = ""
            convertibles = {"knit-annotated-ft-gz"}
            if self._max_delta_chain:
                delta_types.add("knit-annotated-delta-gz")
                convertibles.add("knit-annotated-delta-gz")
        # The set of types we can cheaply adapt without needing basis texts.
        native_types = set()
        if self._max_delta_chain:
            native_types.add("knit-%sdelta-gz" % annotated)
            delta_types.add("knit-%sdelta-gz" % annotated)
        native_types.add("knit-%sft-gz" % annotated)
        knit_types = native_types.union(convertibles)
        adapters = {}
        # Buffer all index entries that we can't add immediately because their
        # basis parent is missing. We don't buffer all because generating
        # annotations may require access to some of the new records. However we
        # can't generate annotations from new deltas until their basis parent
        # is present anyway, so we get away with not needing an index that
        # includes the new keys.
        #
        # See <http://launchpad.net/bugs/300177> about ordering of compression
        # parents in the records - to be conservative, we insist that all
        # parents must be present to avoid expanding to a fulltext.
        #
        # key = basis_parent, value = index entry to add
        buffered_index_entries = {}
        for record in stream:
            kind = record.storage_kind
            if kind.startswith('knit-') and kind.endswith('-gz'):
                # Check that the ID in the header of the raw knit bytes matches
                # the record metadata.
                raw_data = record._raw_record
                df, rec = self._parse_record_header(record.key, raw_data)
                df.close()
            buffered = False
            parents = record.parents
            if record.storage_kind in delta_types:
                # TODO: eventually the record itself should track
                #       compression_parent
                compression_parent = parents[0]
            else:
                compression_parent = None
            # Raise an error when a record is missing.
            if record.storage_kind == 'absent':
                raise RevisionNotPresent([record.key], self)
            elif ((record.storage_kind in knit_types)
                  and (compression_parent is None
                       or not self._immediate_fallback_vfs
                       or compression_parent in self._index
                       or compression_parent not in self)):
                # we can insert the knit record literally if either it has no
                # compression parent OR we already have its basis in this kvf
                # OR the basis is not present even in the fallbacks.  In the
                # last case it will either turn up later in the stream and all
                # will be well, or it won't turn up at all and we'll raise an
                # error at the end.
                #
                # TODO: self.__contains__ is somewhat redundant with
                # self._index.__contains__; we really want something that directly
                # asks if it's only present in the fallbacks. -- mbp 20081119
                if record.storage_kind not in native_types:
                    try:
                        adapter_key = (record.storage_kind, "knit-delta-gz")
                        adapter = get_adapter(adapter_key)
                    except KeyError:
                        adapter_key = (record.storage_kind, "knit-ft-gz")
                        adapter = get_adapter(adapter_key)
                    bytes = adapter.get_bytes(record)
                else:
                    # It's a knit record, it has a _raw_record field (even if
                    # it was reconstituted from a network stream).
                    bytes = record._raw_record
                options = [record._build_details[0].encode('ascii')]
                if record._build_details[1]:
                    options.append(b'no-eol')
                # Just blat it across.
                # Note: This does end up adding data on duplicate keys. As
                # modern repositories use atomic insertions this should not
                # lead to excessive growth in the event of interrupted fetches.
                # 'knit' repositories may suffer excessive growth, but as a
                # deprecated format this is tolerable. It can be fixed if
                # needed by in the kndx index support raising on a duplicate
                # add with identical parents and options.
                access_memo = self._access.add_raw_records(
                    [(record.key, len(bytes))], bytes)[0]
                index_entry = (record.key, options, access_memo, parents)
                if 'fulltext' not in options:
                    # Not a fulltext, so we need to make sure the compression
                    # parent will also be present.
                    # Note that pack backed knits don't need to buffer here
                    # because they buffer all writes to the transaction level,
                    # but we don't expose that difference at the index level. If
                    # the query here has sufficient cost to show up in
                    # profiling we should do that.
                    #
                    # They're required to be physically in this
                    # KnitVersionedFiles, not in a fallback.
                    if compression_parent not in self._index:
                        pending = buffered_index_entries.setdefault(
                            compression_parent, [])
                        pending.append(index_entry)
                        buffered = True
                if not buffered:
                    self._index.add_records([index_entry])
            elif record.storage_kind == 'chunked':
                self.add_lines(record.key, parents,
                    osutils.chunks_to_lines(record.get_bytes_as('chunked')))
            else:
                # Not suitable for direct insertion as a
                # delta, either because it's not the right format, or this
                # KnitVersionedFiles doesn't permit deltas (_max_delta_chain ==
                # 0) or because it depends on a base only present in the
                # fallback kvfs.
                self._access.flush()
                try:
                    # Try getting a fulltext directly from the record.
                    bytes = record.get_bytes_as('fulltext')
                except errors.UnavailableRepresentation:
                    adapter_key = record.storage_kind, 'fulltext'
                    adapter = get_adapter(adapter_key)
                    bytes = adapter.get_bytes(record)
                lines = split_lines(bytes)
                try:
                    self.add_lines(record.key, parents, lines)
                except errors.RevisionAlreadyPresent:
                    pass
            # Add any records whose basis parent is now available.
            if not buffered:
                added_keys = [record.key]
                while added_keys:
                    key = added_keys.pop(0)
                    if key in buffered_index_entries:
                        index_entries = buffered_index_entries[key]
                        self._index.add_records(index_entries)
                        added_keys.extend(
                            [index_entry[0] for index_entry in index_entries])
                        del buffered_index_entries[key]
        if buffered_index_entries:
            # There were index entries buffered at the end of the stream,
            # So these need to be added (if the index supports holding such
            # entries for later insertion)
            all_entries = []
            for key in buffered_index_entries:
                index_entries = buffered_index_entries[key]
                all_entries.extend(index_entries)
            self._index.add_records(
                all_entries, missing_compression_parents=True)

    def get_missing_compression_parent_keys(self):
        """Return an iterable of keys of missing compression parents.

        Check this after calling insert_record_stream to find out if there are
        any missing compression parents.  If there are, the records that
        depend on them are not able to be inserted safely. For atomic
        KnitVersionedFiles built on packs, the transaction should be aborted or
        suspended - commit will fail at this point. Nonatomic knits will error
        earlier because they have no staging area to put pending entries into.
        """
        return self._index.get_missing_compression_parents()

    def iter_lines_added_or_present_in_keys(self, keys, pb=None):
        """Iterate over the lines in the versioned files from keys.

        This may return lines from other keys. Each item the returned
        iterator yields is a tuple of a line and a text version that that line
        is present in (not introduced in).

        Ordering of results is in whatever order is most suitable for the
        underlying storage format.

        If a progress bar is supplied, it may be used to indicate progress.
        The caller is responsible for cleaning up progress bars (because this
        is an iterator).

        NOTES:
         * Lines are normalised by the underlying store: they will all have \\n
           terminators.
         * Lines are returned in arbitrary order.
         * If a requested key did not change any lines (or didn't have any
           lines), it may not be mentioned at all in the result.

        :param pb: Progress bar supplied by caller.
        :return: An iterator over (line, key).
        """
        if pb is None:
            pb = ui.ui_factory.nested_progress_bar()
        keys = set(keys)
        total = len(keys)
        done = False
        while not done:
            try:
                # we don't care about inclusions, the caller cares.
                # but we need to setup a list of records to visit.
                # we need key, position, length
                key_records = []
                build_details = self._index.get_build_details(keys)
                for key, details in viewitems(build_details):
                    if key in keys:
                        key_records.append((key, details[0]))
                records_iter = enumerate(self._read_records_iter(key_records))
                for (key_idx, (key, data, sha_value)) in records_iter:
                    pb.update(gettext('Walking content'), key_idx, total)
                    compression_parent = build_details[key][1]
                    if compression_parent is None:
                        # fulltext
                        line_iterator = self._factory.get_fulltext_content(data)
                    else:
                        # Delta
                        line_iterator = self._factory.get_linedelta_content(data)
                    # Now that we are yielding the data for this key, remove it
                    # from the list
                    keys.remove(key)
                    # XXX: It might be more efficient to yield (key,
                    # line_iterator) in the future. However for now, this is a
                    # simpler change to integrate into the rest of the
                    # codebase. RBC 20071110
                    for line in line_iterator:
                        yield line, key
                done = True
            except errors.RetryWithNewPacks as e:
                self._access.reload_or_raise(e)
        # If there are still keys we've not yet found, we look in the fallback
        # vfs, and hope to find them there.  Note that if the keys are found
        # but had no changes or no content, the fallback may not return
        # anything.
        if keys and not self._immediate_fallback_vfs:
            # XXX: strictly the second parameter is meant to be the file id
            # but it's not easily accessible here.
            raise RevisionNotPresent(keys, repr(self))
        for source in self._immediate_fallback_vfs:
            if not keys:
                break
            source_keys = set()
            for line, key in source.iter_lines_added_or_present_in_keys(keys):
                source_keys.add(key)
                yield line, key
            keys.difference_update(source_keys)
        pb.update(gettext('Walking content'), total, total)

    def _make_line_delta(self, delta_seq, new_content):
        """Generate a line delta from delta_seq and new_content."""
        diff_hunks = []
        for op in delta_seq.get_opcodes():
            if op[0] == 'equal':
                continue
            diff_hunks.append((op[1], op[2], op[4]-op[3], new_content._lines[op[3]:op[4]]))
        return diff_hunks

    def _merge_annotations(self, content, parents, parent_texts={},
                           delta=None, annotated=None,
                           left_matching_blocks=None):
        """Merge annotations for content and generate deltas.

        This is done by comparing the annotations based on changes to the text
        and generating a delta on the resulting full texts. If annotations are
        not being created then a simple delta is created.
        """
        if left_matching_blocks is not None:
            delta_seq = diff._PrematchedMatcher(left_matching_blocks)
        else:
            delta_seq = None
        if annotated:
            for parent_key in parents:
                merge_content = self._get_content(parent_key, parent_texts)
                if (parent_key == parents[0] and delta_seq is not None):
                    seq = delta_seq
                else:
                    seq = patiencediff.PatienceSequenceMatcher(
                        None, merge_content.text(), content.text())
                for i, j, n in seq.get_matching_blocks():
                    if n == 0:
                        continue
                    # this copies (origin, text) pairs across to the new
                    # content for any line that matches the last-checked
                    # parent.
                    content._lines[j:j+n] = merge_content._lines[i:i+n]
            # XXX: Robert says the following block is a workaround for a
            # now-fixed bug and it can probably be deleted. -- mbp 20080618
            if content._lines and not content._lines[-1][1].endswith(b'\n'):
                # The copied annotation was from a line without a trailing EOL,
                # reinstate one for the content object, to ensure correct
                # serialization.
                line = content._lines[-1][1] + b'\n'
                content._lines[-1] = (content._lines[-1][0], line)
        if delta:
            if delta_seq is None:
                reference_content = self._get_content(parents[0], parent_texts)
                new_texts = content.text()
                old_texts = reference_content.text()
                delta_seq = patiencediff.PatienceSequenceMatcher(
                                                 None, old_texts, new_texts)
            return self._make_line_delta(delta_seq, content)

    def _parse_record(self, version_id, data):
        """Parse an original format knit record.

        These have the last element of the key only present in the stored data.
        """
        rec, record_contents = self._parse_record_unchecked(data)
        self._check_header_version(rec, version_id)
        return record_contents, rec[3]

    def _parse_record_header(self, key, raw_data):
        """Parse a record header for consistency.

        :return: the header and the decompressor stream.
                 as (stream, header_record)
        """
        df = gzip.GzipFile(mode='rb', fileobj=BytesIO(raw_data))
        try:
            # Current serialise
            rec = self._check_header(key, df.readline())
        except Exception as e:
            raise KnitCorrupt(self,
                              "While reading {%s} got %s(%s)"
                              % (key, e.__class__.__name__, str(e)))
        return df, rec

    def _parse_record_unchecked(self, data):
        # profiling notes:
        # 4168 calls in 2880 217 internal
        # 4168 calls to _parse_record_header in 2121
        # 4168 calls to readlines in 330
        with gzip.GzipFile(mode='rb', fileobj=BytesIO(data)) as df:
            try:
                record_contents = df.readlines()
            except Exception as e:
                raise KnitCorrupt(self, "Corrupt compressed record %r, got %s(%s)" %
                    (data, e.__class__.__name__, str(e)))
            header = record_contents.pop(0)
            rec = self._split_header(header)
            last_line = record_contents.pop()
            if len(record_contents) != int(rec[2]):
                raise KnitCorrupt(self,
                                  'incorrect number of lines %s != %s'
                                  ' for version {%s} %s'
                                  % (len(record_contents), int(rec[2]),
                                     rec[1], record_contents))
            if last_line != b'end %s\n' % rec[1]:
                raise KnitCorrupt(self,
                                  'unexpected version end line %r, wanted %r'
                                  % (last_line, rec[1]))
        return rec, record_contents

    def _read_records_iter(self, records):
        """Read text records from data file and yield result.

        The result will be returned in whatever is the fastest to read.
        Not by the order requested. Also, multiple requests for the same
        record will only yield 1 response.

        :param records: A list of (key, access_memo) entries
        :return: Yields (key, contents, digest) in the order
                 read, not the order requested
        """
        if not records:
            return

        # XXX: This smells wrong, IO may not be getting ordered right.
        needed_records = sorted(set(records), key=operator.itemgetter(1))
        if not needed_records:
            return

        # The transport optimizes the fetching as well
        # (ie, reads continuous ranges.)
        raw_data = self._access.get_raw_records(
            [index_memo for key, index_memo in needed_records])

        for (key, index_memo), data in zip(needed_records, raw_data):
            content, digest = self._parse_record(key[-1], data)
            yield key, content, digest

    def _read_records_iter_raw(self, records):
        """Read text records from data file and yield raw data.

        This unpacks enough of the text record to validate the id is
        as expected but thats all.

        Each item the iterator yields is (key, bytes,
            expected_sha1_of_full_text).
        """
        for key, data in self._read_records_iter_unchecked(records):
            # validate the header (note that we can only use the suffix in
            # current knit records).
            df, rec = self._parse_record_header(key, data)
            df.close()
            yield key, data, rec[3]

    def _read_records_iter_unchecked(self, records):
        """Read text records from data file and yield raw data.

        No validation is done.

        Yields tuples of (key, data).
        """
        # setup an iterator of the external records:
        # uses readv so nice and fast we hope.
        if len(records):
            # grab the disk data needed.
            needed_offsets = [index_memo for key, index_memo
                                           in records]
            raw_records = self._access.get_raw_records(needed_offsets)

        for key, index_memo in records:
            data = next(raw_records)
            yield key, data

    def _record_to_data(self, key, digest, lines, dense_lines=None):
        """Convert key, digest, lines into a raw data block.

        :param key: The key of the record. Currently keys are always serialised
            using just the trailing component.
        :param dense_lines: The bytes of lines but in a denser form. For
            instance, if lines is a list of 1000 bytestrings each ending in
            \\n, dense_lines may be a list with one line in it, containing all
            the 1000's lines and their \\n's. Using dense_lines if it is
            already known is a win because the string join to create bytes in
            this function spends less time resizing the final string.
        :return: (len, a BytesIO instance with the raw data ready to read.)
        """
        chunks = [b"version %s %d %s\n" % (key[-1], len(lines), digest)]
        chunks.extend(dense_lines or lines)
        chunks.append(b"end " + key[-1] + b"\n")
        for chunk in chunks:
            if not isinstance(chunk, bytes):
                raise AssertionError(
                    'data must be plain bytes was %s' % type(chunk))
        if lines and not lines[-1].endswith(b'\n'):
            raise ValueError('corrupt lines value %r' % lines)
        compressed_bytes = b''.join(tuned_gzip.chunks_to_gzip(chunks))
        return len(compressed_bytes), compressed_bytes

    def _split_header(self, line):
        rec = line.split()
        if len(rec) != 4:
            raise KnitCorrupt(self,
                              'unexpected number of elements in record header')
        return rec

    def keys(self):
        """See VersionedFiles.keys."""
        if 'evil' in debug.debug_flags:
            trace.mutter_callsite(2, "keys scales with size of history")
        sources = [self._index] + self._immediate_fallback_vfs
        result = set()
        for source in sources:
            result.update(source.keys())
        return result


class _ContentMapGenerator(object):
    """Generate texts or expose raw deltas for a set of texts."""

    def __init__(self, ordering='unordered'):
        self._ordering = ordering

    def _get_content(self, key):
        """Get the content object for key."""
        # Note that _get_content is only called when the _ContentMapGenerator
        # has been constructed with just one key requested for reconstruction.
        if key in self.nonlocal_keys:
            record = next(self.get_record_stream())
            # Create a content object on the fly
            lines = osutils.chunks_to_lines(record.get_bytes_as('chunked'))
            return PlainKnitContent(lines, record.key)
        else:
            # local keys we can ask for directly
            return self._get_one_work(key)

    def get_record_stream(self):
        """Get a record stream for the keys requested during __init__."""
        for record in self._work():
            yield record

    def _work(self):
        """Produce maps of text and KnitContents as dicts.

        :return: (text_map, content_map) where text_map contains the texts for
            the requested versions and content_map contains the KnitContents.
        """
        # NB: By definition we never need to read remote sources unless texts
        # are requested from them: we don't delta across stores - and we
        # explicitly do not want to to prevent data loss situations.
        if self.global_map is None:
            self.global_map = self.vf.get_parent_map(self.keys)
        nonlocal_keys = self.nonlocal_keys

        missing_keys = set(nonlocal_keys)
        # Read from remote versioned file instances and provide to our caller.
        for source in self.vf._immediate_fallback_vfs:
            if not missing_keys:
                break
            # Loop over fallback repositories asking them for texts - ignore
            # any missing from a particular fallback.
            for record in source.get_record_stream(missing_keys,
                self._ordering, True):
                if record.storage_kind == 'absent':
                    # Not in thie particular stream, may be in one of the
                    # other fallback vfs objects.
                    continue
                missing_keys.remove(record.key)
                yield record

        if self._raw_record_map is None:
            raise AssertionError('_raw_record_map should have been filled')
        first = True
        for key in self.keys:
            if key in self.nonlocal_keys:
                continue
            yield LazyKnitContentFactory(key, self.global_map[key], self, first)
            first = False

    def _get_one_work(self, requested_key):
        # Now, if we have calculated everything already, just return the
        # desired text.
        if requested_key in self._contents_map:
            return self._contents_map[requested_key]
        # To simplify things, parse everything at once - code that wants one text
        # probably wants them all.
        # FUTURE: This function could be improved for the 'extract many' case
        # by tracking each component and only doing the copy when the number of
        # children than need to apply delta's to it is > 1 or it is part of the
        # final output.
        multiple_versions = len(self.keys) != 1
        if self._record_map is None:
            self._record_map = self.vf._raw_map_to_record_map(
                self._raw_record_map)
        record_map = self._record_map
        # raw_record_map is key:
        # Have read and parsed records at this point.
        for key in self.keys:
            if key in self.nonlocal_keys:
                # already handled
                continue
            components = []
            cursor = key
            while cursor is not None:
                try:
                    record, record_details, digest, next = record_map[cursor]
                except KeyError:
                    raise RevisionNotPresent(cursor, self)
                components.append((cursor, record, record_details, digest))
                cursor = next
                if cursor in self._contents_map:
                    # no need to plan further back
                    components.append((cursor, None, None, None))
                    break

            content = None
            for (component_id, record, record_details,
                 digest) in reversed(components):
                if component_id in self._contents_map:
                    content = self._contents_map[component_id]
                else:
                    content, delta = self._factory.parse_record(key[-1],
                        record, record_details, content,
                        copy_base_content=multiple_versions)
                    if multiple_versions:
                        self._contents_map[component_id] = content

            # digest here is the digest from the last applied component.
            text = content.text()
            actual_sha = sha_strings(text)
            if actual_sha != digest:
                raise SHA1KnitCorrupt(self, actual_sha, digest, key, text)
        if multiple_versions:
            return self._contents_map[requested_key]
        else:
            return content

    def _wire_bytes(self):
        """Get the bytes to put on the wire for 'key'.

        The first collection of bytes asked for returns the serialised
        raw_record_map and the additional details (key, parent) for key.
        Subsequent calls return just the additional details (key, parent).
        The wire storage_kind given for the first key is 'knit-delta-closure',
        For subsequent keys it is 'knit-delta-closure-ref'.

        :param key: A key from the content generator.
        :return: Bytes to put on the wire.
        """
        lines = []
        # kind marker for dispatch on the far side,
        lines.append(b'knit-delta-closure')
        # Annotated or not
        if self.vf._factory.annotated:
            lines.append(b'annotated')
        else:
            lines.append(b'')
        # then the list of keys
        lines.append(b'\t'.join(b'\x00'.join(key) for key in self.keys
            if key not in self.nonlocal_keys))
        # then the _raw_record_map in serialised form:
        map_byte_list = []
        # for each item in the map:
        # 1 line with key
        # 1 line with parents if the key is to be yielded (None: for None, '' for ())
        # one line with method
        # one line with noeol
        # one line with next ('' for None)
        # one line with byte count of the record bytes
        # the record bytes
        for key, (record_bytes, (method, noeol), next) in viewitems(
                self._raw_record_map):
            key_bytes = b'\x00'.join(key)
            parents = self.global_map.get(key, None)
            if parents is None:
                parent_bytes = b'None:'
            else:
                parent_bytes = b'\t'.join(b'\x00'.join(key) for key in parents)
            method_bytes = method.encode('ascii')
            if noeol:
                noeol_bytes = b"T"
            else:
                noeol_bytes = b"F"
            if next:
                next_bytes = b'\x00'.join(next)
            else:
                next_bytes = b''
            map_byte_list.append(b'\n'.join(
                [key_bytes, parent_bytes, method_bytes, noeol_bytes, next_bytes,
                 b'%d' % len(record_bytes), record_bytes]))
        map_bytes = b''.join(map_byte_list)
        lines.append(map_bytes)
        bytes = b'\n'.join(lines)
        return bytes


class _VFContentMapGenerator(_ContentMapGenerator):
    """Content map generator reading from a VersionedFiles object."""

    def __init__(self, versioned_files, keys, nonlocal_keys=None,
        global_map=None, raw_record_map=None, ordering='unordered'):
        """Create a _ContentMapGenerator.

        :param versioned_files: The versioned files that the texts are being
            extracted from.
        :param keys: The keys to produce content maps for.
        :param nonlocal_keys: An iterable of keys(possibly intersecting keys)
            which are known to not be in this knit, but rather in one of the
            fallback knits.
        :param global_map: The result of get_parent_map(keys) (or a supermap).
            This is required if get_record_stream() is to be used.
        :param raw_record_map: A unparsed raw record map to use for answering
            contents.
        """
        _ContentMapGenerator.__init__(self, ordering=ordering)
        # The vf to source data from
        self.vf = versioned_files
        # The keys desired
        self.keys = list(keys)
        # Keys known to be in fallback vfs objects
        if nonlocal_keys is None:
            self.nonlocal_keys = set()
        else:
            self.nonlocal_keys = frozenset(nonlocal_keys)
        # Parents data for keys to be returned in get_record_stream
        self.global_map = global_map
        # The chunked lists for self.keys in text form
        self._text_map = {}
        # A cache of KnitContent objects used in extracting texts.
        self._contents_map = {}
        # All the knit records needed to assemble the requested keys as full
        # texts.
        self._record_map = None
        if raw_record_map is None:
            self._raw_record_map = self.vf._get_record_map_unparsed(keys,
                allow_missing=True)
        else:
            self._raw_record_map = raw_record_map
        # the factory for parsing records
        self._factory = self.vf._factory


class _NetworkContentMapGenerator(_ContentMapGenerator):
    """Content map generator sourced from a network stream."""

    def __init__(self, bytes, line_end):
        """Construct a _NetworkContentMapGenerator from a bytes block."""
        self._bytes = bytes
        self.global_map = {}
        self._raw_record_map = {}
        self._contents_map = {}
        self._record_map = None
        self.nonlocal_keys = []
        # Get access to record parsing facilities
        self.vf = KnitVersionedFiles(None, None)
        start = line_end
        # Annotated or not
        line_end = bytes.find(b'\n', start)
        line = bytes[start:line_end]
        start = line_end + 1
        if line == b'annotated':
            self._factory = KnitAnnotateFactory()
        else:
            self._factory = KnitPlainFactory()
        # list of keys to emit in get_record_stream
        line_end = bytes.find(b'\n', start)
        line = bytes[start:line_end]
        start = line_end + 1
        self.keys = [
            tuple(segment.split(b'\x00')) for segment in line.split(b'\t')
            if segment]
        # now a loop until the end. XXX: It would be nice if this was just a
        # bunch of the same records as get_record_stream(..., False) gives, but
        # there is a decent sized gap stopping that at the moment.
        end = len(bytes)
        while start < end:
            # 1 line with key
            line_end = bytes.find(b'\n', start)
            key = tuple(bytes[start:line_end].split(b'\x00'))
            start = line_end + 1
            # 1 line with parents (None: for None, '' for ())
            line_end = bytes.find(b'\n', start)
            line = bytes[start:line_end]
            if line == b'None:':
                parents = None
            else:
                parents = tuple(
                    tuple(segment.split(b'\x00')) for segment in line.split(b'\t')
                     if segment)
            self.global_map[key] = parents
            start = line_end + 1
            # one line with method
            line_end = bytes.find(b'\n', start)
            line = bytes[start:line_end]
            method = line
            start = line_end + 1
            # one line with noeol
            line_end = bytes.find(b'\n', start)
            line = bytes[start:line_end]
            noeol = line == b"T"
            start = line_end + 1
            # one line with next (b'' for None)
            line_end = bytes.find(b'\n', start)
            line = bytes[start:line_end]
            if not line:
                next = None
            else:
                next = tuple(bytes[start:line_end].split(b'\x00'))
            start = line_end + 1
            # one line with byte count of the record bytes
            line_end = bytes.find(b'\n', start)
            line = bytes[start:line_end]
            count = int(line)
            start = line_end + 1
            # the record bytes
            record_bytes = bytes[start:start+count]
            start = start + count
            # put it in the map
            self._raw_record_map[key] = (record_bytes, (method, noeol), next)

    def get_record_stream(self):
        """Get a record stream for for keys requested by the bytestream."""
        first = True
        for key in self.keys:
            yield LazyKnitContentFactory(key, self.global_map[key], self, first)
            first = False

    def _wire_bytes(self):
        return self._bytes


class _KndxIndex(object):
    """Manages knit index files

    The index is kept in memory and read on startup, to enable
    fast lookups of revision information.  The cursor of the index
    file is always pointing to the end, making it easy to append
    entries.

    _cache is a cache for fast mapping from version id to a Index
    object.

    _history is a cache for fast mapping from indexes to version ids.

    The index data format is dictionary compressed when it comes to
    parent references; a index entry may only have parents that with a
    lover index number.  As a result, the index is topological sorted.

    Duplicate entries may be written to the index for a single version id
    if this is done then the latter one completely replaces the former:
    this allows updates to correct version and parent information.
    Note that the two entries may share the delta, and that successive
    annotations and references MUST point to the first entry.

    The index file on disc contains a header, followed by one line per knit
    record. The same revision can be present in an index file more than once.
    The first occurrence gets assigned a sequence number starting from 0.

    The format of a single line is
    REVISION_ID FLAGS BYTE_OFFSET LENGTH( PARENT_ID|PARENT_SEQUENCE_ID)* :\n
    REVISION_ID is a utf8-encoded revision id
    FLAGS is a comma separated list of flags about the record. Values include
        no-eol, line-delta, fulltext.
    BYTE_OFFSET is the ascii representation of the byte offset in the data file
        that the compressed data starts at.
    LENGTH is the ascii representation of the length of the data file.
    PARENT_ID a utf-8 revision id prefixed by a '.' that is a parent of
        REVISION_ID.
    PARENT_SEQUENCE_ID the ascii representation of the sequence number of a
        revision id already in the knit that is a parent of REVISION_ID.
    The ' :' marker is the end of record marker.

    partial writes:
    when a write is interrupted to the index file, it will result in a line
    that does not end in ' :'. If the ' :' is not present at the end of a line,
    or at the end of the file, then the record that is missing it will be
    ignored by the parser.

    When writing new records to the index file, the data is preceded by '\n'
    to ensure that records always start on new lines even if the last write was
    interrupted. As a result its normal for the last line in the index to be
    missing a trailing newline. One can be added with no harmful effects.

    :ivar _kndx_cache: dict from prefix to the old state of KnitIndex objects,
        where prefix is e.g. the (fileid,) for .texts instances or () for
        constant-mapped things like .revisions, and the old state is
        tuple(history_vector, cache_dict).  This is used to prevent having an
        ABI change with the C extension that reads .kndx files.
    """

    HEADER = b"# bzr knit index 8\n"

    def __init__(self, transport, mapper, get_scope, allow_writes, is_locked):
        """Create a _KndxIndex on transport using mapper."""
        self._transport = transport
        self._mapper = mapper
        self._get_scope = get_scope
        self._allow_writes = allow_writes
        self._is_locked = is_locked
        self._reset_cache()
        self.has_graph = True

    def add_records(self, records, random_id=False, missing_compression_parents=False):
        """Add multiple records to the index.

        :param records: a list of tuples:
                         (key, options, access_memo, parents).
        :param random_id: If True the ids being added were randomly generated
            and no check for existence will be performed.
        :param missing_compression_parents: If True the records being added are
            only compressed against texts already in the index (or inside
            records). If False the records all refer to unavailable texts (or
            texts inside records) as compression parents.
        """
        if missing_compression_parents:
            # It might be nice to get the edge of the records. But keys isn't
            # _wrong_.
            keys = sorted(record[0] for record in records)
            raise errors.RevisionNotPresent(keys, self)
        paths = {}
        for record in records:
            key = record[0]
            prefix = key[:-1]
            path = self._mapper.map(key) + '.kndx'
            path_keys = paths.setdefault(path, (prefix, []))
            path_keys[1].append(record)
        for path in sorted(paths):
            prefix, path_keys = paths[path]
            self._load_prefixes([prefix])
            lines = []
            orig_history = self._kndx_cache[prefix][1][:]
            orig_cache = self._kndx_cache[prefix][0].copy()

            try:
                for key, options, (_, pos, size), parents in path_keys:
                    if not all(isinstance(option, bytes) for option in options):
                        raise TypeError(options)
                    if parents is None:
                        # kndx indices cannot be parentless.
                        parents = ()
                    line = b' '.join([
                        b'\n' + key[-1], b','.join(options), b'%d' % pos, b'%d' % size,
                        self._dictionary_compress(parents), b':'])
                    if not isinstance(line, bytes):
                        raise AssertionError(
                            'data must be utf8 was %s' % type(line))
                    lines.append(line)
                    self._cache_key(key, options, pos, size, parents)
                if len(orig_history):
                    self._transport.append_bytes(path, b''.join(lines))
                else:
                    self._init_index(path, lines)
            except:
                # If any problems happen, restore the original values and re-raise
                self._kndx_cache[prefix] = (orig_cache, orig_history)
                raise

    def scan_unvalidated_index(self, graph_index):
        """See _KnitGraphIndex.scan_unvalidated_index."""
        # Because kndx files do not support atomic insertion via separate index
        # files, they do not support this method.
        raise NotImplementedError(self.scan_unvalidated_index)

    def get_missing_compression_parents(self):
        """See _KnitGraphIndex.get_missing_compression_parents."""
        # Because kndx files do not support atomic insertion via separate index
        # files, they do not support this method.
        raise NotImplementedError(self.get_missing_compression_parents)

    def _cache_key(self, key, options, pos, size, parent_keys):
        """Cache a version record in the history array and index cache.

        This is inlined into _load_data for performance. KEEP IN SYNC.
        (It saves 60ms, 25% of the __init__ overhead on local 4000 record
         indexes).
        """
        prefix = key[:-1]
        version_id = key[-1]
        # last-element only for compatibilty with the C load_data.
        parents = tuple(parent[-1] for parent in parent_keys)
        for parent in parent_keys:
            if parent[:-1] != prefix:
                raise ValueError("mismatched prefixes for %r, %r" % (
                    key, parent_keys))
        cache, history = self._kndx_cache[prefix]
        # only want the _history index to reference the 1st index entry
        # for version_id
        if version_id not in cache:
            index = len(history)
            history.append(version_id)
        else:
            index = cache[version_id][5]
        cache[version_id] = (version_id,
                                   options,
                                   pos,
                                   size,
                                   parents,
                                   index)

    def check_header(self, fp):
        line = fp.readline()
        if line == b'':
            # An empty file can actually be treated as though the file doesn't
            # exist yet.
            raise errors.NoSuchFile(self)
        if line != self.HEADER:
            raise KnitHeaderError(badline=line, filename=self)

    def _check_read(self):
        if not self._is_locked():
            raise errors.ObjectNotLocked(self)
        if self._get_scope() != self._scope:
            self._reset_cache()

    def _check_write_ok(self):
        """Assert if not writes are permitted."""
        if not self._is_locked():
            raise errors.ObjectNotLocked(self)
        if self._get_scope() != self._scope:
            self._reset_cache()
        if self._mode != 'w':
            raise errors.ReadOnlyObjectDirtiedError(self)

    def get_build_details(self, keys):
        """Get the method, index_memo and compression parent for keys.

        Ghosts are omitted from the result.

        :param keys: An iterable of keys.
        :return: A dict of key:(index_memo, compression_parent, parents,
            record_details).
            index_memo
                opaque structure to pass to read_records to extract the raw
                data
            compression_parent
                Content that this record is built upon, may be None
            parents
                Logical parents of this node
            record_details
                extra information about the content which needs to be passed to
                Factory.parse_record
        """
        parent_map = self.get_parent_map(keys)
        result = {}
        for key in keys:
            if key not in parent_map:
                continue # Ghost
            method = self.get_method(key)
            if not isinstance(method, str):
                raise TypeError(method)
            parents = parent_map[key]
            if method == 'fulltext':
                compression_parent = None
            else:
                compression_parent = parents[0]
            noeol = b'no-eol' in self.get_options(key)
            index_memo = self.get_position(key)
            result[key] = (index_memo, compression_parent,
                                  parents, (method, noeol))
        return result

    def get_method(self, key):
        """Return compression method of specified key."""
        options = self.get_options(key)
        if b'fulltext' in options:
            return 'fulltext'
        elif b'line-delta' in options:
            return 'line-delta'
        else:
            raise KnitIndexUnknownMethod(self, options)

    def get_options(self, key):
        """Return a list representing options.

        e.g. ['foo', 'bar']
        """
        prefix, suffix = self._split_key(key)
        self._load_prefixes([prefix])
        try:
            return self._kndx_cache[prefix][0][suffix][1]
        except KeyError:
            raise RevisionNotPresent(key, self)

    def find_ancestry(self, keys):
        """See CombinedGraphIndex.find_ancestry()"""
        prefixes = set(key[:-1] for key in keys)
        self._load_prefixes(prefixes)
        result = {}
        parent_map = {}
        missing_keys = set()
        pending_keys = list(keys)
        # This assumes that keys will not reference parents in a different
        # prefix, which is accurate so far.
        while pending_keys:
            key = pending_keys.pop()
            if key in parent_map:
                continue
            prefix = key[:-1]
            try:
                suffix_parents = self._kndx_cache[prefix][0][key[-1]][4]
            except KeyError:
                missing_keys.add(key)
            else:
                parent_keys = tuple([prefix + (suffix,)
                                     for suffix in suffix_parents])
                parent_map[key] = parent_keys
                pending_keys.extend([p for p in parent_keys
                                        if p not in parent_map])
        return parent_map, missing_keys

    def get_parent_map(self, keys):
        """Get a map of the parents of keys.

        :param keys: The keys to look up parents for.
        :return: A mapping from keys to parents. Absent keys are absent from
            the mapping.
        """
        # Parse what we need to up front, this potentially trades off I/O
        # locality (.kndx and .knit in the same block group for the same file
        # id) for less checking in inner loops.
        prefixes = set(key[:-1] for key in keys)
        self._load_prefixes(prefixes)
        result = {}
        for key in keys:
            prefix = key[:-1]
            try:
                suffix_parents = self._kndx_cache[prefix][0][key[-1]][4]
            except KeyError:
                pass
            else:
                result[key] = tuple(prefix + (suffix,) for
                    suffix in suffix_parents)
        return result

    def get_position(self, key):
        """Return details needed to access the version.

        :return: a tuple (key, data position, size) to hand to the access
            logic to get the record.
        """
        prefix, suffix = self._split_key(key)
        self._load_prefixes([prefix])
        entry = self._kndx_cache[prefix][0][suffix]
        return key, entry[2], entry[3]

    __contains__ = _mod_index._has_key_from_parent_map

    def _init_index(self, path, extra_lines=[]):
        """Initialize an index."""
        sio = BytesIO()
        sio.write(self.HEADER)
        sio.writelines(extra_lines)
        sio.seek(0)
        self._transport.put_file_non_atomic(path, sio,
                            create_parent_dir=True)
                           # self._create_parent_dir)
                           # mode=self._file_mode,
                           # dir_mode=self._dir_mode)

    def keys(self):
        """Get all the keys in the collection.

        The keys are not ordered.
        """
        result = set()
        # Identify all key prefixes.
        # XXX: A bit hacky, needs polish.
        if isinstance(self._mapper, ConstantMapper):
            prefixes = [()]
        else:
            relpaths = set()
            for quoted_relpath in self._transport.iter_files_recursive():
                path, ext = os.path.splitext(quoted_relpath)
                relpaths.add(path)
            prefixes = [self._mapper.unmap(path) for path in relpaths]
        self._load_prefixes(prefixes)
        for prefix in prefixes:
            for suffix in self._kndx_cache[prefix][1]:
                result.add(prefix + (suffix,))
        return result

    def _load_prefixes(self, prefixes):
        """Load the indices for prefixes."""
        self._check_read()
        for prefix in prefixes:
            if prefix not in self._kndx_cache:
                # the load_data interface writes to these variables.
                self._cache = {}
                self._history = []
                self._filename = prefix
                try:
                    path = self._mapper.map(prefix) + '.kndx'
                    with self._transport.get(path) as fp:
                        # _load_data may raise NoSuchFile if the target knit is
                        # completely empty.
                        _load_data(self, fp)
                    self._kndx_cache[prefix] = (self._cache, self._history)
                    del self._cache
                    del self._filename
                    del self._history
                except NoSuchFile:
                    self._kndx_cache[prefix] = ({}, [])
                    if isinstance(self._mapper, ConstantMapper):
                        # preserve behaviour for revisions.kndx etc.
                        self._init_index(path)
                    del self._cache
                    del self._filename
                    del self._history

    missing_keys = _mod_index._missing_keys_from_parent_map

    def _partition_keys(self, keys):
        """Turn keys into a dict of prefix:suffix_list."""
        result = {}
        for key in keys:
            prefix_keys = result.setdefault(key[:-1], [])
            prefix_keys.append(key[-1])
        return result

    def _dictionary_compress(self, keys):
        """Dictionary compress keys.

        :param keys: The keys to generate references to.
        :return: A string representation of keys. keys which are present are
            dictionary compressed, and others are emitted as fulltext with a
            '.' prefix.
        """
        if not keys:
            return b''
        result_list = []
        prefix = keys[0][:-1]
        cache = self._kndx_cache[prefix][0]
        for key in keys:
            if key[:-1] != prefix:
                # kndx indices cannot refer across partitioned storage.
                raise ValueError("mismatched prefixes for %r" % keys)
            if key[-1] in cache:
                # -- inlined lookup() --
                result_list.append(b'%d' % cache[key[-1]][5])
                # -- end lookup () --
            else:
                result_list.append(b'.' + key[-1])
        return b' '.join(result_list)

    def _reset_cache(self):
        # Possibly this should be a LRU cache. A dictionary from key_prefix to
        # (cache_dict, history_vector) for parsed kndx files.
        self._kndx_cache = {}
        self._scope = self._get_scope()
        allow_writes = self._allow_writes()
        if allow_writes:
            self._mode = 'w'
        else:
            self._mode = 'r'

    def _sort_keys_by_io(self, keys, positions):
        """Figure out an optimal order to read the records for the given keys.

        Sort keys, grouped by index and sorted by position.

        :param keys: A list of keys whose records we want to read. This will be
            sorted 'in-place'.
        :param positions: A dict, such as the one returned by
            _get_components_positions()
        :return: None
        """
        def get_sort_key(key):
            index_memo = positions[key][1]
            # Group by prefix and position. index_memo[0] is the key, so it is
            # (file_id, revision_id) and we don't want to sort on revision_id,
            # index_memo[1] is the position, and index_memo[2] is the size,
            # which doesn't matter for the sort
            return index_memo[0][:-1], index_memo[1]
        return keys.sort(key=get_sort_key)

    _get_total_build_size = _get_total_build_size

    def _split_key(self, key):
        """Split key into a prefix and suffix."""
        return key[:-1], key[-1]


class _KnitGraphIndex(object):
    """A KnitVersionedFiles index layered on GraphIndex."""

    def __init__(self, graph_index, is_locked, deltas=False, parents=True,
        add_callback=None, track_external_parent_refs=False):
        """Construct a KnitGraphIndex on a graph_index.

        :param graph_index: An implementation of breezy.index.GraphIndex.
        :param is_locked: A callback to check whether the object should answer
            queries.
        :param deltas: Allow delta-compressed records.
        :param parents: If True, record knits parents, if not do not record
            parents.
        :param add_callback: If not None, allow additions to the index and call
            this callback with a list of added GraphIndex nodes:
            [(node, value, node_refs), ...]
        :param is_locked: A callback, returns True if the index is locked and
            thus usable.
        :param track_external_parent_refs: If True, record all external parent
            references parents from added records.  These can be retrieved
            later by calling get_missing_parents().
        """
        self._add_callback = add_callback
        self._graph_index = graph_index
        self._deltas = deltas
        self._parents = parents
        if deltas and not parents:
            # XXX: TODO: Delta tree and parent graph should be conceptually
            # separate.
            raise KnitCorrupt(self, "Cannot do delta compression without "
                "parent tracking.")
        self.has_graph = parents
        self._is_locked = is_locked
        self._missing_compression_parents = set()
        if track_external_parent_refs:
            self._key_dependencies = _KeyRefs()
        else:
            self._key_dependencies = None

    def __repr__(self):
        return "%s(%r)" % (self.__class__.__name__, self._graph_index)

    def add_records(self, records, random_id=False,
        missing_compression_parents=False):
        """Add multiple records to the index.

        This function does not insert data into the Immutable GraphIndex
        backing the KnitGraphIndex, instead it prepares data for insertion by
        the caller and checks that it is safe to insert then calls
        self._add_callback with the prepared GraphIndex nodes.

        :param records: a list of tuples:
                         (key, options, access_memo, parents).
        :param random_id: If True the ids being added were randomly generated
            and no check for existence will be performed.
        :param missing_compression_parents: If True the records being added are
            only compressed against texts already in the index (or inside
            records). If False the records all refer to unavailable texts (or
            texts inside records) as compression parents.
        """
        if not self._add_callback:
            raise errors.ReadOnlyError(self)
        # we hope there are no repositories with inconsistent parentage
        # anymore.

        keys = {}
        compression_parents = set()
        key_dependencies = self._key_dependencies
        for (key, options, access_memo, parents) in records:
            if self._parents:
                parents = tuple(parents)
                if key_dependencies is not None:
                    key_dependencies.add_references(key, parents)
            index, pos, size = access_memo
            if b'no-eol' in options:
                value = b'N'
            else:
                value = b' '
            value += b"%d %d" % (pos, size)
            if not self._deltas:
                if b'line-delta' in options:
                    raise KnitCorrupt(self, "attempt to add line-delta in non-delta knit")
            if self._parents:
                if self._deltas:
                    if b'line-delta' in options:
                        node_refs = (parents, (parents[0],))
                        if missing_compression_parents:
                            compression_parents.add(parents[0])
                    else:
                        node_refs = (parents, ())
                else:
                    node_refs = (parents, )
            else:
                if parents:
                    raise KnitCorrupt(self, "attempt to add node with parents "
                        "in parentless index.")
                node_refs = ()
            keys[key] = (value, node_refs)
        # check for dups
        if not random_id:
            present_nodes = self._get_entries(keys)
            for (index, key, value, node_refs) in present_nodes:
                parents = node_refs[:1]
                # Sometimes these are passed as a list rather than a tuple
                passed = static_tuple.as_tuples(keys[key])
                passed_parents = passed[1][:1]
<<<<<<< HEAD
                if (value[0:1] != keys[key][0][0] or
=======
                if (value[0:1] != keys[key][0][0:1] or
>>>>>>> 54479393
                    parents != passed_parents):
                    node_refs = static_tuple.as_tuples(node_refs)
                    raise KnitCorrupt(self, "inconsistent details in add_records"
                        ": %s %s" % ((value, node_refs), passed))
                del keys[key]
        result = []
        if self._parents:
            for key, (value, node_refs) in viewitems(keys):
                result.append((key, value, node_refs))
        else:
            for key, (value, node_refs) in viewitems(keys):
                result.append((key, value))
        self._add_callback(result)
        if missing_compression_parents:
            # This may appear to be incorrect (it does not check for
            # compression parents that are in the existing graph index),
            # but such records won't have been buffered, so this is
            # actually correct: every entry when
            # missing_compression_parents==True either has a missing parent, or
            # a parent that is one of the keys in records.
            compression_parents.difference_update(keys)
            self._missing_compression_parents.update(compression_parents)
        # Adding records may have satisfied missing compression parents.
        self._missing_compression_parents.difference_update(keys)

    def scan_unvalidated_index(self, graph_index):
        """Inform this _KnitGraphIndex that there is an unvalidated index.

        This allows this _KnitGraphIndex to keep track of any missing
        compression parents we may want to have filled in to make those
        indices valid.

        :param graph_index: A GraphIndex
        """
        if self._deltas:
            new_missing = graph_index.external_references(ref_list_num=1)
            new_missing.difference_update(self.get_parent_map(new_missing))
            self._missing_compression_parents.update(new_missing)
        if self._key_dependencies is not None:
            # Add parent refs from graph_index (and discard parent refs that
            # the graph_index has).
            for node in graph_index.iter_all_entries():
                self._key_dependencies.add_references(node[1], node[3][0])

    def get_missing_compression_parents(self):
        """Return the keys of missing compression parents.

        Missing compression parents occur when a record stream was missing
        basis texts, or a index was scanned that had missing basis texts.
        """
        return frozenset(self._missing_compression_parents)

    def get_missing_parents(self):
        """Return the keys of missing parents."""
        # If updating this, you should also update
        # groupcompress._GCGraphIndex.get_missing_parents
        # We may have false positives, so filter those out.
        self._key_dependencies.satisfy_refs_for_keys(
            self.get_parent_map(self._key_dependencies.get_unsatisfied_refs()))
        return frozenset(self._key_dependencies.get_unsatisfied_refs())

    def _check_read(self):
        """raise if reads are not permitted."""
        if not self._is_locked():
            raise errors.ObjectNotLocked(self)

    def _check_write_ok(self):
        """Assert if writes are not permitted."""
        if not self._is_locked():
            raise errors.ObjectNotLocked(self)

    def _compression_parent(self, an_entry):
        # return the key that an_entry is compressed against, or None
        # Grab the second parent list (as deltas implies parents currently)
        compression_parents = an_entry[3][1]
        if not compression_parents:
            return None
        if len(compression_parents) != 1:
            raise AssertionError(
                "Too many compression parents: %r" % compression_parents)
        return compression_parents[0]

    def get_build_details(self, keys):
        """Get the method, index_memo and compression parent for version_ids.

        Ghosts are omitted from the result.

        :param keys: An iterable of keys.
        :return: A dict of key:
            (index_memo, compression_parent, parents, record_details).
            index_memo
                opaque structure to pass to read_records to extract the raw
                data
            compression_parent
                Content that this record is built upon, may be None
            parents
                Logical parents of this node
            record_details
                extra information about the content which needs to be passed to
                Factory.parse_record
        """
        self._check_read()
        result = {}
        entries = self._get_entries(keys, False)
        for entry in entries:
            key = entry[1]
            if not self._parents:
                parents = ()
            else:
                parents = entry[3][0]
            if not self._deltas:
                compression_parent_key = None
            else:
                compression_parent_key = self._compression_parent(entry)
            noeol = (entry[2][0] == 'N')
            if compression_parent_key:
                method = 'line-delta'
            else:
                method = 'fulltext'
            result[key] = (self._node_to_position(entry),
                                  compression_parent_key, parents,
                                  (method, noeol))
        return result

    def _get_entries(self, keys, check_present=False):
        """Get the entries for keys.

        :param keys: An iterable of index key tuples.
        """
        keys = set(keys)
        found_keys = set()
        if self._parents:
            for node in self._graph_index.iter_entries(keys):
                yield node
                found_keys.add(node[1])
        else:
            # adapt parentless index to the rest of the code.
            for node in self._graph_index.iter_entries(keys):
                yield node[0], node[1], node[2], ()
                found_keys.add(node[1])
        if check_present:
            missing_keys = keys.difference(found_keys)
            if missing_keys:
                raise RevisionNotPresent(missing_keys.pop(), self)

    def get_method(self, key):
        """Return compression method of specified key."""
        return self._get_method(self._get_node(key))

    def _get_method(self, node):
        if not self._deltas:
            return b'fulltext'
        if self._compression_parent(node):
            return b'line-delta'
        else:
            return b'fulltext'

    def _get_node(self, key):
        try:
            return list(self._get_entries([key]))[0]
        except IndexError:
            raise RevisionNotPresent(key, self)

    def get_options(self, key):
        """Return a list representing options.

        e.g. ['foo', 'bar']
        """
        node = self._get_node(key)
        options = [self._get_method(node).encode('ascii')]
        if node[2][0:1] == b'N':
            options.append(b'no-eol')
        return options

    def find_ancestry(self, keys):
        """See CombinedGraphIndex.find_ancestry()"""
        return self._graph_index.find_ancestry(keys, 0)

    def get_parent_map(self, keys):
        """Get a map of the parents of keys.

        :param keys: The keys to look up parents for.
        :return: A mapping from keys to parents. Absent keys are absent from
            the mapping.
        """
        self._check_read()
        nodes = self._get_entries(keys)
        result = {}
        if self._parents:
            for node in nodes:
                result[node[1]] = node[3][0]
        else:
            for node in nodes:
                result[node[1]] = None
        return result

    def get_position(self, key):
        """Return details needed to access the version.

        :return: a tuple (index, data position, size) to hand to the access
            logic to get the record.
        """
        node = self._get_node(key)
        return self._node_to_position(node)

    __contains__ = _mod_index._has_key_from_parent_map

    def keys(self):
        """Get all the keys in the collection.

        The keys are not ordered.
        """
        self._check_read()
        return [node[1] for node in self._graph_index.iter_all_entries()]

    missing_keys = _mod_index._missing_keys_from_parent_map

    def _node_to_position(self, node):
        """Convert an index value to position details."""
        bits = node[2][1:].split(b' ')
        return node[0], int(bits[0]), int(bits[1])

    def _sort_keys_by_io(self, keys, positions):
        """Figure out an optimal order to read the records for the given keys.

        Sort keys, grouped by index and sorted by position.

        :param keys: A list of keys whose records we want to read. This will be
            sorted 'in-place'.
        :param positions: A dict, such as the one returned by
            _get_components_positions()
        :return: None
        """
        def get_index_memo(key):
            # index_memo is at offset [1]. It is made up of (GraphIndex,
            # position, size). GI is an object, which will be unique for each
            # pack file. This causes us to group by pack file, then sort by
            # position. Size doesn't matter, but it isn't worth breaking up the
            # tuple.
            return positions[key][1]
        return keys.sort(key=get_index_memo)

    _get_total_build_size = _get_total_build_size


class _KnitKeyAccess(object):
    """Access to records in .knit files."""

    def __init__(self, transport, mapper):
        """Create a _KnitKeyAccess with transport and mapper.

        :param transport: The transport the access object is rooted at.
        :param mapper: The mapper used to map keys to .knit files.
        """
        self._transport = transport
        self._mapper = mapper

    def add_raw_records(self, key_sizes, raw_data):
        """Add raw knit bytes to a storage area.

        The data is spooled to the container writer in one bytes-record per
        raw data item.

        :param sizes: An iterable of tuples containing the key and size of each
            raw data segment.
        :param raw_data: A bytestring containing the data.
        :return: A list of memos to retrieve the record later. Each memo is an
            opaque index memo. For _KnitKeyAccess the memo is (key, pos,
            length), where the key is the record key.
        """
        if not isinstance(raw_data, bytes):
            raise AssertionError(
                'data must be plain bytes was %s' % type(raw_data))
        result = []
        offset = 0
        # TODO: This can be tuned for writing to sftp and other servers where
        # append() is relatively expensive by grouping the writes to each key
        # prefix.
        for key, size in key_sizes:
            path = self._mapper.map(key)
            try:
                base = self._transport.append_bytes(path + '.knit',
                    raw_data[offset:offset+size])
            except errors.NoSuchFile:
                self._transport.mkdir(osutils.dirname(path))
                base = self._transport.append_bytes(path + '.knit',
                    raw_data[offset:offset+size])
            # if base == 0:
            # chmod.
            offset += size
            result.append((key, base, size))
        return result

    def flush(self):
        """Flush pending writes on this access object.
        
        For .knit files this is a no-op.
        """
        pass

    def get_raw_records(self, memos_for_retrieval):
        """Get the raw bytes for a records.

        :param memos_for_retrieval: An iterable containing the access memo for
            retrieving the bytes.
        :return: An iterator over the bytes of the records.
        """
        # first pass, group into same-index request to minimise readv's issued.
        request_lists = []
        current_prefix = None
        for (key, offset, length) in memos_for_retrieval:
            if current_prefix == key[:-1]:
                current_list.append((offset, length))
            else:
                if current_prefix is not None:
                    request_lists.append((current_prefix, current_list))
                current_prefix = key[:-1]
                current_list = [(offset, length)]
        # handle the last entry
        if current_prefix is not None:
            request_lists.append((current_prefix, current_list))
        for prefix, read_vector in request_lists:
            path = self._mapper.map(prefix) + '.knit'
            for pos, data in self._transport.readv(path, read_vector):
                yield data


def annotate_knit(knit, revision_id):
    """Annotate a knit with no cached annotations.

    This implementation is for knits with no cached annotations.
    It will work for knits with cached annotations, but this is not
    recommended.
    """
    annotator = _KnitAnnotator(knit)
    return iter(annotator.annotate_flat(revision_id))


class _KnitAnnotator(annotate.Annotator):
    """Build up the annotations for a text."""

    def __init__(self, vf):
        annotate.Annotator.__init__(self, vf)

        # TODO: handle Nodes which cannot be extracted
        # self._ghosts = set()

        # Map from (key, parent_key) => matching_blocks, should be 'use once'
        self._matching_blocks = {}

        # KnitContent objects
        self._content_objects = {}
        # The number of children that depend on this fulltext content object
        self._num_compression_children = {}
        # Delta records that need their compression parent before they can be
        # expanded
        self._pending_deltas = {}
        # Fulltext records that are waiting for their parents fulltexts before
        # they can be yielded for annotation
        self._pending_annotation = {}

        self._all_build_details = {}

    def _get_build_graph(self, key):
        """Get the graphs for building texts and annotations.

        The data you need for creating a full text may be different than the
        data you need to annotate that text. (At a minimum, you need both
        parents to create an annotation, but only need 1 parent to generate the
        fulltext.)

        :return: A list of (key, index_memo) records, suitable for
            passing to read_records_iter to start reading in the raw data from
            the pack file.
        """
        pending = {key}
        records = []
        ann_keys = set()
        self._num_needed_children[key] = 1
        while pending:
            # get all pending nodes
            this_iteration = pending
            build_details = self._vf._index.get_build_details(this_iteration)
            self._all_build_details.update(build_details)
            # new_nodes = self._vf._index._get_entries(this_iteration)
            pending = set()
            for key, details in viewitems(build_details):
                (index_memo, compression_parent, parent_keys,
                 record_details) = details
                self._parent_map[key] = parent_keys
                self._heads_provider = None
                records.append((key, index_memo))
                # Do we actually need to check _annotated_lines?
                pending.update([p for p in parent_keys
                                   if p not in self._all_build_details])
                if parent_keys:
                    for parent_key in parent_keys:
                        if parent_key in self._num_needed_children:
                            self._num_needed_children[parent_key] += 1
                        else:
                            self._num_needed_children[parent_key] = 1
                if compression_parent:
                    if compression_parent in self._num_compression_children:
                        self._num_compression_children[compression_parent] += 1
                    else:
                        self._num_compression_children[compression_parent] = 1

            missing_versions = this_iteration.difference(build_details)
            if missing_versions:
                for key in missing_versions:
                    if key in self._parent_map and key in self._text_cache:
                        # We already have this text ready, we just need to
                        # yield it later so we get it annotated
                        ann_keys.add(key)
                        parent_keys = self._parent_map[key]
                        for parent_key in parent_keys:
                            if parent_key in self._num_needed_children:
                                self._num_needed_children[parent_key] += 1
                            else:
                                self._num_needed_children[parent_key] = 1
                        pending.update([p for p in parent_keys
                                           if p not in self._all_build_details])
                    else:
                        raise errors.RevisionNotPresent(key, self._vf)
        # Generally we will want to read the records in reverse order, because
        # we find the parent nodes after the children
        records.reverse()
        return records, ann_keys

    def _get_needed_texts(self, key, pb=None):
        # if True or len(self._vf._immediate_fallback_vfs) > 0:
        if len(self._vf._immediate_fallback_vfs) > 0:
            # If we have fallbacks, go to the generic path
            for v in annotate.Annotator._get_needed_texts(self, key, pb=pb):
                yield v
            return
        while True:
            try:
                records, ann_keys = self._get_build_graph(key)
                for idx, (sub_key, text, num_lines) in enumerate(
                                                self._extract_texts(records)):
                    if pb is not None:
                        pb.update(gettext('annotating'), idx, len(records))
                    yield sub_key, text, num_lines
                for sub_key in ann_keys:
                    text = self._text_cache[sub_key]
                    num_lines = len(text) # bad assumption
                    yield sub_key, text, num_lines
                return
            except errors.RetryWithNewPacks as e:
                self._vf._access.reload_or_raise(e)
                # The cached build_details are no longer valid
                self._all_build_details.clear()

    def _cache_delta_blocks(self, key, compression_parent, delta, lines):
        parent_lines = self._text_cache[compression_parent]
        blocks = list(KnitContent.get_line_delta_blocks(delta, parent_lines, lines))
        self._matching_blocks[(key, compression_parent)] = blocks

    def _expand_record(self, key, parent_keys, compression_parent, record,
                       record_details):
        delta = None
        if compression_parent:
            if compression_parent not in self._content_objects:
                # Waiting for the parent
                self._pending_deltas.setdefault(compression_parent, []).append(
                    (key, parent_keys, record, record_details))
                return None
            # We have the basis parent, so expand the delta
            num = self._num_compression_children[compression_parent]
            num -= 1
            if num == 0:
                base_content = self._content_objects.pop(compression_parent)
                self._num_compression_children.pop(compression_parent)
            else:
                self._num_compression_children[compression_parent] = num
                base_content = self._content_objects[compression_parent]
            # It is tempting to want to copy_base_content=False for the last
            # child object. However, whenever noeol=False,
            # self._text_cache[parent_key] is content._lines. So mutating it
            # gives very bad results.
            # The alternative is to copy the lines into text cache, but then we
            # are copying anyway, so just do it here.
            content, delta = self._vf._factory.parse_record(
                key, record, record_details, base_content,
                copy_base_content=True)
        else:
            # Fulltext record
            content, _ = self._vf._factory.parse_record(
                key, record, record_details, None)
        if self._num_compression_children.get(key, 0) > 0:
            self._content_objects[key] = content
        lines = content.text()
        self._text_cache[key] = lines
        if delta is not None:
            self._cache_delta_blocks(key, compression_parent, delta, lines)
        return lines

    def _get_parent_annotations_and_matches(self, key, text, parent_key):
        """Get the list of annotations for the parent, and the matching lines.

        :param text: The opaque value given by _get_needed_texts
        :param parent_key: The key for the parent text
        :return: (parent_annotations, matching_blocks)
            parent_annotations is a list as long as the number of lines in
                parent
            matching_blocks is a list of (parent_idx, text_idx, len) tuples
                indicating which lines match between the two texts
        """
        block_key = (key, parent_key)
        if block_key in self._matching_blocks:
            blocks = self._matching_blocks.pop(block_key)
            parent_annotations = self._annotations_cache[parent_key]
            return parent_annotations, blocks
        return annotate.Annotator._get_parent_annotations_and_matches(self,
            key, text, parent_key)

    def _process_pending(self, key):
        """The content for 'key' was just processed.

        Determine if there is any more pending work to be processed.
        """
        to_return = []
        if key in self._pending_deltas:
            compression_parent = key
            children = self._pending_deltas.pop(key)
            for child_key, parent_keys, record, record_details in children:
                lines = self._expand_record(child_key, parent_keys,
                                            compression_parent,
                                            record, record_details)
                if self._check_ready_for_annotations(child_key, parent_keys):
                    to_return.append(child_key)
        # Also check any children that are waiting for this parent to be
        # annotation ready
        if key in self._pending_annotation:
            children = self._pending_annotation.pop(key)
            to_return.extend([c for c, p_keys in children
                              if self._check_ready_for_annotations(c, p_keys)])
        return to_return

    def _check_ready_for_annotations(self, key, parent_keys):
        """return true if this text is ready to be yielded.

        Otherwise, this will return False, and queue the text into
        self._pending_annotation
        """
        for parent_key in parent_keys:
            if parent_key not in self._annotations_cache:
                # still waiting on at least one parent text, so queue it up
                # Note that if there are multiple parents, we need to wait
                # for all of them.
                self._pending_annotation.setdefault(parent_key,
                    []).append((key, parent_keys))
                return False
        return True

    def _extract_texts(self, records):
        """Extract the various texts needed based on records"""
        # We iterate in the order read, rather than a strict order requested
        # However, process what we can, and put off to the side things that
        # still need parents, cleaning them up when those parents are
        # processed.
        # Basic data flow:
        #   1) As 'records' are read, see if we can expand these records into
        #      Content objects (and thus lines)
        #   2) If a given line-delta is waiting on its compression parent, it
        #      gets queued up into self._pending_deltas, otherwise we expand
        #      it, and put it into self._text_cache and self._content_objects
        #   3) If we expanded the text, we will then check to see if all
        #      parents have also been processed. If so, this text gets yielded,
        #      else this record gets set aside into pending_annotation
        #   4) Further, if we expanded the text in (2), we will then check to
        #      see if there are any children in self._pending_deltas waiting to
        #      also be processed. If so, we go back to (2) for those
        #   5) Further again, if we yielded the text, we can then check if that
        #      'unlocks' any of the texts in pending_annotations, which should
        #      then get yielded as well
        # Note that both steps 4 and 5 are 'recursive' in that unlocking one
        # compression child could unlock yet another, and yielding a fulltext
        # will also 'unlock' the children that are waiting on that annotation.
        # (Though also, unlocking 1 parent's fulltext, does not unlock a child
        # if other parents are also waiting.)
        # We want to yield content before expanding child content objects, so
        # that we know when we can re-use the content lines, and the annotation
        # code can know when it can stop caching fulltexts, as well.

        # Children that are missing their compression parent
        pending_deltas = {}
        for (key, record, digest) in self._vf._read_records_iter(records):
            # ghosts?
            details = self._all_build_details[key]
            (_, compression_parent, parent_keys, record_details) = details
            lines = self._expand_record(key, parent_keys, compression_parent,
                                        record, record_details)
            if lines is None:
                # Pending delta should be queued up
                continue
            # At this point, we may be able to yield this content, if all
            # parents are also finished
            yield_this_text = self._check_ready_for_annotations(key,
                                                                parent_keys)
            if yield_this_text:
                # All parents present
                yield key, lines, len(lines)
            to_process = self._process_pending(key)
            while to_process:
                this_process = to_process
                to_process = []
                for key in this_process:
                    lines = self._text_cache[key]
                    yield key, lines, len(lines)
                    to_process.extend(self._process_pending(key))

try:
    from ._knit_load_data_pyx import _load_data_c as _load_data
except ImportError as e:
    osutils.failed_to_load_extension(e)
    from ._knit_load_data_py import _load_data_py as _load_data<|MERGE_RESOLUTION|>--- conflicted
+++ resolved
@@ -2946,11 +2946,7 @@
                 # Sometimes these are passed as a list rather than a tuple
                 passed = static_tuple.as_tuples(keys[key])
                 passed_parents = passed[1][:1]
-<<<<<<< HEAD
-                if (value[0:1] != keys[key][0][0] or
-=======
                 if (value[0:1] != keys[key][0][0:1] or
->>>>>>> 54479393
                     parents != passed_parents):
                     node_refs = static_tuple.as_tuples(node_refs)
                     raise KnitCorrupt(self, "inconsistent details in add_records"
