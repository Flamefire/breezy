# Copyright (C) 2005-2012 Canonical Ltd
# Copyright (C) 2017 Breezy Developers
#
# This program is free software; you can redistribute it and/or modify
# it under the terms of the GNU General Public License as published by
# the Free Software Foundation; either version 2 of the License, or
# (at your option) any later version.
#
# This program is distributed in the hope that it will be useful,
# but WITHOUT ANY WARRANTY; without even the implied warranty of
# MERCHANTABILITY or FITNESS FOR A PARTICULAR PURPOSE.  See the
# GNU General Public License for more details.
#
# You should have received a copy of the GNU General Public License
# along with this program; if not, write to the Free Software
# Foundation, Inc., 51 Franklin Street, Fifth Floor, Boston, MA 02110-1301 USA

from __future__ import absolute_import

import sys

from ..lazy_import import lazy_import
lazy_import(globals(), """
from breezy import (
    cache_utf8,
    config as _mod_config,
    lockable_files,
    lockdir,
    rio,
    shelf,
    tag as _mod_tag,
    )
""")

from . import bzrdir
from .. import (
    controldir,
    errors,
    revision as _mod_revision,
    urlutils,
    )
from ..branch import (
    Branch,
    BranchFormat,
    BranchWriteLockResult,
    format_registry,
    UnstackableBranchFormat,
    )
from ..decorators import (
    only_raises,
    )
from ..lock import _RelockDebugMixin, LogicalLockResult
from ..sixish import (
    BytesIO,
    text_type,
    viewitems,
    )
from ..trace import (
    mutter,
    )


class BzrBranch(Branch, _RelockDebugMixin):
    """A branch stored in the actual filesystem.

    Note that it's "local" in the context of the filesystem; it doesn't
    really matter if it's on an nfs/smb/afs/coda/... share, as long as
    it's writable, and can be accessed via the normal filesystem API.

    :ivar _transport: Transport for file operations on this branch's
        control files, typically pointing to the .bzr/branch directory.
    :ivar repository: Repository for this branch.
    :ivar base: The url of the base directory for this branch; the one
        containing the .bzr directory.
    :ivar name: Optional colocated branch name as it exists in the control
        directory.
    """

    def __init__(self, _format=None,
                 _control_files=None, a_controldir=None, name=None,
                 _repository=None, ignore_fallbacks=False,
                 possible_transports=None):
        """Create new branch object at a particular location."""
        if a_controldir is None:
            raise ValueError('a_controldir must be supplied')
        if name is None:
            raise ValueError('name must be supplied')
        self.controldir = a_controldir
        self._user_transport = self.controldir.transport.clone('..')
        if name != u"":
            self._user_transport.set_segment_parameter(
                "branch", urlutils.escape(name))
        self._base = self._user_transport.base
        self.name = name
        self._format = _format
        if _control_files is None:
            raise ValueError('BzrBranch _control_files is None')
        self.control_files = _control_files
        self._transport = _control_files._transport
        self.repository = _repository
        self.conf_store = None
        Branch.__init__(self, possible_transports)
        self._tags_bytes = None

    def __str__(self):
        return '%s(%s)' % (self.__class__.__name__, self.user_url)

    __repr__ = __str__

    def _get_base(self):
        """Returns the directory containing the control directory."""
        return self._base

    base = property(_get_base, doc="The URL for the root of this branch.")

    @property
    def user_transport(self):
        return self._user_transport

    def _get_config(self):
        """Get the concrete config for just the config in this branch.

        This is not intended for client use; see Branch.get_config for the
        public API.

        Added in 1.14.

        :return: An object supporting get_option and set_option.
        """
        return _mod_config.TransportConfig(self._transport, 'branch.conf')

    def _get_config_store(self):
        if self.conf_store is None:
            self.conf_store = _mod_config.BranchStore(self)
        return self.conf_store

    def _uncommitted_branch(self):
        """Return the branch that may contain uncommitted changes."""
        master = self.get_master_branch()
        if master is not None:
            return master
        else:
            return self

    def store_uncommitted(self, creator):
        """Store uncommitted changes from a ShelfCreator.

        :param creator: The ShelfCreator containing uncommitted changes, or
            None to delete any stored changes.
        :raises: ChangesAlreadyStored if the branch already has changes.
        """
        branch = self._uncommitted_branch()
        if creator is None:
            branch._transport.delete('stored-transform')
            return
        if branch._transport.has('stored-transform'):
            raise errors.ChangesAlreadyStored
        transform = BytesIO()
        creator.write_shelf(transform)
        transform.seek(0)
        branch._transport.put_file('stored-transform', transform)

    def get_unshelver(self, tree):
        """Return a shelf.Unshelver for this branch and tree.

        :param tree: The tree to use to construct the Unshelver.
        :return: an Unshelver or None if no changes are stored.
        """
        branch = self._uncommitted_branch()
        try:
            transform = branch._transport.get('stored-transform')
        except errors.NoSuchFile:
            return None
        return shelf.Unshelver.from_tree_and_shelf(tree, transform)

    def is_locked(self):
        return self.control_files.is_locked()

    def lock_write(self, token=None):
        """Lock the branch for write operations.

        :param token: A token to permit reacquiring a previously held and
            preserved lock.
        :return: A BranchWriteLockResult.
        """
        if not self.is_locked():
            self._note_lock('w')
            self.repository._warn_if_deprecated(self)
            self.repository.lock_write()
            took_lock = True
        else:
            took_lock = False
        try:
            return BranchWriteLockResult(
                self.unlock,
                self.control_files.lock_write(token=token))
        except BaseException:
            if took_lock:
                self.repository.unlock()
            raise

    def lock_read(self):
        """Lock the branch for read operations.

        :return: A breezy.lock.LogicalLockResult.
        """
        if not self.is_locked():
            self._note_lock('r')
            self.repository._warn_if_deprecated(self)
            self.repository.lock_read()
            took_lock = True
        else:
            took_lock = False
        try:
            self.control_files.lock_read()
            return LogicalLockResult(self.unlock)
        except BaseException:
            if took_lock:
                self.repository.unlock()
            raise

    @only_raises(errors.LockNotHeld, errors.LockBroken)
    def unlock(self):
        if self.control_files._lock_count == 1 and self.conf_store is not None:
            self.conf_store.save_changes()
        try:
            self.control_files.unlock()
        finally:
            if not self.control_files.is_locked():
                self.repository.unlock()
                # we just released the lock
                self._clear_cached_state()

    def peek_lock_mode(self):
        if self.control_files._lock_count == 0:
            return None
        else:
            return self.control_files._lock_mode

    def get_physical_lock_status(self):
        return self.control_files.get_physical_lock_status()

    def set_last_revision_info(self, revno, revision_id):
        if not revision_id or not isinstance(revision_id, bytes):
            raise errors.InvalidRevisionId(
                revision_id=revision_id, branch=self)
        revision_id = _mod_revision.ensure_null(revision_id)
        with self.lock_write():
            old_revno, old_revid = self.last_revision_info()
            if self.get_append_revisions_only():
                self._check_history_violation(revision_id)
            self._run_pre_change_branch_tip_hooks(revno, revision_id)
            self._write_last_revision_info(revno, revision_id)
            self._clear_cached_state()
            self._last_revision_info_cache = revno, revision_id
            self._run_post_change_branch_tip_hooks(old_revno, old_revid)

    def basis_tree(self):
        """See Branch.basis_tree."""
        return self.repository.revision_tree(self.last_revision())

    def _get_parent_location(self):
        _locs = ['parent', 'pull', 'x-pull']
        for l in _locs:
            try:
                contents = self._transport.get_bytes(l)
            except errors.NoSuchFile:
                pass
            else:
                return contents.strip(b'\n').decode('utf-8')
        return None

    def get_stacked_on_url(self):
        raise UnstackableBranchFormat(self._format, self.user_url)

    def set_push_location(self, location):
        """See Branch.set_push_location."""
        self.get_config().set_user_option(
            'push_location', location,
            store=_mod_config.STORE_LOCATION_NORECURSE)

    def _set_parent_location(self, url):
        if url is None:
            self._transport.delete('parent')
        else:
            if isinstance(url, text_type):
                url = url.encode('utf-8')
            self._transport.put_bytes('parent', url + b'\n',
                                      mode=self.controldir._get_file_mode())

    def unbind(self):
        """If bound, unbind"""
        with self.lock_write():
            return self.set_bound_location(None)

    def bind(self, other):
        """Bind this branch to the branch other.

        This does not push or pull data between the branches, though it does
        check for divergence to raise an error when the branches are not
        either the same, or one a prefix of the other. That behaviour may not
        be useful, so that check may be removed in future.

        :param other: The branch to bind to
        :type other: Branch
        """
        # TODO: jam 20051230 Consider checking if the target is bound
        #       It is debatable whether you should be able to bind to
        #       a branch which is itself bound.
        #       Committing is obviously forbidden,
        #       but binding itself may not be.
        #       Since we *have* to check at commit time, we don't
        #       *need* to check here

        # we want to raise diverged if:
        # last_rev is not in the other_last_rev history, AND
        # other_last_rev is not in our history, and do it without pulling
        # history around
        with self.lock_write():
            self.set_bound_location(other.base)

    def get_bound_location(self):
        try:
            return self._transport.get_bytes('bound')[:-1].decode('utf-8')
        except errors.NoSuchFile:
            return None

    def get_master_branch(self, possible_transports=None):
        """Return the branch we are bound to.

        :return: Either a Branch, or None
        """
        with self.lock_read():
            if self._master_branch_cache is None:
                self._master_branch_cache = self._get_master_branch(
                    possible_transports)
            return self._master_branch_cache

    def _get_master_branch(self, possible_transports):
        bound_loc = self.get_bound_location()
        if not bound_loc:
            return None
        try:
            return Branch.open(bound_loc,
                               possible_transports=possible_transports)
        except (errors.NotBranchError, errors.ConnectionError) as e:
            raise errors.BoundBranchConnectionFailure(
                self, bound_loc, e)

    def set_bound_location(self, location):
        """Set the target where this branch is bound to.

        :param location: URL to the target branch
        """
        with self.lock_write():
            self._master_branch_cache = None
            if location:
                self._transport.put_bytes(
                    'bound', location.encode('utf-8') + b'\n',
                    mode=self.controldir._get_file_mode())
            else:
                try:
                    self._transport.delete('bound')
                except errors.NoSuchFile:
                    return False
                return True

    def update(self, possible_transports=None):
        """Synchronise this branch with the master branch if any.

        :return: None or the last_revision that was pivoted out during the
                 update.
        """
        with self.lock_write():
            master = self.get_master_branch(possible_transports)
            if master is not None:
                old_tip = _mod_revision.ensure_null(self.last_revision())
                self.pull(master, overwrite=True)
                if self.repository.get_graph().is_ancestor(
                        old_tip, _mod_revision.ensure_null(
                            self.last_revision())):
                    return None
                return old_tip
            return None

    def _read_last_revision_info(self):
        revision_string = self._transport.get_bytes('last-revision')
        revno, revision_id = revision_string.rstrip(b'\n').split(b' ', 1)
        revision_id = cache_utf8.get_cached_utf8(revision_id)
        revno = int(revno)
        return revno, revision_id

    def _write_last_revision_info(self, revno, revision_id):
        """Simply write out the revision id, with no checks.

        Use set_last_revision_info to perform this safely.

        Does not update the revision_history cache.
        """
        revision_id = _mod_revision.ensure_null(revision_id)
        out_string = b'%d %s\n' % (revno, revision_id)
        self._transport.put_bytes('last-revision', out_string,
                                  mode=self.controldir._get_file_mode())

    def update_feature_flags(self, updated_flags):
        """Update the feature flags for this branch.

        :param updated_flags: Dictionary mapping feature names to necessities
            A necessity can be None to indicate the feature should be removed
        """
        with self.lock_write():
            self._format._update_feature_flags(updated_flags)
            self.control_transport.put_bytes(
                'format', self._format.as_string())

    def _get_tags_bytes(self):
        """Get the bytes of a serialised tags dict.

        Note that not all branches support tags, nor do all use the same tags
        logic: this method is specific to BasicTags. Other tag implementations
        may use the same method name and behave differently, safely, because
        of the double-dispatch via
        format.make_tags->tags_instance->get_tags_dict.

        :return: The bytes of the tags file.
        :seealso: Branch._set_tags_bytes.
        """
        with self.lock_read():
            if self._tags_bytes is None:
                self._tags_bytes = self._transport.get_bytes('tags')
            return self._tags_bytes

    def _set_tags_bytes(self, bytes):
        """Mirror method for _get_tags_bytes.

        :seealso: Branch._get_tags_bytes.
        """
        with self.lock_write():
            self._tags_bytes = bytes
            return self._transport.put_bytes('tags', bytes)

    def _clear_cached_state(self):
        super(BzrBranch, self)._clear_cached_state()
        self._tags_bytes = None

    def reconcile(self, thorough=True):
        """Make sure the data stored in this branch is consistent."""
        from .reconcile import BranchReconciler
        with self.lock_write():
            reconciler = BranchReconciler(self, thorough=thorough)
            return reconciler.reconcile()


class BzrBranch8(BzrBranch):
    """A branch that stores tree-reference locations."""

    def _open_hook(self, possible_transports=None):
        if self._ignore_fallbacks:
            return
        if possible_transports is None:
            possible_transports = [self.controldir.root_transport]
        try:
            url = self.get_stacked_on_url()
        except (errors.UnstackableRepositoryFormat, errors.NotStacked,
                UnstackableBranchFormat):
            pass
        else:
            for hook in Branch.hooks['transform_fallback_location']:
                url = hook(self, url)
                if url is None:
                    hook_name = Branch.hooks.get_hook_name(hook)
                    raise AssertionError(
                        "'transform_fallback_location' hook %s returned "
                        "None, not a URL." % hook_name)
            self._activate_fallback_location(
                url, possible_transports=possible_transports)

    def __init__(self, *args, **kwargs):
        self._ignore_fallbacks = kwargs.get('ignore_fallbacks', False)
        super(BzrBranch8, self).__init__(*args, **kwargs)
        self._last_revision_info_cache = None
        self._reference_info = None

    def _clear_cached_state(self):
        super(BzrBranch8, self)._clear_cached_state()
        self._last_revision_info_cache = None
        self._reference_info = None

    def _check_history_violation(self, revision_id):
        current_revid = self.last_revision()
        last_revision = _mod_revision.ensure_null(current_revid)
        if _mod_revision.is_null(last_revision):
            return
        graph = self.repository.get_graph()
        for lh_ancestor in graph.iter_lefthand_ancestry(revision_id):
            if lh_ancestor == current_revid:
                return
        raise errors.AppendRevisionsOnlyViolation(self.user_url)

    def _gen_revision_history(self):
        """Generate the revision history from last revision
        """
        last_revno, last_revision = self.last_revision_info()
        self._extend_partial_history(stop_index=last_revno - 1)
        return list(reversed(self._partial_revision_history_cache))

    def _set_parent_location(self, url):
        """Set the parent branch"""
        with self.lock_write():
            self._set_config_location(
                'parent_location', url, make_relative=True)

    def _get_parent_location(self):
        """Set the parent branch"""
        with self.lock_read():
            return self._get_config_location('parent_location')

    def _set_all_reference_info(self, info_dict):
        """Replace all reference info stored in a branch.

        :param info_dict: A dict of {file_id: (tree_path, branch_location)}
        """
        s = BytesIO()
        writer = rio.RioWriter(s)
        for tree_path, (branch_location, file_id) in viewitems(info_dict):
            stanza = rio.Stanza(tree_path=tree_path,
                                branch_location=branch_location)
            if file_id is not None:
                stanza.add('file_id', file_id)
            writer.write_stanza(stanza)
        with self.lock_write():
            self._transport.put_bytes('references', s.getvalue())
            self._reference_info = info_dict

    def _get_all_reference_info(self):
        """Return all the reference info stored in a branch.

        :return: A dict of {tree_path: (branch_location, file_id)}
        """
        with self.lock_read():
            if self._reference_info is not None:
                return self._reference_info
<<<<<<< HEAD
            try:
                with self._transport.get('references') as rio_file:
                    stanzas = rio.read_stanzas(rio_file)
                    info_dict = {
                        s['tree_path']: (
                            s['branch_location'],
                            s['file_id'].encode('ascii') if 'file_id' in s else None)
                        for s in stanzas}
            except errors.NoSuchFile:
                info_dict = {}
=======
            with self._transport.get('references') as rio_file:
                stanzas = rio.read_stanzas(rio_file)
                info_dict = {
                    s['tree_path']: (
                        s['branch_location'],
                        s['file_id'].encode('ascii')
                        if 'file_id' in s else None)
                    for s in stanzas}
>>>>>>> bc42ebb3
            self._reference_info = info_dict
            return info_dict

    def set_reference_info(self, tree_path, branch_location, file_id=None):
        """Set the branch location to use for a tree reference.

        :param tree_path: The path of the tree reference in the tree.
        :param branch_location: The location of the branch to retrieve tree
            references from.
        :param file_id: The file-id of the tree reference.
        """
        info_dict = self._get_all_reference_info()
        info_dict[tree_path] = (branch_location, file_id)
        if branch_location is None:
            del info_dict[tree_path]
        self._set_all_reference_info(info_dict)

    def get_reference_info(self, path):
        """Get the tree_path and branch_location for a tree reference.

        :return: a tuple of (branch_location, file_id)
        """
        return self._get_all_reference_info().get(path, (None, None))

    def reference_parent(self, path, file_id=None, possible_transports=None):
        """Return the parent branch for a tree-reference file_id.

        :param file_id: The file_id of the tree reference
        :param path: The path of the file_id in the tree
        :return: A branch associated with the file_id
        """
        branch_location = self.get_reference_info(path)[0]
        if branch_location is None:
            return Branch.reference_parent(self, path, file_id,
                                           possible_transports)
        branch_location = urlutils.join(self.user_url, branch_location)
        return Branch.open(branch_location,
                           possible_transports=possible_transports)

    def set_push_location(self, location):
        """See Branch.set_push_location."""
        self._set_config_location('push_location', location)

    def set_bound_location(self, location):
        """See Branch.set_push_location."""
        self._master_branch_cache = None
        conf = self.get_config_stack()
        if location is None:
            if not conf.get('bound'):
                return False
            else:
                conf.set('bound', 'False')
                return True
        else:
            self._set_config_location('bound_location', location,
                                      config=conf)
            conf.set('bound', 'True')
        return True

    def _get_bound_location(self, bound):
        """Return the bound location in the config file.

        Return None if the bound parameter does not match"""
        conf = self.get_config_stack()
        if conf.get('bound') != bound:
            return None
        return self._get_config_location('bound_location', config=conf)

    def get_bound_location(self):
        """See Branch.get_bound_location."""
        return self._get_bound_location(True)

    def get_old_bound_location(self):
        """See Branch.get_old_bound_location"""
        return self._get_bound_location(False)

    def get_stacked_on_url(self):
        # you can always ask for the URL; but you might not be able to use it
        # if the repo can't support stacking.
        # self._check_stackable_repo()
        # stacked_on_location is only ever defined in branch.conf, so don't
        # waste effort reading the whole stack of config files.
        conf = _mod_config.BranchOnlyStack(self)
        stacked_url = self._get_config_location('stacked_on_location',
                                                config=conf)
        if stacked_url is None:
            raise errors.NotStacked(self)
        # TODO(jelmer): Clean this up for pad.lv/1696545
        if sys.version_info[0] == 2:
            return stacked_url.encode('utf-8')
        else:
            return stacked_url

    def get_rev_id(self, revno, history=None):
        """Find the revision id of the specified revno."""
        if revno == 0:
            return _mod_revision.NULL_REVISION

        with self.lock_read():
            last_revno, last_revision_id = self.last_revision_info()
            if revno <= 0 or revno > last_revno:
                raise errors.NoSuchRevision(self, revno)

            if history is not None:
                return history[revno - 1]

            index = last_revno - revno
            if len(self._partial_revision_history_cache) <= index:
                self._extend_partial_history(stop_index=index)
            if len(self._partial_revision_history_cache) > index:
                return self._partial_revision_history_cache[index]
            else:
                raise errors.NoSuchRevision(self, revno)

    def revision_id_to_revno(self, revision_id):
        """Given a revision id, return its revno"""
        if _mod_revision.is_null(revision_id):
            return 0
        with self.lock_read():
            try:
                index = self._partial_revision_history_cache.index(revision_id)
            except ValueError:
                try:
                    self._extend_partial_history(stop_revision=revision_id)
                except errors.RevisionNotPresent as e:
                    raise errors.GhostRevisionsHaveNoRevno(
                        revision_id, e.revision_id)
                index = len(self._partial_revision_history_cache) - 1
                if index < 0:
                    raise errors.NoSuchRevision(self, revision_id)
                if self._partial_revision_history_cache[index] != revision_id:
                    raise errors.NoSuchRevision(self, revision_id)
            return self.revno() - index


class BzrBranch7(BzrBranch8):
    """A branch with support for a fallback repository."""

    def set_reference_info(self, tree_path, branch_location, file_id=None):
<<<<<<< HEAD
        super(BzrBranch7, self).set_reference_info(
                tree_path, branch_location, file_id=file_id)
        format_string = BzrBranchFormat8.get_format_string()
        mutter('Upgrading branch to format %r', format_string)
        self._transport.put_bytes('format', format_string)
=======
        Branch.set_reference_info(self, file_id, tree_path, branch_location)

    def get_reference_info(self, path):
        Branch.get_reference_info(self, path)

    def reference_parent(self, path, file_id=None, possible_transports=None):
        return Branch.reference_parent(
            self, path, file_id, possible_transports)
>>>>>>> bc42ebb3


class BzrBranch6(BzrBranch7):
    """See BzrBranchFormat6 for the capabilities of this branch.

    This subclass of BzrBranch7 disables the new features BzrBranch7 added,
    i.e. stacking.
    """

    def get_stacked_on_url(self):
        raise UnstackableBranchFormat(self._format, self.user_url)


class BranchFormatMetadir(bzrdir.BzrFormat, BranchFormat):
    """Base class for branch formats that live in meta directories.
    """

    def __init__(self):
        BranchFormat.__init__(self)
        bzrdir.BzrFormat.__init__(self)

    @classmethod
    def find_format(klass, controldir, name=None):
        """Return the format for the branch object in controldir."""
        try:
            transport = controldir.get_branch_transport(None, name=name)
        except errors.NoSuchFile:
            raise errors.NotBranchError(path=name, controldir=controldir)
        try:
            format_string = transport.get_bytes("format")
        except errors.NoSuchFile:
            raise errors.NotBranchError(
                path=transport.base, controldir=controldir)
        return klass._find_format(format_registry, 'branch', format_string)

    def _branch_class(self):
        """What class to instantiate on open calls."""
        raise NotImplementedError(self._branch_class)

    def _get_initial_config(self, append_revisions_only=None):
        if append_revisions_only:
            return b"append_revisions_only = True\n"
        else:
            # Avoid writing anything if append_revisions_only is disabled,
            # as that is the default.
            return b""

    def _initialize_helper(self, a_controldir, utf8_files, name=None,
                           repository=None):
        """Initialize a branch in a control dir, with specified files

        :param a_controldir: The bzrdir to initialize the branch in
        :param utf8_files: The files to create as a list of
            (filename, content) tuples
        :param name: Name of colocated branch to create, if any
        :return: a branch in this format
        """
        if name is None:
            name = a_controldir._get_selected_branch()
        mutter('creating branch %r in %s', self, a_controldir.user_url)
        branch_transport = a_controldir.get_branch_transport(self, name=name)
        control_files = lockable_files.LockableFiles(branch_transport,
                                                     'lock', lockdir.LockDir)
        control_files.create_lock()
        control_files.lock_write()
        try:
            utf8_files += [('format', self.as_string())]
            for (filename, content) in utf8_files:
                branch_transport.put_bytes(
                    filename, content,
                    mode=a_controldir._get_file_mode())
        finally:
            control_files.unlock()
        branch = self.open(a_controldir, name, _found=True,
                           found_repository=repository)
        self._run_post_branch_init_hooks(a_controldir, name, branch)
        return branch

    def open(self, a_controldir, name=None, _found=False,
             ignore_fallbacks=False, found_repository=None,
             possible_transports=None):
        """See BranchFormat.open()."""
        if name is None:
            name = a_controldir._get_selected_branch()
        if not _found:
            format = BranchFormatMetadir.find_format(a_controldir, name=name)
            if format.__class__ != self.__class__:
                raise AssertionError("wrong format %r found for %r" %
                                     (format, self))
        transport = a_controldir.get_branch_transport(None, name=name)
        try:
            control_files = lockable_files.LockableFiles(transport, 'lock',
                                                         lockdir.LockDir)
            if found_repository is None:
                found_repository = a_controldir.find_repository()
            return self._branch_class()(
                _format=self, _control_files=control_files, name=name,
                a_controldir=a_controldir, _repository=found_repository,
                ignore_fallbacks=ignore_fallbacks,
                possible_transports=possible_transports)
        except errors.NoSuchFile:
            raise errors.NotBranchError(
                path=transport.base, controldir=a_controldir)

    @property
    def _matchingcontroldir(self):
        ret = bzrdir.BzrDirMetaFormat1()
        ret.set_branch_format(self)
        return ret

    def supports_tags(self):
        return True

    def supports_leaving_lock(self):
        return True

    def check_support_status(self, allow_unsupported, recommend_upgrade=True,
                             basedir=None):
        BranchFormat.check_support_status(
            self, allow_unsupported=allow_unsupported,
            recommend_upgrade=recommend_upgrade, basedir=basedir)
        bzrdir.BzrFormat.check_support_status(
            self, allow_unsupported=allow_unsupported,
            recommend_upgrade=recommend_upgrade, basedir=basedir)


class BzrBranchFormat6(BranchFormatMetadir):
    """Branch format with last-revision and tags.

    Unlike previous formats, this has no explicit revision history. Instead,
    this just stores the last-revision, and the left-hand history leading
    up to there is the history.

    This format was introduced in bzr 0.15
    and became the default in 0.91.
    """

    def _branch_class(self):
        return BzrBranch6

    @classmethod
    def get_format_string(cls):
        """See BranchFormat.get_format_string()."""
        return b"Bazaar Branch Format 6 (bzr 0.15)\n"

    def get_format_description(self):
        """See BranchFormat.get_format_description()."""
        return "Branch format 6"

    def initialize(self, a_controldir, name=None, repository=None,
                   append_revisions_only=None):
        """Create a branch of this format in a_controldir."""
        utf8_files = [
            ('last-revision', b'0 null:\n'),
            ('branch.conf', self._get_initial_config(append_revisions_only)),
            ('tags', b''),
            ]
        return self._initialize_helper(
            a_controldir, utf8_files, name, repository)

    def make_tags(self, branch):
        """See breezy.branch.BranchFormat.make_tags()."""
        return _mod_tag.BasicTags(branch)

    def supports_set_append_revisions_only(self):
        return True

    supports_reference_locations = True


class BzrBranchFormat8(BranchFormatMetadir):
    """Metadir format supporting storing locations of subtree branches."""

    def _branch_class(self):
        return BzrBranch8

    @classmethod
    def get_format_string(cls):
        """See BranchFormat.get_format_string()."""
        return b"Bazaar Branch Format 8 (needs bzr 1.15)\n"

    def get_format_description(self):
        """See BranchFormat.get_format_description()."""
        return "Branch format 8"

    def initialize(self, a_controldir, name=None, repository=None,
                   append_revisions_only=None):
        """Create a branch of this format in a_controldir."""
        utf8_files = [('last-revision', b'0 null:\n'),
                      ('branch.conf',
                          self._get_initial_config(append_revisions_only)),
                      ('tags', b''),
                      ('references', b'')
                      ]
        return self._initialize_helper(
            a_controldir, utf8_files, name, repository)

    def make_tags(self, branch):
        """See breezy.branch.BranchFormat.make_tags()."""
        return _mod_tag.BasicTags(branch)

    def supports_set_append_revisions_only(self):
        return True

    def supports_stacking(self):
        return True

    supports_reference_locations = True


class BzrBranchFormat7(BranchFormatMetadir):
    """Branch format with last-revision, tags, and a stacked location pointer.

    The stacked location pointer is passed down to the repository and requires
    a repository format with supports_external_lookups = True.

    This format was introduced in bzr 1.6.
    """

    def initialize(self, a_controldir, name=None, repository=None,
                   append_revisions_only=None):
        """Create a branch of this format in a_controldir."""
        utf8_files = [('last-revision', b'0 null:\n'),
                      ('branch.conf',
                          self._get_initial_config(append_revisions_only)),
                      ('tags', b''),
                      ]
        return self._initialize_helper(
            a_controldir, utf8_files, name, repository)

    def _branch_class(self):
        return BzrBranch7

    @classmethod
    def get_format_string(cls):
        """See BranchFormat.get_format_string()."""
        return b"Bazaar Branch Format 7 (needs bzr 1.6)\n"

    def get_format_description(self):
        """See BranchFormat.get_format_description()."""
        return "Branch format 7"

    def supports_set_append_revisions_only(self):
        return True

    def supports_stacking(self):
        return True

    def make_tags(self, branch):
        """See breezy.branch.BranchFormat.make_tags()."""
        return _mod_tag.BasicTags(branch)

    # This is a white lie; as soon as you set a reference location, we upgrade
    # you to BzrBranchFormat8.
    supports_reference_locations = True


class BranchReferenceFormat(BranchFormatMetadir):
    """Bzr branch reference format.

    Branch references are used in implementing checkouts, they
    act as an alias to the real branch which is at some other url.

    This format has:
     - A location file
     - a format string
    """

    @classmethod
    def get_format_string(cls):
        """See BranchFormat.get_format_string()."""
        return b"Bazaar-NG Branch Reference Format 1\n"

    def get_format_description(self):
        """See BranchFormat.get_format_description()."""
        return "Checkout reference format 1"

    def get_reference(self, a_controldir, name=None):
        """See BranchFormat.get_reference()."""
        transport = a_controldir.get_branch_transport(None, name=name)
        url = urlutils.split_segment_parameters(a_controldir.user_url)[0]
        return urlutils.join(
            url, transport.get_bytes('location').decode('utf-8'))

    def _write_reference(self, a_controldir, transport, to_branch):
        to_url = to_branch.user_url
        # Ideally, we'd write a relative path here for the benefit of colocated
        # branches - so that moving a control directory doesn't break
        # any references to colocated branches. Unfortunately, bzr
        # does not support relative URLs. See pad.lv/1803845 -- jelmer
        # to_url = urlutils.relative_url(
        #    a_controldir.user_url, to_branch.user_url)
        transport.put_bytes('location', to_url.encode('utf-8'))

    def set_reference(self, a_controldir, name, to_branch):
        """See BranchFormat.set_reference()."""
        transport = a_controldir.get_branch_transport(None, name=name)
        self._write_reference(a_controldir, transport, to_branch)

    def initialize(self, a_controldir, name=None, target_branch=None,
                   repository=None, append_revisions_only=None):
        """Create a branch of this format in a_controldir."""
        if target_branch is None:
            # this format does not implement branch itself, thus the implicit
            # creation contract must see it as uninitializable
            raise errors.UninitializableFormat(self)
        mutter('creating branch reference in %s', a_controldir.user_url)
        if a_controldir._format.fixed_components:
            raise errors.IncompatibleFormat(self, a_controldir._format)
        if name is None:
            name = a_controldir._get_selected_branch()
        branch_transport = a_controldir.get_branch_transport(self, name=name)
        self._write_reference(a_controldir, branch_transport, target_branch)
        branch_transport.put_bytes('format', self.as_string())
        branch = self.open(a_controldir, name, _found=True,
                           possible_transports=[target_branch.controldir.root_transport])
        self._run_post_branch_init_hooks(a_controldir, name, branch)
        return branch

    def _make_reference_clone_function(format, a_branch):
        """Create a clone() routine for a branch dynamically."""
        def clone(to_bzrdir, revision_id=None,
                  repository_policy=None):
            """See Branch.clone()."""
            return format.initialize(to_bzrdir, target_branch=a_branch)
            # cannot obey revision_id limits when cloning a reference ...
            # FIXME RBC 20060210 either nuke revision_id for clone, or
            # emit some sort of warning/error to the caller ?!
        return clone

    def open(self, a_controldir, name=None, _found=False, location=None,
             possible_transports=None, ignore_fallbacks=False,
             found_repository=None):
        """Return the branch that the branch reference in a_controldir points at.

        :param a_controldir: A BzrDir that contains a branch.
        :param name: Name of colocated branch to open, if any
        :param _found: a private parameter, do not use it. It is used to
            indicate if format probing has already be done.
        :param ignore_fallbacks: when set, no fallback branches will be opened
            (if there are any).  Default is to open fallbacks.
        :param location: The location of the referenced branch.  If
            unspecified, this will be determined from the branch reference in
            a_controldir.
        :param possible_transports: An optional reusable transports list.
        """
        if name is None:
            name = a_controldir._get_selected_branch()
        if not _found:
            format = BranchFormatMetadir.find_format(a_controldir, name=name)
            if format.__class__ != self.__class__:
                raise AssertionError("wrong format %r found for %r" %
                                     (format, self))
        if location is None:
            location = self.get_reference(a_controldir, name)
        real_bzrdir = controldir.ControlDir.open(
            location, possible_transports=possible_transports)
        result = real_bzrdir.open_branch(
            ignore_fallbacks=ignore_fallbacks,
            possible_transports=possible_transports)
        # this changes the behaviour of result.clone to create a new reference
        # rather than a copy of the content of the branch.
        # I did not use a proxy object because that needs much more extensive
        # testing, and we are only changing one behaviour at the moment.
        # If we decide to alter more behaviours - i.e. the implicit nickname
        # then this should be refactored to introduce a tested proxy branch
        # and a subclass of that for use in overriding clone() and ....
        # - RBC 20060210
        result.clone = self._make_reference_clone_function(result)
        return result


class Converter5to6(object):
    """Perform an in-place upgrade of format 5 to format 6"""

    def convert(self, branch):
        # Data for 5 and 6 can peacefully coexist.
        format = BzrBranchFormat6()
        new_branch = format.open(branch.controldir, _found=True)

        # Copy source data into target
        new_branch._write_last_revision_info(*branch.last_revision_info())
        with new_branch.lock_write():
            new_branch.set_parent(branch.get_parent())
            new_branch.set_bound_location(branch.get_bound_location())
            new_branch.set_push_location(branch.get_push_location())

        # New branch has no tags by default
        new_branch.tags._set_tag_dict({})

        # Copying done; now update target format
        new_branch._transport.put_bytes(
            'format', format.as_string(),
            mode=new_branch.controldir._get_file_mode())

        # Clean up old files
        new_branch._transport.delete('revision-history')
        with branch.lock_write():
            try:
                branch.set_parent(None)
            except errors.NoSuchFile:
                pass
            branch.set_bound_location(None)


class Converter6to7(object):
    """Perform an in-place upgrade of format 6 to format 7"""

    def convert(self, branch):
        format = BzrBranchFormat7()
        branch._set_config_location('stacked_on_location', '')
        # update target format
        branch._transport.put_bytes('format', format.as_string())


class Converter7to8(object):
    """Perform an in-place upgrade of format 7 to format 8"""

    def convert(self, branch):
        format = BzrBranchFormat8()
        branch._transport.put_bytes('references', b'')
        # update target format
        branch._transport.put_bytes('format', format.as_string())<|MERGE_RESOLUTION|>--- conflicted
+++ resolved
@@ -540,27 +540,17 @@
         with self.lock_read():
             if self._reference_info is not None:
                 return self._reference_info
-<<<<<<< HEAD
             try:
                 with self._transport.get('references') as rio_file:
                     stanzas = rio.read_stanzas(rio_file)
                     info_dict = {
                         s['tree_path']: (
                             s['branch_location'],
-                            s['file_id'].encode('ascii') if 'file_id' in s else None)
+                            s['file_id'].encode('ascii')
+                            if 'file_id' in s else None)
                         for s in stanzas}
             except errors.NoSuchFile:
                 info_dict = {}
-=======
-            with self._transport.get('references') as rio_file:
-                stanzas = rio.read_stanzas(rio_file)
-                info_dict = {
-                    s['tree_path']: (
-                        s['branch_location'],
-                        s['file_id'].encode('ascii')
-                        if 'file_id' in s else None)
-                    for s in stanzas}
->>>>>>> bc42ebb3
             self._reference_info = info_dict
             return info_dict
 
@@ -700,22 +690,11 @@
     """A branch with support for a fallback repository."""
 
     def set_reference_info(self, tree_path, branch_location, file_id=None):
-<<<<<<< HEAD
         super(BzrBranch7, self).set_reference_info(
-                tree_path, branch_location, file_id=file_id)
+            tree_path, branch_location, file_id=file_id)
         format_string = BzrBranchFormat8.get_format_string()
         mutter('Upgrading branch to format %r', format_string)
         self._transport.put_bytes('format', format_string)
-=======
-        Branch.set_reference_info(self, file_id, tree_path, branch_location)
-
-    def get_reference_info(self, path):
-        Branch.get_reference_info(self, path)
-
-    def reference_parent(self, path, file_id=None, possible_transports=None):
-        return Branch.reference_parent(
-            self, path, file_id, possible_transports)
->>>>>>> bc42ebb3
 
 
 class BzrBranch6(BzrBranch7):
