# Copyright (C) 2005-2012 Canonical Ltd
# Copyright (C) 2017 Breezy Developers
#
# This program is free software; you can redistribute it and/or modify
# it under the terms of the GNU General Public License as published by
# the Free Software Foundation; either version 2 of the License, or
# (at your option) any later version.
#
# This program is distributed in the hope that it will be useful,
# but WITHOUT ANY WARRANTY; without even the implied warranty of
# MERCHANTABILITY or FITNESS FOR A PARTICULAR PURPOSE.  See the
# GNU General Public License for more details.
#
# You should have received a copy of the GNU General Public License
# along with this program; if not, write to the Free Software
# Foundation, Inc., 51 Franklin Street, Fifth Floor, Boston, MA 02110-1301 USA

from __future__ import absolute_import

import sys

from ..lazy_import import lazy_import
lazy_import(globals(), """
from breezy import (
    cache_utf8,
    config as _mod_config,
    lockable_files,
    lockdir,
    rio,
    shelf,
    tag as _mod_tag,
    )
""")

from . import bzrdir
from .. import (
    controldir,
    errors,
    revision as _mod_revision,
    urlutils,
    )
from ..branch import (
    Branch,
    BranchFormat,
    BranchWriteLockResult,
    format_registry,
    UnstackableBranchFormat,
    )
from ..decorators import (
    only_raises,
    )
from ..lock import _RelockDebugMixin, LogicalLockResult
from ..sixish import (
    BytesIO,
    text_type,
    viewitems,
    )
from ..trace import (
    mutter,
    )


class BzrBranch(Branch, _RelockDebugMixin):
    """A branch stored in the actual filesystem.

    Note that it's "local" in the context of the filesystem; it doesn't
    really matter if it's on an nfs/smb/afs/coda/... share, as long as
    it's writable, and can be accessed via the normal filesystem API.

    :ivar _transport: Transport for file operations on this branch's
        control files, typically pointing to the .bzr/branch directory.
    :ivar repository: Repository for this branch.
    :ivar base: The url of the base directory for this branch; the one
        containing the .bzr directory.
    :ivar name: Optional colocated branch name as it exists in the control
        directory.
    """

    def __init__(self, _format=None,
                 _control_files=None, a_controldir=None, name=None,
                 _repository=None, ignore_fallbacks=False,
                 possible_transports=None):
        """Create new branch object at a particular location."""
        if a_controldir is None:
            raise ValueError('a_controldir must be supplied')
        if name is None:
            raise ValueError('name must be supplied')
        self.controldir = a_controldir
        self._user_transport = self.controldir.transport.clone('..')
        if name != u"":
            self._user_transport.set_segment_parameter(
                "branch", urlutils.escape(name))
        self._base = self._user_transport.base
        self.name = name
        self._format = _format
        if _control_files is None:
            raise ValueError('BzrBranch _control_files is None')
        self.control_files = _control_files
        self._transport = _control_files._transport
        self.repository = _repository
        self.conf_store = None
        Branch.__init__(self, possible_transports)
        self._tags_bytes = None

    def __str__(self):
        return '%s(%s)' % (self.__class__.__name__, self.user_url)

    __repr__ = __str__

    def _get_base(self):
        """Returns the directory containing the control directory."""
        return self._base

    base = property(_get_base, doc="The URL for the root of this branch.")

    @property
    def user_transport(self):
        return self._user_transport

    def _get_config(self):
        """Get the concrete config for just the config in this branch.

        This is not intended for client use; see Branch.get_config for the
        public API.

        Added in 1.14.

        :return: An object supporting get_option and set_option.
        """
        return _mod_config.TransportConfig(self._transport, 'branch.conf')

    def _get_config_store(self):
        if self.conf_store is None:
            self.conf_store = _mod_config.BranchStore(self)
        return self.conf_store

    def _uncommitted_branch(self):
        """Return the branch that may contain uncommitted changes."""
        master = self.get_master_branch()
        if master is not None:
            return master
        else:
            return self

    def store_uncommitted(self, creator):
        """Store uncommitted changes from a ShelfCreator.

        :param creator: The ShelfCreator containing uncommitted changes, or
            None to delete any stored changes.
        :raises: ChangesAlreadyStored if the branch already has changes.
        """
        branch = self._uncommitted_branch()
        if creator is None:
            branch._transport.delete('stored-transform')
            return
        if branch._transport.has('stored-transform'):
            raise errors.ChangesAlreadyStored
        transform = BytesIO()
        creator.write_shelf(transform)
        transform.seek(0)
        branch._transport.put_file('stored-transform', transform)

    def get_unshelver(self, tree):
        """Return a shelf.Unshelver for this branch and tree.

        :param tree: The tree to use to construct the Unshelver.
        :return: an Unshelver or None if no changes are stored.
        """
        branch = self._uncommitted_branch()
        try:
            transform = branch._transport.get('stored-transform')
        except errors.NoSuchFile:
            return None
        return shelf.Unshelver.from_tree_and_shelf(tree, transform)

    def is_locked(self):
        return self.control_files.is_locked()

    def lock_write(self, token=None):
        """Lock the branch for write operations.

        :param token: A token to permit reacquiring a previously held and
            preserved lock.
        :return: A BranchWriteLockResult.
        """
        if not self.is_locked():
            self._note_lock('w')
            self.repository._warn_if_deprecated(self)
            self.repository.lock_write()
            took_lock = True
        else:
            took_lock = False
        try:
            return BranchWriteLockResult(
                self.unlock,
                self.control_files.lock_write(token=token))
        except BaseException:
            if took_lock:
                self.repository.unlock()
            raise

    def lock_read(self):
        """Lock the branch for read operations.

        :return: A breezy.lock.LogicalLockResult.
        """
        if not self.is_locked():
            self._note_lock('r')
            self.repository._warn_if_deprecated(self)
            self.repository.lock_read()
            took_lock = True
        else:
            took_lock = False
        try:
            self.control_files.lock_read()
            return LogicalLockResult(self.unlock)
        except BaseException:
            if took_lock:
                self.repository.unlock()
            raise

    @only_raises(errors.LockNotHeld, errors.LockBroken)
    def unlock(self):
        if self.control_files._lock_count == 1 and self.conf_store is not None:
            self.conf_store.save_changes()
        try:
            self.control_files.unlock()
        finally:
            if not self.control_files.is_locked():
                self.repository.unlock()
                # we just released the lock
                self._clear_cached_state()

    def peek_lock_mode(self):
        if self.control_files._lock_count == 0:
            return None
        else:
            return self.control_files._lock_mode

    def get_physical_lock_status(self):
        return self.control_files.get_physical_lock_status()

    def set_last_revision_info(self, revno, revision_id):
        if not revision_id or not isinstance(revision_id, bytes):
            raise errors.InvalidRevisionId(
                revision_id=revision_id, branch=self)
        revision_id = _mod_revision.ensure_null(revision_id)
        with self.lock_write():
            old_revno, old_revid = self.last_revision_info()
            if self.get_append_revisions_only():
                self._check_history_violation(revision_id)
            self._run_pre_change_branch_tip_hooks(revno, revision_id)
            self._write_last_revision_info(revno, revision_id)
            self._clear_cached_state()
            self._last_revision_info_cache = revno, revision_id
            self._run_post_change_branch_tip_hooks(old_revno, old_revid)

    def basis_tree(self):
        """See Branch.basis_tree."""
        return self.repository.revision_tree(self.last_revision())

    def _get_parent_location(self):
        _locs = ['parent', 'pull', 'x-pull']
        for l in _locs:
            try:
                contents = self._transport.get_bytes(l)
            except errors.NoSuchFile:
                pass
            else:
                return contents.strip(b'\n').decode('utf-8')
        return None

    def get_stacked_on_url(self):
        raise UnstackableBranchFormat(self._format, self.user_url)

    def set_push_location(self, location):
        """See Branch.set_push_location."""
        self.get_config().set_user_option(
            'push_location', location,
            store=_mod_config.STORE_LOCATION_NORECURSE)

    def _set_parent_location(self, url):
        if url is None:
            self._transport.delete('parent')
        else:
            if isinstance(url, text_type):
                url = url.encode('utf-8')
            self._transport.put_bytes('parent', url + b'\n',
                                      mode=self.controldir._get_file_mode())

    def unbind(self):
        """If bound, unbind"""
        with self.lock_write():
            return self.set_bound_location(None)

    def bind(self, other):
        """Bind this branch to the branch other.

        This does not push or pull data between the branches, though it does
        check for divergence to raise an error when the branches are not
        either the same, or one a prefix of the other. That behaviour may not
        be useful, so that check may be removed in future.

        :param other: The branch to bind to
        :type other: Branch
        """
        # TODO: jam 20051230 Consider checking if the target is bound
        #       It is debatable whether you should be able to bind to
        #       a branch which is itself bound.
        #       Committing is obviously forbidden,
        #       but binding itself may not be.
        #       Since we *have* to check at commit time, we don't
        #       *need* to check here

        # we want to raise diverged if:
        # last_rev is not in the other_last_rev history, AND
        # other_last_rev is not in our history, and do it without pulling
        # history around
        with self.lock_write():
            self.set_bound_location(other.base)

    def get_bound_location(self):
        try:
            return self._transport.get_bytes('bound')[:-1].decode('utf-8')
        except errors.NoSuchFile:
            return None

    def get_master_branch(self, possible_transports=None):
        """Return the branch we are bound to.

        :return: Either a Branch, or None
        """
        with self.lock_read():
            if self._master_branch_cache is None:
                self._master_branch_cache = self._get_master_branch(
                    possible_transports)
            return self._master_branch_cache

    def _get_master_branch(self, possible_transports):
        bound_loc = self.get_bound_location()
        if not bound_loc:
            return None
        try:
            return Branch.open(bound_loc,
                               possible_transports=possible_transports)
        except (errors.NotBranchError, errors.ConnectionError) as e:
            raise errors.BoundBranchConnectionFailure(
                self, bound_loc, e)

    def set_bound_location(self, location):
        """Set the target where this branch is bound to.

        :param location: URL to the target branch
        """
        with self.lock_write():
            self._master_branch_cache = None
            if location:
                self._transport.put_bytes(
                    'bound', location.encode('utf-8') + b'\n',
                    mode=self.controldir._get_file_mode())
            else:
                try:
                    self._transport.delete('bound')
                except errors.NoSuchFile:
                    return False
                return True

    def update(self, possible_transports=None):
        """Synchronise this branch with the master branch if any.

        :return: None or the last_revision that was pivoted out during the
                 update.
        """
        with self.lock_write():
            master = self.get_master_branch(possible_transports)
            if master is not None:
                old_tip = _mod_revision.ensure_null(self.last_revision())
                self.pull(master, overwrite=True)
                if self.repository.get_graph().is_ancestor(
                        old_tip, _mod_revision.ensure_null(
                            self.last_revision())):
                    return None
                return old_tip
            return None

    def _read_last_revision_info(self):
        revision_string = self._transport.get_bytes('last-revision')
        revno, revision_id = revision_string.rstrip(b'\n').split(b' ', 1)
        revision_id = cache_utf8.get_cached_utf8(revision_id)
        revno = int(revno)
        return revno, revision_id

    def _write_last_revision_info(self, revno, revision_id):
        """Simply write out the revision id, with no checks.

        Use set_last_revision_info to perform this safely.

        Does not update the revision_history cache.
        """
        revision_id = _mod_revision.ensure_null(revision_id)
        out_string = b'%d %s\n' % (revno, revision_id)
        self._transport.put_bytes('last-revision', out_string,
                                  mode=self.controldir._get_file_mode())

    def update_feature_flags(self, updated_flags):
        """Update the feature flags for this branch.

        :param updated_flags: Dictionary mapping feature names to necessities
            A necessity can be None to indicate the feature should be removed
        """
        with self.lock_write():
            self._format._update_feature_flags(updated_flags)
            self.control_transport.put_bytes(
                'format', self._format.as_string())

    def _get_tags_bytes(self):
        """Get the bytes of a serialised tags dict.

        Note that not all branches support tags, nor do all use the same tags
        logic: this method is specific to BasicTags. Other tag implementations
        may use the same method name and behave differently, safely, because
        of the double-dispatch via
        format.make_tags->tags_instance->get_tags_dict.

        :return: The bytes of the tags file.
        :seealso: Branch._set_tags_bytes.
        """
        with self.lock_read():
            if self._tags_bytes is None:
                self._tags_bytes = self._transport.get_bytes('tags')
            return self._tags_bytes

    def _set_tags_bytes(self, bytes):
        """Mirror method for _get_tags_bytes.

        :seealso: Branch._get_tags_bytes.
        """
        with self.lock_write():
            self._tags_bytes = bytes
            return self._transport.put_bytes('tags', bytes)

    def _clear_cached_state(self):
        super(BzrBranch, self)._clear_cached_state()
        self._tags_bytes = None

    def reconcile(self, thorough=True):
        """Make sure the data stored in this branch is consistent."""
        from .reconcile import BranchReconciler
        with self.lock_write():
            reconciler = BranchReconciler(self, thorough=thorough)
            return reconciler.reconcile()

<<<<<<< HEAD
    def reference_parent(self, file_id, path, possible_transports=None):
        """Return the parent branch for a tree-reference file_id

        :param path: The path of the nested tree in the tree
        :return: A branch associated with the nested tree
        """
        # FIXME should provide multiple branches, based on config
        return Branch.open(self.controldir.root_transport.clone(path).base,
                           possible_transports=possible_transports)

    def set_reference_info(self, file_id, branch_location, path=None):
        """Set the branch location to use for a tree reference."""
        raise errors.UnsupportedOperation(self.set_reference_info, self)

    def get_reference_info(self, file_id, path=None):
        """Get the tree_path and branch_location for a tree reference."""
        raise errors.UnsupportedOperation(self.get_reference_info, self)

=======
    def set_reference_info(self, tree_path, branch_location, file_id=None):
        """Set the branch location to use for a tree reference."""
        raise errors.UnsupportedOperation(self.set_reference_info, self)

    def get_reference_info(self, path):
        """Get the tree_path and branch_location for a tree reference."""
        raise errors.UnsupportedOperation(self.get_reference_info, self)

    def reference_parent(self, path, possible_transports=None):
        """Return the parent branch for a tree-reference.

        :param path: The path of the nested tree in the tree
        :return: A branch associated with the nested tree
        """
        branch_location = self.get_reference_info(path)[0]
        if branch_location is None:
            try:
                return Branch.open_from_transport(
                    self.controldir.root_transport.clone(path),
                    possible_transports=possible_transports)
            except errors.NotBranchError:
                return None

>>>>>>> 5baac9be

class BzrBranch8(BzrBranch):
    """A branch that stores tree-reference locations."""

    def _open_hook(self, possible_transports=None):
        if self._ignore_fallbacks:
            return
        if possible_transports is None:
            possible_transports = [self.controldir.root_transport]
        try:
            url = self.get_stacked_on_url()
        except (errors.UnstackableRepositoryFormat, errors.NotStacked,
                UnstackableBranchFormat):
            pass
        else:
            for hook in Branch.hooks['transform_fallback_location']:
                url = hook(self, url)
                if url is None:
                    hook_name = Branch.hooks.get_hook_name(hook)
                    raise AssertionError(
                        "'transform_fallback_location' hook %s returned "
                        "None, not a URL." % hook_name)
            self._activate_fallback_location(
                url, possible_transports=possible_transports)

    def __init__(self, *args, **kwargs):
        self._ignore_fallbacks = kwargs.get('ignore_fallbacks', False)
        super(BzrBranch8, self).__init__(*args, **kwargs)
        self._last_revision_info_cache = None
        self._reference_info = None

    def _clear_cached_state(self):
        super(BzrBranch8, self)._clear_cached_state()
        self._last_revision_info_cache = None
        self._reference_info = None

    def _check_history_violation(self, revision_id):
        current_revid = self.last_revision()
        last_revision = _mod_revision.ensure_null(current_revid)
        if _mod_revision.is_null(last_revision):
            return
        graph = self.repository.get_graph()
        for lh_ancestor in graph.iter_lefthand_ancestry(revision_id):
            if lh_ancestor == current_revid:
                return
        raise errors.AppendRevisionsOnlyViolation(self.user_url)

    def _gen_revision_history(self):
        """Generate the revision history from last revision
        """
        last_revno, last_revision = self.last_revision_info()
        self._extend_partial_history(stop_index=last_revno - 1)
        return list(reversed(self._partial_revision_history_cache))

    def _set_parent_location(self, url):
        """Set the parent branch"""
        with self.lock_write():
            self._set_config_location(
                'parent_location', url, make_relative=True)

    def _get_parent_location(self):
        """Set the parent branch"""
        with self.lock_read():
            return self._get_config_location('parent_location')

    def _set_all_reference_info(self, info_dict):
        """Replace all reference info stored in a branch.

        :param info_dict: A dict of {file_id: (branch_location, tree_path)}
        """
        s = BytesIO()
        writer = rio.RioWriter(s)
        for tree_path, (branch_location, tree_path) in viewitems(info_dict):
            stanza = rio.Stanza(file_id=file_id,
                                branch_location=branch_location)
            if tree_path is not None:
                stanza.add('tree_path', tree_path)
            writer.write_stanza(stanza)
        with self.lock_write():
            self._transport.put_bytes('references', s.getvalue())
            self._reference_info = info_dict

    def _get_all_reference_info(self):
        """Return all the reference info stored in a branch.

        :return: A dict of {tree_path: (branch_location, file_id)}
        """
        with self.lock_read():
            if self._reference_info is not None:
                return self._reference_info
            try:
                with self._transport.get('references') as rio_file:
                    stanzas = rio.read_stanzas(rio_file)
                    info_dict = {
                        s['file_id'].encode('ascii'): (
                            s['branch_location'],
                            s['tree_path'])
                        for s in stanzas}
            except errors.NoSuchFile:
                info_dict = {}
            self._reference_info = info_dict
            return info_dict

    def set_reference_info(self, file_id, branch_location, tree_path=None):
        """Set the branch location to use for a tree reference.

        :param branch_location: The location of the branch to retrieve tree
            references from.
        :param file_id: The file-id of the tree reference.
        :param tree_path: The path of the tree reference in the tree.
        """
        info_dict = self._get_all_reference_info()
        info_dict[file_id] = (branch_location, tree_path)
        if branch_location is None:
            del info_dict[file_id]
        self._set_all_reference_info(info_dict)

    def get_reference_info(self, file_id):
        """Get the tree_path and branch_location for a tree reference.

        :return: a tuple of (branch_location, tree_path)
        """
        return self._get_all_reference_info().get(file_id, (None, None))

    def reference_parent(self, file_id, path, possible_transports=None):
        """Return the parent branch for a tree-reference.

        :param path: The path of the nested tree in the tree
        :return: A branch associated with the nested tree
        """
        branch_location = self.get_reference_info(file_id)[0]
        if branch_location is None:
<<<<<<< HEAD
            return BzrBranch.reference_parent(self, path, possible_transports)
        branch_location = urlutils.join(self.user_url, branch_location)
        return Branch.open(branch_location,
                           possible_transports=possible_transports)
=======
            try:
                return Branch.open_from_transport(
                    self.controldir.root_transport.clone(path),
                    possible_transports=possible_transports)
            except errors.NotBranchError:
                return None
        else:
            branch_location = urlutils.join(self.user_url, branch_location)
            return Branch.open(
                branch_location, possible_transports=possible_transports)
>>>>>>> 5baac9be

    def set_push_location(self, location):
        """See Branch.set_push_location."""
        self._set_config_location('push_location', location)

    def set_bound_location(self, location):
        """See Branch.set_push_location."""
        self._master_branch_cache = None
        conf = self.get_config_stack()
        if location is None:
            if not conf.get('bound'):
                return False
            else:
                conf.set('bound', 'False')
                return True
        else:
            self._set_config_location('bound_location', location,
                                      config=conf)
            conf.set('bound', 'True')
        return True

    def _get_bound_location(self, bound):
        """Return the bound location in the config file.

        Return None if the bound parameter does not match"""
        conf = self.get_config_stack()
        if conf.get('bound') != bound:
            return None
        return self._get_config_location('bound_location', config=conf)

    def get_bound_location(self):
        """See Branch.get_bound_location."""
        return self._get_bound_location(True)

    def get_old_bound_location(self):
        """See Branch.get_old_bound_location"""
        return self._get_bound_location(False)

    def get_stacked_on_url(self):
        # you can always ask for the URL; but you might not be able to use it
        # if the repo can't support stacking.
        # self._check_stackable_repo()
        # stacked_on_location is only ever defined in branch.conf, so don't
        # waste effort reading the whole stack of config files.
        conf = _mod_config.BranchOnlyStack(self)
        stacked_url = self._get_config_location('stacked_on_location',
                                                config=conf)
        if stacked_url is None:
            raise errors.NotStacked(self)
        # TODO(jelmer): Clean this up for pad.lv/1696545
        if sys.version_info[0] == 2:
            return stacked_url.encode('utf-8')
        else:
            return stacked_url

    def get_rev_id(self, revno, history=None):
        """Find the revision id of the specified revno."""
        if revno == 0:
            return _mod_revision.NULL_REVISION

        with self.lock_read():
            last_revno, last_revision_id = self.last_revision_info()
            if revno <= 0 or revno > last_revno:
                raise errors.RevnoOutOfBounds(revno, (0, last_revno))

            if history is not None:
                return history[revno - 1]

            index = last_revno - revno
            if len(self._partial_revision_history_cache) <= index:
                self._extend_partial_history(stop_index=index)
            if len(self._partial_revision_history_cache) > index:
                return self._partial_revision_history_cache[index]
            else:
                raise errors.NoSuchRevision(self, revno)

    def revision_id_to_revno(self, revision_id):
        """Given a revision id, return its revno"""
        if _mod_revision.is_null(revision_id):
            return 0
        with self.lock_read():
            try:
                index = self._partial_revision_history_cache.index(revision_id)
            except ValueError:
                try:
                    self._extend_partial_history(stop_revision=revision_id)
                except errors.RevisionNotPresent as e:
                    raise errors.GhostRevisionsHaveNoRevno(
                        revision_id, e.revision_id)
                index = len(self._partial_revision_history_cache) - 1
                if index < 0:
                    raise errors.NoSuchRevision(self, revision_id)
                if self._partial_revision_history_cache[index] != revision_id:
                    raise errors.NoSuchRevision(self, revision_id)
            return self.revno() - index


class BzrBranch7(BzrBranch8):
    """A branch with support for a fallback repository."""

    def set_reference_info(self, file_id, branch_location, tree_path=None):
        super(BzrBranch7, self).set_reference_info(
            file_id, branch_location, tree_path)
        format_string = BzrBranchFormat8.get_format_string()
        mutter('Upgrading branch to format %r', format_string)
        self._transport.put_bytes('format', format_string)


class BzrBranch6(BzrBranch7):
    """See BzrBranchFormat6 for the capabilities of this branch.

    This subclass of BzrBranch7 disables the new features BzrBranch7 added,
    i.e. stacking.
    """

    def get_stacked_on_url(self):
        raise UnstackableBranchFormat(self._format, self.user_url)


class BranchFormatMetadir(bzrdir.BzrFormat, BranchFormat):
    """Base class for branch formats that live in meta directories.
    """

    def __init__(self):
        BranchFormat.__init__(self)
        bzrdir.BzrFormat.__init__(self)

    @classmethod
    def find_format(klass, controldir, name=None):
        """Return the format for the branch object in controldir."""
        try:
            transport = controldir.get_branch_transport(None, name=name)
        except errors.NoSuchFile:
            raise errors.NotBranchError(path=name, controldir=controldir)
        try:
            format_string = transport.get_bytes("format")
        except errors.NoSuchFile:
            raise errors.NotBranchError(
                path=transport.base, controldir=controldir)
        return klass._find_format(format_registry, 'branch', format_string)

    def _branch_class(self):
        """What class to instantiate on open calls."""
        raise NotImplementedError(self._branch_class)

    def _get_initial_config(self, append_revisions_only=None):
        if append_revisions_only:
            return b"append_revisions_only = True\n"
        else:
            # Avoid writing anything if append_revisions_only is disabled,
            # as that is the default.
            return b""

    def _initialize_helper(self, a_controldir, utf8_files, name=None,
                           repository=None):
        """Initialize a branch in a control dir, with specified files

        :param a_controldir: The bzrdir to initialize the branch in
        :param utf8_files: The files to create as a list of
            (filename, content) tuples
        :param name: Name of colocated branch to create, if any
        :return: a branch in this format
        """
        if name is None:
            name = a_controldir._get_selected_branch()
        mutter('creating branch %r in %s', self, a_controldir.user_url)
        branch_transport = a_controldir.get_branch_transport(self, name=name)
        control_files = lockable_files.LockableFiles(branch_transport,
                                                     'lock', lockdir.LockDir)
        control_files.create_lock()
        control_files.lock_write()
        try:
            utf8_files += [('format', self.as_string())]
            for (filename, content) in utf8_files:
                branch_transport.put_bytes(
                    filename, content,
                    mode=a_controldir._get_file_mode())
        finally:
            control_files.unlock()
        branch = self.open(a_controldir, name, _found=True,
                           found_repository=repository)
        self._run_post_branch_init_hooks(a_controldir, name, branch)
        return branch

    def open(self, a_controldir, name=None, _found=False,
             ignore_fallbacks=False, found_repository=None,
             possible_transports=None):
        """See BranchFormat.open()."""
        if name is None:
            name = a_controldir._get_selected_branch()
        if not _found:
            format = BranchFormatMetadir.find_format(a_controldir, name=name)
            if format.__class__ != self.__class__:
                raise AssertionError("wrong format %r found for %r" %
                                     (format, self))
        transport = a_controldir.get_branch_transport(None, name=name)
        try:
            control_files = lockable_files.LockableFiles(transport, 'lock',
                                                         lockdir.LockDir)
            if found_repository is None:
                found_repository = a_controldir.find_repository()
            return self._branch_class()(
                _format=self, _control_files=control_files, name=name,
                a_controldir=a_controldir, _repository=found_repository,
                ignore_fallbacks=ignore_fallbacks,
                possible_transports=possible_transports)
        except errors.NoSuchFile:
            raise errors.NotBranchError(
                path=transport.base, controldir=a_controldir)

    @property
    def _matchingcontroldir(self):
        ret = bzrdir.BzrDirMetaFormat1()
        ret.set_branch_format(self)
        return ret

    def supports_tags(self):
        return True

    def supports_leaving_lock(self):
        return True

    def check_support_status(self, allow_unsupported, recommend_upgrade=True,
                             basedir=None):
        BranchFormat.check_support_status(
            self, allow_unsupported=allow_unsupported,
            recommend_upgrade=recommend_upgrade, basedir=basedir)
        bzrdir.BzrFormat.check_support_status(
            self, allow_unsupported=allow_unsupported,
            recommend_upgrade=recommend_upgrade, basedir=basedir)


class BzrBranchFormat6(BranchFormatMetadir):
    """Branch format with last-revision and tags.

    Unlike previous formats, this has no explicit revision history. Instead,
    this just stores the last-revision, and the left-hand history leading
    up to there is the history.

    This format was introduced in bzr 0.15
    and became the default in 0.91.
    """

    def _branch_class(self):
        return BzrBranch6

    @classmethod
    def get_format_string(cls):
        """See BranchFormat.get_format_string()."""
        return b"Bazaar Branch Format 6 (bzr 0.15)\n"

    def get_format_description(self):
        """See BranchFormat.get_format_description()."""
        return "Branch format 6"

    def initialize(self, a_controldir, name=None, repository=None,
                   append_revisions_only=None):
        """Create a branch of this format in a_controldir."""
        utf8_files = [
            ('last-revision', b'0 null:\n'),
            ('branch.conf', self._get_initial_config(append_revisions_only)),
            ('tags', b''),
            ]
        return self._initialize_helper(
            a_controldir, utf8_files, name, repository)

    def make_tags(self, branch):
        """See breezy.branch.BranchFormat.make_tags()."""
        return _mod_tag.BasicTags(branch)

    def supports_set_append_revisions_only(self):
        return True

    supports_reference_locations = True


class BzrBranchFormat8(BranchFormatMetadir):
    """Metadir format supporting storing locations of subtree branches."""

    def _branch_class(self):
        return BzrBranch8

    @classmethod
    def get_format_string(cls):
        """See BranchFormat.get_format_string()."""
        return b"Bazaar Branch Format 8 (needs bzr 1.15)\n"

    def get_format_description(self):
        """See BranchFormat.get_format_description()."""
        return "Branch format 8"

    def initialize(self, a_controldir, name=None, repository=None,
                   append_revisions_only=None):
        """Create a branch of this format in a_controldir."""
        utf8_files = [('last-revision', b'0 null:\n'),
                      ('branch.conf',
                          self._get_initial_config(append_revisions_only)),
                      ('tags', b''),
                      ('references', b'')
                      ]
        return self._initialize_helper(
            a_controldir, utf8_files, name, repository)

    def make_tags(self, branch):
        """See breezy.branch.BranchFormat.make_tags()."""
        return _mod_tag.BasicTags(branch)

    def supports_set_append_revisions_only(self):
        return True

    def supports_stacking(self):
        return True

    supports_reference_locations = True


class BzrBranchFormat7(BranchFormatMetadir):
    """Branch format with last-revision, tags, and a stacked location pointer.

    The stacked location pointer is passed down to the repository and requires
    a repository format with supports_external_lookups = True.

    This format was introduced in bzr 1.6.
    """

    def initialize(self, a_controldir, name=None, repository=None,
                   append_revisions_only=None):
        """Create a branch of this format in a_controldir."""
        utf8_files = [('last-revision', b'0 null:\n'),
                      ('branch.conf',
                          self._get_initial_config(append_revisions_only)),
                      ('tags', b''),
                      ]
        return self._initialize_helper(
            a_controldir, utf8_files, name, repository)

    def _branch_class(self):
        return BzrBranch7

    @classmethod
    def get_format_string(cls):
        """See BranchFormat.get_format_string()."""
        return b"Bazaar Branch Format 7 (needs bzr 1.6)\n"

    def get_format_description(self):
        """See BranchFormat.get_format_description()."""
        return "Branch format 7"

    def supports_set_append_revisions_only(self):
        return True

    def supports_stacking(self):
        return True

    def make_tags(self, branch):
        """See breezy.branch.BranchFormat.make_tags()."""
        return _mod_tag.BasicTags(branch)

    # This is a white lie; as soon as you set a reference location, we upgrade
    # you to BzrBranchFormat8.
    supports_reference_locations = True


class BranchReferenceFormat(BranchFormatMetadir):
    """Bzr branch reference format.

    Branch references are used in implementing checkouts, they
    act as an alias to the real branch which is at some other url.

    This format has:
     - A location file
     - a format string
    """

    @classmethod
    def get_format_string(cls):
        """See BranchFormat.get_format_string()."""
        return b"Bazaar-NG Branch Reference Format 1\n"

    def get_format_description(self):
        """See BranchFormat.get_format_description()."""
        return "Checkout reference format 1"

    def get_reference(self, a_controldir, name=None):
        """See BranchFormat.get_reference()."""
        transport = a_controldir.get_branch_transport(None, name=name)
        url = urlutils.strip_segment_parameters(a_controldir.user_url)
        return urlutils.join(
            url, transport.get_bytes('location').decode('utf-8'))

    def _write_reference(self, a_controldir, transport, to_branch):
        to_url = to_branch.user_url
        # Ideally, we'd write a relative path here for the benefit of colocated
        # branches - so that moving a control directory doesn't break
        # any references to colocated branches. Unfortunately, bzr
        # does not support relative URLs. See pad.lv/1803845 -- jelmer
        # to_url = urlutils.relative_url(
        #    a_controldir.user_url, to_branch.user_url)
        transport.put_bytes('location', to_url.encode('utf-8'))

    def set_reference(self, a_controldir, name, to_branch):
        """See BranchFormat.set_reference()."""
        transport = a_controldir.get_branch_transport(None, name=name)
        self._write_reference(a_controldir, transport, to_branch)

    def initialize(self, a_controldir, name=None, target_branch=None,
                   repository=None, append_revisions_only=None):
        """Create a branch of this format in a_controldir."""
        if target_branch is None:
            # this format does not implement branch itself, thus the implicit
            # creation contract must see it as uninitializable
            raise errors.UninitializableFormat(self)
        mutter('creating branch reference in %s', a_controldir.user_url)
        if a_controldir._format.fixed_components:
            raise errors.IncompatibleFormat(self, a_controldir._format)
        if name is None:
            name = a_controldir._get_selected_branch()
        branch_transport = a_controldir.get_branch_transport(self, name=name)
        self._write_reference(a_controldir, branch_transport, target_branch)
        branch_transport.put_bytes('format', self.as_string())
        branch = self.open(a_controldir, name, _found=True,
                           possible_transports=[target_branch.controldir.root_transport])
        self._run_post_branch_init_hooks(a_controldir, name, branch)
        return branch

    def _make_reference_clone_function(format, a_branch):
        """Create a clone() routine for a branch dynamically."""
        def clone(to_bzrdir, revision_id=None,
                  repository_policy=None):
            """See Branch.clone()."""
            return format.initialize(to_bzrdir, target_branch=a_branch)
            # cannot obey revision_id limits when cloning a reference ...
            # FIXME RBC 20060210 either nuke revision_id for clone, or
            # emit some sort of warning/error to the caller ?!
        return clone

    def open(self, a_controldir, name=None, _found=False, location=None,
             possible_transports=None, ignore_fallbacks=False,
             found_repository=None):
        """Return the branch that the branch reference in a_controldir points at.

        :param a_controldir: A BzrDir that contains a branch.
        :param name: Name of colocated branch to open, if any
        :param _found: a private parameter, do not use it. It is used to
            indicate if format probing has already be done.
        :param ignore_fallbacks: when set, no fallback branches will be opened
            (if there are any).  Default is to open fallbacks.
        :param location: The location of the referenced branch.  If
            unspecified, this will be determined from the branch reference in
            a_controldir.
        :param possible_transports: An optional reusable transports list.
        """
        if name is None:
            name = a_controldir._get_selected_branch()
        if not _found:
            format = BranchFormatMetadir.find_format(a_controldir, name=name)
            if format.__class__ != self.__class__:
                raise AssertionError("wrong format %r found for %r" %
                                     (format, self))
        if location is None:
            location = self.get_reference(a_controldir, name)
        real_bzrdir = controldir.ControlDir.open(
            location, possible_transports=possible_transports)
        result = real_bzrdir.open_branch(
            ignore_fallbacks=ignore_fallbacks,
            possible_transports=possible_transports)
        # this changes the behaviour of result.clone to create a new reference
        # rather than a copy of the content of the branch.
        # I did not use a proxy object because that needs much more extensive
        # testing, and we are only changing one behaviour at the moment.
        # If we decide to alter more behaviours - i.e. the implicit nickname
        # then this should be refactored to introduce a tested proxy branch
        # and a subclass of that for use in overriding clone() and ....
        # - RBC 20060210
        result.clone = self._make_reference_clone_function(result)
        return result


class Converter5to6(object):
    """Perform an in-place upgrade of format 5 to format 6"""

    def convert(self, branch):
        # Data for 5 and 6 can peacefully coexist.
        format = BzrBranchFormat6()
        new_branch = format.open(branch.controldir, _found=True)

        # Copy source data into target
        new_branch._write_last_revision_info(*branch.last_revision_info())
        with new_branch.lock_write():
            new_branch.set_parent(branch.get_parent())
            new_branch.set_bound_location(branch.get_bound_location())
            new_branch.set_push_location(branch.get_push_location())

        # New branch has no tags by default
        new_branch.tags._set_tag_dict({})

        # Copying done; now update target format
        new_branch._transport.put_bytes(
            'format', format.as_string(),
            mode=new_branch.controldir._get_file_mode())

        # Clean up old files
        new_branch._transport.delete('revision-history')
        with branch.lock_write():
            try:
                branch.set_parent(None)
            except errors.NoSuchFile:
                pass
            branch.set_bound_location(None)


class Converter6to7(object):
    """Perform an in-place upgrade of format 6 to format 7"""

    def convert(self, branch):
        format = BzrBranchFormat7()
        branch._set_config_location('stacked_on_location', '')
        # update target format
        branch._transport.put_bytes('format', format.as_string())


class Converter7to8(object):
    """Perform an in-place upgrade of format 7 to format 8"""

    def convert(self, branch):
        format = BzrBranchFormat8()
        branch._transport.put_bytes('references', b'')
        # update target format
        branch._transport.put_bytes('format', format.as_string())<|MERGE_RESOLUTION|>--- conflicted
+++ resolved
@@ -450,17 +450,6 @@
             reconciler = BranchReconciler(self, thorough=thorough)
             return reconciler.reconcile()
 
-<<<<<<< HEAD
-    def reference_parent(self, file_id, path, possible_transports=None):
-        """Return the parent branch for a tree-reference file_id
-
-        :param path: The path of the nested tree in the tree
-        :return: A branch associated with the nested tree
-        """
-        # FIXME should provide multiple branches, based on config
-        return Branch.open(self.controldir.root_transport.clone(path).base,
-                           possible_transports=possible_transports)
-
     def set_reference_info(self, file_id, branch_location, path=None):
         """Set the branch location to use for a tree reference."""
         raise errors.UnsupportedOperation(self.set_reference_info, self)
@@ -469,31 +458,19 @@
         """Get the tree_path and branch_location for a tree reference."""
         raise errors.UnsupportedOperation(self.get_reference_info, self)
 
-=======
-    def set_reference_info(self, tree_path, branch_location, file_id=None):
-        """Set the branch location to use for a tree reference."""
-        raise errors.UnsupportedOperation(self.set_reference_info, self)
-
-    def get_reference_info(self, path):
-        """Get the tree_path and branch_location for a tree reference."""
-        raise errors.UnsupportedOperation(self.get_reference_info, self)
-
-    def reference_parent(self, path, possible_transports=None):
+    def reference_parent(self, file_id, path, possible_transports=None):
         """Return the parent branch for a tree-reference.
 
         :param path: The path of the nested tree in the tree
         :return: A branch associated with the nested tree
         """
-        branch_location = self.get_reference_info(path)[0]
-        if branch_location is None:
-            try:
-                return Branch.open_from_transport(
-                    self.controldir.root_transport.clone(path),
-                    possible_transports=possible_transports)
-            except errors.NotBranchError:
-                return None
-
->>>>>>> 5baac9be
+        try:
+            return Branch.open_from_transport(
+                self.controldir.root_transport.clone(path),
+                possible_transports=possible_transports)
+        except errors.NotBranchError:
+            return None
+
 
 class BzrBranch8(BzrBranch):
     """A branch that stores tree-reference locations."""
@@ -566,7 +543,7 @@
         """
         s = BytesIO()
         writer = rio.RioWriter(s)
-        for tree_path, (branch_location, tree_path) in viewitems(info_dict):
+        for file_id, (branch_location, tree_path) in viewitems(info_dict):
             stanza = rio.Stanza(file_id=file_id,
                                 branch_location=branch_location)
             if tree_path is not None:
@@ -590,7 +567,7 @@
                     info_dict = {
                         s['file_id'].encode('ascii'): (
                             s['branch_location'],
-                            s['tree_path'])
+                            s['tree_path'] if 'tree_path' in s else None)
                         for s in stanzas}
             except errors.NoSuchFile:
                 info_dict = {}
@@ -626,12 +603,6 @@
         """
         branch_location = self.get_reference_info(file_id)[0]
         if branch_location is None:
-<<<<<<< HEAD
-            return BzrBranch.reference_parent(self, path, possible_transports)
-        branch_location = urlutils.join(self.user_url, branch_location)
-        return Branch.open(branch_location,
-                           possible_transports=possible_transports)
-=======
             try:
                 return Branch.open_from_transport(
                     self.controldir.root_transport.clone(path),
@@ -642,7 +613,6 @@
             branch_location = urlutils.join(self.user_url, branch_location)
             return Branch.open(
                 branch_location, possible_transports=possible_transports)
->>>>>>> 5baac9be
 
     def set_push_location(self, location):
         """See Branch.set_push_location."""
