# Copyright (C) 2005-2012 Canonical Ltd
# Copyright (C) 2017 Breezy Developers
#
# This program is free software; you can redistribute it and/or modify
# it under the terms of the GNU General Public License as published by
# the Free Software Foundation; either version 2 of the License, or
# (at your option) any later version.
#
# This program is distributed in the hope that it will be useful,
# but WITHOUT ANY WARRANTY; without even the implied warranty of
# MERCHANTABILITY or FITNESS FOR A PARTICULAR PURPOSE.  See the
# GNU General Public License for more details.
#
# You should have received a copy of the GNU General Public License
# along with this program; if not, write to the Free Software
# Foundation, Inc., 51 Franklin Street, Fifth Floor, Boston, MA 02110-1301 USA

from __future__ import absolute_import

import sys

from ..lazy_import import lazy_import
lazy_import(globals(), """
from breezy import (
    cache_utf8,
    config as _mod_config,
    lockable_files,
    lockdir,
    rio,
    shelf,
    )
from breezy.bzr import (
    tag as _mod_tag,
    )
""")

from . import bzrdir
from .. import (
    controldir,
    errors,
    revision as _mod_revision,
    urlutils,
    )
from ..branch import (
    Branch,
    BranchFormat,
    BranchWriteLockResult,
    format_registry,
    UnstackableBranchFormat,
    )
from ..decorators import (
    only_raises,
    )
from ..lock import _RelockDebugMixin, LogicalLockResult
from ..sixish import (
    BytesIO,
    text_type,
    viewitems,
    )
from ..trace import (
    mutter,
    )


class BzrBranch(Branch, _RelockDebugMixin):
    """A branch stored in the actual filesystem.

    Note that it's "local" in the context of the filesystem; it doesn't
    really matter if it's on an nfs/smb/afs/coda/... share, as long as
    it's writable, and can be accessed via the normal filesystem API.

    :ivar _transport: Transport for file operations on this branch's
        control files, typically pointing to the .bzr/branch directory.
    :ivar repository: Repository for this branch.
    :ivar base: The url of the base directory for this branch; the one
        containing the .bzr directory.
    :ivar name: Optional colocated branch name as it exists in the control
        directory.
    """

    def __init__(self, _format=None,
                 _control_files=None, a_controldir=None, name=None,
                 _repository=None, ignore_fallbacks=False,
                 possible_transports=None):
        """Create new branch object at a particular location."""
        if a_controldir is None:
            raise ValueError('a_controldir must be supplied')
        if name is None:
            raise ValueError('name must be supplied')
        self.controldir = a_controldir
        self._user_transport = self.controldir.transport.clone('..')
        if name != u"":
            self._user_transport.set_segment_parameter(
                "branch", urlutils.escape(name))
        self._base = self._user_transport.base
        self.name = name
        self._format = _format
        if _control_files is None:
            raise ValueError('BzrBranch _control_files is None')
        self.control_files = _control_files
        self._transport = _control_files._transport
        self.repository = _repository
        self.conf_store = None
        Branch.__init__(self, possible_transports)
        self._tags_bytes = None

    def __str__(self):
        return '%s(%s)' % (self.__class__.__name__, self.user_url)

    __repr__ = __str__

    def _get_base(self):
        """Returns the directory containing the control directory."""
        return self._base

    base = property(_get_base, doc="The URL for the root of this branch.")

    @property
    def user_transport(self):
        return self._user_transport

    def _get_config(self):
        """Get the concrete config for just the config in this branch.

        This is not intended for client use; see Branch.get_config for the
        public API.

        Added in 1.14.

        :return: An object supporting get_option and set_option.
        """
        return _mod_config.TransportConfig(self._transport, 'branch.conf')

    def _get_config_store(self):
        if self.conf_store is None:
            self.conf_store = _mod_config.BranchStore(self)
        return self.conf_store

    def _uncommitted_branch(self):
        """Return the branch that may contain uncommitted changes."""
        master = self.get_master_branch()
        if master is not None:
            return master
        else:
            return self

    def store_uncommitted(self, creator):
        """Store uncommitted changes from a ShelfCreator.

        :param creator: The ShelfCreator containing uncommitted changes, or
            None to delete any stored changes.
        :raises: ChangesAlreadyStored if the branch already has changes.
        """
        branch = self._uncommitted_branch()
        if creator is None:
            branch._transport.delete('stored-transform')
            return
        if branch._transport.has('stored-transform'):
            raise errors.ChangesAlreadyStored
        transform = BytesIO()
        creator.write_shelf(transform)
        transform.seek(0)
        branch._transport.put_file('stored-transform', transform)

    def get_unshelver(self, tree):
        """Return a shelf.Unshelver for this branch and tree.

        :param tree: The tree to use to construct the Unshelver.
        :return: an Unshelver or None if no changes are stored.
        """
        branch = self._uncommitted_branch()
        try:
            transform = branch._transport.get('stored-transform')
        except errors.NoSuchFile:
            return None
        return shelf.Unshelver.from_tree_and_shelf(tree, transform)

    def is_locked(self):
        return self.control_files.is_locked()

    def lock_write(self, token=None):
        """Lock the branch for write operations.

        :param token: A token to permit reacquiring a previously held and
            preserved lock.
        :return: A BranchWriteLockResult.
        """
        if not self.is_locked():
            self._note_lock('w')
            self.repository._warn_if_deprecated(self)
            self.repository.lock_write()
            took_lock = True
        else:
            took_lock = False
        try:
            return BranchWriteLockResult(
                self.unlock,
                self.control_files.lock_write(token=token))
        except BaseException:
            if took_lock:
                self.repository.unlock()
            raise

    def lock_read(self):
        """Lock the branch for read operations.

        :return: A breezy.lock.LogicalLockResult.
        """
        if not self.is_locked():
            self._note_lock('r')
            self.repository._warn_if_deprecated(self)
            self.repository.lock_read()
            took_lock = True
        else:
            took_lock = False
        try:
            self.control_files.lock_read()
            return LogicalLockResult(self.unlock)
        except BaseException:
            if took_lock:
                self.repository.unlock()
            raise

    @only_raises(errors.LockNotHeld, errors.LockBroken)
    def unlock(self):
        if self.control_files._lock_count == 1 and self.conf_store is not None:
            self.conf_store.save_changes()
        try:
            self.control_files.unlock()
        finally:
            if not self.control_files.is_locked():
                self.repository.unlock()
                # we just released the lock
                self._clear_cached_state()

    def peek_lock_mode(self):
        if self.control_files._lock_count == 0:
            return None
        else:
            return self.control_files._lock_mode

    def get_physical_lock_status(self):
        return self.control_files.get_physical_lock_status()

    def set_last_revision_info(self, revno, revision_id):
        if not revision_id or not isinstance(revision_id, bytes):
            raise errors.InvalidRevisionId(
                revision_id=revision_id, branch=self)
        revision_id = _mod_revision.ensure_null(revision_id)
        with self.lock_write():
            old_revno, old_revid = self.last_revision_info()
            if self.get_append_revisions_only():
                self._check_history_violation(revision_id)
            self._run_pre_change_branch_tip_hooks(revno, revision_id)
            self._write_last_revision_info(revno, revision_id)
            self._clear_cached_state()
            self._last_revision_info_cache = revno, revision_id
            self._run_post_change_branch_tip_hooks(old_revno, old_revid)

    def basis_tree(self):
        """See Branch.basis_tree."""
        return self.repository.revision_tree(self.last_revision())

    def _get_parent_location(self):
        _locs = ['parent', 'pull', 'x-pull']
        for l in _locs:
            try:
                contents = self._transport.get_bytes(l)
            except errors.NoSuchFile:
                pass
            else:
                return contents.strip(b'\n').decode('utf-8')
        return None

    def get_stacked_on_url(self):
        raise UnstackableBranchFormat(self._format, self.user_url)

    def set_push_location(self, location):
        """See Branch.set_push_location."""
        self.get_config().set_user_option(
            'push_location', location,
            store=_mod_config.STORE_LOCATION_NORECURSE)

    def _set_parent_location(self, url):
        if url is None:
            self._transport.delete('parent')
        else:
            if isinstance(url, text_type):
                url = url.encode('utf-8')
            self._transport.put_bytes('parent', url + b'\n',
                                      mode=self.controldir._get_file_mode())

    def unbind(self):
        """If bound, unbind"""
        with self.lock_write():
            return self.set_bound_location(None)

    def bind(self, other):
        """Bind this branch to the branch other.

        This does not push or pull data between the branches, though it does
        check for divergence to raise an error when the branches are not
        either the same, or one a prefix of the other. That behaviour may not
        be useful, so that check may be removed in future.

        :param other: The branch to bind to
        :type other: Branch
        """
        # TODO: jam 20051230 Consider checking if the target is bound
        #       It is debatable whether you should be able to bind to
        #       a branch which is itself bound.
        #       Committing is obviously forbidden,
        #       but binding itself may not be.
        #       Since we *have* to check at commit time, we don't
        #       *need* to check here

        # we want to raise diverged if:
        # last_rev is not in the other_last_rev history, AND
        # other_last_rev is not in our history, and do it without pulling
        # history around
        with self.lock_write():
            self.set_bound_location(other.base)

    def get_bound_location(self):
        try:
            return self._transport.get_bytes('bound')[:-1].decode('utf-8')
        except errors.NoSuchFile:
            return None

    def get_master_branch(self, possible_transports=None):
        """Return the branch we are bound to.

        :return: Either a Branch, or None
        """
        with self.lock_read():
            if self._master_branch_cache is None:
                self._master_branch_cache = self._get_master_branch(
                    possible_transports)
            return self._master_branch_cache

    def _get_master_branch(self, possible_transports):
        bound_loc = self.get_bound_location()
        if not bound_loc:
            return None
        try:
            return Branch.open(bound_loc,
                               possible_transports=possible_transports)
        except (errors.NotBranchError, errors.ConnectionError) as e:
            raise errors.BoundBranchConnectionFailure(
                self, bound_loc, e)

    def set_bound_location(self, location):
        """Set the target where this branch is bound to.

        :param location: URL to the target branch
        """
        with self.lock_write():
            self._master_branch_cache = None
            if location:
                self._transport.put_bytes(
                    'bound', location.encode('utf-8') + b'\n',
                    mode=self.controldir._get_file_mode())
            else:
                try:
                    self._transport.delete('bound')
                except errors.NoSuchFile:
                    return False
                return True

    def update(self, possible_transports=None):
        """Synchronise this branch with the master branch if any.

        :return: None or the last_revision that was pivoted out during the
                 update.
        """
        with self.lock_write():
            master = self.get_master_branch(possible_transports)
            if master is not None:
                old_tip = _mod_revision.ensure_null(self.last_revision())
                self.pull(master, overwrite=True)
                if self.repository.get_graph().is_ancestor(
                        old_tip, _mod_revision.ensure_null(
                            self.last_revision())):
                    return None
                return old_tip
            return None

    def _read_last_revision_info(self):
        revision_string = self._transport.get_bytes('last-revision')
        revno, revision_id = revision_string.rstrip(b'\n').split(b' ', 1)
        revision_id = cache_utf8.get_cached_utf8(revision_id)
        revno = int(revno)
        return revno, revision_id

    def _write_last_revision_info(self, revno, revision_id):
        """Simply write out the revision id, with no checks.

        Use set_last_revision_info to perform this safely.

        Does not update the revision_history cache.
        """
        revision_id = _mod_revision.ensure_null(revision_id)
        out_string = b'%d %s\n' % (revno, revision_id)
        self._transport.put_bytes('last-revision', out_string,
                                  mode=self.controldir._get_file_mode())

    def update_feature_flags(self, updated_flags):
        """Update the feature flags for this branch.

        :param updated_flags: Dictionary mapping feature names to necessities
            A necessity can be None to indicate the feature should be removed
        """
        with self.lock_write():
            self._format._update_feature_flags(updated_flags)
            self.control_transport.put_bytes(
                'format', self._format.as_string())

    def _get_tags_bytes(self):
        """Get the bytes of a serialised tags dict.

        Note that not all branches support tags, nor do all use the same tags
        logic: this method is specific to BasicTags. Other tag implementations
        may use the same method name and behave differently, safely, because
        of the double-dispatch via
        format.make_tags->tags_instance->get_tags_dict.

        :return: The bytes of the tags file.
        :seealso: Branch._set_tags_bytes.
        """
        with self.lock_read():
            if self._tags_bytes is None:
                self._tags_bytes = self._transport.get_bytes('tags')
            return self._tags_bytes

    def _set_tags_bytes(self, bytes):
        """Mirror method for _get_tags_bytes.

        :seealso: Branch._get_tags_bytes.
        """
        with self.lock_write():
            self._tags_bytes = bytes
            return self._transport.put_bytes('tags', bytes)

    def _clear_cached_state(self):
        super(BzrBranch, self)._clear_cached_state()
        self._tags_bytes = None

    def reconcile(self, thorough=True):
        """Make sure the data stored in this branch is consistent."""
        from .reconcile import BranchReconciler
        with self.lock_write():
            reconciler = BranchReconciler(self, thorough=thorough)
            return reconciler.reconcile()

    def set_reference_info(self, file_id, branch_location, path=None):
        """Set the branch location to use for a tree reference."""
        raise errors.UnsupportedOperation(self.set_reference_info, self)

    def get_reference_info(self, file_id, path=None):
        """Get the tree_path and branch_location for a tree reference."""
        raise errors.UnsupportedOperation(self.get_reference_info, self)

    def reference_parent(self, file_id, path, possible_transports=None):
        """Return the parent branch for a tree-reference.

        :param path: The path of the nested tree in the tree
        :return: A branch associated with the nested tree
        """
        try:
            branch_location = self.get_reference_info(file_id)[0]
        except errors.UnsupportedOperation:
            branch_location = None
        if branch_location is None:
            try:
                return Branch.open_from_transport(
                    self.controldir.root_transport.clone(path),
                    possible_transports=possible_transports)
            except errors.NotBranchError:
                return None
        return Branch.open(
            urlutils.join(
                urlutils.strip_segment_parameters(self.user_url), branch_location),
            possible_transports=possible_transports)


class BzrBranch8(BzrBranch):
    """A branch that stores tree-reference locations."""

    def _open_hook(self, possible_transports=None):
        if self._ignore_fallbacks:
            return
        if possible_transports is None:
            possible_transports = [self.controldir.root_transport]
        try:
            url = self.get_stacked_on_url()
        except (errors.UnstackableRepositoryFormat, errors.NotStacked,
                UnstackableBranchFormat):
            pass
        else:
            for hook in Branch.hooks['transform_fallback_location']:
                url = hook(self, url)
                if url is None:
                    hook_name = Branch.hooks.get_hook_name(hook)
                    raise AssertionError(
                        "'transform_fallback_location' hook %s returned "
                        "None, not a URL." % hook_name)
            self._activate_fallback_location(
                url, possible_transports=possible_transports)

    def __init__(self, *args, **kwargs):
        self._ignore_fallbacks = kwargs.get('ignore_fallbacks', False)
        super(BzrBranch8, self).__init__(*args, **kwargs)
        self._last_revision_info_cache = None
        self._reference_info = None

    def _clear_cached_state(self):
        super(BzrBranch8, self)._clear_cached_state()
        self._last_revision_info_cache = None
        self._reference_info = None

    def _check_history_violation(self, revision_id):
        current_revid = self.last_revision()
        last_revision = _mod_revision.ensure_null(current_revid)
        if _mod_revision.is_null(last_revision):
            return
        graph = self.repository.get_graph()
        for lh_ancestor in graph.iter_lefthand_ancestry(revision_id):
            if lh_ancestor == current_revid:
                return
        raise errors.AppendRevisionsOnlyViolation(self.user_url)

    def _gen_revision_history(self):
        """Generate the revision history from last revision
        """
        last_revno, last_revision = self.last_revision_info()
        self._extend_partial_history(stop_index=last_revno - 1)
        return list(reversed(self._partial_revision_history_cache))

    def _set_parent_location(self, url):
        """Set the parent branch"""
        with self.lock_write():
            self._set_config_location(
                'parent_location', url, make_relative=True)

    def _get_parent_location(self):
        """Set the parent branch"""
        with self.lock_read():
            return self._get_config_location('parent_location')

    def _set_all_reference_info(self, info_dict):
        """Replace all reference info stored in a branch.

        :param info_dict: A dict of {file_id: (branch_location, tree_path)}
        """
        s = BytesIO()
        writer = rio.RioWriter(s)
        for file_id, (branch_location, tree_path) in viewitems(info_dict):
            stanza = rio.Stanza(file_id=file_id,
                                branch_location=branch_location)
            if tree_path is not None:
                stanza.add('tree_path', tree_path)
            writer.write_stanza(stanza)
        with self.lock_write():
            self._transport.put_bytes('references', s.getvalue())
            self._reference_info = info_dict

    def _get_all_reference_info(self):
        """Return all the reference info stored in a branch.

        :return: A dict of {tree_path: (branch_location, file_id)}
        """
        with self.lock_read():
            if self._reference_info is not None:
                return self._reference_info
            try:
                with self._transport.get('references') as rio_file:
                    stanzas = rio.read_stanzas(rio_file)
                    info_dict = {
                        s['file_id'].encode('utf-8'): (
                            s['branch_location'],
                            s['tree_path'] if 'tree_path' in s else None)
                        for s in stanzas}
            except errors.NoSuchFile:
                info_dict = {}
            self._reference_info = info_dict
            return info_dict

    def set_reference_info(self, file_id, branch_location, tree_path=None):
        """Set the branch location to use for a tree reference.

        :param branch_location: The location of the branch to retrieve tree
            references from.
        :param file_id: The file-id of the tree reference.
        :param tree_path: The path of the tree reference in the tree.
        """
        info_dict = self._get_all_reference_info()
        info_dict[file_id] = (branch_location, tree_path)
        if branch_location is None:
            del info_dict[file_id]
        self._set_all_reference_info(info_dict)

    def get_reference_info(self, file_id):
        """Get the tree_path and branch_location for a tree reference.

        :return: a tuple of (branch_location, tree_path)
        """
        return self._get_all_reference_info().get(file_id, (None, None))

    def set_push_location(self, location):
        """See Branch.set_push_location."""
        self._set_config_location('push_location', location)

    def set_bound_location(self, location):
        """See Branch.set_push_location."""
        self._master_branch_cache = None
        conf = self.get_config_stack()
        if location is None:
            if not conf.get('bound'):
                return False
            else:
                conf.set('bound', 'False')
                return True
        else:
            self._set_config_location('bound_location', location,
                                      config=conf)
            conf.set('bound', 'True')
        return True

    def _get_bound_location(self, bound):
        """Return the bound location in the config file.

        Return None if the bound parameter does not match"""
        conf = self.get_config_stack()
        if conf.get('bound') != bound:
            return None
        return self._get_config_location('bound_location', config=conf)

    def get_bound_location(self):
        """See Branch.get_bound_location."""
        return self._get_bound_location(True)

    def get_old_bound_location(self):
        """See Branch.get_old_bound_location"""
        return self._get_bound_location(False)

    def get_stacked_on_url(self):
        # you can always ask for the URL; but you might not be able to use it
        # if the repo can't support stacking.
        # self._check_stackable_repo()
        # stacked_on_location is only ever defined in branch.conf, so don't
        # waste effort reading the whole stack of config files.
        conf = _mod_config.BranchOnlyStack(self)
        stacked_url = self._get_config_location('stacked_on_location',
                                                config=conf)
        if stacked_url is None:
            raise errors.NotStacked(self)
        # TODO(jelmer): Clean this up for pad.lv/1696545
        if sys.version_info[0] == 2:
            return stacked_url.encode('utf-8')
        else:
            return stacked_url

    def get_rev_id(self, revno, history=None):
        """Find the revision id of the specified revno."""
        if revno == 0:
            return _mod_revision.NULL_REVISION

        with self.lock_read():
            last_revno, last_revision_id = self.last_revision_info()
            if revno <= 0 or revno > last_revno:
                raise errors.RevnoOutOfBounds(revno, (0, last_revno))

            if history is not None:
                return history[revno - 1]

            index = last_revno - revno
            if len(self._partial_revision_history_cache) <= index:
                self._extend_partial_history(stop_index=index)
            if len(self._partial_revision_history_cache) > index:
                return self._partial_revision_history_cache[index]
            else:
                raise errors.NoSuchRevision(self, revno)

    def revision_id_to_revno(self, revision_id):
        """Given a revision id, return its revno"""
        if _mod_revision.is_null(revision_id):
            return 0
        with self.lock_read():
            try:
                index = self._partial_revision_history_cache.index(revision_id)
            except ValueError:
                try:
                    self._extend_partial_history(stop_revision=revision_id)
                except errors.RevisionNotPresent as e:
                    raise errors.GhostRevisionsHaveNoRevno(
                        revision_id, e.revision_id)
                index = len(self._partial_revision_history_cache) - 1
                if index < 0:
                    raise errors.NoSuchRevision(self, revision_id)
                if self._partial_revision_history_cache[index] != revision_id:
                    raise errors.NoSuchRevision(self, revision_id)
            return self.revno() - index


class BzrBranch7(BzrBranch8):
    """A branch with support for a fallback repository."""

    def set_reference_info(self, file_id, branch_location, tree_path=None):
        super(BzrBranch7, self).set_reference_info(
            file_id, branch_location, tree_path)
        format_string = BzrBranchFormat8.get_format_string()
        mutter('Upgrading branch to format %r', format_string)
        self._transport.put_bytes('format', format_string)


class BzrBranch6(BzrBranch7):
    """See BzrBranchFormat6 for the capabilities of this branch.

    This subclass of BzrBranch7 disables the new features BzrBranch7 added,
    i.e. stacking.
    """

    def get_stacked_on_url(self):
        raise UnstackableBranchFormat(self._format, self.user_url)


class BranchFormatMetadir(bzrdir.BzrFormat, BranchFormat):
    """Base class for branch formats that live in meta directories.
    """

    def __init__(self):
        BranchFormat.__init__(self)
        bzrdir.BzrFormat.__init__(self)

    @classmethod
    def find_format(klass, controldir, name=None):
        """Return the format for the branch object in controldir."""
        try:
            transport = controldir.get_branch_transport(None, name=name)
        except errors.NoSuchFile:
            raise errors.NotBranchError(path=name, controldir=controldir)
        try:
            format_string = transport.get_bytes("format")
        except errors.NoSuchFile:
            raise errors.NotBranchError(
                path=transport.base, controldir=controldir)
        return klass._find_format(format_registry, 'branch', format_string)

    def _branch_class(self):
        """What class to instantiate on open calls."""
        raise NotImplementedError(self._branch_class)

    def _get_initial_config(self, append_revisions_only=None):
        if append_revisions_only:
            return b"append_revisions_only = True\n"
        else:
            # Avoid writing anything if append_revisions_only is disabled,
            # as that is the default.
            return b""

    def _initialize_helper(self, a_controldir, utf8_files, name=None,
                           repository=None):
        """Initialize a branch in a control dir, with specified files

        :param a_controldir: The bzrdir to initialize the branch in
        :param utf8_files: The files to create as a list of
            (filename, content) tuples
        :param name: Name of colocated branch to create, if any
        :return: a branch in this format
        """
        if name is None:
            name = a_controldir._get_selected_branch()
        mutter('creating branch %r in %s', self, a_controldir.user_url)
        branch_transport = a_controldir.get_branch_transport(self, name=name)
        control_files = lockable_files.LockableFiles(branch_transport,
                                                     'lock', lockdir.LockDir)
        control_files.create_lock()
        control_files.lock_write()
        try:
            utf8_files += [('format', self.as_string())]
            for (filename, content) in utf8_files:
                branch_transport.put_bytes(
                    filename, content,
                    mode=a_controldir._get_file_mode())
        finally:
            control_files.unlock()
        branch = self.open(a_controldir, name, _found=True,
                           found_repository=repository)
        self._run_post_branch_init_hooks(a_controldir, name, branch)
        return branch

    def open(self, a_controldir, name=None, _found=False,
             ignore_fallbacks=False, found_repository=None,
             possible_transports=None):
        """See BranchFormat.open()."""
        if name is None:
            name = a_controldir._get_selected_branch()
        if not _found:
            format = BranchFormatMetadir.find_format(a_controldir, name=name)
            if format.__class__ != self.__class__:
                raise AssertionError("wrong format %r found for %r" %
                                     (format, self))
        transport = a_controldir.get_branch_transport(None, name=name)
        try:
            control_files = lockable_files.LockableFiles(transport, 'lock',
                                                         lockdir.LockDir)
            if found_repository is None:
                found_repository = a_controldir.find_repository()
            return self._branch_class()(
                _format=self, _control_files=control_files, name=name,
                a_controldir=a_controldir, _repository=found_repository,
                ignore_fallbacks=ignore_fallbacks,
                possible_transports=possible_transports)
        except errors.NoSuchFile:
            raise errors.NotBranchError(
                path=transport.base, controldir=a_controldir)

    @property
    def _matchingcontroldir(self):
        ret = bzrdir.BzrDirMetaFormat1()
        ret.set_branch_format(self)
        return ret

    def supports_tags(self):
        return True

    def supports_leaving_lock(self):
        return True

    def check_support_status(self, allow_unsupported, recommend_upgrade=True,
                             basedir=None):
        BranchFormat.check_support_status(
            self, allow_unsupported=allow_unsupported,
            recommend_upgrade=recommend_upgrade, basedir=basedir)
        bzrdir.BzrFormat.check_support_status(
            self, allow_unsupported=allow_unsupported,
            recommend_upgrade=recommend_upgrade, basedir=basedir)


class BzrBranchFormat6(BranchFormatMetadir):
    """Branch format with last-revision and tags.

    Unlike previous formats, this has no explicit revision history. Instead,
    this just stores the last-revision, and the left-hand history leading
    up to there is the history.

    This format was introduced in bzr 0.15
    and became the default in 0.91.
    """

    def _branch_class(self):
        return BzrBranch6

    @classmethod
    def get_format_string(cls):
        """See BranchFormat.get_format_string()."""
        return b"Bazaar Branch Format 6 (bzr 0.15)\n"

    def get_format_description(self):
        """See BranchFormat.get_format_description()."""
        return "Branch format 6"

    def initialize(self, a_controldir, name=None, repository=None,
                   append_revisions_only=None):
        """Create a branch of this format in a_controldir."""
        utf8_files = [
            ('last-revision', b'0 null:\n'),
            ('branch.conf', self._get_initial_config(append_revisions_only)),
            ('tags', b''),
            ]
        return self._initialize_helper(
            a_controldir, utf8_files, name, repository)

    def make_tags(self, branch):
        """See breezy.branch.BranchFormat.make_tags()."""
        return _mod_tag.BasicTags(branch)

    def supports_set_append_revisions_only(self):
        return True

    supports_reference_locations = True


class BzrBranchFormat8(BranchFormatMetadir):
    """Metadir format supporting storing locations of subtree branches."""

    def _branch_class(self):
        return BzrBranch8

    @classmethod
    def get_format_string(cls):
        """See BranchFormat.get_format_string()."""
        return b"Bazaar Branch Format 8 (needs bzr 1.15)\n"

    def get_format_description(self):
        """See BranchFormat.get_format_description()."""
        return "Branch format 8"

    def initialize(self, a_controldir, name=None, repository=None,
                   append_revisions_only=None):
        """Create a branch of this format in a_controldir."""
        utf8_files = [('last-revision', b'0 null:\n'),
                      ('branch.conf',
                          self._get_initial_config(append_revisions_only)),
                      ('tags', b''),
                      ('references', b'')
                      ]
        return self._initialize_helper(
            a_controldir, utf8_files, name, repository)

    def make_tags(self, branch):
        """See breezy.branch.BranchFormat.make_tags()."""
        return _mod_tag.BasicTags(branch)

    def supports_set_append_revisions_only(self):
        return True

    def supports_stacking(self):
        return True

    supports_reference_locations = True


class BzrBranchFormat7(BranchFormatMetadir):
    """Branch format with last-revision, tags, and a stacked location pointer.

    The stacked location pointer is passed down to the repository and requires
    a repository format with supports_external_lookups = True.

    This format was introduced in bzr 1.6.
    """

    def initialize(self, a_controldir, name=None, repository=None,
                   append_revisions_only=None):
        """Create a branch of this format in a_controldir."""
        utf8_files = [('last-revision', b'0 null:\n'),
                      ('branch.conf',
                          self._get_initial_config(append_revisions_only)),
                      ('tags', b''),
                      ]
        return self._initialize_helper(
            a_controldir, utf8_files, name, repository)

    def _branch_class(self):
        return BzrBranch7

    @classmethod
    def get_format_string(cls):
        """See BranchFormat.get_format_string()."""
        return b"Bazaar Branch Format 7 (needs bzr 1.6)\n"

    def get_format_description(self):
        """See BranchFormat.get_format_description()."""
        return "Branch format 7"

    def supports_set_append_revisions_only(self):
        return True

    def supports_stacking(self):
        return True

    def make_tags(self, branch):
        """See breezy.branch.BranchFormat.make_tags()."""
        return _mod_tag.BasicTags(branch)

    # This is a white lie; as soon as you set a reference location, we upgrade
    # you to BzrBranchFormat8.
    supports_reference_locations = True


class BranchReferenceFormat(BranchFormatMetadir):
    """Bzr branch reference format.

    Branch references are used in implementing checkouts, they
    act as an alias to the real branch which is at some other url.

    This format has:
     - A location file
     - a format string
    """

    @classmethod
    def get_format_string(cls):
        """See BranchFormat.get_format_string()."""
        return b"Bazaar-NG Branch Reference Format 1\n"

    def get_format_description(self):
        """See BranchFormat.get_format_description()."""
        return "Checkout reference format 1"

    def get_reference(self, a_controldir, name=None):
        """See BranchFormat.get_reference()."""
        transport = a_controldir.get_branch_transport(None, name=name)
        url = urlutils.strip_segment_parameters(a_controldir.user_url)
        return urlutils.join(
            url, transport.get_bytes('location').decode('utf-8'))

    def _write_reference(self, a_controldir, transport, to_branch):
        to_url = to_branch.user_url
        # Ideally, we'd write a relative path here for the benefit of colocated
        # branches - so that moving a control directory doesn't break
        # any references to colocated branches. Unfortunately, bzr
        # does not support relative URLs. See pad.lv/1803845 -- jelmer
        # to_url = urlutils.relative_url(
        #    a_controldir.user_url, to_branch.user_url)
        transport.put_bytes('location', to_url.encode('utf-8'))

    def set_reference(self, a_controldir, name, to_branch):
        """See BranchFormat.set_reference()."""
        transport = a_controldir.get_branch_transport(None, name=name)
        self._write_reference(a_controldir, transport, to_branch)

    def initialize(self, a_controldir, name=None, target_branch=None,
                   repository=None, append_revisions_only=None):
        """Create a branch of this format in a_controldir."""
        if target_branch is None:
            # this format does not implement branch itself, thus the implicit
            # creation contract must see it as uninitializable
            raise errors.UninitializableFormat(self)
        mutter('creating branch reference in %s', a_controldir.user_url)
        if a_controldir._format.fixed_components:
            raise errors.IncompatibleFormat(self, a_controldir._format)
        if name is None:
            name = a_controldir._get_selected_branch()
        branch_transport = a_controldir.get_branch_transport(self, name=name)
        self._write_reference(a_controldir, branch_transport, target_branch)
        branch_transport.put_bytes('format', self.as_string())
        branch = self.open(a_controldir, name, _found=True,
                           possible_transports=[target_branch.controldir.root_transport])
        self._run_post_branch_init_hooks(a_controldir, name, branch)
        return branch

    def _make_reference_clone_function(format, a_branch):
        """Create a clone() routine for a branch dynamically."""
<<<<<<< HEAD
        def clone(to_bzrdir, revision_id=None, repository_policy=None, name=None):
=======
        def clone(to_bzrdir, revision_id=None,
                  repository_policy=None, tag_selector=None):
>>>>>>> 8091b0c2
            """See Branch.clone()."""
            return format.initialize(to_bzrdir, target_branch=a_branch, name=name)
            # cannot obey revision_id limits when cloning a reference ...
            # FIXME RBC 20060210 either nuke revision_id for clone, or
            # emit some sort of warning/error to the caller ?!
        return clone

    def open(self, a_controldir, name=None, _found=False, location=None,
             possible_transports=None, ignore_fallbacks=False,
             found_repository=None):
        """Return the branch that the branch reference in a_controldir points at.

        :param a_controldir: A BzrDir that contains a branch.
        :param name: Name of colocated branch to open, if any
        :param _found: a private parameter, do not use it. It is used to
            indicate if format probing has already be done.
        :param ignore_fallbacks: when set, no fallback branches will be opened
            (if there are any).  Default is to open fallbacks.
        :param location: The location of the referenced branch.  If
            unspecified, this will be determined from the branch reference in
            a_controldir.
        :param possible_transports: An optional reusable transports list.
        """
        if name is None:
            name = a_controldir._get_selected_branch()
        if not _found:
            format = BranchFormatMetadir.find_format(a_controldir, name=name)
            if format.__class__ != self.__class__:
                raise AssertionError("wrong format %r found for %r" %
                                     (format, self))
        if location is None:
            location = self.get_reference(a_controldir, name)
        real_bzrdir = controldir.ControlDir.open(
            location, possible_transports=possible_transports)
        result = real_bzrdir.open_branch(
            ignore_fallbacks=ignore_fallbacks,
            possible_transports=possible_transports)
        # this changes the behaviour of result.clone to create a new reference
        # rather than a copy of the content of the branch.
        # I did not use a proxy object because that needs much more extensive
        # testing, and we are only changing one behaviour at the moment.
        # If we decide to alter more behaviours - i.e. the implicit nickname
        # then this should be refactored to introduce a tested proxy branch
        # and a subclass of that for use in overriding clone() and ....
        # - RBC 20060210
        result.clone = self._make_reference_clone_function(result)
        return result


class Converter5to6(object):
    """Perform an in-place upgrade of format 5 to format 6"""

    def convert(self, branch):
        # Data for 5 and 6 can peacefully coexist.
        format = BzrBranchFormat6()
        new_branch = format.open(branch.controldir, _found=True)

        # Copy source data into target
        new_branch._write_last_revision_info(*branch.last_revision_info())
        with new_branch.lock_write():
            new_branch.set_parent(branch.get_parent())
            new_branch.set_bound_location(branch.get_bound_location())
            new_branch.set_push_location(branch.get_push_location())

        # New branch has no tags by default
        new_branch.tags._set_tag_dict({})

        # Copying done; now update target format
        new_branch._transport.put_bytes(
            'format', format.as_string(),
            mode=new_branch.controldir._get_file_mode())

        # Clean up old files
        new_branch._transport.delete('revision-history')
        with branch.lock_write():
            try:
                branch.set_parent(None)
            except errors.NoSuchFile:
                pass
            branch.set_bound_location(None)


class Converter6to7(object):
    """Perform an in-place upgrade of format 6 to format 7"""

    def convert(self, branch):
        format = BzrBranchFormat7()
        branch._set_config_location('stacked_on_location', '')
        # update target format
        branch._transport.put_bytes('format', format.as_string())


class Converter7to8(object):
    """Perform an in-place upgrade of format 7 to format 8"""

    def convert(self, branch):
        format = BzrBranchFormat8()
        branch._transport.put_bytes('references', b'')
        # update target format
        branch._transport.put_bytes('format', format.as_string())<|MERGE_RESOLUTION|>--- conflicted
+++ resolved
@@ -1032,12 +1032,8 @@
 
     def _make_reference_clone_function(format, a_branch):
         """Create a clone() routine for a branch dynamically."""
-<<<<<<< HEAD
-        def clone(to_bzrdir, revision_id=None, repository_policy=None, name=None):
-=======
-        def clone(to_bzrdir, revision_id=None,
-                  repository_policy=None, tag_selector=None):
->>>>>>> 8091b0c2
+        def clone(to_bzrdir, revision_id=None, repository_policy=None, name=None,
+                  tag_selector=None):
             """See Branch.clone()."""
             return format.initialize(to_bzrdir, target_branch=a_branch, name=name)
             # cannot obey revision_id limits when cloning a reference ...
