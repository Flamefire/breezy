# Copyright (C) 2006-2011 Canonical Ltd
#
# This program is free software; you can redistribute it and/or modify
# it under the terms of the GNU General Public License as published by
# the Free Software Foundation; either version 2 of the License, or
# (at your option) any later version.
#
# This program is distributed in the hope that it will be useful,
# but WITHOUT ANY WARRANTY; without even the implied warranty of
# MERCHANTABILITY or FITNESS FOR A PARTICULAR PURPOSE.  See the
# GNU General Public License for more details.
#
# You should have received a copy of the GNU General Public License
# along with this program; if not, write to the Free Software
# Foundation, Inc., 51 Franklin Street, Fifth Floor, Boston, MA 02110-1301 USA

from __future__ import absolute_import

import os
import errno
from stat import S_ISREG, S_IEXEC
import time

from . import (
    config as _mod_config,
    errors,
    lazy_import,
    registry,
    trace,
    tree,
    )
lazy_import.lazy_import(globals(), """
from breezy import (
    annotate,
    bencode,
    controldir,
    commit,
    conflicts,
    delta,
    lock,
    multiparent,
    osutils,
    revision as _mod_revision,
    ui,
    urlutils,
    )
from breezy.bzr import (
    inventory,
    inventorytree,
    )
from breezy.i18n import gettext
""")
from .errors import (DuplicateKey, MalformedTransform,
                     ReusingTransform, CantMoveRoot,
                     ImmortalLimbo, NoFinalPath)
from .filters import filtered_output_bytes, ContentFilterContext
from .mutabletree import MutableTree
from .osutils import (
    delete_any,
    file_kind,
    pathjoin,
    sha_file,
    splitpath,
    supports_symlinks,
    )
from .progress import ProgressPhase
from .sixish import (
    text_type,
    viewitems,
    viewvalues,
    )
from .tree import (
    find_previous_path,
    TreeChange,
    )


ROOT_PARENT = "root-parent"


def unique_add(map, key, value):
    if key in map:
        raise DuplicateKey(key=key)
    map[key] = value


class _TransformResults(object):
    def __init__(self, modified_paths, rename_count):
        object.__init__(self)
        self.modified_paths = modified_paths
        self.rename_count = rename_count


class TreeTransformBase(object):
    """The base class for TreeTransform and its kin."""

    def __init__(self, tree, pb=None, case_sensitive=True):
        """Constructor.

        :param tree: The tree that will be transformed, but not necessarily
            the output tree.
        :param pb: ignored
        :param case_sensitive: If True, the target of the transform is
            case sensitive, not just case preserving.
        """
        object.__init__(self)
        self._tree = tree
        self._id_number = 0
        # mapping of trans_id -> new basename
        self._new_name = {}
        # mapping of trans_id -> new parent trans_id
        self._new_parent = {}
        # mapping of trans_id with new contents -> new file_kind
        self._new_contents = {}
        # mapping of trans_id => (sha1 of content, stat_value)
        self._observed_sha1s = {}
        # Set of trans_ids whose contents will be removed
        self._removed_contents = set()
        # Mapping of trans_id -> new execute-bit value
        self._new_executability = {}
        # Mapping of trans_id -> new tree-reference value
        self._new_reference_revision = {}
        # Mapping of trans_id -> new file_id
        self._new_id = {}
        # Mapping of old file-id -> trans_id
        self._non_present_ids = {}
        # Mapping of new file_id -> trans_id
        self._r_new_id = {}
        # Set of trans_ids that will be removed
        self._removed_id = set()
        # Mapping of path in old tree -> trans_id
        self._tree_path_ids = {}
        # Mapping trans_id -> path in old tree
        self._tree_id_paths = {}
        # The trans_id that will be used as the tree root
        if tree.is_versioned(''):
            self._new_root = self.trans_id_tree_path('')
        else:
            self._new_root = None
        # Indicator of whether the transform has been applied
        self._done = False
        # A progress bar
        self._pb = pb
        # Whether the target is case sensitive
        self._case_sensitive_target = case_sensitive
        # A counter of how many files have been renamed
        self.rename_count = 0

    def __enter__(self):
        """Support Context Manager API."""
        return self

    def __exit__(self, exc_type, exc_val, exc_tb):
        """Support Context Manager API."""
        self.finalize()

    def finalize(self):
        """Release the working tree lock, if held.

        This is required if apply has not been invoked, but can be invoked
        even after apply.
        """
        if self._tree is None:
            return
        for hook in MutableTree.hooks['post_transform']:
            hook(self._tree, self)
        self._tree.unlock()
        self._tree = None

    def __get_root(self):
        return self._new_root

    root = property(__get_root)

    def _assign_id(self):
        """Produce a new tranform id"""
        new_id = "new-%s" % self._id_number
        self._id_number += 1
        return new_id

    def create_path(self, name, parent):
        """Assign a transaction id to a new path"""
        trans_id = self._assign_id()
        unique_add(self._new_name, trans_id, name)
        unique_add(self._new_parent, trans_id, parent)
        return trans_id

    def adjust_path(self, name, parent, trans_id):
        """Change the path that is assigned to a transaction id."""
        if parent is None:
            raise ValueError("Parent trans-id may not be None")
        if trans_id == self._new_root:
            raise CantMoveRoot
        self._new_name[trans_id] = name
        self._new_parent[trans_id] = parent

    def adjust_root_path(self, name, parent):
        """Emulate moving the root by moving all children, instead.

        We do this by undoing the association of root's transaction id with the
        current tree.  This allows us to create a new directory with that
        transaction id.  We unversion the root directory and version the
        physically new directory, and hope someone versions the tree root
        later.
        """
        old_root = self._new_root
        old_root_file_id = self.final_file_id(old_root)
        # force moving all children of root
        for child_id in self.iter_tree_children(old_root):
            if child_id != parent:
                self.adjust_path(self.final_name(child_id),
                                 self.final_parent(child_id), child_id)
            file_id = self.final_file_id(child_id)
            if file_id is not None:
                self.unversion_file(child_id)
            self.version_file(file_id, child_id)

        # the physical root needs a new transaction id
        self._tree_path_ids.pop("")
        self._tree_id_paths.pop(old_root)
        self._new_root = self.trans_id_tree_path('')
        if parent == old_root:
            parent = self._new_root
        self.adjust_path(name, parent, old_root)
        self.create_directory(old_root)
        self.version_file(old_root_file_id, old_root)
        self.unversion_file(self._new_root)

    def fixup_new_roots(self):
        """Reinterpret requests to change the root directory

        Instead of creating a root directory, or moving an existing directory,
        all the attributes and children of the new root are applied to the
        existing root directory.

        This means that the old root trans-id becomes obsolete, so it is
        recommended only to invoke this after the root trans-id has become
        irrelevant.

        """
        new_roots = [k for k, v in viewitems(self._new_parent)
                     if v == ROOT_PARENT]
        if len(new_roots) < 1:
            return
        if len(new_roots) != 1:
            raise ValueError('A tree cannot have two roots!')
        if self._new_root is None:
            self._new_root = new_roots[0]
            return
        old_new_root = new_roots[0]
        # unversion the new root's directory.
        if self.final_kind(self._new_root) is None:
            file_id = self.final_file_id(old_new_root)
        else:
            file_id = self.final_file_id(self._new_root)
        if old_new_root in self._new_id:
            self.cancel_versioning(old_new_root)
        else:
            self.unversion_file(old_new_root)
        # if, at this stage, root still has an old file_id, zap it so we can
        # stick a new one in.
        if (self.tree_file_id(self._new_root) is not None
                and self._new_root not in self._removed_id):
            self.unversion_file(self._new_root)
        if file_id is not None:
            self.version_file(file_id, self._new_root)

        # Now move children of new root into old root directory.
        # Ensure all children are registered with the transaction, but don't
        # use directly-- some tree children have new parents
        list(self.iter_tree_children(old_new_root))
        # Move all children of new root into old root directory.
        for child in self.by_parent().get(old_new_root, []):
            self.adjust_path(self.final_name(child), self._new_root, child)

        # Ensure old_new_root has no directory.
        if old_new_root in self._new_contents:
            self.cancel_creation(old_new_root)
        else:
            self.delete_contents(old_new_root)

        # prevent deletion of root directory.
        if self._new_root in self._removed_contents:
            self.cancel_deletion(self._new_root)

        # destroy path info for old_new_root.
        del self._new_parent[old_new_root]
        del self._new_name[old_new_root]

    def trans_id_file_id(self, file_id):
        """Determine or set the transaction id associated with a file ID.
        A new id is only created for file_ids that were never present.  If
        a transaction has been unversioned, it is deliberately still returned.
        (this will likely lead to an unversioned parent conflict.)
        """
        if file_id is None:
            raise ValueError('None is not a valid file id')
        if file_id in self._r_new_id and self._r_new_id[file_id] is not None:
            return self._r_new_id[file_id]
        else:
            try:
                path = self._tree.id2path(file_id)
            except errors.NoSuchId:
                if file_id in self._non_present_ids:
                    return self._non_present_ids[file_id]
                else:
                    trans_id = self._assign_id()
                    self._non_present_ids[file_id] = trans_id
                    return trans_id
            else:
                return self.trans_id_tree_path(path)

    def trans_id_tree_path(self, path):
        """Determine (and maybe set) the transaction ID for a tree path."""
        path = self.canonical_path(path)
        if path not in self._tree_path_ids:
            self._tree_path_ids[path] = self._assign_id()
            self._tree_id_paths[self._tree_path_ids[path]] = path
        return self._tree_path_ids[path]

    def get_tree_parent(self, trans_id):
        """Determine id of the parent in the tree."""
        path = self._tree_id_paths[trans_id]
        if path == "":
            return ROOT_PARENT
        return self.trans_id_tree_path(os.path.dirname(path))

    def delete_contents(self, trans_id):
        """Schedule the contents of a path entry for deletion"""
        kind = self.tree_kind(trans_id)
        if kind is not None:
            self._removed_contents.add(trans_id)

    def cancel_deletion(self, trans_id):
        """Cancel a scheduled deletion"""
        self._removed_contents.remove(trans_id)

    def unversion_file(self, trans_id):
        """Schedule a path entry to become unversioned"""
        self._removed_id.add(trans_id)

    def delete_versioned(self, trans_id):
        """Delete and unversion a versioned file"""
        self.delete_contents(trans_id)
        self.unversion_file(trans_id)

    def set_executability(self, executability, trans_id):
        """Schedule setting of the 'execute' bit
        To unschedule, set to None
        """
        if executability is None:
            del self._new_executability[trans_id]
        else:
            unique_add(self._new_executability, trans_id, executability)

    def set_tree_reference(self, revision_id, trans_id):
        """Set the reference associated with a directory"""
        unique_add(self._new_reference_revision, trans_id, revision_id)

    def version_file(self, file_id, trans_id):
        """Schedule a file to become versioned."""
        if file_id is None:
            raise ValueError()
        unique_add(self._new_id, trans_id, file_id)
        unique_add(self._r_new_id, file_id, trans_id)

    def cancel_versioning(self, trans_id):
        """Undo a previous versioning of a file"""
        file_id = self._new_id[trans_id]
        del self._new_id[trans_id]
        del self._r_new_id[file_id]

    def new_paths(self, filesystem_only=False):
        """Determine the paths of all new and changed files.

        :param filesystem_only: if True, only calculate values for files
            that require renames or execute bit changes.
        """
        new_ids = set()
        if filesystem_only:
            stale_ids = self._needs_rename.difference(self._new_name)
            stale_ids.difference_update(self._new_parent)
            stale_ids.difference_update(self._new_contents)
            stale_ids.difference_update(self._new_id)
            needs_rename = self._needs_rename.difference(stale_ids)
            id_sets = (needs_rename, self._new_executability)
        else:
            id_sets = (self._new_name, self._new_parent, self._new_contents,
                       self._new_id, self._new_executability)
        for id_set in id_sets:
            new_ids.update(id_set)
        return sorted(FinalPaths(self).get_paths(new_ids))

    def _inventory_altered(self):
        """Determine which trans_ids need new Inventory entries.

        An new entry is needed when anything that would be reflected by an
        inventory entry changes, including file name, file_id, parent file_id,
        file kind, and the execute bit.

        Some care is taken to return entries with real changes, not cases
        where the value is deleted and then restored to its original value,
        but some actually unchanged values may be returned.

        :returns: A list of (path, trans_id) for all items requiring an
            inventory change. Ordered by path.
        """
        changed_ids = set()
        # Find entries whose file_ids are new (or changed).
        new_file_id = set(t for t in self._new_id
                          if self._new_id[t] != self.tree_file_id(t))
        for id_set in [self._new_name, self._new_parent, new_file_id,
                       self._new_executability]:
            changed_ids.update(id_set)
        # removing implies a kind change
        changed_kind = set(self._removed_contents)
        # so does adding
        changed_kind.intersection_update(self._new_contents)
        # Ignore entries that are already known to have changed.
        changed_kind.difference_update(changed_ids)
        #  to keep only the truly changed ones
        changed_kind = (t for t in changed_kind
                        if self.tree_kind(t) != self.final_kind(t))
        # all kind changes will alter the inventory
        changed_ids.update(changed_kind)
        # To find entries with changed parent_ids, find parents which existed,
        # but changed file_id.
        # Now add all their children to the set.
        for parent_trans_id in new_file_id:
            changed_ids.update(self.iter_tree_children(parent_trans_id))
        return sorted(FinalPaths(self).get_paths(changed_ids))

    def final_kind(self, trans_id):
        """Determine the final file kind, after any changes applied.

        :return: None if the file does not exist/has no contents.  (It is
            conceivable that a path would be created without the corresponding
            contents insertion command)
        """
        if trans_id in self._new_contents:
            return self._new_contents[trans_id]
        elif trans_id in self._removed_contents:
            return None
        else:
            return self.tree_kind(trans_id)

    def tree_path(self, trans_id):
        """Determine the tree path associated with the trans_id."""
        return self._tree_id_paths.get(trans_id)

    def tree_file_id(self, trans_id):
        """Determine the file id associated with the trans_id in the tree"""
        path = self.tree_path(trans_id)
        if path is None:
            return None
        # the file is old; the old id is still valid
        if self._new_root == trans_id:
            return self._tree.get_root_id()
        return self._tree.path2id(path)

    def final_file_id(self, trans_id):
        """Determine the file id after any changes are applied, or None.

        None indicates that the file will not be versioned after changes are
        applied.
        """
        try:
            return self._new_id[trans_id]
        except KeyError:
            if trans_id in self._removed_id:
                return None
        return self.tree_file_id(trans_id)

    def inactive_file_id(self, trans_id):
        """Return the inactive file_id associated with a transaction id.
        That is, the one in the tree or in non_present_ids.
        The file_id may actually be active, too.
        """
        file_id = self.tree_file_id(trans_id)
        if file_id is not None:
            return file_id
        for key, value in viewitems(self._non_present_ids):
            if value == trans_id:
                return key

    def final_parent(self, trans_id):
        """Determine the parent file_id, after any changes are applied.

        ROOT_PARENT is returned for the tree root.
        """
        try:
            return self._new_parent[trans_id]
        except KeyError:
            return self.get_tree_parent(trans_id)

    def final_name(self, trans_id):
        """Determine the final filename, after all changes are applied."""
        try:
            return self._new_name[trans_id]
        except KeyError:
            try:
                return os.path.basename(self._tree_id_paths[trans_id])
            except KeyError:
                raise NoFinalPath(trans_id, self)

    def by_parent(self):
        """Return a map of parent: children for known parents.

        Only new paths and parents of tree files with assigned ids are used.
        """
        by_parent = {}
        items = list(viewitems(self._new_parent))
        items.extend((t, self.final_parent(t))
                     for t in list(self._tree_id_paths))
        for trans_id, parent_id in items:
            if parent_id not in by_parent:
                by_parent[parent_id] = set()
            by_parent[parent_id].add(trans_id)
        return by_parent

    def path_changed(self, trans_id):
        """Return True if a trans_id's path has changed."""
        return (trans_id in self._new_name) or (trans_id in self._new_parent)

    def new_contents(self, trans_id):
        return (trans_id in self._new_contents)

    def find_conflicts(self):
        """Find any violations of inventory or filesystem invariants"""
        if self._done is True:
            raise ReusingTransform()
        conflicts = []
        # ensure all children of all existent parents are known
        # all children of non-existent parents are known, by definition.
        self._add_tree_children()
        by_parent = self.by_parent()
        conflicts.extend(self._unversioned_parents(by_parent))
        conflicts.extend(self._parent_loops())
        conflicts.extend(self._duplicate_entries(by_parent))
        conflicts.extend(self._duplicate_ids())
        conflicts.extend(self._parent_type_conflicts(by_parent))
        conflicts.extend(self._improper_versioning())
        conflicts.extend(self._executability_conflicts())
        conflicts.extend(self._overwrite_conflicts())
        return conflicts

    def _check_malformed(self):
        conflicts = self.find_conflicts()
        if len(conflicts) != 0:
            raise MalformedTransform(conflicts=conflicts)

    def _add_tree_children(self):
        """Add all the children of all active parents to the known paths.

        Active parents are those which gain children, and those which are
        removed.  This is a necessary first step in detecting conflicts.
        """
        parents = list(self.by_parent())
        parents.extend([t for t in self._removed_contents if
                        self.tree_kind(t) == 'directory'])
        for trans_id in self._removed_id:
            path = self.tree_path(trans_id)
            if path is not None:
                if self._tree.stored_kind(path) == 'directory':
                    parents.append(trans_id)
            elif self.tree_kind(trans_id) == 'directory':
                parents.append(trans_id)

        for parent_id in parents:
            # ensure that all children are registered with the transaction
            list(self.iter_tree_children(parent_id))

    def _has_named_child(self, name, parent_id, known_children):
        """Does a parent already have a name child.

        :param name: The searched for name.

        :param parent_id: The parent for which the check is made.

        :param known_children: The already known children. This should have
            been recently obtained from `self.by_parent.get(parent_id)`
            (or will be if None is passed).
        """
        if known_children is None:
            known_children = self.by_parent().get(parent_id, [])
        for child in known_children:
            if self.final_name(child) == name:
                return True
        parent_path = self._tree_id_paths.get(parent_id, None)
        if parent_path is None:
            # No parent... no children
            return False
        child_path = joinpath(parent_path, name)
        child_id = self._tree_path_ids.get(child_path, None)
        if child_id is None:
            # Not known by the tree transform yet, check the filesystem
            return osutils.lexists(self._tree.abspath(child_path))
        else:
            raise AssertionError('child_id is missing: %s, %s, %s'
                                 % (name, parent_id, child_id))

    def _available_backup_name(self, name, target_id):
        """Find an available backup name.

        :param name: The basename of the file.

        :param target_id: The directory trans_id where the backup should
            be placed.
        """
        known_children = self.by_parent().get(target_id, [])
        return osutils.available_backup_name(
            name,
            lambda base: self._has_named_child(
                base, target_id, known_children))

    def _parent_loops(self):
        """No entry should be its own ancestor"""
        conflicts = []
        for trans_id in self._new_parent:
            seen = set()
            parent_id = trans_id
            while parent_id != ROOT_PARENT:
                seen.add(parent_id)
                try:
                    parent_id = self.final_parent(parent_id)
                except KeyError:
                    break
                if parent_id == trans_id:
                    conflicts.append(('parent loop', trans_id))
                if parent_id in seen:
                    break
        return conflicts

    def _unversioned_parents(self, by_parent):
        """If parent directories are versioned, children must be versioned."""
        conflicts = []
        for parent_id, children in viewitems(by_parent):
            if parent_id == ROOT_PARENT:
                continue
            if self.final_file_id(parent_id) is not None:
                continue
            for child_id in children:
                if self.final_file_id(child_id) is not None:
                    conflicts.append(('unversioned parent', parent_id))
                    break
        return conflicts

    def _improper_versioning(self):
        """Cannot version a file with no contents, or a bad type.

        However, existing entries with no contents are okay.
        """
        conflicts = []
        for trans_id in self._new_id:
            kind = self.final_kind(trans_id)
            if kind == 'symlink' and not self._tree.supports_symlinks():
                # Ignore symlinks as they are not supported on this platform
                continue
            if kind is None:
                conflicts.append(('versioning no contents', trans_id))
                continue
            if not self._tree.versionable_kind(kind):
                conflicts.append(('versioning bad kind', trans_id, kind))
        return conflicts

    def _executability_conflicts(self):
        """Check for bad executability changes.

        Only versioned files may have their executability set, because
        1. only versioned entries can have executability under windows
        2. only files can be executable.  (The execute bit on a directory
           does not indicate searchability)
        """
        conflicts = []
        for trans_id in self._new_executability:
            if self.final_file_id(trans_id) is None:
                conflicts.append(('unversioned executability', trans_id))
            else:
                if self.final_kind(trans_id) != "file":
                    conflicts.append(('non-file executability', trans_id))
        return conflicts

    def _overwrite_conflicts(self):
        """Check for overwrites (not permitted on Win32)"""
        conflicts = []
        for trans_id in self._new_contents:
            if self.tree_kind(trans_id) is None:
                continue
            if trans_id not in self._removed_contents:
                conflicts.append(('overwrite', trans_id,
                                  self.final_name(trans_id)))
        return conflicts

    def _duplicate_entries(self, by_parent):
        """No directory may have two entries with the same name."""
        conflicts = []
        if (self._new_name, self._new_parent) == ({}, {}):
            return conflicts
        for children in viewvalues(by_parent):
            name_ids = []
            for child_tid in children:
                name = self.final_name(child_tid)
                if name is not None:
                    # Keep children only if they still exist in the end
                    if not self._case_sensitive_target:
                        name = name.lower()
                    name_ids.append((name, child_tid))
            name_ids.sort()
            last_name = None
            last_trans_id = None
            for name, trans_id in name_ids:
                kind = self.final_kind(trans_id)
                file_id = self.final_file_id(trans_id)
                if kind is None and file_id is None:
                    continue
                if name == last_name:
                    conflicts.append(('duplicate', last_trans_id, trans_id,
                                      name))
                last_name = name
                last_trans_id = trans_id
        return conflicts

    def _duplicate_ids(self):
        """Each inventory id may only be used once"""
        conflicts = []
        try:
            all_ids = self._tree.all_file_ids()
        except errors.UnsupportedOperation:
            # it's okay for non-file-id trees to raise UnsupportedOperation.
            return []
        removed_tree_ids = set((self.tree_file_id(trans_id) for trans_id in
                                self._removed_id))
        active_tree_ids = all_ids.difference(removed_tree_ids)
        for trans_id, file_id in viewitems(self._new_id):
            if file_id in active_tree_ids:
                path = self._tree.id2path(file_id)
                old_trans_id = self.trans_id_tree_path(path)
                conflicts.append(('duplicate id', old_trans_id, trans_id))
        return conflicts

    def _parent_type_conflicts(self, by_parent):
        """Children must have a directory parent"""
        conflicts = []
        for parent_id, children in viewitems(by_parent):
            if parent_id == ROOT_PARENT:
                continue
            no_children = True
            for child_id in children:
                if self.final_kind(child_id) is not None:
                    no_children = False
                    break
            if no_children:
                continue
            # There is at least a child, so we need an existing directory to
            # contain it.
            kind = self.final_kind(parent_id)
            if kind is None:
                # The directory will be deleted
                conflicts.append(('missing parent', parent_id))
            elif kind != "directory":
                # Meh, we need a *directory* to put something in it
                conflicts.append(('non-directory parent', parent_id))
        return conflicts

    def _set_executability(self, path, trans_id):
        """Set the executability of versioned files """
        if self._tree._supports_executable():
            new_executability = self._new_executability[trans_id]
            abspath = self._tree.abspath(path)
            current_mode = os.stat(abspath).st_mode
            if new_executability:
                umask = os.umask(0)
                os.umask(umask)
                to_mode = current_mode | (0o100 & ~umask)
                # Enable x-bit for others only if they can read it.
                if current_mode & 0o004:
                    to_mode |= 0o001 & ~umask
                if current_mode & 0o040:
                    to_mode |= 0o010 & ~umask
            else:
                to_mode = current_mode & ~0o111
            osutils.chmod_if_possible(abspath, to_mode)

    def _new_entry(self, name, parent_id, file_id):
        """Helper function to create a new filesystem entry."""
        trans_id = self.create_path(name, parent_id)
        if file_id is not None:
            self.version_file(file_id, trans_id)
        return trans_id

    def new_file(self, name, parent_id, contents, file_id=None,
                 executable=None, sha1=None):
        """Convenience method to create files.

        name is the name of the file to create.
        parent_id is the transaction id of the parent directory of the file.
        contents is an iterator of bytestrings, which will be used to produce
        the file.
        :param file_id: The inventory ID of the file, if it is to be versioned.
        :param executable: Only valid when a file_id has been supplied.
        """
        trans_id = self._new_entry(name, parent_id, file_id)
        # TODO: rather than scheduling a set_executable call,
        # have create_file create the file with the right mode.
        self.create_file(contents, trans_id, sha1=sha1)
        if executable is not None:
            self.set_executability(executable, trans_id)
        return trans_id

    def new_directory(self, name, parent_id, file_id=None):
        """Convenience method to create directories.

        name is the name of the directory to create.
        parent_id is the transaction id of the parent directory of the
        directory.
        file_id is the inventory ID of the directory, if it is to be versioned.
        """
        trans_id = self._new_entry(name, parent_id, file_id)
        self.create_directory(trans_id)
        return trans_id

    def new_symlink(self, name, parent_id, target, file_id=None):
        """Convenience method to create symbolic link.

        name is the name of the symlink to create.
        parent_id is the transaction id of the parent directory of the symlink.
        target is a bytestring of the target of the symlink.
        file_id is the inventory ID of the file, if it is to be versioned.
        """
        trans_id = self._new_entry(name, parent_id, file_id)
        self.create_symlink(target, trans_id)
        return trans_id

    def new_orphan(self, trans_id, parent_id):
        """Schedule an item to be orphaned.

        When a directory is about to be removed, its children, if they are not
        versioned are moved out of the way: they don't have a parent anymore.

        :param trans_id: The trans_id of the existing item.
        :param parent_id: The parent trans_id of the item.
        """
        raise NotImplementedError(self.new_orphan)

    def _get_potential_orphans(self, dir_id):
        """Find the potential orphans in a directory.

        A directory can't be safely deleted if there are versioned files in it.
        If all the contained files are unversioned then they can be orphaned.

        The 'None' return value means that the directory contains at least one
        versioned file and should not be deleted.

        :param dir_id: The directory trans id.

        :return: A list of the orphan trans ids or None if at least one
             versioned file is present.
        """
        orphans = []
        # Find the potential orphans, stop if one item should be kept
        for child_tid in self.by_parent()[dir_id]:
            if child_tid in self._removed_contents:
                # The child is removed as part of the transform. Since it was
                # versioned before, it's not an orphan
                continue
            elif self.final_file_id(child_tid) is None:
                # The child is not versioned
                orphans.append(child_tid)
            else:
                # We have a versioned file here, searching for orphans is
                # meaningless.
                orphans = None
                break
        return orphans

    def _affected_ids(self):
        """Return the set of transform ids affected by the transform"""
        trans_ids = set(self._removed_id)
        trans_ids.update(self._new_id)
        trans_ids.update(self._removed_contents)
        trans_ids.update(self._new_contents)
        trans_ids.update(self._new_executability)
        trans_ids.update(self._new_name)
        trans_ids.update(self._new_parent)
        return trans_ids

    def _get_file_id_maps(self):
        """Return mapping of file_ids to trans_ids in the to and from states"""
        trans_ids = self._affected_ids()
        from_trans_ids = {}
        to_trans_ids = {}
        # Build up two dicts: trans_ids associated with file ids in the
        # FROM state, vs the TO state.
        for trans_id in trans_ids:
            from_file_id = self.tree_file_id(trans_id)
            if from_file_id is not None:
                from_trans_ids[from_file_id] = trans_id
            to_file_id = self.final_file_id(trans_id)
            if to_file_id is not None:
                to_trans_ids[to_file_id] = trans_id
        return from_trans_ids, to_trans_ids

    def _from_file_data(self, from_trans_id, from_versioned, from_path):
        """Get data about a file in the from (tree) state

        Return a (name, parent, kind, executable) tuple
        """
        from_path = self._tree_id_paths.get(from_trans_id)
        if from_versioned:
            # get data from working tree if versioned
            from_entry = next(self._tree.iter_entries_by_dir(
                specific_files=[from_path]))[1]
            from_name = from_entry.name
            from_parent = from_entry.parent_id
        else:
            from_entry = None
            if from_path is None:
                # File does not exist in FROM state
                from_name = None
                from_parent = None
            else:
                # File exists, but is not versioned.  Have to use path-
                # splitting stuff
                from_name = os.path.basename(from_path)
                tree_parent = self.get_tree_parent(from_trans_id)
                from_parent = self.tree_file_id(tree_parent)
        if from_path is not None:
            from_kind, from_executable, from_stats = \
                self._tree._comparison_data(from_entry, from_path)
        else:
            from_kind = None
            from_executable = False
        return from_name, from_parent, from_kind, from_executable

    def _to_file_data(self, to_trans_id, from_trans_id, from_executable):
        """Get data about a file in the to (target) state

        Return a (name, parent, kind, executable) tuple
        """
        to_name = self.final_name(to_trans_id)
        to_kind = self.final_kind(to_trans_id)
        to_parent = self.final_file_id(self.final_parent(to_trans_id))
        if to_trans_id in self._new_executability:
            to_executable = self._new_executability[to_trans_id]
        elif to_trans_id == from_trans_id:
            to_executable = from_executable
        else:
            to_executable = False
        return to_name, to_parent, to_kind, to_executable

    def iter_changes(self):
        """Produce output in the same format as Tree.iter_changes.

        Will produce nonsensical results if invoked while inventory/filesystem
        conflicts (as reported by TreeTransform.find_conflicts()) are present.

        This reads the Transform, but only reproduces changes involving a
        file_id.  Files that are not versioned in either of the FROM or TO
        states are not reflected.
        """
        final_paths = FinalPaths(self)
        from_trans_ids, to_trans_ids = self._get_file_id_maps()
        results = []
        # Now iterate through all active file_ids
        for file_id in set(from_trans_ids).union(to_trans_ids):
            modified = False
            from_trans_id = from_trans_ids.get(file_id)
            # find file ids, and determine versioning state
            if from_trans_id is None:
                from_versioned = False
                from_trans_id = to_trans_ids[file_id]
            else:
                from_versioned = True
            to_trans_id = to_trans_ids.get(file_id)
            if to_trans_id is None:
                to_versioned = False
                to_trans_id = from_trans_id
            else:
                to_versioned = True

            if not from_versioned:
                from_path = None
            else:
                from_path = self._tree_id_paths.get(from_trans_id)
            if not to_versioned:
                to_path = None
            else:
                to_path = final_paths.get_path(to_trans_id)

            from_name, from_parent, from_kind, from_executable = \
                self._from_file_data(from_trans_id, from_versioned, from_path)

            to_name, to_parent, to_kind, to_executable = \
                self._to_file_data(to_trans_id, from_trans_id, from_executable)

            if from_kind != to_kind:
                modified = True
            elif to_kind in ('file', 'symlink') and (
                    to_trans_id != from_trans_id
                    or to_trans_id in self._new_contents):
                modified = True
            if (not modified and from_versioned == to_versioned
                and from_parent == to_parent and from_name == to_name
                    and from_executable == to_executable):
                continue
            results.append(
                TreeChange(
                    file_id, (from_path, to_path), modified,
                    (from_versioned, to_versioned),
                    (from_parent, to_parent),
                    (from_name, to_name),
                    (from_kind, to_kind),
                    (from_executable, to_executable)))

        def path_key(c):
            return (c.path[0] or '', c.path[1] or '')
        return iter(sorted(results, key=path_key))

    def get_preview_tree(self):
        """Return a tree representing the result of the transform.

        The tree is a snapshot, and altering the TreeTransform will invalidate
        it.
        """
        return _PreviewTree(self)

    def commit(self, branch, message, merge_parents=None, strict=False,
               timestamp=None, timezone=None, committer=None, authors=None,
               revprops=None, revision_id=None):
        """Commit the result of this TreeTransform to a branch.

        :param branch: The branch to commit to.
        :param message: The message to attach to the commit.
        :param merge_parents: Additional parent revision-ids specified by
            pending merges.
        :param strict: If True, abort the commit if there are unversioned
            files.
        :param timestamp: if not None, seconds-since-epoch for the time and
            date.  (May be a float.)
        :param timezone: Optional timezone for timestamp, as an offset in
            seconds.
        :param committer: Optional committer in email-id format.
            (e.g. "J Random Hacker <jrandom@example.com>")
        :param authors: Optional list of authors in email-id format.
        :param revprops: Optional dictionary of revision properties.
        :param revision_id: Optional revision id.  (Specifying a revision-id
            may reduce performance for some non-native formats.)
        :return: The revision_id of the revision committed.
        """
        self._check_malformed()
        if strict:
            unversioned = set(self._new_contents).difference(set(self._new_id))
            for trans_id in unversioned:
                if self.final_file_id(trans_id) is None:
                    raise errors.StrictCommitFailed()

        revno, last_rev_id = branch.last_revision_info()
        if last_rev_id == _mod_revision.NULL_REVISION:
            if merge_parents is not None:
                raise ValueError('Cannot supply merge parents for first'
                                 ' commit.')
            parent_ids = []
        else:
            parent_ids = [last_rev_id]
            if merge_parents is not None:
                parent_ids.extend(merge_parents)
        if self._tree.get_revision_id() != last_rev_id:
            raise ValueError('TreeTransform not based on branch basis: %s' %
                             self._tree.get_revision_id().decode('utf-8'))
        revprops = commit.Commit.update_revprops(revprops, branch, authors)
        builder = branch.get_commit_builder(parent_ids,
                                            timestamp=timestamp,
                                            timezone=timezone,
                                            committer=committer,
                                            revprops=revprops,
                                            revision_id=revision_id)
        preview = self.get_preview_tree()
        list(builder.record_iter_changes(preview, last_rev_id,
                                         self.iter_changes()))
        builder.finish_inventory()
        revision_id = builder.commit(message)
        branch.set_last_revision_info(revno + 1, revision_id)
        return revision_id

    def _text_parent(self, trans_id):
        path = self.tree_path(trans_id)
        try:
            if path is None or self._tree.kind(path) != 'file':
                return None
        except errors.NoSuchFile:
            return None
        return path

    def _get_parents_texts(self, trans_id):
        """Get texts for compression parents of this file."""
        path = self._text_parent(trans_id)
        if path is None:
            return ()
        return (self._tree.get_file_text(path),)

    def _get_parents_lines(self, trans_id):
        """Get lines for compression parents of this file."""
        path = self._text_parent(trans_id)
        if path is None:
            return ()
        return (self._tree.get_file_lines(path),)

    def serialize(self, serializer):
        """Serialize this TreeTransform.

        :param serializer: A Serialiser like pack.ContainerSerializer.
        """
        new_name = {k.encode('utf-8'): v.encode('utf-8')
                    for k, v in viewitems(self._new_name)}
        new_parent = {k.encode('utf-8'): v.encode('utf-8')
                      for k, v in viewitems(self._new_parent)}
        new_id = {k.encode('utf-8'): v
                  for k, v in viewitems(self._new_id)}
        new_executability = {k.encode('utf-8'): int(v)
                             for k, v in viewitems(self._new_executability)}
        tree_path_ids = {k.encode('utf-8'): v.encode('utf-8')
                         for k, v in viewitems(self._tree_path_ids)}
        non_present_ids = {k: v.encode('utf-8')
                           for k, v in viewitems(self._non_present_ids)}
        removed_contents = [trans_id.encode('utf-8')
                            for trans_id in self._removed_contents]
        removed_id = [trans_id.encode('utf-8')
                      for trans_id in self._removed_id]
        attribs = {
            b'_id_number': self._id_number,
            b'_new_name': new_name,
            b'_new_parent': new_parent,
            b'_new_executability': new_executability,
            b'_new_id': new_id,
            b'_tree_path_ids': tree_path_ids,
            b'_removed_id': removed_id,
            b'_removed_contents': removed_contents,
            b'_non_present_ids': non_present_ids,
            }
        yield serializer.bytes_record(bencode.bencode(attribs),
                                      ((b'attribs',),))
        for trans_id, kind in sorted(viewitems(self._new_contents)):
            if kind == 'file':
                with open(self._limbo_name(trans_id), 'rb') as cur_file:
                    lines = cur_file.readlines()
                parents = self._get_parents_lines(trans_id)
                mpdiff = multiparent.MultiParent.from_lines(lines, parents)
                content = b''.join(mpdiff.to_patch())
            if kind == 'directory':
                content = b''
            if kind == 'symlink':
                content = self._read_symlink_target(trans_id)
                if not isinstance(content, bytes):
                    content = content.encode('utf-8')
            yield serializer.bytes_record(
                content, ((trans_id.encode('utf-8'), kind.encode('ascii')),))

    def deserialize(self, records):
        """Deserialize a stored TreeTransform.

        :param records: An iterable of (names, content) tuples, as per
            pack.ContainerPushParser.
        """
        names, content = next(records)
        attribs = bencode.bdecode(content)
        self._id_number = attribs[b'_id_number']
        self._new_name = {k.decode('utf-8'): v.decode('utf-8')
                          for k, v in viewitems(attribs[b'_new_name'])}
        self._new_parent = {k.decode('utf-8'): v.decode('utf-8')
                            for k, v in viewitems(attribs[b'_new_parent'])}
        self._new_executability = {
            k.decode('utf-8'): bool(v)
            for k, v in viewitems(attribs[b'_new_executability'])}
        self._new_id = {k.decode('utf-8'): v
                        for k, v in viewitems(attribs[b'_new_id'])}
        self._r_new_id = {v: k for k, v in viewitems(self._new_id)}
        self._tree_path_ids = {}
        self._tree_id_paths = {}
        for bytepath, trans_id in viewitems(attribs[b'_tree_path_ids']):
            path = bytepath.decode('utf-8')
            trans_id = trans_id.decode('utf-8')
            self._tree_path_ids[path] = trans_id
            self._tree_id_paths[trans_id] = path
        self._removed_id = {trans_id.decode('utf-8')
                            for trans_id in attribs[b'_removed_id']}
        self._removed_contents = set(
            trans_id.decode('utf-8')
            for trans_id in attribs[b'_removed_contents'])
        self._non_present_ids = {
            k: v.decode('utf-8')
            for k, v in viewitems(attribs[b'_non_present_ids'])}
        for ((trans_id, kind),), content in records:
            trans_id = trans_id.decode('utf-8')
            kind = kind.decode('ascii')
            if kind == 'file':
                mpdiff = multiparent.MultiParent.from_patch(content)
                lines = mpdiff.to_lines(self._get_parents_texts(trans_id))
                self.create_file(lines, trans_id)
            if kind == 'directory':
                self.create_directory(trans_id)
            if kind == 'symlink':
                self.create_symlink(content.decode('utf-8'), trans_id)

    def create_file(self, contents, trans_id, mode_id=None, sha1=None):
        """Schedule creation of a new file.

        :seealso: new_file.

        :param contents: an iterator of strings, all of which will be written
            to the target destination.
        :param trans_id: TreeTransform handle
        :param mode_id: If not None, force the mode of the target file to match
            the mode of the object referenced by mode_id.
            Otherwise, we will try to preserve mode bits of an existing file.
        :param sha1: If the sha1 of this content is already known, pass it in.
            We can use it to prevent future sha1 computations.
        """
        raise NotImplementedError(self.create_file)

    def create_directory(self, trans_id):
        """Schedule creation of a new directory.

        See also new_directory.
        """
        raise NotImplementedError(self.create_directory)

    def create_symlink(self, target, trans_id):
        """Schedule creation of a new symbolic link.

        target is a bytestring.
        See also new_symlink.
        """
        raise NotImplementedError(self.create_symlink)

    def create_hardlink(self, path, trans_id):
        """Schedule creation of a hard link"""
        raise NotImplementedError(self.create_hardlink)

    def cancel_creation(self, trans_id):
        """Cancel the creation of new file contents."""
        raise NotImplementedError(self.cancel_creation)


class DiskTreeTransform(TreeTransformBase):
    """Tree transform storing its contents on disk."""

    def __init__(self, tree, limbodir, pb=None, case_sensitive=True):
        """Constructor.
        :param tree: The tree that will be transformed, but not necessarily
            the output tree.
        :param limbodir: A directory where new files can be stored until
            they are installed in their proper places
        :param pb: ignored
        :param case_sensitive: If True, the target of the transform is
            case sensitive, not just case preserving.
        """
        TreeTransformBase.__init__(self, tree, pb, case_sensitive)
        self._limbodir = limbodir
        self._deletiondir = None
        # A mapping of transform ids to their limbo filename
        self._limbo_files = {}
        self._possibly_stale_limbo_files = set()
        # A mapping of transform ids to a set of the transform ids of children
        # that their limbo directory has
        self._limbo_children = {}
        # Map transform ids to maps of child filename to child transform id
        self._limbo_children_names = {}
        # List of transform ids that need to be renamed from limbo into place
        self._needs_rename = set()
        self._creation_mtime = None
        self._create_symlinks = osutils.supports_symlinks(self._limbodir)

    def finalize(self):
        """Release the working tree lock, if held, clean up limbo dir.

        This is required if apply has not been invoked, but can be invoked
        even after apply.
        """
        if self._tree is None:
            return
        try:
            limbo_paths = list(viewvalues(self._limbo_files))
            limbo_paths.extend(self._possibly_stale_limbo_files)
            limbo_paths.sort(reverse=True)
            for path in limbo_paths:
                try:
                    delete_any(path)
                except OSError as e:
                    if e.errno != errno.ENOENT:
                        raise
                    # XXX: warn? perhaps we just got interrupted at an
                    # inconvenient moment, but perhaps files are disappearing
                    # from under us?
            try:
                delete_any(self._limbodir)
            except OSError:
                # We don't especially care *why* the dir is immortal.
                raise ImmortalLimbo(self._limbodir)
            try:
                if self._deletiondir is not None:
                    delete_any(self._deletiondir)
            except OSError:
                raise errors.ImmortalPendingDeletion(self._deletiondir)
        finally:
            TreeTransformBase.finalize(self)

    def _limbo_supports_executable(self):
        """Check if the limbo path supports the executable bit."""
        return osutils.supports_executable(self._limbodir)

    def _limbo_name(self, trans_id):
        """Generate the limbo name of a file"""
        limbo_name = self._limbo_files.get(trans_id)
        if limbo_name is None:
            limbo_name = self._generate_limbo_path(trans_id)
            self._limbo_files[trans_id] = limbo_name
        return limbo_name

    def _generate_limbo_path(self, trans_id):
        """Generate a limbo path using the trans_id as the relative path.

        This is suitable as a fallback, and when the transform should not be
        sensitive to the path encoding of the limbo directory.
        """
        self._needs_rename.add(trans_id)
        return pathjoin(self._limbodir, trans_id)

    def adjust_path(self, name, parent, trans_id):
        previous_parent = self._new_parent.get(trans_id)
        previous_name = self._new_name.get(trans_id)
        TreeTransformBase.adjust_path(self, name, parent, trans_id)
        if (trans_id in self._limbo_files
                and trans_id not in self._needs_rename):
            self._rename_in_limbo([trans_id])
            if previous_parent != parent:
                self._limbo_children[previous_parent].remove(trans_id)
            if previous_parent != parent or previous_name != name:
                del self._limbo_children_names[previous_parent][previous_name]

    def _rename_in_limbo(self, trans_ids):
        """Fix limbo names so that the right final path is produced.

        This means we outsmarted ourselves-- we tried to avoid renaming
        these files later by creating them with their final names in their
        final parents.  But now the previous name or parent is no longer
        suitable, so we have to rename them.

        Even for trans_ids that have no new contents, we must remove their
        entries from _limbo_files, because they are now stale.
        """
        for trans_id in trans_ids:
            old_path = self._limbo_files[trans_id]
            self._possibly_stale_limbo_files.add(old_path)
            del self._limbo_files[trans_id]
            if trans_id not in self._new_contents:
                continue
            new_path = self._limbo_name(trans_id)
            os.rename(old_path, new_path)
            self._possibly_stale_limbo_files.remove(old_path)
            for descendant in self._limbo_descendants(trans_id):
                desc_path = self._limbo_files[descendant]
                desc_path = new_path + desc_path[len(old_path):]
                self._limbo_files[descendant] = desc_path

    def _limbo_descendants(self, trans_id):
        """Return the set of trans_ids whose limbo paths descend from this."""
        descendants = set(self._limbo_children.get(trans_id, []))
        for descendant in list(descendants):
            descendants.update(self._limbo_descendants(descendant))
        return descendants

    def create_file(self, contents, trans_id, mode_id=None, sha1=None):
        """Schedule creation of a new file.

        :seealso: new_file.

        :param contents: an iterator of strings, all of which will be written
            to the target destination.
        :param trans_id: TreeTransform handle
        :param mode_id: If not None, force the mode of the target file to match
            the mode of the object referenced by mode_id.
            Otherwise, we will try to preserve mode bits of an existing file.
        :param sha1: If the sha1 of this content is already known, pass it in.
            We can use it to prevent future sha1 computations.
        """
        name = self._limbo_name(trans_id)
        with open(name, 'wb') as f:
            unique_add(self._new_contents, trans_id, 'file')
            f.writelines(contents)
        self._set_mtime(name)
        self._set_mode(trans_id, mode_id, S_ISREG)
        # It is unfortunate we have to use lstat instead of fstat, but we just
        # used utime and chmod on the file, so we need the accurate final
        # details.
        if sha1 is not None:
            self._observed_sha1s[trans_id] = (sha1, osutils.lstat(name))

    def _read_symlink_target(self, trans_id):
        return os.readlink(self._limbo_name(trans_id))

    def _set_mtime(self, path):
        """All files that are created get the same mtime.

        This time is set by the first object to be created.
        """
        if self._creation_mtime is None:
            self._creation_mtime = time.time()
        os.utime(path, (self._creation_mtime, self._creation_mtime))

    def create_hardlink(self, path, trans_id):
        """Schedule creation of a hard link"""
        name = self._limbo_name(trans_id)
        try:
            os.link(path, name)
        except OSError as e:
            if e.errno != errno.EPERM:
                raise
            raise errors.HardLinkNotSupported(path)
        try:
            unique_add(self._new_contents, trans_id, 'file')
        except BaseException:
            # Clean up the file, it never got registered so
            # TreeTransform.finalize() won't clean it up.
            os.unlink(name)
            raise

    def create_directory(self, trans_id):
        """Schedule creation of a new directory.

        See also new_directory.
        """
        os.mkdir(self._limbo_name(trans_id))
        unique_add(self._new_contents, trans_id, 'directory')

    def create_symlink(self, target, trans_id):
        """Schedule creation of a new symbolic link.

        target is a bytestring.
        See also new_symlink.
        """
        if self._create_symlinks:
            os.symlink(target, self._limbo_name(trans_id))
        else:
            try:
                path = FinalPaths(self).get_path(trans_id)
            except KeyError:
                path = None
            trace.warning(
                'Unable to create symlink "%s" on this filesystem.' % (path,))
        # We add symlink to _new_contents even if they are unsupported
        # and not created. These entries are subsequently used to avoid
        # conflicts on platforms that don't support symlink
        unique_add(self._new_contents, trans_id, 'symlink')

    def cancel_creation(self, trans_id):
        """Cancel the creation of new file contents."""
        del self._new_contents[trans_id]
        if trans_id in self._observed_sha1s:
            del self._observed_sha1s[trans_id]
        children = self._limbo_children.get(trans_id)
        # if this is a limbo directory with children, move them before removing
        # the directory
        if children is not None:
            self._rename_in_limbo(children)
            del self._limbo_children[trans_id]
            del self._limbo_children_names[trans_id]
        delete_any(self._limbo_name(trans_id))

    def new_orphan(self, trans_id, parent_id):
        conf = self._tree.get_config_stack()
        handle_orphan = conf.get('transform.orphan_policy')
        handle_orphan(self, trans_id, parent_id)


class OrphaningError(errors.BzrError):

    # Only bugs could lead to such exception being seen by the user
    internal_error = True
    _fmt = "Error while orphaning %s in %s directory"

    def __init__(self, orphan, parent):
        errors.BzrError.__init__(self)
        self.orphan = orphan
        self.parent = parent


class OrphaningForbidden(OrphaningError):

    _fmt = "Policy: %s doesn't allow creating orphans."

    def __init__(self, policy):
        errors.BzrError.__init__(self)
        self.policy = policy


def move_orphan(tt, orphan_id, parent_id):
    """See TreeTransformBase.new_orphan.

    This creates a new orphan in the `brz-orphans` dir at the root of the
    `TreeTransform`.

    :param tt: The TreeTransform orphaning `trans_id`.

    :param orphan_id: The trans id that should be orphaned.

    :param parent_id: The orphan parent trans id.
    """
    # Add the orphan dir if it doesn't exist
    orphan_dir_basename = 'brz-orphans'
    od_id = tt.trans_id_tree_path(orphan_dir_basename)
    if tt.final_kind(od_id) is None:
        tt.create_directory(od_id)
    parent_path = tt._tree_id_paths[parent_id]
    # Find a name that doesn't exist yet in the orphan dir
    actual_name = tt.final_name(orphan_id)
    new_name = tt._available_backup_name(actual_name, od_id)
    tt.adjust_path(new_name, od_id, orphan_id)
    trace.warning('%s has been orphaned in %s'
                  % (joinpath(parent_path, actual_name), orphan_dir_basename))


def refuse_orphan(tt, orphan_id, parent_id):
    """See TreeTransformBase.new_orphan.

    This refuses to create orphan, letting the caller handle the conflict.
    """
    raise OrphaningForbidden('never')


orphaning_registry = registry.Registry()
orphaning_registry.register(
    u'conflict', refuse_orphan,
    'Leave orphans in place and create a conflict on the directory.')
orphaning_registry.register(
    u'move', move_orphan,
    'Move orphans into the brz-orphans directory.')
orphaning_registry._set_default_key(u'conflict')


opt_transform_orphan = _mod_config.RegistryOption(
    'transform.orphan_policy', orphaning_registry,
    help='Policy for orphaned files during transform operations.',
    invalid='warning')


class TreeTransform(DiskTreeTransform):
    """Represent a tree transformation.

    This object is designed to support incremental generation of the transform,
    in any order.

    However, it gives optimum performance when parent directories are created
    before their contents.  The transform is then able to put child files
    directly in their parent directory, avoiding later renames.

    It is easy to produce malformed transforms, but they are generally
    harmless.  Attempting to apply a malformed transform will cause an
    exception to be raised before any modifications are made to the tree.

    Many kinds of malformed transforms can be corrected with the
    resolve_conflicts function.  The remaining ones indicate programming error,
    such as trying to create a file with no path.

    Two sets of file creation methods are supplied.  Convenience methods are:
     * new_file
     * new_directory
     * new_symlink

    These are composed of the low-level methods:
     * create_path
     * create_file or create_directory or create_symlink
     * version_file
     * set_executability

    Transform/Transaction ids
    -------------------------
    trans_ids are temporary ids assigned to all files involved in a transform.
    It's possible, even common, that not all files in the Tree have trans_ids.

    trans_ids are used because filenames and file_ids are not good enough
    identifiers; filenames change, and not all files have file_ids.  File-ids
    are also associated with trans-ids, so that moving a file moves its
    file-id.

    trans_ids are only valid for the TreeTransform that generated them.

    Limbo
    -----
    Limbo is a temporary directory use to hold new versions of files.
    Files are added to limbo by create_file, create_directory, create_symlink,
    and their convenience variants (new_*).  Files may be removed from limbo
    using cancel_creation.  Files are renamed from limbo into their final
    location as part of TreeTransform.apply

    Limbo must be cleaned up, by either calling TreeTransform.apply or
    calling TreeTransform.finalize.

    Files are placed into limbo inside their parent directories, where
    possible.  This reduces subsequent renames, and makes operations involving
    lots of files faster.  This optimization is only possible if the parent
    directory is created *before* creating any of its children, so avoid
    creating children before parents, where possible.

    Pending-deletion
    ----------------
    This temporary directory is used by _FileMover for storing files that are
    about to be deleted.  In case of rollback, the files will be restored.
    FileMover does not delete files until it is sure that a rollback will not
    happen.
    """

    def __init__(self, tree, pb=None):
        """Note: a tree_write lock is taken on the tree.

        Use TreeTransform.finalize() to release the lock (can be omitted if
        TreeTransform.apply() called).
        """
        tree.lock_tree_write()
        try:
            limbodir = urlutils.local_path_from_url(
                tree._transport.abspath('limbo'))
            osutils.ensure_empty_directory_exists(
                limbodir,
                errors.ExistingLimbo)
            deletiondir = urlutils.local_path_from_url(
                tree._transport.abspath('pending-deletion'))
            osutils.ensure_empty_directory_exists(
                deletiondir,
                errors.ExistingPendingDeletion)
        except BaseException:
            tree.unlock()
            raise

        # Cache of realpath results, to speed up canonical_path
        self._realpaths = {}
        # Cache of relpath results, to speed up canonical_path
        self._relpaths = {}
        DiskTreeTransform.__init__(self, tree, limbodir, pb,
                                   tree.case_sensitive)
        self._deletiondir = deletiondir

    def canonical_path(self, path):
        """Get the canonical tree-relative path"""
        # don't follow final symlinks
        abs = self._tree.abspath(path)
        if abs in self._relpaths:
            return self._relpaths[abs]
        dirname, basename = os.path.split(abs)
        if dirname not in self._realpaths:
            self._realpaths[dirname] = os.path.realpath(dirname)
        dirname = self._realpaths[dirname]
        abs = pathjoin(dirname, basename)
        if dirname in self._relpaths:
            relpath = pathjoin(self._relpaths[dirname], basename)
            relpath = relpath.rstrip('/\\')
        else:
            relpath = self._tree.relpath(abs)
        self._relpaths[abs] = relpath
        return relpath

    def tree_kind(self, trans_id):
        """Determine the file kind in the working tree.

        :returns: The file kind or None if the file does not exist
        """
        path = self._tree_id_paths.get(trans_id)
        if path is None:
            return None
        try:
            return file_kind(self._tree.abspath(path))
        except errors.NoSuchFile:
            return None

    def _set_mode(self, trans_id, mode_id, typefunc):
        """Set the mode of new file contents.
        The mode_id is the existing file to get the mode from (often the same
        as trans_id).  The operation is only performed if there's a mode match
        according to typefunc.
        """
        if mode_id is None:
            mode_id = trans_id
        try:
            old_path = self._tree_id_paths[mode_id]
        except KeyError:
            return
        try:
            mode = os.stat(self._tree.abspath(old_path)).st_mode
        except OSError as e:
            if e.errno in (errno.ENOENT, errno.ENOTDIR):
                # Either old_path doesn't exist, or the parent of the
                # target is not a directory (but will be one eventually)
                # Either way, we know it doesn't exist *right now*
                # See also bug #248448
                return
            else:
                raise
        if typefunc(mode):
            osutils.chmod_if_possible(self._limbo_name(trans_id), mode)

    def iter_tree_children(self, parent_id):
        """Iterate through the entry's tree children, if any"""
        try:
            path = self._tree_id_paths[parent_id]
        except KeyError:
            return
        try:
            children = os.listdir(self._tree.abspath(path))
        except OSError as e:
            if not (osutils._is_error_enotdir(e) or
                    e.errno in (errno.ENOENT, errno.ESRCH)):
                raise
            return

        for child in children:
            childpath = joinpath(path, child)
            if self._tree.is_control_filename(childpath):
                continue
            yield self.trans_id_tree_path(childpath)

    def _generate_limbo_path(self, trans_id):
        """Generate a limbo path using the final path if possible.

        This optimizes the performance of applying the tree transform by
        avoiding renames.  These renames can be avoided only when the parent
        directory is already scheduled for creation.

        If the final path cannot be used, falls back to using the trans_id as
        the relpath.
        """
        parent = self._new_parent.get(trans_id)
        # if the parent directory is already in limbo (e.g. when building a
        # tree), choose a limbo name inside the parent, to reduce further
        # renames.
        use_direct_path = False
        if self._new_contents.get(parent) == 'directory':
            filename = self._new_name.get(trans_id)
            if filename is not None:
                if parent not in self._limbo_children:
                    self._limbo_children[parent] = set()
                    self._limbo_children_names[parent] = {}
                    use_direct_path = True
                # the direct path can only be used if no other file has
                # already taken this pathname, i.e. if the name is unused, or
                # if it is already associated with this trans_id.
                elif self._case_sensitive_target:
                    if (self._limbo_children_names[parent].get(filename)
                            in (trans_id, None)):
                        use_direct_path = True
                else:
                    for l_filename, l_trans_id in viewitems(
                            self._limbo_children_names[parent]):
                        if l_trans_id == trans_id:
                            continue
                        if l_filename.lower() == filename.lower():
                            break
                    else:
                        use_direct_path = True

        if not use_direct_path:
            return DiskTreeTransform._generate_limbo_path(self, trans_id)

        limbo_name = pathjoin(self._limbo_files[parent], filename)
        self._limbo_children[parent].add(trans_id)
        self._limbo_children_names[parent][filename] = trans_id
        return limbo_name

    def apply(self, no_conflicts=False, precomputed_delta=None, _mover=None):
        """Apply all changes to the inventory and filesystem.

        If filesystem or inventory conflicts are present, MalformedTransform
        will be thrown.

        If apply succeeds, finalize is not necessary.

        :param no_conflicts: if True, the caller guarantees there are no
            conflicts, so no check is made.
        :param precomputed_delta: An inventory delta to use instead of
            calculating one.
        :param _mover: Supply an alternate FileMover, for testing
        """
        for hook in MutableTree.hooks['pre_transform']:
            hook(self._tree, self)
        if not no_conflicts:
            self._check_malformed()
        with ui.ui_factory.nested_progress_bar() as child_pb:
            if precomputed_delta is None:
                child_pb.update(gettext('Apply phase'), 0, 2)
                inventory_delta = self._generate_inventory_delta()
                offset = 1
            else:
                inventory_delta = precomputed_delta
                offset = 0
            if _mover is None:
                mover = _FileMover()
            else:
                mover = _mover
            try:
                child_pb.update(gettext('Apply phase'), 0 + offset, 2 + offset)
                self._apply_removals(mover)
                child_pb.update(gettext('Apply phase'), 1 + offset, 2 + offset)
                modified_paths = self._apply_insertions(mover)
            except BaseException:
                mover.rollback()
                raise
            else:
                mover.apply_deletions()
        if self.final_file_id(self.root) is None:
            inventory_delta = [e for e in inventory_delta if e[0] != '']
        self._tree.apply_inventory_delta(inventory_delta)
        self._apply_observed_sha1s()
        self._done = True
        self.finalize()
        return _TransformResults(modified_paths, self.rename_count)

    def _generate_inventory_delta(self):
        """Generate an inventory delta for the current transform."""
        inventory_delta = []
        new_paths = self._inventory_altered()
        total_entries = len(new_paths) + len(self._removed_id)
        with ui.ui_factory.nested_progress_bar() as child_pb:
            for num, trans_id in enumerate(self._removed_id):
                if (num % 10) == 0:
                    child_pb.update(gettext('removing file'),
                                    num, total_entries)
                if trans_id == self._new_root:
                    file_id = self._tree.get_root_id()
                else:
                    file_id = self.tree_file_id(trans_id)
                # File-id isn't really being deleted, just moved
                if file_id in self._r_new_id:
                    continue
                path = self._tree_id_paths[trans_id]
                inventory_delta.append((path, None, file_id, None))
            new_path_file_ids = dict((t, self.final_file_id(t)) for p, t in
                                     new_paths)
            for num, (path, trans_id) in enumerate(new_paths):
                if (num % 10) == 0:
                    child_pb.update(gettext('adding file'),
                                    num + len(self._removed_id), total_entries)
                file_id = new_path_file_ids[trans_id]
                if file_id is None:
                    continue
                kind = self.final_kind(trans_id)
                if kind is None:
                    kind = self._tree.stored_kind(self._tree.id2path(file_id))
                parent_trans_id = self.final_parent(trans_id)
                parent_file_id = new_path_file_ids.get(parent_trans_id)
                if parent_file_id is None:
                    parent_file_id = self.final_file_id(parent_trans_id)
                if trans_id in self._new_reference_revision:
                    new_entry = inventory.TreeReference(
                        file_id,
                        self._new_name[trans_id],
                        self.final_file_id(self._new_parent[trans_id]),
                        None, self._new_reference_revision[trans_id])
                else:
                    new_entry = inventory.make_entry(kind,
                                                     self.final_name(trans_id),
                                                     parent_file_id, file_id)
                try:
                    old_path = self._tree.id2path(new_entry.file_id)
                except errors.NoSuchId:
                    old_path = None
                new_executability = self._new_executability.get(trans_id)
                if new_executability is not None:
                    new_entry.executable = new_executability
                inventory_delta.append(
                    (old_path, path, new_entry.file_id, new_entry))
        return inventory_delta

    def _apply_removals(self, mover):
        """Perform tree operations that remove directory/inventory names.

        That is, delete files that are to be deleted, and put any files that
        need renaming into limbo.  This must be done in strict child-to-parent
        order.

        If inventory_delta is None, no inventory delta generation is performed.
        """
        tree_paths = sorted(viewitems(self._tree_path_ids), reverse=True)
        with ui.ui_factory.nested_progress_bar() as child_pb:
            for num, (path, trans_id) in enumerate(tree_paths):
                # do not attempt to move root into a subdirectory of itself.
                if path == '':
                    continue
                child_pb.update(gettext('removing file'), num, len(tree_paths))
                full_path = self._tree.abspath(path)
                if trans_id in self._removed_contents:
                    delete_path = os.path.join(self._deletiondir, trans_id)
                    mover.pre_delete(full_path, delete_path)
                elif (trans_id in self._new_name or
                      trans_id in self._new_parent):
                    try:
                        mover.rename(full_path, self._limbo_name(trans_id))
                    except errors.TransformRenameFailed as e:
                        if e.errno != errno.ENOENT:
                            raise
                    else:
                        self.rename_count += 1

    def _apply_insertions(self, mover):
        """Perform tree operations that insert directory/inventory names.

        That is, create any files that need to be created, and restore from
        limbo any files that needed renaming.  This must be done in strict
        parent-to-child order.

        If inventory_delta is None, no inventory delta is calculated, and
        no list of modified paths is returned.
        """
        new_paths = self.new_paths(filesystem_only=True)
        modified_paths = []
        with ui.ui_factory.nested_progress_bar() as child_pb:
            for num, (path, trans_id) in enumerate(new_paths):
                if (num % 10) == 0:
                    child_pb.update(gettext('adding file'),
                                    num, len(new_paths))
                full_path = self._tree.abspath(path)
                if trans_id in self._needs_rename:
                    try:
                        mover.rename(self._limbo_name(trans_id), full_path)
                    except errors.TransformRenameFailed as e:
                        # We may be renaming a dangling inventory id
                        if e.errno != errno.ENOENT:
                            raise
                    else:
                        self.rename_count += 1
                    # TODO: if trans_id in self._observed_sha1s, we should
                    #       re-stat the final target, since ctime will be
                    #       updated by the change.
                if (trans_id in self._new_contents
                        or self.path_changed(trans_id)):
                    if trans_id in self._new_contents:
                        modified_paths.append(full_path)
                if trans_id in self._new_executability:
                    self._set_executability(path, trans_id)
                if trans_id in self._observed_sha1s:
                    o_sha1, o_st_val = self._observed_sha1s[trans_id]
                    st = osutils.lstat(full_path)
                    self._observed_sha1s[trans_id] = (o_sha1, st)
        for path, trans_id in new_paths:
            # new_paths includes stuff like workingtree conflicts. Only the
            # stuff in new_contents actually comes from limbo.
            if trans_id in self._limbo_files:
                del self._limbo_files[trans_id]
        self._new_contents.clear()
        return modified_paths

    def _apply_observed_sha1s(self):
        """After we have finished renaming everything, update observed sha1s

        This has to be done after self._tree.apply_inventory_delta, otherwise
        it doesn't know anything about the files we are updating. Also, we want
        to do this as late as possible, so that most entries end up cached.
        """
        # TODO: this doesn't update the stat information for directories. So
        #       the first 'bzr status' will still need to rewrite
        #       .bzr/checkout/dirstate. However, we at least don't need to
        #       re-read all of the files.
        # TODO: If the operation took a while, we could do a time.sleep(3) here
        #       to allow the clock to tick over and ensure we won't have any
        #       problems. (we could observe start time, and finish time, and if
        #       it is less than eg 10% overhead, add a sleep call.)
        paths = FinalPaths(self)
        for trans_id, observed in viewitems(self._observed_sha1s):
            path = paths.get_path(trans_id)
            self._tree._observed_sha1(path, observed)


class TransformPreview(DiskTreeTransform):
    """A TreeTransform for generating preview trees.

    Unlike TreeTransform, this version works when the input tree is a
    RevisionTree, rather than a WorkingTree.  As a result, it tends to ignore
    unversioned files in the input tree.
    """

    def __init__(self, tree, pb=None, case_sensitive=True):
        tree.lock_read()
        limbodir = osutils.mkdtemp(prefix='bzr-limbo-')
        DiskTreeTransform.__init__(self, tree, limbodir, pb, case_sensitive)

    def canonical_path(self, path):
        return path

    def tree_kind(self, trans_id):
        path = self._tree_id_paths.get(trans_id)
        if path is None:
            return None
        kind = self._tree.path_content_summary(path)[0]
        if kind == 'missing':
            kind = None
        return kind

    def _set_mode(self, trans_id, mode_id, typefunc):
        """Set the mode of new file contents.
        The mode_id is the existing file to get the mode from (often the same
        as trans_id).  The operation is only performed if there's a mode match
        according to typefunc.
        """
        # is it ok to ignore this?  probably
        pass

    def iter_tree_children(self, parent_id):
        """Iterate through the entry's tree children, if any"""
        try:
            path = self._tree_id_paths[parent_id]
        except KeyError:
            return
        try:
            entry = next(self._tree.iter_entries_by_dir(
                specific_files=[path]))[1]
        except StopIteration:
            return
        children = getattr(entry, 'children', {})
        for child in children:
            childpath = joinpath(path, child)
            yield self.trans_id_tree_path(childpath)

    def new_orphan(self, trans_id, parent_id):
        raise NotImplementedError(self.new_orphan)


class _PreviewTree(inventorytree.InventoryTree):
    """Partial implementation of Tree to support show_diff_trees"""

    def __init__(self, transform):
        self._transform = transform
        self._final_paths = FinalPaths(transform)
        self.__by_parent = None
        self._parent_ids = []
        self._all_children_cache = {}
        self._path2trans_id_cache = {}
        self._final_name_cache = {}
        self._iter_changes_cache = dict((c.file_id, c) for c in
                                        self._transform.iter_changes())

    def _content_change(self, file_id):
        """Return True if the content of this file changed"""
        changes = self._iter_changes_cache.get(file_id)
        # changes[2] is true if the file content changed.  See
        # InterTree.iter_changes.
        return (changes is not None and changes[2])

    def _get_repository(self):
        repo = getattr(self._transform._tree, '_repository', None)
        if repo is None:
            repo = self._transform._tree.branch.repository
        return repo

    def _iter_parent_trees(self):
        for revision_id in self.get_parent_ids():
            try:
                yield self.revision_tree(revision_id)
            except errors.NoSuchRevisionInTree:
                yield self._get_repository().revision_tree(revision_id)

    def _get_file_revision(self, path, file_id, vf, tree_revision):
        parent_keys = [
            (file_id, t.get_file_revision(t.id2path(file_id)))
            for t in self._iter_parent_trees()]
        vf.add_lines((file_id, tree_revision), parent_keys,
                     self.get_file_lines(path))
        repo = self._get_repository()
        base_vf = repo.texts
        if base_vf not in vf.fallback_versionedfiles:
            vf.fallback_versionedfiles.append(base_vf)
        return tree_revision

    def _stat_limbo_file(self, trans_id):
        name = self._transform._limbo_name(trans_id)
        return os.lstat(name)

    @property
    def _by_parent(self):
        if self.__by_parent is None:
            self.__by_parent = self._transform.by_parent()
        return self.__by_parent

    def _comparison_data(self, entry, path):
        kind, size, executable, link_or_sha1 = self.path_content_summary(path)
        if kind == 'missing':
            kind = None
            executable = False
        else:
            file_id = self._transform.final_file_id(self._path2trans_id(path))
            executable = self.is_executable(path)
        return kind, executable, None

    def is_locked(self):
        return False

    def lock_read(self):
        # Perhaps in theory, this should lock the TreeTransform?
        return lock.LogicalLockResult(self.unlock)

    def unlock(self):
        pass

    @property
    def root_inventory(self):
        """This Tree does not use inventory as its backing data."""
        raise NotImplementedError(_PreviewTree.root_inventory)

    def get_root_id(self):
        return self._transform.final_file_id(self._transform.root)

    def all_file_ids(self):
        tree_ids = set(self._transform._tree.all_file_ids())
        tree_ids.difference_update(self._transform.tree_file_id(t)
                                   for t in self._transform._removed_id)
        tree_ids.update(viewvalues(self._transform._new_id))
        return tree_ids

    def all_versioned_paths(self):
        tree_paths = set(self._transform._tree.all_versioned_paths())

        tree_paths.difference_update(
            self._transform.trans_id_tree_path(t)
            for t in self._transform._removed_id)

        tree_paths.update(
            self._final_paths._determine_path(t)
            for t in self._transform._new_id)

        return tree_paths

    def _has_id(self, file_id, fallback_check):
        if file_id in self._transform._r_new_id:
            return True
        elif file_id in {self._transform.tree_file_id(trans_id) for
                         trans_id in self._transform._removed_id}:
            return False
        else:
            return fallback_check(file_id)

    def has_id(self, file_id):
        return self._has_id(file_id, self._transform._tree.has_id)

    def has_or_had_id(self, file_id):
        return self._has_id(file_id, self._transform._tree.has_or_had_id)

    def _path2trans_id(self, path):
        # We must not use None here, because that is a valid value to store.
        trans_id = self._path2trans_id_cache.get(path, object)
        if trans_id is not object:
            return trans_id
        segments = splitpath(path)
        cur_parent = self._transform.root
        for cur_segment in segments:
            for child in self._all_children(cur_parent):
                final_name = self._final_name_cache.get(child)
                if final_name is None:
                    final_name = self._transform.final_name(child)
                    self._final_name_cache[child] = final_name
                if final_name == cur_segment:
                    cur_parent = child
                    break
            else:
                self._path2trans_id_cache[path] = None
                return None
        self._path2trans_id_cache[path] = cur_parent
        return cur_parent

    def path2id(self, path):
        if isinstance(path, list):
            if path == []:
                path = [""]
            path = osutils.pathjoin(*path)
        return self._transform.final_file_id(self._path2trans_id(path))

    def id2path(self, file_id):
        trans_id = self._transform.trans_id_file_id(file_id)
        try:
            return self._final_paths._determine_path(trans_id)
        except NoFinalPath:
            raise errors.NoSuchId(self, file_id)

    def _all_children(self, trans_id):
        children = self._all_children_cache.get(trans_id)
        if children is not None:
            return children
        children = set(self._transform.iter_tree_children(trans_id))
        # children in the _new_parent set are provided by _by_parent.
        children.difference_update(self._transform._new_parent)
        children.update(self._by_parent.get(trans_id, []))
        self._all_children_cache[trans_id] = children
        return children

    def _iter_children(self, file_id):
        trans_id = self._transform.trans_id_file_id(file_id)
        for child_trans_id in self._all_children(trans_id):
            yield self._transform.final_file_id(child_trans_id)

    def extras(self):
        possible_extras = set(self._transform.trans_id_tree_path(p) for p
                              in self._transform._tree.extras())
        possible_extras.update(self._transform._new_contents)
        possible_extras.update(self._transform._removed_id)
        for trans_id in possible_extras:
            if self._transform.final_file_id(trans_id) is None:
                yield self._final_paths._determine_path(trans_id)

    def _make_inv_entries(self, ordered_entries, specific_files=None):
        for trans_id, parent_file_id in ordered_entries:
            file_id = self._transform.final_file_id(trans_id)
            if file_id is None:
                continue
            if (specific_files is not None
                    and self._final_paths.get_path(trans_id) not in specific_files):
                continue
            kind = self._transform.final_kind(trans_id)
            if kind is None:
                kind = self._transform._tree.stored_kind(
                    self._transform._tree.id2path(file_id))
            new_entry = inventory.make_entry(
                kind,
                self._transform.final_name(trans_id),
                parent_file_id, file_id)
            yield new_entry, trans_id

    def _list_files_by_dir(self):
        todo = [ROOT_PARENT]
        ordered_ids = []
        while len(todo) > 0:
            parent = todo.pop()
            parent_file_id = self._transform.final_file_id(parent)
            children = list(self._all_children(parent))
            paths = dict(zip(children, self._final_paths.get_paths(children)))
            children.sort(key=paths.get)
            todo.extend(reversed(children))
            for trans_id in children:
                ordered_ids.append((trans_id, parent_file_id))
        return ordered_ids

    def iter_child_entries(self, path):
        trans_id = self._path2trans_id(path)
        if trans_id is None:
            raise errors.NoSuchFile(path)
        todo = [(child_trans_id, trans_id) for child_trans_id in
                self._all_children(trans_id)]
        for entry, trans_id in self._make_inv_entries(todo):
            yield entry

    def iter_entries_by_dir(self, specific_files=None):
        # This may not be a maximally efficient implementation, but it is
        # reasonably straightforward.  An implementation that grafts the
        # TreeTransform changes onto the tree's iter_entries_by_dir results
        # might be more efficient, but requires tricky inferences about stack
        # position.
        ordered_ids = self._list_files_by_dir()
        for entry, trans_id in self._make_inv_entries(ordered_ids,
                                                      specific_files):
            yield self._final_paths.get_path(trans_id), entry

    def _iter_entries_for_dir(self, dir_path):
        """Return path, entry for items in a directory without recursing down."""
        ordered_ids = []
        dir_trans_id = self._path2trans_id(dir_path)
        dir_id = self._transform.final_file_id(dir_trans_id)
        for child_trans_id in self._all_children(dir_trans_id):
            ordered_ids.append((child_trans_id, dir_id))
        path_entries = []
        for entry, trans_id in self._make_inv_entries(ordered_ids):
            path_entries.append((self._final_paths.get_path(trans_id), entry))
        path_entries.sort()
        return path_entries

    def list_files(self, include_root=False, from_dir=None, recursive=True):
        """See WorkingTree.list_files."""
        # XXX This should behave like WorkingTree.list_files, but is really
        # more like RevisionTree.list_files.
        if from_dir == '.':
            from_dir = None
        if recursive:
            prefix = None
            if from_dir:
                prefix = from_dir + '/'
            entries = self.iter_entries_by_dir()
            for path, entry in entries:
                if entry.name == '' and not include_root:
                    continue
                if prefix:
                    if not path.startswith(prefix):
                        continue
                    path = path[len(prefix):]
                yield path, 'V', entry.kind, entry
        else:
            if from_dir is None and include_root is True:
                root_entry = inventory.make_entry(
                    'directory', '', ROOT_PARENT, self.get_root_id())
                yield '', 'V', 'directory', root_entry
            entries = self._iter_entries_for_dir(from_dir or '')
            for path, entry in entries:
                yield path, 'V', entry.kind, entry

    def kind(self, path):
        trans_id = self._path2trans_id(path)
        if trans_id is None:
            raise errors.NoSuchFile(path)
        return self._transform.final_kind(trans_id)

    def stored_kind(self, path):
        trans_id = self._path2trans_id(path)
        if trans_id is None:
            raise errors.NoSuchFile(path)
        try:
            return self._transform._new_contents[trans_id]
        except KeyError:
            return self._transform._tree.stored_kind(path)

    def get_file_mtime(self, path):
        """See Tree.get_file_mtime"""
        file_id = self.path2id(path)
        if file_id is None:
            raise errors.NoSuchFile(path)
        if not self._content_change(file_id):
            return self._transform._tree.get_file_mtime(
                self._transform._tree.id2path(file_id))
        trans_id = self._path2trans_id(path)
        return self._stat_limbo_file(trans_id).st_mtime

    def get_file_size(self, path):
        """See Tree.get_file_size"""
        trans_id = self._path2trans_id(path)
        if trans_id is None:
            raise errors.NoSuchFile(path)
        kind = self._transform.final_kind(trans_id)
        if kind != 'file':
            return None
        if trans_id in self._transform._new_contents:
            return self._stat_limbo_file(trans_id).st_size
        if self.kind(path) == 'file':
            return self._transform._tree.get_file_size(path)
        else:
            return None

    def get_file_verifier(self, path, stat_value=None):
        trans_id = self._path2trans_id(path)
        if trans_id is None:
            raise errors.NoSuchFile(path)
        kind = self._transform._new_contents.get(trans_id)
        if kind is None:
            return self._transform._tree.get_file_verifier(path)
        if kind == 'file':
            with self.get_file(path) as fileobj:
                return ("SHA1", sha_file(fileobj))

    def get_file_sha1(self, path, stat_value=None):
        trans_id = self._path2trans_id(path)
        if trans_id is None:
            raise errors.NoSuchFile(path)
        kind = self._transform._new_contents.get(trans_id)
        if kind is None:
            return self._transform._tree.get_file_sha1(path)
        if kind == 'file':
            with self.get_file(path) as fileobj:
                return sha_file(fileobj)

    def is_executable(self, path):
        trans_id = self._path2trans_id(path)
        if trans_id is None:
            return False
        try:
            return self._transform._new_executability[trans_id]
        except KeyError:
            try:
                return self._transform._tree.is_executable(path)
            except OSError as e:
                if e.errno == errno.ENOENT:
                    return False
                raise
            except errors.NoSuchFile:
                return False

    def has_filename(self, path):
        trans_id = self._path2trans_id(path)
        if trans_id in self._transform._new_contents:
            return True
        elif trans_id in self._transform._removed_contents:
            return False
        else:
            return self._transform._tree.has_filename(path)

    def path_content_summary(self, path):
        trans_id = self._path2trans_id(path)
        tt = self._transform
        tree_path = tt._tree_id_paths.get(trans_id)
        kind = tt._new_contents.get(trans_id)
        if kind is None:
            if tree_path is None or trans_id in tt._removed_contents:
                return 'missing', None, None, None
            summary = tt._tree.path_content_summary(tree_path)
            kind, size, executable, link_or_sha1 = summary
        else:
            link_or_sha1 = None
            limbo_name = tt._limbo_name(trans_id)
            if trans_id in tt._new_reference_revision:
                kind = 'tree-reference'
            if kind == 'file':
                statval = os.lstat(limbo_name)
                size = statval.st_size
                if not tt._limbo_supports_executable():
                    executable = False
                else:
                    executable = statval.st_mode & S_IEXEC
            else:
                size = None
                executable = None
            if kind == 'symlink':
                link_or_sha1 = os.readlink(limbo_name)
                if not isinstance(link_or_sha1, text_type):
                    link_or_sha1 = link_or_sha1.decode(osutils._fs_enc)
        executable = tt._new_executability.get(trans_id, executable)
        return kind, size, executable, link_or_sha1

    def iter_changes(self, from_tree, include_unchanged=False,
                     specific_files=None, pb=None, extra_trees=None,
                     require_versioned=True, want_unversioned=False):
        """See InterTree.iter_changes.

        This has a fast path that is only used when the from_tree matches
        the transform tree, and no fancy options are supplied.
        """
        if (from_tree is not self._transform._tree or include_unchanged
                or specific_files or want_unversioned):
            return tree.InterTree(from_tree, self).iter_changes(
                include_unchanged=include_unchanged,
                specific_files=specific_files,
                pb=pb,
                extra_trees=extra_trees,
                require_versioned=require_versioned,
                want_unversioned=want_unversioned)
        if want_unversioned:
            raise ValueError('want_unversioned is not supported')
        return self._transform.iter_changes()

    def get_file(self, path):
        """See Tree.get_file"""
        file_id = self.path2id(path)
        if not self._content_change(file_id):
            return self._transform._tree.get_file(path)
        trans_id = self._path2trans_id(path)
        name = self._transform._limbo_name(trans_id)
        return open(name, 'rb')

    def get_file_with_stat(self, path):
        return self.get_file(path), None

    def annotate_iter(self, path,
                      default_revision=_mod_revision.CURRENT_REVISION):
        file_id = self.path2id(path)
        changes = self._iter_changes_cache.get(file_id)
        if changes is None:
            get_old = True
        else:
            changed_content, versioned, kind = (
                changes.changed_content, changes.versioned, changes.kind)
            if kind[1] is None:
                return None
            get_old = (kind[0] == 'file' and versioned[0])
        if get_old:
            old_annotation = self._transform._tree.annotate_iter(
                path, default_revision=default_revision)
        else:
            old_annotation = []
        if changes is None:
            return old_annotation
        if not changed_content:
            return old_annotation
        # TODO: This is doing something similar to what WT.annotate_iter is
        #       doing, however it fails slightly because it doesn't know what
        #       the *other* revision_id is, so it doesn't know how to give the
        #       other as the origin for some lines, they all get
        #       'default_revision'
        #       It would be nice to be able to use the new Annotator based
        #       approach, as well.
        return annotate.reannotate([old_annotation],
                                   self.get_file(path).readlines(),
                                   default_revision)

    def get_symlink_target(self, path):
        """See Tree.get_symlink_target"""
        file_id = self.path2id(path)
        if not self._content_change(file_id):
            return self._transform._tree.get_symlink_target(path)
        trans_id = self._path2trans_id(path)
        name = self._transform._limbo_name(trans_id)
        return osutils.readlink(name)

    def walkdirs(self, prefix=''):
        pending = [self._transform.root]
        while len(pending) > 0:
            parent_id = pending.pop()
            children = []
            subdirs = []
            prefix = prefix.rstrip('/')
            parent_path = self._final_paths.get_path(parent_id)
            parent_file_id = self._transform.final_file_id(parent_id)
            for child_id in self._all_children(parent_id):
                path_from_root = self._final_paths.get_path(child_id)
                basename = self._transform.final_name(child_id)
                file_id = self._transform.final_file_id(child_id)
                kind = self._transform.final_kind(child_id)
                if kind is not None:
                    versioned_kind = kind
                else:
                    kind = 'unknown'
                    versioned_kind = self._transform._tree.stored_kind(
                        self._transform._tree.id2path(file_id))
                if versioned_kind == 'directory':
                    subdirs.append(child_id)
                children.append((path_from_root, basename, kind, None,
                                 file_id, versioned_kind))
            children.sort()
            if parent_path.startswith(prefix):
                yield (parent_path, parent_file_id), children
            pending.extend(sorted(subdirs, key=self._final_paths.get_path,
                                  reverse=True))

    def get_parent_ids(self):
        return self._parent_ids

    def set_parent_ids(self, parent_ids):
        self._parent_ids = parent_ids

    def get_revision_tree(self, revision_id):
        return self._transform._tree.get_revision_tree(revision_id)


def joinpath(parent, child):
    """Join tree-relative paths, handling the tree root specially"""
    if parent is None or parent == "":
        return child
    else:
        return pathjoin(parent, child)


class FinalPaths(object):
    """Make path calculation cheap by memoizing paths.

    The underlying tree must not be manipulated between calls, or else
    the results will likely be incorrect.
    """

    def __init__(self, transform):
        object.__init__(self)
        self._known_paths = {}
        self.transform = transform

    def _determine_path(self, trans_id):
        if (trans_id == self.transform.root or trans_id == ROOT_PARENT):
            return u""
        name = self.transform.final_name(trans_id)
        parent_id = self.transform.final_parent(trans_id)
        if parent_id == self.transform.root:
            return name
        else:
            return pathjoin(self.get_path(parent_id), name)

    def get_path(self, trans_id):
        """Find the final path associated with a trans_id"""
        if trans_id not in self._known_paths:
            self._known_paths[trans_id] = self._determine_path(trans_id)
        return self._known_paths[trans_id]

    def get_paths(self, trans_ids):
        return [(self.get_path(t), t) for t in trans_ids]


def topology_sorted_ids(tree):
    """Determine the topological order of the ids in a tree"""
    file_ids = list(tree)
    file_ids.sort(key=tree.id2path)
    return file_ids


def build_tree(tree, wt, accelerator_tree=None, hardlink=False,
               delta_from_tree=False):
    """Create working tree for a branch, using a TreeTransform.

    This function should be used on empty trees, having a tree root at most.
    (see merge and revert functionality for working with existing trees)

    Existing files are handled like so:

    - Existing bzrdirs take precedence over creating new items.  They are
      created as '%s.diverted' % name.
    - Otherwise, if the content on disk matches the content we are building,
      it is silently replaced.
    - Otherwise, conflict resolution will move the old file to 'oldname.moved'.

    :param tree: The tree to convert wt into a copy of
    :param wt: The working tree that files will be placed into
    :param accelerator_tree: A tree which can be used for retrieving file
        contents more quickly than tree itself, i.e. a workingtree.  tree
        will be used for cases where accelerator_tree's content is different.
    :param hardlink: If true, hard-link files to accelerator_tree, where
        possible.  accelerator_tree must implement abspath, i.e. be a
        working tree.
    :param delta_from_tree: If true, build_tree may use the input Tree to
        generate the inventory delta.
    """
    with wt.lock_tree_write(), tree.lock_read():
        if accelerator_tree is not None:
            accelerator_tree.lock_read()
        try:
            return _build_tree(tree, wt, accelerator_tree, hardlink,
                               delta_from_tree)
        finally:
            if accelerator_tree is not None:
                accelerator_tree.unlock()


def _build_tree(tree, wt, accelerator_tree, hardlink, delta_from_tree):
    """See build_tree."""
    for num, _unused in enumerate(wt.all_versioned_paths()):
        if num > 0:  # more than just a root
            raise errors.WorkingTreeAlreadyPopulated(base=wt.basedir)
    file_trans_id = {}
    top_pb = ui.ui_factory.nested_progress_bar()
    pp = ProgressPhase("Build phase", 2, top_pb)
    if tree.get_root_id() is not None:
        # This is kind of a hack: we should be altering the root
        # as part of the regular tree shape diff logic.
        # The conditional test here is to avoid doing an
        # expensive operation (flush) every time the root id
        # is set within the tree, nor setting the root and thus
        # marking the tree as dirty, because we use two different
        # idioms here: tree interfaces and inventory interfaces.
        if wt.get_root_id() != tree.get_root_id():
            wt.set_root_id(tree.get_root_id())
            wt.flush()
    tt = wt.get_transform()
    divert = set()
    try:
        pp.next_phase()
        file_trans_id[wt.get_root_id()] = tt.trans_id_tree_path('')
        with ui.ui_factory.nested_progress_bar() as pb:
            deferred_contents = []
            num = 0
            total = len(tree.all_versioned_paths())
            if delta_from_tree:
                precomputed_delta = []
            else:
                precomputed_delta = None
            # Check if tree inventory has content. If so, we populate
            # existing_files with the directory content. If there are no
            # entries we skip populating existing_files as its not used.
            # This improves performance and unncessary work on large
            # directory trees. (#501307)
            if total > 0:
                existing_files = set()
                for dir, files in wt.walkdirs():
                    existing_files.update(f[0] for f in files)
            for num, (tree_path, entry) in \
                    enumerate(tree.iter_entries_by_dir()):
                pb.update(gettext("Building tree"), num
                          - len(deferred_contents), total)
                if entry.parent_id is None:
                    continue
                reparent = False
                file_id = entry.file_id
                if delta_from_tree:
                    precomputed_delta.append((None, tree_path, file_id, entry))
                if tree_path in existing_files:
                    target_path = wt.abspath(tree_path)
                    kind = file_kind(target_path)
                    if kind == "directory":
                        try:
                            controldir.ControlDir.open(target_path)
                        except errors.NotBranchError:
                            pass
                        else:
                            divert.add(file_id)
                    if (file_id not in divert
                        and _content_match(
                            tree, entry, tree_path, kind, target_path)):
                        tt.delete_contents(tt.trans_id_tree_path(tree_path))
                        if kind == 'directory':
                            reparent = True
                parent_id = file_trans_id[entry.parent_id]
                if entry.kind == 'file':
                    # We *almost* replicate new_by_entry, so that we can defer
                    # getting the file text, and get them all at once.
                    trans_id = tt.create_path(entry.name, parent_id)
                    file_trans_id[file_id] = trans_id
                    tt.version_file(file_id, trans_id)
                    executable = tree.is_executable(tree_path)
                    if executable:
                        tt.set_executability(executable, trans_id)
                    trans_data = (trans_id, file_id,
                                  tree_path, entry.text_sha1)
                    deferred_contents.append((tree_path, trans_data))
                else:
                    file_trans_id[file_id] = new_by_entry(
                        tree_path, tt, entry, parent_id, tree)
                if reparent:
                    new_trans_id = file_trans_id[file_id]
                    old_parent = tt.trans_id_tree_path(tree_path)
                    _reparent_children(tt, old_parent, new_trans_id)
            offset = num + 1 - len(deferred_contents)
            _create_files(tt, tree, deferred_contents, pb, offset,
                          accelerator_tree, hardlink)
        pp.next_phase()
        divert_trans = set(file_trans_id[f] for f in divert)

        def resolver(t, c):
            return resolve_checkout(t, c, divert_trans)
        raw_conflicts = resolve_conflicts(tt, pass_func=resolver)
        if len(raw_conflicts) > 0:
            precomputed_delta = None
        conflicts = cook_conflicts(raw_conflicts, tt)
        for conflict in conflicts:
            trace.warning(text_type(conflict))
        try:
            wt.add_conflicts(conflicts)
        except errors.UnsupportedOperation:
            pass
        result = tt.apply(no_conflicts=True,
                          precomputed_delta=precomputed_delta)
    finally:
        tt.finalize()
        top_pb.finished()
    return result


def _create_files(tt, tree, desired_files, pb, offset, accelerator_tree,
                  hardlink):
    total = len(desired_files) + offset
    wt = tt._tree
    if accelerator_tree is None:
        new_desired_files = desired_files
    else:
        iter = accelerator_tree.iter_changes(tree, include_unchanged=True)
        unchanged = [
            change.path for change in iter
            if not (change.changed_content or change.executable[0] != change.executable[1])]
        if accelerator_tree.supports_content_filtering():
            unchanged = [(tp, ap) for (tp, ap) in unchanged
                         if not next(accelerator_tree.iter_search_rules([ap]))]
        unchanged = dict(unchanged)
        new_desired_files = []
        count = 0
        for unused_tree_path, (trans_id, file_id, tree_path, text_sha1) in desired_files:
            accelerator_path = unchanged.get(tree_path)
            if accelerator_path is None:
                new_desired_files.append((tree_path,
                                          (trans_id, file_id, tree_path, text_sha1)))
                continue
            pb.update(gettext('Adding file contents'), count + offset, total)
            if hardlink:
                tt.create_hardlink(accelerator_tree.abspath(accelerator_path),
                                   trans_id)
            else:
                with accelerator_tree.get_file(accelerator_path) as f:
                    chunks = osutils.file_iterator(f)
                    if wt.supports_content_filtering():
                        filters = wt._content_filter_stack(tree_path)
                        chunks = filtered_output_bytes(chunks, filters,
                                                       ContentFilterContext(tree_path, tree))
                    tt.create_file(chunks, trans_id, sha1=text_sha1)
            count += 1
        offset += count
    for count, ((trans_id, file_id, tree_path, text_sha1), contents) in enumerate(
            tree.iter_files_bytes(new_desired_files)):
        if wt.supports_content_filtering():
            filters = wt._content_filter_stack(tree_path)
            contents = filtered_output_bytes(contents, filters,
                                             ContentFilterContext(tree_path, tree))
        tt.create_file(contents, trans_id, sha1=text_sha1)
        pb.update(gettext('Adding file contents'), count + offset, total)


def _reparent_children(tt, old_parent, new_parent):
    for child in tt.iter_tree_children(old_parent):
        tt.adjust_path(tt.final_name(child), new_parent, child)


def _reparent_transform_children(tt, old_parent, new_parent):
    by_parent = tt.by_parent()
    for child in by_parent[old_parent]:
        tt.adjust_path(tt.final_name(child), new_parent, child)
    return by_parent[old_parent]


def _content_match(tree, entry, tree_path, kind, target_path):
    if entry.kind != kind:
        return False
    if entry.kind == "directory":
        return True
    if entry.kind == "file":
        with open(target_path, 'rb') as f1, \
                tree.get_file(tree_path) as f2:
            if osutils.compare_files(f1, f2):
                return True
    elif entry.kind == "symlink":
        if tree.get_symlink_target(tree_path) == os.readlink(target_path):
            return True
    return False


def resolve_checkout(tt, conflicts, divert):
    new_conflicts = set()
    for c_type, conflict in ((c[0], c) for c in conflicts):
        # Anything but a 'duplicate' would indicate programmer error
        if c_type != 'duplicate':
            raise AssertionError(c_type)
        # Now figure out which is new and which is old
        if tt.new_contents(conflict[1]):
            new_file = conflict[1]
            old_file = conflict[2]
        else:
            new_file = conflict[2]
            old_file = conflict[1]

        # We should only get here if the conflict wasn't completely
        # resolved
        final_parent = tt.final_parent(old_file)
        if new_file in divert:
            new_name = tt.final_name(old_file) + '.diverted'
            tt.adjust_path(new_name, final_parent, new_file)
            new_conflicts.add((c_type, 'Diverted to',
                               new_file, old_file))
        else:
            new_name = tt.final_name(old_file) + '.moved'
            tt.adjust_path(new_name, final_parent, old_file)
            new_conflicts.add((c_type, 'Moved existing file to',
                               old_file, new_file))
    return new_conflicts


def new_by_entry(path, tt, entry, parent_id, tree):
    """Create a new file according to its inventory entry"""
    name = entry.name
    kind = entry.kind
    if kind == 'file':
        with tree.get_file(path) as f:
            executable = tree.is_executable(path)
            return tt.new_file(
                name, parent_id, osutils.file_iterator(f), entry.file_id,
                executable)
    elif kind in ('directory', 'tree-reference'):
        trans_id = tt.new_directory(name, parent_id, entry.file_id)
        if kind == 'tree-reference':
            tt.set_tree_reference(entry.reference_revision, trans_id)
        return trans_id
    elif kind == 'symlink':
        target = tree.get_symlink_target(path)
        return tt.new_symlink(name, parent_id, target, entry.file_id)
    else:
        raise errors.BadFileKindError(name, kind)


def create_from_tree(tt, trans_id, tree, path, chunks=None,
                     filter_tree_path=None):
    """Create new file contents according to tree contents.

    :param filter_tree_path: the tree path to use to lookup
      content filters to apply to the bytes output in the working tree.
      This only applies if the working tree supports content filtering.
    """
    kind = tree.kind(path)
    if kind == 'directory':
        tt.create_directory(trans_id)
    elif kind == "file":
        if chunks is None:
            f = tree.get_file(path)
            chunks = osutils.file_iterator(f)
        else:
            f = None
        try:
            wt = tt._tree
            if wt.supports_content_filtering() and filter_tree_path is not None:
                filters = wt._content_filter_stack(filter_tree_path)
                chunks = filtered_output_bytes(
                    chunks, filters,
                    ContentFilterContext(filter_tree_path, tree))
            tt.create_file(chunks, trans_id)
        finally:
            if f is not None:
                f.close()
    elif kind == "symlink":
        tt.create_symlink(tree.get_symlink_target(path), trans_id)
    else:
        raise AssertionError('Unknown kind %r' % kind)


def create_entry_executability(tt, entry, trans_id):
    """Set the executability of a trans_id according to an inventory entry"""
    if entry.kind == "file":
        tt.set_executability(entry.executable, trans_id)


def revert(working_tree, target_tree, filenames, backups=False,
           pb=None, change_reporter=None):
    """Revert a working tree's contents to those of a target tree."""
    pb = ui.ui_factory.nested_progress_bar()
    try:
        with target_tree.lock_read(), working_tree.get_transform(pb) as tt:
            pp = ProgressPhase("Revert phase", 3, pb)
            conflicts, merge_modified = _prepare_revert_transform(
                working_tree, target_tree, tt, filenames, backups, pp)
            if change_reporter:
                change_reporter = delta._ChangeReporter(
                    unversioned_filter=working_tree.is_ignored)
                delta.report_changes(tt.iter_changes(), change_reporter)
            for conflict in conflicts:
                trace.warning(text_type(conflict))
            pp.next_phase()
            tt.apply()
            if working_tree.supports_merge_modified():
                working_tree.set_merge_modified(merge_modified)
    finally:
        pb.clear()
    return conflicts


def _prepare_revert_transform(working_tree, target_tree, tt, filenames,
                              backups, pp, basis_tree=None,
                              merge_modified=None):
    with ui.ui_factory.nested_progress_bar() as child_pb:
        if merge_modified is None:
            merge_modified = working_tree.merge_modified()
        merge_modified = _alter_files(working_tree, target_tree, tt,
                                      child_pb, filenames, backups,
                                      merge_modified, basis_tree)
    with ui.ui_factory.nested_progress_bar() as child_pb:
        raw_conflicts = resolve_conflicts(
            tt, child_pb, lambda t, c: conflict_pass(t, c, target_tree))
    conflicts = cook_conflicts(raw_conflicts, tt)
    return conflicts, merge_modified


def _alter_files(working_tree, target_tree, tt, pb, specific_files,
                 backups, merge_modified, basis_tree=None):
    if basis_tree is not None:
        basis_tree.lock_read()
    # We ask the working_tree for its changes relative to the target, rather
    # than the target changes relative to the working tree. Because WT4 has an
    # optimizer to compare itself to a target, but no optimizer for the
    # reverse.
    change_list = working_tree.iter_changes(
        target_tree, specific_files=specific_files, pb=pb)
    if not target_tree.is_versioned(u''):
        skip_root = True
    else:
        skip_root = False
    try:
        deferred_files = []
        for id_num, change in enumerate(change_list):
            file_id = change.file_id
            target_path, wt_path = change.path
            target_versioned, wt_versioned = change.versioned
            target_parent, wt_parent = change.parent_id
            target_name, wt_name = change.name
            target_kind, wt_kind = change.kind
            target_executable, wt_executable = change.executable
            if skip_root and wt_parent is None:
                continue
            trans_id = tt.trans_id_file_id(file_id)
            mode_id = None
            if change.changed_content:
                keep_content = False
                if wt_kind == 'file' and (backups or target_kind is None):
                    wt_sha1 = working_tree.get_file_sha1(wt_path)
                    if merge_modified.get(wt_path) != wt_sha1:
                        # acquire the basis tree lazily to prevent the
                        # expense of accessing it when it's not needed ?
                        # (Guessing, RBC, 200702)
                        if basis_tree is None:
                            basis_tree = working_tree.basis_tree()
                            basis_tree.lock_read()
                        basis_path = find_previous_path(
                            working_tree, basis_tree, wt_path)
                        if basis_path is None:
                            if target_kind is None and not target_versioned:
                                keep_content = True
                        else:
                            if wt_sha1 != basis_tree.get_file_sha1(basis_path):
                                keep_content = True
                if wt_kind is not None:
                    if not keep_content:
                        tt.delete_contents(trans_id)
                    elif target_kind is not None:
                        parent_trans_id = tt.trans_id_file_id(wt_parent)
                        backup_name = tt._available_backup_name(
                            wt_name, parent_trans_id)
                        tt.adjust_path(backup_name, parent_trans_id, trans_id)
                        new_trans_id = tt.create_path(wt_name, parent_trans_id)
                        if wt_versioned and target_versioned:
                            tt.unversion_file(trans_id)
                            tt.version_file(file_id, new_trans_id)
                        # New contents should have the same unix perms as old
                        # contents
                        mode_id = trans_id
                        trans_id = new_trans_id
                if target_kind in ('directory', 'tree-reference'):
                    tt.create_directory(trans_id)
                    if target_kind == 'tree-reference':
                        revision = target_tree.get_reference_revision(
                            target_path)
                        tt.set_tree_reference(revision, trans_id)
                elif target_kind == 'symlink':
                    tt.create_symlink(target_tree.get_symlink_target(
                        target_path), trans_id)
                elif target_kind == 'file':
                    deferred_files.append(
                        (target_path, (trans_id, mode_id, file_id)))
                    if basis_tree is None:
                        basis_tree = working_tree.basis_tree()
                        basis_tree.lock_read()
                    new_sha1 = target_tree.get_file_sha1(target_path)
                    basis_path = find_previous_path(target_tree, basis_tree, target_path)
                    if (basis_path is not None and
                            new_sha1 == basis_tree.get_file_sha1(basis_path)):
<<<<<<< HEAD
                        if wt_path in merge_modified:
                            del merge_modified[wt_path]
                    else:
                        if wt_path is not None:
                            merge_modified[wt_path] = new_sha1
=======
                        # If the new contents of the file match what is in basis,
                        # then there is no need to store in merge_modified.
                        if basis_path in merge_modified:
                            del merge_modified[basis_path]
                    else:
                        merge_modified[target_path] = new_sha1
>>>>>>> 0d971c5c

                    # preserve the execute bit when backing up
                    if keep_content and wt_executable == target_executable:
                        tt.set_executability(target_executable, trans_id)
                elif target_kind is not None:
                    raise AssertionError(target_kind)
            if not wt_versioned and target_versioned:
                tt.version_file(file_id, trans_id)
            if wt_versioned and not target_versioned:
                tt.unversion_file(trans_id)
            if (target_name is not None
                    and (wt_name != target_name or wt_parent != target_parent)):
                if target_name == '' and target_parent is None:
                    parent_trans = ROOT_PARENT
                else:
                    parent_trans = tt.trans_id_file_id(target_parent)
                if wt_parent is None and wt_versioned:
                    tt.adjust_root_path(target_name, parent_trans)
                else:
                    tt.adjust_path(target_name, parent_trans, trans_id)
            if wt_executable != target_executable and target_kind == "file":
                tt.set_executability(target_executable, trans_id)
        if working_tree.supports_content_filtering():
            for (trans_id, mode_id, file_id), bytes in (
                    target_tree.iter_files_bytes(deferred_files)):
                # We're reverting a tree to the target tree so using the
                # target tree to find the file path seems the best choice
                # here IMO - Ian C 27/Oct/2009
                filter_tree_path = target_tree.id2path(file_id)
                filters = working_tree._content_filter_stack(filter_tree_path)
                bytes = filtered_output_bytes(
                    bytes, filters,
                    ContentFilterContext(filter_tree_path, working_tree))
                tt.create_file(bytes, trans_id, mode_id)
        else:
            for (trans_id, mode_id, file_id), bytes in target_tree.iter_files_bytes(
                    deferred_files):
                tt.create_file(bytes, trans_id, mode_id)
        tt.fixup_new_roots()
    finally:
        if basis_tree is not None:
            basis_tree.unlock()
    return merge_modified


def resolve_conflicts(tt, pb=None, pass_func=None):
    """Make many conflict-resolution attempts, but die if they fail"""
    if pass_func is None:
        pass_func = conflict_pass
    new_conflicts = set()
    with ui.ui_factory.nested_progress_bar() as pb:
        for n in range(10):
            pb.update(gettext('Resolution pass'), n + 1, 10)
            conflicts = tt.find_conflicts()
            if len(conflicts) == 0:
                return new_conflicts
            new_conflicts.update(pass_func(tt, conflicts))
        raise MalformedTransform(conflicts=conflicts)


def conflict_pass(tt, conflicts, path_tree=None):
    """Resolve some classes of conflicts.

    :param tt: The transform to resolve conflicts in
    :param conflicts: The conflicts to resolve
    :param path_tree: A Tree to get supplemental paths from
    """
    new_conflicts = set()
    for c_type, conflict in ((c[0], c) for c in conflicts):
        if c_type == 'duplicate id':
            tt.unversion_file(conflict[1])
            new_conflicts.add((c_type, 'Unversioned existing file',
                               conflict[1], conflict[2], ))
        elif c_type == 'duplicate':
            # files that were renamed take precedence
            final_parent = tt.final_parent(conflict[1])
            if tt.path_changed(conflict[1]):
                existing_file, new_file = conflict[2], conflict[1]
            else:
                existing_file, new_file = conflict[1], conflict[2]
            new_name = tt.final_name(existing_file) + '.moved'
            tt.adjust_path(new_name, final_parent, existing_file)
            new_conflicts.add((c_type, 'Moved existing file to',
                               existing_file, new_file))
        elif c_type == 'parent loop':
            # break the loop by undoing one of the ops that caused the loop
            cur = conflict[1]
            while not tt.path_changed(cur):
                cur = tt.final_parent(cur)
            new_conflicts.add((c_type, 'Cancelled move', cur,
                               tt.final_parent(cur),))
            tt.adjust_path(tt.final_name(cur), tt.get_tree_parent(cur), cur)

        elif c_type == 'missing parent':
            trans_id = conflict[1]
            if trans_id in tt._removed_contents:
                cancel_deletion = True
                orphans = tt._get_potential_orphans(trans_id)
                if orphans:
                    cancel_deletion = False
                    # All children are orphans
                    for o in orphans:
                        try:
                            tt.new_orphan(o, trans_id)
                        except OrphaningError:
                            # Something bad happened so we cancel the directory
                            # deletion which will leave it in place with a
                            # conflict. The user can deal with it from there.
                            # Note that this also catch the case where we don't
                            # want to create orphans and leave the directory in
                            # place.
                            cancel_deletion = True
                            break
                if cancel_deletion:
                    # Cancel the directory deletion
                    tt.cancel_deletion(trans_id)
                    new_conflicts.add(('deleting parent', 'Not deleting',
                                       trans_id))
            else:
                create = True
                try:
                    tt.final_name(trans_id)
                except NoFinalPath:
                    if path_tree is not None:
                        file_id = tt.final_file_id(trans_id)
                        if file_id is None:
                            file_id = tt.inactive_file_id(trans_id)
                        _, entry = next(path_tree.iter_entries_by_dir(
                            specific_files=[path_tree.id2path(file_id)]))
                        # special-case the other tree root (move its
                        # children to current root)
                        if entry.parent_id is None:
                            create = False
                            moved = _reparent_transform_children(
                                tt, trans_id, tt.root)
                            for child in moved:
                                new_conflicts.add((c_type, 'Moved to root',
                                                   child))
                        else:
                            parent_trans_id = tt.trans_id_file_id(
                                entry.parent_id)
                            tt.adjust_path(entry.name, parent_trans_id,
                                           trans_id)
                if create:
                    tt.create_directory(trans_id)
                    new_conflicts.add((c_type, 'Created directory', trans_id))
        elif c_type == 'unversioned parent':
            file_id = tt.inactive_file_id(conflict[1])
            # special-case the other tree root (move its children instead)
            if path_tree and path_tree.path2id('') == file_id:
                # This is the root entry, skip it
                continue
            tt.version_file(file_id, conflict[1])
            new_conflicts.add((c_type, 'Versioned directory', conflict[1]))
        elif c_type == 'non-directory parent':
            parent_id = conflict[1]
            parent_parent = tt.final_parent(parent_id)
            parent_name = tt.final_name(parent_id)
            parent_file_id = tt.final_file_id(parent_id)
            new_parent_id = tt.new_directory(parent_name + '.new',
                                             parent_parent, parent_file_id)
            _reparent_transform_children(tt, parent_id, new_parent_id)
            if parent_file_id is not None:
                tt.unversion_file(parent_id)
            new_conflicts.add((c_type, 'Created directory', new_parent_id))
        elif c_type == 'versioning no contents':
            tt.cancel_versioning(conflict[1])
    return new_conflicts


def cook_conflicts(raw_conflicts, tt):
    """Generate a list of cooked conflicts, sorted by file path"""
    conflict_iter = iter_cook_conflicts(raw_conflicts, tt)
    return sorted(conflict_iter, key=conflicts.Conflict.sort_key)


def iter_cook_conflicts(raw_conflicts, tt):
    fp = FinalPaths(tt)
    for conflict in raw_conflicts:
        c_type = conflict[0]
        action = conflict[1]
        modified_path = fp.get_path(conflict[2])
        modified_id = tt.final_file_id(conflict[2])
        if len(conflict) == 3:
            yield conflicts.Conflict.factory(
                c_type, action=action, path=modified_path, file_id=modified_id)

        else:
            conflicting_path = fp.get_path(conflict[3])
            conflicting_id = tt.final_file_id(conflict[3])
            yield conflicts.Conflict.factory(
                c_type, action=action, path=modified_path,
                file_id=modified_id,
                conflict_path=conflicting_path,
                conflict_file_id=conflicting_id)


class _FileMover(object):
    """Moves and deletes files for TreeTransform, tracking operations"""

    def __init__(self):
        self.past_renames = []
        self.pending_deletions = []

    def rename(self, from_, to):
        """Rename a file from one path to another."""
        try:
            os.rename(from_, to)
        except OSError as e:
            if e.errno in (errno.EEXIST, errno.ENOTEMPTY):
                raise errors.FileExists(to, str(e))
            # normal OSError doesn't include filenames so it's hard to see where
            # the problem is, see https://bugs.launchpad.net/bzr/+bug/491763
            raise errors.TransformRenameFailed(from_, to, str(e), e.errno)
        self.past_renames.append((from_, to))

    def pre_delete(self, from_, to):
        """Rename a file out of the way and mark it for deletion.

        Unlike os.unlink, this works equally well for files and directories.
        :param from_: The current file path
        :param to: A temporary path for the file
        """
        self.rename(from_, to)
        self.pending_deletions.append(to)

    def rollback(self):
        """Reverse all renames that have been performed"""
        for from_, to in reversed(self.past_renames):
            try:
                os.rename(to, from_)
            except OSError as e:
                raise errors.TransformRenameFailed(to, from_, str(e), e.errno)
        # after rollback, don't reuse _FileMover
        self.past_renames = None
        self.pending_deletions = None

    def apply_deletions(self):
        """Apply all marked deletions"""
        for path in self.pending_deletions:
            delete_any(path)
        # after apply_deletions, don't reuse _FileMover
        self.past_renames = None
        self.pending_deletions = None


def link_tree(target_tree, source_tree):
    """Where possible, hard-link files in a tree to those in another tree.

    :param target_tree: Tree to change
    :param source_tree: Tree to hard-link from
    """
    with target_tree.get_transform() as tt:
        for change in target_tree.iter_changes(source_tree, include_unchanged=True):
            if change.changed_content:
                continue
            if change.kind != ('file', 'file'):
                continue
            if change.executable[0] != change.executable[1]:
                continue
            trans_id = tt.trans_id_tree_path(change.path[1])
            tt.delete_contents(trans_id)
            tt.create_hardlink(source_tree.abspath(change.path[0]), trans_id)
        tt.apply()<|MERGE_RESOLUTION|>--- conflicted
+++ resolved
@@ -3014,20 +3014,12 @@
                     basis_path = find_previous_path(target_tree, basis_tree, target_path)
                     if (basis_path is not None and
                             new_sha1 == basis_tree.get_file_sha1(basis_path)):
-<<<<<<< HEAD
-                        if wt_path in merge_modified:
-                            del merge_modified[wt_path]
-                    else:
-                        if wt_path is not None:
-                            merge_modified[wt_path] = new_sha1
-=======
                         # If the new contents of the file match what is in basis,
                         # then there is no need to store in merge_modified.
                         if basis_path in merge_modified:
                             del merge_modified[basis_path]
                     else:
                         merge_modified[target_path] = new_sha1
->>>>>>> 0d971c5c
 
                     # preserve the execute bit when backing up
                     if keep_content and wt_executable == target_executable:
