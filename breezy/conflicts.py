# Copyright (C) 2005, 2006, 2007, 2009, 2010, 2011 Canonical Ltd
#
# This program is free software; you can redistribute it and/or modify
# it under the terms of the GNU General Public License as published by
# the Free Software Foundation; either version 2 of the License, or
# (at your option) any later version.
#
# This program is distributed in the hope that it will be useful,
# but WITHOUT ANY WARRANTY; without even the implied warranty of
# MERCHANTABILITY or FITNESS FOR A PARTICULAR PURPOSE.  See the
# GNU General Public License for more details.
#
# You should have received a copy of the GNU General Public License
# along with this program; if not, write to the Free Software
# Foundation, Inc., 51 Franklin Street, Fifth Floor, Boston, MA 02110-1301 USA

# TODO: 'brz resolve' should accept a directory name and work from that
# point down

<<<<<<< HEAD
=======
from __future__ import absolute_import

import errno
>>>>>>> 47cf7eb0
import os
import re

from .lazy_import import lazy_import
lazy_import(globals(), """

from breezy import (
    workingtree,
    )
from breezy.i18n import gettext, ngettext
""")
from . import (
    cache_utf8,
    errors,
    commands,
    option,
    osutils,
    registry,
    trace,
    )


class cmd_conflicts(commands.Command):
    __doc__ = """List files with conflicts.

    Merge will do its best to combine the changes in two branches, but there
    are some kinds of problems only a human can fix.  When it encounters those,
    it will mark a conflict.  A conflict means that you need to fix something,
    before you can commit.

    Conflicts normally are listed as short, human-readable messages.  If --text
    is supplied, the pathnames of files with text conflicts are listed,
    instead.  (This is useful for editing all files with text conflicts.)

    Use brz resolve when you have fixed a problem.
    """
    takes_options = [
        'directory',
        option.Option('text',
                      help='List paths of files with text conflicts.'),
        ]
    _see_also = ['resolve', 'conflict-types']

    def run(self, text=False, directory=u'.'):
        wt = workingtree.WorkingTree.open_containing(directory)[0]
        for conflict in wt.conflicts():
            if text:
                if conflict.typestring != 'text conflict':
                    continue
                self.outf.write(conflict.path + '\n')
            else:
                self.outf.write(str(conflict) + '\n')


resolve_action_registry = registry.Registry()


resolve_action_registry.register(
    'auto', 'auto', 'Detect whether conflict has been resolved by user.')
resolve_action_registry.register(
    'done', 'done', 'Marks the conflict as resolved.')
resolve_action_registry.register(
    'take-this', 'take_this',
    'Resolve the conflict preserving the version in the working tree.')
resolve_action_registry.register(
    'take-other', 'take_other',
    'Resolve the conflict taking the merged version into account.')
resolve_action_registry.default_key = 'done'


class ResolveActionOption(option.RegistryOption):

    def __init__(self):
        super(ResolveActionOption, self).__init__(
            'action', 'How to resolve the conflict.',
            value_switches=True,
            registry=resolve_action_registry)


class cmd_resolve(commands.Command):
    __doc__ = """Mark a conflict as resolved.

    Merge will do its best to combine the changes in two branches, but there
    are some kinds of problems only a human can fix.  When it encounters those,
    it will mark a conflict.  A conflict means that you need to fix something,
    before you can commit.

    Once you have fixed a problem, use "brz resolve" to automatically mark
    text conflicts as fixed, "brz resolve FILE" to mark a specific conflict as
    resolved, or "brz resolve --all" to mark all conflicts as resolved.
    """
    aliases = ['resolved']
    takes_args = ['file*']
    takes_options = [
        'directory',
        option.Option('all', help='Resolve all conflicts in this tree.'),
        ResolveActionOption(),
        ]
    _see_also = ['conflicts']

    def run(self, file_list=None, all=False, action=None, directory=None):
        if all:
            if file_list:
                raise errors.CommandError(gettext("If --all is specified,"
                                                  " no FILE may be provided"))
            if directory is None:
                directory = u'.'
            tree = workingtree.WorkingTree.open_containing(directory)[0]
            if action is None:
                action = 'done'
        else:
            tree, file_list = workingtree.WorkingTree.open_containing_paths(
                file_list, directory)
            if action is None:
                if file_list is None:
                    action = 'auto'
                else:
                    action = 'done'
        before, after = resolve(tree, file_list, action=action)
        # GZ 2012-07-27: Should unify UI below now that auto is less magical.
        if action == 'auto' and file_list is None:
            if after > 0:
                trace.note(
                    ngettext('%d conflict auto-resolved.',
                             '%d conflicts auto-resolved.', before - after),
                    before - after)
                trace.note(gettext('Remaining conflicts:'))
                for conflict in tree.conflicts():
                    trace.note(str(conflict))
                return 1
            else:
                trace.note(gettext('All conflicts resolved.'))
                return 0
        else:
            trace.note(ngettext('{0} conflict resolved, {1} remaining',
                                '{0} conflicts resolved, {1} remaining',
                                before - after).format(before - after, after))


def resolve(tree, paths=None, ignore_misses=False, recursive=False,
            action='done'):
    """Resolve some or all of the conflicts in a working tree.

    :param paths: If None, resolve all conflicts.  Otherwise, select only
        specified conflicts.
    :param recursive: If True, then elements of paths which are directories
        have all their children resolved, etc.  When invoked as part of
        recursive commands like revert, this should be True.  For commands
        or applications wishing finer-grained control, like the resolve
        command, this should be False.
    :param ignore_misses: If False, warnings will be printed if the supplied
        paths do not have conflicts.
    :param action: How the conflict should be resolved,
    """
    nb_conflicts_after = None
    with tree.lock_tree_write():
        tree_conflicts = tree.conflicts()
        nb_conflicts_before = len(tree_conflicts)
        if paths is None:
            new_conflicts = []
            to_process = tree_conflicts
        else:
            new_conflicts, to_process = tree_conflicts.select_conflicts(
                tree, paths, ignore_misses, recursive)
        for conflict in to_process:
            try:
                conflict.do(action, tree)
                conflict.cleanup(tree)
            except NotImplementedError:
                new_conflicts.append(conflict)
        try:
            nb_conflicts_after = len(new_conflicts)
            tree.set_conflicts(new_conflicts)
        except errors.UnsupportedOperation:
            pass
    if nb_conflicts_after is None:
        nb_conflicts_after = nb_conflicts_before
    return nb_conflicts_before, nb_conflicts_after


def restore(filename):
    """Restore a conflicted file to the state it was in before merging.

    Only text restoration is supported at present.
    """
    conflicted = False
    try:
        osutils.rename(filename + ".THIS", filename)
        conflicted = True
    except OSError as e:
        if e.errno != errno.ENOENT:
            raise
    try:
        os.unlink(filename + ".BASE")
        conflicted = True
    except OSError as e:
        if e.errno != errno.ENOENT:
            raise
    try:
        os.unlink(filename + ".OTHER")
        conflicted = True
    except OSError as e:
        if e.errno != errno.ENOENT:
            raise
    if not conflicted:
        raise errors.NotConflicted(filename)


class ConflictList(object):
    """List of conflicts.

    Typically obtained from WorkingTree.conflicts()
    """

    def __init__(self, conflicts=None):
        object.__init__(self)
        if conflicts is None:
            self.__list = []
        else:
            self.__list = conflicts

    def is_empty(self):
        return len(self.__list) == 0

    def __len__(self):
        return len(self.__list)

    def __iter__(self):
        return iter(self.__list)

    def __getitem__(self, key):
        return self.__list[key]

    def append(self, conflict):
        return self.__list.append(conflict)

    def __eq__(self, other_list):
        return list(self) == list(other_list)

    def __ne__(self, other_list):
        return not (self == other_list)

    def __repr__(self):
        return "ConflictList(%r)" % self.__list

    def to_strings(self):
        """Generate strings for the provided conflicts"""
        for conflict in self:
            yield str(conflict)

    def remove_files(self, tree):
        """Remove the THIS, BASE and OTHER files for listed conflicts"""
        for conflict in self:
            if not conflict.has_files:
                continue
            conflict.cleanup(tree)

    def select_conflicts(self, tree, paths, ignore_misses=False,
                         recurse=False):
        """Select the conflicts associated with paths in a tree.

        :return: a pair of ConflictLists: (not_selected, selected)
        """
        path_set = set(paths)
        selected_paths = set()
        new_conflicts = ConflictList()
        selected_conflicts = ConflictList()

        for conflict in self:
            selected = False
            if conflict.path in path_set:
                selected = True
                selected_paths.add(conflict.path)
            if recurse:
                if osutils.is_inside_any(path_set, conflict.path):
                    selected = True
                    selected_paths.add(conflict.path)

            if selected:
                selected_conflicts.append(conflict)
            else:
                new_conflicts.append(conflict)
        if ignore_misses is not True:
            for path in [p for p in paths if p not in selected_paths]:
                if not os.path.exists(tree.abspath(path)):
                    print("%s does not exist" % path)
                else:
                    print("%s is not conflicted" % path)
        return new_conflicts, selected_conflicts


class Conflict(object):
    """Base class for conflicts."""

    typestring = None

    def __init__(self, path):
        self.path = path
<<<<<<< HEAD
        # the factory blindly transfers the Stanza values to __init__ and
        # Stanza is purely a Unicode api.
        if isinstance(file_id, str):
            file_id = cache_utf8.encode(file_id)
        self.file_id = file_id

    def as_stanza(self):
        s = rio.Stanza(type=self.typestring, path=self.path)
        if self.file_id is not None:
            # Stanza requires Unicode apis
            s.add('file_id', self.file_id.decode('utf8'))
        return s

    def _cmp_list(self):
        return [type(self), self.path, self.file_id]

    def __cmp__(self, other):
        if getattr(other, "_cmp_list", None) is None:
            return -1
        x = self._cmp_list()
        y = other._cmp_list()
        return (x > y) - (x < y)

    def __hash__(self):
        return hash((type(self), self.path, self.file_id))

    def __eq__(self, other):
        return self.__cmp__(other) == 0

    def __ne__(self, other):
        return not self.__eq__(other)

    def __unicode__(self):
        return self.describe()

    def __str__(self):
        return self.describe()

    def describe(self):
        return self.format % self.__dict__

    def __repr__(self):
        rdict = dict(self.__dict__)
        rdict['class'] = self.__class__.__name__
        return self.rformat % rdict

    @staticmethod
    def factory(type, **kwargs):
        global ctype
        return ctype[type](**kwargs)

    @staticmethod
    def sort_key(conflict):
        if conflict.path is not None:
            return conflict.path, conflict.typestring
        elif getattr(conflict, "conflict_path", None) is not None:
            return conflict.conflict_path, conflict.typestring
        else:
            return None, conflict.typestring

    def _do(self, action, tree):
        """Apply the specified action to the conflict.

        :param action: The method name to call.

        :param tree: The tree passed as a parameter to the method.
        """
        meth = getattr(self, 'action_%s' % action, None)
        if meth is None:
            raise NotImplementedError(self.__class__.__name__ + '.' + action)
        meth(tree)
=======
>>>>>>> 47cf7eb0

    def associated_filenames(self):
        """The names of the files generated to help resolve the conflict."""
        raise NotImplementedError(self.associated_filenames)

    def cleanup(self, tree):
        for fname in self.associated_filenames():
            try:
                osutils.delete_any(tree.abspath(fname))
            except OSError as e:
                if e.errno != errno.ENOENT:
                    raise

    def do(self, action, tree):
        """Apply the specified action to the conflict.

        :param action: The method name to call.

        :param tree: The tree passed as a parameter to the method.
        """
<<<<<<< HEAD
        # To avoid useless copies, we switch item and item.winner_suffix, only
        # item will exist after the conflict has been resolved anyway.
        item_tid = tt.trans_id_file_id(self.file_id)
        item_parent_tid = tt.get_tree_parent(item_tid)
        winner_path = self.path + '.' + winner_suffix
        winner_tid = tt.trans_id_tree_path(winner_path)
        winner_parent_tid = tt.get_tree_parent(winner_tid)
        # Switch the paths to preserve the content
        tt.adjust_path(osutils.basename(self.path),
                       winner_parent_tid, winner_tid)
        tt.adjust_path(osutils.basename(winner_path),
                       item_parent_tid, item_tid)
        # Associate the file_id to the right content
        tt.unversion_file(item_tid)
        tt.version_file(winner_tid, file_id=self.file_id)
        tt.apply()

    def action_auto(self, tree):
        # GZ 2012-07-27: Using NotImplementedError to signal that a conflict
        #                can't be auto resolved does not seem ideal.
        try:
            kind = tree.kind(self.path)
        except errors.NoSuchFile:
            return
        if kind != 'file':
            raise NotImplementedError("Conflict is not a file")
        conflict_markers_in_line = self._conflict_re.search
        # GZ 2012-07-27: What if not tree.has_id(self.file_id) due to removal?
        with tree.get_file(self.path) as f:
            for line in f:
                if conflict_markers_in_line(line):
                    raise NotImplementedError("Conflict markers present")

    def action_take_this(self, tree):
        self._resolve_with_cleanups(tree, 'THIS')

    def action_take_other(self, tree):
        self._resolve_with_cleanups(tree, 'OTHER')


class HandledConflict(Conflict):
    """A path problem that has been provisionally resolved.
    This is intended to be a base class.
    """

    rformat = "%(class)s(%(action)r, %(path)r, %(file_id)r)"

    def __init__(self, action, path, file_id=None):
        Conflict.__init__(self, path, file_id)
        self.action = action

    def _cmp_list(self):
        return Conflict._cmp_list(self) + [self.action]

    def as_stanza(self):
        s = Conflict.as_stanza(self)
        s.add('action', self.action)
        return s

    def associated_filenames(self):
        # Nothing has been generated here
        return []


class HandledPathConflict(HandledConflict):
    """A provisionally-resolved path problem involving two paths.
    This is intended to be a base class.
    """

    rformat = "%(class)s(%(action)r, %(path)r, %(conflict_path)r,"\
        " %(file_id)r, %(conflict_file_id)r)"

    def __init__(self, action, path, conflict_path, file_id=None,
                 conflict_file_id=None):
        HandledConflict.__init__(self, action, path, file_id)
        self.conflict_path = conflict_path
        # the factory blindly transfers the Stanza values to __init__,
        # so they can be unicode.
        if isinstance(conflict_file_id, str):
            conflict_file_id = cache_utf8.encode(conflict_file_id)
        self.conflict_file_id = conflict_file_id

    def _cmp_list(self):
        return HandledConflict._cmp_list(self) + [self.conflict_path,
                                                  self.conflict_file_id]

    def as_stanza(self):
        s = HandledConflict.as_stanza(self)
        s.add('conflict_path', self.conflict_path)
        if self.conflict_file_id is not None:
            s.add('conflict_file_id', self.conflict_file_id.decode('utf8'))

        return s


class DuplicateID(HandledPathConflict):
    """Two files want the same file_id."""

    typestring = 'duplicate id'

    format = 'Conflict adding id to %(conflict_path)s.  %(action)s %(path)s.'


class DuplicateEntry(HandledPathConflict):
    """Two directory entries want to have the same name."""

    typestring = 'duplicate'

    format = 'Conflict adding file %(conflict_path)s.  %(action)s %(path)s.'

    def action_take_this(self, tree):
        tree.remove([self.conflict_path], force=True, keep_files=False)
        tree.rename_one(self.path, self.conflict_path)

    def action_take_other(self, tree):
        tree.remove([self.path], force=True, keep_files=False)


class ParentLoop(HandledPathConflict):
    """An attempt to create an infinitely-looping directory structure.
    This is rare, but can be produced like so:

    tree A:
      mv foo bar
    tree B:
      mv bar foo
    merge A and B
    """

    typestring = 'parent loop'
=======
        raise NotImplementedError(self.do)
>>>>>>> 47cf7eb0

    def describe(self):
        raise NotImplementedError(self.describe)<|MERGE_RESOLUTION|>--- conflicted
+++ resolved
@@ -17,12 +17,7 @@
 # TODO: 'brz resolve' should accept a directory name and work from that
 # point down
 
-<<<<<<< HEAD
-=======
-from __future__ import absolute_import
-
 import errno
->>>>>>> 47cf7eb0
 import os
 import re
 
@@ -321,80 +316,6 @@
 
     def __init__(self, path):
         self.path = path
-<<<<<<< HEAD
-        # the factory blindly transfers the Stanza values to __init__ and
-        # Stanza is purely a Unicode api.
-        if isinstance(file_id, str):
-            file_id = cache_utf8.encode(file_id)
-        self.file_id = file_id
-
-    def as_stanza(self):
-        s = rio.Stanza(type=self.typestring, path=self.path)
-        if self.file_id is not None:
-            # Stanza requires Unicode apis
-            s.add('file_id', self.file_id.decode('utf8'))
-        return s
-
-    def _cmp_list(self):
-        return [type(self), self.path, self.file_id]
-
-    def __cmp__(self, other):
-        if getattr(other, "_cmp_list", None) is None:
-            return -1
-        x = self._cmp_list()
-        y = other._cmp_list()
-        return (x > y) - (x < y)
-
-    def __hash__(self):
-        return hash((type(self), self.path, self.file_id))
-
-    def __eq__(self, other):
-        return self.__cmp__(other) == 0
-
-    def __ne__(self, other):
-        return not self.__eq__(other)
-
-    def __unicode__(self):
-        return self.describe()
-
-    def __str__(self):
-        return self.describe()
-
-    def describe(self):
-        return self.format % self.__dict__
-
-    def __repr__(self):
-        rdict = dict(self.__dict__)
-        rdict['class'] = self.__class__.__name__
-        return self.rformat % rdict
-
-    @staticmethod
-    def factory(type, **kwargs):
-        global ctype
-        return ctype[type](**kwargs)
-
-    @staticmethod
-    def sort_key(conflict):
-        if conflict.path is not None:
-            return conflict.path, conflict.typestring
-        elif getattr(conflict, "conflict_path", None) is not None:
-            return conflict.conflict_path, conflict.typestring
-        else:
-            return None, conflict.typestring
-
-    def _do(self, action, tree):
-        """Apply the specified action to the conflict.
-
-        :param action: The method name to call.
-
-        :param tree: The tree passed as a parameter to the method.
-        """
-        meth = getattr(self, 'action_%s' % action, None)
-        if meth is None:
-            raise NotImplementedError(self.__class__.__name__ + '.' + action)
-        meth(tree)
-=======
->>>>>>> 47cf7eb0
 
     def associated_filenames(self):
         """The names of the files generated to help resolve the conflict."""
@@ -415,140 +336,7 @@
 
         :param tree: The tree passed as a parameter to the method.
         """
-<<<<<<< HEAD
-        # To avoid useless copies, we switch item and item.winner_suffix, only
-        # item will exist after the conflict has been resolved anyway.
-        item_tid = tt.trans_id_file_id(self.file_id)
-        item_parent_tid = tt.get_tree_parent(item_tid)
-        winner_path = self.path + '.' + winner_suffix
-        winner_tid = tt.trans_id_tree_path(winner_path)
-        winner_parent_tid = tt.get_tree_parent(winner_tid)
-        # Switch the paths to preserve the content
-        tt.adjust_path(osutils.basename(self.path),
-                       winner_parent_tid, winner_tid)
-        tt.adjust_path(osutils.basename(winner_path),
-                       item_parent_tid, item_tid)
-        # Associate the file_id to the right content
-        tt.unversion_file(item_tid)
-        tt.version_file(winner_tid, file_id=self.file_id)
-        tt.apply()
-
-    def action_auto(self, tree):
-        # GZ 2012-07-27: Using NotImplementedError to signal that a conflict
-        #                can't be auto resolved does not seem ideal.
-        try:
-            kind = tree.kind(self.path)
-        except errors.NoSuchFile:
-            return
-        if kind != 'file':
-            raise NotImplementedError("Conflict is not a file")
-        conflict_markers_in_line = self._conflict_re.search
-        # GZ 2012-07-27: What if not tree.has_id(self.file_id) due to removal?
-        with tree.get_file(self.path) as f:
-            for line in f:
-                if conflict_markers_in_line(line):
-                    raise NotImplementedError("Conflict markers present")
-
-    def action_take_this(self, tree):
-        self._resolve_with_cleanups(tree, 'THIS')
-
-    def action_take_other(self, tree):
-        self._resolve_with_cleanups(tree, 'OTHER')
-
-
-class HandledConflict(Conflict):
-    """A path problem that has been provisionally resolved.
-    This is intended to be a base class.
-    """
-
-    rformat = "%(class)s(%(action)r, %(path)r, %(file_id)r)"
-
-    def __init__(self, action, path, file_id=None):
-        Conflict.__init__(self, path, file_id)
-        self.action = action
-
-    def _cmp_list(self):
-        return Conflict._cmp_list(self) + [self.action]
-
-    def as_stanza(self):
-        s = Conflict.as_stanza(self)
-        s.add('action', self.action)
-        return s
-
-    def associated_filenames(self):
-        # Nothing has been generated here
-        return []
-
-
-class HandledPathConflict(HandledConflict):
-    """A provisionally-resolved path problem involving two paths.
-    This is intended to be a base class.
-    """
-
-    rformat = "%(class)s(%(action)r, %(path)r, %(conflict_path)r,"\
-        " %(file_id)r, %(conflict_file_id)r)"
-
-    def __init__(self, action, path, conflict_path, file_id=None,
-                 conflict_file_id=None):
-        HandledConflict.__init__(self, action, path, file_id)
-        self.conflict_path = conflict_path
-        # the factory blindly transfers the Stanza values to __init__,
-        # so they can be unicode.
-        if isinstance(conflict_file_id, str):
-            conflict_file_id = cache_utf8.encode(conflict_file_id)
-        self.conflict_file_id = conflict_file_id
-
-    def _cmp_list(self):
-        return HandledConflict._cmp_list(self) + [self.conflict_path,
-                                                  self.conflict_file_id]
-
-    def as_stanza(self):
-        s = HandledConflict.as_stanza(self)
-        s.add('conflict_path', self.conflict_path)
-        if self.conflict_file_id is not None:
-            s.add('conflict_file_id', self.conflict_file_id.decode('utf8'))
-
-        return s
-
-
-class DuplicateID(HandledPathConflict):
-    """Two files want the same file_id."""
-
-    typestring = 'duplicate id'
-
-    format = 'Conflict adding id to %(conflict_path)s.  %(action)s %(path)s.'
-
-
-class DuplicateEntry(HandledPathConflict):
-    """Two directory entries want to have the same name."""
-
-    typestring = 'duplicate'
-
-    format = 'Conflict adding file %(conflict_path)s.  %(action)s %(path)s.'
-
-    def action_take_this(self, tree):
-        tree.remove([self.conflict_path], force=True, keep_files=False)
-        tree.rename_one(self.path, self.conflict_path)
-
-    def action_take_other(self, tree):
-        tree.remove([self.path], force=True, keep_files=False)
-
-
-class ParentLoop(HandledPathConflict):
-    """An attempt to create an infinitely-looping directory structure.
-    This is rare, but can be produced like so:
-
-    tree A:
-      mv foo bar
-    tree B:
-      mv bar foo
-    merge A and B
-    """
-
-    typestring = 'parent loop'
-=======
         raise NotImplementedError(self.do)
->>>>>>> 47cf7eb0
 
     def describe(self):
         raise NotImplementedError(self.describe)