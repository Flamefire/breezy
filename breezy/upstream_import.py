--- conflicted
+++ resolved
@@ -310,13 +310,8 @@
         except NotBranchError:
             if not os.path.exists(tree_directory):
                 os.mkdir(tree_directory)
-<<<<<<< HEAD
-            branch = BzrDir.create_branch_convenience(tree_directory)
+            branch = ControlDir.create_branch_convenience(tree_directory)
             tree = branch.controldir.open_workingtree()
-=======
-            branch = ControlDir.create_branch_convenience(tree_directory)
-            tree = branch.bzrdir.open_workingtree()
->>>>>>> c789fa54
     else:
         tree = WorkingTree.open_containing('.')[0]
     tree.lock_write()
