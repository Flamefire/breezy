--- conflicted
+++ resolved
@@ -29,25 +29,6 @@
 from bzrlib.directory_service import directories
 
 from bzrlib.plugins.builddeb.config import DebBuildConfig
-<<<<<<< HEAD
-from bzrlib.plugins.builddeb import revspec
-=======
-from bzrlib.plugins.builddeb.errors import (StopBuild,
-                    )
-from bzrlib.plugins.builddeb.hooks import run_hook
-from bzrlib.plugins.builddeb.import_dsc import (
-        DistributionBranch,
-        DistributionBranchSet,
-        DscCache,
-        DscComp,
-        )
-from bzrlib.plugins.builddeb.properties import BuildProperties
-from bzrlib.plugins.builddeb.util import (find_changelog,
-        lookup_distribution,
-        suite_to_distribution,
-        tarball_name,
-        )
->>>>>>> b35a6cbb
 from bzrlib.plugins.builddeb.version import version_info
 
 commands = {
@@ -103,7 +84,7 @@
     revspec_registry.register_lazy("package:", "bzrlib.plugins.builddeb.revspec", "RevisionSpec_package")
 except ImportError:
     from bzrlib.revisionspec import SPEC_TYPES
-    from bzrlib.plugins.revspec import RevisionSpec_package
+    from bzrlib.plugins.builddeb.revspec import RevisionSpec_package
     SPEC_TYPES.append(RevisionSpec_package)
 
 if __name__ == '__main__':
