--- conflicted
+++ resolved
@@ -409,30 +409,14 @@
                            short_name='d', type=unicode)
 
     takes_options = [package_opt, no_user_conf_opt, version_opt,
-<<<<<<< HEAD
-            distribution_opt, 'revision']
-
-    def run(self, location=None, version=None, distribution=None, package=None,
-            no_user_config=None, revision=None):
+            distribution_opt, directory_opt, 'revision']
+
+    def run(self, tarball, version=None, distribution=".", package=None,
+            no_user_config=None, directory=None, revision=None):
         from bzrlib.plugins.builddeb.errors import MissingChangelogError
         from bzrlib.plugins.builddeb.repack_tarball import repack_tarball
         from bzrlib.plugins.builddeb.merge_upstream import merge_upstream_branch
-        tree, _ = WorkingTree.open_containing('.')
-=======
-            distribution_opt, directory_opt]
-
-    def run(self, tarball, version=None, distribution=".", package=None,
-            no_user_config=None, directory=None):
-        from bzrlib.plugins.builddeb.errors import MissingChangelogError
-        from bzrlib.plugins.builddeb.repack_tarball import repack_tarball
-        if version is None:
-            raise BzrCommandError("You must specify the version number using "
-                    "--version.")
-        if distribution is None:
-            raise BzrCommandError("You must specify the target distribution "
-                    "using --distribution.")
         tree, _ = WorkingTree.open_containing(directory)
->>>>>>> 0a8a3edc
         tree.lock_write()
         try:
             # Check for uncommitted changes.
