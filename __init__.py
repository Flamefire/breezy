#    __init__.py -- The plugin for bzr
#    Copyright (C) 2005 Jamie Wilkinson <jaq@debian.org> 
#                  2006, 2007 James Westby <jw+debian@jameswestby.net>
#                  2007 Reinhard Tartler <siretart@tauware.de>
#                  2008 Canonical Ltd.
#
#    This file is part of bzr-builddeb.
#
#    bzr-builddeb is free software; you can redistribute it and/or modify
#    it under the terms of the GNU General Public License as published by
#    the Free Software Foundation; either version 2 of the License, or
#    (at your option) any later version.
#
#    bzr-builddeb is distributed in the hope that it will be useful,
#    but WITHOUT ANY WARRANTY; without even the implied warranty of
#    MERCHANTABILITY or FITNESS FOR A PARTICULAR PURPOSE.  See the
#    GNU General Public License for more details.
#
#    You should have received a copy of the GNU General Public License
#    along with bzr-builddeb; if not, write to the Free Software
#    Foundation, Inc., 51 Franklin St, Fifth Floor, Boston, MA  02110-1301  USA
#

"""bzr-builddeb - manage packages in a Bazaar branch."""

import os

from bzrlib.commands import plugin_cmds
from bzrlib.directory_service import directories

from bzrlib.plugins.builddeb.version import version_info

commands = {
        "test_builddeb": [],
        "builddeb": ["bd"],
        "merge_upstream": ["mu"],
        "import_dsc": [],
        "bd_do": [],
        "mark_uploaded": []
        }

for command, aliases in commands.iteritems():
    plugin_cmds.register_lazy('cmd_' + command, aliases, 
        "bzrlib.plugins.builddeb.cmds")

builddeb_dir = '.bzr-builddeb'
default_conf = os.path.join(builddeb_dir, 'default.conf')
global_conf = os.path.expanduser('~/.bazaar/builddeb.conf')
local_conf = os.path.join(builddeb_dir, 'local.conf')

default_build_dir = '../build-area'
default_orig_dir = '..'
default_result_dir = '..'


<<<<<<< HEAD
def debuild_config(tree, working_tree, no_user_config):
    """Obtain the Debuild configuration object.

    :param tree: A Tree object, can be a WorkingTree or RevisionTree.
    :param working_tree: Whether the tree is a working tree.
    :param no_user_config: Whether to skip the user configuration
    """
    config_files = []
    user_config = None
    if (working_tree and 
        tree.has_filename(local_conf)):
        if tree.path2id(local_conf) is None:
            config_files.append((tree.get_file_byname(local_conf), True))
        else:
            warning('Not using configuration from %s as it is versioned.')
    if not no_user_config:
        config_files.append((global_conf, True))
        user_config = global_conf
    if tree.path2id(default_conf):
        config_files.append((tree.get_file(tree.path2id(default_conf)), False))
    config = DebBuildConfig(config_files, tree=tree)
    config.set_user_config(user_config)
    return config


class cmd_builddeb(Command):
    """Builds a Debian package from a branch.

    If BRANCH is specified it is assumed that the branch you wish to build is
    located there. If it is not specified then the current directory is used.

    By default the if a working tree is found it is used to build and otherwise
    the last committed revision was used. To force building the last committed 
    revision use --revision -1. You can specify any other revision using the 
    --revision option.

    If you only wish to export the package, and not build it (especially useful
    for merge mode), use --export-only.

    To leave the build directory when the build is completed use --dont-purge.

    Specify the command to use when building using the --builder option,

    You can also specify directories to use for different things. --build-dir
    is the directory to build the packages beneath, which defaults to
    '../build-area'. '--orig-dir' specifies the directory that contains the
    .orig.tar.gz files , which defaults to '..'. '--result-dir' specifies where
    the resulting package files should be placed, which defaults to '..'.
    --result-dir will have problems if you use a build command that places
    the results in a different directory.

    The --reuse option will be useful if you are in merge mode, and the upstream
    tarball is very large. It attempts to reuse a build directory from an earlier
    build. It will fail if one doesn't exist, but you can create one by using 
    --export-only. 

    --quick allows you to define a quick-builder in your configuration files, 
    which will be used when this option is passed. It defaults to 'fakeroot 
    debian/rules binary'. It is overriden if --builder is passed. Using this
    and --reuse allows for fast rebuilds. 

    --source allows you to build a source package without having to
    specify a builder to do so with --builder. It uses the source-builder
    option from your configuration files, and defaults to 'debuild -S'.
    It is overriden if either --builder or --quick are used.

    """
    working_tree_opt = Option('working-tree', help="This option has no effect",
                              short_name='w')
    export_only_opt = Option('export-only', help="Export only, don't build",
                             short_name='e')
    use_existing_opt = Option('use-existing',
                              help="Use an existing build directory")
    ignore_changes_opt = Option('ignore-changes',
        help="This option has no effect")
    ignore_unknowns_opt = Option('ignore-unknowns',
        help="Ignore any unknown files, but still fail if there are any changes"
           +", the default is to fail if there are unknowns as well.")
    quick_opt = Option('quick', help="Quickly build the package, uses "
                       +"quick-builder, which defaults to \"fakeroot "
                       +"debian/rules binary\"")
    reuse_opt = Option('reuse', help="Try to avoid expoting too much on each "
                       +"build. Only works in merge mode; it saves unpacking "
                       +"the upstream tarball each time. Implies --dont-purge "
                       +"and --use-existing")
    source_opt = Option('source', help="Build a source package, uses "
                        +"source-builder, which defaults to \"debuild -S\"",
                        short_name='S')
    result_compat_opt = Option('result', help="Present only for compatibility "
            "with bzr-builddeb <= 2.0. Use --result-dir instead.")
    takes_args = ['branch?']
    aliases = ['bd']
    takes_options = [working_tree_opt, export_only_opt,
        dont_purge_opt, use_existing_opt, result_opt, builder_opt, merge_opt,
        build_dir_opt, orig_dir_opt, ignore_changes_opt, ignore_unknowns_opt,
        quick_opt, reuse_opt, native_opt, split_opt, export_upstream_opt,
        export_upstream_revision_opt, source_opt, 'revision',
        no_user_conf_opt, result_compat_opt]

    def _get_tree_and_branch(self, location):
        if location is None:
            location = "."
        # Find out if we were passed a local or remote branch
        is_local = urlparse.urlsplit(location)[0] in ('', 'file')
        if is_local:
            os.chdir(location)
        try:
            tree, _ = WorkingTree.open_containing(location)
            branch = tree.branch
        except NoWorkingTree:
            tree = None
            branch, _ = Branch.open_containing(location)
        return tree, branch, is_local

    def _get_build_tree(self, revision, tree, branch):
        if revision is None and tree is not None:
            info("Building using working tree")
            working_tree = True
        else:
            if revision is None:
                revid = branch.last_revision()
            elif len(revision) == 1:
                revid = revision[0].in_history(branch).rev_id
            else:
                raise BzrCommandError('bzr builddeb --revision takes exactly one '
                                      'revision specifier.')
            info("Building branch from revision %s", revid)
            tree = branch.repository.revision_tree(revid)
            working_tree = False
        return tree, working_tree

    def _build_type(self, config, merge, native, split):
        if not merge:
            merge = config.merge

        if merge:
            info("Running in merge mode")
        else:
            if not native:
                native = config.native
            if native:
                info("Running in native mode")
            else:
                if not split:
                    split = config.split
                if split:
                    info("Running in split mode")
        return merge, native, split

    def _get_builder(self, config, builder, quick, source):
        if builder is None:
            if quick:
                builder = config.quick_builder
                if builder is None:
                    builder = "fakeroot debian/rules binary"
            else:
                if source:
                    builder = config.source_builder
                    if builder is None:
                        builder = "debuild -S"
                else:
                    builder = config.builder
                    if builder is None:
                        builder = "debuild"
        return builder

    def _get_dirs(self, config, is_local, result_dir, result, build_dir, orig_dir):
        if result_dir is None:
            result_dir = result
        if result_dir is None:
            if is_local:
                result_dir = config.result_dir
            else:
                result_dir = config.user_result_dir
        if result_dir is not None:
            result_dir = os.path.realpath(result_dir)
        if build_dir is None:
            if is_local:
                build_dir = config.build_dir or default_build_dir
            else:
                build_dir = config.user_build_dir or 'build-area'
        if orig_dir is None:
            if is_local:
                orig_dir = config.orig_dir or default_orig_dir
            else:
                orig_dir = config.user_orig_dir or 'build-area'
        return result_dir, build_dir, orig_dir

    def run(self, branch=None, verbose=False, working_tree=False,
            export_only=False, dont_purge=False, use_existing=False,
            result_dir=None, builder=None, merge=False, build_dir=None,
            orig_dir=None, ignore_changes=False, ignore_unknowns=False,
            quick=False, reuse=False, native=False, split=False,
            export_upstream=None, export_upstream_revision=None,
            source=False, revision=None, no_user_config=False, result=None):

        tree, branch, is_local = self._get_tree_and_branch(branch)
        tree, working_tree = self._get_build_tree(revision, tree, branch)
        tree.lock_read()
        try:
            config = debuild_config(tree, working_tree, no_user_config)
            if reuse:
                info("Reusing existing build dir")
                dont_purge = True
                use_existing = True
            merge, native, split = self._build_type(config, merge, native,
                    split)
            builder = self._get_builder(config, builder, quick, source)
            (changelog, larstiq) = find_changelog(tree, merge)
            config.set_version(changelog.version)

            if export_upstream is None:
                export_upstream = config.export_upstream

            if export_upstream_revision is None:
                export_upstream_revision = config.export_upstream_revision

            result_dir, build_dir, orig_dir = self._get_dirs(config, is_local,
                    result_dir, result, build_dir, orig_dir)

            properties = BuildProperties(changelog, build_dir, orig_dir, larstiq)

            if merge:
                if export_upstream is None:
                    build = DebMergeBuild(properties, tree, _is_working_tree=working_tree)
                else:
                    prepull_upstream = config.prepull_upstream
                    stop_on_no_change = config.prepull_upstream_stop
                    build = DebMergeExportUpstreamBuild(properties, tree, export_upstream,
                                                        export_upstream_revision,
                                                        prepull_upstream,
                                                        stop_on_no_change,
                                                        _is_working_tree=working_tree)
            elif native:
                build = DebNativeBuild(properties, tree, _is_working_tree=working_tree)
            elif split:
                build = DebSplitBuild(properties, tree, _is_working_tree=working_tree)
            else:
                if export_upstream is None:
                    build = DebBuild(properties, tree, _is_working_tree=working_tree)
                else:
                    prepull_upstream = config.prepull_upstream
                    stop_on_no_change = config.prepull_upstream_stop
                    build = DebExportUpstreamBuild(properties, tree, export_upstream,
                                                   export_upstream_revision,
                                                   prepull_upstream,
                                                   stop_on_no_change,
                                                   _is_working_tree=working_tree)

            build.prepare(use_existing)

            run_hook(tree, 'pre-export', config)

            try:
                build.export(use_existing)
            except StopBuild, e:
                warning('Stopping the build: %s.', e.reason)
                return

            if not export_only:
                run_hook(tree, 'pre-build', config, wd=properties.source_dir())
                build.build(builder)
                run_hook(tree, 'post-build', config, wd=properties.source_dir())
                if not dont_purge:
                    build.clean()
                arch = None
                if source:
                    arch = "source"
                if result_dir is not None:
                    build.move_result(result_dir, arch=arch)
                else:
                    build.move_result(default_result_dir, allow_missing=True, arch=arch)
        finally:
            tree.unlock()


register_command(cmd_builddeb)


class cmd_merge_upstream(Command):
    """Merges a new upstream version into the current branch.

    Takes a new upstream version and merges it in to your branch, so that your
    packaging changes are applied to the new version.

    You must supply the source to import from, and the version number of the
    new release. The source can be a .tar.gz, .tar, .tar.bz2, .tgz or .zip
    archive, or a directory. The source may also be a remote file.

    You must supply the version number of the new upstream release
    using --version, and the target distribution using --distribution.
    The target distribtution is the distribution that you aim to upload to,
    one of "debian" or "ubuntu". You can also specify the target used in
    the changelog, e.g. "unstable", and it will be resolved automatically.

    If there is no debian changelog in the branch to retrieve the package
    name from then you must pass the --package option. If this version
    will change the name of the source package then you can use this option
    to set the new name.
    """
    takes_args = ['location?']
    aliases = ['mu']

    package_opt = Option('package', help="The name of the source package.",
                         type=str)
    version_opt = Option('version', help="The version number of this release.",
                         type=str)
    distribution_opt = Option('distribution', help="The distribution that "
            "this release is targetted at", type=str)
    directory_opt = Option('directory', help='Working tree into which to merge.',
                           short_name='d', type=unicode)

    takes_options = [package_opt, no_user_conf_opt, version_opt,
            distribution_opt, directory_opt, 'revision']

    def run(self, location=None, version=None, distribution=None, package=None,
            no_user_config=None, directory=".", revision=None):
        from bzrlib.plugins.builddeb.errors import MissingChangelogError
        from bzrlib.plugins.builddeb.repack_tarball import repack_tarball
        from bzrlib.plugins.builddeb.merge_upstream import merge_upstream_branch
        tree, _ = WorkingTree.open_containing(directory)
        tree.lock_write()
        try:
            # Check for uncommitted changes.
            if tree.changes_from(tree.basis_tree()).has_changed():
                raise BzrCommandError("There are uncommitted changes in the "
                        "working tree. You must commit before using this "
                        "command.")
            config = debuild_config(tree, tree, no_user_config)
            if config.merge:
                raise BzrCommandError("Merge upstream in merge mode is not "
                        "yet supported.")
            if config.native:
                raise BzrCommandError("Merge upstream in native mode is not "
                        "yet supported.")
            if config.export_upstream and location is None:
                location = config.export_upstream
            if config.split:
                raise BzrCommandError("Split mode is not yet supported.")

            if location is None:
                raise BzrCommandError("No location specified to merge")
            try:
                changelog = find_changelog(tree, False)[0]
                current_version = changelog.version
                if package is None:
                    package = changelog.package
            except MissingChangelogError:
                current_version = None

            if package is None:
                raise BzrCommandError("You did not specify --package, and "
                        "there is no changelog from which to determine the "
                        "package name, which is needed to know the name to "
                        "give the .orig.tar.gz. Please specify --package.")

            try:
                upstream_branch = Branch.open(location)
            except NotBranchError:
                upstream_branch = None
 
            if upstream_branch is None:
                if version is None:
                    raise BzrCommandError("You must specify the version number using "
                                          "--version.")
                version = Version(version)
                if distribution is None:
                    raise BzrCommandError("You must specify the target distribution "
                            "using --distribution.")
                if revision is not None:
                    raise BzrCommandError("--revision is not allowed when merging a tarball")

                orig_dir = config.orig_dir or default_orig_dir
                orig_dir = os.path.join(tree.basedir, orig_dir)
                dest_name = tarball_name(package, version.upstream_version)
                try:
                    repack_tarball(location, dest_name, target_dir=orig_dir)
                except FileExists:
                    raise BzrCommandError("The target file %s already exists, and is either "
                                          "different to the new upstream tarball, or they "
                                          "are of different formats. Either delete the target "
                                          "file, or use it as the argument to import."
                                          % dest_name)
                tarball_filename = os.path.join(orig_dir, dest_name)
                distribution = distribution.lower()
                distribution_name = lookup_distribution(distribution)
                if distribution_name is None:
                    raise BzrCommandError("Unknown target distribution: %s" \
                                % distribution)
                db = DistributionBranch(distribution_name, tree.branch, None,
                        tree=tree)
                dbs = DistributionBranchSet()
                dbs.add_branch(db)
                conflicts = db.merge_upstream(tarball_filename, version,
                        current_version)
            else:
                if revision is not None:
                    if len(revision) > 1:
                        raise BzrCommandError("merge-upstream takes only a single --revision")
                    upstream_revspec = revision[0]
                else:
                    upstream_revspec = None
                version = merge_upstream_branch(tree, upstream_branch, package, 
                                                upstream_revspec, version)
                info("Using version string %s for upstream branch." % (version))
        finally:
            tree.unlock()

        if "~bzr" in str(version) or "+bzr" in str(version):
            entry_description = "New upstream snapshot."
        else:
            entry_description = "New upstream release."

        info("The new upstream version has been imported. You should "
             "now update the changelog (try dch -v %s-1 \"%s\"), resolve any "
             "conflicts, and then commit." % (str(version), entry_description))


register_command(cmd_merge_upstream)


class cmd_import_dsc(Command):
    """Import a series of source packages.

    Provide a number of source packages (.dsc files), and they will
    be imported to create a branch with history that reflects those
    packages.

    The first argument is the distribution that these source packages
    were uploaded to, one of "debian" or "ubuntu". It can also
    be the target distribution from the changelog, e.g. "unstable",
    which will be resolved to the correct distribution.

    You can also specify a file (possibly remote) that contains a
    list of source packages (.dsc files) to import using the --file
    option. Each line is taken to be a URI or path to import. The
    sources specified in the file are used in addition to those
    specified on the command line.

    If you have an existing branch containing packaging and you want to
    import a .dsc from an upload done from outside the version control
    system you can use this command.
    """

    takes_args = ['files*']

    filename_opt = Option('file', help="File containing URIs of source "
                          "packages to import.", type=str, argname="filename",
                          short_name='F')
    distribution_opt = Option('distribution', help="The distribution that "
            "these packages were uploaded to.", type=str)

    takes_options = [filename_opt, distribution_opt]

    def import_many(self, db, files_list, orig_target):
        cache = DscCache()
        files_list.sort(cmp=DscComp(cache).cmp)
        if not os.path.exists(orig_target):
            os.makedirs(orig_target)
        for dscname in files_list:
            dsc = cache.get_dsc(dscname)
            def get_dsc_part(from_transport, filename):
                from_f = from_transport.get(filename)
                contents = from_f.read()
                to_f = open(os.path.join(orig_target, filename), 'wb')
                try:
                    to_f.write(contents)
                finally:
                    to_f.close()
            base, filename = urlutils.split(dscname)
            from_transport = cache.get_transport(dscname)
            get_dsc_part(from_transport, filename)
            for file_details in dsc['files']:
                name = file_details['name']
                get_dsc_part(from_transport, name)
            db.import_package(os.path.join(orig_target, filename))

    def run(self, files_list, distribution=None, filename=None):
        from bzrlib.plugins.builddeb.errors import MissingChangelogError
        if distribution is None:
            raise BzrCommandError("You must specify the distribution "
                    "these packages were uploaded to using --distribution.")
        distribution = distribution.lower()
        distribution_name = lookup_distribution(distribution)
        if distribution_name is None:
            raise BzrCommandError("Unknown target distribution: %s" \
                    % distribution)
        try:
            tree = WorkingTree.open_containing('.')[0]
        except NotBranchError:
            raise BzrCommandError("There is no tree to import the packages in to")
        tree.lock_write()
        try:
            if tree.changes_from(tree.basis_tree()).has_changed():
                raise BzrCommandError("There are uncommitted changes in the "
                        "working tree. You must commit before using this "
                        "command")
            if files_list is None:
                files_list = []
            if filename is not None:
                if isinstance(filename, unicode):
                    filename = filename.encode('utf-8')
                base_dir, path = urlutils.split(filename)
                sources_file = get_transport(base_dir).get(path)
                for line in sources_file:
                    line.strip()
                    files_list.append(line)
            if len(files_list) < 1:
                raise BzrCommandError("You must give the location of at least one "
                                      "source package to install, or use the "
                                      "--file option.")
            config = debuild_config(tree, tree, False)
            orig_dir = config.orig_dir or default_orig_dir
            orig_target = os.path.join(tree.basedir, default_orig_dir)
            db = DistributionBranch(distribution_name, tree.branch,
                    None, tree=tree)
            dbs = DistributionBranchSet()
            dbs.add_branch(db)
            try:
                (changelog, larstiq) = find_changelog(tree, False)
                last_version = changelog.version
            except MissingChangelogError:
                last_version = None
            tempdir = tempfile.mkdtemp(dir=os.path.join(tree.basedir,
                        '..'))
            try:
                if last_version is not None:
                    upstream_tip = db._revid_of_upstream_version_from_branch(
                            last_version)
                    db._extract_upstream_tree(upstream_tip, tempdir)
                else:
                    db._create_empty_upstream_tree(tempdir)
                self.import_many(db, files_list, orig_target)
            finally:
                shutil.rmtree(tempdir)
        finally:
            tree.unlock()

register_command(cmd_import_dsc)


class cmd_bd_do(Command):
    """Run a command in an exported package, copying the result back.

    For a merge mode package the full source is not available, making some
    operations difficult. This command allows you to run any command in an
    exported source directory, copying the resulting debian/ directory back
    to your branch if the command is successful.

    For instance:

      bzr bd-do

    will run a shell in the unpacked source. Any changes you make in the
    ``debian/`` directory (and only those made in that directory) will be copied
    back to the branch. If you exit with a non-zero exit code (e.g. "exit 1"),
    then the changes will not be copied back.

    You can also specify single commands to be run, e.g.

      bzr bd-do "dpatch-edit-patch 01-fix-build"

    Note that only the first argument is used as the command, and so the above
    example had to be quoted.
    """

    takes_args = ['command?']

    def run(self, command=None):
        t = WorkingTree.open_containing('.')[0]
        config = debuild_config(t, t, False)

        if not config.merge:
            raise BzrCommandError("This command only works for merge mode "
                                  "packages. See /usr/share/doc/bzr-builddeb"
                                  "/user_manual/merge.html for more information.")

        give_instruction = False
        if command is None:
            try:
                command = os.environ['SHELL']
            except KeyError:
                command = "/bin/sh"
            give_instruction = True
        (changelog, larstiq) = find_changelog(t, True)
        build_dir = config.build_dir
        if build_dir is None:
            build_dir = default_build_dir
        orig_dir = config.orig_dir
        if orig_dir is None:
            orig_dir = default_orig_dir
        properties = BuildProperties(changelog, build_dir, orig_dir, larstiq)
        export_upstream = config.export_upstream
        export_upstream_revision = config.export_upstream_revision

        if export_upstream is None:
            build = DebMergeBuild(properties, t, _is_working_tree=True)
        else:
            prepull_upstream = config.prepull_upstream
            stop_on_no_change = config.prepull_upstream_stop
            build = DebMergeExportUpstreamBuild(properties, t, export_upstream,
                                                export_upstream_revision,
                                                prepull_upstream,
                                                stop_on_no_change,
                                                _is_working_tree=True)

        build.prepare()
        try:
            build.export()
        except StopBuild, e:
            warning('Stopping the build: %s.', e.reason)
        info('Running "%s" in the exported directory.' % (command))
        if give_instruction:
            info('If you want to cancel your changes then exit with a non-zero '
                 'exit code, e.g. run "exit 1".')
        proc = subprocess.Popen(command, shell=True,
                                cwd=properties.source_dir())
        proc.wait()
        if proc.returncode != 0:
            raise BzrCommandError('Not updating the working tree as the command '
                                  'failed.')
        info("Copying debian/ back")
        if larstiq:
            destination = '.'
        else:
            destination = 'debian/'
        source_debian = os.path.join(properties.source_dir(), 'debian')
        for filename in os.listdir(source_debian):
            proc = subprocess.Popen('cp -apf "%s" "%s"' % (
                 os.path.join(source_debian, filename), destination),
                 shell=True)
            proc.wait()
            if proc.returncode != 0:
                raise BzrCommandError('Copying back debian/ failed')
        build.clean()
        info('If any files were added or removed you should run "bzr add" or '
             '"bzr rm" as appropriate.')


register_command(cmd_bd_do)


class cmd_mark_uploaded(Command):
    """Mark that this branch has been uploaded, prior to pushing it.
    
    When a package has been uploaded we want to mark the revision
    that it was uploaded in. This command automates doing that
    by marking the current tip revision with the version indicated
    in debian/changelog.
    """
    force = Option('force', help="Mark the upload even if it is already "
            "marked.")

    takes_options = [merge_opt, no_user_conf_opt, force]

    def run(self, merge=False, no_user_config=False, force=None):
        t = WorkingTree.open_containing('.')[0]
        t.lock_write()
        try:
            if t.changes_from(t.basis_tree()).has_changed():
              raise BzrCommandError("There are uncommitted changes in the "
                      "working tree. You must commit before using this "
                      "command")
            config = debuild_config(t, t, no_user_config)
            if not merge:
                merge = config.merge
            (changelog, larstiq) = find_changelog(t, merge)
            distributions = changelog.distributions.strip()
            target_dist = distributions.split()[0]
            distribution_name = suite_to_distribution(target_dist)
            if distribution_name is None:
                raise BzrCommandError("Unknown target distribution: %s" \
                        % target_dist)
            db = DistributionBranch(distribution_name, t.branch, None)
            dbs = DistributionBranchSet()
            dbs.add_branch(db)
            if db.has_version(changelog.version):
                if not force:
                    raise BzrCommandError("This version has already been "
                            "marked uploaded. Use --force to force marking "
                            "this new version.")
            db.tag_version(changelog.version)
        finally:
            t.unlock()


register_command(cmd_mark_uploaded)


def test_suite():
    from unittest import TestSuite
    from bzrlib.plugins.builddeb import tests
    result = TestSuite()
    result.addTest(tests.test_suite())
    return result


class cmd_test_builddeb(Command):
    """Run the builddeb test suite"""

    hidden = True

    def run(self):
        from bzrlib.tests import selftest
        passed = selftest(test_suite_factory=test_suite)
        # invert for shell exit code rules
        return not passed


register_command(cmd_test_builddeb)

=======
>>>>>>> 41c7a64b
directories.register_lazy("deb:", 'bzrlib.plugins.builddeb.directory', 
        'VcsDirectory', 
        "Directory that uses Debian Vcs-* control fields to look up branches")

try:
    from bzrlib.revisionspec import revspec_registry
    revspec_registry.register_lazy("package:", "bzrlib.plugins.builddeb.revspec", "RevisionSpec_package")
except ImportError:
    from bzrlib.revisionspec import SPEC_TYPES
    from bzrlib.plugins.builddeb.revspec import RevisionSpec_package
    SPEC_TYPES.append(RevisionSpec_package)


def test_suite():
    from unittest import TestSuite
    from bzrlib.plugins.builddeb import tests
    result = TestSuite()
    result.addTest(tests.test_suite())
    return result


if __name__ == '__main__':
    print ("This is a Bazaar plugin. Copy this directory to ~/.bazaar/plugins "
            "to use it.\n")
    import unittest
    runner = unittest.TextTestRunner()
    runner.run(test_suite())<|MERGE_RESOLUTION|>--- conflicted
+++ resolved
@@ -53,720 +53,6 @@
 default_result_dir = '..'
 
 
-<<<<<<< HEAD
-def debuild_config(tree, working_tree, no_user_config):
-    """Obtain the Debuild configuration object.
-
-    :param tree: A Tree object, can be a WorkingTree or RevisionTree.
-    :param working_tree: Whether the tree is a working tree.
-    :param no_user_config: Whether to skip the user configuration
-    """
-    config_files = []
-    user_config = None
-    if (working_tree and 
-        tree.has_filename(local_conf)):
-        if tree.path2id(local_conf) is None:
-            config_files.append((tree.get_file_byname(local_conf), True))
-        else:
-            warning('Not using configuration from %s as it is versioned.')
-    if not no_user_config:
-        config_files.append((global_conf, True))
-        user_config = global_conf
-    if tree.path2id(default_conf):
-        config_files.append((tree.get_file(tree.path2id(default_conf)), False))
-    config = DebBuildConfig(config_files, tree=tree)
-    config.set_user_config(user_config)
-    return config
-
-
-class cmd_builddeb(Command):
-    """Builds a Debian package from a branch.
-
-    If BRANCH is specified it is assumed that the branch you wish to build is
-    located there. If it is not specified then the current directory is used.
-
-    By default the if a working tree is found it is used to build and otherwise
-    the last committed revision was used. To force building the last committed 
-    revision use --revision -1. You can specify any other revision using the 
-    --revision option.
-
-    If you only wish to export the package, and not build it (especially useful
-    for merge mode), use --export-only.
-
-    To leave the build directory when the build is completed use --dont-purge.
-
-    Specify the command to use when building using the --builder option,
-
-    You can also specify directories to use for different things. --build-dir
-    is the directory to build the packages beneath, which defaults to
-    '../build-area'. '--orig-dir' specifies the directory that contains the
-    .orig.tar.gz files , which defaults to '..'. '--result-dir' specifies where
-    the resulting package files should be placed, which defaults to '..'.
-    --result-dir will have problems if you use a build command that places
-    the results in a different directory.
-
-    The --reuse option will be useful if you are in merge mode, and the upstream
-    tarball is very large. It attempts to reuse a build directory from an earlier
-    build. It will fail if one doesn't exist, but you can create one by using 
-    --export-only. 
-
-    --quick allows you to define a quick-builder in your configuration files, 
-    which will be used when this option is passed. It defaults to 'fakeroot 
-    debian/rules binary'. It is overriden if --builder is passed. Using this
-    and --reuse allows for fast rebuilds. 
-
-    --source allows you to build a source package without having to
-    specify a builder to do so with --builder. It uses the source-builder
-    option from your configuration files, and defaults to 'debuild -S'.
-    It is overriden if either --builder or --quick are used.
-
-    """
-    working_tree_opt = Option('working-tree', help="This option has no effect",
-                              short_name='w')
-    export_only_opt = Option('export-only', help="Export only, don't build",
-                             short_name='e')
-    use_existing_opt = Option('use-existing',
-                              help="Use an existing build directory")
-    ignore_changes_opt = Option('ignore-changes',
-        help="This option has no effect")
-    ignore_unknowns_opt = Option('ignore-unknowns',
-        help="Ignore any unknown files, but still fail if there are any changes"
-           +", the default is to fail if there are unknowns as well.")
-    quick_opt = Option('quick', help="Quickly build the package, uses "
-                       +"quick-builder, which defaults to \"fakeroot "
-                       +"debian/rules binary\"")
-    reuse_opt = Option('reuse', help="Try to avoid expoting too much on each "
-                       +"build. Only works in merge mode; it saves unpacking "
-                       +"the upstream tarball each time. Implies --dont-purge "
-                       +"and --use-existing")
-    source_opt = Option('source', help="Build a source package, uses "
-                        +"source-builder, which defaults to \"debuild -S\"",
-                        short_name='S')
-    result_compat_opt = Option('result', help="Present only for compatibility "
-            "with bzr-builddeb <= 2.0. Use --result-dir instead.")
-    takes_args = ['branch?']
-    aliases = ['bd']
-    takes_options = [working_tree_opt, export_only_opt,
-        dont_purge_opt, use_existing_opt, result_opt, builder_opt, merge_opt,
-        build_dir_opt, orig_dir_opt, ignore_changes_opt, ignore_unknowns_opt,
-        quick_opt, reuse_opt, native_opt, split_opt, export_upstream_opt,
-        export_upstream_revision_opt, source_opt, 'revision',
-        no_user_conf_opt, result_compat_opt]
-
-    def _get_tree_and_branch(self, location):
-        if location is None:
-            location = "."
-        # Find out if we were passed a local or remote branch
-        is_local = urlparse.urlsplit(location)[0] in ('', 'file')
-        if is_local:
-            os.chdir(location)
-        try:
-            tree, _ = WorkingTree.open_containing(location)
-            branch = tree.branch
-        except NoWorkingTree:
-            tree = None
-            branch, _ = Branch.open_containing(location)
-        return tree, branch, is_local
-
-    def _get_build_tree(self, revision, tree, branch):
-        if revision is None and tree is not None:
-            info("Building using working tree")
-            working_tree = True
-        else:
-            if revision is None:
-                revid = branch.last_revision()
-            elif len(revision) == 1:
-                revid = revision[0].in_history(branch).rev_id
-            else:
-                raise BzrCommandError('bzr builddeb --revision takes exactly one '
-                                      'revision specifier.')
-            info("Building branch from revision %s", revid)
-            tree = branch.repository.revision_tree(revid)
-            working_tree = False
-        return tree, working_tree
-
-    def _build_type(self, config, merge, native, split):
-        if not merge:
-            merge = config.merge
-
-        if merge:
-            info("Running in merge mode")
-        else:
-            if not native:
-                native = config.native
-            if native:
-                info("Running in native mode")
-            else:
-                if not split:
-                    split = config.split
-                if split:
-                    info("Running in split mode")
-        return merge, native, split
-
-    def _get_builder(self, config, builder, quick, source):
-        if builder is None:
-            if quick:
-                builder = config.quick_builder
-                if builder is None:
-                    builder = "fakeroot debian/rules binary"
-            else:
-                if source:
-                    builder = config.source_builder
-                    if builder is None:
-                        builder = "debuild -S"
-                else:
-                    builder = config.builder
-                    if builder is None:
-                        builder = "debuild"
-        return builder
-
-    def _get_dirs(self, config, is_local, result_dir, result, build_dir, orig_dir):
-        if result_dir is None:
-            result_dir = result
-        if result_dir is None:
-            if is_local:
-                result_dir = config.result_dir
-            else:
-                result_dir = config.user_result_dir
-        if result_dir is not None:
-            result_dir = os.path.realpath(result_dir)
-        if build_dir is None:
-            if is_local:
-                build_dir = config.build_dir or default_build_dir
-            else:
-                build_dir = config.user_build_dir or 'build-area'
-        if orig_dir is None:
-            if is_local:
-                orig_dir = config.orig_dir or default_orig_dir
-            else:
-                orig_dir = config.user_orig_dir or 'build-area'
-        return result_dir, build_dir, orig_dir
-
-    def run(self, branch=None, verbose=False, working_tree=False,
-            export_only=False, dont_purge=False, use_existing=False,
-            result_dir=None, builder=None, merge=False, build_dir=None,
-            orig_dir=None, ignore_changes=False, ignore_unknowns=False,
-            quick=False, reuse=False, native=False, split=False,
-            export_upstream=None, export_upstream_revision=None,
-            source=False, revision=None, no_user_config=False, result=None):
-
-        tree, branch, is_local = self._get_tree_and_branch(branch)
-        tree, working_tree = self._get_build_tree(revision, tree, branch)
-        tree.lock_read()
-        try:
-            config = debuild_config(tree, working_tree, no_user_config)
-            if reuse:
-                info("Reusing existing build dir")
-                dont_purge = True
-                use_existing = True
-            merge, native, split = self._build_type(config, merge, native,
-                    split)
-            builder = self._get_builder(config, builder, quick, source)
-            (changelog, larstiq) = find_changelog(tree, merge)
-            config.set_version(changelog.version)
-
-            if export_upstream is None:
-                export_upstream = config.export_upstream
-
-            if export_upstream_revision is None:
-                export_upstream_revision = config.export_upstream_revision
-
-            result_dir, build_dir, orig_dir = self._get_dirs(config, is_local,
-                    result_dir, result, build_dir, orig_dir)
-
-            properties = BuildProperties(changelog, build_dir, orig_dir, larstiq)
-
-            if merge:
-                if export_upstream is None:
-                    build = DebMergeBuild(properties, tree, _is_working_tree=working_tree)
-                else:
-                    prepull_upstream = config.prepull_upstream
-                    stop_on_no_change = config.prepull_upstream_stop
-                    build = DebMergeExportUpstreamBuild(properties, tree, export_upstream,
-                                                        export_upstream_revision,
-                                                        prepull_upstream,
-                                                        stop_on_no_change,
-                                                        _is_working_tree=working_tree)
-            elif native:
-                build = DebNativeBuild(properties, tree, _is_working_tree=working_tree)
-            elif split:
-                build = DebSplitBuild(properties, tree, _is_working_tree=working_tree)
-            else:
-                if export_upstream is None:
-                    build = DebBuild(properties, tree, _is_working_tree=working_tree)
-                else:
-                    prepull_upstream = config.prepull_upstream
-                    stop_on_no_change = config.prepull_upstream_stop
-                    build = DebExportUpstreamBuild(properties, tree, export_upstream,
-                                                   export_upstream_revision,
-                                                   prepull_upstream,
-                                                   stop_on_no_change,
-                                                   _is_working_tree=working_tree)
-
-            build.prepare(use_existing)
-
-            run_hook(tree, 'pre-export', config)
-
-            try:
-                build.export(use_existing)
-            except StopBuild, e:
-                warning('Stopping the build: %s.', e.reason)
-                return
-
-            if not export_only:
-                run_hook(tree, 'pre-build', config, wd=properties.source_dir())
-                build.build(builder)
-                run_hook(tree, 'post-build', config, wd=properties.source_dir())
-                if not dont_purge:
-                    build.clean()
-                arch = None
-                if source:
-                    arch = "source"
-                if result_dir is not None:
-                    build.move_result(result_dir, arch=arch)
-                else:
-                    build.move_result(default_result_dir, allow_missing=True, arch=arch)
-        finally:
-            tree.unlock()
-
-
-register_command(cmd_builddeb)
-
-
-class cmd_merge_upstream(Command):
-    """Merges a new upstream version into the current branch.
-
-    Takes a new upstream version and merges it in to your branch, so that your
-    packaging changes are applied to the new version.
-
-    You must supply the source to import from, and the version number of the
-    new release. The source can be a .tar.gz, .tar, .tar.bz2, .tgz or .zip
-    archive, or a directory. The source may also be a remote file.
-
-    You must supply the version number of the new upstream release
-    using --version, and the target distribution using --distribution.
-    The target distribtution is the distribution that you aim to upload to,
-    one of "debian" or "ubuntu". You can also specify the target used in
-    the changelog, e.g. "unstable", and it will be resolved automatically.
-
-    If there is no debian changelog in the branch to retrieve the package
-    name from then you must pass the --package option. If this version
-    will change the name of the source package then you can use this option
-    to set the new name.
-    """
-    takes_args = ['location?']
-    aliases = ['mu']
-
-    package_opt = Option('package', help="The name of the source package.",
-                         type=str)
-    version_opt = Option('version', help="The version number of this release.",
-                         type=str)
-    distribution_opt = Option('distribution', help="The distribution that "
-            "this release is targetted at", type=str)
-    directory_opt = Option('directory', help='Working tree into which to merge.',
-                           short_name='d', type=unicode)
-
-    takes_options = [package_opt, no_user_conf_opt, version_opt,
-            distribution_opt, directory_opt, 'revision']
-
-    def run(self, location=None, version=None, distribution=None, package=None,
-            no_user_config=None, directory=".", revision=None):
-        from bzrlib.plugins.builddeb.errors import MissingChangelogError
-        from bzrlib.plugins.builddeb.repack_tarball import repack_tarball
-        from bzrlib.plugins.builddeb.merge_upstream import merge_upstream_branch
-        tree, _ = WorkingTree.open_containing(directory)
-        tree.lock_write()
-        try:
-            # Check for uncommitted changes.
-            if tree.changes_from(tree.basis_tree()).has_changed():
-                raise BzrCommandError("There are uncommitted changes in the "
-                        "working tree. You must commit before using this "
-                        "command.")
-            config = debuild_config(tree, tree, no_user_config)
-            if config.merge:
-                raise BzrCommandError("Merge upstream in merge mode is not "
-                        "yet supported.")
-            if config.native:
-                raise BzrCommandError("Merge upstream in native mode is not "
-                        "yet supported.")
-            if config.export_upstream and location is None:
-                location = config.export_upstream
-            if config.split:
-                raise BzrCommandError("Split mode is not yet supported.")
-
-            if location is None:
-                raise BzrCommandError("No location specified to merge")
-            try:
-                changelog = find_changelog(tree, False)[0]
-                current_version = changelog.version
-                if package is None:
-                    package = changelog.package
-            except MissingChangelogError:
-                current_version = None
-
-            if package is None:
-                raise BzrCommandError("You did not specify --package, and "
-                        "there is no changelog from which to determine the "
-                        "package name, which is needed to know the name to "
-                        "give the .orig.tar.gz. Please specify --package.")
-
-            try:
-                upstream_branch = Branch.open(location)
-            except NotBranchError:
-                upstream_branch = None
- 
-            if upstream_branch is None:
-                if version is None:
-                    raise BzrCommandError("You must specify the version number using "
-                                          "--version.")
-                version = Version(version)
-                if distribution is None:
-                    raise BzrCommandError("You must specify the target distribution "
-                            "using --distribution.")
-                if revision is not None:
-                    raise BzrCommandError("--revision is not allowed when merging a tarball")
-
-                orig_dir = config.orig_dir or default_orig_dir
-                orig_dir = os.path.join(tree.basedir, orig_dir)
-                dest_name = tarball_name(package, version.upstream_version)
-                try:
-                    repack_tarball(location, dest_name, target_dir=orig_dir)
-                except FileExists:
-                    raise BzrCommandError("The target file %s already exists, and is either "
-                                          "different to the new upstream tarball, or they "
-                                          "are of different formats. Either delete the target "
-                                          "file, or use it as the argument to import."
-                                          % dest_name)
-                tarball_filename = os.path.join(orig_dir, dest_name)
-                distribution = distribution.lower()
-                distribution_name = lookup_distribution(distribution)
-                if distribution_name is None:
-                    raise BzrCommandError("Unknown target distribution: %s" \
-                                % distribution)
-                db = DistributionBranch(distribution_name, tree.branch, None,
-                        tree=tree)
-                dbs = DistributionBranchSet()
-                dbs.add_branch(db)
-                conflicts = db.merge_upstream(tarball_filename, version,
-                        current_version)
-            else:
-                if revision is not None:
-                    if len(revision) > 1:
-                        raise BzrCommandError("merge-upstream takes only a single --revision")
-                    upstream_revspec = revision[0]
-                else:
-                    upstream_revspec = None
-                version = merge_upstream_branch(tree, upstream_branch, package, 
-                                                upstream_revspec, version)
-                info("Using version string %s for upstream branch." % (version))
-        finally:
-            tree.unlock()
-
-        if "~bzr" in str(version) or "+bzr" in str(version):
-            entry_description = "New upstream snapshot."
-        else:
-            entry_description = "New upstream release."
-
-        info("The new upstream version has been imported. You should "
-             "now update the changelog (try dch -v %s-1 \"%s\"), resolve any "
-             "conflicts, and then commit." % (str(version), entry_description))
-
-
-register_command(cmd_merge_upstream)
-
-
-class cmd_import_dsc(Command):
-    """Import a series of source packages.
-
-    Provide a number of source packages (.dsc files), and they will
-    be imported to create a branch with history that reflects those
-    packages.
-
-    The first argument is the distribution that these source packages
-    were uploaded to, one of "debian" or "ubuntu". It can also
-    be the target distribution from the changelog, e.g. "unstable",
-    which will be resolved to the correct distribution.
-
-    You can also specify a file (possibly remote) that contains a
-    list of source packages (.dsc files) to import using the --file
-    option. Each line is taken to be a URI or path to import. The
-    sources specified in the file are used in addition to those
-    specified on the command line.
-
-    If you have an existing branch containing packaging and you want to
-    import a .dsc from an upload done from outside the version control
-    system you can use this command.
-    """
-
-    takes_args = ['files*']
-
-    filename_opt = Option('file', help="File containing URIs of source "
-                          "packages to import.", type=str, argname="filename",
-                          short_name='F')
-    distribution_opt = Option('distribution', help="The distribution that "
-            "these packages were uploaded to.", type=str)
-
-    takes_options = [filename_opt, distribution_opt]
-
-    def import_many(self, db, files_list, orig_target):
-        cache = DscCache()
-        files_list.sort(cmp=DscComp(cache).cmp)
-        if not os.path.exists(orig_target):
-            os.makedirs(orig_target)
-        for dscname in files_list:
-            dsc = cache.get_dsc(dscname)
-            def get_dsc_part(from_transport, filename):
-                from_f = from_transport.get(filename)
-                contents = from_f.read()
-                to_f = open(os.path.join(orig_target, filename), 'wb')
-                try:
-                    to_f.write(contents)
-                finally:
-                    to_f.close()
-            base, filename = urlutils.split(dscname)
-            from_transport = cache.get_transport(dscname)
-            get_dsc_part(from_transport, filename)
-            for file_details in dsc['files']:
-                name = file_details['name']
-                get_dsc_part(from_transport, name)
-            db.import_package(os.path.join(orig_target, filename))
-
-    def run(self, files_list, distribution=None, filename=None):
-        from bzrlib.plugins.builddeb.errors import MissingChangelogError
-        if distribution is None:
-            raise BzrCommandError("You must specify the distribution "
-                    "these packages were uploaded to using --distribution.")
-        distribution = distribution.lower()
-        distribution_name = lookup_distribution(distribution)
-        if distribution_name is None:
-            raise BzrCommandError("Unknown target distribution: %s" \
-                    % distribution)
-        try:
-            tree = WorkingTree.open_containing('.')[0]
-        except NotBranchError:
-            raise BzrCommandError("There is no tree to import the packages in to")
-        tree.lock_write()
-        try:
-            if tree.changes_from(tree.basis_tree()).has_changed():
-                raise BzrCommandError("There are uncommitted changes in the "
-                        "working tree. You must commit before using this "
-                        "command")
-            if files_list is None:
-                files_list = []
-            if filename is not None:
-                if isinstance(filename, unicode):
-                    filename = filename.encode('utf-8')
-                base_dir, path = urlutils.split(filename)
-                sources_file = get_transport(base_dir).get(path)
-                for line in sources_file:
-                    line.strip()
-                    files_list.append(line)
-            if len(files_list) < 1:
-                raise BzrCommandError("You must give the location of at least one "
-                                      "source package to install, or use the "
-                                      "--file option.")
-            config = debuild_config(tree, tree, False)
-            orig_dir = config.orig_dir or default_orig_dir
-            orig_target = os.path.join(tree.basedir, default_orig_dir)
-            db = DistributionBranch(distribution_name, tree.branch,
-                    None, tree=tree)
-            dbs = DistributionBranchSet()
-            dbs.add_branch(db)
-            try:
-                (changelog, larstiq) = find_changelog(tree, False)
-                last_version = changelog.version
-            except MissingChangelogError:
-                last_version = None
-            tempdir = tempfile.mkdtemp(dir=os.path.join(tree.basedir,
-                        '..'))
-            try:
-                if last_version is not None:
-                    upstream_tip = db._revid_of_upstream_version_from_branch(
-                            last_version)
-                    db._extract_upstream_tree(upstream_tip, tempdir)
-                else:
-                    db._create_empty_upstream_tree(tempdir)
-                self.import_many(db, files_list, orig_target)
-            finally:
-                shutil.rmtree(tempdir)
-        finally:
-            tree.unlock()
-
-register_command(cmd_import_dsc)
-
-
-class cmd_bd_do(Command):
-    """Run a command in an exported package, copying the result back.
-
-    For a merge mode package the full source is not available, making some
-    operations difficult. This command allows you to run any command in an
-    exported source directory, copying the resulting debian/ directory back
-    to your branch if the command is successful.
-
-    For instance:
-
-      bzr bd-do
-
-    will run a shell in the unpacked source. Any changes you make in the
-    ``debian/`` directory (and only those made in that directory) will be copied
-    back to the branch. If you exit with a non-zero exit code (e.g. "exit 1"),
-    then the changes will not be copied back.
-
-    You can also specify single commands to be run, e.g.
-
-      bzr bd-do "dpatch-edit-patch 01-fix-build"
-
-    Note that only the first argument is used as the command, and so the above
-    example had to be quoted.
-    """
-
-    takes_args = ['command?']
-
-    def run(self, command=None):
-        t = WorkingTree.open_containing('.')[0]
-        config = debuild_config(t, t, False)
-
-        if not config.merge:
-            raise BzrCommandError("This command only works for merge mode "
-                                  "packages. See /usr/share/doc/bzr-builddeb"
-                                  "/user_manual/merge.html for more information.")
-
-        give_instruction = False
-        if command is None:
-            try:
-                command = os.environ['SHELL']
-            except KeyError:
-                command = "/bin/sh"
-            give_instruction = True
-        (changelog, larstiq) = find_changelog(t, True)
-        build_dir = config.build_dir
-        if build_dir is None:
-            build_dir = default_build_dir
-        orig_dir = config.orig_dir
-        if orig_dir is None:
-            orig_dir = default_orig_dir
-        properties = BuildProperties(changelog, build_dir, orig_dir, larstiq)
-        export_upstream = config.export_upstream
-        export_upstream_revision = config.export_upstream_revision
-
-        if export_upstream is None:
-            build = DebMergeBuild(properties, t, _is_working_tree=True)
-        else:
-            prepull_upstream = config.prepull_upstream
-            stop_on_no_change = config.prepull_upstream_stop
-            build = DebMergeExportUpstreamBuild(properties, t, export_upstream,
-                                                export_upstream_revision,
-                                                prepull_upstream,
-                                                stop_on_no_change,
-                                                _is_working_tree=True)
-
-        build.prepare()
-        try:
-            build.export()
-        except StopBuild, e:
-            warning('Stopping the build: %s.', e.reason)
-        info('Running "%s" in the exported directory.' % (command))
-        if give_instruction:
-            info('If you want to cancel your changes then exit with a non-zero '
-                 'exit code, e.g. run "exit 1".')
-        proc = subprocess.Popen(command, shell=True,
-                                cwd=properties.source_dir())
-        proc.wait()
-        if proc.returncode != 0:
-            raise BzrCommandError('Not updating the working tree as the command '
-                                  'failed.')
-        info("Copying debian/ back")
-        if larstiq:
-            destination = '.'
-        else:
-            destination = 'debian/'
-        source_debian = os.path.join(properties.source_dir(), 'debian')
-        for filename in os.listdir(source_debian):
-            proc = subprocess.Popen('cp -apf "%s" "%s"' % (
-                 os.path.join(source_debian, filename), destination),
-                 shell=True)
-            proc.wait()
-            if proc.returncode != 0:
-                raise BzrCommandError('Copying back debian/ failed')
-        build.clean()
-        info('If any files were added or removed you should run "bzr add" or '
-             '"bzr rm" as appropriate.')
-
-
-register_command(cmd_bd_do)
-
-
-class cmd_mark_uploaded(Command):
-    """Mark that this branch has been uploaded, prior to pushing it.
-    
-    When a package has been uploaded we want to mark the revision
-    that it was uploaded in. This command automates doing that
-    by marking the current tip revision with the version indicated
-    in debian/changelog.
-    """
-    force = Option('force', help="Mark the upload even if it is already "
-            "marked.")
-
-    takes_options = [merge_opt, no_user_conf_opt, force]
-
-    def run(self, merge=False, no_user_config=False, force=None):
-        t = WorkingTree.open_containing('.')[0]
-        t.lock_write()
-        try:
-            if t.changes_from(t.basis_tree()).has_changed():
-              raise BzrCommandError("There are uncommitted changes in the "
-                      "working tree. You must commit before using this "
-                      "command")
-            config = debuild_config(t, t, no_user_config)
-            if not merge:
-                merge = config.merge
-            (changelog, larstiq) = find_changelog(t, merge)
-            distributions = changelog.distributions.strip()
-            target_dist = distributions.split()[0]
-            distribution_name = suite_to_distribution(target_dist)
-            if distribution_name is None:
-                raise BzrCommandError("Unknown target distribution: %s" \
-                        % target_dist)
-            db = DistributionBranch(distribution_name, t.branch, None)
-            dbs = DistributionBranchSet()
-            dbs.add_branch(db)
-            if db.has_version(changelog.version):
-                if not force:
-                    raise BzrCommandError("This version has already been "
-                            "marked uploaded. Use --force to force marking "
-                            "this new version.")
-            db.tag_version(changelog.version)
-        finally:
-            t.unlock()
-
-
-register_command(cmd_mark_uploaded)
-
-
-def test_suite():
-    from unittest import TestSuite
-    from bzrlib.plugins.builddeb import tests
-    result = TestSuite()
-    result.addTest(tests.test_suite())
-    return result
-
-
-class cmd_test_builddeb(Command):
-    """Run the builddeb test suite"""
-
-    hidden = True
-
-    def run(self):
-        from bzrlib.tests import selftest
-        passed = selftest(test_suite_factory=test_suite)
-        # invert for shell exit code rules
-        return not passed
-
-
-register_command(cmd_test_builddeb)
-
-=======
->>>>>>> 41c7a64b
 directories.register_lazy("deb:", 'bzrlib.plugins.builddeb.directory', 
         'VcsDirectory', 
         "Directory that uses Debian Vcs-* control fields to look up branches")
