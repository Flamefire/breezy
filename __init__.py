#    __init__.py -- The plugin for bzr
#    Copyright (C) 2005 Jamie Wilkinson <jaq@debian.org> 
#                  2006, 2007 James Westby <jw+debian@jameswestby.net>
#                  2007 Reinhard Tartler <siretart@tauware.de>
#    
#    This file is part of bzr-builddeb.
#
#    bzr-builddeb is free software; you can redistribute it and/or modify
#    it under the terms of the GNU General Public License as published by
#    the Free Software Foundation; either version 2 of the License, or
#    (at your option) any later version.
#
#    bzr-builddeb is distributed in the hope that it will be useful,
#    but WITHOUT ANY WARRANTY; without even the implied warranty of
#    MERCHANTABILITY or FITNESS FOR A PARTICULAR PURPOSE.  See the
#    GNU General Public License for more details.
#
#    You should have received a copy of the GNU General Public License
#    along with bzr-builddeb; if not, write to the Free Software
#    Foundation, Inc., 51 Franklin St, Fifth Floor, Boston, MA  02110-1301  USA
#

"""bzr-builddeb - manage packages in a Bazaar branch."""

import os
import subprocess
import urlparse

from bzrlib.branch import Branch
from bzrlib.commands import Command, register_command
from bzrlib.config import ConfigObj
from bzrlib.errors import (BzrCommandError,
                           NoWorkingTree,
                           NotBranchError,
                           FileExists,
                           )
from bzrlib.option import Option
from bzrlib.trace import info, warning
from bzrlib.transport import get_transport
from bzrlib import urlutils
from bzrlib.workingtree import WorkingTree

from bzrlib.plugins.builddeb.builder import (DebBuild,
                     DebMergeBuild,
                     DebNativeBuild,
                     DebSplitBuild,
                     DebMergeExportUpstreamBuild,
                     DebExportUpstreamBuild,
                     )
from bzrlib.plugins.builddeb.config import DebBuildConfig
from bzrlib.plugins.builddeb.errors import (StopBuild,
                    )
from bzrlib.plugins.builddeb.hooks import run_hook
from bzrlib.plugins.builddeb.import_dsc import DistributionBranch
from bzrlib.plugins.builddeb.properties import BuildProperties
<<<<<<< HEAD
from bzrlib.plugins.builddeb.util import (goto_branch,
        find_changelog,
        tarball_name,
        lookup_distribution,
        )
=======
from bzrlib.plugins.builddeb.util import find_changelog, tarball_name
>>>>>>> 0435cea6
from bzrlib.plugins.builddeb.version import version_info


dont_purge_opt = Option('dont-purge',
    help="Don't purge the build directory after building")
result_opt = Option('result',
    help="Directory in which to place the resulting package files", type=str)
builder_opt = Option('builder',
    help="Command to build the package", type=str)
merge_opt = Option('merge',
    help='Merge the debian part of the source in to the upstream tarball')
build_dir_opt = Option('build-dir',
    help="The dir to use for building", type=str)
orig_dir_opt = Option('orig-dir',
    help="Directory containing the .orig.tar.gz files. For use when only"
       +"debian/ is versioned", type=str)
native_opt = Option('native',
    help="Build a native package")
split_opt = Option('split',
    help="Automatically create an .orig.tar.gz from a full source branch")
export_upstream_opt = Option('export-upstream',
    help="Create the .orig.tar.gz from a bzr branch before building",
    type=unicode)
export_upstream_revision_opt = Option('export-upstream-revision',
    help="Select the upstream revision that will be exported",
    type=str)

builddeb_dir = '.bzr-builddeb'
default_conf = os.path.join(builddeb_dir, 'default.conf')
global_conf = os.path.expanduser('~/.bazaar/builddeb.conf')
local_conf = os.path.join(builddeb_dir, 'local.conf')

default_build_dir = '../build-area'
default_orig_dir = '..'
default_result_dir = '..'


def debuild_config(tree, working_tree, no_user_config):
  """Obtain the Debuild configuration object.

  :param tree: A Tree object, can be a WorkingTree or RevisionTree.
  :param working_tree: Whether the tree is a working tree.
  :param no_user_config: Whether to skip the user configuration
  """
  config_files = []
  user_config = None
  if (working_tree and 
      tree.has_filename(local_conf) and tree.path2id(local_conf) is None):
    config_files.append((tree.get_file_byname(local_conf), True))
  if not no_user_config:
    config_files.append((global_conf, True))
    user_config = global_conf
  if tree.path2id(default_conf):
    config_files.append((tree.get_file(tree.path2id(default_conf)), False))
  config = DebBuildConfig(config_files)
  config.set_user_config(user_config)
  return config


class cmd_builddeb(Command):
  """Builds a Debian package from a branch.

  If BRANCH is specified it is assumed that the branch you wish to build is
  located there. If it is not specified then the current directory is used.

  By default the if a working tree is found it is used to build and otherwise
  the last committed revision was used. To force building the last committed 
  revision use --revision -1. You can specify any other revision using the 
  --revision option.

  If you only wish to export the package, and not build it (especially useful
  for merge mode), use --export-only.

  To leave the build directory when the build is completed use --dont-purge.

  Specify the command to use when building using the --builder option,

  You can also specify directories to use for different things. --build-dir
  is the directory to build the packages beneath, which defaults to
  '../build-area'. '--orig-dir' specifies the directory that contains the
  .orig.tar.gz files , which defaults to '..'. '--result-dir' specifies where
  the resulting package files should be placed, which defaults to '..'.
  --result-dir will have problems if you use a build command that places
  the results in a different directory.

  The --reuse option will be useful if you are in merge mode, and the upstream
  tarball is very large. It attempts to reuse a build directory from an earlier
  build. It will fail if one doesn't exist, but you can create one by using 
  --export-only. 

  --quick allows you to define a quick-builder in your configuration files, 
  which will be used when this option is passed. It defaults to 'fakeroot 
  debian/rules binary'. It is overriden if --builder is passed. Using this
  and --reuse allows for fast rebuilds. 

  --source allows you to build a source package without having to
  specify a builder to do so with --builder. It uses the source-builder
  option from your configuration files, and defaults to 'dpkg-buildpackage 
  -rfakeroot -uc -us -S'. It is overriden if either --builder or --quick are
  used.

  """
  working_tree_opt = Option('working-tree', help="This option has no effect",
                            short_name='w')
  export_only_opt = Option('export-only', help="Export only, don't build",
                           short_name='e')
  use_existing_opt = Option('use-existing',
                            help="Use an existing build directory")
  ignore_changes_opt = Option('ignore-changes',
      help="This option has no effect")
  ignore_unknowns_opt = Option('ignore-unknowns',
      help="Ignore any unknown files, but still fail if there are any changes"
         +", the default is to fail if there are unknowns as well.")
  quick_opt = Option('quick', help="Quickly build the package, uses "
                     +"quick-builder, which defaults to \"fakeroot "
                     +"debian/rules binary\"")
  reuse_opt = Option('reuse', help="Try to avoid expoting too much on each "
                     +"build. Only works in merge mode; it saves unpacking "
                     +"the upstream tarball each time. Implies --dont-purge "
                     +"and --use-existing")
  source_opt = Option('source', help="Build a source package, uses "
                      +"source-builder, which defaults to \"dpkg-buildpackage "
                      +"-rfakeroot -uc -us -S\"", short_name='S')
  no_user_conf = Option('no-user-config', help="Stop builddeb from reading the user's "
                        +"config file. Used mainly for tests")
  takes_args = ['branch?']
  aliases = ['bd']
  takes_options = [working_tree_opt, export_only_opt,
      dont_purge_opt, use_existing_opt, result_opt, builder_opt, merge_opt,
      build_dir_opt, orig_dir_opt, ignore_changes_opt, ignore_unknowns_opt,
      quick_opt, reuse_opt, native_opt, split_opt, export_upstream_opt,
      export_upstream_revision_opt, source_opt, 'revision', no_user_conf]

  def run(self, branch=None, verbose=False, working_tree=False,
          export_only=False, dont_purge=False, use_existing=False,
          result=None, builder=None, merge=False, build_dir=None,
          orig_dir=None, ignore_changes=False, ignore_unknowns=False,
          quick=False, reuse=False, native=False, split=False,
          export_upstream=None, export_upstream_revision=None,
          source=False, revision=None, no_user_config=False):

    if branch is None:
      branch = "."

    # Find out if we were passed a local or remote branch
    is_local = urlparse.urlsplit(branch)[0] in ('', 'file')
    if is_local:
      os.chdir(branch)

    try:
      tree, _ = WorkingTree.open_containing(branch)
      branch = tree.branch
    except NoWorkingTree:
      tree = None
      branch, _ = Branch.open_containing(branch)

    if revision is None and tree is not None:
      info("Building using working tree")
      working_tree = True
    else:
      if revision is None:
        revid = branch.last_revision()
      elif len(revision) == 1:
        revid = revision[0].in_history(branch).rev_id
      else:
        raise BzrCommandError('bzr builddeb --revision takes exactly one '
                              'revision specifier.')
      info("Building branch from revision %s", revid)
      tree = branch.repository.revision_tree(revid)
      working_tree = False

    tree.lock_read()
    try:
      config = debuild_config(tree, working_tree, no_user_config)

      if reuse:
        info("Reusing existing build dir")
        dont_purge = True
        use_existing = True

      if not merge:
        merge = config.merge

      if merge:
        info("Running in merge mode")
      else:
        if not native:
          native = config.native

        if native:
          info("Running in native mode")
        else:
          if not split:
            split = config.split

          if split:
            info("Running in split mode")

      if builder is None:
        if quick:
          builder = config.quick_builder
          if builder is None:
            builder = "fakeroot debian/rules binary"
        else:
          if source:
            builder = config.source_builder
            if builder is None:
              builder = "dpkg-buildpackage -rfakeroot -uc -us -S"
          else:
            builder = config.builder
            if builder is None:
              builder = "dpkg-buildpackage -uc -us -rfakeroot"

      (changelog, larstiq) = find_changelog(tree, merge)

      config.set_version(changelog.version)

      if export_upstream is None:
        export_upstream = config.export_upstream

      if export_upstream_revision is None:
        export_upstream_revision = config.export_upstream_revision

      if result is None:
        if is_local:
          result = config.result_dir
        else:
          result = config.user_result_dir
      if result is not None:
        result = os.path.realpath(result)
      
      if build_dir is None:
        if is_local:
          build_dir = config.build_dir or default_build_dir
        else:
          build_dir = config.user_build_dir or 'build-area'

      if orig_dir is None:
        if is_local:
          orig_dir = config.orig_dir or default_orig_dir
        else:
          orig_dir = config.user_orig_dir or 'build-area'
      
      properties = BuildProperties(changelog, build_dir, orig_dir, larstiq)

      if merge:
        if export_upstream is None:
          build = DebMergeBuild(properties, tree, _is_working_tree=working_tree)
        else:
          prepull_upstream = config.prepull_upstream
          stop_on_no_change = config.prepull_upstream_stop
          build = DebMergeExportUpstreamBuild(properties, tree, export_upstream,
                                              export_upstream_revision,
                                              prepull_upstream,
                                              stop_on_no_change,
                                              _is_working_tree=working_tree)
      elif native:
        build = DebNativeBuild(properties, tree, _is_working_tree=working_tree)
      elif split:
        build = DebSplitBuild(properties, tree, _is_working_tree=working_tree)
      else:
        if export_upstream is None:
          build = DebBuild(properties, tree, _is_working_tree=working_tree)
        else:
          prepull_upstream = config.prepull_upstream
          stop_on_no_change = config.prepull_upstream_stop
          build = DebExportUpstreamBuild(properties, tree, export_upstream,
                                         export_upstream_revision,
                                         prepull_upstream,
                                         stop_on_no_change,
                                         _is_working_tree=working_tree)

      build.prepare(use_existing)

      run_hook(tree, 'pre-export', config)

<<<<<<< HEAD
    try:
      build.export(use_existing)
    except StopBuild, e:
      warning('Stopping the build: %s.', e.reason)
      return

    if not export_only:
      run_hook('pre-build', config, wd=properties.source_dir())
      build.build(builder)
      run_hook('post-build', config, wd=properties.source_dir())
      if not dont_purge:
        build.clean()
      arch = None
      if source:
        arch = "source"
      if result is not None:
        build.move_result(result, arch=arch)
      else:
        build.move_result(default_result_dir, allow_missing=True, arch=arch)
=======
      try:
        build.export(use_existing)
      except StopBuild, e:
        warning('Stopping the build: %s.', e.reason)
        return

      if not export_only:
        run_hook(tree, 'pre-build', config, wd=properties.source_dir())
        build.build(builder)
        run_hook(tree, 'post-build', config, wd=properties.source_dir())
        if not dont_purge:
          build.clean()
        if result is not None:
          build.move_result(result)
    finally:
      tree.unlock()
>>>>>>> 0435cea6


register_command(cmd_builddeb)


class cmd_merge_upstream(Command):
  """Merges a new upstream version into the current branch.

  Takes a new upstream version and merges it in to your branch, so that your
  packaging changes are applied to the new version.

  You must supply the source to import from, and the version number of the
  new release. The source can be a .tar.gz, .tar, .tar.bz2, .tgz or .zip
  archive, or a directory. The source may also be a remote file.

  If there is no debian changelog in the branch to retrieve the package
  name from then you must pass the --package option. If this version
  will change the name of the source package then you can use this option
  to set the new name.
  """
  takes_args = ['path']
  aliases = ['mu']

  package_opt = Option('package', help="The name of the source package.",
                       type=str)
  version_opt = Option('version', help="The version number of the new "
                       "upstream release. (Required).", type=str)
  takes_options = [package_opt, version_opt]

  def run(self, path, version=None, package=None):

    from bzrlib.errors import (NoSuchTag,
                               TagAlreadyExists,
                               )
    from bzrlib.plugins.builddeb.errors import MissingChangelogError
    from bzrlib.plugins.builddeb.merge_upstream import merge_upstream
    from bzrlib.plugins.builddeb.repack_tarball import repack_tarball

    if version is None:
      raise BzrCommandError("You must supply the --version argument.")

    tree, _ = WorkingTree.open_containing('.')

    config = DebBuildConfig([(local_conf, True), (global_conf, True),
                             (default_conf, False)])

    if config.merge:
      raise BzrCommandError("Merge upstream in merge mode is not yet "
                            "supported")
    if config.native:
      raise BzrCommandError("Merge upstream in native mode is not yet "
                            "supported")
    if config.export_upstream:
      raise BzrCommandError("Export upstream mode is not yet "
                            "supported")
    if config.split:
      raise BzrCommandError("Split mode is not yet supported")

    if package is None:
      try:
        package = find_changelog(tree, False)[0].package
      except MissingChangelogError:
        raise BzrCommandError("There is no changelog to rertrieve the package "
                              "information from, please use the --package "
                              "option to give the name of the package")

    orig_dir = config.orig_dir or '../tarballs'
    orig_dir = os.path.join(tree.basedir, orig_dir)

    dest_name = tarball_name(package, version)
    try:
      repack_tarball(path, dest_name, target_dir=orig_dir)
    except FileExists:
      raise BzrCommandError("The target file %s already exists, and is either "
                            "different to the new upstream tarball, or they "
                            "are of different formats. Either delete the target "
                            "file, or use it as the argument to import.")
    filename = os.path.join(orig_dir, dest_name)

    try:
      merge_upstream(tree, filename, version)
    # TODO: tidy all of this up, and be more precise in what is wrong and
    #       what can be done.
    except NoSuchTag, e:
      raise BzrCommandError("The tag of the last upstream import can not be "
                            "found. You should tag the revision that matches "
                            "the last upstream version. Expected to find %s." % \
                            e.tag_name)
    except TagAlreadyExists:
      raise BzrCommandError("It appears as though this merge has already "
                            "been performed, as there is already a tag "
                            "for this upstream version. If that is not the "
                            "case then delete that tag and try again.")
    info("The new upstream version has been imported. You should now update "
         "the changelog (try dch -v %s), and then commit. Note that debcommit "
         "will not do what you want in this case." % str(version))


register_command(cmd_merge_upstream)


class cmd_import_dsc(Command):
  """Import a series of source packages.

  Provide a number of source packages (.dsc files), and they will
  be imported to create a branch with history that reflects those
  packages. You must provide the --to option with the name of the
  branch that will be created, and the --initial option to indicate
  this is an initial import.

  If there are packages that are available on snapshot.debian.net
  then you can use the --snapshot option to supplement the packages
  you provide with those available on that service. Pass the name
  of the source package as on snapshot.debian.net as this option,
  i.e. to import all versions of apt

    import-dsc --initial --snapshot apt

  If you use the --snapshot option then you don't have to provide
  any source packages on the command line, and if you omit the
  --to option then the name of the package as passed to --snapshot
  will be used as the branch name.

  In addition to the above choices you can specify a file
  (possibly remote) that contains a list of source packages (.dsc
  files) to import. Each line is taken to be a URI or path to
  import. The sources specified in the file are used in addition
  to those specified by other methods.

  If you have an existing branch containing packaging and you want to
  import a .dsc from an upload done from outside the version control
  system you can use this command. In this case you can only specify
  one file on the command line, or use a file containing only a single
  filename, and do not use the --initial option.
  """

  takes_args = ['files*']
  
  to_opt = Option('to', help="The branch to import to.", type=str)
  snapshot_opt = Option('snapshot', help="Retrieve source packages from "
                        "snapshot.debian.net.", type=str)
  filename_opt = Option('file', help="File containing URIs of source "
                        "packages to import.", type=str, argname="filename",
                        short_name='F')
  initial_opt = Option('initial',
        help="Perform an initial import to create a new branch.")

  takes_options = [to_opt, snapshot_opt, filename_opt, initial_opt]

  def run(self, files_list, to=None, snapshot=None, filename=None,
          initial=False):
    from bzrlib.plugins.builddeb.import_dsc import DscImporter, SnapshotImporter
    if files_list is None:
      files_list = []
    if filename is not None:
      if isinstance(filename, unicode):
        filename = filename.encode('utf-8')
      base_dir, path = urlutils.split(filename)
      sources_file = get_transport(base_dir).get(path)
      for line in sources_file:
        line.strip()
        files_list.append(line)
    if snapshot is None:
      if not initial:
        if len(files_list) != 1:
          raise BzrCommandError("You must give the location of exactly one "
                                "source package.")
      else:
        if len(files_list) < 1:
          raise BzrCommandError("You must give the location of at least one "
                                "source package to install, or use the "
                                "--file or --snapshot options.")
        if to is None:
          raise BzrCommandError("You must specify the name of the "
                                "destination branch using the --to option.")
      importer = DscImporter(files_list)
    else:
      if not initial:
        raise BzrCommandError("You cannot use the --snapshot option without "
            "the --initial option.")
      if to is None:
        to = snapshot
      importer = SnapshotImporter(snapshot, other_sources=files_list)
    if initial:
      orig_target = os.path.join(to, '../tarballs')
      importer.import_dsc(to, orig_target=orig_target)
    else :
      inc_to = '.'
      if to is not None:
        inc_to = to
      _local_conf = os.path.join(inc_to, local_conf)
      _global_conf = os.path.join(inc_to, global_conf)
      _default_conf = os.path.join(inc_to, default_conf)
      config = DebBuildConfig([(_local_conf, True), (_global_conf, True),
                             (_default_conf, False)])
      orig_target = config.orig_dir
      if orig_target is None:
        orig_target = os.path.join(inc_to, '../tarballs')
      importer.incremental_import_dsc(inc_to, orig_target=orig_target)


register_command(cmd_import_dsc)


class cmd_bd_do(Command):
  """Run a command in an exported package, copying the result back.
  
  For a merge mode package the full source is not available, making some
  operations difficult. This command allows you to run any command in an
  exported source directory, copying the resulting debian/ directory back
  to your branch if the command is successful.

  For instance:

    bzr bd-do

  will run a shell in the unpacked source. Any changes you make in the
  ``debian/`` directory (and only those made in that directory) will be copied
  back to the branch. If you exit with a non-zero exit code (e.g. "exit 1"),
  then the changes will not be copied back.

  You can also specify single commands to be run, e.g.

    bzr bd-do "dpatch-edit-patch 01-fix-build"

  Note that only the first argument is used as the command, and so the above
  example had to be quoted.
  """

  takes_args = ['command?']

  def run(self, command=None):

    config = DebBuildConfig([(local_conf, True), (global_conf, True),
                             (default_conf, False)])

    if not config.merge:
      raise BzrCommandError("This command only works for merge mode "
                            "packages. See /usr/share/doc/bzr-builddeb"
                            "/user_manual/merge.html for more information.")

    give_instruction = False
    if command is None:
      try:
        command = os.environ['SHELL']
      except KeyError:
        command = "/bin/sh"
      give_instruction = True
    t = WorkingTree.open_containing('.')[0]
    (changelog, larstiq) = find_changelog(t, True)
    build_dir = config.build_dir
    if build_dir is None:
      build_dir = default_build_dir
    orig_dir = config.orig_dir
    if orig_dir is None:
      orig_dir = default_orig_dir
    properties = BuildProperties(changelog, build_dir, orig_dir, larstiq)
    export_upstream = config.export_upstream
    export_upstream_revision = config.export_upstream_revision

    if export_upstream is None:
      build = DebMergeBuild(properties, t, _is_working_tree=True)
    else:
      prepull_upstream = config.prepull_upstream
      stop_on_no_change = config.prepull_upstream_stop
      build = DebMergeExportUpstreamBuild(properties, t, export_upstream,
                                          export_upstream_revision,
                                          prepull_upstream,
                                          stop_on_no_change,
                                          _is_working_tree=True)

    build.prepare()
    try:
      build.export()
    except StopBuild, e:
      warning('Stopping the build: %s.', e.reason)
    info('Running "%s" in the exported directory.' % (command))
    if give_instruction:
      info('If you want to cancel your changes then exit with a non-zero '
           'exit code, e.g. run "exit 1".')
    proc = subprocess.Popen(command, shell=True,
                            cwd=properties.source_dir())
    proc.wait()
    if proc.returncode != 0:
      raise BzrCommandError('Not updating the working tree as the command '
                            'failed.')
    info("Copying debian/ back")
    if larstiq:
      destination = '.'
    else:
      destination = 'debian/'
    source_debian = os.path.join(properties.source_dir(), 'debian')
    for filename in os.listdir(source_debian):
      proc = subprocess.Popen('cp -apf "%s" "%s"' % (
           os.path.join(source_debian, filename), destination),
           shell=True)
      proc.wait()
      if proc.returncode != 0:
        raise BzrCommandError('Copying back debian/ failed')
    build.clean()
    info('If any files were added or removed you should run "bzr add" or '
         '"bzr rm" as appropriate.')


register_command(cmd_bd_do)


class cmd_mark_uploaded(Command):
    """Mark that this branch has been uploaded, prior to pushing it.
    
    When a package has been uploaded we want to mark the revision
    that it was uploaded in. This command automates doing that
    by marking the current tip revision with the version indicated
    in debian/changelog.
    """
    no_user_conf = Option('no-user-config', help="Stop builddeb from reading the user's "
                          +"config file. Used mainly for tests")
    force = Option('force', help="Mark the upload even if it is already "
            "marked.")

    takes_options = [merge_opt, no_user_conf, force]

    def run(self, merge=False, no_user_config=False, force=None):
        t = WorkingTree.open_containing('.')[0]
        t.lock_write()
        try:
            if t.changes_from(t.basis_tree()).has_changed():
              raise BzrCommandError("There are uncommitted changes in the "
                      "working tree. You must commit before using this command")
            if no_user_config:
                config_files = [(local_conf, True), (default_conf, False)]
            else:
                config_files = [(local_conf, True), (global_conf, True),
                                     (default_conf, False)]
            config = DebBuildConfig(config_files)
            if not merge:
                merge = config.merge
            (changelog, larstiq) = find_changelog(t, False)
            distributions = changelog.distributions.strip()
            target_dist = distributions.split()[0]
            distribution_name = lookup_distribution(target_dist)
            if distribution_name is None:
                raise BzrCommandError("Unknown target distribution: %s" \
                        % target_dist)
            db = DistributionBranch(distribution_name, t.branch, None)
            if db.has_version(changelog.version):
                if not force:
                    raise BzrCommandError("This version has already been "
                            "marked uploaded. Use --force to force marking "
                            "this new version.")
            db.tag_version(changelog.version)
        finally:
            t.unlock()


register_command(cmd_mark_uploaded)


def test_suite():
    from unittest import TestSuite
    from bzrlib.plugins.builddeb import tests
    result = TestSuite()
    result.addTest(tests.test_suite())
    return result


class cmd_test_builddeb(Command):
    """Run the builddeb test suite"""

    hidden = True

    def run(self):
        from bzrlib.tests import selftest
        passed = selftest(test_suite_factory=test_suite)
        # invert for shell exit code rules
        return not passed


register_command(cmd_test_builddeb)


if __name__ == '__main__':
  print ("This is a Bazaar plugin. Copy this directory to ~/.bazaar/plugins "
          "to use it.\n")
  import unittest
  runner = unittest.TextTestRunner()
  runner.run(test_suite())
else:
  import sys
  sys.path.append(os.path.dirname(os.path.abspath(__file__)))

# vim: ts=2 sts=2 sw=2<|MERGE_RESOLUTION|>--- conflicted
+++ resolved
@@ -53,15 +53,10 @@
 from bzrlib.plugins.builddeb.hooks import run_hook
 from bzrlib.plugins.builddeb.import_dsc import DistributionBranch
 from bzrlib.plugins.builddeb.properties import BuildProperties
-<<<<<<< HEAD
-from bzrlib.plugins.builddeb.util import (goto_branch,
-        find_changelog,
+from bzrlib.plugins.builddeb.util import (find_changelog,
+        lookup_distribution,
         tarball_name,
-        lookup_distribution,
         )
-=======
-from bzrlib.plugins.builddeb.util import find_changelog, tarball_name
->>>>>>> 0435cea6
 from bzrlib.plugins.builddeb.version import version_info
 
 
@@ -338,27 +333,6 @@
 
       run_hook(tree, 'pre-export', config)
 
-<<<<<<< HEAD
-    try:
-      build.export(use_existing)
-    except StopBuild, e:
-      warning('Stopping the build: %s.', e.reason)
-      return
-
-    if not export_only:
-      run_hook('pre-build', config, wd=properties.source_dir())
-      build.build(builder)
-      run_hook('post-build', config, wd=properties.source_dir())
-      if not dont_purge:
-        build.clean()
-      arch = None
-      if source:
-        arch = "source"
-      if result is not None:
-        build.move_result(result, arch=arch)
-      else:
-        build.move_result(default_result_dir, allow_missing=True, arch=arch)
-=======
       try:
         build.export(use_existing)
       except StopBuild, e:
@@ -371,11 +345,15 @@
         run_hook(tree, 'post-build', config, wd=properties.source_dir())
         if not dont_purge:
           build.clean()
+        arch = None
+        if source:
+          arch = "source"
         if result is not None:
-          build.move_result(result)
+          build.move_result(result, arch=arch)
+        else:
+          build.move_result(default_result_dir, allow_missing=True, arch=arch)
     finally:
       tree.unlock()
->>>>>>> 0435cea6
 
 
 register_command(cmd_builddeb)
