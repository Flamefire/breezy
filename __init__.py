--- conflicted
+++ resolved
@@ -183,11 +183,6 @@
       info("Building using working tree")
       working_tree = True
     else:
-<<<<<<< HEAD
-        config_files = [(local_conf, True), (global_conf, True),
-                             (default_conf, False)]
-    config = DebBuildConfig(config_files, branch=tree.branch)
-=======
       if revision is None:
         revid = branch.last_revision()
       elif len(revision) == 1:
@@ -204,11 +199,10 @@
         tree.has_filename(local_conf) and tree.path2id(local_conf) is None):
       config_files.append((tree.get_file_byname(local_conf), True))
     if not no_user_config:
-        config_files.append((global_conf, True))
+      config_files.append((global_conf, True))
     if tree.path2id(default_conf):
       config_files.append((tree.get_file(tree.path2id(default_conf)), False))
     config = DebBuildConfig(config_files)
->>>>>>> dfba52b1
 
     if reuse:
       info("Reusing existing build dir")
