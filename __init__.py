--- conflicted
+++ resolved
@@ -375,122 +375,6 @@
 
 
 class cmd_merge_upstream(Command):
-<<<<<<< HEAD
-  """Merges a new upstream version into the current branch.
-
-  Takes a new upstream version and merges it in to your branch, so that your
-  packaging changes are applied to the new version.
-
-  You must supply the source to import from, and the version number of the
-  new release. The source can be a .tar.gz, .tar, .tar.bz2, .tgz or .zip
-  archive, or a directory. The source may also be a remote file.
-
-  If there is no debian changelog in the branch to retrieve the package
-  name from then you must pass the --package option. If this version
-  will change the name of the source package then you can use this option
-  to set the new name.
-  """
-  takes_args = ['location?']
-  aliases = ['mu']
-
-  package_opt = Option('package', help="The name of the source package.",
-                       type=str)
-  version_opt = Option('version', help="The version number of the new "
-                       "upstream release. (Required).", type=str)
-  takes_options = [package_opt, version_opt]
-
-  def run(self, location=None, version=None, package=None):
-
-    from bzrlib.errors import (NoSuchTag,
-                               TagAlreadyExists,
-                               )
-    from bzrlib.plugins.builddeb.errors import MissingChangelogError
-    from bzrlib.plugins.builddeb.merge_upstream import (
-        merge_upstream,
-        merge_upstream_branch,
-        )
-    from bzrlib.plugins.builddeb.repack_tarball import repack_tarball
-
-    tree, _ = WorkingTree.open_containing('.')
-
-    config = debuild_config(tree, working_tree=True, no_user_config=False)
-
-    if config.merge:
-      raise BzrCommandError("Merge upstream in merge mode is not yet "
-                            "supported")
-    if config.native:
-      raise BzrCommandError("Merge upstream in native mode does not make "
-                            "sense")
-    if config.export_upstream and location is None:
-      location = config.export_upstream
-    if config.split:
-      raise BzrCommandError("Split mode is not yet supported")
-
-    if location is None:
-      raise BzrCommandError("No location specified to merge")
-
-    if package is None:
-      try:
-        package = find_changelog(tree, False)[0].package
-      except MissingChangelogError:
-        raise BzrCommandError("There is no changelog to retrieve the package "
-                              "information from, please use the --package "
-                              "option to give the name of the package")
-
-    if tree.changes_from(tree.basis_tree()).has_changed():
-      raise BzrCommandError("Working tree has uncommitted changes.")
-
-    try:
-      upstream_branch = Branch.open(location)
-    except NotBranchError:
-      upstream_branch = None
-    
-    if upstream_branch is None:
-      if version is None:
-        raise BzrCommandError("You must supply the --version argument.")
-
-      orig_dir = config.orig_dir or '../tarballs'
-      orig_dir = os.path.join(tree.basedir, orig_dir)
-
-      dest_name = tarball_name(package, version)
-      try:
-        repack_tarball(location, dest_name, target_dir=orig_dir)
-      except FileExists:
-        raise BzrCommandError("The target file %s already exists, and is either "
-                              "different to the new upstream tarball, or they "
-                              "are of different formats. Either delete the target "
-                              "file, or use it as the argument to import.")
-      filename = os.path.join(orig_dir, dest_name)
-
-      if not os.path.exists(filename):
-        raise NoSuchFile(filename)
-
-      try:
-        merge_upstream(tree, filename, version)
-      # TODO: tidy all of this up, and be more precise in what is wrong and
-      #       what can be done.
-      except NoSuchTag, e:
-        raise BzrCommandError("The tag of the last upstream import can not be "
-                              "found. You should tag the revision that matches "
-                              "the last upstream version. Expected to find %s." % \
-                              e.tag_name)
-      except TagAlreadyExists:
-        raise BzrCommandError("It appears as though this merge has already "
-                              "been performed, as there is already a tag "
-                              "for this upstream version. If that is not the "
-                              "case then delete that tag and try again.")
-    else:
-      version = merge_upstream_branch(tree, upstream_branch, package, version)
-
-    if "~bzr" in str(version) or "+bzr" in str(version):
-      entry_description = "New upstream snapshot."
-    else:
-      entry_description = "New upstream release."
-
-    info("The new upstream version has been imported. You should now update "
-         "the changelog (try dch -v %s-1 \"%s\"), and then commit. Note that debcommit "
-         "will not do what you want in this case." % (str(version), entry_description))
-=======
     """Merges a new upstream version into the current branch.
 
     Takes a new upstream version and merges it in to your branch, so that your
@@ -511,7 +395,7 @@
     will change the name of the source package then you can use this option
     to set the new name.
     """
-    takes_args = ['tarball']
+    takes_args = ['location?']
     aliases = ['mu']
 
     package_opt = Option('package', help="The name of the source package.",
@@ -524,16 +408,11 @@
     takes_options = [package_opt, no_user_conf_opt, version_opt,
             distribution_opt]
 
-    def run(self, tarball, version=None, distribution=None, package=None,
+    def run(self, location=None, version=None, distribution=None, package=None,
             no_user_config=None):
         from bzrlib.plugins.builddeb.errors import MissingChangelogError
         from bzrlib.plugins.builddeb.repack_tarball import repack_tarball
-        if version is None:
-            raise BzrCommandError("You must specify the version number using "
-                    "--version.")
-        if distribution is None:
-            raise BzrCommandError("You must specify the target distribution "
-                    "using --distribution.")
+        from bzrlib.plugins.builddeb.merge_upstream import merge_upstream_branch
         tree, _ = WorkingTree.open_containing('.')
         tree.lock_write()
         try:
@@ -550,11 +429,12 @@
                 raise BzrCommandError("Merge upstream in native mode is not yet "
                         "supported")
             if config.export_upstream:
-                raise BzrCommandError("Export upstream mode is not yet "
-                        "supported")
+                location = config.export_upstream
             if config.split:
                 raise BzrCommandError("Split mode is not yet supported")
 
+            if location is None:
+                raise BzrCommandError("No location specified to merge")
             try:
                 changelog = find_changelog(tree, False)[0]
                 current_version = changelog.version
@@ -569,39 +449,59 @@
                         "name, which is needed to know the name to give the "
                         ".orig.tar.gz. Please specify --package.")
 
-            orig_dir = config.orig_dir or default_orig_dir
-            orig_dir = os.path.join(tree.basedir, orig_dir)
-            dest_name = tarball_name(package, version)
             try:
-                repack_tarball(tarball, dest_name, target_dir=orig_dir)
-            except FileExists:
-                raise BzrCommandError("The target file %s already exists, and is either "
-                                      "different to the new upstream tarball, or they "
-                                      "are of different formats. Either delete the target "
-                                      "file, or use it as the argument to import.")
-            tarball_filename = os.path.join(orig_dir, dest_name)
-            distribution = distribution.lower()
-            distribution_name = lookup_distribution(distribution)
-            target_name = distribution
-            if distribution_name is None:
-                if distribution not in ("debian", "ubuntu"):
-                    raise BzrCommandError("Unknown target distribution: %s" \
-                            % target_dist)
-                else:
-                    target_name = None
-                    distribution_name = distribution
-            db = DistributionBranch(distribution_name, tree.branch, None,
-                    tree=tree)
-            dbs = DistributionBranchSet()
-            dbs.add_branch(db)
-            conflicts = db.merge_upstream(tarball_filename,
-                    Version(version), current_version)
-            info("The new upstream version has been imported. You should "
-                 "now update the changelog (try dch -v %s), resolve any "
-                 "conflicts, and then commit." % str(version))
+                upstream_branch = Branch.open(location)
+            except NotBranchError:
+                upstream_branch = None
+ 
+            if upstream_branch is None:
+                if version is None:
+                    raise BzrCommandError("You must specify the version number using "
+                                          "--version.")
+                if distribution is None:
+                    raise BzrCommandError("You must specify the target distribution "
+                            "using --distribution.")
+
+                orig_dir = config.orig_dir or default_orig_dir
+                orig_dir = os.path.join(tree.basedir, orig_dir)
+                dest_name = tarball_name(package, version)
+                try:
+                    repack_tarball(location, dest_name, target_dir=orig_dir)
+                except FileExists:
+                    raise BzrCommandError("The target file %s already exists, and is either "
+                                          "different to the new upstream tarball, or they "
+                                          "are of different formats. Either delete the target "
+                                          "file, or use it as the argument to import.")
+                tarball_filename = os.path.join(orig_dir, dest_name)
+                distribution = distribution.lower()
+                distribution_name = lookup_distribution(distribution)
+                target_name = distribution
+                if distribution_name is None:
+                    if distribution not in ("debian", "ubuntu"):
+                        raise BzrCommandError("Unknown target distribution: %s" \
+                                % target_dist)
+                    else:
+                        target_name = None
+                        distribution_name = distribution
+                db = DistributionBranch(distribution_name, tree.branch, None,
+                        tree=tree)
+                dbs = DistributionBranchSet()
+                dbs.add_branch(db)
+                conflicts = db.merge_upstream(tarball_filename,
+                        Version(version), current_version)
+            else:
+                version = merge_upstream_branch(tree, upstream_branch, package, version)
         finally:
             tree.unlock()
->>>>>>> acb6d6da
+
+        if "~bzr" in str(version) or "+bzr" in str(version):
+            entry_description = "New upstream snapshot."
+        else:
+            entry_description = "New upstream release."
+
+        info("The new upstream version has been imported. You should "
+             "now update the changelog (try dch -v %s-1 \"%s\"), resolve any "
+             "conflicts, and then commit." % (str(version), entry_description))
 
 
 register_command(cmd_merge_upstream)
