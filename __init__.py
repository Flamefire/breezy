--- conflicted
+++ resolved
@@ -22,17 +22,13 @@
 import unittest
 import bzrlib
 
-<<<<<<< HEAD
 try:
     from bzrlib.trace import warning
 except ImportError:
     # get the message out any way we can
     from warnings import warn as warning
 
-__version__ = '0.3.1'
-=======
-__version__ = '0.3.2'
->>>>>>> 65e9c0a9
+__version__ = '0.4.0'
 required_bzr_version = (0,15)
 
 def check_bzrlib_version(desired):
