# Copyright (C) 2006-2010 Canonical Ltd

# This program is free software; you can redistribute it and/or modify
# it under the terms of the GNU General Public License as published by
# the Free Software Foundation; either version 2 of the License, or
# (at your option) any later version.

# This program is distributed in the hope that it will be useful,
# but WITHOUT ANY WARRANTY; without even the implied warranty of
# MERCHANTABILITY or FITNESS FOR A PARTICULAR PURPOSE.  See the
# GNU General Public License for more details.

# You should have received a copy of the GNU General Public License
# along with this program; if not, write to the Free Software
# Foundation, Inc., 59 Temple Place, Suite 330, Boston, MA  02111-1307  USA
"""A Simple bzr plugin to generate statistics about the history."""

from bzrlib.lazy_import import lazy_import
lazy_import(globals(), """
from bzrlib import (
    branch,
    commands,
    config,
    errors,
    option,
    trace,
    tsort,
    ui,
    workingtree,
    )
from bzrlib.plugins.stats.classify import classify_delta
from itertools import izip
""")


def collapse_by_person(revisions, canonical_committer):
    """The committers list is sorted by email, fix it up by person.

    Some people commit with a similar username, but different email
    address. Which makes it hard to sort out when they have multiple
    entries. Email is actually more stable, though, since people
    frequently forget to set their name properly.

    So take the most common username for each email address, and
    combine them into one new list.
    """
<<<<<<< HEAD
    # Map from canonical committer to
    # {committer: ([rev_list], {email: count}, {fname:count})}
    committer_to_info = {}
    for rev in revisions:
        authors = rev.get_apparent_authors()
        for author in authors:
            username, email = config.parse_username(author)
            canon_author = canonical_committer[(username, email)]
            info = committer_to_info.setdefault(canon_author, ([], {}, {}))
            info[0].append(rev)
            info[1][email] = info[1].setdefault(email, 0) + 1
            info[2][username] = info[2].setdefault(username, 0) + 1
    res = [(len(revs), revs, emails, fnames)
           for revs, emails, fnames in committer_to_info.itervalues()]
    res.sort(reverse=True)
    return res


def collapse_email_and_users(email_users, combo_count):
    """Combine the mapping of User Name to email and email to User Name.

    If a given User Name is used for multiple emails, try to map it all to one
    entry.
    """
    id_to_combos = {}
    username_to_id = {}
    email_to_id = {}
    id_counter = 0

    def collapse_ids(old_id, new_id, new_combos):
        old_combos = id_to_combos.pop(old_id)
        new_combos.update(old_combos)
        for old_user, old_email in old_combos:
            if (old_user and old_user != user):
                old_user_id = username_to_id[old_user]
                assert old_user_id in (old_id, new_id)
                username_to_id[old_user] = new_id
            if (old_email and old_email != email):
                old_email_id = email_to_id[old_email]
                assert old_email_id in (old_id, new_id)
                email_to_id[old_email] = cur_id
    for email, usernames in email_users.iteritems():
        assert email not in email_to_id
        if not email:
            # We use a different algorithm for usernames that have no email
            # address, we just try to match by username, and not at all by
            # email
            for user in usernames:
                if not user:
                    continue # The mysterious ('', '') user
                user_id = username_to_id.get(user)
                if user_id is None:
                    id_counter += 1
                    user_id = id_counter
                    username_to_id[user] = user_id
                    id_to_combos[user_id] = id_combos = set()
                else:
                    id_combos = id_combos[user_id]
                id_combos.add((user, email))
            continue

        id_counter += 1
        cur_id = id_counter
        id_to_combos[cur_id] = id_combos = set()
        email_to_id[email] = cur_id

        for user in usernames:
            combo = (user, email)
            id_combos.add(combo)
            if not user:
                # We don't match on empty usernames
                continue
            user_id = username_to_id.get(user)
            if user_id is not None:
                # This UserName was matched to an cur_id
                if user_id != cur_id:
                    # And it is a different identity than the current email
                    collapse_ids(user_id, cur_id, id_combos)
            username_to_id[user] = cur_id
    combo_to_best_combo = {}
    for cur_id, combos in id_to_combos.iteritems():
        best_combo = sorted(combos,
                            key=lambda x:combo_count[x],
                            reverse=True)[0]
        for combo in combos:
            combo_to_best_combo[combo] = best_combo
    return combo_to_best_combo


def get_revisions_and_committers(a_repo, revids):
    """Get the Revision information, and the best-match for committer."""

    email_users = {} # user@email.com => User Name
    combo_count = {}
=======
    # Just an indirection so that multiple names can reference
    # the same record information
    name_to_counter = {}
    # indirection back to real information
    # [[full_rev_list], {email:count}, {fname:count}]
    counter_to_info = {}
    counter = 0
    for email, revs in committers.iteritems():
        fullnames = find_fullnames(rev.get_apparent_author() for rev in revs)
        match = None
        for count, fullname in fullnames:
            lc_fullname = fullname.lower() 
            if fullname and lc_fullname in name_to_counter:
                # We found a match
                match = name_to_counter[lc_fullname]
                break

        if match:
            # One of the names matched, we need to collapse to records
            record = counter_to_info[match]
            record[0].extend(revs)
            record[1][email] = len(revs)
            for count, fullname in fullnames:
                name_to_counter[fullname.lower()] = match
                record[2].setdefault(fullname, 0)
                record[2][fullname] += count
        else:
            # just add this one to the list
            counter += 1
            for count, fullname in fullnames:
                if fullname:
                    name_to_counter[fullname.lower()] = counter
            fname_map = dict((fullname, count) for count, fullname in fullnames)
            counter_to_info[counter] = [revs, {email:len(revs)}, fname_map]
    return sorted(((len(revs), revs, email, fname)
            for revs, email, fname in counter_to_info.values()), reverse=True)


def sort_by_committer(a_repo, revids):
    committers = {}
>>>>>>> d504e06f
    pb = ui.ui_factory.nested_progress_bar()
    try:
        trace.note('getting revisions')
        revisions = a_repo.get_revisions(revids)
        for count, rev in enumerate(revisions):
            pb.update('checking', count, len(revids))
<<<<<<< HEAD
            for author in rev.get_apparent_authors():
                # XXX: There is a chance sometimes with svn imports that the
                #      full name and email can BOTH be blank.
                username, email = config.parse_username(author)
                email_users.setdefault(email, set()).add(username)
                combo = (username, email)
                combo_count[combo] = combo_count.setdefault(combo, 0) + 1
    finally:
        pb.finished()
    return revisions, collapse_email_and_users(email_users, combo_count)
=======
            name, email = config.parse_username(rev.get_apparent_author())
            if email:
                key = email, None
            else:
                key = email, name
            committers.setdefault(key, []).append(rev)
    finally:
        pb.finished()

    return committers
>>>>>>> d504e06f


def get_info(a_repo, revision):
    """Get all of the information for a particular revision"""
    pb = ui.ui_factory.nested_progress_bar()
    a_repo.lock_read()
    try:
        trace.note('getting ancestry')
        ancestry = a_repo.get_ancestry(revision)[1:]
        revs, canonical_committer = get_revisions_and_committers(a_repo, ancestry)
    finally:
        a_repo.unlock()
        pb.finished()

    return collapse_by_person(revs, canonical_committer)


def get_diff_info(a_repo, start_rev, end_rev):
    """Get only the info for new revisions between the two revisions

    This lets us figure out what has actually changed between 2 revisions.
    """
    pb = ui.ui_factory.nested_progress_bar()
    a_repo.lock_read()
    try:
        pb.note('getting ancestry 1')
        start_ancestry = set(a_repo.get_ancestry(start_rev))
        pb.note('getting ancestry 2')
        ancestry = a_repo.get_ancestry(end_rev)[1:]
        ancestry = [rev for rev in ancestry if rev not in start_ancestry]
<<<<<<< HEAD
        revs, canonical_committer = sort_by_committer(a_repo, ancestry)
=======

        committers = sort_by_committer(a_repo, ancestry)
>>>>>>> d504e06f
    finally:
        a_repo.unlock()
        pb.finished()

<<<<<<< HEAD
    return collapse_by_person(revs, canonical_committer)
=======
    return collapse_by_person(committers)
>>>>>>> d504e06f


def display_info(info, to_file, gather_class_stats=None):
    """Write out the information"""

    for count, revs, emails, fullnames in info:
        # Get the most common email name
        sorted_emails = sorted(((count, email)
                               for email,count in emails.iteritems()),
                               reverse=True)
        sorted_fullnames = sorted(((count, fullname)
                                  for fullname,count in fullnames.iteritems()),
                                  reverse=True)
<<<<<<< HEAD
        if sorted_fullnames[0][1] == '' and sorted_emails[0][1] == '':
            to_file.write('%4d %s\n'
                          % (count, 'Unknown'))
        else:
            to_file.write('%4d %s <%s>\n'
                          % (count, sorted_fullnames[0][1],
                             sorted_emails[0][1]))
=======
        to_file.write('%4d %s <%s>\n'
                      % (count, sorted_fullnames[0][1],
                         sorted_emails[0][1][0]))
>>>>>>> d504e06f
        if len(sorted_fullnames) > 1:
            to_file.write('     Other names:\n')
            for count, fname in sorted_fullnames:
                to_file.write('     %4d ' % (count,))
                if fname == '':
                    to_file.write("''\n")
                else:
                    to_file.write("%s\n" % (fname,))
        if len(sorted_emails) > 1:
<<<<<<< HEAD
            to_file.write('     Other email addresses:\n')
            for count, email in sorted_emails:
=======
            print '     Other email addresses:'
            for count, (email, disambig) in sorted_emails:
>>>>>>> d504e06f
                to_file.write('     %4d ' % (count,))
                if email == '':
                    to_file.write("''\n")
                else:
                    to_file.write("%s\n" % (email,))
        if gather_class_stats is not None:
            print '     Contributions:'
            classes, total = gather_class_stats(revs)
            for name,count in sorted(classes.items(), lambda x,y: cmp((x[1], x[0]), (y[1], y[0]))):
                if name is None:
                    name = "Unknown"
                to_file.write("     %4.0f%% %s\n" % ((float(count) / total) * 100.0, name))


class cmd_committer_statistics(commands.Command):
    """Generate statistics for LOCATION."""

    aliases = ['stats', 'committer-stats']
    takes_args = ['location?']
    takes_options = ['revision', 
            option.Option('show-class', help="Show the class of contributions.")]

    encoding_type = 'replace'

    def run(self, location='.', revision=None, show_class=False):
        alternate_rev = None
        try:
            wt = workingtree.WorkingTree.open_containing(location)[0]
        except errors.NoWorkingTree:
            a_branch = branch.Branch.open(location)
            last_rev = a_branch.last_revision()
        else:
            a_branch = wt.branch
            last_rev = wt.last_revision()

        if revision is not None:
            last_rev = revision[0].as_revision_id(a_branch)
            if len(revision) > 1:
                alternate_rev = revision[1].as_revision_id(a_branch)

        a_branch.lock_read()
        try:
            if alternate_rev:
                info = get_diff_info(a_branch.repository, last_rev,
                                     alternate_rev)
            else:
                info = get_info(a_branch.repository, last_rev)
        finally:
            a_branch.unlock()
        if show_class:
            def fetch_class_stats(revs):
                return gather_class_stats(a_branch.repository, revs)
        else:
            fetch_class_stats = None
        display_info(info, self.outf, fetch_class_stats)


commands.register_command(cmd_committer_statistics)


class cmd_ancestor_growth(commands.Command):
    """Figure out the ancestor graph for LOCATION"""

    takes_args = ['location?']

    encoding_type = 'replace'

    def run(self, location='.'):
        try:
            wt = workingtree.WorkingTree.open_containing(location)[0]
        except errors.NoWorkingTree:
            a_branch = branch.Branch.open(location)
            last_rev = a_branch.last_revision()
        else:
            a_branch = wt.branch
            last_rev = wt.last_revision()

        a_branch.lock_read()
        try:
            graph = a_branch.repository.get_revision_graph(last_rev)
        finally:
            a_branch.unlock()

        revno = 0
        cur_parents = 0
        sorted_graph = tsort.merge_sort(graph.iteritems(), last_rev)
        for num, node_name, depth, isend in reversed(sorted_graph):
            cur_parents += 1
            if depth == 0:
                revno += 1
                self.outf.write('%4d, %4d\n' % (revno, cur_parents))


commands.register_command(cmd_ancestor_growth)


def gather_class_stats(repository, revs):
    ret = {}
    total = 0
    pb = ui.ui_factory.nested_progress_bar()
    try:
        repository.lock_read()
        try:
            i = 0
            for delta in repository.get_deltas_for_revisions(revs):
                pb.update("classifying commits", i, len(revs))
                for c in classify_delta(delta):
                    if not c in ret:
                        ret[c] = 0
                    ret[c] += 1
                    total += 1
                i += 1
        finally:
            repository.unlock()
    finally:
        pb.finished()
    return ret, total


def display_credits(credits):
    (coders, documenters, artists, translators) = credits
    def print_section(name, lst):
        if len(lst) == 0:
            return
        print "%s:" % name
        for name in lst:
            print "%s" % name
        print ""
    print_section("Code", coders)
    print_section("Documentation", documenters)
    print_section("Art", artists)
    print_section("Translations", translators)


def find_credits(repository, revid):
    """Find the credits of the contributors to a revision.

    :return: tuple with (authors, documenters, artists, translators)
    """
    ret = {"documentation": {},
           "code": {},
           "art": {},
           "translation": {},
           None: {}
           }
    repository.lock_read()
    try:
        ancestry = filter(lambda x: x is not None, repository.get_ancestry(revid))
        revs = repository.get_revisions(ancestry)
        pb = ui.ui_factory.nested_progress_bar()
        try:
            for i, (rev,delta) in enumerate(izip(revs, repository.get_deltas_for_revisions(revs))):
                pb.update("analysing revisions", i, len(revs))
                # Don't count merges
                if len(rev.parent_ids) > 1:
                    continue
                for c in set(classify_delta(delta)):
                    for author in rev.get_apparent_authors():
                        if not author in ret[c]:
                            ret[c][author] = 0
                        ret[c][author] += 1
        finally:
            pb.finished()
    finally:
        repository.unlock()
    def sort_class(name):
        return map(lambda (x,y): x, 
               sorted(ret[name].items(), lambda x,y: cmp((x[1], x[0]), (y[1], y[0])), reverse=True))
    return (sort_class("code"), sort_class("documentation"), sort_class("art"), sort_class("translation"))


class cmd_credits(commands.Command):
    """Determine credits for LOCATION."""

    takes_args = ['location?']
    takes_options = ['revision']

    encoding_type = 'replace'

    def run(self, location='.', revision=None):
        try:
            wt = workingtree.WorkingTree.open_containing(location)[0]
        except errors.NoWorkingTree:
            a_branch = branch.Branch.open(location)
            last_rev = a_branch.last_revision()
        else:
            a_branch = wt.branch
            last_rev = wt.last_revision()

        if revision is not None:
            last_rev = revision[0].as_revision_id(a_branch)

        a_branch.lock_read()
        try:
            credits = find_credits(a_branch.repository, last_rev)
            display_credits(credits)
        finally:
            a_branch.unlock()


commands.register_command(cmd_credits)


def test_suite():
    from unittest import TestSuite
    from bzrlib.tests import TestLoader
    suite = TestSuite()
    loader = TestLoader()
    testmod_names = [ 'test_classify', 'test_stats']
    suite.addTest(loader.loadTestsFromModuleNames(['%s.%s' % (__name__, i) for i in testmod_names]))
    return suite
<|MERGE_RESOLUTION|>--- conflicted
+++ resolved
@@ -44,7 +44,6 @@
     So take the most common username for each email address, and
     combine them into one new list.
     """
-<<<<<<< HEAD
     # Map from canonical committer to
     # {committer: ([rev_list], {email: count}, {fname:count})}
     committer_to_info = {}
@@ -79,9 +78,10 @@
         new_combos.update(old_combos)
         for old_user, old_email in old_combos:
             if (old_user and old_user != user):
-                old_user_id = username_to_id[old_user]
+                low_old_user = old_user.lower()
+                old_user_id = username_to_id[low_old_user]
                 assert old_user_id in (old_id, new_id)
-                username_to_id[old_user] = new_id
+                username_to_id[low_old_user] = new_id
             if (old_email and old_email != email):
                 old_email_id = email_to_id[old_email]
                 assert old_email_id in (old_id, new_id)
@@ -95,14 +95,16 @@
             for user in usernames:
                 if not user:
                     continue # The mysterious ('', '') user
-                user_id = username_to_id.get(user)
+                # When mapping, use case-insensitive names
+                low_user = user.lower()
+                user_id = username_to_id.get(low_user)
                 if user_id is None:
                     id_counter += 1
                     user_id = id_counter
-                    username_to_id[user] = user_id
+                    username_to_id[low_user] = user_id
                     id_to_combos[user_id] = id_combos = set()
                 else:
-                    id_combos = id_combos[user_id]
+                    id_combos = id_to_combos[user_id]
                 id_combos.add((user, email))
             continue
 
@@ -117,13 +119,14 @@
             if not user:
                 # We don't match on empty usernames
                 continue
-            user_id = username_to_id.get(user)
+            low_user = user.lower()
+            user_id = username_to_id.get(low_user)
             if user_id is not None:
                 # This UserName was matched to an cur_id
                 if user_id != cur_id:
                     # And it is a different identity than the current email
                     collapse_ids(user_id, cur_id, id_combos)
-            username_to_id[user] = cur_id
+            username_to_id[low_user] = cur_id
     combo_to_best_combo = {}
     for cur_id, combos in id_to_combos.iteritems():
         best_combo = sorted(combos,
@@ -139,55 +142,12 @@
 
     email_users = {} # user@email.com => User Name
     combo_count = {}
-=======
-    # Just an indirection so that multiple names can reference
-    # the same record information
-    name_to_counter = {}
-    # indirection back to real information
-    # [[full_rev_list], {email:count}, {fname:count}]
-    counter_to_info = {}
-    counter = 0
-    for email, revs in committers.iteritems():
-        fullnames = find_fullnames(rev.get_apparent_author() for rev in revs)
-        match = None
-        for count, fullname in fullnames:
-            lc_fullname = fullname.lower() 
-            if fullname and lc_fullname in name_to_counter:
-                # We found a match
-                match = name_to_counter[lc_fullname]
-                break
-
-        if match:
-            # One of the names matched, we need to collapse to records
-            record = counter_to_info[match]
-            record[0].extend(revs)
-            record[1][email] = len(revs)
-            for count, fullname in fullnames:
-                name_to_counter[fullname.lower()] = match
-                record[2].setdefault(fullname, 0)
-                record[2][fullname] += count
-        else:
-            # just add this one to the list
-            counter += 1
-            for count, fullname in fullnames:
-                if fullname:
-                    name_to_counter[fullname.lower()] = counter
-            fname_map = dict((fullname, count) for count, fullname in fullnames)
-            counter_to_info[counter] = [revs, {email:len(revs)}, fname_map]
-    return sorted(((len(revs), revs, email, fname)
-            for revs, email, fname in counter_to_info.values()), reverse=True)
-
-
-def sort_by_committer(a_repo, revids):
-    committers = {}
->>>>>>> d504e06f
     pb = ui.ui_factory.nested_progress_bar()
     try:
         trace.note('getting revisions')
         revisions = a_repo.get_revisions(revids)
         for count, rev in enumerate(revisions):
             pb.update('checking', count, len(revids))
-<<<<<<< HEAD
             for author in rev.get_apparent_authors():
                 # XXX: There is a chance sometimes with svn imports that the
                 #      full name and email can BOTH be blank.
@@ -198,18 +158,6 @@
     finally:
         pb.finished()
     return revisions, collapse_email_and_users(email_users, combo_count)
-=======
-            name, email = config.parse_username(rev.get_apparent_author())
-            if email:
-                key = email, None
-            else:
-                key = email, name
-            committers.setdefault(key, []).append(rev)
-    finally:
-        pb.finished()
-
-    return committers
->>>>>>> d504e06f
 
 
 def get_info(a_repo, revision):
@@ -240,21 +188,12 @@
         pb.note('getting ancestry 2')
         ancestry = a_repo.get_ancestry(end_rev)[1:]
         ancestry = [rev for rev in ancestry if rev not in start_ancestry]
-<<<<<<< HEAD
-        revs, canonical_committer = sort_by_committer(a_repo, ancestry)
-=======
-
-        committers = sort_by_committer(a_repo, ancestry)
->>>>>>> d504e06f
+        revs, canonical_committer = get_revisions_and_committers(a_repo, ancestry)
     finally:
         a_repo.unlock()
         pb.finished()
 
-<<<<<<< HEAD
     return collapse_by_person(revs, canonical_committer)
-=======
-    return collapse_by_person(committers)
->>>>>>> d504e06f
 
 
 def display_info(info, to_file, gather_class_stats=None):
@@ -268,7 +207,6 @@
         sorted_fullnames = sorted(((count, fullname)
                                   for fullname,count in fullnames.iteritems()),
                                   reverse=True)
-<<<<<<< HEAD
         if sorted_fullnames[0][1] == '' and sorted_emails[0][1] == '':
             to_file.write('%4d %s\n'
                           % (count, 'Unknown'))
@@ -276,11 +214,6 @@
             to_file.write('%4d %s <%s>\n'
                           % (count, sorted_fullnames[0][1],
                              sorted_emails[0][1]))
-=======
-        to_file.write('%4d %s <%s>\n'
-                      % (count, sorted_fullnames[0][1],
-                         sorted_emails[0][1][0]))
->>>>>>> d504e06f
         if len(sorted_fullnames) > 1:
             to_file.write('     Other names:\n')
             for count, fname in sorted_fullnames:
@@ -290,13 +223,8 @@
                 else:
                     to_file.write("%s\n" % (fname,))
         if len(sorted_emails) > 1:
-<<<<<<< HEAD
             to_file.write('     Other email addresses:\n')
             for count, email in sorted_emails:
-=======
-            print '     Other email addresses:'
-            for count, (email, disambig) in sorted_emails:
->>>>>>> d504e06f
                 to_file.write('     %4d ' % (count,))
                 if email == '':
                     to_file.write("''\n")
@@ -333,9 +261,9 @@
             last_rev = wt.last_revision()
 
         if revision is not None:
-            last_rev = revision[0].as_revision_id(a_branch)
+            last_rev = revision[0].in_history(a_branch).rev_id
             if len(revision) > 1:
-                alternate_rev = revision[1].as_revision_id(a_branch)
+                alternate_rev = revision[1].in_history(a_branch).rev_id
 
         a_branch.lock_read()
         try:
@@ -487,7 +415,7 @@
             last_rev = wt.last_revision()
 
         if revision is not None:
-            last_rev = revision[0].as_revision_id(a_branch)
+            last_rev = revision[0].in_history(a_branch).rev_id
 
         a_branch.lock_read()
         try:
@@ -505,6 +433,6 @@
     from bzrlib.tests import TestLoader
     suite = TestSuite()
     loader = TestLoader()
-    testmod_names = [ 'test_classify', 'test_stats']
+    testmod_names = ['test_classify', 'test_stats']
     suite.addTest(loader.loadTestsFromModuleNames(['%s.%s' % (__name__, i) for i in testmod_names]))
     return suite
