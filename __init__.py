--- conflicted
+++ resolved
@@ -191,11 +191,7 @@
                     to_file.write("%s\n" % (email,))
 
 
-<<<<<<< HEAD
-class cmd_committer_statistics(bzrlib.commands.Command):
-=======
-class cmd_statistics(commands.Command):
->>>>>>> e94cc9a2
+class cmd_committer_statistics(commands.Command):
     """Generate statistics for LOCATION."""
 
     aliases = ['stats', 'committer-stats']
@@ -232,11 +228,7 @@
         display_info(info, self.outf)
 
 
-<<<<<<< HEAD
-bzrlib.commands.register_command(cmd_committer_statistics)
-=======
-commands.register_command(cmd_statistics)
->>>>>>> e94cc9a2
+commands.register_command(cmd_committer_statistics)
 
 
 class cmd_ancestor_growth(commands.Command):
