--- conflicted
+++ resolved
@@ -176,13 +176,8 @@
             print '     Contributions:'
             classes, total = gather_class_stats(revs)
             for name,count in sorted(classes.items(), lambda x,y: cmp((x[1], x[0]), (y[1], y[0]))):
-<<<<<<< HEAD
                 if name is None:
                     name = "Unknown"
-=======
-	    	if name == None:
-			name = "Unknown"
->>>>>>> c1882c86
                 to_file.write("     %4.0f%% %s\n" % ((float(count) / total) * 100.0, name))
 
 
@@ -221,10 +216,11 @@
                 info = get_info(a_branch.repository, last_rev)
         finally:
             a_branch.unlock()
-        def fetch_class_stats(revs):
-            return gather_class_stats(a_branch.repository, revs)
-	if not show_class:
-		fetch_class_stats = None
+        if show_class:
+            def fetch_class_stats(revs):
+                return gather_class_stats(a_branch.repository, revs)
+        else:
+            fetch_class_stats = None
         display_info(info, self.outf, fetch_class_stats)
 
 
