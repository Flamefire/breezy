# Copyright (C) 2006-2007 Jelmer Vernooij <jelmer@samba.org>

# This program is free software; you can redistribute it and/or modify
# it under the terms of the GNU General Public License as published by
# the Free Software Foundation; either version 2 of the License, or
# (at your option) any later version.

# This program is distributed in the hope that it will be useful,
# but WITHOUT ANY WARRANTY; without even the implied warranty of
# MERCHANTABILITY or FITNESS FOR A PARTICULAR PURPOSE.  See the
# GNU General Public License for more details.

# You should have received a copy of the GNU General Public License
# along with this program; if not, write to the Free Software
# Foundation, Inc., 59 Temple Place, Suite 330, Boston, MA  02111-1307  USA

<<<<<<< HEAD
from bzrlib.errors import RevisionNotPresent, NotBranchError
from bzrlib.knit import KnitVersionedFile
from bzrlib.revision import NULL_REVISION
=======
from bzrlib.errors import NotBranchError
from bzrlib.inventory import ROOT_ID
>>>>>>> e2510f19
from bzrlib.trace import mutter
import bzrlib.ui as ui

import os
import sha

import logwalker
from repository import (escape_svn_path, generate_svn_revision_id, 
                        parse_svn_revision_id)

def generate_svn_file_id(uuid, revnum, branch, path):
    """Create a file id identifying a Subversion file.

    :param uuid: UUID of the repository
    :param revnu: Revision number at which the file was introduced.
    :param branch: Branch path of the branch in which the file was introduced.
    :param path: Original path of the file within the branch
    """
    ret = "%d@%s:%s:%s" % (revnum, uuid, escape_svn_path(branch), escape_svn_path(path))
    if len(ret) > 150:
        ret = "%d@%s:%s;%s" % (revnum, uuid, 
                            escape_svn_path(branch),
                            sha.new(path).hexdigest())
    return ret


def generate_file_id(revid, path):
    (uuid, branch, revnum) = parse_svn_revision_id(revid)
    return generate_svn_file_id(uuid, revnum, branch, path)


def get_local_changes(paths, scheme, uuid, get_children=None):
    new_paths = {}
    names = paths.keys()
    names.sort()
    for p in names:
        data = paths[p]
        new_p = scheme.unprefix(p)[1]
        if data[1] is not None:
            try:
                (cbp, crp) = scheme.unprefix(data[1])

                # Branch copy
                if (crp == "" and new_p == ""):
                    data = ('M', None, None)
                else:
                    data = (data[0], crp, generate_svn_revision_id(
                        uuid, data[2], cbp))
            except NotBranchError:
                # Copied from outside of a known branch
                # Make it look like the files were added in this revision
                if get_children is not None:
                    for c in get_children(data[1], data[2]):
                        mutter('oops: %r child %r' % (data[1], c))
                        new_paths[(new_p+"/"+c[len(data[1]):].strip("/")).strip("/")] = (data[0], None, -1)
                data = (data[0], None, -1)

        new_paths[new_p] = data
    return new_paths


class FileIdMap(object):
    """ File id store. 

    Keeps a map

    revnum -> branch -> path -> fileid
    """
    def __init__(self, repos, cache_db):
        self.repos = repos
        self.cachedb = cache_db
        self.cachedb.executescript("""
        create table if not exists filemap (filename text, id integer, create_revid text, revid text);
        create index if not exists revid on filemap(revid);
        """)
        self.cachedb.commit()

    def save(self, revid, parent_revids, _map):
        mutter('saving file id map for %r' % revid)
        for filename in _map:
            self.cachedb.execute("insert into filemap (filename, id, create_revid, revid) values(?,?,?,?)", (filename, _map[filename][0], _map[filename][1], revid))
        self.cachedb.commit()

    def load(self, revid):
        map = {}
        for filename, create_revid, id in self.cachedb.execute("select filename, create_revid, id from filemap where revid='%s'"%revid):
            map[filename] = (id.encode("utf-8"),create_revid.encode("utf-8"))

        return map

    def apply_changes(self, uuid, revnum, branch, global_changes, 
                      renames, find_children=None):
        """Change file id map to incorporate specified changes.

        :param uuid: UUID of repository changes happen in
        :param revnum: Revno for revision in which changes happened
        :param branch: Branch path where changes happened
        :param global_changes: Dict with global changes that happened
        """
        changes = get_local_changes(global_changes, self.repos.scheme,
                                        uuid, find_children)
        if find_children is not None:
            def get_children(path, revid):
                (bp, revnum) = self.repos.parse_revision_id(revid)
                for p in find_children(bp+"/"+path, revnum):
                    yield self.repos.scheme.unprefix(p)[1]
        else:
            get_children = None

        revid = generate_svn_revision_id(uuid, revnum, branch)

        def new_file_id(x):
            if renames.has_key(x):
                return renames[x]
            return generate_file_id(revid, x)
         
        return self._apply_changes(new_file_id, changes, get_children)

    def get_map(self, uuid, revnum, branch, renames_cb):
        """Make sure the map is up to date until revnum."""
        # First, find the last cached map
        todo = []
        next_parent_revs = []
        if revnum == 0:
            assert branch == ""
            return {"": (generate_svn_file_id(uuid, revnum, branch, ""), 
                    self.repos.generate_revision_id(revnum, branch))}

        # No history -> empty map
        for (bp, paths, rev) in self.repos.follow_branch_history(branch, revnum):
            revid = generate_svn_revision_id(uuid, rev, bp)
            map = self.load(revid)
            if map != {}:
                # found the nearest cached map
                next_parent_revs = [revid]
                break
            todo.append((revid, paths))
   
        # target revision was present
        if len(todo) == 0:
            return map

        if len(next_parent_revs) == 0:
            if self.repos.scheme.is_branch(""):
                map = {"": (generate_svn_file_id(uuid, 0, "", ""), NULL_REVISION)}
            else:
                map = {}

        todo.reverse()
        
        pb = ui.ui_factory.nested_progress_bar()

        try:
            i = 1
            for (revid, global_changes) in todo:
                changes = get_local_changes(global_changes, self.repos.scheme,
                                            uuid, self.repos._log.find_children)
                pb.update('generating file id map', i, len(todo))

                def find_children(path, revid):
                    (bp, revnum) = self.repos.parse_revision_id(revid)
                    for p in self.repos._log.find_children(bp+"/"+path, revnum):
                        yield self.repos.scheme.unprefix(p)[1]

                parent_revs = next_parent_revs

                renames = renames_cb(revid)

                def new_file_id(x):
                    if renames.has_key(x):
                        return renames[x]
                    return generate_file_id(revid, x)
                
                revmap = self._apply_changes(new_file_id, changes, find_children)
                for p in changes:
                    if changes[p][0] == 'M' and not revmap.has_key(p):
                        revmap[p] = map[p][0]

                map.update(dict([(x, (revmap[x], revid)) for x in revmap]))

                # Mark all parent paths as changed
                for p in revmap:
                    parts = p.split("/")
                    for j in range(1, len(parts)+1):
                        parent = "/".join(parts[0:len(parts)-j])
                        assert map.has_key(parent), "Parent item %s of %s doesn't exist in map" % (parent, p)
                        if map[parent][1] == revid:
                            break
                        map[parent] = map[parent][0], revid
                        
                next_parent_revs = [revid]
                i += 1
        finally:
            pb.finished()
        self.save(revid, parent_revs, map)
        return map


class SimpleFileIdMap(FileIdMap):
    @staticmethod
    def _apply_changes(new_file_id, changes, find_children=None):
        map = {}
        sorted_paths = changes.keys()
        sorted_paths.sort()
        for p in sorted_paths:
            data = changes[p]

            if data[0] in ('A', 'R'):
                map[p] = new_file_id(p)

                if data[1] is not None:
                    mutter('%r copied from %r:%s' % (p, data[1], data[2]))
                    if find_children is not None:
                        for c in find_children(data[1], data[2]):
                            path = c.replace(data[1], p+"/", 1).replace("//", "/")
                            map[path] = new_file_id(path)
                            mutter('added mapping %r -> %r' % (path, map[path]))

        return map<|MERGE_RESOLUTION|>--- conflicted
+++ resolved
@@ -14,14 +14,9 @@
 # along with this program; if not, write to the Free Software
 # Foundation, Inc., 59 Temple Place, Suite 330, Boston, MA  02111-1307  USA
 
-<<<<<<< HEAD
 from bzrlib.errors import RevisionNotPresent, NotBranchError
 from bzrlib.knit import KnitVersionedFile
 from bzrlib.revision import NULL_REVISION
-=======
-from bzrlib.errors import NotBranchError
-from bzrlib.inventory import ROOT_ID
->>>>>>> e2510f19
 from bzrlib.trace import mutter
 import bzrlib.ui as ui
 
