# Copyright (C) 2009-2018 Jelmer Vernooij <jelmer@jelmer.uk>
#
# This program is free software; you can redistribute it and/or modify
# it under the terms of the GNU General Public License as published by
# the Free Software Foundation; either version 2 of the License, or
# (at your option) any later version.
#
# This program is distributed in the hope that it will be useful,
# but WITHOUT ANY WARRANTY; without even the implied warranty of
# MERCHANTABILITY or FITNESS FOR A PARTICULAR PURPOSE.  See the
# GNU General Public License for more details.
#
# You should have received a copy of the GNU General Public License
# along with this program; if not, write to the Free Software
# Foundation, Inc., 51 Franklin Street, Fifth Floor, Boston, MA 02110-1301 USA

"""Map from Git sha's to Bazaar objects."""

from __future__ import absolute_import

from dulwich.objects import (
    sha_to_hex,
    hex_to_sha,
    )
import os
import threading

from dulwich.objects import (
    ShaFile,
    )

from ... import (
    errors as bzr_errors,
    osutils,
    registry,
    trace,
    )
from ...bzr import (
    btree_index as _mod_btree_index,
    index as _mod_index,
    versionedfile,
    )
from ...transport import (
    get_transport,
    )


def get_cache_dir():
    try:
        from xdg.BaseDirectory import xdg_cache_home
    except ImportError:
        from ...config import config_dir
        ret = os.path.join(config_dir(), "git")
    else:
        ret = os.path.join(xdg_cache_home, "breezy", "git")
    if not os.path.isdir(ret):
        os.makedirs(ret)
    return ret


def get_remote_cache_transport(repository):
    """Retrieve the transport to use when accessing (unwritable) remote 
    repositories.
    """
    uuid = getattr(repository, "uuid", None)
    if uuid is None:
        path = get_cache_dir()
    else:
        path = os.path.join(get_cache_dir(), uuid)
        if not os.path.isdir(path):
            os.mkdir(path)
    return get_transport(path)


def check_pysqlite_version(sqlite3):
    """Check that sqlite library is compatible.

    """
    if (sqlite3.sqlite_version_info[0] < 3 or
            (sqlite3.sqlite_version_info[0] == 3 and
             sqlite3.sqlite_version_info[1] < 3)):
        trace.warning('Needs at least sqlite 3.3.x')
        raise bzr_errors.BzrError("incompatible sqlite library")

try:
    try:
        import sqlite3
        check_pysqlite_version(sqlite3)
    except (ImportError, bzr_errors.BzrError), e:
        from pysqlite2 import dbapi2 as sqlite3
        check_pysqlite_version(sqlite3)
except:
    trace.warning('Needs at least Python2.5 or Python2.4 with the pysqlite2 '
            'module')
    raise bzr_errors.BzrError("missing sqlite library")


_mapdbs = threading.local()
def mapdbs():
    """Get a cache for this thread's db connections."""
    try:
        return _mapdbs.cache
    except AttributeError:
        _mapdbs.cache = {}
        return _mapdbs.cache


class GitShaMap(object):
    """Git<->Bzr revision id mapping database."""

    def lookup_git_sha(self, sha):
        """Lookup a Git sha in the database.
        :param sha: Git object sha
        :return: list with (type, type_data) tuples with type_data:
            commit: revid, tree_sha, verifiers
            blob: fileid, revid
            tree: fileid, revid
        """
        raise NotImplementedError(self.lookup_git_sha)

    def lookup_blob_id(self, file_id, revision):
        """Retrieve a Git blob SHA by file id.

        :param file_id: File id of the file/symlink
        :param revision: revision in which the file was last changed.
        """
        raise NotImplementedError(self.lookup_blob_id)

    def lookup_tree_id(self, file_id, revision):
        """Retrieve a Git tree SHA by file id.
        """
        raise NotImplementedError(self.lookup_tree_id)

    def lookup_commit(self, revid):
        """Retrieve a Git commit SHA by Bazaar revision id.
        """
        raise NotImplementedError(self.lookup_commit)

    def revids(self):
        """List the revision ids known."""
        raise NotImplementedError(self.revids)

    def missing_revisions(self, revids):
        """Return set of all the revisions that are not present."""
        present_revids = set(self.revids())
        if not isinstance(revids, set):
            revids = set(revids)
        return revids - present_revids

    def sha1s(self):
        """List the SHA1s."""
        raise NotImplementedError(self.sha1s)

    def start_write_group(self):
        """Start writing changes."""

    def commit_write_group(self):
        """Commit any pending changes."""

    def abort_write_group(self):
        """Abort any pending changes."""


class ContentCache(object):
    """Object that can cache Git objects."""

    def add(self, object):
        """Add an object."""
        raise NotImplementedError(self.add)

    def add_multi(self, objects):
        """Add multiple objects."""
        for obj in objects:
            self.add(obj)

    def __getitem__(self, sha):
        """Retrieve an item, by SHA."""
        raise NotImplementedError(self.__getitem__)


class BzrGitCacheFormat(object):
    """Bazaar-Git Cache Format."""

    def get_format_string(self):
        """Return a single-line unique format string for this cache format."""
        raise NotImplementedError(self.get_format_string)

    def open(self, transport):
        """Open this format on a transport."""
        raise NotImplementedError(self.open)

    def initialize(self, transport):
        """Create a new instance of this cache format at transport."""
        transport.put_bytes('format', self.get_format_string())

    @classmethod
    def from_transport(self, transport):
        """Open a cache file present on a transport, or initialize one.

        :param transport: Transport to use
        :return: A BzrGitCache instance
        """
        try:
            format_name = transport.get_bytes('format')
            format = formats.get(format_name)
        except bzr_errors.NoSuchFile:
            format = formats.get('default')
            format.initialize(transport)
        return format.open(transport)

    @classmethod
    def from_repository(cls, repository):
        """Open a cache file for a repository.

        This will use the repository's transport to store the cache file, or
        use the users global cache directory if the repository has no 
        transport associated with it.

        :param repository: Repository to open the cache for
        :return: A `BzrGitCache`
        """
        from ...transport.local import LocalTransport
        repo_transport = getattr(repository, "_transport", None)
        if (repo_transport is not None and
            isinstance(repo_transport, LocalTransport)):
            # Even if we don't write to this repo, we should be able
            # to update its cache.
            try:
                repo_transport = remove_readonly_transport_decorator(repo_transport)
            except bzr_errors.ReadOnlyError:
                transport = None
            else:
                try:
                    repo_transport.mkdir('git')
                except bzr_errors.FileExists:
                    pass
                transport = repo_transport.clone('git')
        else:
            transport = None
        if transport is None:
            transport = get_remote_cache_transport(repository)
        return cls.from_transport(transport)


class CacheUpdater(object):
    """Base class for objects that can update a bzr-git cache."""

    def add_object(self, obj, bzr_key_data, path):
        """Add an object.

        :param obj: Object type ("commit", "blob" or "tree")
        :param bzr_key_data: bzr key store data or testament_sha in case
            of commit
        :param path: Path of the object (optional)
        """
        raise NotImplementedError(self.add_object)

    def finish(self):
        raise NotImplementedError(self.finish)


class BzrGitCache(object):
    """Caching backend."""

    def __init__(self, idmap, cache_updater_klass):
        self.idmap = idmap
        self._cache_updater_klass = cache_updater_klass

    def get_updater(self, rev):
        """Update an object that implements the CacheUpdater interface for 
        updating this cache.
        """
        return self._cache_updater_klass(self, rev)


DictBzrGitCache = lambda: BzrGitCache(DictGitShaMap(), DictCacheUpdater)


class DictCacheUpdater(CacheUpdater):
    """Cache updater for dict-based caches."""

    def __init__(self, cache, rev):
        self.cache = cache
        self.revid = rev.revision_id
        self.parent_revids = rev.parent_ids
        self._commit = None
        self._entries = []

    def add_object(self, obj, bzr_key_data, path):
        if isinstance(obj, tuple):
            (type_name, hexsha) = obj
        else:
            type_name = obj.type_name
            hexsha = obj.id
        if type_name == "commit":
            self._commit = obj
            if type(bzr_key_data) is not dict:
                raise TypeError(bzr_key_data)
            key = self.revid
            type_data = (self.revid, self._commit.tree, bzr_key_data)
            self.cache.idmap._by_revid[self.revid] = hexsha
        elif type_name in ("blob", "tree"):
            if bzr_key_data is not None:
                key = type_data = bzr_key_data
                self.cache.idmap._by_fileid.setdefault(type_data[1], {})[type_data[0]] = hexsha
        else:
            raise AssertionError
        entry = (type_name, type_data)
        self.cache.idmap._by_sha.setdefault(hexsha, {})[key] = entry

    def finish(self):
        if self._commit is None:
            raise AssertionError("No commit object added")
        return self._commit


class DictGitShaMap(GitShaMap):
    """Git SHA map that uses a dictionary."""

    def __init__(self):
        self._by_sha = {}
        self._by_fileid = {}
        self._by_revid = {}

    def lookup_blob_id(self, fileid, revision):
        return self._by_fileid[revision][fileid]

    def lookup_git_sha(self, sha):
        for entry in self._by_sha[sha].itervalues():
            yield entry

    def lookup_tree_id(self, fileid, revision):
        return self._by_fileid[revision][fileid]

    def lookup_commit(self, revid):
        return self._by_revid[revid]

    def revids(self):
        for key, entries in self._by_sha.iteritems():
            for (type, type_data) in entries.values():
                if type == "commit":
                    yield type_data[0]

    def sha1s(self):
        return self._by_sha.iterkeys()


class SqliteCacheUpdater(CacheUpdater):

    def __init__(self, cache, rev):
        self.cache = cache
        self.db = self.cache.idmap.db
        self.revid = rev.revision_id
        self._commit = None
        self._trees = []
        self._blobs = []

    def add_object(self, obj, bzr_key_data, path):
        if isinstance(obj, tuple):
            (type_name, hexsha) = obj
        else:
            type_name = obj.type_name
            hexsha = obj.id
        if type_name == "commit":
            self._commit = obj
            if type(bzr_key_data) is not dict:
                raise TypeError(bzr_key_data)
            self._testament3_sha1 = bzr_key_data.get("testament3-sha1")
        elif type_name == "tree":
            if bzr_key_data is not None:
                self._trees.append((hexsha, bzr_key_data[0], bzr_key_data[1]))
        elif type_name == "blob":
            if bzr_key_data is not None:
                self._blobs.append((hexsha, bzr_key_data[0], bzr_key_data[1]))
        else:
            raise AssertionError

    def finish(self):
        if self._commit is None:
            raise AssertionError("No commit object added")
        self.db.executemany(
            "replace into trees (sha1, fileid, revid) values (?, ?, ?)",
            self._trees)
        self.db.executemany(
            "replace into blobs (sha1, fileid, revid) values (?, ?, ?)",
            self._blobs)
        self.db.execute(
            "replace into commits (sha1, revid, tree_sha, testament3_sha1) values (?, ?, ?, ?)",
            (self._commit.id, self.revid, self._commit.tree, self._testament3_sha1))
        return self._commit


SqliteBzrGitCache = lambda p: BzrGitCache(SqliteGitShaMap(p), SqliteCacheUpdater)


class SqliteGitCacheFormat(BzrGitCacheFormat):

    def get_format_string(self):
        return 'bzr-git sha map version 1 using sqlite\n'

    def open(self, transport):
        try:
            basepath = transport.local_abspath(".")
        except bzr_errors.NotLocalUrl:
            basepath = get_cache_dir()
        return SqliteBzrGitCache(os.path.join(basepath, "idmap.db"))


class SqliteGitShaMap(GitShaMap):
    """Bazaar GIT Sha map that uses a sqlite database for storage."""

    def __init__(self, path=None):
        self.path = path
        if path is None:
            self.db = sqlite3.connect(":memory:")
        else:
            if not mapdbs().has_key(path):
                mapdbs()[path] = sqlite3.connect(path)
            self.db = mapdbs()[path]
        self.db.text_factory = str
        self.db.executescript("""
        create table if not exists commits(
            sha1 text not null check(length(sha1) == 40),
            revid text not null,
            tree_sha text not null check(length(tree_sha) == 40)
        );
        create index if not exists commit_sha1 on commits(sha1);
        create unique index if not exists commit_revid on commits(revid);
        create table if not exists blobs(
            sha1 text not null check(length(sha1) == 40),
            fileid text not null,
            revid text not null
        );
        create index if not exists blobs_sha1 on blobs(sha1);
        create unique index if not exists blobs_fileid_revid on blobs(fileid, revid);
        create table if not exists trees(
            sha1 text unique not null check(length(sha1) == 40),
            fileid text not null,
            revid text not null
        );
        create unique index if not exists trees_sha1 on trees(sha1);
        create unique index if not exists trees_fileid_revid on trees(fileid, revid);
""")
        try:
            self.db.executescript(
                "ALTER TABLE commits ADD testament3_sha1 TEXT;")
        except sqlite3.OperationalError:
            pass # Column already exists.

    def __repr__(self):
        return "%s(%r)" % (self.__class__.__name__, self.path)

    def lookup_commit(self, revid):
        cursor = self.db.execute("select sha1 from commits where revid = ?", 
            (revid,))
        row = cursor.fetchone()
        if row is not None:
            return row[0]
        raise KeyError

    def commit_write_group(self):
        self.db.commit()

    def lookup_blob_id(self, fileid, revision):
        row = self.db.execute("select sha1 from blobs where fileid = ? and revid = ?", (fileid, revision)).fetchone()
        if row is not None:
            return row[0]
        raise KeyError(fileid)

    def lookup_tree_id(self, fileid, revision):
        row = self.db.execute("select sha1 from trees where fileid = ? and revid = ?", (fileid, revision)).fetchone()
        if row is not None:
            return row[0]
        raise KeyError(fileid)

    def lookup_git_sha(self, sha):
        """Lookup a Git sha in the database.

        :param sha: Git object sha
        :return: (type, type_data) with type_data:
            commit: revid, tree sha, verifiers
            tree: fileid, revid
            blob: fileid, revid
        """
        found = False
        cursor = self.db.execute("select revid, tree_sha, testament3_sha1 from commits where sha1 = ?", (sha,))
        for row in cursor.fetchall():
            found = True
            if row[2] is not None:
                verifiers = {"testament3-sha1": row[2]}
            else:
                verifiers = {}
            yield ("commit", (row[0], row[1], verifiers))
        cursor = self.db.execute("select fileid, revid from blobs where sha1 = ?", (sha,))
        for row in cursor.fetchall():
            found = True
            yield ("blob", row)
        cursor = self.db.execute("select fileid, revid from trees where sha1 = ?", (sha,))
        for row in cursor.fetchall():
            found = True
            yield ("tree", row)
        if not found:
            raise KeyError(sha)

    def revids(self):
        """List the revision ids known."""
        return (row for (row,) in self.db.execute("select revid from commits"))

    def sha1s(self):
        """List the SHA1s."""
        for table in ("blobs", "commits", "trees"):
            for (sha,) in self.db.execute("select sha1 from %s" % table):
                yield sha


class TdbCacheUpdater(CacheUpdater):
    """Cache updater for tdb-based caches."""

    def __init__(self, cache, rev):
        self.cache = cache
        self.db = cache.idmap.db
        self.revid = rev.revision_id
        self.parent_revids = rev.parent_ids
        self._commit = None
        self._entries = []

    def add_object(self, obj, bzr_key_data, path):
        if isinstance(obj, tuple):
            (type_name, hexsha) = obj
            sha = hex_to_sha(hexsha)
        else:
            type_name = obj.type_name
            sha = obj.sha().digest()
        if type_name == "commit":
            self.db["commit\0" + self.revid] = "\0".join((sha, obj.tree))
            if type(bzr_key_data) is not dict:
                raise TypeError(bzr_key_data)
            type_data = (self.revid, obj.tree)
            try:
                type_data += (bzr_key_data["testament3-sha1"],)
            except KeyError:
                pass
            self._commit = obj
        elif type_name == "blob":
            if bzr_key_data is None:
                return
            self.db["\0".join(("blob", bzr_key_data[0], bzr_key_data[1]))] = sha
            type_data = bzr_key_data
        elif type_name == "tree":
            if bzr_key_data is None:
                return
            type_data = bzr_key_data
        else:
            raise AssertionError
        entry = "\0".join((type_name, ) + type_data) + "\n"
        key = "git\0" + sha
        try:
            oldval = self.db[key]
        except KeyError:
            self.db[key] = entry
        else:
            if oldval[-1] != "\n":
                self.db[key] = "".join([oldval, "\n", entry])
            else:
                self.db[key] = "".join([oldval, entry])

    def finish(self):
        if self._commit is None:
            raise AssertionError("No commit object added")
        return self._commit


TdbBzrGitCache = lambda p: BzrGitCache(TdbGitShaMap(p), TdbCacheUpdater)


class TdbGitCacheFormat(BzrGitCacheFormat):
    """Cache format for tdb-based caches."""

    def get_format_string(self):
        return 'bzr-git sha map version 3 using tdb\n'

    def open(self, transport):
        try:
            basepath = transport.local_abspath(".").encode(osutils._fs_enc)
        except bzr_errors.NotLocalUrl:
            basepath = get_cache_dir()
        if type(basepath) is not str:
            raise TypeError(basepath)
        try:
            return TdbBzrGitCache(os.path.join(basepath, "idmap.tdb"))
        except ImportError:
            raise ImportError(
                "Unable to open existing bzr-git cache because 'tdb' is not "
                "installed.")


class TdbGitShaMap(GitShaMap):
    """SHA Map that uses a TDB database.

    Entries:

    "git <sha1>" -> "<type> <type-data1> <type-data2>"
    "commit revid" -> "<sha1> <tree-id>"
    "tree fileid revid" -> "<sha1>"
    "blob fileid revid" -> "<sha1>"
    """

    TDB_MAP_VERSION = 3
    TDB_HASH_SIZE = 50000

    def __init__(self, path=None):
        import tdb
        self.path = path
        if path is None:
            self.db = {}
        else:
            if type(path) is not str:
                raise TypeError(path)
            if not mapdbs().has_key(path):
                mapdbs()[path] = tdb.Tdb(path, self.TDB_HASH_SIZE, tdb.DEFAULT,
                                          os.O_RDWR|os.O_CREAT)
            self.db = mapdbs()[path]
        try:
            if int(self.db["version"]) not in (2, 3):
                trace.warning("SHA Map is incompatible (%s -> %d), rebuilding database.",
                              self.db["version"], self.TDB_MAP_VERSION)
                self.db.clear()
        except KeyError:
            pass
        self.db["version"] = str(self.TDB_MAP_VERSION)

    def start_write_group(self):
        """Start writing changes."""
        self.db.transaction_start()

    def commit_write_group(self):
        """Commit any pending changes."""
        self.db.transaction_commit()

    def abort_write_group(self):
        """Abort any pending changes."""
        self.db.transaction_cancel()

    def __repr__(self):
        return "%s(%r)" % (self.__class__.__name__, self.path)

    def lookup_commit(self, revid):
        try:
            return sha_to_hex(self.db["commit\0" + revid][:20])
        except KeyError:
            raise KeyError("No cache entry for %r" % revid)

    def lookup_blob_id(self, fileid, revision):
        return sha_to_hex(self.db["\0".join(("blob", fileid, revision))])

    def lookup_git_sha(self, sha):
        """Lookup a Git sha in the database.

        :param sha: Git object sha
        :return: (type, type_data) with type_data:
            commit: revid, tree sha
            blob: fileid, revid
            tree: fileid, revid
        """
        if len(sha) == 40:
            sha = hex_to_sha(sha)
        value = self.db["git\0" + sha]
        for data in value.splitlines():
            data = data.split("\0")
            if data[0] == "commit":
                if len(data) == 3:
                    yield (data[0], (data[1], data[2], {}))
                else:
                    yield (data[0], (data[1], data[2], {"testament3-sha1": data[3]}))
            elif data[0] in ("tree", "blob"):
                yield (data[0], tuple(data[1:]))
            else:
                raise AssertionError("unknown type %r" % data[0])

    def missing_revisions(self, revids):
        ret = set()
        for revid in revids:
            if self.db.get("commit\0" + revid) is None:
                ret.add(revid)
        return ret

    def revids(self):
        """List the revision ids known."""
        for key in self.db.iterkeys():
            if key.startswith("commit\0"):
                yield key[7:]

    def sha1s(self):
        """List the SHA1s."""
        for key in self.db.iterkeys():
            if key.startswith("git\0"):
                yield sha_to_hex(key[4:])


class VersionedFilesContentCache(ContentCache):

    def __init__(self, vf):
        self._vf = vf

    def add(self, obj):
        self._vf.insert_record_stream(
            [versionedfile.ChunkedContentFactory((obj.id,), [], None,
                obj.as_legacy_object_chunks())])

    def __getitem__(self, sha):
        stream = self._vf.get_record_stream([(sha,)], 'unordered', True)
        entry = stream.next() 
        if entry.storage_kind == 'absent':
            raise KeyError(sha)
        return ShaFile._parse_legacy_object(entry.get_bytes_as('fulltext'))


class IndexCacheUpdater(CacheUpdater):

    def __init__(self, cache, rev):
        self.cache = cache
        self.revid = rev.revision_id
        self.parent_revids = rev.parent_ids
        self._commit = None
        self._entries = []

    def add_object(self, obj, bzr_key_data, path):
        if isinstance(obj, tuple):
            (type_name, hexsha) = obj
        else:
            type_name = obj.type_name
            hexsha = obj.id
        if type_name == "commit":
            self._commit = obj
            if type(bzr_key_data) is not dict:
                raise TypeError(bzr_key_data)
            self.cache.idmap._add_git_sha(hexsha, "commit",
                (self.revid, obj.tree, bzr_key_data))
            self.cache.idmap._add_node(("commit", self.revid, "X"),
<<<<<<< HEAD
                " ".join((hexsha, obj.tree)))
            self._cache_objs.add((obj, path))
        elif type_name == "blob":
            self.cache.idmap._add_git_sha(hexsha, "blob", bzr_key_data)
            self.cache.idmap._add_node(("blob", bzr_key_data[0],
                bzr_key_data[1]), hexsha)
        elif type_name == "tree":
            self.cache.idmap._add_git_sha(hexsha, "tree", bzr_key_data)
            self._cache_objs.add((obj, path))
=======
                " ".join((obj.id, obj.tree)))
        elif obj.type_name == "blob":
            self.cache.idmap._add_git_sha(obj.id, "blob", bzr_key_data)
            self.cache.idmap._add_node(("blob", bzr_key_data[0],
                bzr_key_data[1]), obj.id)
        elif obj.type_name == "tree":
            self.cache.idmap._add_git_sha(obj.id, "tree", bzr_key_data)
>>>>>>> 3e574a52
        else:
            raise AssertionError

    def finish(self):
        return self._commit


class IndexBzrGitCache(BzrGitCache):

    def __init__(self, transport=None):
        mapper = versionedfile.ConstantMapper("trees")
        shamap = IndexGitShaMap(transport.clone('index'))
        from .transportgit import TransportObjectStore
        super(IndexBzrGitCache, self).__init__(shamap, IndexCacheUpdater)


class IndexGitCacheFormat(BzrGitCacheFormat):

    def get_format_string(self):
        return 'bzr-git sha map with git object cache version 1\n'

    def initialize(self, transport):
        super(IndexGitCacheFormat, self).initialize(transport)
        transport.mkdir('index')
        transport.mkdir('objects')
        from .transportgit import TransportObjectStore
        TransportObjectStore.init(transport.clone('objects'))

    def open(self, transport):
        return IndexBzrGitCache(transport)


class IndexGitShaMap(GitShaMap):
    """SHA Map that uses the Bazaar APIs to store a cache.

    BTree Index file with the following contents:

    ("git", <sha1>, "X") -> "<type> <type-data1> <type-data2>"
    ("commit", <revid>, "X") -> "<sha1> <tree-id>"
    ("blob", <fileid>, <revid>) -> <sha1>

    """

    def __init__(self, transport=None):
        if transport is None:
            self._transport = None
            self._index = _mod_index.InMemoryGraphIndex(0, key_elements=3)
            self._builder = self._index
        else:
            self._builder = None
            self._transport = transport
            self._index = _mod_index.CombinedGraphIndex([])
            for name in self._transport.list_dir("."):
                if not name.endswith(".rix"):
                    continue
                x = _mod_btree_index.BTreeGraphIndex(self._transport, name,
                    self._transport.stat(name).st_size)
                self._index.insert_index(0, x)

    @classmethod
    def from_repository(cls, repository):
        transport = getattr(repository, "_transport", None)
        if transport is not None:
            try:
                transport.mkdir('git')
            except bzr_errors.FileExists:
                pass
            return cls(transport.clone('git'))
        from ...transport import get_transport
        return cls(get_transport(get_cache_dir()))

    def __repr__(self):
        if self._transport is not None:
            return "%s(%r)" % (self.__class__.__name__, self._transport.base)
        else:
            return "%s()" % (self.__class__.__name__)

    def repack(self):
        if self._builder is not None:
            raise errors.BzrError('builder already open')
        self.start_write_group()
        self._builder.add_nodes(
            ((key, value) for (_, key, value) in
                self._index.iter_all_entries()))
        to_remove = []
        for name in self._transport.list_dir('.'):
            if name.endswith('.rix'):
                to_remove.append(name)
        self.commit_write_group()
        del self._index.indices[1:]
        for name in to_remove:
            self._transport.rename(name, name + '.old')

    def start_write_group(self):
        if self._builder is not None:
            raise errors.BzrError('builder already open')
        self._builder = _mod_btree_index.BTreeBuilder(0, key_elements=3)
        self._name = osutils.sha()

    def commit_write_group(self):
        if self._builder is None:
            raise errors.BzrError('builder not open')
        stream = self._builder.finish()
        name = self._name.hexdigest() + ".rix"
        size = self._transport.put_file(name, stream)
        index = _mod_btree_index.BTreeGraphIndex(self._transport, name, size)
        self._index.insert_index(0, index)
        self._builder = None
        self._name = None

    def abort_write_group(self):
        if self._builder is None:
            raise errors.BzrError('builder not open')
        self._builder = None
        self._name = None

    def _add_node(self, key, value):
        try:
            self._builder.add_node(key, value)
        except _mod_index.BadIndexDuplicateKey:
            # Multiple bzr objects can have the same contents
            return True
        else:
            return False

    def _get_entry(self, key):
        entries = self._index.iter_entries([key])
        try:
            return entries.next()[2]
        except StopIteration:
            if self._builder is None:
                raise KeyError
            entries = self._builder.iter_entries([key])
            try:
                return entries.next()[2]
            except StopIteration:
                raise KeyError

    def _iter_entries_prefix(self, prefix):
        for entry in self._index.iter_entries_prefix([prefix]):
            yield (entry[1], entry[2])
        if self._builder is not None:
            for entry in self._builder.iter_entries_prefix([prefix]):
                yield (entry[1], entry[2])

    def lookup_commit(self, revid):
        return self._get_entry(("commit", revid, "X"))[:40]

    def _add_git_sha(self, hexsha, type, type_data):
        if hexsha is not None:
            self._name.update(hexsha)
            if type == "commit":
                td = (type_data[0], type_data[1])
                try:
                    td += (type_data[2]["testament3-sha1"],)
                except KeyError:
                    pass
            else:
                td = type_data
            self._add_node(("git", hexsha, "X"), " ".join((type,) + td))
        else:
            # This object is not represented in Git - perhaps an empty
            # directory?
            self._name.update(type + " ".join(type_data))

    def lookup_blob_id(self, fileid, revision):
        return self._get_entry(("blob", fileid, revision))

    def lookup_git_sha(self, sha):
        if len(sha) == 20:
            sha = sha_to_hex(sha)
        value = self._get_entry(("git", sha, "X"))
        data = value.split(" ", 3)
        if data[0] == "commit":
            if data[3]:
                verifiers = {"testament3-sha1": data[3]}
            else:
                verifiers = {}
            yield ("commit", (data[1], data[2], verifiers))
        else:
            yield (data[0], tuple(data[1:]))

    def revids(self):
        """List the revision ids known."""
        for key, value in self._iter_entries_prefix(("commit", None, None)):
            yield key[1]

    def missing_revisions(self, revids):
        """Return set of all the revisions that are not present."""
        missing_revids = set(revids)
        for _, key, value in self._index.iter_entries((
            ("commit", revid, "X") for revid in revids)):
            missing_revids.remove(key[1])
        return missing_revids

    def sha1s(self):
        """List the SHA1s."""
        for key, value in self._iter_entries_prefix(("git", None, None)):
            yield key[1]


formats = registry.Registry()
formats.register(TdbGitCacheFormat().get_format_string(),
    TdbGitCacheFormat())
formats.register(SqliteGitCacheFormat().get_format_string(),
    SqliteGitCacheFormat())
formats.register(IndexGitCacheFormat().get_format_string(),
    IndexGitCacheFormat())
# In the future, this will become the default:
# formats.register('default', IndexGitCacheFormat())
try:
    import tdb
except ImportError:
    formats.register('default', SqliteGitCacheFormat())
else:
    formats.register('default', TdbGitCacheFormat())



def migrate_ancient_formats(repo_transport):
    # Migrate older cache formats
    repo_transport = remove_readonly_transport_decorator(repo_transport)
    has_sqlite = repo_transport.has("git.db")
    has_tdb = repo_transport.has("git.tdb")
    if not has_sqlite or has_tdb:
        return
    try:
        repo_transport.mkdir("git")
    except bzr_errors.FileExists:
        return
    # Prefer migrating git.db over git.tdb, since the latter may not 
    # be openable on some platforms.
    if has_sqlite:
        SqliteGitCacheFormat().initialize(repo_transport.clone("git"))
        repo_transport.rename("git.db", "git/idmap.db")
    elif has_tdb:
        TdbGitCacheFormat().initialize(repo_transport.clone("git"))
        repo_transport.rename("git.tdb", "git/idmap.tdb")


def remove_readonly_transport_decorator(transport):
    if transport.is_readonly():
        try:
            return transport._decorated
        except AttributeError:
            raise bzr_errors.ReadOnlyError(transport)
    return transport


def from_repository(repository):
    """Open a cache file for a repository.

    If the repository is remote and there is no transport available from it
    this will use a local file in the users cache directory
    (typically ~/.cache/bazaar/git/)

    :param repository: A repository object
    """
    repo_transport = getattr(repository, "_transport", None)
    if repo_transport is not None:
        try:
            migrate_ancient_formats(repo_transport)
        except bzr_errors.ReadOnlyError:
            pass # Not much we can do
    return BzrGitCacheFormat.from_repository(repository)<|MERGE_RESOLUTION|>--- conflicted
+++ resolved
@@ -737,25 +737,13 @@
             self.cache.idmap._add_git_sha(hexsha, "commit",
                 (self.revid, obj.tree, bzr_key_data))
             self.cache.idmap._add_node(("commit", self.revid, "X"),
-<<<<<<< HEAD
                 " ".join((hexsha, obj.tree)))
-            self._cache_objs.add((obj, path))
         elif type_name == "blob":
             self.cache.idmap._add_git_sha(hexsha, "blob", bzr_key_data)
             self.cache.idmap._add_node(("blob", bzr_key_data[0],
                 bzr_key_data[1]), hexsha)
         elif type_name == "tree":
             self.cache.idmap._add_git_sha(hexsha, "tree", bzr_key_data)
-            self._cache_objs.add((obj, path))
-=======
-                " ".join((obj.id, obj.tree)))
-        elif obj.type_name == "blob":
-            self.cache.idmap._add_git_sha(obj.id, "blob", bzr_key_data)
-            self.cache.idmap._add_node(("blob", bzr_key_data[0],
-                bzr_key_data[1]), obj.id)
-        elif obj.type_name == "tree":
-            self.cache.idmap._add_git_sha(obj.id, "tree", bzr_key_data)
->>>>>>> 3e574a52
         else:
             raise AssertionError
 
