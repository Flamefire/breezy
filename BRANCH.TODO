# This file is for listing TODOs for branches that are being worked on.
# It should ALWAYS be empty in the mainline or in integration branches.
<<<<<<< HEAD
# 

Test osutils.file_kind for more than just regular files and directories

The path/url handling in the smart server protocol needs some thought -- be
explicit about what is to be passed over the wire and how it is to be
interpreted.
=======
# 
>>>>>>> ba3190e0
<|MERGE_RESOLUTION|>--- conflicted
+++ resolved
@@ -1,13 +1,7 @@
 # This file is for listing TODOs for branches that are being worked on.
 # It should ALWAYS be empty in the mainline or in integration branches.
-<<<<<<< HEAD
 # 
-
-Test osutils.file_kind for more than just regular files and directories
 
 The path/url handling in the smart server protocol needs some thought -- be
 explicit about what is to be passed over the wire and how it is to be
-interpreted.
-=======
-# 
->>>>>>> ba3190e0
+interpreted.