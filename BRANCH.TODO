# This file is for listing TODOs for branches that are being worked on.
# It should ALWAYS be empty in the mainline or in integration branches.
# 
<<<<<<< HEAD

Security: it should be impossible, by default, to access files above the base of
the backing transport of the SmartServerRequestHandler.  Currently '..' and the
like are not vetted, however.

Similarly, the SmartWSGIApp should also be careful to disallow '..' and the
like.

Write tests for bug #88780.
=======
#
>>>>>>> 00ad75d2
<|MERGE_RESOLUTION|>--- conflicted
+++ resolved
@@ -1,16 +1,5 @@
 # This file is for listing TODOs for branches that are being worked on.
 # It should ALWAYS be empty in the mainline or in integration branches.
 # 
-<<<<<<< HEAD
 
-Security: it should be impossible, by default, to access files above the base of
-the backing transport of the SmartServerRequestHandler.  Currently '..' and the
-like are not vetted, however.
-
-Similarly, the SmartWSGIApp should also be careful to disallow '..' and the
-like.
-
-Write tests for bug #88780.
-=======
-#
->>>>>>> 00ad75d2
+Write tests for bug #88780.