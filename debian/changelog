bzr-builddeb (2.7.8) unstable; urgency=low

  * Improve error message when tag for upstream version can not be
    found. LP: #783882
<<<<<<< HEAD
  * Cope with newer versions of bzr raising IOError rather than
    NoSuchFile error. LP: #831351, Closes: #638219

 -- Jelmer Vernooij <jelmer@debian.org>  Wed, 31 Aug 2011 03:40:12 +0200
=======
  * Print proper error if uscan doesn't create the expected orig
    tarball. LP: #818093.

 -- Jelmer Vernooij <jelmer@debian.org>  Wed, 07 Sep 2011 22:11:47 +0200
>>>>>>> aacadff8

bzr-builddeb (2.7.7) unstable; urgency=low

  [ Jelmer Vernooij ]
  * Build type now defaults to normal mode when used in an empty tree.
    LP: #776528

  [ Andrew Bennetts ]
  * Use dpkg-mergechangelogs(1) to merge changelog files.
   + Preserve the existing ordering of changelog entries when merging.
     LP: #718944
   + Additional changelog entries are modified when merging another branch.
     LP: #552950
   + 3-way changelog file merge doesn't do textual merging on sections.
     LP: #517093
   + 3-way changelog file merge doesn't support deletions. LP: #517090

  [ Jelmer Vernooij ]
  * Add python-lzma to build dependencies, for use in test suite.
  * Recommend libalgorithm-merge-perl, required for conflict resolution
    in dpkg-mergechangelogs.

 -- Jelmer Vernooij <jelmer@debian.org>  Tue, 26 Jul 2011 15:10:18 +0200

bzr-builddeb (2.7.6) unstable; urgency=low

  * Bump standards version to 3.9.2 (no changes).
  * Fix AttributeError in incremental imports using 'bzr import-dsc'.
    LP: #812950
  * Support --package-merge for the first package version. LP: #812704

 -- Jelmer Vernooij <jelmer@debian.org>  Tue, 19 Jul 2011 17:35:39 +0200

bzr-builddeb (2.7.5) unstable; urgency=low

  [ Jelmer Vernooij ]
  * New 'bzr dep3-patch' subcommand that can generate DEP-3 compliant
    patches. LP: #460576

  [ Jonathan Riddell ]
  * Use new set_commit_message() hook in bzr to set the commit
    message from debian/changelog and set fixed bugs in tags. LP: #707274

  [ Jelmer Vernooij ]
  * Add dependency on devscripts >= 2.10.59, required now that 'dch --
    package' is used. LP: #783122
  * Fix support for native packages with dashes in their version in
    sources.list. LP: #796853
  * Fix deprecation warnings for TestCase.failUnlessExists and
    TestCase.failIfExists in bzr 2.4.

  [ Scott Kitterman ]
  * Delete debian/bzr-builddeb.dirs so the long obsolete and empty
    /usr/lib/python2.4/site-packages/bzrlib/plugins/bzr-builddeb/ is no
    longer created. Closes: #631564

  [ Jelmer Vernooij ]
  * Add support for xz and lzma tarballs. LP: #553668
  * When importing upstream component tarballs, don't repack bz2/lzma
    tarballs to gz if the package is in v3 source format. LP: #810531

 -- Jelmer Vernooij <jelmer@debian.org>  Fri, 15 Jul 2011 12:15:22 +0200

bzr-builddeb (2.7.4) unstable; urgency=low

  [ Jelmer Vernooij ]
  * In 'bzr merge-upstream', don't ignore upstream branch when upstream
    version can not be found.  LP: #772424
  * Automatically determine the version from the tarball name if possible.
    LP: #773199
  * Use --create when merging a new upstream into a branch that doesn't have a
    changelog file. LP: #385667
  * Fix merging of upstream in new packages. LP: #772225

  [ Max Bowsher ]
  * Add python-bzrlib.tests to Build-Depends-Indep.

 -- Max Bowsher <maxb@f2s.com>  Fri, 06 May 2011 00:36:30 +0100

bzr-builddeb (2.7.3) unstable; urgency=low

  [ Jelmer Vernooij ]
  * Avoid opening upstream branch when it is not necessary. LP: #730589
  * Retrieve the upstream branch URL from Launchpad in 'bzr merge-upstream'
    if --launchpad is specified. LP: #726460
  * Fix merge of bz2 upstream tarballs. LP: #737012

  [ Max Bowsher ]
  * Do not error if the top changelog entry is not a recognized Debian or
  Ubuntu upload target.

 -- Jelmer Vernooij <jelmer@debian.org>  Mon, 18 Apr 2011 23:17:34 +0200

bzr-builddeb (2.7.2) unstable; urgency=high

  [ Andrew Mitchell ]
  * Add upstream/ directory to setup.py. Closes: #618380. LP: #735147

 -- Jelmer Vernooij <jelmer@debian.org>  Mon, 14 Mar 2011 23:27:25 +0100

bzr-builddeb (2.7.1) unstable; urgency=low

  * Add Ubuntu oneiric and Debian wheezy to the list of supported
    distributions.

 -- Jelmer Vernooij <jelmer@debian.org>  Fri, 11 Mar 2011 11:18:52 +0100

bzr-builddeb (2.7) unstable; urgency=low

  [ James Westby ]

  * Accept None as a valid previous_version value in merge_upstream().
    LP: #680945

  [ Jelmer Vernooij ]

  * Support 'bzr tags --sort=debversion'. Closes: #701244.
  * When adding a changelog entry, support git and svn snapshots.
  * Automatically use debian/source/format if package is native. Closes:
    #586617
  * Fix "bzr builddeb" if last upload was not to a Ubuntu release pocket.
    LP: #709263
  * If possible use uscan to find the latest upstream version string.
    LP: #295274
  * Add --snapshot option to merge-upstream.
  * 'bzr merge-upstream' now also works in merge mode, and will simply
    add a new entry for new upstream versions.
  * merge-upstream will now keep epochs around. LP: #622678
  * 'bzr builddeb' now searches for directories relative to the working
    tree rather than relative to the branch. Closes: #676456
  * Use enums for build types, and a priority scheme to figure out the
    build type. LP: #655277
  * Fix finding upstream tarball when get-orig-source is not available.
    Closes: #552893
  * merge-upstream now looks at the package source format to see what
    kind of compression is supported on tarballs. LP: #627718
  * Support upstream version strings containing dashes. Patch by Stefano
    Rivera. LP: #711826
  * Run test suite unless nocheck is set (consistent with policy).
  * Fix build dependencies for test suite.
  * Support unversioned debian/ symlink in working tree when finding
    changelog and larstiq mode. LP: #619295
  * The deb: directory service has been renamed to apt: to avoid
    confusion.
  * When building with distribution set to UNRELEASED, it is now assumed
    the build is targetted at the same distribution as the build before.
  * A hook for 'bzr merge-upstream' has been added. LP: #657501
  * Support running the test suite in parallel during package build.
  * Pristine tarballs are now automatically created when merging upstream
    from a branch. Closes: #517867

  [ Max Bowsher ]

  * Add devscripts to Build-Depends-Indep, the test suite runs dch.

  [ Jelmer Vernooij ]
  * The 'export-upstream' configuration option is now deprecated in
    favour of 'upstream-branch'. LP: #730293
  * Switch to dh_python2. Closes: #616752

 -- Jelmer Vernooij <jelmer@debian.org>  Mon, 07 Mar 2011 12:28:08 +0100

bzr-builddeb (2.6) unstable; urgency=low

  [ James Westby ]

  * Don't fail if asked to use a .bz2 tarball that is already in the desired
    location. LP: #616786
  * Don't crash if we are asked to merge-upstream with an unrelated branch.
    LP: #619614.
  * Don't strip -n from the version we get in merge-upstream, as some
    upstreams have this in there, and trying to support both means supporting
    both badly. If you are used to doing "bzr merge-upstream --version
    <package version>" then it will no longer work for you, use the
    upstream version instead.
  * Don't crash when doing merge-upstream with a branch that does a rename
    and then ships another file with the old path in the tarball that isn't
    in the branch.

  [ Jelmer Vernooij ]

  * Fix the auto-detection of merge mode.
  * Don't crash on merge mode packages where there is no export-upstream
    if we can't find the tarball.
  * Determine Bazaar home directory using bzrlib to prevent test
    isolation issues. LP: #614125

 -- James Westby <james.westby@ubuntu.com>  Wed, 18 Aug 2010 20:12:20 -0400

bzr-builddeb (2.5.1) unstable; urgency=low

  [ James Westby ]

  * Don't fail if asked to use a .bz2 tarball that is already in the desired
    location. LP: #616786
  * Don't crash if we are asked to merge-upstream with an unrelated branch.
    LP: #619614.
  * Don't strip -n from the version we get in merge-upstream, as some
    upstreams have this in there, and trying to support both means supporting
    both badly. If you are used to doing "bzr merge-upstream --version
    <package version>" then it will no longer work for you, use the
    upstream version instead.
  * Don't crash when doing merge-upstream with a branch that does a rename
    and then ships another file with the old path in the tarball that isn't
    in the branch.
  * Accept None as a valid previous_version value in merge_upstream(). LP: #680945

  [ Jelmer Vernooij ]

  * Fix the auto-detection of merge mode.
  * Don't crash on merge mode packages where there is no export-upstream
    if we can't find the tarball.
  * Determine Bazaar home directory using bzrlib to prevent test
    isolation issues. LP: #614125
  * Support 'bzr tags --sort=debversion'. Closes #701244.
  * When adding a changelog entry, support git and svn snapshots.
  * Automatically use debian/source/format if package is native. Closes:
    #586617
  * Fix "bzr builddeb" if last upload was not to a Ubuntu release pocket.
    LP: #709263
  * If possible use uscan to find the latest upstream version string.
    LP: #295274
  * Add --snapshot option to merge-upstream.
  * 'bzr merge-upstream' now also works in merge mode, and will simply
    add a new entry for new upstream versions.
  * merge-upstream will now keep epochs around. LP: #622678
  * 'bzr builddeb' now searches for directories relative to the working
    tree rather than relative to the branch. Closes: #676456
  * Use enums for build types, and a priority scheme to figure out the
    build type. LP: #655277
  * Fix finding upstream tarball when get-orig-source is not available.
    Closes: #552893
  * merge-upstream now looks at the package source format to see what
    kind of compression is supported on tarballs. LP: #627718
  * Support upstream version strings containing dashes. Patch by Stefano
    Rivera. LP: #711826
  * Run test suite unless nocheck is set (consistent with policy).
  * Fix build dependencies for test suite.
  * Support unversioned debian/ symlink in working tree when finding
    changelog and larstiq mode. LP: #619295
  * The deb: directory service has been renamed to apt: to avoid
    confusion.
  * Add --strict argument to 'bzr builddeb'. LP: #521341

 -- Jelmer Vernooij <jelmer@debian.org>  Sun, 06 Feb 2011 14:25:32 +0100

bzr-builddeb (2.5) unstable; urgency=low

  [ Colin Watson ]
  * Consider a .dsc without a Format: to be Format: 1.0.

  [ Jelmer Vernooij ]
  * export now uses the timestamp of the last revision, making them more
    deterministic, and so hopefully producing the same tarballs when it is
    used for that.
  * Fix use of getattr to have 3 arguments to avoid exception. (LP: #572093)
  * Implement the automatic_tag_name hook so that "bzr tag" with no arguments
    will tag based on the version in debian/changelog.
  * Support upstream/VERSION tags, for compatibility with git-
    buildpackage. LP: #551362
  * Support upstream tarballs without a pristine tar delta.
  * Support -r argument to import-upstream.

  [ Robert Collins ]
  * Add import-upstream command which imports an upstream - useful for
    migrating existing packaging branches into pristine-tar using mode.
  * Stop stripping .bzrignore from tarball imports. LP: #496907
  * Make the upstream branch authoritative for file ids when importing a
    tarball, stopping errors when files are renamed. LP: #588060

  [ James Westby ]
  * Add a --package-merge option to builddeb to build with the -v and -sa
    appropriate when doing a merge from Debian or similar. LP: #576027
  * Fixed a logic error that stops -r working in merge-upstream. LP: #594575

  [ Jelmer Vernooij ]
  * Determine Bazaar home directory using bzrlib to prevent test
    isolation issues. Closes: #614125
  * Bump standards version to 3.9.1 (no changes).

 -- Jelmer Vernooij <jelmer@debian.org>  Wed, 11 Aug 2010 18:23:54 +0200

bzr-builddeb (2.4.2) unstable; urgency=low

  [ Jelmer Vernooij ]
  * Avoid AttributeError in the python-apt compatibility code.

  [ James Westby ]
  * Add 'maverick' as an Ubuntu release.

 -- Jelmer Vernooij <jelmer@debian.org>  Tue, 13 Apr 2010 21:37:53 +0200

bzr-builddeb (2.4.1) unstable; urgency=low

  [ Colin Watson ]
  * Consider a .dsc without a Format: to be Format: 1.0.

  [ Jelmer Vernooij ]
  * Fix use of getattr to have 3 arguments to avoid exception. (LP: #572093)

  [ James Westby ]
  * Fix for Launchpad's multi-version support.

 -- James Westby <james.westby@ubuntu.com>  Thu, 18 Mar 2010 14:19:53 -0400

bzr-builddeb (2.4) unstable; urgency=low

  [ Jelmer Vernooij ]
  * Switch section to vcs.
  * Allow the directory service to work with older version of python-apt.
  * Fix compatibility with versions of bzr that don't have
  bzrlib.utils.configobj. (Closes: #572093)

  [ James Westby ]
  * Correct typo that causes packages with .orig.tar.bz2 to fail to build.
  * Also merge tags in merge-package.
  * Adapt to the python-apt 0.8 API. Thanks to Julian Andres Klode.
    (Closes: #572093)
  * Fix merge-upstream with just a branch. (LP: #528273)

  [ John Arbash Meinel ]
  * Improve the changelog merge hook to be smarter when both sides change.

  [ Steve Langasek ]
  * Make merge-upstream --v3 unpack .tar.bz2 with the correct arguments.
    (LP: #529900)

 -- Jelmer Vernooij <jelmer@debian.org>  Sat, 13 Feb 2010 01:16:00 +0100

bzr-builddeb (2.3) experimental; urgency=low

  [ James Westby ]
  * Some support for v3 source formats (Closes: #562991)
    - Those that look quite a lot like v1 are supported well.
    - .tar.bz2 tarballs are supported for import, building, merge-upstream,
      etc., but only enabled for the latter with a --v3 switch for now.
    - Multiple orig.tar.gz is not supported.
    - .tar.lzma is not supported awaiting pristine-tar support.
  * New "dh-make" command ("dh_make" alias) that allows you to start
    packaging, either in an empty branch, or based on an upstream branch.
  * Fix merge-package for native packages (LP: #476348)
  * debian/changelog merge hook to reduce the manual conflict resolution
    required there. Thanks to John Arbash Meinel and Andrew Bennetts
    (LP: #501754).
    - Requires newer bzr.
  * Fix merge-package outside a shared repo (LP: #493462)
  * Fix exporting of symlinks (LP: #364671)
  * Add --force option to merge-upstream which may help certain people.
  * Use system configobj if the bzr copy isn't available. Thanks Jelmer.
  * Make merging multiple-root branches work. Thanks Robert Collins.
  * Disentangle from bzrtools. Thanks Max Bowser.

  [ Jelmer Vernooij ]
  * Bump standards version to 3.8.4.
  * Fix formatting in doc-base.

 -- Jelmer Vernooij <jelmer@debian.org>  Sat, 13 Feb 2010 00:44:03 +0100

bzr-builddeb (2.2) unstable; urgency=low

  * Upload to unstable.
  * Bump standards version to 3.8.3.

 -- Jelmer Vernooij <jelmer@debian.org>  Mon, 18 Jan 2010 19:15:26 +1300

bzr-builddeb (2.2~ubuntu3) karmic; urgency=low

  [ Jelmer Vernooij ]
  * Automatically use merge mode if there's only a debian/ directory in
    the packaging branch. Closes: #529816.

  [ James Westby ]
  * Merge merge-package command from Muharem Hrnjadovic to allow merging
    another branch of the same package in a way that will avoid spurious
    conflicts from divergent upstream histories. Thanks Muharem.
  * Don't crash on merge-upstream due to API changes not being fully applied.
  * Add plugin information as parsed by "bzr plugin-info".
  * Improve the error when the upstream tag is missing during merge-upstream.
  * Also query the config file for the revision to use in export-upstream
    (LP: #415572)
  * Don't populate the commit message editor with all lines added to
    debian/changelog. Only use the stripped version of the "change" lines.
  * Always use the date from debian/changelog during import-dsc. Thanks
    Sveinung Kvilhaugsvik.
  * pristine-tar errors are no longer fatal for building the package.
    Thanks Muharem. (LP: #417153)
  * Refuse to build a conflicted tree. Thanks Muharem. (LP: #381303)
  * Don't crash if there are no deb-src lines when building. (LP: #375897)
  * Make import-dsc work against redirected URIs. Thanks Muharem (LP: #337209)

 -- James Westby <james.westby@ubuntu.com>  Sun, 26 Jul 2009 18:38:47 +0200

bzr-builddeb (2.2~ubuntu2) karmic; urgency=low

  [ James Westby ]
  * Don't cause the commit to fail if the changelog file is present but
    unknown.
  * Also avoid problems with SIGPIPE when running the build command.
    (LP: #399938)

 -- Jelmer Vernooij <jelmer@debian.org>  Sun, 26 Jul 2009 18:20:30 +0200

bzr-builddeb (2.2~ubuntu1) karmic; urgency=low

  [ James Westby ]
  * Don't remove the debian part of the version number twice. (LP: #372792)
  * Make import-dsc work when the package contains a symlink.
  * Also take file-ids from the upstream revision when doing an import-dsc.
  * Fix a stupid error when recreating the tarball using pristine-tar.
  * Add karmic to the list of releases.
  * Several fixes for import-dsc when used in a multi-branch setting
    (not possible from the command line).
  * Don't deadlock when the pristine-tar delta is large.
  * Avoid problems due to SIGPIPE and subprocess causing failures to
    uncompress some tarballs. Thansk to Colin Watson (LP: #395353)

  [ Jelmer Vernooij ]
  * Support Vcs-Hg in the deb: directory service if bzr-hg is installed.

 -- James Westby <james.westby@ubuntu.com>  Wed, 06 May 2009 17:49:49 +0100

bzr-builddeb (2.1.2~ubuntu1) jaunty; urgency=low

  * Add --download-version to the uscan command line.
  * Make --export-upstream work again by not trying to use a removed attribute
    in config.py. (LP: #345747)
  * Look in the correct place for the tarball created by get-orig-source.

 -- James Westby <james.westby@ubuntu.com>  Mon, 09 Mar 2009 09:04:48 +1000

bzr-builddeb (2.1.1) experimental; urgency=low

  * Make get-orig-source priority higher than uscan. Thanks Martin Pitt.
    (LP: #339343).
  * Correct variable used in provide_with_apt. Thanks also to Martin Pitt.
    (LP: #339333)
  * Use hashlib instead of the sha and md5 modules. Thanks Kees Cook.
    (LP: #338525)

 -- James Westby <james.westby@ubuntu.com>  Sun, 08 Mar 2009 17:34:15 +1000

bzr-builddeb (2.1ubuntu1) jaunty; urgency=low

  * Add --install-layout=deb to avoid files ending up in /usr/local

 -- James Westby <james.westby@ubuntu.com>  Thu, 05 Mar 2009 14:14:18 +0000

bzr-builddeb (2.1) experimental; urgency=low

  * Merge the tags from the upstream branch when doing merge-upstream with
    a branch.
  * Catch and wrap ChangelogParseError to avoid the traceback (LP: #215732)
  * Warn when a key is defined outside of any sections in a config file.
    (LP: #309335)
  * Warn when the user uses the deprecated --result option. (LP: #268675)
  * Add "--release-heuristic changelog" to dch call after merge-upstream so
    that UNRELEASED entries are edited rather than a new stanza added.
    (Closes: #515921, LP: #331994)
  * Allow specifying the merge type in merge-upstream (LP: #310694)
  * Make merge mode work with Python 2.6 (LP: #336686)
  * Give a more informative message if pristine-tar isn't installed.
    (LP: #336442)
  * Record extra authors in import-dsc based on what is in the changelog
    entry (LP: #335071)
  * Provide a commit message template based on additions to debian/changelog,
    similar to debcommit. Bump version of bzr required to 1.10, which is the
    release that introduced the hook. (Closes: #497415, LP: #331993)
  * Give a better error if the pristine upstream branch can't be located.
    (Closes: #517869)

 -- James Westby <james.westby@ubuntu.com>  Thu, 19 Feb 2009 09:26:34 +0000

bzr-builddeb (2.1~0ubuntu1) jaunty; urgency=low

  [ Jelmer Vernooij ]
  * Add simple deb: directory service for Bazaar that uses the dpkg Vcs-* fields.
  * Fix mark-uploaded when used in merge mode. (Closes: #500851)
  * Support merging upstream from a Bazaar branch. (Closes: #493386)
   + Also support merging from upstream Subversion branches. (LP: #295275)
  * Make --version option and location argument to merge-upstream optional.
  * Add -d option to merge-upstream.
  * Try to retrieve upstream tarball using get-orig-source rule in
    debian/rules if everything else fails. (Closes: #498622)
  * Support Vcs-Git in the deb: directory service if bzr-git is installed.
  * Use svn-buildpackage configuration when present. 
  * Print name of created tag in mark-uploaded. (Closes: #497416)

  [ James Westby ]
  * Support repacking of .zips. Thanks Daniel Hahler.
  * Switch to debuild instead of dpkg-buildpackage -rfakeroot -uc -us. The most
    noticeable change will be that it now tries to sign by default. Add a NEWS
    entry to explain this.
  * Support passing extra options to the builder using "bzr bd -- --foo" syntax.
  * Don't use the distribution name in the tags, fixing myriad issues, but
    giving us a compatibility headache. Old clients won't see the new tags,
    but using the old tags lead to bugs, and the only way to fix that is to
    use the new tags. Not a good situation, but moving forwards we will have
    a much better situation.
  * Update the changelog after merge-upstream, rather than telling the user
    exactly what to run. (LP: #296516)
  * Remove export-upstream mode in favour of merge-upstream, see NEWS.Debian.
  * Use pristine-tar to store and retrieve exact tarballs so that packages
    can be built directly from the branch. In particular merge-upstream and
    import-dsc now store this information. This will avoid problems with
    the .orig.tar.gz changing between uploads. (LP: #317111)
  * Depend on pristine-tar.

  [ Kees Cook ]
  * builder.py: switch to using external tar command to replace buggy
   tarfile unpacker. (Closes: #463349, LP: #303931)

 -- James Westby <james.westby@ubuntu.com>  Wed, 18 Feb 2009 23:18:13 +0000

bzr-builddeb (2.0.2~0ubuntu2) intrepid; urgency=low

  * Use properties.tarball_dir() instead of .target_dir(), as the latter
    doesn't exist. Thanks Laurent Bigonville (LP: #286403)

 -- James Westby <james.westby@canonical.com>  Mon, 20 Oct 2008 14:35:19 +0100

bzr-builddeb (2.0.2~0ubuntu1) intrepid; urgency=low

  * Pass --only-source to "apt-get source" call, as this will prevent apt
    from assuming the package name we pass is a binary package name which
    it must look up the source for. This would cause problems when there
    are a source package and binary package that are named the same, but
    the binary package isn't built from the source package, e.g. firefox,
    linux. (bug #275446)
  * Add "squeeze" and "jaunty" to the list of known releases. (bug #275448)
  * Make source and result dirs being the same work better.
  * Simplify use of uscan and make it more robust.

 -- James Westby <james.westby@canonical.com>  Sun, 28 Sep 2008 14:53:16 +0100

bzr-builddeb (2.0.1) experimental; urgency=low

  * Fix retrieval of the upstream source from a watch file of the archive.
    - It would download to the specified tarball directory, but then
      report it as stored in the compatibility directory. (bug #262618)
  * Don't move the result if the source and destination are the same location.
    (bug #262621)
  * Use --result-dir rather than --result for concistency with the other
    options and the configuration key. --result is still accepted, but
    deprecated. (bug #263643)
  * Add a revisionspec that allows you to specify a revision by the
    package version number, e.g. -r package:0.1-1.
    https://blueprints.launchpad.net/bzr-builddeb/+spec/package-revisionspec
  * Use the upstream part of the version number when repacking the tarball.
    (bug #263373)
  * Merge the upstream tags in to the packaging ones after importing a new
    upstream. (bug #263373)
  * Strip the changelog message as debcommit does. Thanks to Colin Watson.
    (bug #265045)
  * "Fix" fetching between two locked branches which share a repository.
    (bug #264705)
  * Handle remote files in repack check that checksums match when target
    exists. (bug #263371)
  * Fix the README to mention bzrtools is required.
  * Depend on at least 0.1.11 of python-debian for strict=False support. 
  * Check that versions are in the ancestry of the current branch.
    (bug #264701)
  * Fix locking problems with merge_upstream in shared repository.
  * Handle invalid version numbers in the changelog by ignoring them.
    (bug #248447)
  * During merge-upstream correctly check whether the new upstream is
    already imported. (bug #272118)

 -- James Westby <james.westby@canonical.com>  Mon, 22 Sep 2008 12:04:09 +0100

bzr-builddeb (2.0) experimental; urgency=low

  [ Jelmer Vernooij ]
  * Support +bzr for snapshots as well as ~bzr.
  * Lock the tree before starting as remote trees are more strict about this,
    meaning there were problems with remote branches.
  * Import apt_pkg only when used, as it is used rarely and importing it
    has an overhead, and also leads to increased memory usage.

  [ James Westby ]
  * Lots of compatibilty breaking changes. Please see NEWS.Debian for advice.
  * Use the last entry from debian/changelog as the commit message
    when importing a .diff.gz or native package with import-dsc.
  * Use dpkg-source to extract source pacakges, which is much more robust.
  * Don't use strict changelog parsing from python-debian, as we don't
    need faithful reproduction.
  * Follow dpkg-buildpackage etc. more closely by looking for .orig.tar.gz
    in the parent directory, and placing the result of the build there.
    - ../tarballs is still used a fallback for compatibility.
    - moving the result doesn't fail the build if the .changes can't be
      found when the default is used, to support builders that move
      the package elsewhere.
    - The .changes file can be missed if the arch is not what is expected,
      for instance if "debuild -S" was set as the builder.
  * builddeb --result now works for packages with an epoch.
  * Added mark-uploaded command that sets the appropriate tag based
    on the version, for use after upload.
  * merge-upstream and import-dsc have had their command line options
    changed to be more sensible, and to be future-proof. Details in
    the online help or the documetation.
  * --snapshot has been dropped from import-dsc. snapshot.debian.net
    is virtually useless currently. Something similar can be brought
    back when we have such a service again.

 -- James Westby <james.westby@canonical.com>  Fri, 13 Jun 2008 15:03:53 +0100

bzr-builddeb (0.95) unstable; urgency=low

  [ Jelmer Vernooij ]
  * Support building from remote branches,
    "bzr builddeb http://wherever/package.debian" will now work.

 -- James Westby <james.westby@canonical.com>  Fri, 16 May 2008 12:29:08 +0100

bzr-builddeb (0.94) unstable; urgency=low

  [ Jelmer Vernooij ]
  * Support building against snapshots from Subversion branches.
  * Suggest bzr-svn to hint that you can work with svn. The version
    is the one that exports the svn-buildpackage mergeWithUpstream
    property as "merge = True", so that bzr-builddeb will seamlessly
    build these branches.

  [ Sebastian Bober ]
  * Disable the testsuite during build as we can't be sure that
    /etc/apt/sources.list has a deb-src line. "check" or "test"
    in DEB_BUILD_OPTIONS will turn it back on again. (Closes: #472543)
  * Build-Depend and Depend on python-apt, as it is used directly
    now.
  * Tweaks to stamp handling in debian/rules.

  [ James Westby ]
  * Make the tarball dir before trying to download from the archive in
    to it. (LP: #223948)

 -- James Westby <james.westby@canonical.com>  Thu, 15 May 2008 16:59:00 +0100

bzr-builddeb (0.93) unstable; urgency=low

  [ Arnaud Fontaine ]
  * Add Vcs-Bzr field (dpkg supports it now) in debian/control.
  * Update GPL path to GPL-2 in debian/copyright as GPL-3 is now the default.

  [ Jelmer Vernooij ]
  * Allow building snapshots of packages based on version in changelog.
    (Closes: #452130)

  [ James Westby ]
  * Stop specifying a specific branch format when importing a .dsc.
    This improves performance significantly as packs will now be used.
    Require bzr 1.0 so that packs are default.
  * Fix the import diff code to not deadlock on large diffs. Thanks to
    Jamie Wilkinson. (Closes: #451248)
  * Exclude more files/directories than just .bzr when importing.
  * Normalise filenames from the tarballs when extracting to import a
    dsc to avoid errors on strange tarballs.
  * Treat hardlinks in tarballs as a copy of the file. This at least
    gets the data, and is representable in bzr.
  * Don't silently skip unkown types when extracting a tarball, error
    instead.
  * Don't use relative imports. Thanks Robert Collins. (LP: #189429)
  * Remove the .bzr-builddeb from merge builds not in "larstiq" mode.
    (Closes: #464033)
  * Don't tell cp to be verbose when copying back the debian/ dir
    in bd-do.
  * Update the dependencies on bzr and bzrtools to more recent versions.
  * Update the VCS-Bzr: header for the new branch location.
  * Avoid failing the testsuite because of a user's ~/.bazaar/builddeb.conf.

 -- James Westby <jw+debian@jameswestby.net>  Wed, 19 Mar 2008 21:27:37 +0000

bzr-builddeb (0.92) unstable; urgency=low

  [ James Westby ]
  * Support incremental imports of normal mode packages from source packages
    for uploads done outside the VCS.
  * Also look for upstream tarballs in the archives. Do this in preference
    to the watch file, for the case where the upstream was repacked.
  * Filter out any changes to .bzr in packages that are being imported as they
    will totally mess things up. If the branch is in the source package then
    just use apt-get source. (LP: #156003)
  * bzr 0.92 is required.
  * Improve the error message when the upstream tag is not found to actually
    give the name of the expected tag.
  * Allow the last upstream not to be on the mainline during merge-upstream.
  * Don't complain when repacking the tarball if the target exists, but is the
    same as the source. Only .tar.gz can be considered identical.
  * Bug fix: "bzr-builddeb: merge-upstream --version is a conflicting
    optoin", thanks to Jamie Wilkinson (Closes: #449369).
  * Close old bug, only parse first changelog entry (Closes: #429299)
  * Bug fix: "bzr-builddeb: parse debian/watch if no URL specified for
    merge-upstream", thanks to Jamie Wilkinson (Closes: #449362).
  * Bug fix: "bzr-builddeb: can't do merge packages with
    dh-make-pear", thanks to mah@everybody.org (Mark A. Hershberger)
    (Closes: #440069).

  [ Reinhard Tartler ]
  * (Build-)Depend on python-apt
  * bump dependency on bzrtools
  * when running the testsuite, set home directory to effectively disable
    any user installed plugins

 -- Reinhard Tartler <siretart@tauware.de>  Mon, 12 Nov 2007 16:39:43 +0100

bzr-builddeb (0.91) unstable; urgency=low

  [ Frédéric Brin ]
  * Correct unknown variable (files) when importing dsc.
  * chmod 755 debian/rules when importing dsc

  [ James Westby ]
  * Now handles merge mode with multiple entries in the root of
    upstream's tarball, which was causing havoc with dh-make-php packages.
    Thanks to Mark A. Hershberger for the report and Adeodato Simó
    for the pointer to the fix. (Closes: #440069)
  * Add version_info attribute so that bzrlib can find out the version of
    the plugin. Please try and remember to update it when releasing (set
    the word to 'final').
  * Use None instead of [] to revert all files as the latter is deprecated
    in bzr 0.91. Bump the required version accordingly.
  * Build the working tree by default (so --working-tree now has no effect,
    along with --ignore-changes).
  * Add --revision option to allow building an old revision of the branch
    without doing revert or similar.
  * Add the start of a blackbox test suite.
  * Add the ability to export an upstream branch in normal mode.
  * Add a bd-do command for running commands when in merge mode. This
    is useful when you need the full upstream source, for instance patch
    handling.
  * Add hook support for running arbitrary commands at pre-defined points
    in the build.
  * Support $UPSTREAM_VERSION in the export-upstream-revision configuration
    option. This allows builddeb to find the correct upstream revision based
  * Correct the pointer to the user manual in the README. Thanks to Achim
    Bohnet for noticing the mistake. (LP: #145019)
  * Many documentation fixes from dAniel hAhler. Thanks very much.

 -- James Westby <jw+debian@jameswestby.net>  Tue, 23 Oct 2007 22:24:40 +0100

bzr-builddeb (0.90) unstable; urgency=low

  * Support exporting the working tree when it contains symlinks. Thanks
    to John Arbash Meinel for help on fixing it. (LP: #132391)
  * Fix the repacking of .tar.bz2 file to .tar.gz. Thanks Frederic Brin.
  * Complete the transition of deb822 into python-debian.

 -- James Westby <jw+debian@jameswestby.net>  Wed, 22 Aug 2007 22:25:27 +0100

bzr-builddeb (0.19) unstable; urgency=low

  * Allow empty author information in the changelog for those that like to
    develop without filling it in, and then add it while releasing.
  * Drop the dependency on python-deb822 as it is now part of python-debian.
    Thanks to Loïc Minier and Lucas Nussbaum for noticing.
    (Closes: #436386, #436089)

 -- James Westby <jw+debian@jameswestby.net>  Mon, 13 Aug 2007 22:03:03 +0100

bzr-builddeb (0.18) unstable; urgency=medium

  * Medium urgency as it will hold up the bzr 0.18 transition.
  * Remove any 'debian/' directory from the upstream tarball in merge mode,
    so that the branch contains all of the files that will appear there.
  * Allow the changelog entries to have no author information.
  * Add a working-tree option to the configuration files that if set always
    builds the working tree rather than the last revision in the branch.
  * uscan is now used to download an upstream tarball if the version required
    is not available and the user has a watch file. Thanks to Daniel Holbach
    for the insipration for how to implement this. This makes devscripts a
    dependency. Add a watch file to your package to take advantage of this.
  * Add a user manual with some proper documentation. See
    /use/share/doc/builddeb/user_manual/index.html
  * Add an import-dsc command to import history from a series of source
    packages.
    - Currently only works for normal and native modes.
    - Currently only does initial imports, incremental imports will come later
      I hope.
    - Can automatically grab any packages from snapshot.debian.net.
  * Add a merge-upstream command that allows you to grab a new upstream
    version and merge your packaging changes back in to it.
    - Currently only supports normal mode.
    - Doesn't integrate with uscan yet.
  * Remove the need for --ignore-unknowns, as it is no longer checked for.
    The option is still there for backwards compatibility, but it now does
    nothing.

 -- James Westby <jw+debian@jameswestby.net>  Tue, 10 Jul 2007 22:25:49 +0100

bzr-builddeb (0.17) unstable; urgency=low

  [ James Westby ]
  * Pass max_blocks=1 when constructing changelogs as that is all that is
    needed currently. This requires a newer python-debian (0.1.3), so bump the
    version requirements. This would have helped with cases like #429299, but
    Reinhard already fixed that in python-debian.
  * python-deb822 changed from new classes to old classes in version 0.3.
    Handle the change in API, and bump the dependencies to make sure it will
    work.
  * Fix up Build-Depends and Build-Depends-Indep (thanks lintian).
  * Now require the changelog to be added to the branch with bzr add before
    it will try and read it. This avoids a nasty error.

 -- James Westby <jw+debian@jameswestby.net>  Mon, 18 Jun 2007 22:56:29 +0100

bzr-builddeb (0.16.2) unstable; urgency=low

  * loosen the dependency on bzr. bzr-builddeb seems to be not be broken
    by bzr version 0.17, so remove the upper bound of the dependency.

 -- Reinhard Tartler <siretart@tauware.de>  Tue, 12 Jun 2007 19:45:38 +0100

bzr-builddeb (0.16.1) unstable; urgency=low

  * fix FTBFS by correcting build depends. Thanks to
    "Rob Weir" <rob@weir.id.au> for providing the patch! (Closes: #423745)

 -- Reinhard Tartler <siretart@tauware.de>  Mon, 14 May 2007 14:08:11 +0200

bzr-builddeb (0.16) unstable; urgency=low

  [James Westby]
  * Lock the working trees to fix compatibility with 0.15+ dirstate trees.
    (Closes: #421900)
  * Add the start of a test suite to help avoid bugs like that.
  * Update the dependency on bzr to reflect the compatibility of this release.
    (Closes: #421041)
  * Take the package under the wing of pkg-bazaar.

  [Reinhard Tartler]
  * apply patch to util.py as suggested by Robert Collins: Use Tree
    directly, don't use the inventory.
  * upload to unstable

 -- Reinhard Tartler <siretart@tauware.de>  Tue,  8 May 2007 18:43:19 +0200

bzr-builddeb (0.15~rc1ubuntu1) gutsy; urgency=low

  * loosen depends, 0.15 works with bzr 0.16 as well

 -- Reinhard Tartler <siretart@tauware.de>  Tue,  1 May 2007 16:17:06 +0200

bzr-builddeb (0.15~rc1) feisty; urgency=low
  
  * Version designed to work with bzr 0.15.
  * Bump depends on bzr appropriately.
  * Install the plugin in .../plugins/builddeb instead of
    .../plugins/bzr-builddeb, as the latter is not a valid python identifier
    as is now required by bzr.
  * Export the package build to the correct directory name, using the upstream
    version rather than the full version. This removes a warning from
    dpkg-source when building and Closes: #409981. Thanks to James Vega.

 -- James Westby <jw+debian@jameswestby.net>  Fri,  9 Mar 2007 21:31:30 +0000

bzr-builddeb (0.14ubuntu2) feisty; urgency=low

  * fix the deprecation warning about 'short options' on every load of
    this plugin with bzr 0.14.
  * repack with a full bzr branch in the source

 -- Reinhard Tartler <siretart@tauware.de>  Wed, 31 Jan 2007 08:46:05 +0100

bzr-builddeb (0.14ubuntu1) feisty; urgency=low

  * revert the smart options patch so that the package gets usable with bzr 0.13 again.

 -- Reinhard Tartler <siretart@tauware.de>  Tue, 16 Jan 2007 23:16:44 +0100

bzr-builddeb (0.14) UNRELEASED; urgency=low

  * Compatible with bzr 0.14.
  * Drop the silly restriction on only invoking the command from the root
    of a branch.
  * Add support for non-native full source packages. To do this, just
    have orig-dir pointing to the dir containing the upstream tarballs.
    This involves a change in behaviour I am afraid. Native packages are
    now not the default, so if you have one echo 'native = True' to
    global.conf.
  * Add support for creating non-native packages from full source branches
    by creating the tarball from the branch, rather than the user creating it.
    It simply blows away debian/ from the tarball and names it appropriately
    in the build dir to get a non-native package where all of and only
    debian/ are in the .diff.gz.
  * Add support for exporting the upstream code from a bzr branch when in
    merge mode. Just use export-upstream with a URI of a bzr branch and that
    code will be the .orig.tar.gz of the source package. Please make sure
    that you don't grab a different upstream code for the same upstream
    version, that could break things horribly. You can also specify the
    revision to export with export-upstream-revision to combat this.
  * Add support for pulling in the upstream branch when it is local so that
    you can build the lastest version. The 'export-upstream-prepull' option
    is only availble as a config file option.
  * Add an option to stop the build if the above mentioned pull did nothing.
  * Add a --short/-S parameter to build source packages and a source-builder
    option to configure what it does.
  * Change to use the new version of the python-debian API, so that 0.1.1 is
    now required.
  * Builddeb configuration files that are used in the branch are marked as
    non-trusted. This means that you can no longer set any of the builders in
    them, as this would be arbitrary code execution. You have to set the
    builders in your ~/.bazaar/builddeb.conf now. If you don't like this
    change then please propose a scheme that allows you to do what you want,
    but doesn't expose people to the security threat.
  * Bump the required version of bzr to 0.14~rc1 or greater and less than 0.15.
  * Depend on dpkg-dev and fakeroot as they are used in the default builder
    commands.

 -- James Westby <jw+debian@jameswestby.net>  Wed, 31 Jan 2007 20:15:42 +0000

bzr-builddeb (0.13ubuntu1) feisty; urgency=low

  * upload to feisty
  * bump depends on bzr on (>= 0.13)

 -- Reinhard Tartler <siretart@tauware.de>  Tue, 16 Jan 2007 00:47:39 +0100

bzr-builddeb (0.13) unstable; urgency=low

  * New release. 
  * Comptible with bzr 0.13.

 -- James Westby <jw+debian@jameswestby.net>  Wed, 20 Dec 2006 00:22:18 +0000

bzr-builddeb (0.11) experimental; urgency=low

  * Initial Release. (Closes: #380198)
  * add myself to Uploaders

 -- Reinhard Tartler <siretart@tauware.de>  Wed,  3 Jan 2007 20:23:37 +0100<|MERGE_RESOLUTION|>--- conflicted
+++ resolved
@@ -2,17 +2,12 @@
 
   * Improve error message when tag for upstream version can not be
     found. LP: #783882
-<<<<<<< HEAD
   * Cope with newer versions of bzr raising IOError rather than
     NoSuchFile error. LP: #831351, Closes: #638219
-
- -- Jelmer Vernooij <jelmer@debian.org>  Wed, 31 Aug 2011 03:40:12 +0200
-=======
   * Print proper error if uscan doesn't create the expected orig
     tarball. LP: #818093.
 
  -- Jelmer Vernooij <jelmer@debian.org>  Wed, 07 Sep 2011 22:11:47 +0200
->>>>>>> aacadff8
 
 bzr-builddeb (2.7.7) unstable; urgency=low
 
