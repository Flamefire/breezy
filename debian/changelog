--- conflicted
+++ resolved
@@ -20,6 +20,8 @@
   * Fix the auto-detection of merge mode.
   * Don't crash on merge mode packages where there is no export-upstream
     if we can't find the tarball.
+  * Determine Bazaar home directory using bzrlib to prevent test
+    isolation issues. LP: #614125
 
  -- James Westby <james.westby@ubuntu.com>  Wed, 18 Aug 2010 20:12:20 -0400
 
@@ -54,16 +56,10 @@
 
   [ Jelmer Vernooij ]
   * Determine Bazaar home directory using bzrlib to prevent test
-<<<<<<< HEAD
     isolation issues. Closes: #614125
   * Bump standards version to 3.9.1 (no changes).
 
  -- Jelmer Vernooij <jelmer@debian.org>  Wed, 11 Aug 2010 18:23:54 +0200
-=======
-    isolation issues. LP: #614125
-
- -- Jelmer Vernooij <jelmer@debian.org>  Wed, 11 Aug 2010 17:52:23 +0200
->>>>>>> c5deae3a
 
 bzr-builddeb (2.4.2) unstable; urgency=low
 
