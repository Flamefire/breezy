--- conflicted
+++ resolved
@@ -1,13 +1,15 @@
-bzr-builddeb (2.7.9) unstable; urgency=low
-
-  [ Jelmer Vernooij ]
-  * Support .tar.xz Debian files rather than .tar.lzma.
+bzr-builddeb (2.7.10) UNRELEASED; urgency=low
+
   * Support importing and building packages with multiple upstream
     tarballs. LP: #653757, LP: #664834
 
-<<<<<<< HEAD
  -- Jelmer Vernooij <jelmer@debian.org>  Tue, 27 Sep 2011 02:40:03 +0200
-=======
+
+bzr-builddeb (2.7.9) unstable; urgency=low
+
+  [ Jelmer Vernooij ]
+  * Support .tar.xz Debian files rather than .tar.lzma.
+
   [ Martin Packman ]
   * Support non-ascii characters in changelog entry when determining
     commit message. LP: #853664
@@ -16,7 +18,6 @@
   * Use more complete control file during examples. Closes: #642818
 
  -- Jelmer Vernooij <jelmer@debian.org>  Sat, 01 Oct 2011 21:27:05 +0200
->>>>>>> 117ff742
 
 bzr-builddeb (2.7.8) unstable; urgency=low
 
