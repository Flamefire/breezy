bzr-builddeb (2.7.10) UNRELEASED; urgency=low

  [ Jonathan Riddell ]
  * Add get-orig-source command which will get the upstream tar file.
    LP: #862188
  * Change "bd-do" command to "builddeb-do" and alias "bd-do".
  * Add commit-message-from-changelog option for those who do not
    want commit message set automatically

  [ Jelmer Vernooij ]
  * Support importing and building packages with multiple upstream
    tarballs. LP: #653757, LP: #664834
  * Move .bzr-builddeb/default.conf to debian/bzr-builddeb.conf.
    LP: #793137
  * Fix test suite on Lucid, where dpkg-mergechangelogs is not available.

  [ Martin Packman ]
  * Fix test_utf8_changelog when run with older versions of python-debian.

  [ Jelmer Vernooij ]
  * Support svn-buildpackage tag names to find upstream versions.
    LP: #874263
  * Support --revision argument to merge-package. LP: #888590

<<<<<<< HEAD
 -- Jelmer Vernooij <jelmer@debian.org>  Thu, 10 Nov 2011 16:16:40 +0100
=======
 -- Jelmer Vernooij <jelmer@debian.org>  Thu, 10 Nov 2011 16:56:12 +0100
>>>>>>> 48ec6b93

bzr-builddeb (2.7.9) unstable; urgency=low

  [ Jelmer Vernooij ]
  * Support .tar.xz Debian files rather than .tar.lzma.

  [ Martin Packman ]
  * Support non-ascii characters in changelog entry when determining
    commit message. LP: #853664

  [ Jelmer Vernooij ]
  * Use more complete control file during examples. Closes: #642818

 -- Jelmer Vernooij <jelmer@debian.org>  Sat, 01 Oct 2011 21:27:05 +0200

bzr-builddeb (2.7.8) unstable; urgency=low

  * Improve error message when tag for upstream version can not be
    found. LP: #783882
  * Cope with newer versions of bzr raising IOError rather than
    NoSuchFile error. LP: #831351, Closes: #638219
  * Print proper error if uscan doesn't create the expected orig
    tarball. LP: #818093.

 -- Jelmer Vernooij <jelmer@debian.org>  Wed, 07 Sep 2011 22:11:47 +0200

bzr-builddeb (2.7.7) unstable; urgency=low

  [ Jelmer Vernooij ]
  * Build type now defaults to normal mode when used in an empty tree.
    LP: #776528

  [ Andrew Bennetts ]
  * Use dpkg-mergechangelogs(1) to merge changelog files.
   + Preserve the existing ordering of changelog entries when merging.
     LP: #718944
   + Additional changelog entries are modified when merging another branch.
     LP: #552950
   + 3-way changelog file merge doesn't do textual merging on sections.
     LP: #517093
   + 3-way changelog file merge doesn't support deletions. LP: #517090

  [ Jelmer Vernooij ]
  * Add python-lzma to build dependencies, for use in test suite.
  * Recommend libalgorithm-merge-perl, required for conflict resolution
    in dpkg-mergechangelogs.

 -- Jelmer Vernooij <jelmer@debian.org>  Tue, 26 Jul 2011 15:10:18 +0200

bzr-builddeb (2.7.6) unstable; urgency=low

  * Bump standards version to 3.9.2 (no changes).
  * Fix AttributeError in incremental imports using 'bzr import-dsc'.
    LP: #812950
  * Support --package-merge for the first package version. LP: #812704

 -- Jelmer Vernooij <jelmer@debian.org>  Tue, 19 Jul 2011 17:35:39 +0200

bzr-builddeb (2.7.5) unstable; urgency=low

  [ Jelmer Vernooij ]
  * New 'bzr dep3-patch' subcommand that can generate DEP-3 compliant
    patches. LP: #460576

  [ Jonathan Riddell ]
  * Use new set_commit_message() hook in bzr to set the commit
    message from debian/changelog and set fixed bugs in tags. LP: #707274

  [ Jelmer Vernooij ]
  * Add dependency on devscripts >= 2.10.59, required now that 'dch --
    package' is used. LP: #783122
  * Fix support for native packages with dashes in their version in
    sources.list. LP: #796853
  * Fix deprecation warnings for TestCase.failUnlessExists and
    TestCase.failIfExists in bzr 2.4.

  [ Scott Kitterman ]
  * Delete debian/bzr-builddeb.dirs so the long obsolete and empty
    /usr/lib/python2.4/site-packages/bzrlib/plugins/bzr-builddeb/ is no
    longer created. Closes: #631564

  [ Jelmer Vernooij ]
  * Add support for xz and lzma tarballs. LP: #553668
  * When importing upstream component tarballs, don't repack bz2/lzma
    tarballs to gz if the package is in v3 source format. LP: #810531

 -- Jelmer Vernooij <jelmer@debian.org>  Fri, 15 Jul 2011 12:15:22 +0200

bzr-builddeb (2.7.4) unstable; urgency=low

  [ Jelmer Vernooij ]
  * In 'bzr merge-upstream', don't ignore upstream branch when upstream
    version can not be found.  LP: #772424
  * Automatically determine the version from the tarball name if possible.
    LP: #773199
  * Use --create when merging a new upstream into a branch that doesn't have a
    changelog file. LP: #385667
  * Fix merging of upstream in new packages. LP: #772225

  [ Max Bowsher ]
  * Add python-bzrlib.tests to Build-Depends-Indep.

 -- Max Bowsher <maxb@f2s.com>  Fri, 06 May 2011 00:36:30 +0100

bzr-builddeb (2.7.3) unstable; urgency=low

  [ Jelmer Vernooij ]
  * Avoid opening upstream branch when it is not necessary. LP: #730589
  * Retrieve the upstream branch URL from Launchpad in 'bzr merge-upstream'
    if --launchpad is specified. LP: #726460
  * Fix merge of bz2 upstream tarballs. LP: #737012

  [ Max Bowsher ]
  * Do not error if the top changelog entry is not a recognized Debian or
  Ubuntu upload target.

 -- Jelmer Vernooij <jelmer@debian.org>  Mon, 18 Apr 2011 23:17:34 +0200

bzr-builddeb (2.7.2) unstable; urgency=high

  [ Andrew Mitchell ]
  * Add upstream/ directory to setup.py. Closes: #618380. LP: #735147

 -- Jelmer Vernooij <jelmer@debian.org>  Mon, 14 Mar 2011 23:27:25 +0100

bzr-builddeb (2.7.1) unstable; urgency=low

  * Add Ubuntu oneiric and Debian wheezy to the list of supported
    distributions.

 -- Jelmer Vernooij <jelmer@debian.org>  Fri, 11 Mar 2011 11:18:52 +0100

bzr-builddeb (2.7) unstable; urgency=low

  [ James Westby ]

  * Accept None as a valid previous_version value in merge_upstream().
    LP: #680945

  [ Jelmer Vernooij ]

  * Support 'bzr tags --sort=debversion'. Closes: #701244.
  * When adding a changelog entry, support git and svn snapshots.
  * Automatically use debian/source/format if package is native. Closes:
    #586617
  * Fix "bzr builddeb" if last upload was not to a Ubuntu release pocket.
    LP: #709263
  * If possible use uscan to find the latest upstream version string.
    LP: #295274
  * Add --snapshot option to merge-upstream.
  * 'bzr merge-upstream' now also works in merge mode, and will simply
    add a new entry for new upstream versions.
  * merge-upstream will now keep epochs around. LP: #622678
  * 'bzr builddeb' now searches for directories relative to the working
    tree rather than relative to the branch. Closes: #676456
  * Use enums for build types, and a priority scheme to figure out the
    build type. LP: #655277
  * Fix finding upstream tarball when get-orig-source is not available.
    Closes: #552893
  * merge-upstream now looks at the package source format to see what
    kind of compression is supported on tarballs. LP: #627718
  * Support upstream version strings containing dashes. Patch by Stefano
    Rivera. LP: #711826
  * Run test suite unless nocheck is set (consistent with policy).
  * Fix build dependencies for test suite.
  * Support unversioned debian/ symlink in working tree when finding
    changelog and larstiq mode. LP: #619295
  * The deb: directory service has been renamed to apt: to avoid
    confusion.
  * When building with distribution set to UNRELEASED, it is now assumed
    the build is targetted at the same distribution as the build before.
  * A hook for 'bzr merge-upstream' has been added. LP: #657501
  * Support running the test suite in parallel during package build.
  * Pristine tarballs are now automatically created when merging upstream
    from a branch. Closes: #517867

  [ Max Bowsher ]

  * Add devscripts to Build-Depends-Indep, the test suite runs dch.

  [ Jelmer Vernooij ]
  * The 'export-upstream' configuration option is now deprecated in
    favour of 'upstream-branch'. LP: #730293
  * Switch to dh_python2. Closes: #616752

 -- Jelmer Vernooij <jelmer@debian.org>  Mon, 07 Mar 2011 12:28:08 +0100

bzr-builddeb (2.6) unstable; urgency=low

  [ James Westby ]

  * Don't fail if asked to use a .bz2 tarball that is already in the desired
    location. LP: #616786
  * Don't crash if we are asked to merge-upstream with an unrelated branch.
    LP: #619614.
  * Don't strip -n from the version we get in merge-upstream, as some
    upstreams have this in there, and trying to support both means supporting
    both badly. If you are used to doing "bzr merge-upstream --version
    <package version>" then it will no longer work for you, use the
    upstream version instead.
  * Don't crash when doing merge-upstream with a branch that does a rename
    and then ships another file with the old path in the tarball that isn't
    in the branch.

  [ Jelmer Vernooij ]

  * Fix the auto-detection of merge mode.
  * Don't crash on merge mode packages where there is no export-upstream
    if we can't find the tarball.
  * Determine Bazaar home directory using bzrlib to prevent test
    isolation issues. LP: #614125

 -- James Westby <james.westby@ubuntu.com>  Wed, 18 Aug 2010 20:12:20 -0400

bzr-builddeb (2.5.1) unstable; urgency=low

  [ James Westby ]

  * Don't fail if asked to use a .bz2 tarball that is already in the desired
    location. LP: #616786
  * Don't crash if we are asked to merge-upstream with an unrelated branch.
    LP: #619614.
  * Don't strip -n from the version we get in merge-upstream, as some
    upstreams have this in there, and trying to support both means supporting
    both badly. If you are used to doing "bzr merge-upstream --version
    <package version>" then it will no longer work for you, use the
    upstream version instead.
  * Don't crash when doing merge-upstream with a branch that does a rename
    and then ships another file with the old path in the tarball that isn't
    in the branch.
  * Accept None as a valid previous_version value in merge_upstream(). LP: #680945

  [ Jelmer Vernooij ]

  * Fix the auto-detection of merge mode.
  * Don't crash on merge mode packages where there is no export-upstream
    if we can't find the tarball.
  * Determine Bazaar home directory using bzrlib to prevent test
    isolation issues. LP: #614125
  * Support 'bzr tags --sort=debversion'. Closes #701244.
  * When adding a changelog entry, support git and svn snapshots.
  * Automatically use debian/source/format if package is native. Closes:
    #586617
  * Fix "bzr builddeb" if last upload was not to a Ubuntu release pocket.
    LP: #709263
  * If possible use uscan to find the latest upstream version string.
    LP: #295274
  * Add --snapshot option to merge-upstream.
  * 'bzr merge-upstream' now also works in merge mode, and will simply
    add a new entry for new upstream versions.
  * merge-upstream will now keep epochs around. LP: #622678
  * 'bzr builddeb' now searches for directories relative to the working
    tree rather than relative to the branch. Closes: #676456
  * Use enums for build types, and a priority scheme to figure out the
    build type. LP: #655277
  * Fix finding upstream tarball when get-orig-source is not available.
    Closes: #552893
  * merge-upstream now looks at the package source format to see what
    kind of compression is supported on tarballs. LP: #627718
  * Support upstream version strings containing dashes. Patch by Stefano
    Rivera. LP: #711826
  * Run test suite unless nocheck is set (consistent with policy).
  * Fix build dependencies for test suite.
  * Support unversioned debian/ symlink in working tree when finding
    changelog and larstiq mode. LP: #619295
  * The deb: directory service has been renamed to apt: to avoid
    confusion.
  * Add --strict argument to 'bzr builddeb'. LP: #521341

 -- Jelmer Vernooij <jelmer@debian.org>  Sun, 06 Feb 2011 14:25:32 +0100

bzr-builddeb (2.5) unstable; urgency=low

  [ Colin Watson ]
  * Consider a .dsc without a Format: to be Format: 1.0.

  [ Jelmer Vernooij ]
  * export now uses the timestamp of the last revision, making them more
    deterministic, and so hopefully producing the same tarballs when it is
    used for that.
  * Fix use of getattr to have 3 arguments to avoid exception. (LP: #572093)
  * Implement the automatic_tag_name hook so that "bzr tag" with no arguments
    will tag based on the version in debian/changelog.
  * Support upstream/VERSION tags, for compatibility with git-
    buildpackage. LP: #551362
  * Support upstream tarballs without a pristine tar delta.
  * Support -r argument to import-upstream.

  [ Robert Collins ]
  * Add import-upstream command which imports an upstream - useful for
    migrating existing packaging branches into pristine-tar using mode.
  * Stop stripping .bzrignore from tarball imports. LP: #496907
  * Make the upstream branch authoritative for file ids when importing a
    tarball, stopping errors when files are renamed. LP: #588060

  [ James Westby ]
  * Add a --package-merge option to builddeb to build with the -v and -sa
    appropriate when doing a merge from Debian or similar. LP: #576027
  * Fixed a logic error that stops -r working in merge-upstream. LP: #594575

  [ Jelmer Vernooij ]
  * Determine Bazaar home directory using bzrlib to prevent test
    isolation issues. Closes: #614125
  * Bump standards version to 3.9.1 (no changes).

 -- Jelmer Vernooij <jelmer@debian.org>  Wed, 11 Aug 2010 18:23:54 +0200

bzr-builddeb (2.4.2) unstable; urgency=low

  [ Jelmer Vernooij ]
  * Avoid AttributeError in the python-apt compatibility code.

  [ James Westby ]
  * Add 'maverick' as an Ubuntu release.

 -- Jelmer Vernooij <jelmer@debian.org>  Tue, 13 Apr 2010 21:37:53 +0200

bzr-builddeb (2.4.1) unstable; urgency=low

  [ Colin Watson ]
  * Consider a .dsc without a Format: to be Format: 1.0.

  [ Jelmer Vernooij ]
  * Fix use of getattr to have 3 arguments to avoid exception. (LP: #572093)

  [ James Westby ]
  * Fix for Launchpad's multi-version support.

 -- James Westby <james.westby@ubuntu.com>  Thu, 18 Mar 2010 14:19:53 -0400

bzr-builddeb (2.4) unstable; urgency=low

  [ Jelmer Vernooij ]
  * Switch section to vcs.
  * Allow the directory service to work with older version of python-apt.
  * Fix compatibility with versions of bzr that don't have
  bzrlib.utils.configobj. (Closes: #572093)

  [ James Westby ]
  * Correct typo that causes packages with .orig.tar.bz2 to fail to build.
  * Also merge tags in merge-package.
  * Adapt to the python-apt 0.8 API. Thanks to Julian Andres Klode.
    (Closes: #572093)
  * Fix merge-upstream with just a branch. (LP: #528273)

  [ John Arbash Meinel ]
  * Improve the changelog merge hook to be smarter when both sides change.

  [ Steve Langasek ]
  * Make merge-upstream --v3 unpack .tar.bz2 with the correct arguments.
    (LP: #529900)

 -- Jelmer Vernooij <jelmer@debian.org>  Sat, 13 Feb 2010 01:16:00 +0100

bzr-builddeb (2.3) experimental; urgency=low

  [ James Westby ]
  * Some support for v3 source formats (Closes: #562991)
    - Those that look quite a lot like v1 are supported well.
    - .tar.bz2 tarballs are supported for import, building, merge-upstream,
      etc., but only enabled for the latter with a --v3 switch for now.
    - Multiple orig.tar.gz is not supported.
    - .tar.lzma is not supported awaiting pristine-tar support.
  * New "dh-make" command ("dh_make" alias) that allows you to start
    packaging, either in an empty branch, or based on an upstream branch.
  * Fix merge-package for native packages (LP: #476348)
  * debian/changelog merge hook to reduce the manual conflict resolution
    required there. Thanks to John Arbash Meinel and Andrew Bennetts
    (LP: #501754).
    - Requires newer bzr.
  * Fix merge-package outside a shared repo (LP: #493462)
  * Fix exporting of symlinks (LP: #364671)
  * Add --force option to merge-upstream which may help certain people.
  * Use system configobj if the bzr copy isn't available. Thanks Jelmer.
  * Make merging multiple-root branches work. Thanks Robert Collins.
  * Disentangle from bzrtools. Thanks Max Bowser.

  [ Jelmer Vernooij ]
  * Bump standards version to 3.8.4.
  * Fix formatting in doc-base.

 -- Jelmer Vernooij <jelmer@debian.org>  Sat, 13 Feb 2010 00:44:03 +0100

bzr-builddeb (2.2) unstable; urgency=low

  * Upload to unstable.
  * Bump standards version to 3.8.3.

 -- Jelmer Vernooij <jelmer@debian.org>  Mon, 18 Jan 2010 19:15:26 +1300

bzr-builddeb (2.2~ubuntu3) karmic; urgency=low

  [ Jelmer Vernooij ]
  * Automatically use merge mode if there's only a debian/ directory in
    the packaging branch. Closes: #529816.

  [ James Westby ]
  * Merge merge-package command from Muharem Hrnjadovic to allow merging
    another branch of the same package in a way that will avoid spurious
    conflicts from divergent upstream histories. Thanks Muharem.
  * Don't crash on merge-upstream due to API changes not being fully applied.
  * Add plugin information as parsed by "bzr plugin-info".
  * Improve the error when the upstream tag is missing during merge-upstream.
  * Also query the config file for the revision to use in export-upstream
    (LP: #415572)
  * Don't populate the commit message editor with all lines added to
    debian/changelog. Only use the stripped version of the "change" lines.
  * Always use the date from debian/changelog during import-dsc. Thanks
    Sveinung Kvilhaugsvik.
  * pristine-tar errors are no longer fatal for building the package.
    Thanks Muharem. (LP: #417153)
  * Refuse to build a conflicted tree. Thanks Muharem. (LP: #381303)
  * Don't crash if there are no deb-src lines when building. (LP: #375897)
  * Make import-dsc work against redirected URIs. Thanks Muharem (LP: #337209)

 -- James Westby <james.westby@ubuntu.com>  Sun, 26 Jul 2009 18:38:47 +0200

bzr-builddeb (2.2~ubuntu2) karmic; urgency=low

  [ James Westby ]
  * Don't cause the commit to fail if the changelog file is present but
    unknown.
  * Also avoid problems with SIGPIPE when running the build command.
    (LP: #399938)

 -- Jelmer Vernooij <jelmer@debian.org>  Sun, 26 Jul 2009 18:20:30 +0200

bzr-builddeb (2.2~ubuntu1) karmic; urgency=low

  [ James Westby ]
  * Don't remove the debian part of the version number twice. (LP: #372792)
  * Make import-dsc work when the package contains a symlink.
  * Also take file-ids from the upstream revision when doing an import-dsc.
  * Fix a stupid error when recreating the tarball using pristine-tar.
  * Add karmic to the list of releases.
  * Several fixes for import-dsc when used in a multi-branch setting
    (not possible from the command line).
  * Don't deadlock when the pristine-tar delta is large.
  * Avoid problems due to SIGPIPE and subprocess causing failures to
    uncompress some tarballs. Thansk to Colin Watson (LP: #395353)

  [ Jelmer Vernooij ]
  * Support Vcs-Hg in the deb: directory service if bzr-hg is installed.

 -- James Westby <james.westby@ubuntu.com>  Wed, 06 May 2009 17:49:49 +0100

bzr-builddeb (2.1.2~ubuntu1) jaunty; urgency=low

  * Add --download-version to the uscan command line.
  * Make --export-upstream work again by not trying to use a removed attribute
    in config.py. (LP: #345747)
  * Look in the correct place for the tarball created by get-orig-source.

 -- James Westby <james.westby@ubuntu.com>  Mon, 09 Mar 2009 09:04:48 +1000

bzr-builddeb (2.1.1) experimental; urgency=low

  * Make get-orig-source priority higher than uscan. Thanks Martin Pitt.
    (LP: #339343).
  * Correct variable used in provide_with_apt. Thanks also to Martin Pitt.
    (LP: #339333)
  * Use hashlib instead of the sha and md5 modules. Thanks Kees Cook.
    (LP: #338525)

 -- James Westby <james.westby@ubuntu.com>  Sun, 08 Mar 2009 17:34:15 +1000

bzr-builddeb (2.1ubuntu1) jaunty; urgency=low

  * Add --install-layout=deb to avoid files ending up in /usr/local

 -- James Westby <james.westby@ubuntu.com>  Thu, 05 Mar 2009 14:14:18 +0000

bzr-builddeb (2.1) experimental; urgency=low

  * Merge the tags from the upstream branch when doing merge-upstream with
    a branch.
  * Catch and wrap ChangelogParseError to avoid the traceback (LP: #215732)
  * Warn when a key is defined outside of any sections in a config file.
    (LP: #309335)
  * Warn when the user uses the deprecated --result option. (LP: #268675)
  * Add "--release-heuristic changelog" to dch call after merge-upstream so
    that UNRELEASED entries are edited rather than a new stanza added.
    (Closes: #515921, LP: #331994)
  * Allow specifying the merge type in merge-upstream (LP: #310694)
  * Make merge mode work with Python 2.6 (LP: #336686)
  * Give a more informative message if pristine-tar isn't installed.
    (LP: #336442)
  * Record extra authors in import-dsc based on what is in the changelog
    entry (LP: #335071)
  * Provide a commit message template based on additions to debian/changelog,
    similar to debcommit. Bump version of bzr required to 1.10, which is the
    release that introduced the hook. (Closes: #497415, LP: #331993)
  * Give a better error if the pristine upstream branch can't be located.
    (Closes: #517869)

 -- James Westby <james.westby@ubuntu.com>  Thu, 19 Feb 2009 09:26:34 +0000

bzr-builddeb (2.1~0ubuntu1) jaunty; urgency=low

  [ Jelmer Vernooij ]
  * Add simple deb: directory service for Bazaar that uses the dpkg Vcs-* fields.
  * Fix mark-uploaded when used in merge mode. (Closes: #500851)
  * Support merging upstream from a Bazaar branch. (Closes: #493386)
   + Also support merging from upstream Subversion branches. (LP: #295275)
  * Make --version option and location argument to merge-upstream optional.
  * Add -d option to merge-upstream.
  * Try to retrieve upstream tarball using get-orig-source rule in
    debian/rules if everything else fails. (Closes: #498622)
  * Support Vcs-Git in the deb: directory service if bzr-git is installed.
  * Use svn-buildpackage configuration when present. 
  * Print name of created tag in mark-uploaded. (Closes: #497416)

  [ James Westby ]
  * Support repacking of .zips. Thanks Daniel Hahler.
  * Switch to debuild instead of dpkg-buildpackage -rfakeroot -uc -us. The most
    noticeable change will be that it now tries to sign by default. Add a NEWS
    entry to explain this.
  * Support passing extra options to the builder using "bzr bd -- --foo" syntax.
  * Don't use the distribution name in the tags, fixing myriad issues, but
    giving us a compatibility headache. Old clients won't see the new tags,
    but using the old tags lead to bugs, and the only way to fix that is to
    use the new tags. Not a good situation, but moving forwards we will have
    a much better situation.
  * Update the changelog after merge-upstream, rather than telling the user
    exactly what to run. (LP: #296516)
  * Remove export-upstream mode in favour of merge-upstream, see NEWS.Debian.
  * Use pristine-tar to store and retrieve exact tarballs so that packages
    can be built directly from the branch. In particular merge-upstream and
    import-dsc now store this information. This will avoid problems with
    the .orig.tar.gz changing between uploads. (LP: #317111)
  * Depend on pristine-tar.

  [ Kees Cook ]
  * builder.py: switch to using external tar command to replace buggy
   tarfile unpacker. (Closes: #463349, LP: #303931)

 -- James Westby <james.westby@ubuntu.com>  Wed, 18 Feb 2009 23:18:13 +0000

bzr-builddeb (2.0.2~0ubuntu2) intrepid; urgency=low

  * Use properties.tarball_dir() instead of .target_dir(), as the latter
    doesn't exist. Thanks Laurent Bigonville (LP: #286403)

 -- James Westby <james.westby@canonical.com>  Mon, 20 Oct 2008 14:35:19 +0100

bzr-builddeb (2.0.2~0ubuntu1) intrepid; urgency=low

  * Pass --only-source to "apt-get source" call, as this will prevent apt
    from assuming the package name we pass is a binary package name which
    it must look up the source for. This would cause problems when there
    are a source package and binary package that are named the same, but
    the binary package isn't built from the source package, e.g. firefox,
    linux. (bug #275446)
  * Add "squeeze" and "jaunty" to the list of known releases. (bug #275448)
  * Make source and result dirs being the same work better.
  * Simplify use of uscan and make it more robust.

 -- James Westby <james.westby@canonical.com>  Sun, 28 Sep 2008 14:53:16 +0100

bzr-builddeb (2.0.1) experimental; urgency=low

  * Fix retrieval of the upstream source from a watch file of the archive.
    - It would download to the specified tarball directory, but then
      report it as stored in the compatibility directory. (bug #262618)
  * Don't move the result if the source and destination are the same location.
    (bug #262621)
  * Use --result-dir rather than --result for concistency with the other
    options and the configuration key. --result is still accepted, but
    deprecated. (bug #263643)
  * Add a revisionspec that allows you to specify a revision by the
    package version number, e.g. -r package:0.1-1.
    https://blueprints.launchpad.net/bzr-builddeb/+spec/package-revisionspec
  * Use the upstream part of the version number when repacking the tarball.
    (bug #263373)
  * Merge the upstream tags in to the packaging ones after importing a new
    upstream. (bug #263373)
  * Strip the changelog message as debcommit does. Thanks to Colin Watson.
    (bug #265045)
  * "Fix" fetching between two locked branches which share a repository.
    (bug #264705)
  * Handle remote files in repack check that checksums match when target
    exists. (bug #263371)
  * Fix the README to mention bzrtools is required.
  * Depend on at least 0.1.11 of python-debian for strict=False support. 
  * Check that versions are in the ancestry of the current branch.
    (bug #264701)
  * Fix locking problems with merge_upstream in shared repository.
  * Handle invalid version numbers in the changelog by ignoring them.
    (bug #248447)
  * During merge-upstream correctly check whether the new upstream is
    already imported. (bug #272118)

 -- James Westby <james.westby@canonical.com>  Mon, 22 Sep 2008 12:04:09 +0100

bzr-builddeb (2.0) experimental; urgency=low

  [ Jelmer Vernooij ]
  * Support +bzr for snapshots as well as ~bzr.
  * Lock the tree before starting as remote trees are more strict about this,
    meaning there were problems with remote branches.
  * Import apt_pkg only when used, as it is used rarely and importing it
    has an overhead, and also leads to increased memory usage.

  [ James Westby ]
  * Lots of compatibilty breaking changes. Please see NEWS.Debian for advice.
  * Use the last entry from debian/changelog as the commit message
    when importing a .diff.gz or native package with import-dsc.
  * Use dpkg-source to extract source pacakges, which is much more robust.
  * Don't use strict changelog parsing from python-debian, as we don't
    need faithful reproduction.
  * Follow dpkg-buildpackage etc. more closely by looking for .orig.tar.gz
    in the parent directory, and placing the result of the build there.
    - ../tarballs is still used a fallback for compatibility.
    - moving the result doesn't fail the build if the .changes can't be
      found when the default is used, to support builders that move
      the package elsewhere.
    - The .changes file can be missed if the arch is not what is expected,
      for instance if "debuild -S" was set as the builder.
  * builddeb --result now works for packages with an epoch.
  * Added mark-uploaded command that sets the appropriate tag based
    on the version, for use after upload.
  * merge-upstream and import-dsc have had their command line options
    changed to be more sensible, and to be future-proof. Details in
    the online help or the documetation.
  * --snapshot has been dropped from import-dsc. snapshot.debian.net
    is virtually useless currently. Something similar can be brought
    back when we have such a service again.

 -- James Westby <james.westby@canonical.com>  Fri, 13 Jun 2008 15:03:53 +0100

bzr-builddeb (0.95) unstable; urgency=low

  [ Jelmer Vernooij ]
  * Support building from remote branches,
    "bzr builddeb http://wherever/package.debian" will now work.

 -- James Westby <james.westby@canonical.com>  Fri, 16 May 2008 12:29:08 +0100

bzr-builddeb (0.94) unstable; urgency=low

  [ Jelmer Vernooij ]
  * Support building against snapshots from Subversion branches.
  * Suggest bzr-svn to hint that you can work with svn. The version
    is the one that exports the svn-buildpackage mergeWithUpstream
    property as "merge = True", so that bzr-builddeb will seamlessly
    build these branches.

  [ Sebastian Bober ]
  * Disable the testsuite during build as we can't be sure that
    /etc/apt/sources.list has a deb-src line. "check" or "test"
    in DEB_BUILD_OPTIONS will turn it back on again. (Closes: #472543)
  * Build-Depend and Depend on python-apt, as it is used directly
    now.
  * Tweaks to stamp handling in debian/rules.

  [ James Westby ]
  * Make the tarball dir before trying to download from the archive in
    to it. (LP: #223948)

 -- James Westby <james.westby@canonical.com>  Thu, 15 May 2008 16:59:00 +0100

bzr-builddeb (0.93) unstable; urgency=low

  [ Arnaud Fontaine ]
  * Add Vcs-Bzr field (dpkg supports it now) in debian/control.
  * Update GPL path to GPL-2 in debian/copyright as GPL-3 is now the default.

  [ Jelmer Vernooij ]
  * Allow building snapshots of packages based on version in changelog.
    (Closes: #452130)

  [ James Westby ]
  * Stop specifying a specific branch format when importing a .dsc.
    This improves performance significantly as packs will now be used.
    Require bzr 1.0 so that packs are default.
  * Fix the import diff code to not deadlock on large diffs. Thanks to
    Jamie Wilkinson. (Closes: #451248)
  * Exclude more files/directories than just .bzr when importing.
  * Normalise filenames from the tarballs when extracting to import a
    dsc to avoid errors on strange tarballs.
  * Treat hardlinks in tarballs as a copy of the file. This at least
    gets the data, and is representable in bzr.
  * Don't silently skip unkown types when extracting a tarball, error
    instead.
  * Don't use relative imports. Thanks Robert Collins. (LP: #189429)
  * Remove the .bzr-builddeb from merge builds not in "larstiq" mode.
    (Closes: #464033)
  * Don't tell cp to be verbose when copying back the debian/ dir
    in bd-do.
  * Update the dependencies on bzr and bzrtools to more recent versions.
  * Update the VCS-Bzr: header for the new branch location.
  * Avoid failing the testsuite because of a user's ~/.bazaar/builddeb.conf.

 -- James Westby <jw+debian@jameswestby.net>  Wed, 19 Mar 2008 21:27:37 +0000

bzr-builddeb (0.92) unstable; urgency=low

  [ James Westby ]
  * Support incremental imports of normal mode packages from source packages
    for uploads done outside the VCS.
  * Also look for upstream tarballs in the archives. Do this in preference
    to the watch file, for the case where the upstream was repacked.
  * Filter out any changes to .bzr in packages that are being imported as they
    will totally mess things up. If the branch is in the source package then
    just use apt-get source. (LP: #156003)
  * bzr 0.92 is required.
  * Improve the error message when the upstream tag is not found to actually
    give the name of the expected tag.
  * Allow the last upstream not to be on the mainline during merge-upstream.
  * Don't complain when repacking the tarball if the target exists, but is the
    same as the source. Only .tar.gz can be considered identical.
  * Bug fix: "bzr-builddeb: merge-upstream --version is a conflicting
    optoin", thanks to Jamie Wilkinson (Closes: #449369).
  * Close old bug, only parse first changelog entry (Closes: #429299)
  * Bug fix: "bzr-builddeb: parse debian/watch if no URL specified for
    merge-upstream", thanks to Jamie Wilkinson (Closes: #449362).
  * Bug fix: "bzr-builddeb: can't do merge packages with
    dh-make-pear", thanks to mah@everybody.org (Mark A. Hershberger)
    (Closes: #440069).

  [ Reinhard Tartler ]
  * (Build-)Depend on python-apt
  * bump dependency on bzrtools
  * when running the testsuite, set home directory to effectively disable
    any user installed plugins

 -- Reinhard Tartler <siretart@tauware.de>  Mon, 12 Nov 2007 16:39:43 +0100

bzr-builddeb (0.91) unstable; urgency=low

  [ Frédéric Brin ]
  * Correct unknown variable (files) when importing dsc.
  * chmod 755 debian/rules when importing dsc

  [ James Westby ]
  * Now handles merge mode with multiple entries in the root of
    upstream's tarball, which was causing havoc with dh-make-php packages.
    Thanks to Mark A. Hershberger for the report and Adeodato Simó
    for the pointer to the fix. (Closes: #440069)
  * Add version_info attribute so that bzrlib can find out the version of
    the plugin. Please try and remember to update it when releasing (set
    the word to 'final').
  * Use None instead of [] to revert all files as the latter is deprecated
    in bzr 0.91. Bump the required version accordingly.
  * Build the working tree by default (so --working-tree now has no effect,
    along with --ignore-changes).
  * Add --revision option to allow building an old revision of the branch
    without doing revert or similar.
  * Add the start of a blackbox test suite.
  * Add the ability to export an upstream branch in normal mode.
  * Add a bd-do command for running commands when in merge mode. This
    is useful when you need the full upstream source, for instance patch
    handling.
  * Add hook support for running arbitrary commands at pre-defined points
    in the build.
  * Support $UPSTREAM_VERSION in the export-upstream-revision configuration
    option. This allows builddeb to find the correct upstream revision based
  * Correct the pointer to the user manual in the README. Thanks to Achim
    Bohnet for noticing the mistake. (LP: #145019)
  * Many documentation fixes from dAniel hAhler. Thanks very much.

 -- James Westby <jw+debian@jameswestby.net>  Tue, 23 Oct 2007 22:24:40 +0100

bzr-builddeb (0.90) unstable; urgency=low

  * Support exporting the working tree when it contains symlinks. Thanks
    to John Arbash Meinel for help on fixing it. (LP: #132391)
  * Fix the repacking of .tar.bz2 file to .tar.gz. Thanks Frederic Brin.
  * Complete the transition of deb822 into python-debian.

 -- James Westby <jw+debian@jameswestby.net>  Wed, 22 Aug 2007 22:25:27 +0100

bzr-builddeb (0.19) unstable; urgency=low

  * Allow empty author information in the changelog for those that like to
    develop without filling it in, and then add it while releasing.
  * Drop the dependency on python-deb822 as it is now part of python-debian.
    Thanks to Loïc Minier and Lucas Nussbaum for noticing.
    (Closes: #436386, #436089)

 -- James Westby <jw+debian@jameswestby.net>  Mon, 13 Aug 2007 22:03:03 +0100

bzr-builddeb (0.18) unstable; urgency=medium

  * Medium urgency as it will hold up the bzr 0.18 transition.
  * Remove any 'debian/' directory from the upstream tarball in merge mode,
    so that the branch contains all of the files that will appear there.
  * Allow the changelog entries to have no author information.
  * Add a working-tree option to the configuration files that if set always
    builds the working tree rather than the last revision in the branch.
  * uscan is now used to download an upstream tarball if the version required
    is not available and the user has a watch file. Thanks to Daniel Holbach
    for the insipration for how to implement this. This makes devscripts a
    dependency. Add a watch file to your package to take advantage of this.
  * Add a user manual with some proper documentation. See
    /use/share/doc/builddeb/user_manual/index.html
  * Add an import-dsc command to import history from a series of source
    packages.
    - Currently only works for normal and native modes.
    - Currently only does initial imports, incremental imports will come later
      I hope.
    - Can automatically grab any packages from snapshot.debian.net.
  * Add a merge-upstream command that allows you to grab a new upstream
    version and merge your packaging changes back in to it.
    - Currently only supports normal mode.
    - Doesn't integrate with uscan yet.
  * Remove the need for --ignore-unknowns, as it is no longer checked for.
    The option is still there for backwards compatibility, but it now does
    nothing.

 -- James Westby <jw+debian@jameswestby.net>  Tue, 10 Jul 2007 22:25:49 +0100

bzr-builddeb (0.17) unstable; urgency=low

  [ James Westby ]
  * Pass max_blocks=1 when constructing changelogs as that is all that is
    needed currently. This requires a newer python-debian (0.1.3), so bump the
    version requirements. This would have helped with cases like #429299, but
    Reinhard already fixed that in python-debian.
  * python-deb822 changed from new classes to old classes in version 0.3.
    Handle the change in API, and bump the dependencies to make sure it will
    work.
  * Fix up Build-Depends and Build-Depends-Indep (thanks lintian).
  * Now require the changelog to be added to the branch with bzr add before
    it will try and read it. This avoids a nasty error.

 -- James Westby <jw+debian@jameswestby.net>  Mon, 18 Jun 2007 22:56:29 +0100

bzr-builddeb (0.16.2) unstable; urgency=low

  * loosen the dependency on bzr. bzr-builddeb seems to be not be broken
    by bzr version 0.17, so remove the upper bound of the dependency.

 -- Reinhard Tartler <siretart@tauware.de>  Tue, 12 Jun 2007 19:45:38 +0100

bzr-builddeb (0.16.1) unstable; urgency=low

  * fix FTBFS by correcting build depends. Thanks to
    "Rob Weir" <rob@weir.id.au> for providing the patch! (Closes: #423745)

 -- Reinhard Tartler <siretart@tauware.de>  Mon, 14 May 2007 14:08:11 +0200

bzr-builddeb (0.16) unstable; urgency=low

  [James Westby]
  * Lock the working trees to fix compatibility with 0.15+ dirstate trees.
    (Closes: #421900)
  * Add the start of a test suite to help avoid bugs like that.
  * Update the dependency on bzr to reflect the compatibility of this release.
    (Closes: #421041)
  * Take the package under the wing of pkg-bazaar.

  [Reinhard Tartler]
  * apply patch to util.py as suggested by Robert Collins: Use Tree
    directly, don't use the inventory.
  * upload to unstable

 -- Reinhard Tartler <siretart@tauware.de>  Tue,  8 May 2007 18:43:19 +0200

bzr-builddeb (0.15~rc1ubuntu1) gutsy; urgency=low

  * loosen depends, 0.15 works with bzr 0.16 as well

 -- Reinhard Tartler <siretart@tauware.de>  Tue,  1 May 2007 16:17:06 +0200

bzr-builddeb (0.15~rc1) feisty; urgency=low
  
  * Version designed to work with bzr 0.15.
  * Bump depends on bzr appropriately.
  * Install the plugin in .../plugins/builddeb instead of
    .../plugins/bzr-builddeb, as the latter is not a valid python identifier
    as is now required by bzr.
  * Export the package build to the correct directory name, using the upstream
    version rather than the full version. This removes a warning from
    dpkg-source when building and Closes: #409981. Thanks to James Vega.

 -- James Westby <jw+debian@jameswestby.net>  Fri,  9 Mar 2007 21:31:30 +0000

bzr-builddeb (0.14ubuntu2) feisty; urgency=low

  * fix the deprecation warning about 'short options' on every load of
    this plugin with bzr 0.14.
  * repack with a full bzr branch in the source

 -- Reinhard Tartler <siretart@tauware.de>  Wed, 31 Jan 2007 08:46:05 +0100

bzr-builddeb (0.14ubuntu1) feisty; urgency=low

  * revert the smart options patch so that the package gets usable with bzr 0.13 again.

 -- Reinhard Tartler <siretart@tauware.de>  Tue, 16 Jan 2007 23:16:44 +0100

bzr-builddeb (0.14) UNRELEASED; urgency=low

  * Compatible with bzr 0.14.
  * Drop the silly restriction on only invoking the command from the root
    of a branch.
  * Add support for non-native full source packages. To do this, just
    have orig-dir pointing to the dir containing the upstream tarballs.
    This involves a change in behaviour I am afraid. Native packages are
    now not the default, so if you have one echo 'native = True' to
    global.conf.
  * Add support for creating non-native packages from full source branches
    by creating the tarball from the branch, rather than the user creating it.
    It simply blows away debian/ from the tarball and names it appropriately
    in the build dir to get a non-native package where all of and only
    debian/ are in the .diff.gz.
  * Add support for exporting the upstream code from a bzr branch when in
    merge mode. Just use export-upstream with a URI of a bzr branch and that
    code will be the .orig.tar.gz of the source package. Please make sure
    that you don't grab a different upstream code for the same upstream
    version, that could break things horribly. You can also specify the
    revision to export with export-upstream-revision to combat this.
  * Add support for pulling in the upstream branch when it is local so that
    you can build the lastest version. The 'export-upstream-prepull' option
    is only availble as a config file option.
  * Add an option to stop the build if the above mentioned pull did nothing.
  * Add a --short/-S parameter to build source packages and a source-builder
    option to configure what it does.
  * Change to use the new version of the python-debian API, so that 0.1.1 is
    now required.
  * Builddeb configuration files that are used in the branch are marked as
    non-trusted. This means that you can no longer set any of the builders in
    them, as this would be arbitrary code execution. You have to set the
    builders in your ~/.bazaar/builddeb.conf now. If you don't like this
    change then please propose a scheme that allows you to do what you want,
    but doesn't expose people to the security threat.
  * Bump the required version of bzr to 0.14~rc1 or greater and less than 0.15.
  * Depend on dpkg-dev and fakeroot as they are used in the default builder
    commands.

 -- James Westby <jw+debian@jameswestby.net>  Wed, 31 Jan 2007 20:15:42 +0000

bzr-builddeb (0.13ubuntu1) feisty; urgency=low

  * upload to feisty
  * bump depends on bzr on (>= 0.13)

 -- Reinhard Tartler <siretart@tauware.de>  Tue, 16 Jan 2007 00:47:39 +0100

bzr-builddeb (0.13) unstable; urgency=low

  * New release. 
  * Comptible with bzr 0.13.

 -- James Westby <jw+debian@jameswestby.net>  Wed, 20 Dec 2006 00:22:18 +0000

bzr-builddeb (0.11) experimental; urgency=low

  * Initial Release. (Closes: #380198)
  * add myself to Uploaders

 -- Reinhard Tartler <siretart@tauware.de>  Wed,  3 Jan 2007 20:23:37 +0100<|MERGE_RESOLUTION|>--- conflicted
+++ resolved
@@ -22,11 +22,7 @@
     LP: #874263
   * Support --revision argument to merge-package. LP: #888590
 
-<<<<<<< HEAD
- -- Jelmer Vernooij <jelmer@debian.org>  Thu, 10 Nov 2011 16:16:40 +0100
-=======
  -- Jelmer Vernooij <jelmer@debian.org>  Thu, 10 Nov 2011 16:56:12 +0100
->>>>>>> 48ec6b93
 
 bzr-builddeb (2.7.9) unstable; urgency=low
 
