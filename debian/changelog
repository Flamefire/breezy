bzr-builddeb (2.1~0ubuntu2) UNRELEASED; urgency=low

  * Merge the tags from the upstream branch when doing merge-upstream with
    a branch.
  * Catch and wrap ChangelogParseError to avoid the traceback (LP: #215732)
  * Warn when a key is defined outside of any sections in a config file.
    (LP: #309335)
  * Warn when the user uses the deprecated --result option. (LP: #268675)
  * Add "--release-heuristic changelog" to dch call after merge-upstream so
    that UNRELEASED entries are edited rather than a new stanza added.
    (LP: #331994)
  * Allow specifying the merge type in merge-upstream (LP: #310694)
<<<<<<< HEAD
  * Make merge mode work with Python 2.6 (LP: #336686)
  * Give a more informative message if pristine-tar isn't installed.
    (LP: #336442)
=======
  * Record extra authors in import-dsc based on what is in the changelog
    entry (LP: #335071)
>>>>>>> 546176c4

 -- James Westby <james.westby@ubuntu.com>  Thu, 19 Feb 2009 09:26:34 +0000

bzr-builddeb (2.1~0ubuntu1) jaunty; urgency=low

  [ Jelmer Vernooij ]
  * Add simple deb: directory service for Bazaar that uses the dpkg Vcs-* fields.
  * Fix mark-uploaded when used in merge mode. (Closes: #500851)
  * Support merging upstream from a Bazaar branch. (Closes: #493386)
   + Also support merging from upstream Subversion branches. (LP: #295275)
  * Make --version option and location argument to merge-upstream optional.
  * Add -d option to merge-upstream.
  * Try to retrieve upstream tarball using get-orig-source rule in
    debian/rules if everything else fails. (Closes: #498622)
  * Support Vcs-Git in the deb: directory service if bzr-git is installed.
  * Use svn-buildpackage configuration when present. 
  * Print name of created tag in mark-uploaded. (Closes: #497416)

  [ James Westby ]
  * Support repacking of .zips. Thanks Daniel Hahler.
  * Switch to debuild instead of dpkg-buildpackage -rfakeroot -uc -us. The most
    noticeable change will be that it now tries to sign by default. Add a NEWS
    entry to explain this.
  * Support passing extra options to the builder using "bzr bd -- --foo" syntax.
  * Don't use the distribution name in the tags, fixing myriad issues, but
    giving us a compatibility headache. Old clients won't see the new tags,
    but using the old tags lead to bugs, and the only way to fix that is to
    use the new tags. Not a good situation, but moving forwards we will have
    a much better situation.
  * Update the changelog after merge-upstream, rather than telling the user
    exactly what to run. (LP: #296516)
  * Remove export-upstream mode in favour of merge-upstream, see NEWS.Debian.
  * Use pristine-tar to store and retrieve exact tarballs so that packages
    can be built directly from the branch. In particular merge-upstream and
    import-dsc now store this information. This will avoid problems with
    the .orig.tar.gz changing between uploads. (LP: #317111)
  * Depend on pristine-tar.

  [ Kees Cook ]
  * builder.py: switch to using external tar command to replace buggy
   tarfile unpacker. (Closes: #463349, LP: #303931)

 -- James Westby <james.westby@ubuntu.com>  Wed, 18 Feb 2009 23:18:13 +0000

bzr-builddeb (2.0.2~0ubuntu2) intrepid; urgency=low

  * Use properties.tarball_dir() instead of .target_dir(), as the latter
    doesn't exist. Thanks Laurent Bigonville (LP: #286403)

 -- James Westby <james.westby@canonical.com>  Mon, 20 Oct 2008 14:35:19 +0100

bzr-builddeb (2.0.2~0ubuntu1) intrepid; urgency=low

  * Pass --only-source to "apt-get source" call, as this will prevent apt
    from assuming the package name we pass is a binary package name which
    it must look up the source for. This would cause problems when there
    are a source package and binary package that are named the same, but
    the binary package isn't built from the source package, e.g. firefox,
    linux. (bug #275446)
  * Add "squeeze" and "jaunty" to the list of known releases. (bug #275448)
  * Make source and result dirs being the same work better.
  * Simplify use of uscan and make it more robust.

 -- James Westby <james.westby@canonical.com>  Sun, 28 Sep 2008 14:53:16 +0100

bzr-builddeb (2.0.1) experimental; urgency=low

  * Fix retrieval of the upstream source from a watch file of the archive.
    - It would download to the specified tarball directory, but then
      report it as stored in the compatibility directory. (bug #262618)
  * Don't move the result if the source and destination are the same location.
    (bug #262621)
  * Use --result-dir rather than --result for concistency with the other
    options and the configuration key. --result is still accepted, but
    deprecated. (bug #263643)
  * Add a revisionspec that allows you to specify a revision by the
    package version number, e.g. -r package:0.1-1.
    https://blueprints.launchpad.net/bzr-builddeb/+spec/package-revisionspec
  * Use the upstream part of the version number when repacking the tarball.
    (bug #263373)
  * Merge the upstream tags in to the packaging ones after importing a new
    upstream. (bug #263373)
  * Strip the changelog message as debcommit does. Thanks to Colin Watson.
    (bug #265045)
  * "Fix" fetching between two locked branches which share a repository.
    (bug #264705)
  * Handle remote files in repack check that checksums match when target
    exists. (bug #263371)
  * Fix the README to mention bzrtools is required.
  * Depend on at least 0.1.11 of python-debian for strict=False support. 
  * Check that versions are in the ancestry of the current branch.
    (bug #264701)
  * Fix locking problems with merge_upstream in shared repository.
  * Handle invalid version numbers in the changelog by ignoring them.
    (bug #248447)
  * During merge-upstream correctly check whether the new upstream is
    already imported. (bug #272118)

 -- James Westby <james.westby@canonical.com>  Mon, 22 Sep 2008 12:04:09 +0100

bzr-builddeb (2.0) experimental; urgency=low

  [ Jelmer Vernooij ]
  * Support +bzr for snapshots as well as ~bzr.
  * Lock the tree before starting as remote trees are more strict about this,
    meaning there were problems with remote branches.
  * Import apt_pkg only when used, as it is used rarely and importing it
    has an overhead, and also leads to increased memory usage.

  [ James Westby ]
  * Lots of compatibilty breaking changes. Please see NEWS.Debian for advice.
  * Use the last entry from debian/changelog as the commit message
    when importing a .diff.gz or native package with import-dsc.
  * Use dpkg-source to extract source pacakges, which is much more robust.
  * Don't use strict changelog parsing from python-debian, as we don't
    need faithful reproduction.
  * Follow dpkg-buildpackage etc. more closely by looking for .orig.tar.gz
    in the parent directory, and placing the result of the build there.
    - ../tarballs is still used a fallback for compatibility.
    - moving the result doesn't fail the build if the .changes can't be
      found when the default is used, to support builders that move
      the package elsewhere.
    - The .changes file can be missed if the arch is not what is expected,
      for instance if "debuild -S" was set as the builder.
  * builddeb --result now works for packages with an epoch.
  * Added mark-uploaded command that sets the appropriate tag based
    on the version, for use after upload.
  * merge-upstream and import-dsc have had their command line options
    changed to be more sensible, and to be future-proof. Details in
    the online help or the documetation.
  * --snapshot has been dropped from import-dsc. snapshot.debian.net
    is virtually useless currently. Something similar can be brought
    back when we have such a service again.

 -- James Westby <james.westby@canonical.com>  Fri, 13 Jun 2008 15:03:53 +0100

bzr-builddeb (0.95) unstable; urgency=low

  [ Jelmer Vernooij ]
  * Support building from remote branches,
    "bzr builddeb http://wherever/package.debian" will now work.

 -- James Westby <james.westby@canonical.com>  Fri, 16 May 2008 12:29:08 +0100

bzr-builddeb (0.94) unstable; urgency=low

  [ Jelmer Vernooij ]
  * Support building against snapshots from Subversion branches.
  * Suggest bzr-svn to hint that you can work with svn. The version
    is the one that exports the svn-buildpackage mergeWithUpstream
    property as "merge = True", so that bzr-builddeb will seamlessly
    build these branches.

  [ Sebastian Bober ]
  * Disable the testsuite during build as we can't be sure that
    /etc/apt/sources.list has a deb-src line. "check" or "test"
    in DEB_BUILD_OPTIONS will turn it back on again. (Closes: #472543)
  * Build-Depend and Depend on python-apt, as it is used directly
    now.
  * Tweaks to stamp handling in debian/rules.

  [ James Westby ]
  * Make the tarball dir before trying to download from the archive in
    to it. (LP: #223948)

 -- James Westby <james.westby@canonical.com>  Thu, 15 May 2008 16:59:00 +0100

bzr-builddeb (0.93) unstable; urgency=low

  [ Arnaud Fontaine ]
  * Add Vcs-Bzr field (dpkg supports it now) in debian/control.
  * Update GPL path to GPL-2 in debian/copyright as GPL-3 is now the default.

  [ Jelmer Vernooij ]
  * Allow building snapshots of packages based on version in changelog.
    (Closes: #452130)

  [ James Westby ]
  * Stop specifying a specific branch format when importing a .dsc.
    This improves performance significantly as packs will now be used.
    Require bzr 1.0 so that packs are default.
  * Fix the import diff code to not deadlock on large diffs. Thanks to
    Jamie Wilkinson. (Closes: #451248)
  * Exclude more files/directories than just .bzr when importing.
  * Normalise filenames from the tarballs when extracting to import a
    dsc to avoid errors on strange tarballs.
  * Treat hardlinks in tarballs as a copy of the file. This at least
    gets the data, and is representable in bzr.
  * Don't silently skip unkown types when extracting a tarball, error
    instead.
  * Don't use relative imports. Thanks Robert Collins. (LP: #189429)
  * Remove the .bzr-builddeb from merge builds not in "larstiq" mode.
    (Closes: #464033)
  * Don't tell cp to be verbose when copying back the debian/ dir
    in bd-do.
  * Update the dependencies on bzr and bzrtools to more recent versions.
  * Update the VCS-Bzr: header for the new branch location.
  * Avoid failing the testsuite because of a user's ~/.bazaar/builddeb.conf.

 -- James Westby <jw+debian@jameswestby.net>  Wed, 19 Mar 2008 21:27:37 +0000

bzr-builddeb (0.92) unstable; urgency=low

  * Support incremental imports of normal mode packages from source packages
    for uploads done outside the VCS.
  * Also look for upstream tarballs in the archives. Do this in preference
    to the watch file, for the case where the upstream was repacked.
  * Filter out any changes to .bzr in packages that are being imported as they
    will totally mess things up. If the branch is in the source package then
    just use apt-get source. (LP: #156003)
  * bzr 0.92 is required.
  * Improve the error message when the upstream tag is not found to actually
    give the name of the expected tag.
  * Allow the last upstream not to be on the mainline during merge-upstream.
  * Don't complain when repacking the tarball if the target exists, but is the
    same as the source. Only .tar.gz can be considered identical.

 -- James Westby <jw+debian@jameswestby.net>  Wed, 31 Oct 2007 21:06:58 +0000

bzr-builddeb (0.91) unstable; urgency=low

  [ Frédéric Brin ]
  * Correct unknown variable (files) when importing dsc.
  * chmod 755 debian/rules when importing dsc

  [ James Westby ]
  * Now handles merge mode with multiple entries in the root of
    upstream's tarball, which was causing havoc with dh-make-php packages.
    Thanks to Mark A. Hershberger for the report and Adeodato Simó
    for the pointer to the fix. (Closes: #440069)
  * Add version_info attribute so that bzrlib can find out the version of
    the plugin. Please try and remember to update it when releasing (set
    the word to 'final').
  * Use None instead of [] to revert all files as the latter is deprecated
    in bzr 0.91. Bump the required version accordingly.
  * Build the working tree by default (so --working-tree now has no effect,
    along with --ignore-changes).
  * Add --revision option to allow building an old revision of the branch
    without doing revert or similar.
  * Add the start of a blackbox test suite.
  * Add the ability to export an upstream branch in normal mode.
  * Add a bd-do command for running commands when in merge mode. This
    is useful when you need the full upstream source, for instance patch
    handling.
  * Add hook support for running arbitrary commands at pre-defined points
    in the build.
  * Support $UPSTREAM_VERSION in the export-upstream-revision configuration
    option. This allows builddeb to find the correct upstream revision based
  * Correct the pointer to the user manual in the README. Thanks to Achim
    Bohnet for noticing the mistake. (LP: #145019)
  * Many documentation fixes from dAniel hAhler. Thanks very much.

 -- James Westby <jw+debian@jameswestby.net>  Tue, 23 Oct 2007 22:24:40 +0100

bzr-builddeb (0.90) unstable; urgency=low

  * Support exporting the working tree when it contains symlinks. Thanks
    to John Arbash Meinel for help on fixing it. (LP: #132391)
  * Fix the repacking of .tar.bz2 file to .tar.gz. Thanks Frederic Brin.
  * Complete the transition of deb822 into python-debian.

 -- James Westby <jw+debian@jameswestby.net>  Wed, 22 Aug 2007 22:25:27 +0100

bzr-builddeb (0.19) unstable; urgency=low

  * Allow empty author information in the changelog for those that like to
    develop without filling it in, and then add it while releasing.
  * Drop the dependency on python-deb822 as it is now part of python-debian.
    Thanks to Loïc Minier and Lucas Nussbaum for noticing.
    (Closes: #436386, #436089)

 -- James Westby <jw+debian@jameswestby.net>  Mon, 13 Aug 2007 22:03:03 +0100

bzr-builddeb (0.18) unstable; urgency=medium

  * Medium urgency as it will hold up the bzr 0.18 transition.
  * Remove any 'debian/' directory from the upstream tarball in merge mode,
    so that the branch contains all of the files that will appear there.
  * Allow the changelog entries to have no author information.
  * Add a working-tree option to the configuration files that if set always
    builds the working tree rather than the last revision in the branch.
  * uscan is now used to download an upstream tarball if the version required
    is not available and the user has a watch file. Thanks to Daniel Holbach
    for the insipration for how to implement this. This makes devscripts a
    dependency. Add a watch file to your package to take advantage of this.
  * Add a user manual with some proper documentation. See
    /use/share/doc/builddeb/user_manual/index.html
  * Add an import-dsc command to import history from a series of source
    packages.
    - Currently only works for normal and native modes.
    - Currently only does initial imports, incremental imports will come later
      I hope.
    - Can automatically grab any packages from snapshot.debian.net.
  * Add a merge-upstream command that allows you to grab a new upstream
    version and merge your packaging changes back in to it.
    - Currently only supports normal mode.
    - Doesn't integrate with uscan yet.
  * Remove the need for --ignore-unknowns, as it is no longer checked for.
    The option is still there for backwards compatibility, but it now does
    nothing.

 -- James Westby <jw+debian@jameswestby.net>  Tue, 10 Jul 2007 22:25:49 +0100

bzr-builddeb (0.17) unstable; urgency=low

  [ James Westby ]
  * Pass max_blocks=1 when constructing changelogs as that is all that is
    needed currently. This requires a newer python-debian (0.1.3), so bump the
    version requirements. This would have helped with cases like #429299, but
    Reinhard already fixed that in python-debian.
  * python-deb822 changed from new classes to old classes in version 0.3.
    Handle the change in API, and bump the dependencies to make sure it will
    work.
  * Fix up Build-Depends and Build-Depends-Indep (thanks lintian).
  * Now require the changelog to be added to the branch with bzr add before
    it will try and read it. This avoids a nasty error.

 -- James Westby <jw+debian@jameswestby.net>  Mon, 18 Jun 2007 22:56:29 +0100

bzr-builddeb (0.16.2) unstable; urgency=low

  * loosen the dependency on bzr. bzr-builddeb seems to be not be broken
    by bzr version 0.17, so remove the upper bound of the dependency.

 -- Reinhard Tartler <siretart@tauware.de>  Tue, 12 Jun 2007 19:45:38 +0100

bzr-builddeb (0.16.1) unstable; urgency=low

  * fix FTBFS by correcting build depends. Thanks to
    "Rob Weir" <rob@weir.id.au> for providing the patch! (Closes: #423745)

 -- Reinhard Tartler <siretart@tauware.de>  Mon, 14 May 2007 14:08:11 +0200

bzr-builddeb (0.16) unstable; urgency=low

  [James Westby]
  * Lock the working trees to fix compatibility with 0.15+ dirstate trees.
    (Closes: #421900)
  * Add the start of a test suite to help avoid bugs like that.
  * Update the dependency on bzr to reflect the compatibility of this release.
    (Closes: #421041)
  * Take the package under the wing of pkg-bazaar.

  [Reinhard Tartler]
  * apply patch to util.py as suggested by Robert Collins: Use Tree
    directly, don't use the inventory.
  * upload to unstable

 -- Reinhard Tartler <siretart@tauware.de>  Tue,  8 May 2007 18:43:19 +0200

bzr-builddeb (0.15~rc1ubuntu1) gutsy; urgency=low

  * loosen depends, 0.15 works with bzr 0.16 as well

 -- Reinhard Tartler <siretart@tauware.de>  Tue,  1 May 2007 16:17:06 +0200

bzr-builddeb (0.15~rc1) feisty; urgency=low
  
  * Version designed to work with bzr 0.15.
  * Bump depends on bzr appropriately.
  * Install the plugin in .../plugins/builddeb instead of
    .../plugins/bzr-builddeb, as the latter is not a valid python identifier
    as is now required by bzr.
  * Export the package build to the correct directory name, using the upstream
    version rather than the full version. This removes a warning from
    dpkg-source when building and Closes: #409981. Thanks to James Vega.

 -- James Westby <jw+debian@jameswestby.net>  Fri,  9 Mar 2007 21:31:30 +0000

bzr-builddeb (0.14ubuntu2) feisty; urgency=low

  * fix the deprecation warning about 'short options' on every load of
    this plugin with bzr 0.14.
  * repack with a full bzr branch in the source

 -- Reinhard Tartler <siretart@tauware.de>  Wed, 31 Jan 2007 08:46:05 +0100

bzr-builddeb (0.14ubuntu1) feisty; urgency=low

  * revert the smart options patch so that the package gets usable with bzr 0.13 again.

 -- Reinhard Tartler <siretart@tauware.de>  Tue, 16 Jan 2007 23:16:44 +0100

bzr-builddeb (0.14) UNRELEASED; urgency=low

  * Compatible with bzr 0.14.
  * Drop the silly restriction on only invoking the command from the root
    of a branch.
  * Add support for non-native full source packages. To do this, just
    have orig-dir pointing to the dir containing the upstream tarballs.
    This involves a change in behaviour I am afraid. Native packages are
    now not the default, so if you have one echo 'native = True' to
    global.conf.
  * Add support for creating non-native packages from full source branches
    by creating the tarball from the branch, rather than the user creating it.
    It simply blows away debian/ from the tarball and names it appropriately
    in the build dir to get a non-native package where all of and only
    debian/ are in the .diff.gz.
  * Add support for exporting the upstream code from a bzr branch when in
    merge mode. Just use export-upstream with a URI of a bzr branch and that
    code will be the .orig.tar.gz of the source package. Please make sure
    that you don't grab a different upstream code for the same upstream
    version, that could break things horribly. You can also specify the
    revision to export with export-upstream-revision to combat this.
  * Add support for pulling in the upstream branch when it is local so that
    you can build the lastest version. The 'export-upstream-prepull' option
    is only availble as a config file option.
  * Add an option to stop the build if the above mentioned pull did nothing.
  * Add a --short/-S parameter to build source packages and a source-builder
    option to configure what it does.
  * Change to use the new version of the python-debian API, so that 0.1.1 is
    now required.
  * Builddeb configuration files that are used in the branch are marked as
    non-trusted. This means that you can no longer set any of the builders in
    them, as this would be arbitrary code execution. You have to set the
    builders in your ~/.bazaar/builddeb.conf now. If you don't like this
    change then please propose a scheme that allows you to do what you want,
    but doesn't expose people to the security threat.
  * Bump the required version of bzr to 0.14~rc1 or greater and less than 0.15.
  * Depend on dpkg-dev and fakeroot as they are used in the default builder
    commands.

 -- James Westby <jw+debian@jameswestby.net>  Wed, 31 Jan 2007 20:15:42 +0000

bzr-builddeb (0.13ubuntu1) feisty; urgency=low

  * upload to feisty
  * bump depends on bzr on (>= 0.13)

 -- Reinhard Tartler <siretart@tauware.de>  Tue, 16 Jan 2007 00:47:39 +0100

bzr-builddeb (0.13) unstable; urgency=low

  * New release. 
  * Comptible with bzr 0.13.

 -- James Westby <jw+debian@jameswestby.net>  Wed, 20 Dec 2006 00:22:18 +0000

bzr-builddeb (0.11) experimental; urgency=low

  * Initial Release. (Closes: #380198)
  * add myself to Uploaders

 -- Reinhard Tartler <siretart@tauware.de>  Wed,  3 Jan 2007 20:23:37 +0100<|MERGE_RESOLUTION|>--- conflicted
+++ resolved
@@ -10,14 +10,11 @@
     that UNRELEASED entries are edited rather than a new stanza added.
     (LP: #331994)
   * Allow specifying the merge type in merge-upstream (LP: #310694)
-<<<<<<< HEAD
   * Make merge mode work with Python 2.6 (LP: #336686)
   * Give a more informative message if pristine-tar isn't installed.
     (LP: #336442)
-=======
   * Record extra authors in import-dsc based on what is in the changelog
     entry (LP: #335071)
->>>>>>> 546176c4
 
  -- James Westby <james.westby@ubuntu.com>  Thu, 19 Feb 2009 09:26:34 +0000
 
