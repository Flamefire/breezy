<<<<<<< HEAD
bzr-builddeb (2.7.5) UNRELEASED; urgency=low

  * New 'bzr dep3-patch' subcommand that can generate DEP-3 compliant
    patches. LP: #460576

 -- Jelmer Vernooij <jelmer@debian.org>  Sun, 08 May 2011 17:45:14 +0200

bzr-builddeb (2.7.4) UNRELEASED; urgency=low
=======
bzr-builddeb (2.7.4) unstable; urgency=low
>>>>>>> d3960be2

  [ Jelmer Vernooij ]
  * In 'bzr merge-upstream', don't ignore upstream branch when upstream
    version can not be found.  LP: #772424
  * Automatically determine the version from the tarball name if possible.
    LP: #773199
  * Use --create when merging a new upstream into a branch that doesn't have a
    changelog file. LP: #385667
  * Fix merging of upstream in new packages. LP: #772225

  [ Max Bowsher ]
  * Add python-bzrlib.tests to Build-Depends-Indep.

 -- Max Bowsher <maxb@f2s.com>  Fri, 06 May 2011 00:36:30 +0100

bzr-builddeb (2.7.3) unstable; urgency=low

  [ Jelmer Vernooij ]
  * Avoid opening upstream branch when it is not necessary. LP: #730589
  * Retrieve the upstream branch URL from Launchpad in 'bzr merge-upstream'
    if --launchpad is specified. LP: #726460
  * Fix merge of bz2 upstream tarballs. LP: #737012

  [ Max Bowsher ]
  * Do not error if the top changelog entry is not a recognized Debian or
  Ubuntu upload target.

 -- Jelmer Vernooij <jelmer@debian.org>  Mon, 18 Apr 2011 23:17:34 +0200

bzr-builddeb (2.7.2) unstable; urgency=high

  [ Andrew Mitchell ]
  * Add upstream/ directory to setup.py. Closes: #618380. LP: #735147

 -- Jelmer Vernooij <jelmer@debian.org>  Mon, 14 Mar 2011 23:27:25 +0100

bzr-builddeb (2.7.1) unstable; urgency=low

  * Add Ubuntu oneiric and Debian wheezy to the list of supported
    distributions.

 -- Jelmer Vernooij <jelmer@debian.org>  Fri, 11 Mar 2011 11:18:52 +0100

bzr-builddeb (2.7) unstable; urgency=low

  [ James Westby ]

  * Accept None as a valid previous_version value in merge_upstream().
    LP: #680945

  [ Jelmer Vernooij ]

  * Support 'bzr tags --sort=debversion'. Closes: #701244.
  * When adding a changelog entry, support git and svn snapshots.
  * Automatically use debian/source/format if package is native. Closes:
    #586617
  * Fix "bzr builddeb" if last upload was not to a Ubuntu release pocket.
    LP: #709263
  * If possible use uscan to find the latest upstream version string.
    LP: #295274
  * Add --snapshot option to merge-upstream.
  * 'bzr merge-upstream' now also works in merge mode, and will simply
    add a new entry for new upstream versions.
  * merge-upstream will now keep epochs around. LP: #622678
  * 'bzr builddeb' now searches for directories relative to the working
    tree rather than relative to the branch. Closes: #676456
  * Use enums for build types, and a priority scheme to figure out the
    build type. LP: #655277
  * Fix finding upstream tarball when get-orig-source is not available.
    Closes: #552893
  * merge-upstream now looks at the package source format to see what
    kind of compression is supported on tarballs. LP: #627718
  * Support upstream version strings containing dashes. Patch by Stefano
    Rivera. LP: #711826
  * Run test suite unless nocheck is set (consistent with policy).
  * Fix build dependencies for test suite.
  * Support unversioned debian/ symlink in working tree when finding
    changelog and larstiq mode. LP: #619295
  * The deb: directory service has been renamed to apt: to avoid
    confusion.
  * When building with distribution set to UNRELEASED, it is now assumed
    the build is targetted at the same distribution as the build before.
  * A hook for 'bzr merge-upstream' has been added. LP: #657501
  * Support running the test suite in parallel during package build.
  * Pristine tarballs are now automatically created when merging upstream
    from a branch. Closes: #517867

  [ Max Bowsher ]

  * Add devscripts to Build-Depends-Indep, the test suite runs dch.

  [ Jelmer Vernooij ]
  * The 'export-upstream' configuration option is now deprecated in
    favour of 'upstream-branch'. LP: #730293
  * Switch to dh_python2. Closes: #616752

 -- Jelmer Vernooij <jelmer@debian.org>  Mon, 07 Mar 2011 12:28:08 +0100

bzr-builddeb (2.6) unstable; urgency=low

  [ James Westby ]

  * Don't fail if asked to use a .bz2 tarball that is already in the desired
    location. LP: #616786
  * Don't crash if we are asked to merge-upstream with an unrelated branch.
    LP: #619614.
  * Don't strip -n from the version we get in merge-upstream, as some
    upstreams have this in there, and trying to support both means supporting
    both badly. If you are used to doing "bzr merge-upstream --version
    <package version>" then it will no longer work for you, use the
    upstream version instead.
  * Don't crash when doing merge-upstream with a branch that does a rename
    and then ships another file with the old path in the tarball that isn't
    in the branch.

  [ Jelmer Vernooij ]

  * Fix the auto-detection of merge mode.
  * Don't crash on merge mode packages where there is no export-upstream
    if we can't find the tarball.
  * Determine Bazaar home directory using bzrlib to prevent test
    isolation issues. LP: #614125

 -- James Westby <james.westby@ubuntu.com>  Wed, 18 Aug 2010 20:12:20 -0400

bzr-builddeb (2.5.1) unstable; urgency=low

  [ James Westby ]

  * Don't fail if asked to use a .bz2 tarball that is already in the desired
    location. LP: #616786
  * Don't crash if we are asked to merge-upstream with an unrelated branch.
    LP: #619614.
  * Don't strip -n from the version we get in merge-upstream, as some
    upstreams have this in there, and trying to support both means supporting
    both badly. If you are used to doing "bzr merge-upstream --version
    <package version>" then it will no longer work for you, use the
    upstream version instead.
  * Don't crash when doing merge-upstream with a branch that does a rename
    and then ships another file with the old path in the tarball that isn't
    in the branch.
  * Accept None as a valid previous_version value in merge_upstream(). LP: #680945

  [ Jelmer Vernooij ]

  * Fix the auto-detection of merge mode.
  * Don't crash on merge mode packages where there is no export-upstream
    if we can't find the tarball.
  * Determine Bazaar home directory using bzrlib to prevent test
    isolation issues. LP: #614125
  * Support 'bzr tags --sort=debversion'. Closes #701244.
  * When adding a changelog entry, support git and svn snapshots.
  * Automatically use debian/source/format if package is native. Closes:
    #586617
  * Fix "bzr builddeb" if last upload was not to a Ubuntu release pocket.
    LP: #709263
  * If possible use uscan to find the latest upstream version string.
    LP: #295274
  * Add --snapshot option to merge-upstream.
  * 'bzr merge-upstream' now also works in merge mode, and will simply
    add a new entry for new upstream versions.
  * merge-upstream will now keep epochs around. LP: #622678
  * 'bzr builddeb' now searches for directories relative to the working
    tree rather than relative to the branch. Closes: #676456
  * Use enums for build types, and a priority scheme to figure out the
    build type. LP: #655277
  * Fix finding upstream tarball when get-orig-source is not available.
    Closes: #552893
  * merge-upstream now looks at the package source format to see what
    kind of compression is supported on tarballs. LP: #627718
  * Support upstream version strings containing dashes. Patch by Stefano
    Rivera. LP: #711826
  * Run test suite unless nocheck is set (consistent with policy).
  * Fix build dependencies for test suite.
  * Support unversioned debian/ symlink in working tree when finding
    changelog and larstiq mode. LP: #619295
  * The deb: directory service has been renamed to apt: to avoid
    confusion.
  * Add --strict argument to 'bzr builddeb'. LP: #521341

 -- Jelmer Vernooij <jelmer@debian.org>  Sun, 06 Feb 2011 14:25:32 +0100

bzr-builddeb (2.5) unstable; urgency=low

  [ Colin Watson ]
  * Consider a .dsc without a Format: to be Format: 1.0.

  [ Jelmer Vernooij ]
  * export now uses the timestamp of the last revision, making them more
    deterministic, and so hopefully producing the same tarballs when it is
    used for that.
  * Fix use of getattr to have 3 arguments to avoid exception. (LP: #572093)
  * Implement the automatic_tag_name hook so that "bzr tag" with no arguments
    will tag based on the version in debian/changelog.
  * Support upstream/VERSION tags, for compatibility with git-
    buildpackage. LP: #551362
  * Support upstream tarballs without a pristine tar delta.
  * Support -r argument to import-upstream.

  [ Robert Collins ]
  * Add import-upstream command which imports an upstream - useful for
    migrating existing packaging branches into pristine-tar using mode.
  * Stop stripping .bzrignore from tarball imports. LP: #496907
  * Make the upstream branch authoritative for file ids when importing a
    tarball, stopping errors when files are renamed. LP: #588060

  [ James Westby ]
  * Add a --package-merge option to builddeb to build with the -v and -sa
    appropriate when doing a merge from Debian or similar. LP: #576027
  * Fixed a logic error that stops -r working in merge-upstream. LP: #594575

  [ Jelmer Vernooij ]
  * Determine Bazaar home directory using bzrlib to prevent test
    isolation issues. Closes: #614125
  * Bump standards version to 3.9.1 (no changes).

 -- Jelmer Vernooij <jelmer@debian.org>  Wed, 11 Aug 2010 18:23:54 +0200

bzr-builddeb (2.4.2) unstable; urgency=low

  [ Jelmer Vernooij ]
  * Avoid AttributeError in the python-apt compatibility code.

  [ James Westby ]
  * Add 'maverick' as an Ubuntu release.

 -- Jelmer Vernooij <jelmer@debian.org>  Tue, 13 Apr 2010 21:37:53 +0200

bzr-builddeb (2.4.1) unstable; urgency=low

  [ Colin Watson ]
  * Consider a .dsc without a Format: to be Format: 1.0.

  [ Jelmer Vernooij ]
  * Fix use of getattr to have 3 arguments to avoid exception. (LP: #572093)

  [ James Westby ]
  * Fix for Launchpad's multi-version support.

 -- James Westby <james.westby@ubuntu.com>  Thu, 18 Mar 2010 14:19:53 -0400

bzr-builddeb (2.4) unstable; urgency=low

  [ Jelmer Vernooij ]
  * Switch section to vcs.
  * Allow the directory service to work with older version of python-apt.
  * Fix compatibility with versions of bzr that don't have
  bzrlib.utils.configobj. (Closes: #572093)

  [ James Westby ]
  * Correct typo that causes packages with .orig.tar.bz2 to fail to build.
  * Also merge tags in merge-package.
  * Adapt to the python-apt 0.8 API. Thanks to Julian Andres Klode.
    (Closes: #572093)
  * Fix merge-upstream with just a branch. (LP: #528273)

  [ John Arbash Meinel ]
  * Improve the changelog merge hook to be smarter when both sides change.

  [ Steve Langasek ]
  * Make merge-upstream --v3 unpack .tar.bz2 with the correct arguments.
    (LP: #529900)

 -- Jelmer Vernooij <jelmer@debian.org>  Sat, 13 Feb 2010 01:16:00 +0100

bzr-builddeb (2.3) experimental; urgency=low

  [ James Westby ]
  * Some support for v3 source formats (Closes: #562991)
    - Those that look quite a lot like v1 are supported well.
    - .tar.bz2 tarballs are supported for import, building, merge-upstream,
      etc., but only enabled for the latter with a --v3 switch for now.
    - Multiple orig.tar.gz is not supported.
    - .tar.lzma is not supported awaiting pristine-tar support.
  * New "dh-make" command ("dh_make" alias) that allows you to start
    packaging, either in an empty branch, or based on an upstream branch.
  * Fix merge-package for native packages (LP: #476348)
  * debian/changelog merge hook to reduce the manual conflict resolution
    required there. Thanks to John Arbash Meinel and Andrew Bennetts
    (LP: #501754).
    - Requires newer bzr.
  * Fix merge-package outside a shared repo (LP: #493462)
  * Fix exporting of symlinks (LP: #364671)
  * Add --force option to merge-upstream which may help certain people.
  * Use system configobj if the bzr copy isn't available. Thanks Jelmer.
  * Make merging multiple-root branches work. Thanks Robert Collins.
  * Disentangle from bzrtools. Thanks Max Bowser.

  [ Jelmer Vernooij ]
  * Bump standards version to 3.8.4.
  * Fix formatting in doc-base.

 -- Jelmer Vernooij <jelmer@debian.org>  Sat, 13 Feb 2010 00:44:03 +0100

bzr-builddeb (2.2) unstable; urgency=low

  * Upload to unstable.
  * Bump standards version to 3.8.3.

 -- Jelmer Vernooij <jelmer@debian.org>  Mon, 18 Jan 2010 19:15:26 +1300

bzr-builddeb (2.2~ubuntu3) karmic; urgency=low

  [ Jelmer Vernooij ]
  * Automatically use merge mode if there's only a debian/ directory in
    the packaging branch. Closes: #529816.

  [ James Westby ]
  * Merge merge-package command from Muharem Hrnjadovic to allow merging
    another branch of the same package in a way that will avoid spurious
    conflicts from divergent upstream histories. Thanks Muharem.
  * Don't crash on merge-upstream due to API changes not being fully applied.
  * Add plugin information as parsed by "bzr plugin-info".
  * Improve the error when the upstream tag is missing during merge-upstream.
  * Also query the config file for the revision to use in export-upstream
    (LP: #415572)
  * Don't populate the commit message editor with all lines added to
    debian/changelog. Only use the stripped version of the "change" lines.
  * Always use the date from debian/changelog during import-dsc. Thanks
    Sveinung Kvilhaugsvik.
  * pristine-tar errors are no longer fatal for building the package.
    Thanks Muharem. (LP: #417153)
  * Refuse to build a conflicted tree. Thanks Muharem. (LP: #381303)
  * Don't crash if there are no deb-src lines when building. (LP: #375897)
  * Make import-dsc work against redirected URIs. Thanks Muharem (LP: #337209)

 -- James Westby <james.westby@ubuntu.com>  Sun, 26 Jul 2009 18:38:47 +0200

bzr-builddeb (2.2~ubuntu2) karmic; urgency=low

  [ James Westby ]
  * Don't cause the commit to fail if the changelog file is present but
    unknown.
  * Also avoid problems with SIGPIPE when running the build command.
    (LP: #399938)

 -- Jelmer Vernooij <jelmer@debian.org>  Sun, 26 Jul 2009 18:20:30 +0200

bzr-builddeb (2.2~ubuntu1) karmic; urgency=low

  [ James Westby ]
  * Don't remove the debian part of the version number twice. (LP: #372792)
  * Make import-dsc work when the package contains a symlink.
  * Also take file-ids from the upstream revision when doing an import-dsc.
  * Fix a stupid error when recreating the tarball using pristine-tar.
  * Add karmic to the list of releases.
  * Several fixes for import-dsc when used in a multi-branch setting
    (not possible from the command line).
  * Don't deadlock when the pristine-tar delta is large.
  * Avoid problems due to SIGPIPE and subprocess causing failures to
    uncompress some tarballs. Thansk to Colin Watson (LP: #395353)

  [ Jelmer Vernooij ]
  * Support Vcs-Hg in the deb: directory service if bzr-hg is installed.

 -- James Westby <james.westby@ubuntu.com>  Wed, 06 May 2009 17:49:49 +0100

bzr-builddeb (2.1.2~ubuntu1) jaunty; urgency=low

  * Add --download-version to the uscan command line.
  * Make --export-upstream work again by not trying to use a removed attribute
    in config.py. (LP: #345747)
  * Look in the correct place for the tarball created by get-orig-source.

 -- James Westby <james.westby@ubuntu.com>  Mon, 09 Mar 2009 09:04:48 +1000

bzr-builddeb (2.1.1) experimental; urgency=low

  * Make get-orig-source priority higher than uscan. Thanks Martin Pitt.
    (LP: #339343).
  * Correct variable used in provide_with_apt. Thanks also to Martin Pitt.
    (LP: #339333)
  * Use hashlib instead of the sha and md5 modules. Thanks Kees Cook.
    (LP: #338525)

 -- James Westby <james.westby@ubuntu.com>  Sun, 08 Mar 2009 17:34:15 +1000

bzr-builddeb (2.1ubuntu1) jaunty; urgency=low

  * Add --install-layout=deb to avoid files ending up in /usr/local

 -- James Westby <james.westby@ubuntu.com>  Thu, 05 Mar 2009 14:14:18 +0000

bzr-builddeb (2.1) experimental; urgency=low

  * Merge the tags from the upstream branch when doing merge-upstream with
    a branch.
  * Catch and wrap ChangelogParseError to avoid the traceback (LP: #215732)
  * Warn when a key is defined outside of any sections in a config file.
    (LP: #309335)
  * Warn when the user uses the deprecated --result option. (LP: #268675)
  * Add "--release-heuristic changelog" to dch call after merge-upstream so
    that UNRELEASED entries are edited rather than a new stanza added.
    (Closes: #515921, LP: #331994)
  * Allow specifying the merge type in merge-upstream (LP: #310694)
  * Make merge mode work with Python 2.6 (LP: #336686)
  * Give a more informative message if pristine-tar isn't installed.
    (LP: #336442)
  * Record extra authors in import-dsc based on what is in the changelog
    entry (LP: #335071)
  * Provide a commit message template based on additions to debian/changelog,
    similar to debcommit. Bump version of bzr required to 1.10, which is the
    release that introduced the hook. (Closes: #497415, LP: #331993)
  * Give a better error if the pristine upstream branch can't be located.
    (Closes: #517869)

 -- James Westby <james.westby@ubuntu.com>  Thu, 19 Feb 2009 09:26:34 +0000

bzr-builddeb (2.1~0ubuntu1) jaunty; urgency=low

  [ Jelmer Vernooij ]
  * Add simple deb: directory service for Bazaar that uses the dpkg Vcs-* fields.
  * Fix mark-uploaded when used in merge mode. (Closes: #500851)
  * Support merging upstream from a Bazaar branch. (Closes: #493386)
   + Also support merging from upstream Subversion branches. (LP: #295275)
  * Make --version option and location argument to merge-upstream optional.
  * Add -d option to merge-upstream.
  * Try to retrieve upstream tarball using get-orig-source rule in
    debian/rules if everything else fails. (Closes: #498622)
  * Support Vcs-Git in the deb: directory service if bzr-git is installed.
  * Use svn-buildpackage configuration when present. 
  * Print name of created tag in mark-uploaded. (Closes: #497416)

  [ James Westby ]
  * Support repacking of .zips. Thanks Daniel Hahler.
  * Switch to debuild instead of dpkg-buildpackage -rfakeroot -uc -us. The most
    noticeable change will be that it now tries to sign by default. Add a NEWS
    entry to explain this.
  * Support passing extra options to the builder using "bzr bd -- --foo" syntax.
  * Don't use the distribution name in the tags, fixing myriad issues, but
    giving us a compatibility headache. Old clients won't see the new tags,
    but using the old tags lead to bugs, and the only way to fix that is to
    use the new tags. Not a good situation, but moving forwards we will have
    a much better situation.
  * Update the changelog after merge-upstream, rather than telling the user
    exactly what to run. (LP: #296516)
  * Remove export-upstream mode in favour of merge-upstream, see NEWS.Debian.
  * Use pristine-tar to store and retrieve exact tarballs so that packages
    can be built directly from the branch. In particular merge-upstream and
    import-dsc now store this information. This will avoid problems with
    the .orig.tar.gz changing between uploads. (LP: #317111)
  * Depend on pristine-tar.

  [ Kees Cook ]
  * builder.py: switch to using external tar command to replace buggy
   tarfile unpacker. (Closes: #463349, LP: #303931)

 -- James Westby <james.westby@ubuntu.com>  Wed, 18 Feb 2009 23:18:13 +0000

bzr-builddeb (2.0.2~0ubuntu2) intrepid; urgency=low

  * Use properties.tarball_dir() instead of .target_dir(), as the latter
    doesn't exist. Thanks Laurent Bigonville (LP: #286403)

 -- James Westby <james.westby@canonical.com>  Mon, 20 Oct 2008 14:35:19 +0100

bzr-builddeb (2.0.2~0ubuntu1) intrepid; urgency=low

  * Pass --only-source to "apt-get source" call, as this will prevent apt
    from assuming the package name we pass is a binary package name which
    it must look up the source for. This would cause problems when there
    are a source package and binary package that are named the same, but
    the binary package isn't built from the source package, e.g. firefox,
    linux. (bug #275446)
  * Add "squeeze" and "jaunty" to the list of known releases. (bug #275448)
  * Make source and result dirs being the same work better.
  * Simplify use of uscan and make it more robust.

 -- James Westby <james.westby@canonical.com>  Sun, 28 Sep 2008 14:53:16 +0100

bzr-builddeb (2.0.1) experimental; urgency=low

  * Fix retrieval of the upstream source from a watch file of the archive.
    - It would download to the specified tarball directory, but then
      report it as stored in the compatibility directory. (bug #262618)
  * Don't move the result if the source and destination are the same location.
    (bug #262621)
  * Use --result-dir rather than --result for concistency with the other
    options and the configuration key. --result is still accepted, but
    deprecated. (bug #263643)
  * Add a revisionspec that allows you to specify a revision by the
    package version number, e.g. -r package:0.1-1.
    https://blueprints.launchpad.net/bzr-builddeb/+spec/package-revisionspec
  * Use the upstream part of the version number when repacking the tarball.
    (bug #263373)
  * Merge the upstream tags in to the packaging ones after importing a new
    upstream. (bug #263373)
  * Strip the changelog message as debcommit does. Thanks to Colin Watson.
    (bug #265045)
  * "Fix" fetching between two locked branches which share a repository.
    (bug #264705)
  * Handle remote files in repack check that checksums match when target
    exists. (bug #263371)
  * Fix the README to mention bzrtools is required.
  * Depend on at least 0.1.11 of python-debian for strict=False support. 
  * Check that versions are in the ancestry of the current branch.
    (bug #264701)
  * Fix locking problems with merge_upstream in shared repository.
  * Handle invalid version numbers in the changelog by ignoring them.
    (bug #248447)
  * During merge-upstream correctly check whether the new upstream is
    already imported. (bug #272118)

 -- James Westby <james.westby@canonical.com>  Mon, 22 Sep 2008 12:04:09 +0100

bzr-builddeb (2.0) experimental; urgency=low

  [ Jelmer Vernooij ]
  * Support +bzr for snapshots as well as ~bzr.
  * Lock the tree before starting as remote trees are more strict about this,
    meaning there were problems with remote branches.
  * Import apt_pkg only when used, as it is used rarely and importing it
    has an overhead, and also leads to increased memory usage.

  [ James Westby ]
  * Lots of compatibilty breaking changes. Please see NEWS.Debian for advice.
  * Use the last entry from debian/changelog as the commit message
    when importing a .diff.gz or native package with import-dsc.
  * Use dpkg-source to extract source pacakges, which is much more robust.
  * Don't use strict changelog parsing from python-debian, as we don't
    need faithful reproduction.
  * Follow dpkg-buildpackage etc. more closely by looking for .orig.tar.gz
    in the parent directory, and placing the result of the build there.
    - ../tarballs is still used a fallback for compatibility.
    - moving the result doesn't fail the build if the .changes can't be
      found when the default is used, to support builders that move
      the package elsewhere.
    - The .changes file can be missed if the arch is not what is expected,
      for instance if "debuild -S" was set as the builder.
  * builddeb --result now works for packages with an epoch.
  * Added mark-uploaded command that sets the appropriate tag based
    on the version, for use after upload.
  * merge-upstream and import-dsc have had their command line options
    changed to be more sensible, and to be future-proof. Details in
    the online help or the documetation.
  * --snapshot has been dropped from import-dsc. snapshot.debian.net
    is virtually useless currently. Something similar can be brought
    back when we have such a service again.

 -- James Westby <james.westby@canonical.com>  Fri, 13 Jun 2008 15:03:53 +0100

bzr-builddeb (0.95) unstable; urgency=low

  [ Jelmer Vernooij ]
  * Support building from remote branches,
    "bzr builddeb http://wherever/package.debian" will now work.

 -- James Westby <james.westby@canonical.com>  Fri, 16 May 2008 12:29:08 +0100

bzr-builddeb (0.94) unstable; urgency=low

  [ Jelmer Vernooij ]
  * Support building against snapshots from Subversion branches.
  * Suggest bzr-svn to hint that you can work with svn. The version
    is the one that exports the svn-buildpackage mergeWithUpstream
    property as "merge = True", so that bzr-builddeb will seamlessly
    build these branches.

  [ Sebastian Bober ]
  * Disable the testsuite during build as we can't be sure that
    /etc/apt/sources.list has a deb-src line. "check" or "test"
    in DEB_BUILD_OPTIONS will turn it back on again. (Closes: #472543)
  * Build-Depend and Depend on python-apt, as it is used directly
    now.
  * Tweaks to stamp handling in debian/rules.

  [ James Westby ]
  * Make the tarball dir before trying to download from the archive in
    to it. (LP: #223948)

 -- James Westby <james.westby@canonical.com>  Thu, 15 May 2008 16:59:00 +0100

bzr-builddeb (0.93) unstable; urgency=low

  [ Arnaud Fontaine ]
  * Add Vcs-Bzr field (dpkg supports it now) in debian/control.
  * Update GPL path to GPL-2 in debian/copyright as GPL-3 is now the default.

  [ Jelmer Vernooij ]
  * Allow building snapshots of packages based on version in changelog.
    (Closes: #452130)

  [ James Westby ]
  * Stop specifying a specific branch format when importing a .dsc.
    This improves performance significantly as packs will now be used.
    Require bzr 1.0 so that packs are default.
  * Fix the import diff code to not deadlock on large diffs. Thanks to
    Jamie Wilkinson. (Closes: #451248)
  * Exclude more files/directories than just .bzr when importing.
  * Normalise filenames from the tarballs when extracting to import a
    dsc to avoid errors on strange tarballs.
  * Treat hardlinks in tarballs as a copy of the file. This at least
    gets the data, and is representable in bzr.
  * Don't silently skip unkown types when extracting a tarball, error
    instead.
  * Don't use relative imports. Thanks Robert Collins. (LP: #189429)
  * Remove the .bzr-builddeb from merge builds not in "larstiq" mode.
    (Closes: #464033)
  * Don't tell cp to be verbose when copying back the debian/ dir
    in bd-do.
  * Update the dependencies on bzr and bzrtools to more recent versions.
  * Update the VCS-Bzr: header for the new branch location.
  * Avoid failing the testsuite because of a user's ~/.bazaar/builddeb.conf.

 -- James Westby <jw+debian@jameswestby.net>  Wed, 19 Mar 2008 21:27:37 +0000

bzr-builddeb (0.92) unstable; urgency=low

  [ James Westby ]
  * Support incremental imports of normal mode packages from source packages
    for uploads done outside the VCS.
  * Also look for upstream tarballs in the archives. Do this in preference
    to the watch file, for the case where the upstream was repacked.
  * Filter out any changes to .bzr in packages that are being imported as they
    will totally mess things up. If the branch is in the source package then
    just use apt-get source. (LP: #156003)
  * bzr 0.92 is required.
  * Improve the error message when the upstream tag is not found to actually
    give the name of the expected tag.
  * Allow the last upstream not to be on the mainline during merge-upstream.
  * Don't complain when repacking the tarball if the target exists, but is the
    same as the source. Only .tar.gz can be considered identical.
  * Bug fix: "bzr-builddeb: merge-upstream --version is a conflicting
    optoin", thanks to Jamie Wilkinson (Closes: #449369).
  * Close old bug, only parse first changelog entry (Closes: #429299)
  * Bug fix: "bzr-builddeb: parse debian/watch if no URL specified for
    merge-upstream", thanks to Jamie Wilkinson (Closes: #449362).
  * Bug fix: "bzr-builddeb: can't do merge packages with
    dh-make-pear", thanks to mah@everybody.org (Mark A. Hershberger)
    (Closes: #440069).

  [ Reinhard Tartler ]
  * (Build-)Depend on python-apt
  * bump dependency on bzrtools
  * when running the testsuite, set home directory to effectively disable
    any user installed plugins

 -- Reinhard Tartler <siretart@tauware.de>  Mon, 12 Nov 2007 16:39:43 +0100

bzr-builddeb (0.91) unstable; urgency=low

  [ Frédéric Brin ]
  * Correct unknown variable (files) when importing dsc.
  * chmod 755 debian/rules when importing dsc

  [ James Westby ]
  * Now handles merge mode with multiple entries in the root of
    upstream's tarball, which was causing havoc with dh-make-php packages.
    Thanks to Mark A. Hershberger for the report and Adeodato Simó
    for the pointer to the fix. (Closes: #440069)
  * Add version_info attribute so that bzrlib can find out the version of
    the plugin. Please try and remember to update it when releasing (set
    the word to 'final').
  * Use None instead of [] to revert all files as the latter is deprecated
    in bzr 0.91. Bump the required version accordingly.
  * Build the working tree by default (so --working-tree now has no effect,
    along with --ignore-changes).
  * Add --revision option to allow building an old revision of the branch
    without doing revert or similar.
  * Add the start of a blackbox test suite.
  * Add the ability to export an upstream branch in normal mode.
  * Add a bd-do command for running commands when in merge mode. This
    is useful when you need the full upstream source, for instance patch
    handling.
  * Add hook support for running arbitrary commands at pre-defined points
    in the build.
  * Support $UPSTREAM_VERSION in the export-upstream-revision configuration
    option. This allows builddeb to find the correct upstream revision based
  * Correct the pointer to the user manual in the README. Thanks to Achim
    Bohnet for noticing the mistake. (LP: #145019)
  * Many documentation fixes from dAniel hAhler. Thanks very much.

 -- James Westby <jw+debian@jameswestby.net>  Tue, 23 Oct 2007 22:24:40 +0100

bzr-builddeb (0.90) unstable; urgency=low

  * Support exporting the working tree when it contains symlinks. Thanks
    to John Arbash Meinel for help on fixing it. (LP: #132391)
  * Fix the repacking of .tar.bz2 file to .tar.gz. Thanks Frederic Brin.
  * Complete the transition of deb822 into python-debian.

 -- James Westby <jw+debian@jameswestby.net>  Wed, 22 Aug 2007 22:25:27 +0100

bzr-builddeb (0.19) unstable; urgency=low

  * Allow empty author information in the changelog for those that like to
    develop without filling it in, and then add it while releasing.
  * Drop the dependency on python-deb822 as it is now part of python-debian.
    Thanks to Loïc Minier and Lucas Nussbaum for noticing.
    (Closes: #436386, #436089)

 -- James Westby <jw+debian@jameswestby.net>  Mon, 13 Aug 2007 22:03:03 +0100

bzr-builddeb (0.18) unstable; urgency=medium

  * Medium urgency as it will hold up the bzr 0.18 transition.
  * Remove any 'debian/' directory from the upstream tarball in merge mode,
    so that the branch contains all of the files that will appear there.
  * Allow the changelog entries to have no author information.
  * Add a working-tree option to the configuration files that if set always
    builds the working tree rather than the last revision in the branch.
  * uscan is now used to download an upstream tarball if the version required
    is not available and the user has a watch file. Thanks to Daniel Holbach
    for the insipration for how to implement this. This makes devscripts a
    dependency. Add a watch file to your package to take advantage of this.
  * Add a user manual with some proper documentation. See
    /use/share/doc/builddeb/user_manual/index.html
  * Add an import-dsc command to import history from a series of source
    packages.
    - Currently only works for normal and native modes.
    - Currently only does initial imports, incremental imports will come later
      I hope.
    - Can automatically grab any packages from snapshot.debian.net.
  * Add a merge-upstream command that allows you to grab a new upstream
    version and merge your packaging changes back in to it.
    - Currently only supports normal mode.
    - Doesn't integrate with uscan yet.
  * Remove the need for --ignore-unknowns, as it is no longer checked for.
    The option is still there for backwards compatibility, but it now does
    nothing.

 -- James Westby <jw+debian@jameswestby.net>  Tue, 10 Jul 2007 22:25:49 +0100

bzr-builddeb (0.17) unstable; urgency=low

  [ James Westby ]
  * Pass max_blocks=1 when constructing changelogs as that is all that is
    needed currently. This requires a newer python-debian (0.1.3), so bump the
    version requirements. This would have helped with cases like #429299, but
    Reinhard already fixed that in python-debian.
  * python-deb822 changed from new classes to old classes in version 0.3.
    Handle the change in API, and bump the dependencies to make sure it will
    work.
  * Fix up Build-Depends and Build-Depends-Indep (thanks lintian).
  * Now require the changelog to be added to the branch with bzr add before
    it will try and read it. This avoids a nasty error.

 -- James Westby <jw+debian@jameswestby.net>  Mon, 18 Jun 2007 22:56:29 +0100

bzr-builddeb (0.16.2) unstable; urgency=low

  * loosen the dependency on bzr. bzr-builddeb seems to be not be broken
    by bzr version 0.17, so remove the upper bound of the dependency.

 -- Reinhard Tartler <siretart@tauware.de>  Tue, 12 Jun 2007 19:45:38 +0100

bzr-builddeb (0.16.1) unstable; urgency=low

  * fix FTBFS by correcting build depends. Thanks to
    "Rob Weir" <rob@weir.id.au> for providing the patch! (Closes: #423745)

 -- Reinhard Tartler <siretart@tauware.de>  Mon, 14 May 2007 14:08:11 +0200

bzr-builddeb (0.16) unstable; urgency=low

  [James Westby]
  * Lock the working trees to fix compatibility with 0.15+ dirstate trees.
    (Closes: #421900)
  * Add the start of a test suite to help avoid bugs like that.
  * Update the dependency on bzr to reflect the compatibility of this release.
    (Closes: #421041)
  * Take the package under the wing of pkg-bazaar.

  [Reinhard Tartler]
  * apply patch to util.py as suggested by Robert Collins: Use Tree
    directly, don't use the inventory.
  * upload to unstable

 -- Reinhard Tartler <siretart@tauware.de>  Tue,  8 May 2007 18:43:19 +0200

bzr-builddeb (0.15~rc1ubuntu1) gutsy; urgency=low

  * loosen depends, 0.15 works with bzr 0.16 as well

 -- Reinhard Tartler <siretart@tauware.de>  Tue,  1 May 2007 16:17:06 +0200

bzr-builddeb (0.15~rc1) feisty; urgency=low
  
  * Version designed to work with bzr 0.15.
  * Bump depends on bzr appropriately.
  * Install the plugin in .../plugins/builddeb instead of
    .../plugins/bzr-builddeb, as the latter is not a valid python identifier
    as is now required by bzr.
  * Export the package build to the correct directory name, using the upstream
    version rather than the full version. This removes a warning from
    dpkg-source when building and Closes: #409981. Thanks to James Vega.

 -- James Westby <jw+debian@jameswestby.net>  Fri,  9 Mar 2007 21:31:30 +0000

bzr-builddeb (0.14ubuntu2) feisty; urgency=low

  * fix the deprecation warning about 'short options' on every load of
    this plugin with bzr 0.14.
  * repack with a full bzr branch in the source

 -- Reinhard Tartler <siretart@tauware.de>  Wed, 31 Jan 2007 08:46:05 +0100

bzr-builddeb (0.14ubuntu1) feisty; urgency=low

  * revert the smart options patch so that the package gets usable with bzr 0.13 again.

 -- Reinhard Tartler <siretart@tauware.de>  Tue, 16 Jan 2007 23:16:44 +0100

bzr-builddeb (0.14) UNRELEASED; urgency=low

  * Compatible with bzr 0.14.
  * Drop the silly restriction on only invoking the command from the root
    of a branch.
  * Add support for non-native full source packages. To do this, just
    have orig-dir pointing to the dir containing the upstream tarballs.
    This involves a change in behaviour I am afraid. Native packages are
    now not the default, so if you have one echo 'native = True' to
    global.conf.
  * Add support for creating non-native packages from full source branches
    by creating the tarball from the branch, rather than the user creating it.
    It simply blows away debian/ from the tarball and names it appropriately
    in the build dir to get a non-native package where all of and only
    debian/ are in the .diff.gz.
  * Add support for exporting the upstream code from a bzr branch when in
    merge mode. Just use export-upstream with a URI of a bzr branch and that
    code will be the .orig.tar.gz of the source package. Please make sure
    that you don't grab a different upstream code for the same upstream
    version, that could break things horribly. You can also specify the
    revision to export with export-upstream-revision to combat this.
  * Add support for pulling in the upstream branch when it is local so that
    you can build the lastest version. The 'export-upstream-prepull' option
    is only availble as a config file option.
  * Add an option to stop the build if the above mentioned pull did nothing.
  * Add a --short/-S parameter to build source packages and a source-builder
    option to configure what it does.
  * Change to use the new version of the python-debian API, so that 0.1.1 is
    now required.
  * Builddeb configuration files that are used in the branch are marked as
    non-trusted. This means that you can no longer set any of the builders in
    them, as this would be arbitrary code execution. You have to set the
    builders in your ~/.bazaar/builddeb.conf now. If you don't like this
    change then please propose a scheme that allows you to do what you want,
    but doesn't expose people to the security threat.
  * Bump the required version of bzr to 0.14~rc1 or greater and less than 0.15.
  * Depend on dpkg-dev and fakeroot as they are used in the default builder
    commands.

 -- James Westby <jw+debian@jameswestby.net>  Wed, 31 Jan 2007 20:15:42 +0000

bzr-builddeb (0.13ubuntu1) feisty; urgency=low

  * upload to feisty
  * bump depends on bzr on (>= 0.13)

 -- Reinhard Tartler <siretart@tauware.de>  Tue, 16 Jan 2007 00:47:39 +0100

bzr-builddeb (0.13) unstable; urgency=low

  * New release. 
  * Comptible with bzr 0.13.

 -- James Westby <jw+debian@jameswestby.net>  Wed, 20 Dec 2006 00:22:18 +0000

bzr-builddeb (0.11) experimental; urgency=low

  * Initial Release. (Closes: #380198)
  * add myself to Uploaders

 -- Reinhard Tartler <siretart@tauware.de>  Wed,  3 Jan 2007 20:23:37 +0100<|MERGE_RESOLUTION|>--- conflicted
+++ resolved
@@ -1,4 +1,3 @@
-<<<<<<< HEAD
 bzr-builddeb (2.7.5) UNRELEASED; urgency=low
 
   * New 'bzr dep3-patch' subcommand that can generate DEP-3 compliant
@@ -6,10 +5,7 @@
 
  -- Jelmer Vernooij <jelmer@debian.org>  Sun, 08 May 2011 17:45:14 +0200
 
-bzr-builddeb (2.7.4) UNRELEASED; urgency=low
-=======
 bzr-builddeb (2.7.4) unstable; urgency=low
->>>>>>> d3960be2
 
   [ Jelmer Vernooij ]
   * In 'bzr merge-upstream', don't ignore upstream branch when upstream
