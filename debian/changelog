--- conflicted
+++ resolved
@@ -1,17 +1,12 @@
 bzr-builddeb (2.8.1) UNRELEASED; urgency=low
 
   * New revision specifier 'upstream:'. LP: #905728
-<<<<<<< HEAD
   * Imports are now deferred in command definitions, to speed up
     commands like 'bzr bash-completion'. LP: #903650
+  * Provide merge-package functionality as a hook for 'bzr merge'.
+    LP: #486075, LP: #910900
 
  -- Jelmer Vernooij <jelmer@debian.org>  Mon, 02 Jan 2012 17:57:33 +0100
-=======
-  * Provide merge-package functionality as a hook for 'bzr merge'. LP:
-    #486075, LP: #910900
-
- -- Jelmer Vernooij <jelmer@debian.org>  Mon, 02 Jan 2012 17:27:32 +0100
->>>>>>> 79fb210e
 
 bzr-builddeb (2.8.0) unstable; urgency=low
 
