# Copyright (C) 2008 Aaron Bentley <aaron@aaronbentley.com>
#
#    This program is free software; you can redistribute it and/or modify
#    it under the terms of the GNU General Public License as published by
#    the Free Software Foundation; either version 2 of the License, or
#    (at your option) any later version.
#
#    This program is distributed in the hope that it will be useful,
#    but WITHOUT ANY WARRANTY; without even the implied warranty of
#    MERCHANTABILITY or FITNESS FOR A PARTICULAR PURPOSE.  See the
#    GNU General Public License for more details.
#
#    You should have received a copy of the GNU General Public License
#    along with this program; if not, write to the Free Software
#    Foundation, Inc., 59 Temple Place, Suite 330, Boston, MA  02111-1307  USA


from cStringIO import StringIO
import errno

from bzrlib import (
    errors,
    merge,
    merge3,
    osutils,
    pack,
    transform,
    ui,
    workingtree
)
from bzrlib.util import bencode

from bzrlib.plugins.shelf2 import serialize_transform


class ShelfCreator(object):

    def __init__(self, work_tree, target_tree, file_list=None):
        self.work_tree = work_tree
        self.work_transform = transform.TreeTransform(work_tree)
        self.target_tree = target_tree
        self.shelf_transform = transform.TransformPreview(self.target_tree)
        self.renames = {}
        self.creation = {}
        self.deletion = {}
        self.iter_changes = work_tree.iter_changes(self.target_tree,
                                                   specific_files=file_list)

    def __iter__(self):
        for (file_id, paths, changed, versioned, parents, names, kind,
             executable) in self.iter_changes:
            if kind[0] is None or versioned[0] == False:
                self.creation[file_id] = (kind[1], names[1], parents[1],
                                          versioned)
                yield ('add file', file_id, kind[1], paths[1])
            elif kind[1] is None or versioned[0] == False:
                self.deletion[file_id] = (kind[0], names[0], parents[0],
                                          versioned)
                yield ('delete file', file_id, kind[0], paths[0])
            else:
                if names[0] != names[1] or parents[0] != parents[1]:
                    self.renames[file_id] = (names, parents)
                    yield ('rename', file_id) + paths
                if changed:
                    yield ('modify text', file_id)

    def shelve_rename(self, file_id):
        names, parents = self.renames[file_id]
        w_trans_id = self.work_transform.trans_id_file_id(file_id)
        work_parent = self.work_transform.trans_id_file_id(parents[0])
        self.work_transform.adjust_path(names[0], work_parent, w_trans_id)

        s_trans_id = self.shelf_transform.trans_id_file_id(file_id)
        shelf_parent = self.shelf_transform.trans_id_file_id(parents[1])
        self.shelf_transform.adjust_path(names[1], shelf_parent, s_trans_id)

    def shelve_lines(self, file_id, new_lines):
        w_trans_id = self.work_transform.trans_id_file_id(file_id)
        self.work_transform.delete_contents(w_trans_id)
        self.work_transform.create_file(new_lines, w_trans_id)

        s_trans_id = self.shelf_transform.trans_id_file_id(file_id)
        self.shelf_transform.delete_contents(s_trans_id)
        inverse_lines = self._inverse_lines(new_lines, file_id)
        self.shelf_transform.create_file(inverse_lines, s_trans_id)

    def shelve_creation(self, file_id):
        kind, name, parent, versioned = self.creation[file_id]
        version = not versioned[0]
        self._shelve_creation(self.work_tree, file_id, self.work_transform,
                              self.shelf_transform, kind, name, parent,
                              version)

    def shelve_deletion(self, file_id):
        kind, name, parent, versioned = self.deletion[file_id]
        existing_path = self.target_tree.id2path(file_id)
        if not self.work_tree.has_filename(existing_path):
            existing_path = None
        version = not versioned[1]
        self._shelve_creation(self.target_tree, file_id, self.shelf_transform,
                              self.work_transform, kind, name, parent,
                              version, existing_path=existing_path)

    def _shelve_creation(self, tree, file_id, from_transform, to_transform,
                         kind, name, parent, version, existing_path=None):
        w_trans_id = from_transform.trans_id_file_id(file_id)
        if parent is not None and kind is not None:
            from_transform.delete_contents(w_trans_id)
        from_transform.unversion_file(w_trans_id)

        if existing_path is not None:
            s_trans_id = to_transform.trans_id_tree_path(existing_path)
        else:
            s_trans_id = to_transform.trans_id_file_id(file_id)
        if parent is not None:
            s_parent_id = to_transform.trans_id_file_id(parent)
            to_transform.adjust_path(name, s_parent_id, s_trans_id)
            if existing_path is None:
                if kind is None:
                    to_transform.create_file('', s_trans_id)
                else:
                    transform.create_from_tree(to_transform, s_trans_id,
                                               tree, file_id)
        if version:
            to_transform.version_file(file_id, s_trans_id)

    def read_tree_lines(self, tree, file_id):
        return osutils.split_lines(tree.get_file_text(file_id))

    def _inverse_lines(self, new_lines, file_id):
        """Produce a version with only those changes removed from new_lines."""
        target_lines = self.target_tree.get_file_lines(file_id)
        work_lines = self.read_tree_lines(self.work_tree, file_id)
        return merge3.Merge3(new_lines, target_lines, work_lines).merge_lines()

    def finalize(self):
        self.work_transform.finalize()
        self.shelf_transform.finalize()

    def transform(self):
        self.work_transform.apply()

    def make_shelf_filename(self):
        transport = self.work_tree.bzrdir.root_transport.clone('.shelf2')
        transport.ensure_base()
        return transport.local_abspath('01')

    def write_shelf(self, shelf_file, message=None):
        transform.resolve_conflicts(self.shelf_transform)
<<<<<<< HEAD
        serializer = pack.ContainerSerialiser()
        shelf_file.write(serializer.begin())
        metadata = {
            'revision_id': self.target_tree.get_revision_id(),
        }
        if message is not None:
            metadata['message'] = message.encode('utf-8'),
        shelf_file.write(serializer.bytes_record(
            bencode.bencode(metadata), (('metadata',),)))
        for bytes in serialize_transform.serialize(
            self.shelf_transform, serializer):
            shelf_file.write(bytes)
        shelf_file.write(serializer.end())
=======
        filename = self.make_shelf_filename()
        shelf_file = open(filename, 'wb')
        try:
            metadata = {
                'revision_id': self.target_tree.get_revision_id(),
            }
            if message is not None:
                metadata['message'] = message.encode('utf-8')
            serializer = pack.ContainerSerialiser()
            shelf_file.write(serializer.begin())
            shelf_file.write(serializer.bytes_record(
                bencode.bencode(metadata), (('metadata',),)))
            for bytes in serialize_transform.serialize(
                self.shelf_transform, serializer):
                shelf_file.write(bytes)
            shelf_file.write(serializer.end())
        finally:
            shelf_file.close()
        return filename
>>>>>>> b52228a6


class Unshelver(object):

    def __init__(self, tree, base_tree, transform, message):
        self.tree = tree
        self.base_tree = base_tree
        self.transform = transform
        self.message = message

    @classmethod
    def from_tree_and_shelf(klass, tree, shelf_file):
        parser = pack.ContainerPushParser()
        parser.accept_bytes(shelf_file.read())
        tt = transform.TransformPreview(tree)
        records = iter(parser.read_pending_records())
        names, metadata_bytes = records.next()
        assert names[0] == ('metadata',)
        serialize_transform.deserialize(tt, records)
        metadata = bencode.bdecode(metadata_bytes)
        base_revision_id = metadata['revision_id']
        message = metadata.get('message')
        if message is not None:
            message = message.decode('utf-8')
        try:
            base_tree = tree.revision_tree(base_revision_id)
        except errors.NoSuchRevisionInTree:
            base_tree = tree.branch.repository.revision_tree(base_revision_id)
        return klass(tree, base_tree, tt, message)

    def unshelve(self, change_reporter=None):
        pb = ui.ui_factory.nested_progress_bar()
        try:
            target_tree = self.transform.get_preview_tree()
            merger = merge.Merger.from_uncommitted(self.tree, target_tree, pb,
                                                   self.base_tree)
            merger.merge_type = merge.Merge3Merger
            merger.change_reporter = change_reporter
            merger.do_merge()
        finally:
            pb.finished()

    def finalize(self):
        self.transform.finalize()


class NoSuchShelfId(errors.BzrError):

    _fmt = 'No changes are shelved with id "%(shelf_id)d".'

    def __init__(self, shelf_id):
        errors.BzrError.__init__(self, shelf_id=shelf_id)

class ShelfManager(object):

    def __init__(self, tree, transport):
        self.tree = tree
        self.transport = transport.clone('shelf')
        self.transport.ensure_base()

    def new_shelf(self):
        last_shelf = self.last_shelf()
        if last_shelf is None:
            next_shelf = 1
        else:
            next_shelf = last_shelf + 1
        shelf_file = open(self.transport.local_abspath(str(next_shelf)), 'wb')
        return next_shelf, shelf_file

    def shelve_changes(self, creator):
        next_shelf, shelf_file = self.new_shelf()
        try:
            creator.write_shelf(shelf_file)
        finally:
            shelf_file.close()
        creator.transform()
        return next_shelf

    def read_shelf(self, shelf_id):
        try:
            return open(self.transport.local_abspath(str(shelf_id)), 'rb')
        except IOError, e:
            if e.errno != errno.ENOENT:
                raise
            raise NoSuchShelfId(shelf_id)

    def get_unshelver(self, shelf_id):
        shelf_file = self.read_shelf(shelf_id)
        try:
            return Unshelver.from_tree_and_shelf(self.tree, shelf_file)
        finally:
            shelf_file.close()

    def delete_shelf(self, shelf_id):
        self.transport.delete(str(shelf_id))

    def active_shelves(self):
        return [int(f) for f in self.transport.list_dir('.')]

    def last_shelf(self):
        active = self.active_shelves()
        if len(active) > 0:
            return max(active)
        else:
            return None


def get_shelf_manager(self):
    return ShelfManager(self, self._transport)


workingtree.WorkingTree.get_shelf_manager = get_shelf_manager<|MERGE_RESOLUTION|>--- conflicted
+++ resolved
@@ -147,41 +147,19 @@
 
     def write_shelf(self, shelf_file, message=None):
         transform.resolve_conflicts(self.shelf_transform)
-<<<<<<< HEAD
         serializer = pack.ContainerSerialiser()
         shelf_file.write(serializer.begin())
         metadata = {
             'revision_id': self.target_tree.get_revision_id(),
         }
         if message is not None:
-            metadata['message'] = message.encode('utf-8'),
+            metadata['message'] = message.encode('utf-8')
         shelf_file.write(serializer.bytes_record(
             bencode.bencode(metadata), (('metadata',),)))
         for bytes in serialize_transform.serialize(
             self.shelf_transform, serializer):
             shelf_file.write(bytes)
         shelf_file.write(serializer.end())
-=======
-        filename = self.make_shelf_filename()
-        shelf_file = open(filename, 'wb')
-        try:
-            metadata = {
-                'revision_id': self.target_tree.get_revision_id(),
-            }
-            if message is not None:
-                metadata['message'] = message.encode('utf-8')
-            serializer = pack.ContainerSerialiser()
-            shelf_file.write(serializer.begin())
-            shelf_file.write(serializer.bytes_record(
-                bencode.bencode(metadata), (('metadata',),)))
-            for bytes in serialize_transform.serialize(
-                self.shelf_transform, serializer):
-                shelf_file.write(bytes)
-            shelf_file.write(serializer.end())
-        finally:
-            shelf_file.close()
-        return filename
->>>>>>> b52228a6
 
 
 class Unshelver(object):
