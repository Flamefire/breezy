--- conflicted
+++ resolved
@@ -17,16 +17,15 @@
 
 from cStringIO import StringIO
 
-<<<<<<< HEAD
-from bzrlib import errors, merge, merge3, osutils, pack, transform, ui
-=======
 from bzrlib import (
+    errors,
+    merge,
     merge3,
     osutils,
     pack,
     transform,
+    ui,
 )
->>>>>>> 84d400a3
 
 from bzrlib.plugins.shelf2 import serialize_transform
 
