--- conflicted
+++ resolved
@@ -33,11 +33,7 @@
 
 class ShelfCreator(object):
 
-<<<<<<< HEAD
-    def __init__(self, work_tree, target_tree, file_list):
-=======
     def __init__(self, work_tree, target_tree, file_list=None):
->>>>>>> 7652eb90
         self.work_tree = work_tree
         self.work_transform = transform.TreeTransform(work_tree)
         self.target_tree = target_tree
