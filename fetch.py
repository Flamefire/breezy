# Copyright (C) 2008-2010 Jelmer Vernooij <jelmer@samba.org>
#
# This program is free software; you can redistribute it and/or modify
# it under the terms of the GNU General Public License as published by
# the Free Software Foundation; either version 2 of the License, or
# (at your option) any later version.
#
# This program is distributed in the hope that it will be useful,
# but WITHOUT ANY WARRANTY; without even the implied warranty of
# MERCHANTABILITY or FITNESS FOR A PARTICULAR PURPOSE.  See the
# GNU General Public License for more details.
#
# You should have received a copy of the GNU General Public License
# along with this program; if not, write to the Free Software
# Foundation, Inc., 59 Temple Place, Suite 330, Boston, MA  02111-1307  USA

from dulwich.objects import (
    Commit,
    Tag,
    Tree,
    S_ISGITLINK,
    )
from dulwich.object_store import (
    tree_lookup_path,
    ZERO_SHA,
    )
from itertools import (
    imap,
    )
import posixpath
import re
import stat

from bzrlib import (
    debug,
    osutils,
    trace,
    ui,
    )
from bzrlib.errors import (
    BzrError,
    NoSuchId,
    )
from bzrlib.inventory import (
    Inventory,
    InventoryDirectory,
    InventoryFile,
    InventoryLink,
    TreeReference,
    )
from bzrlib.repository import (
    InterRepository,
    )
from bzrlib.revision import (
    NULL_REVISION,
    )
from bzrlib.revisiontree import (
    RevisionTree,
    )
from bzrlib.testament import (
    StrictTestament3,
    )
from bzrlib.tsort import (
    topo_sort,
    )
from bzrlib.versionedfile import (
    ChunkedContentFactory,
    )

from bzrlib.plugins.git.mapping import (
    DEFAULT_FILE_MODE,
    mode_is_executable,
    mode_kind,
    warn_unusual_mode,
    )
from bzrlib.plugins.git.object_store import (
    BazaarObjectStore,
    LRUTreeCache,
    _tree_to_objects,
    )
from bzrlib.plugins.git.refs import extract_tags
from bzrlib.plugins.git.remote import (
    RemoteGitRepository,
    )
from bzrlib.plugins.git.repository import (
    GitRepository,
    GitRepositoryFormat,
    LocalGitRepository,
    )


def import_git_blob(texts, mapping, path, name, (base_hexsha, hexsha), 
        base_inv, parent_id, revision_id,
        parent_invs, lookup_object, (base_mode, mode), store_updater,
        lookup_file_id):
    """Import a git blob object into a bzr repository.

    :param texts: VersionedFiles to add to
    :param path: Path in the tree
    :param blob: A git blob
    :return: Inventory delta for this file
    """
    if mapping.is_control_file(path):
        return []
    if base_hexsha == hexsha and base_mode == mode:
        # If nothing has changed since the base revision, we're done
        return []
    file_id = lookup_file_id(path)
    if stat.S_ISLNK(mode):
        cls = InventoryLink
    else:
        cls = InventoryFile
    ie = cls(file_id, name.decode("utf-8"), parent_id)
    if ie.kind == "file":
        ie.executable = mode_is_executable(mode)
    if base_hexsha == hexsha and mode_kind(base_mode) == mode_kind(mode):
        base_ie = base_inv[base_inv.path2id(path)]
        ie.text_size = base_ie.text_size
        ie.text_sha1 = base_ie.text_sha1
        if ie.kind == "symlink":
            ie.symlink_target = base_ie.symlink_target
        if ie.executable == base_ie.executable:
            ie.revision = base_ie.revision
        else:
            blob = lookup_object(hexsha)
    else:
        blob = lookup_object(hexsha)
        if ie.kind == "symlink":
            ie.revision = None
            ie.symlink_target = blob.data
        else:
            ie.text_size = sum(imap(len, blob.chunked))
            ie.text_sha1 = osutils.sha_strings(blob.chunked)
    # Check what revision we should store
    parent_keys = []
    for pinv in parent_invs:
        try:
            pie = pinv[file_id]
        except NoSuchId:
            continue
        if (pie.text_sha1 == ie.text_sha1 and
            pie.executable == ie.executable and
            pie.symlink_target == ie.symlink_target):
            # found a revision in one of the parents to use
            ie.revision = pie.revision
            break
        parent_key = (file_id, pie.revision)
        if not parent_key in parent_keys:
            parent_keys.append(parent_key)
    if ie.revision is None:
        # Need to store a new revision
        ie.revision = revision_id
        assert ie.revision is not None
        if ie.kind == 'symlink':
            chunks = []
        else: 
            chunks = blob.chunked
        texts.insert_record_stream([
            ChunkedContentFactory((file_id, ie.revision),
                tuple(parent_keys), ie.text_sha1, chunks)])
    invdelta = []
    if base_hexsha is not None:
        old_path = path.decode("utf-8") # Renames are not supported yet
        if stat.S_ISDIR(base_mode):
            invdelta.extend(remove_disappeared_children(base_inv, old_path,
                lookup_object(base_hexsha), [], lookup_object))
    else:
        old_path = None
    new_path = path.decode("utf-8")
    invdelta.append((old_path, new_path, file_id, ie))
    if base_hexsha != hexsha:
        store_updater.add_object(blob, ie, path)
    return invdelta


class SubmodulesRequireSubtrees(BzrError):
    _fmt = """The repository you are fetching from contains submodules. To continue, upgrade your Bazaar repository to a format that supports nested trees, such as 'development-subtree'."""
    internal = False


def import_git_submodule(texts, mapping, path, name, (base_hexsha, hexsha),
    base_inv, parent_id, revision_id, parent_invs, lookup_object,
    (base_mode, mode), store_updater, lookup_file_id):
    if base_hexsha == hexsha and base_mode == mode:
        return [], {}
    file_id = lookup_file_id(path)
    ie = TreeReference(file_id, name.decode("utf-8"), parent_id)
    ie.revision = revision_id
    if base_hexsha is None:
        oldpath = None
    else:
        oldpath = path
    ie.reference_revision = mapping.revision_id_foreign_to_bzr(hexsha)
    texts.insert_record_stream([
        ChunkedContentFactory((file_id, ie.revision), (), None, [])])
    invdelta = [(oldpath, path, file_id, ie)]
    return invdelta, {}


def remove_disappeared_children(base_inv, path, base_tree, existing_children,
        lookup_object):
    """Generate an inventory delta for removed children.

    :param base_inv: Base inventory against which to generate the 
        inventory delta.
    :param path: Path to process (unicode)
    :param base_tree: Git Tree base object
    :param existing_children: Children that still exist
    :param lookup_object: Lookup a git object by its SHA1
    :return: Inventory delta, as list
    """
    assert type(path) is unicode
    ret = []
    for name, mode, hexsha in base_tree.iteritems():
        if name in existing_children:
            continue
        c_path = posixpath.join(path, name.decode("utf-8"))
        file_id = base_inv.path2id(c_path)
        assert file_id is not None
        ret.append((c_path, None, file_id, None))
        if stat.S_ISDIR(mode):
            ret.extend(remove_disappeared_children(
                base_inv, c_path, lookup_object(hexsha), [], lookup_object))
    return ret


def import_git_tree(texts, mapping, path, name, (base_hexsha, hexsha),
        base_inv, parent_id, revision_id, parent_invs,
        lookup_object, (base_mode, mode), store_updater,
        lookup_file_id, allow_submodules=False):
    """Import a git tree object into a bzr repository.

    :param texts: VersionedFiles object to add to
    :param path: Path in the tree (str)
    :param name: Name of the tree (str)
    :param tree: A git tree object
    :param base_inv: Base inventory against which to return inventory delta
    :return: Inventory delta for this subtree
    """
    assert type(path) is str
    assert type(name) is str
    if base_hexsha == hexsha and base_mode == mode:
        # If nothing has changed since the base revision, we're done
        return [], {}
    invdelta = []
    file_id = lookup_file_id(path)
    # We just have to hope this is indeed utf-8:
    ie = InventoryDirectory(file_id, name.decode("utf-8"), parent_id)
    tree = lookup_object(hexsha)
    if base_hexsha is None:
        base_tree = None
        old_path = None # Newly appeared here
    else:
        base_tree = lookup_object(base_hexsha)
        old_path = path.decode("utf-8") # Renames aren't supported yet
    new_path = path.decode("utf-8")
    if base_tree is None or type(base_tree) is not Tree:
        ie.revision = revision_id
        invdelta.append((old_path, new_path, ie.file_id, ie))
        texts.insert_record_stream([
            ChunkedContentFactory((ie.file_id, ie.revision), (), None, [])])
    # Remember for next time
    existing_children = set()
    child_modes = {}
    for name, child_mode, child_hexsha in tree.iteritems():
        existing_children.add(name)
        child_path = posixpath.join(path, name)
        if type(base_tree) is Tree:
            try:
                child_base_mode, child_base_hexsha = base_tree[name]
            except KeyError:
                child_base_hexsha = None
                child_base_mode = 0
        else:
            child_base_hexsha = None
            child_base_mode = 0
        if stat.S_ISDIR(child_mode):
            subinvdelta, grandchildmodes = import_git_tree(texts, mapping,
                child_path, name, (child_base_hexsha, child_hexsha), base_inv,
                file_id, revision_id, parent_invs, lookup_object,
                (child_base_mode, child_mode), store_updater, lookup_file_id,
                allow_submodules=allow_submodules)
        elif S_ISGITLINK(child_mode): # submodule
            if not allow_submodules:
                raise SubmodulesRequireSubtrees()
            subinvdelta, grandchildmodes = import_git_submodule(texts, mapping,
                child_path, name, (child_base_hexsha, child_hexsha), base_inv,
                file_id, revision_id, parent_invs, lookup_object,
                (child_base_mode, child_mode), store_updater, lookup_file_id)
        else:
            subinvdelta = import_git_blob(texts, mapping, child_path, name,
                (child_base_hexsha, child_hexsha), base_inv, file_id,
                revision_id, parent_invs, lookup_object,
                (child_base_mode, child_mode), store_updater, lookup_file_id)
            grandchildmodes = {}
        child_modes.update(grandchildmodes)
        invdelta.extend(subinvdelta)
        if child_mode not in (stat.S_IFDIR, DEFAULT_FILE_MODE,
                        stat.S_IFLNK, DEFAULT_FILE_MODE|0111):
            child_modes[child_path] = child_mode
    # Remove any children that have disappeared
    if base_tree is not None and type(base_tree) is Tree:
        invdelta.extend(remove_disappeared_children(base_inv, old_path,
            base_tree, existing_children, lookup_object))
    store_updater.add_object(tree, ie, path)
    return invdelta, child_modes


def verify_commit_reconstruction(target_git_object_retriever, lookup_object,
    o, rev, ret_tree, parent_trees, mapping, unusual_modes, verifiers):
    new_unusual_modes = mapping.export_unusual_file_modes(rev)
    if new_unusual_modes != unusual_modes:
        raise AssertionError("unusual modes don't match: %r != %r" % (
            unusual_modes, new_unusual_modes))
    # Verify that we can reconstruct the commit properly
    rec_o = target_git_object_retriever._reconstruct_commit(rev, o.tree, True,
        verifiers)
    if rec_o != o:
        raise AssertionError("Reconstructed commit differs: %r != %r" % (
            rec_o, o))
    diff = []
    new_objs = {}
    for path, obj, ie in _tree_to_objects(ret_tree, parent_trees,
        target_git_object_retriever._cache.idmap, unusual_modes, mapping.BZR_DUMMY_FILE):
        old_obj_id = tree_lookup_path(lookup_object, o.tree, path)[1]
        new_objs[path] = obj
        if obj.id != old_obj_id:
            diff.append((path, lookup_object(old_obj_id), obj))
    for (path, old_obj, new_obj) in diff:
        while (old_obj.type_name == "tree" and
               new_obj.type_name == "tree" and
               sorted(old_obj) == sorted(new_obj)):
            for name in old_obj:
                if old_obj[name][0] != new_obj[name][0]:
                    raise AssertionError("Modes for %s differ: %o != %o" %
                        (path, old_obj[name][0], new_obj[name][0]))
                if old_obj[name][1] != new_obj[name][1]:
                    # Found a differing child, delve deeper
                    path = posixpath.join(path, name)
                    old_obj = lookup_object(old_obj[name][1])
                    new_obj = new_objs[path]
                    break
        raise AssertionError("objects differ for %s: %r != %r" % (path,
            old_obj, new_obj))


def import_git_commit(repo, mapping, head, lookup_object,
                      target_git_object_retriever, trees_cache):
    o = lookup_object(head)
    rev, roundtrip_revid, verifiers = mapping.import_commit(o,
            lambda x: target_git_object_retriever.lookup_git_sha(x)[1][0])
    # We have to do this here, since we have to walk the tree and
    # we need to make sure to import the blobs / trees with the right
    # path; this may involve adding them more than once.
    parent_trees = trees_cache.revision_trees(rev.parent_ids)
    if parent_trees == []:
        base_inv = Inventory(root_id=None)
        base_tree = None
        base_mode = None
    else:
        base_inv = parent_trees[0].inventory
        base_tree = lookup_object(o.parents[0]).tree
        base_mode = stat.S_IFDIR
    store_updater = target_git_object_retriever._get_updater(rev)
    fileid_map = mapping.get_fileid_map(lookup_object, o.tree)
    inv_delta, unusual_modes = import_git_tree(repo.texts,
            mapping, "", "", (base_tree, o.tree), base_inv,
            None, rev.revision_id, [p.inventory for p in parent_trees],
            lookup_object, (base_mode, stat.S_IFDIR), store_updater,
            fileid_map.lookup_file_id,
            allow_submodules=getattr(repo._format, "supports_tree_reference", False))
    if unusual_modes != {}:
        for path, mode in unusual_modes.iteritems():
            warn_unusual_mode(rev.foreign_revid, path, mode)
        mapping.import_unusual_file_modes(rev, unusual_modes)
    try:
        basis_id = rev.parent_ids[0]
    except IndexError:
        basis_id = NULL_REVISION
        base_inv = None
    rev.inventory_sha1, inv = repo.add_inventory_by_delta(basis_id,
              inv_delta, rev.revision_id, rev.parent_ids, base_inv)
    # Check verifiers
    testament = StrictTestament3(rev, inv)
    calculated_verifiers = { "testament3-sha1": testament.as_sha1() }
    if roundtrip_revid is not None:
        original_revid = rev.revision_id
        rev.revision_id = roundtrip_revid
        if calculated_verifiers != verifiers:
            trace.mutter("Testament SHA1 %r for %r did not match %r.",
                         calculated_verifiers["testament3-sha1"],
                         rev.revision_id, verifiers["testament3-sha1"])
            rev.revision_id = original_revid
    store_updater.add_object(o, calculated_verifiers, None)
    store_updater.finish()
    ret_tree = RevisionTree(repo, inv, rev.revision_id)
    trees_cache.add(ret_tree)
    repo.add_revision(rev.revision_id, rev)
    if "verify" in debug.debug_flags:
        verify_commit_reconstruction(target_git_object_retriever, 
            lookup_object, o, rev, ret_tree, parent_trees, mapping,
            unusual_modes, verifiers)


def import_git_objects(repo, mapping, object_iter,
    target_git_object_retriever, heads, pb=None, limit=None):
    """Import a set of git objects into a bzr repository.

    :param repo: Target Bazaar repository
    :param mapping: Mapping to use
    :param object_iter: Iterator over Git objects.
    :return: Tuple with pack hints and last imported revision id
    """
    def lookup_object(sha):
        try:
            return object_iter[sha]
        except KeyError:
            return target_git_object_retriever[sha]
    graph = []
    checked = set()
    heads = list(set(heads))
    trees_cache = LRUTreeCache(repo)
    # Find and convert commit objects
    while heads:
        if pb is not None:
            pb.update("finding revisions to fetch", len(graph), None)
        head = heads.pop()
        assert isinstance(head, str)
        try:
            o = lookup_object(head)
        except KeyError:
            continue
        if isinstance(o, Commit):
            rev, roundtrip_revid, verifiers = mapping.import_commit(o,
                lambda x: None)
            if (repo.has_revision(rev.revision_id) or
                (roundtrip_revid and repo.has_revision(roundtrip_revid))):
                continue
            graph.append((o.id, o.parents))
            heads.extend([p for p in o.parents if p not in checked])
        elif isinstance(o, Tag):
            if o.object[1] not in checked:
                heads.append(o.object[1])
        else:
            trace.warning("Unable to import head object %r" % o)
        checked.add(o.id)
    del checked
    # Order the revisions
    # Create the inventory objects
    batch_size = 1000
    revision_ids = topo_sort(graph)
    pack_hints = []
    if limit is not None:
        revision_ids = revision_ids[:limit]
    last_imported = None
    for offset in range(0, len(revision_ids), batch_size):
        target_git_object_retriever.start_write_group() 
        try:
            repo.start_write_group()
            try:
                for i, head in enumerate(
                    revision_ids[offset:offset+batch_size]):
                    if pb is not None:
                        pb.update("fetching revisions", offset+i,
                                  len(revision_ids))
                    import_git_commit(repo, mapping, head, lookup_object,
                        target_git_object_retriever, trees_cache)
                    last_imported = head
            except:
                repo.abort_write_group()
                raise
            else:
                hint = repo.commit_write_group()
                if hint is not None:
                    pack_hints.extend(hint)
        except:
            target_git_object_retriever.abort_write_group()
            raise
        else:
            target_git_object_retriever.commit_write_group()
    return pack_hints, last_imported


class InterGitRepository(InterRepository):

    _matching_repo_format = GitRepositoryFormat()

    @staticmethod
    def _get_repo_format_to_test():
        return None

    def copy_content(self, revision_id=None, pb=None):
        """See InterRepository.copy_content."""
        self.fetch(revision_id, pb, find_ghosts=False)


class InterGitNonGitRepository(InterGitRepository):
    """Base InterRepository that copies revisions from a Git into a non-Git
    repository."""

    def _target_has_shas(self, shas):
        revids = [self.source.lookup_foreign_revision_id(sha) for sha in shas]
        return self.target.has_revisions(revids)

    def get_determine_wants_heads(self, wants, include_tags=False):
        wants = set(wants)
        def determine_wants(refs):
            potential = set(wants)
            if include_tags:
                potential.update([v[0] for v in extract_tags(refs).itervalues()])
            return list(potential - self._target_has_shas(potential))
        return determine_wants

    def get_determine_wants_revids(self, revids, include_tags=False):
        wants = set()
        for revid in set(revids):
            git_sha, mapping = self.source.lookup_bzr_revision_id(revid)
            wants.add(git_sha)
        return self.get_determine_wants_heads(wants, include_tags=include_tags)

    def determine_wants_all(self, refs):
        potential = set([sha for (ref, sha) in refs.iteritems() if not ref.endswith("^{}")])
        return list(potential - self._target_has_shas(potential))

    def fetch_objects(self, determine_wants, mapping, pb=None, limit=None):
        """Fetch objects from a remote server.

        :param determine_wants: determine_wants callback
        :param mapping: BzrGitMapping to use
        :param pb: Optional progress bar
        :param limit: Maximum number of commits to import.
        :return: Tuple with pack hint, last imported revision id and remote refs
        """
        raise NotImplementedError(self.fetch_objects)

    def fetch(self, revision_id=None, pb=None, find_ghosts=False,
              mapping=None, fetch_spec=None):
        if mapping is None:
            mapping = self.source.get_mapping()
        if revision_id is not None:
            interesting_heads = [revision_id]
        elif fetch_spec is not None:
            recipe = fetch_spec.get_recipe()
            if recipe[0] in ("search", "proxy-search"):
                interesting_heads = recipe[1]
            else:
                raise AssertionError("Unsupported search result type %s" % recipe[0])
        else:
            interesting_heads = None

        if interesting_heads is not None:
            determine_wants = self.get_determine_wants_revids(interesting_heads,
                include_tags=False)
        else:
            determine_wants = self.determine_wants_all

        (pack_hint, _, remote_refs) = self.fetch_objects(determine_wants,
            mapping, pb)
        if pack_hint is not None and self.target._format.pack_compresses:
            self.target.pack(hint=pack_hint)
        return remote_refs


_GIT_PROGRESS_RE = re.compile(r"(.*?): +(\d+)% \((\d+)/(\d+)\)")
def report_git_progress(pb, text):
    text = text.rstrip("\r\n")
    g = _GIT_PROGRESS_RE.match(text)
    if g is not None:
        (text, pct, current, total) = g.groups()
        pb.update(text, int(current), int(total))
    else:
        pb.update(text, 0, 0)


class DetermineWantsRecorder(object):

    def __init__(self, actual):
        self.actual = actual
        self.wants = []
        self.remote_refs = {}

    def __call__(self, refs):
        self.remote_refs = refs
        self.wants = self.actual(refs)
        return self.wants


class InterRemoteGitNonGitRepository(InterGitNonGitRepository):
    """InterRepository that copies revisions from a remote Git into a non-Git
    repository."""

    def get_target_heads(self):
        # FIXME: This should be more efficient
        all_revs = self.target.all_revision_ids()
        parent_map = self.target.get_parent_map(all_revs)
        all_parents = set()
        map(all_parents.update, parent_map.itervalues())
        return set(all_revs) - all_parents

    def fetch_objects(self, determine_wants, mapping, pb=None, limit=None):
        """See `InterGitNonGitRepository`."""
        def progress(text):
            report_git_progress(pb, text)
        store = BazaarObjectStore(self.target, mapping)
        self.target.lock_write()
        try:
            heads = self.get_target_heads()
            graph_walker = store.get_graph_walker(
                    [store._lookup_revision_sha1(head) for head in heads])
            wants_recorder = DetermineWantsRecorder(determine_wants)

            create_pb = None
            if pb is None:
                create_pb = pb = ui.ui_factory.nested_progress_bar()
            try:
                objects_iter = self.source.fetch_objects(
                    wants_recorder, graph_walker, store.get_raw,
                    progress)
<<<<<<< HEAD
                trace.mutter("Fetching %d new revisions", len(wants_recorder.wants))
=======
                trace.mutter("Importing %d new revisions", len(wants_recorder.wants))
>>>>>>> 92d6c6f5
                (pack_hint, last_rev) = import_git_objects(self.target, mapping,
                    objects_iter, store, wants_recorder.wants, pb, limit)
                return (pack_hint, last_rev, wants_recorder.remote_refs)
            finally:
                if create_pb:
                    create_pb.finished()
        finally:
            self.target.unlock()

    @staticmethod
    def is_compatible(source, target):
        """Be compatible with GitRepository."""
        return (isinstance(source, RemoteGitRepository) and
                target.supports_rich_root() and
                not isinstance(target, GitRepository) and
                target.texts is not None)


class InterLocalGitNonGitRepository(InterGitNonGitRepository):
    """InterRepository that copies revisions from a local Git into a non-Git
    repository."""

    def fetch_objects(self, determine_wants, mapping, pb=None, limit=None):
        """See `InterGitNonGitRepository`."""
        remote_refs = self.source._git.get_refs()
        wants = determine_wants(remote_refs)
        create_pb = None
        if pb is None:
            create_pb = pb = ui.ui_factory.nested_progress_bar()
        target_git_object_retriever = BazaarObjectStore(self.target, mapping)
        try:
            self.target.lock_write()
            try:
                (pack_hint, last_rev) = import_git_objects(self.target, mapping,
                    self.source._git.object_store,
                    target_git_object_retriever, wants, pb, limit)
                return (pack_hint, last_rev, remote_refs)
            finally:
                self.target.unlock()
        finally:
            if create_pb:
                create_pb.finished()

    @staticmethod
    def is_compatible(source, target):
        """Be compatible with GitRepository."""
        return (isinstance(source, LocalGitRepository) and
                target.supports_rich_root() and
                not isinstance(target, GitRepository) and
                target.texts is not None)


class InterGitGitRepository(InterGitRepository):
    """InterRepository that copies between Git repositories."""

    def fetch_objects(self, determine_wants, mapping, pb=None):
        def progress(text):
            trace.note("git: %s", text)
        graphwalker = self.target._git.get_graph_walker()
        if (isinstance(self.source, LocalGitRepository) and
            isinstance(self.target, LocalGitRepository)):
            refs = self.source._git.fetch(self.target._git, determine_wants,
                progress)
            return (None, None, refs)
        elif (isinstance(self.source, LocalGitRepository) and
              isinstance(self.target, RemoteGitRepository)):
            raise NotImplementedError
        elif (isinstance(self.source, RemoteGitRepository) and
              isinstance(self.target, LocalGitRepository)):
            f, commit = self.target._git.object_store.add_thin_pack()
            try:
                refs = self.source.bzrdir.root_transport.fetch_pack(
                    determine_wants, graphwalker, f.write, progress)
                commit()
                return (None, None, refs)
            except:
                f.close()
                raise
        else:
            raise AssertionError

    def fetch(self, revision_id=None, pb=None, find_ghosts=False,
              mapping=None, fetch_spec=None, branches=None):
        if mapping is None:
            mapping = self.source.get_mapping()
        r = self.target._git
        if revision_id is not None:
            args = [mapping.revision_id_bzr_to_foreign(revision_id)[0]]
        elif fetch_spec is not None:
            recipe = fetch_spec.get_recipe()
            if recipe[0] in ("search", "proxy-search"):
                heads = recipe[1]
            else:
                raise AssertionError("Unsupported search result type %s" % recipe[0])
            args = [mapping.revision_id_bzr_to_foreign(revid)[0] for revid in heads]
        if branches is not None:
            determine_wants = lambda x: [x[y] for y in branches if not x[y] in r.object_store]
        elif fetch_spec is None and revision_id is None:
            determine_wants = r.object_store.determine_wants_all
        else:
            determine_wants = lambda x: [y for y in args if not y in r.object_store]
        self.fetch_objects(determine_wants, mapping)

    @staticmethod
    def is_compatible(source, target):
        """Be compatible with GitRepository."""
        return (isinstance(source, GitRepository) and
                isinstance(target, GitRepository))<|MERGE_RESOLUTION|>--- conflicted
+++ resolved
@@ -616,11 +616,7 @@
                 objects_iter = self.source.fetch_objects(
                     wants_recorder, graph_walker, store.get_raw,
                     progress)
-<<<<<<< HEAD
-                trace.mutter("Fetching %d new revisions", len(wants_recorder.wants))
-=======
                 trace.mutter("Importing %d new revisions", len(wants_recorder.wants))
->>>>>>> 92d6c6f5
                 (pack_hint, last_rev) = import_git_objects(self.target, mapping,
                     objects_iter, store, wants_recorder.wants, pb, limit)
                 return (pack_hint, last_rev, wants_recorder.remote_refs)
