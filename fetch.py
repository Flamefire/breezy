--- conflicted
+++ resolved
@@ -33,18 +33,10 @@
 from mapping import (SVN_PROP_BZR_ANCESTRY, SVN_PROP_BZR_MERGE, 
                      SVN_PROP_BZR_PREFIX, SVN_PROP_BZR_REVISION_INFO, 
                      SVN_PROP_BZR_BRANCHING_SCHEME, SVN_PROP_BZR_REVISION_ID,
-<<<<<<< HEAD
-                     SVN_PROP_BZR_FILEIDS, SVN_REVPROP_BZR_MAPPING_VERSION, 
                      MAPPING_VERSION, parse_revision_metadata, 
                      parse_merge_property)
 from repository import (SvnRepository, SvnRepositoryFormat, 
                         SVN_PROP_SVK_MERGE, revision_parse_svn_revprops)
-=======
-                     SVN_PROP_BZR_FILEIDS, parse_revision_metadata,
-                     parse_merge_property)
-from repository import (SvnRepository, SvnRepositoryFormat, 
-                        SVN_PROP_SVK_MERGE)
->>>>>>> 251faf98
 from tree import apply_txdelta_handler
 
 
