# Copyright (C) 2005-2007 Jelmer Vernooij <jelmer@samba.org>

# This program is free software; you can redistribute it and/or modify
# it under the terms of the GNU General Public License as published by
# the Free Software Foundation; either version 2 of the License, or
# (at your option) any later version.

# This program is distributed in the hope that it will be useful,
# but WITHOUT ANY WARRANTY; without even the implied warranty of
# MERCHANTABILITY or FITNESS FOR A PARTICULAR PURPOSE.  See the
# GNU General Public License for more details.

# You should have received a copy of the GNU General Public License
# along with this program; if not, write to the Free Software
# Foundation, Inc., 59 Temple Place, Suite 330, Boston, MA  02111-1307  USA

import bzrlib
from bzrlib.inventory import Inventory
import bzrlib.osutils as osutils
from bzrlib.revision import Revision
from bzrlib.repository import InterRepository
from bzrlib.trace import mutter
import bzrlib.ui as ui

from copy import copy
from cStringIO import StringIO
import md5
import os

<<<<<<< HEAD
from svn.core import SubversionException, Pool
import svn.core
=======
from svn.core import Pool
import svn.core, svn.ra
>>>>>>> e2510f19

from fileids import generate_file_id
from repository import (SvnRepository, SVN_PROP_BZR_MERGE, SVN_PROP_SVK_MERGE,
                SVN_PROP_BZR_PREFIX, SVN_PROP_BZR_REVPROP_PREFIX, 
                SvnRepositoryFormat)
from tree import apply_txdelta_handler


def md5_strings(strings):
    s = md5.new()
    map(s.update, strings)
    return s.hexdigest()


class RevisionBuildEditor(svn.delta.Editor):
    """Implementation of the Subversion commit editor interface that builds a 
    Bazaar revision.
    """
    def __init__(self, source, target, branch_path, prev_inventory, revid, 
                 svn_revprops, id_map):
        self.branch_path = branch_path
        self.old_inventory = prev_inventory
        self.inventory = copy(prev_inventory)
        self.revid = revid
        self.id_map = id_map
        self.source = source
        self.target = target
        self.transact = target.get_transaction()
        self.weave_store = target.weave_store
        self.dir_baserev = {}
        self._parent_ids = None
        self._revprops = {}
        self._svn_revprops = svn_revprops
        self.pool = Pool()

    def _get_revision(self, revid):
        """Creates the revision object.

        :param revid: Revision id of the revision to create.
        """
        if self._parent_ids is None:
            self._parent_ids = ""

        parent_ids = self.source.revision_parents(revid, self._parent_ids)

        # Commit SVN revision properties to a Revision object
        rev = Revision(revision_id=revid, parent_ids=parent_ids)

        if self._svn_revprops[2] is not None:
            rev.timestamp = 1.0 * svn.core.secs_from_timestr(
                self._svn_revprops[2], None) #date
        else:
            rev.timestamp = 0 # FIXME: Obtain repository creation time
        rev.timezone = None

        rev.committer = self._svn_revprops[0] # author
        if rev.committer is None:
            rev.committer = ""
        rev.message = self._svn_revprops[1] # message

        rev.properties = self._revprops
        return rev

    def open_root(self, base_revnum, baton):
        if self.old_inventory.root is None:
            # First time the root is set
            file_id = generate_file_id(self.revid, "")
            self.dir_baserev[file_id] = []
        else:
            assert self.old_inventory.root.revision is not None
            if self.id_map.has_key(""):
                file_id = self.id_map[""]
            else:
                file_id = self.old_inventory.root.file_id
            self.dir_baserev[file_id] = [self.old_inventory.root.revision]

        if self.inventory.root is not None and \
                file_id == self.inventory.root.file_id:
            ie = self.inventory.root
        else:
            ie = self.inventory.add_path("", 'directory', file_id)
        ie.revision = self.revid
        return file_id

    def _get_existing_id(self, parent_id, path):
        if self.id_map.has_key(path):
            return self.id_map[path]
        return self._get_old_id(parent_id, path)

    def _get_old_id(self, parent_id, old_path):
        return self.old_inventory[parent_id].children[os.path.basename(old_path)].file_id

    def _get_new_id(self, parent_id, new_path):
        if self.id_map.has_key(new_path):
            return self.id_map[new_path]
        return generate_file_id(self.revid, new_path)

    def delete_entry(self, path, revnum, parent_id, pool):
        path = path.decode("utf-8")
        del self.inventory[self._get_old_id(parent_id, path)]

    def close_directory(self, id):
        self.inventory[id].revision = self.revid

        file_weave = self.weave_store.get_weave_or_empty(id, self.transact)
        if not file_weave.has_version(self.revid):
            file_weave.add_lines(self.revid, self.dir_baserev[id], [])

    def add_directory(self, path, parent_id, copyfrom_path, copyfrom_revnum, 
                      pool):
        path = path.decode("utf-8")
        file_id = self._get_new_id(parent_id, path)

        self.dir_baserev[file_id] = []
        ie = self.inventory.add_path(path, 'directory', file_id)
        ie.revision = self.revid

        return file_id

    def open_directory(self, path, parent_id, base_revnum, pool):
        assert base_revnum >= 0
        base_file_id = self._get_old_id(parent_id, path)
        base_revid = self.old_inventory[base_file_id].revision
        file_id = self._get_existing_id(parent_id, path)
        if file_id == base_file_id:
            self.dir_baserev[file_id] = [base_revid]
            ie = self.inventory[file_id]
        else:
            # Replace if original was inside this branch
            # change id of base_file_id to file_id
            ie = self.inventory[base_file_id]
            for name in ie.children:
                ie.children[name].parent_id = file_id
            # FIXME: Don't touch inventory internals
            del self.inventory._byid[base_file_id]
            self.inventory._byid[file_id] = ie
            ie.file_id = file_id
            self.dir_baserev[file_id] = []
        ie.revision = self.revid
        return file_id

    def change_dir_prop(self, id, name, value, pool):
        if name == SVN_PROP_BZR_MERGE:
            if id != self.inventory.root.file_id:
                mutter('rogue %r on non-root directory' % SVN_PROP_BZR_MERGE)
                return
            
            self._parent_ids = value.splitlines()[-1]
        elif name == SVN_PROP_SVK_MERGE:
            if self._parent_ids is None:
                # Only set parents using svk:merge if no 
                # bzr:merge set.
                pass # FIXME 
        elif name.startswith(SVN_PROP_BZR_REVPROP_PREFIX):
            self._revprops[name[len(SVN_PROP_BZR_REVPROP_PREFIX):]] = value
        elif name in (svn.core.SVN_PROP_ENTRY_COMMITTED_DATE,
                      svn.core.SVN_PROP_ENTRY_COMMITTED_REV,
                      svn.core.SVN_PROP_ENTRY_LAST_AUTHOR,
                      svn.core.SVN_PROP_ENTRY_LOCK_TOKEN,
                      svn.core.SVN_PROP_ENTRY_UUID,
                      svn.core.SVN_PROP_EXECUTABLE):
            pass
        elif name.startswith(svn.core.SVN_PROP_WC_PREFIX):
            pass
        elif (name.startswith(svn.core.SVN_PROP_PREFIX) or
              name.startswith(SVN_PROP_BZR_PREFIX)):
            mutter('unsupported file property %r' % name)

    def change_file_prop(self, id, name, value, pool):
        if name == svn.core.SVN_PROP_EXECUTABLE: 
            # You'd expect executable to match 
            # svn.core.SVN_PROP_EXECUTABLE_VALUE, but that's not 
            # how SVN behaves. It appears to consider the presence 
            # of the property sufficient to mark it executable.
            self.is_executable = (value != None)
        elif (name == svn.core.SVN_PROP_SPECIAL):
            self.is_symlink = (value != None)
        elif name == svn.core.SVN_PROP_ENTRY_COMMITTED_REV:
            self.last_file_rev = int(value)
        elif name in (svn.core.SVN_PROP_ENTRY_COMMITTED_DATE,
                      svn.core.SVN_PROP_ENTRY_LAST_AUTHOR,
                      svn.core.SVN_PROP_ENTRY_LOCK_TOKEN,
                      svn.core.SVN_PROP_ENTRY_UUID,
                      svn.core.SVN_PROP_MIME_TYPE):
            pass
        elif name.startswith(svn.core.SVN_PROP_WC_PREFIX):
            pass
        elif (name.startswith(svn.core.SVN_PROP_PREFIX) or
              name.startswith(SVN_PROP_BZR_PREFIX)):
            mutter('unsupported file property %r' % name)

    def add_file(self, path, parent_id, copyfrom_path, copyfrom_revnum, baton):
        path = path.decode("utf-8")
        self.is_symlink = False
        self.is_executable = None
        self.file_data = ""
        self.file_parents = []
        self.file_stream = None
        self.file_id = self._get_new_id(parent_id, path)
        return path

    def open_file(self, path, parent_id, base_revnum, pool):
        base_file_id = self._get_old_id(parent_id, path)
        base_revid = self.old_inventory[base_file_id].revision
        self.file_id = self._get_existing_id(parent_id, path)
        self.is_executable = None
        self.is_symlink = (self.inventory[base_file_id].kind == 'symlink')
        file_weave = self.weave_store.get_weave_or_empty(base_file_id, 
                                                         self.transact)
        self.file_data = file_weave.get_text(base_revid)
        self.file_stream = None
        if self.file_id == base_file_id:
            self.file_parents = [base_revid]
        else:
            # Replace
            del self.inventory[base_file_id]
            self.file_parents = []
        return path

    def close_file(self, path, checksum):
        if self.file_stream is not None:
            self.file_stream.seek(0)
            lines = osutils.split_lines(self.file_stream.read())
        else:
            # Data didn't change or file is new
            lines = osutils.split_lines(self.file_data)

        actual_checksum = md5_strings(lines)
        assert checksum is None or checksum == actual_checksum

        file_weave = self.weave_store.get_weave_or_empty(self.file_id, 
                                                         self.transact)
        if not file_weave.has_version(self.revid):
            file_weave.add_lines(self.revid, self.file_parents, lines)

        if self.file_id in self.inventory:
            ie = self.inventory[self.file_id]
        elif self.is_symlink:
            ie = self.inventory.add_path(path, 'symlink', self.file_id)
        else:
            ie = self.inventory.add_path(path, 'file', self.file_id)
        ie.revision = self.revid

        if self.is_symlink:
            ie.symlink_target = lines[0][len("link "):]
            ie.text_sha1 = None
            ie.text_size = None
            ie.text_id = None
        else:
            ie.text_sha1 = osutils.sha_strings(lines)
            ie.text_size = sum(map(len, lines))
            if self.is_executable is not None:
                ie.executable = self.is_executable

        self.file_stream = None

    def close_edit(self):
        rev = self._get_revision(self.revid)
        self.inventory.revision_id = self.revid
        rev.inventory_sha1 = osutils.sha_string(
            bzrlib.xml5.serializer_v5.write_inventory_to_string(
                self.inventory))
        self.target.add_revision(self.revid, rev, self.inventory)
        self.pool.destroy()

    def abort_edit(self):
        pass

    def apply_textdelta(self, file_id, base_checksum):
        actual_checksum = md5.new(self.file_data).hexdigest(),
        assert (base_checksum is None or base_checksum == actual_checksum,
            "base checksum mismatch: %r != %r" % (base_checksum, 
                                                  actual_checksum))
        self.file_stream = StringIO()
        return apply_txdelta_handler(StringIO(self.file_data), 
                                     self.file_stream, self.pool)


class InterSvnRepository(InterRepository):
    """Svn to any repository actions."""

    _matching_repo_format = SvnRepositoryFormat()

    @staticmethod
    def _get_repo_format_to_test():
        return None

    def _find_all(self):
        needed = []
        parents = {}
        for (branch, revnum) in self.source.follow_history(
                                                self.source._latest_revnum):
            revid = self.source.generate_revision_id(revnum, branch)
            parents[revid] = self.source._mainline_revision_parent(branch, 
                                                                   revnum)

            if not self.target.has_revision(revid):
                needed.append(revid)
        return (needed, parents)

    def _find_until(self, revision_id):
        needed = []
        parents = {}
        (path, until_revnum) = self.source.parse_revision_id(revision_id)

        prev_revid = None
        for (branch, revnum) in self.source.follow_branch(path, 
                                                          until_revnum):
            revid = self.source.generate_revision_id(revnum, branch)

            if prev_revid is not None:
                parents[prev_revid] = revid

            prev_revid = revid

            if not self.target.has_revision(revid):
                needed.append(revid)

        parents[prev_revid] = None
        return (needed, parents)

    def copy_content(self, revision_id=None, basis=None, pb=None):
        """See InterRepository.copy_content."""
        # Dictionary with paths as keys, revnums as values

        # Loop over all the revnums until revision_id
        # (or youngest_revnum) and call self.target.add_revision() 
        # or self.target.add_inventory() each time
        needed = []
        parents = {}
        self.target.lock_read()
        try:
            if revision_id is None:
                (needed, parents) = self._find_all()
            else:
                (needed, parents) = self._find_until(revision_id)
        finally:
            self.target.unlock()

        if len(needed) == 0:
            # Nothing to fetch
            return

        repos_root = self.source.transport.get_repos_root()

        needed.reverse()
        prev_revid = None
        transport = self.source.transport
        self.target.lock_write()
        if pb is None:
            pb = ui.ui_factory.nested_progress_bar()
            nested_pb = pb
        else:
            nested_pb = None
        num = 0
        prev_inv = None
        try:
            for revid in needed:
                (branch, revnum) = self.source.parse_revision_id(revid)
                pb.update('copying revision', num, len(needed))

                parent_revid = parents[revid]

                if parent_revid is None:
                    parent_inv = Inventory(root_id=None)
                elif prev_revid != parent_revid:
                    parent_inv = self.target.get_inventory(parent_revid)
                else:
                    assert prev_inv is not None
                    parent_inv = prev_inv

                changes = self.source._log.get_revision_paths(revnum, branch)
                renames = self.source.revision_fileid_renames(revid)
                id_map = self.source.transform_fileid_map(self.source.uuid, 
                                            revnum, branch, changes, renames)

                editor = RevisionBuildEditor(self.source, self.target, branch, 
                             parent_inv, revid, 
                             self.source._log.get_revision_info(revnum),
                             id_map)

                pool = Pool()
                edit, edit_baton = svn.delta.make_editor(editor, pool)

                if parent_revid is None:
                    transport.reparent("%s/%s" % (repos_root, branch))
                    reporter = transport.do_update(
                                   revnum, "", True, edit, edit_baton, pool)

                    # Report status of existing paths
                    reporter.set_path("", revnum, True, None, pool)
                else:
                    (parent_branch, parent_revnum) = \
                            self.source.parse_revision_id(parent_revid)
                    transport.reparent("%s/%s" % (repos_root, parent_branch))

                    if parent_branch != branch:
                        switch_url = "%s/%s" % (repos_root, branch)
                        reporter = transport.do_switch(
                                   revnum, "", True, 
                                   switch_url, edit, edit_baton, pool)
                    else:
                        reporter = transport.do_update(
                                   revnum, "", True, edit, edit_baton, pool)

                    # Report status of existing paths
                    reporter.set_path("", parent_revnum, False, None, pool)

                transport.lock()
<<<<<<< HEAD
                reporter.finish_report(pool)
=======
                svn.ra.reporter2_invoke_finish_report(reporter, reporter_baton, 
                                                      pool)
>>>>>>> e2510f19
                transport.unlock()

                prev_inv = editor.inventory
                prev_revid = revid
                pool.destroy()
                num += 1
        finally:
            self.target.unlock()
            if nested_pb is not None:
                nested_pb.finished()
        self.source.transport.reparent(repos_root)

    def fetch(self, revision_id=None, pb=None):
        """Fetch revisions. """
        self.copy_content(revision_id=revision_id, pb=pb)

    @staticmethod
    def is_compatible(source, target):
        """Be compatible with SvnRepository."""
        # FIXME: Also check target uses VersionedFile
        return isinstance(source, SvnRepository)
<|MERGE_RESOLUTION|>--- conflicted
+++ resolved
@@ -27,13 +27,8 @@
 import md5
 import os
 
-<<<<<<< HEAD
 from svn.core import SubversionException, Pool
 import svn.core
-=======
-from svn.core import Pool
-import svn.core, svn.ra
->>>>>>> e2510f19
 
 from fileids import generate_file_id
 from repository import (SvnRepository, SVN_PROP_BZR_MERGE, SVN_PROP_SVK_MERGE,
@@ -443,12 +438,7 @@
                     reporter.set_path("", parent_revnum, False, None, pool)
 
                 transport.lock()
-<<<<<<< HEAD
                 reporter.finish_report(pool)
-=======
-                svn.ra.reporter2_invoke_finish_report(reporter, reporter_baton, 
-                                                      pool)
->>>>>>> e2510f19
                 transport.unlock()
 
                 prev_inv = editor.inventory
