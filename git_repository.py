# Copyright (C) 2007 Canonical Ltd
#
# This program is free software; you can redistribute it and/or modify
# it under the terms of the GNU General Public License as published by
# the Free Software Foundation; either version 2 of the License, or
# (at your option) any later version.
#
# This program is distributed in the hope that it will be useful,
# but WITHOUT ANY WARRANTY; without even the implied warranty of
# MERCHANTABILITY or FITNESS FOR A PARTICULAR PURPOSE.  See the
# GNU General Public License for more details.
#
# You should have received a copy of the GNU General Public License
# along with this program; if not, write to the Free Software
# Foundation, Inc., 59 Temple Place, Suite 330, Boston, MA  02111-1307  USA

"""An adapter between a Git Repository and a Bazaar Branch"""

import os

import bzrlib
from bzrlib import (
    deprecated_graph,
    errors,
    inventory,
    osutils,
    repository,
    revision,
    revisiontree,
    urlutils,
    )
from bzrlib.transport import get_transport

from bzrlib.plugins.git import (
    cache,
    ids,
    model,
    )


cachedbs = {}


class GitRepository(repository.Repository):
    """An adapter to git repositories for bzr."""

    _serializer = None

    def __init__(self, gitdir, lockfiles):
        self.bzrdir = gitdir
        self.control_files = lockfiles
<<<<<<< HEAD
        gitdirectory = gitdir.transport.local_abspath('.')
        self.base = gitdirectory
        self._git = model.GitModel(gitdirectory)
=======
        self._git = self._make_model(gitdir.transport)
>>>>>>> e29f39ec
        self._revision_cache = {}
        self._blob_cache = {}
        self._blob_info_cache = {}
        cache_dir = cache.create_cache_dir()
        cachedir_transport = get_transport(cache_dir)
        cache_file = os.path.join(cache_dir, 'cache-%s' % ids.NAMESPACE)
        if not cachedbs.has_key(cache_file):
            cachedbs[cache_file] = cache.sqlite3.connect(cache_file)
        self.cachedb = cachedbs[cache_file]
        self._init_cachedb()

    def _init_cachedb(self):
        self.cachedb.executescript("""
        create table if not exists inventory (
            revid blob);
        create unique index if not exists inventory_revid
            on inventory (revid);
        create table if not exists entry_revision (
            inventory blob,
            path blob,
            gitid blob,
            executable integer,
            revision blob);
        create unique index if not exists entry_revision_revid_path
            on entry_revision (inventory, path);
        """)
        self.cachedb.commit()


    @classmethod
    def _make_model(klass, transport):
        gitdirectory = transport.local_abspath('.')
        return model.GitModel(gitdirectory)


    def _ancestor_revisions(self, revision_ids):
        if revision_ids is not None:
            git_revisions = [gitrevid_from_bzr(r) for r in revision_ids]
        else:
            git_revisions = None
        for lines in self._git.ancestor_lines(git_revisions):
            yield self._parse_rev(lines)
        # print "fetched ancestors:", git_revisions

    def is_shared(self):
        return True

    def supports_rich_root(self):
        return False

    def get_revision_graph(self, revision_id=None):
        result = {}
        if revision_id is not None:
            param = [ids.convert_revision_id_bzr_to_git(revision_id)]
        else:
            param = None
        git_graph = self._git.get_revision_graph(param)
        # print "fetched revision graph:", param
        for node, parents in git_graph.iteritems():
            bzr_node = ids.convert_revision_id_git_to_bzr(node)
            bzr_parents = [ids.convert_revision_id_git_to_bzr(n)
                           for n in parents]
            result[bzr_node] = bzr_parents
        return result

    def get_revision_graph_with_ghosts(self, revision_ids=None):
        graph = deprecated_graph.Graph()
        if revision_ids is not None:
            revision_ids = [ids.convert_revision_id_bzr_to_git(r)
                            for r in revision_ids]
        git_graph = self._git.get_revision_graph(revision_ids)
        # print "fetched revision graph (ghosts):", revision_ids
        for node, parents in git_graph.iteritems():
            bzr_node = ids.convert_revision_id_git_to_bzr(node)
            bzr_parents = [ids.convert_revision_id_git_to_bzr(n)
                           for n in parents]

            graph.add_node(bzr_node, bzr_parents)
        return graph

    def get_ancestry(self, revision_id):
        param = [ids.convert_revision_id_bzr_to_git(revision_id)]
        git_ancestry = self._git.get_ancestry(param)
        # print "fetched ancestry:", param
        return [None] + [
            ids.convert_revision_id_git_to_bzr(git_id)
            for git_id in git_ancestry]

    def get_signature_text(self, revision_id):
        raise errors.NoSuchRevision(self, revision_id)


    def get_revision(self, revision_id):
        if revision_id in self._revision_cache:
            return self._revision_cache[revision_id]
        git_commit_id = ids.convert_revision_id_bzr_to_git(revision_id)
        raw = self._git.rev_list([git_commit_id], max_count=1, header=True)
        print "fetched revision:", git_commit_id
        revision = self._parse_rev(raw)
        self._revision_cache[revision_id] = revision
        return revision

    def has_revision(self, revision_id):
        try:
            self.get_revision(revision_id)
        except NoSuchRevision:
            return False
        else:
            return True

    def get_revisions(self, revisions):
        return [self.get_revision(r) for r in revisions]

    @classmethod
    def _parse_rev(klass, raw):
        """Parse a single git revision.

        * The first line is the git commit id.
        * Following lines conform to the 'name value' structure, until the
          first blank line.
        * All lines after the first blank line and until the NULL line have 4
          leading spaces and constitute the commit message.

        :param raw: sequence of newline-terminated strings, its last item is a
            single NULL character.
        :return: a `bzrlib.revision.Revision` object.
        """
        parents = []
        message_lines = []
        in_message = False
        committer_was_set = False
        revision_id = ids.convert_revision_id_git_to_bzr(raw[0][:-1])
        rev = revision.Revision(revision_id)
        rev.inventory_sha1 = ""
        assert raw[-1] == '\x00', (
            "Last item of raw was not a single NULL character.")
        for line in raw[1:-1]:
            if in_message:
                assert line[:4] == '    ', (
                    "Unexpected line format in commit message: %r" % line)
                message_lines.append(line[4:])
                continue
            if line == '\n':
                in_message = True
                continue
            name, value = line[:-1].split(' ', 1)
            if name == 'parent':
                rev.parent_ids.append(
                    ids.convert_revision_id_git_to_bzr(value))
                continue
            if name == 'author':
                author, timestamp, timezone = value.rsplit(' ', 2)
                rev.properties['author'] = author
                rev.properties['git-author-timestamp'] = timestamp
                rev.properties['git-author-timezone'] = timezone
                if not committer_was_set:
                    rev.committer = author
                    rev.timestamp = float(timestamp)
                    rev.timezone = klass._parse_tz(timezone)
                continue
            if name == 'committer':
                committer_was_set = True
                committer, timestamp, timezone = value.rsplit(' ', 2)
                rev.committer = committer
                rev.timestamp = float(timestamp)
                rev.timezone = klass._parse_tz(timezone)
                continue
            if name == 'tree':
                rev.properties['git-tree-id'] = value
                continue

        rev.message = ''.join(message_lines)

        # XXX: That should not be needed, but current revision serializers do
        # not know how how to handle text that is illegal in xml. Note: when
        # this is fixed, we will need to rev up the revision namespace when
        # removing the escaping code. -- David Allouche 2007-12-30
        rev.message = escape_for_xml(rev.message)
        rev.committer = escape_for_xml(rev.committer)
        rev.properties['author'] = escape_for_xml(rev.properties['author'])

        return rev

    @classmethod
    def _parse_tz(klass, tz):
        """Parse a timezone specification in the [+|-]HHMM format.

        :return: the timezone offset in seconds.
        """
        assert len(tz) == 5
        sign = {'+': +1, '-': -1}[tz[0]]
        hours = int(tz[1:3])
        minutes = int(tz[3:])
        return sign * 60 * (60 * hours + minutes)

    def revision_trees(self, revids):
        for revid in revids:
            yield self.revision_tree(revid)

    def revision_tree(self, revision_id):
        return GitRevisionTree(self, revision_id)

    def _fetch_blob(self, git_id):
        lines = self._git.cat_file('blob', git_id)
        print "fetched blob:", git_id
        if self._building_inventory is not None:
            self._building_inventory.git_file_data[git_id] = lines
        return lines

    def _get_blob(self, git_id):
        try:
            return self._blob_cache[git_id]
        except KeyError:
            return self._fetch_blob(git_id)

    def _get_blob_caching(self, git_id):
        try:
            return self._blob_cache[git_id]
        except KeyError:
            lines = self._fetch_blob(git_id)
            self._blob_cache[git_id] = lines
            return lines

    def _get_blob_info(self, git_id):
        try:
            return self._blob_info_cache[git_id]
        except KeyError:
            lines = self._get_blob(git_id)
            size = sum(len(line) for line in lines)
            sha1 = osutils.sha_strings(lines)
            self._blob_info_cache[git_id] = (size, sha1)
            return size, sha1

    def get_inventory(self, revision_id):
        if revision_id is None:
            revision_id = revision.NULL_REVISION
        if revision_id == revision.NULL_REVISION:
            return inventory.Inventory(
                revision_id=revision_id, root_id=None)

        # First pass at building the inventory. We need this one to get the
        # git ids, so we do not have to cache the entire tree text. Ideally,
        # this should be all we need to do.
        git_commit = ids.convert_revision_id_bzr_to_git(revision_id)
        git_inventory = self._git.get_inventory(git_commit)
        # print "fetched inventory:", git_commit
        inv = self._parse_inventory(revision_id, git_inventory)

        # Second pass at building the inventory. There we retrieve additional
        # data that bzrlib requires: text sizes, sha1s, symlink targets and
        # revisions that introduced inventory entries
        self._building_inventory = inv
        self._building_inventory.git_file_data = {}
        for file_id in sorted(inv.git_ids.iterkeys()):
            git_id = inv.git_ids[file_id]
            entry = inv[file_id]
            self._set_entry_text_info(inv, entry, git_id)
        for file_id in sorted(inv.git_ids.iterkeys()):
            git_id = inv.git_ids[file_id]
            entry = inv[file_id]
            path = inv.id2path(file_id)
            self._set_entry_revision(entry, revision_id, path, git_id)

        # At this point the entry_revision table is fully populated for this
        # revision. So record that we have inventory data for this revision.
        self.cachedb.execute(
            "insert or ignore into inventory (revid) values (?)",
            (revision_id,))
        self.cachedb.commit()
        self._building_inventory = None
        return inv

    @classmethod
    def _parse_inventory(klass, revid, git_inv):
        # For now, git inventory do not have root ids. It is not clear that we
        # can reliably support root ids. -- David Allouche 2007-12-28
        inv = inventory.Inventory(revision_id=revid)
        inv.git_ids = {}
        for perms, git_kind, git_id, path in git_inv:
            text_sha1 = None
            executable = False
            if git_kind == 'blob':
                if perms[1] == '0':
                    kind = 'file'
                    executable = bool(int(perms[-3:], 8) & 0111)
                elif perms[1] == '2':
                    kind = 'symlink'
                else:
                    raise AssertionError(
                        "Unknown blob kind, perms=%r." % (perms,))
            elif git_kind == 'tree':
                kind = 'directory'
            else:
                raise AssertionError(
                    "Unknown git entry kind: %r" % (git_kind,))
            # XXX: Maybe the file id should be prefixed by file kind, so when
            # the kind of path changes, the id changes too.
            # -- David Allouche 2007-12-28.
            file_id = escape_file_id(path.encode('utf-8'))
            entry = inv.add_path(path, kind, file_id=file_id)
            entry.executable = executable
            inv.git_ids[file_id] = git_id
        inv.root.revision = revid
        return inv

    def _set_entry_text_info(self, inv, entry, git_id):
        if entry.kind == 'directory':
            return
        size, sha1 = self._get_blob_info(git_id)
        entry.text_size = size
        entry.text_sha1 = sha1
        if entry.kind == 'symlink':
            lines = self._get_blob_caching(git_id)
            entry.symlink_target = ''.join(lines)

    def _get_file_revision(self, revision_id, path):
        lines = self._git.rev_list(
            [ids.convert_revision_id_bzr_to_git(revision_id)],
            max_count=1, topo_order=True, paths=[path])
        [line] = lines
        result = ids.convert_revision_id_git_to_bzr(line[:-1])
        print "fetched file revision", line[:-1], path
        return result

    def _get_entry_revision_from_db(self, revid, path, git_id, executable):
        result = self.cachedb.execute(
            "select revision from entry_revision where"
            " inventory=? and path=? and gitid=? and executable=?",
            (revid, path, git_id, executable)).fetchone()
        if result is None:
            return None
        [revision] = result
        return revision

    def _set_entry_revision_in_db(self, revid, path, git_id, executable, revision):
        self.cachedb.execute(
            "insert into entry_revision"
            " (inventory, path, gitid, executable, revision)"
            " values (?, ?, ?, ?, ?)",
            (revid, path, git_id, executable, revision))

    def _all_inventories_in_db(self, revids):
        for revid in revids:
            result = self.cachedb.execute(
                "select count(*) from inventory where revid = ?",
                (revid,)).fetchone()
            if result is None:
                return False
        return True

    def _set_entry_revision(self, entry, revid, path, git_id):
        # If a revision is in the cache, we assume it contains entries for the
        # whole inventory. So if all parent revisions are in the cache, but no
        # parent entry is present, then the entry revision is the current
        # revision. That amortizes the number of _get_file_revision calls for
        # large pulls to a "small number".
        entry_rev = self._get_entry_revision_from_db(
            revid, path, git_id, entry.executable)
        if entry_rev is not None:
            entry.revision = entry_rev
            return

        revision = self.get_revision(revid)
        for parent_id in revision.parent_ids:
            entry_rev = self._get_entry_revision_from_db(
                parent_id, path, git_id, entry.executable)
            if entry_rev is not None:
                break
        else:
            if self._all_inventories_in_db(revision.parent_ids):
                entry_rev = revid
            else:
                entry_rev = self._get_file_revision(revid, path)
        self._set_entry_revision_in_db(
            revid, path, git_id, entry.executable, entry_rev)
        #self.cachedb.commit()
        entry.revision = entry_rev


def escape_file_id(file_id):
    return file_id.replace('_', '__').replace(' ', '_s')


def escape_for_xml(message):
    """Replace xml-incompatible control characters."""
    # Copied from _escape_commit_message from bzr-svn.
    # -- David Allouche 2007-12-29.
    if message is None:
        return None
    import re
    # FIXME: RBC 20060419 this should be done by the revision
    # serialiser not by commit. Then we can also add an unescaper
    # in the deserializer and start roundtripping revision messages
    # precisely. See repository_implementations/test_repository.py
    
    # Python strings can include characters that can't be
    # represented in well-formed XML; escape characters that
    # aren't listed in the XML specification
    # (http://www.w3.org/TR/REC-xml/#NT-Char).
    message, _ = re.subn(
        u'[^\x09\x0A\x0D\u0020-\uD7FF\uE000-\uFFFD]+',
        lambda match: match.group(0).encode('unicode_escape'),
        message)
    return message


class GitRevisionTree(revisiontree.RevisionTree):

    def __init__(self, repository, revision_id):
        if revision_id is None:
            revision_id = revision.NULL_REVISION
        self._inventory = repository.get_inventory(revision_id)
        self._repository = repository
        self._revision_id = revision_id

    def get_file_lines(self, file_id):
        entry = self._inventory[file_id]
        if entry.kind == 'directory': return []
        git_id = self._inventory.git_ids[file_id]
        if git_id in self._inventory.git_file_data:
            return self._inventory.git_file_data[git_id]
        return self._repository._get_blob(git_id)<|MERGE_RESOLUTION|>--- conflicted
+++ resolved
@@ -49,13 +49,7 @@
     def __init__(self, gitdir, lockfiles):
         self.bzrdir = gitdir
         self.control_files = lockfiles
-<<<<<<< HEAD
-        gitdirectory = gitdir.transport.local_abspath('.')
-        self.base = gitdirectory
-        self._git = model.GitModel(gitdirectory)
-=======
         self._git = self._make_model(gitdir.transport)
->>>>>>> e29f39ec
         self._revision_cache = {}
         self._blob_cache = {}
         self._blob_info_cache = {}
