--- conflicted
+++ resolved
@@ -47,7 +47,6 @@
     NoWorkingTree,
     )
 from bzrlib.option import Option
-from bzrlib.revisionspec import RevisionSpec
 from bzrlib.tag import _merge_tags_if_possible
 from bzrlib.trace import note, warning
 from bzrlib.workingtree import WorkingTree
@@ -109,11 +108,7 @@
         find_changelog,
         find_last_distribution,
         find_previous_upload,
-<<<<<<< HEAD
-=======
-        get_export_upstream_revision,
         get_source_format,
->>>>>>> 9900fc32
         guess_build_type,
         lookup_distribution,
         open_file,
@@ -311,23 +306,6 @@
             export_upstream_revision, config, version):
         upstream_branch = None
         upstream_revision = None
-<<<<<<< HEAD
-        if export_upstream is None:
-            export_upstream = config.export_upstream
-        if export_upstream:
-            upstream_branch = Branch.open(export_upstream)
-            upstream_branch.lock_read()
-            try:
-                upstream_source = UpstreamBranchSource(upstream_branch,
-                    config=config)
-                if version is None:
-                    upstream_revision = upstream_branch.last_revision()
-                else:
-                    upstream_revision = upstream_source.version_as_revision(
-                        version)
-            finally:
-                upstream_branch.unlock()
-=======
         if build_type == BUILD_TYPE_MERGE:
             if export_upstream is None:
                 export_upstream = config.export_upstream
@@ -335,21 +313,15 @@
                 upstream_branch = Branch.open(export_upstream)
                 upstream_branch.lock_read()
                 try:
-                    if export_upstream_revision is None:
-                        export_upstream_revision = \
-                            get_export_upstream_revision(config,
-                                version=str(version.upstream_version))
-                    if export_upstream_revision is None:
-                        upstream_revision = \
-                                upstream_branch.last_revision()
+                    upstream_source = UpstreamBranchSource(upstream_branch,
+                        config=config)
+                    if version is None:
+                        upstream_revision = upstream_branch.last_revision()
                     else:
-                        upstream_revspec = RevisionSpec.from_string(
-                                export_upstream_revision)
-                        upstream_revision = \
-                            upstream_revspec.as_revision_id(upstream_branch)
+                        upstream_revision = upstream_source.version_as_revision(
+                            version)
                 finally:
                     upstream_branch.unlock()
->>>>>>> 9900fc32
         return (upstream_branch, upstream_revision)
 
     def run(self, branch_or_build_options_list=None, verbose=False,
@@ -361,13 +333,8 @@
             quick=False, reuse=False, native=None,
             source=False, revision=None, result=None, package_merge=None):
         if result is not None:
-<<<<<<< HEAD
             warning("--result is deprecated, use --result-dir instead")
-        branch, build_options, source = self._branch_and_build_options(
-=======
-            warning("--result is deprected, use --result-dir instead")
         location, build_options, source = self._branch_and_build_options(
->>>>>>> 9900fc32
                 branch_or_build_options_list, source)
         tree, branch, is_local, location = self._get_tree_and_branch(location)
         tree, working_tree = self._get_build_tree(revision, tree, branch)
