# Copyright (C) 2005-2008 Jelmer Vernooij <jelmer@samba.org>

# This program is free software; you can redistribute it and/or modify
# it under the terms of the GNU General Public License as published by
# the Free Software Foundation; either version 3 of the License, or
# (at your option) any later version.

# This program is distributed in the hope that it will be useful,
# but WITHOUT ANY WARRANTY; without even the implied warranty of
# MERCHANTABILITY or FITNESS FOR A PARTICULAR PURPOSE.  See the
# GNU General Public License for more details.

# You should have received a copy of the GNU General Public License
# along with this program; if not, write to the Free Software
# Foundation, Inc., 59 Temple Place, Suite 330, Boston, MA  02111-1307  USA
"""Access to stored Subversion basis trees."""

from bzrlib import osutils, urlutils
from bzrlib.branch import Branch
from bzrlib.inventory import Inventory, InventoryDirectory, TreeReference
from bzrlib.revision import CURRENT_REVISION
from bzrlib.trace import mutter
from bzrlib.revisiontree import RevisionTree

import os
import md5
from cStringIO import StringIO
import urllib

from bzrlib.plugins.svn import errors, properties, core, wc
from bzrlib.plugins.svn.delta import apply_txdelta_handler


def parse_externals_description(base_url, val):
    """Parse an svn:externals property value.

    :param base_url: URL on which the property is set. Used for 
        relative externals.

    :returns: dictionary with local names as keys, (revnum, url)
              as value. revnum is the revision number and is 
              set to None if not applicable.
    """
    ret = {}
    for l in val.splitlines():
        if l == "" or l[0] == "#":
            continue
        pts = l.rsplit(None, 2) 
        if len(pts) == 3:
            if not pts[1].startswith("-r"):
                raise errors.InvalidExternalsDescription()
            ret[pts[0]] = (int(pts[1][2:]), urlutils.join(base_url, pts[2]))
        elif len(pts) == 2:
            if pts[1].startswith("//"):
                raise NotImplementedError("Relative to the scheme externals not yet supported")
            if pts[1].startswith("^/"):
                raise NotImplementedError("Relative to the repository root externals not yet supported")
            ret[pts[0]] = (None, urlutils.join(base_url, pts[1]))
        else:
            raise errors.InvalidExternalsDescription()
    return ret


def inventory_add_external(inv, parent_id, path, revid, ref_revnum, url):
    """Add an svn:externals entry to an inventory as a tree-reference.
    
    :param inv: Inventory to add to.
    :param parent_id: File id of directory the entry was set on.
    :param path: Path of the entry, relative to entry with parent_id.
    :param revid: Revision to store in newly created inventory entries.
    :param ref_revnum: Referenced revision of tree that's being referenced, or 
        None if no specific revision is being referenced.
    :param url: URL of referenced tree.
    """
    assert ref_revnum is None or isinstance(ref_revnum, int)
    assert revid is None or isinstance(revid, str)
    (dir, name) = os.path.split(path)
    parent = inv[parent_id]
    if dir != "":
        for part in dir.split("/"):
            if parent.children.has_key(part):
                parent = parent.children[part]
            else:
                # Implicitly add directory if it doesn't exist yet
                # TODO: Generate a file id
                parent = inv.add(InventoryDirectory('someid', part, 
                                 parent_id=parent.file_id))
                parent.revision = revid

    reference_branch = Branch.open(url)
    file_id = reference_branch.get_root_id()
    ie = TreeReference(file_id, name, parent.file_id, revision=revid)
    if ref_revnum is not None:
        ie.reference_revision = reference_branch.get_rev_id(ref_revnum)
    inv.add(ie)


class SvnRevisionTree(RevisionTree):
    """A tree that existed in a historical Subversion revision."""
    def __init__(self, repository, revision_id):
        self._repository = repository
        self._revision_id = revision_id
        (self.branch_path, self.revnum, mapping) = repository.lookup_revision_id(revision_id)
        self._inventory = Inventory()
        self.id_map = repository.get_fileid_map(self.revnum, self.branch_path, 
                                                mapping)
        editor = TreeBuildEditor(self)
        self.file_data = {}
        root_repos = repository.transport.get_svn_repos_root()
        conn = repository.transport.get_connection()
        reporter = conn.do_switch(
                self.revnum, "", True, 
                urlutils.join(root_repos, self.branch_path), editor)
        reporter.set_path("", 0, True, None)
        reporter.finish()

    def get_file_lines(self, file_id):
        return osutils.split_lines(self.get_file_text(file_id))

    def get_file_text(self, file_id):
        return self.file_data[file_id]

class TreeBuildEditor(object):
    """Builds a tree given Subversion tree transform calls."""
    def __init__(self, tree):
        self.tree = tree
        self.repository = tree._repository
        self.last_revnum = {}

    def set_target_revision(self, revnum):
        self.revnum = revnum

    def open_root(self, revnum):
        file_id, revision_id = self.tree.id_map[""]
        ie = self.tree._inventory.add_path("", 'directory', file_id)
        ie.revision = revision_id
        self.tree._inventory.revision_id = revision_id
        return DirectoryTreeEditor(self.tree, file_id)

    def close(self):
        pass

    def abort(self):
        pass


class DirectoryTreeEditor(object):
    def __init__(self, tree, file_id):
        self.tree = tree
        self.file_id = file_id

    def add_directory(self, path, copyfrom_path=None, copyfrom_revnum=-1):
        path = path.decode("utf-8")
        file_id, revision_id = self.tree.id_map[path]
        ie = self.tree._inventory.add_path(path, 'directory', file_id)
        ie.revision = revision_id
        return DirectoryTreeEditor(self.tree, file_id)

    def change_prop(self, name, value):
        if name in (properties.PROP_ENTRY_COMMITTED_DATE,
                    properties.PROP_ENTRY_LAST_AUTHOR,
                    properties.PROP_ENTRY_LOCK_TOKEN,
                    properties.PROP_ENTRY_COMMITTED_REV,
                    properties.PROP_ENTRY_UUID,
                    properties.PROP_IGNORE,
                    properties.PROP_EXECUTABLE):
            pass
        elif name.startswith(properties.PROP_WC_PREFIX):
            pass
        elif name.startswith(properties.PROP_PREFIX):
            mutter('unsupported dir property %r', name)

    def add_file(self, path, copyfrom_path=None, copyfrom_revnum=-1):
        path = path.decode("utf-8")
        self.is_symlink = False
        self.is_executable = False
        return FileTreeEditor(self.tree, path)

    def close(self):
        pass


class FileTreeEditor(object):
    def __init__(self, tree, path):
        self.tree = tree
        self.path = path
        self.is_executable = False
        self.is_symlink = False
        self.last_file_rev = None

    def change_prop(self, name, value):
        if name == properties.PROP_EXECUTABLE:
            self.is_executable = (value != None)
        elif name == properties.PROP_SPECIAL:
            self.is_symlink = (value != None)
        elif name == properties.PROP_EXTERNALS:
            mutter('%r property on file!', name)
        elif name == properties.PROP_ENTRY_COMMITTED_REV:
            self.last_file_rev = int(value)
        elif name in (properties.PROP_ENTRY_COMMITTED_DATE,
                      properties.PROP_ENTRY_LAST_AUTHOR,
                      properties.PROP_ENTRY_LOCK_TOKEN,
                      properties.PROP_ENTRY_UUID,
                      properties.PROP_MIME_TYPE):
            pass
        elif name.startswith(properties.PROP_WC_PREFIX):
            pass
        elif name.startswith(properties.PROP_PREFIX):
            mutter('unsupported file property %r', name)

    def close(self, checksum=None):
        file_id, revision_id = self.tree.id_map[self.path]
        if self.is_symlink:
            ie = self.tree._inventory.add_path(self.path, 'symlink', file_id)
        else:
            ie = self.tree._inventory.add_path(self.path, 'file', file_id)
        ie.revision = revision_id

        if self.file_stream:
            self.file_stream.seek(0)
            file_data = self.file_stream.read()
        else:
            file_data = ""

        actual_checksum = md5.new(file_data).hexdigest()
        assert(checksum is None or checksum == actual_checksum,
                "checksum mismatch: %r != %r" % (checksum, actual_checksum))

        if self.is_symlink:
            ie.symlink_target = file_data[len("link "):]
            ie.text_sha1 = None
            ie.text_size = None
            ie.text_id = None
            ie.executable = False
        else:
            ie.text_sha1 = osutils.sha_string(file_data)
            ie.text_size = len(file_data)
            self.tree.file_data[file_id] = file_data
            ie.executable = self.is_executable

        self.file_stream = None

    def apply_textdelta(self, base_checksum):
        self.file_stream = StringIO()
        return apply_txdelta_handler("", self.file_stream)


class SvnBasisTree(RevisionTree):
    """Optimized version of SvnRevisionTree."""
    def __init__(self, workingtree):
        self.workingtree = workingtree
        self._revision_id = workingtree.branch.generate_revision_id(
                                      workingtree.base_revnum)
        self.id_map = workingtree.branch.repository.get_fileid_map(
                workingtree.base_revnum, 
                workingtree.branch.get_branch_path(workingtree.base_revnum), 
                workingtree.branch.mapping)
        self._inventory = Inventory(root_id=None)
        self._repository = workingtree.branch.repository

        def add_file_to_inv(relpath, id, revid, adm):
            (propchanges, props) = adm.get_prop_diffs(self.workingtree.abspath(relpath).encode("utf-8"))
            if props.has_key(properties.PROP_SPECIAL):
                ie = self._inventory.add_path(relpath, 'symlink', id)
                ie.symlink_target = open(self._abspath(relpath)).read()[len("link "):]
                ie.text_sha1 = None
                ie.text_size = None
                ie.text_id = None
                ie.executable = False
            else:
                ie = self._inventory.add_path(relpath, 'file', id)
                data = osutils.fingerprint_file(open(self._abspath(relpath)))
                ie.text_sha1 = data['sha1']
                ie.text_size = data['size']
                ie.executable = props.has_key(properties.PROP_EXECUTABLE)
            ie.revision = revid
            return ie

        def find_ids(entry):
            relpath = urllib.unquote(entry.url[len(entry.repos):].strip("/"))
            if entry.schedule in (wc.SCHEDULE_NORMAL, 
                                  wc.SCHEDULE_DELETE, 
                                  wc.SCHEDULE_REPLACE):
                return self.id_map[workingtree.branch.unprefix(relpath.decode("utf-8"))]
            return (None, None)

        def add_dir_to_inv(relpath, adm, parent_id):
            entries = adm.entries_read(False)
            entry = entries[""]
            (id, revid) = find_ids(entry)
            if id == None:
                return

            # First handle directory itself
            ie = self._inventory.add_path(relpath, 'directory', id)
            ie.revision = revid
            if relpath == u"":
                self._inventory.revision_id = revid

            for name, entry in entries.items():
                name = name.decode("utf-8")
                if name == u"":
                    continue

                assert isinstance(relpath, unicode)
                assert isinstance(name, unicode)

                subrelpath = os.path.join(relpath, name)

                assert entry
                
<<<<<<< HEAD
                if entry.kind == core.NODE_DIR:
                    subwc = wc.WorkingCopy(adm, 
                            self.workingtree.abspath(subrelpath))
=======
                if entry.kind == svn.core.svn_node_dir:
                    subwc = svn.wc.adm_open3(wc, 
                            self.workingtree.abspath(subrelpath).encode('utf-8'), 
                                             False, 0, None)
>>>>>>> a4dc9a7d
                    try:
                        add_dir_to_inv(subrelpath, subwc, id)
                    finally:
                        subwc.close()
                else:
                    (subid, subrevid) = find_ids(entry)
                    if subid is not None:
                        add_file_to_inv(subrelpath, subid, subrevid, adm)

        adm = workingtree._get_wc() 
        try:
            add_dir_to_inv(u"", adm, None)
        finally:
            adm.close()

    def _abspath(self, relpath):
        return wc.get_pristine_copy_path(self.workingtree.abspath(relpath).encode("utf-8"))

    def get_file_lines(self, file_id):
        base_copy = self._abspath(self.id2path(file_id))
        return osutils.split_lines(open(base_copy).read())

    def annotate_iter(self, file_id,
                      default_revision=CURRENT_REVISION):
        raise NotImplementedError(self.annotate_iter)<|MERGE_RESOLUTION|>--- conflicted
+++ resolved
@@ -309,16 +309,9 @@
 
                 assert entry
                 
-<<<<<<< HEAD
                 if entry.kind == core.NODE_DIR:
                     subwc = wc.WorkingCopy(adm, 
-                            self.workingtree.abspath(subrelpath))
-=======
-                if entry.kind == svn.core.svn_node_dir:
-                    subwc = svn.wc.adm_open3(wc, 
-                            self.workingtree.abspath(subrelpath).encode('utf-8'), 
-                                             False, 0, None)
->>>>>>> a4dc9a7d
+                            self.workingtree.abspath(subrelpath).encode("utf-8"))
                     try:
                         add_dir_to_inv(subrelpath, subwc, id)
                     finally:
