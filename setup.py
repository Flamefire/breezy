--- conflicted
+++ resolved
@@ -308,15 +308,9 @@
         # which is NULL safe with PY_DECREF which is not.)
         # <https://bugs.launchpad.net/bzr/+bug/449372>
         # <https://bugs.launchpad.net/bzr/+bug/276868>
-<<<<<<< HEAD
         print('Cannot build extension "breezy._dirstate_helpers_pyx" using')
-        print('your version of pyrex "%s". Please upgrade your pyrex'
-              % (pyrex_version,))
-=======
-        print('Cannot build extension "bzrlib._dirstate_helpers_pyx" using')
         print(('your version of pyrex "%s". Please upgrade your pyrex'
               % (pyrex_version,)))
->>>>>>> 7d2faf96
         print('install. For now, the non-compiled (python) version will')
         print('be used instead.')
     else:
