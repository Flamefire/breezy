--- conflicted
+++ resolved
@@ -163,27 +163,9 @@
            " but modifying the .pyx files will not rebuild them.")
     print
     from distutils.command.build_ext import build_ext
-<<<<<<< HEAD
-    from distutils.extension import Extension
-    ext_modules.extend([
-        Extension("bzrlib._dirstate_helpers_c",
-                  ["bzrlib/_dirstate_helpers_c.c"],
-                  libraries=[],
-                  ),
-    ])
-else:
-    from distutils.extension import Extension
-    ext_modules.extend([
-        Extension("bzrlib._dirstate_helpers_c",
-                  ["bzrlib/_dirstate_helpers_c.pyx"],
-                  libraries=[],
-                  ),
-    ])
-=======
 else:
     have_pyrex = True
 # Override the build_ext if we have Pyrex available
->>>>>>> 9709f433
 command_classes['build_ext'] = build_ext
 unavailable_files = []
 
@@ -213,6 +195,7 @@
             ext_modules.append(Extension(module_name, [c_name]))
 
 
+add_pyrex_extension('bzrlib._dirstate_helpers_c')
 add_pyrex_extension('bzrlib._knit_load_data_c')
 
 
