#    import_dsc.py -- Import a series of .dsc files.
#    Copyright (C) 2007 James Westby <jw+debian@jameswestby.net>
#              (C) 2008 Canonical Ltd.
#
#    Code is also taken from bzrtools, which is
#             (C) 2005, 2006, 2007 Aaron Bentley <aaron.bentley@utoronto.ca>
#             (C) 2005, 2006 Canonical Limited.
#             (C) 2006 Michael Ellerman.
#    and distributed under the GPL, version 2 or later.
#    
#    This file is part of bzr-builddeb.
#
#    bzr-builddeb is free software; you can redistribute it and/or modify
#    it under the terms of the GNU General Public License as published by
#    the Free Software Foundation; either version 2 of the License, or
#    (at your option) any later version.
#
#    bzr-builddeb is distributed in the hope that it will be useful,
#    but WITHOUT ANY WARRANTY; without even the implied warranty of
#    MERCHANTABILITY or FITNESS FOR A PARTICULAR PURPOSE.  See the
#    GNU General Public License for more details.
#
#    You should have received a copy of the GNU General Public License
#    along with bzr-builddeb; if not, write to the Free Software
#    Foundation, Inc., 51 Franklin St, Fifth Floor, Boston, MA  02110-1301  USA
#

from base64 import (
        standard_b64decode,
        standard_b64encode,
        )
try:
    import hashlib as md5
except ImportError:
    import md5
import os
import shutil
import stat
from subprocess import Popen, PIPE
from StringIO import StringIO
import tempfile

from debian_bundle import deb822
from debian_bundle.changelog import Version, Changelog, VersionError

from bzrlib import (
                    bzrdir,
                    generate_ids,
                    osutils,
                    urlutils,
                    )
from bzrlib.config import ConfigObj
from bzrlib.errors import (
        BzrCommandError,
        NotBranchError,
        AlreadyBranchError,
        )
from bzrlib.export import export
from bzrlib.osutils import file_iterator, isdir, basename, splitpath
from bzrlib.revisionspec import RevisionSpec
from bzrlib.revision import NULL_REVISION
from bzrlib.trace import warning, info, mutter
from bzrlib.transform import TreeTransform, cook_conflicts, resolve_conflicts
from bzrlib.transport import get_transport

from bzrlib.plugins.bzrtools.upstream_import import (
                                                     names_of_files,
                                                     add_implied_parents,
                                                     )

from bzrlib.plugins.builddeb.errors import (
                PristineTarError,
                UnknownType,
                UpstreamAlreadyImported,
                UpstreamBranchAlreadyMerged,
                )
from bzrlib.plugins.builddeb.util import get_commit_info_from_changelog, get_snapshot_revision


files_to_ignore = set(['.cvsignore', '.arch-inventory', '.bzrignore',
    '.gitignore', 'CVS', 'RCS', '.deps', '{arch}', '.arch-ids', '.svn',
    '.hg', '_darcs', '.git', '.shelf', '.bzr', '.bzr.backup', '.bzrtags',
    '.bzr-builddeb'])

exclude_as_files = ['*/' + x for x in files_to_ignore]
exclude_as_dirs = ['*/' + x + '/*' for x in files_to_ignore]
exclude = exclude_as_files + exclude_as_dirs
underscore_x = ['-x'] * len(exclude)
ignore_arguments = []
map(ignore_arguments.extend, zip(underscore_x, exclude))
ignore_arguments = ignore_arguments + ['-x', '*,v']


class DirWrapper(object):
    def __init__(self, fileobj, mode='r'):
        assert mode == 'r', mode
        self.root = os.path.realpath(fileobj.read())

    def __repr__(self):
        return 'DirWrapper(%r)' % self.root

    def getmembers(self, subdir=None):
        if subdir is not None:
            mydir = os.path.join(self.root, subdir)
        else:
            mydir = self.root
        for child in os.listdir(mydir):
            if subdir is not None:
                child = os.path.join(subdir, child)
            fi = FileInfo(self.root, child)
            yield fi
            if fi.isdir():
                for v in self.getmembers(child):
                    yield v

    def extractfile(self, member):
        return open(member.fullpath)


class FileInfo(object):

    def __init__(self, root, filepath):
        self.fullpath = os.path.join(root, filepath)
        self.root = root
        if filepath != '':
            self.name = os.path.join(basename(root), filepath)
        else:
            self.name = basename(root)
        self.type = None
        stat = os.lstat(self.fullpath)
        self.mode = stat.st_mode
        if self.isdir():
            self.name += '/'

    def __repr__(self):
        return 'FileInfo(%r)' % self.name

    def isreg(self):
        return stat.S_ISREG(self.mode)

    def isdir(self):
        return stat.S_ISDIR(self.mode)

    def issym(self):
        if stat.S_ISLNK(self.mode):
            self.linkname = os.readlink(self.fullpath)
            return True
        else:
            return False

    def islnk(self):
        # This could be accurate, but the use below seems like
        # it wouldn't really care
        return False


def import_dir(tree, dir, file_ids_from=None):
    dir_input = StringIO(dir)
    dir_file = DirWrapper(dir_input)
    import_archive(tree, dir_file, file_ids_from=file_ids_from)


def do_directory(tt, trans_id, tree, relative_path, path):
    if isdir(path) and tree.path2id(relative_path) is not None:
        tt.cancel_deletion(trans_id)
    else:
        tt.create_directory(trans_id)


def should_ignore(relative_path):
    parts = splitpath(relative_path)
    if not parts:
        return False
    for part in parts:
        if part in files_to_ignore:
            return True
        if part.endswith(',v'):
            return True


def top_directory(path):
    """Return the top directory given in a path."""
    parts = osutils.splitpath(osutils.normpath(path))
    if len(parts) > 0:
        return parts[0]
    return ''


def common_directory(names):
    """Determine a single directory prefix from a list of names"""
    prefixes = set()
    prefixes.update(map(top_directory, names))
    if '' in prefixes:
        prefixes.remove('')
    if len(prefixes) != 1:
        return None
    prefix = prefixes.pop()
    if prefix == '':
        return None
    return prefix


def import_archive(tree, archive_file, file_ids_from=None):
    prefix = common_directory(names_of_files(archive_file))
    tt = TreeTransform(tree)

    if file_ids_from is None:
        file_ids_from = []

    removed = set()
    for path, entry in tree.inventory.iter_entries():
        if entry.parent_id is None:
            continue
        trans_id = tt.trans_id_tree_path(path)
        tt.delete_contents(trans_id)
        removed.add(path)

    added = set()
    implied_parents = set()
    seen = set()
    for member in archive_file.getmembers():
        if member.type == 'g':
            # type 'g' is a header
            continue
        relative_path = member.name
        relative_path = osutils.normpath(relative_path)
        relative_path = relative_path.lstrip('/')
        if prefix is not None:
            relative_path = relative_path[len(prefix)+1:]
        if relative_path == '' or relative_path == '.':
            continue
        if should_ignore(relative_path):
            continue
        add_implied_parents(implied_parents, relative_path)
        trans_id = tt.trans_id_tree_path(relative_path)
        added.add(relative_path.rstrip('/'))
        path = tree.abspath(relative_path)
        if member.name in seen:
            if tt.final_kind(trans_id) == 'file':
                tt.set_executability(None, trans_id)
            tt.cancel_creation(trans_id)
        seen.add(member.name)
        if member.isreg() or member.islnk():
            tt.create_file(file_iterator(archive_file.extractfile(member)),
                           trans_id)
            executable = (member.mode & 0111) != 0
            tt.set_executability(executable, trans_id)
        elif member.isdir():
            do_directory(tt, trans_id, tree, relative_path, path)
        elif member.issym():
            tt.create_symlink(member.linkname, trans_id)
        else:
            raise UnknownType(relative_path)
        if tt.tree_file_id(trans_id) is None:
            found = False
            for other_tree in file_ids_from:
                other_tree.lock_read()
                try:
                    if other_tree.has_filename(relative_path):
                        file_id = other_tree.path2id(relative_path)
                        if file_id is not None:
                            tt.version_file(file_id, trans_id)
                            found = True
                            break
                finally:
                    other_tree.unlock()
            if not found:
                name = basename(member.name.rstrip('/'))
                file_id = generate_ids.gen_file_id(name)
                tt.version_file(file_id, trans_id)

    for relative_path in implied_parents.difference(added):
        if relative_path == "":
            continue
        trans_id = tt.trans_id_tree_path(relative_path)
        path = tree.abspath(relative_path)
        do_directory(tt, trans_id, tree, relative_path, path)
        if tt.tree_file_id(trans_id) is None:
            found = False
            for other_tree in file_ids_from:
                other_tree.lock_read()
                try:
                    if other_tree.has_filename(relative_path):
                        file_id = other_tree.path2id(relative_path)
                        if file_id is not None:
                            tt.version_file(file_id, trans_id)
                            found = True
                            break
                finally:
                    other_tree.unlock()
            if not found:
                tt.version_file(trans_id, trans_id)
        added.add(relative_path)

    for path in removed.difference(added):
        tt.unversion_file(tt.trans_id_tree_path(path))

    for conflict in cook_conflicts(resolve_conflicts(tt), tt):
        warning(conflict)
    tt.apply()


def open_file(path, transport, base_dir=None):
  """Open a file, possibly over a transport.

  Open the named path, using the transport if not None. If the transport and
  base_dir are not None, then path will be interpreted relative to base_dir.
  """
  if transport is None:
    base_dir, path = urlutils.split(path)
    transport = get_transport(base_dir)
  else:
    if base_dir is not None:
      path = urlutils.join(base_dir, path)
  return (transport.get(path), transport)


class DscCache(object):

  def __init__(self, transport=None):
    self.cache = {}
    self.transport_cache = {}
    self.transport = transport

  def get_dsc(self, name):
    if name in self.cache:
      dsc1 = self.cache[name]
    else:
      (f1, transport) = open_file(name, self.transport)
      try:
        dsc1 = deb822.Dsc(f1)
      finally:
        f1.close()
      self.cache[name] = dsc1
      self.transport_cache[name] = transport
    return dsc1

  def get_transport(self, name):
    return self.transport_cache[name]

class DscComp(object):

  def __init__(self, cache):
    self.cache = cache

  def cmp(self, dscname1, dscname2):
    dsc1 = self.cache.get_dsc(dscname1)
    dsc2 = self.cache.get_dsc(dscname2)
    v1 = Version(dsc1['Version'])
    v2 = Version(dsc2['Version'])
    if v1 == v2:
      return 0
    if v1 > v2:
      return 1
    return -1


class DistributionBranchSet(object):
    """A collection of DistributionBranches with an ordering.

    A DistributionBranchSet collects a group of DistributionBranches
    and an order, and then can provide the branches with information
    about their place in the relationship with other branches.
    """

    def __init__(self):
        """Create a DistributionBranchSet."""
        self._branch_list = []

    def add_branch(self, branch):
        """Adds a DistributionBranch to the end of the list.

        Appends the passed distribution branch to the end of the list
        that this DistributionBranchSet represents. It also provides
        the distribution branch with a way to get the branches that
        are before and after it in the list.

        It will call branch.set_get_lesser_branches_callback() and
        branch.set_get_greater_branches_callback(), passing it methods
        that the DistributionBranch can call to get the list of branches
        before it in the list and after it in the list respectively.
        The passed methods take no arguments and return a list (possibly
        empty) of the desired branches.

        :param branch: the DistributionBranch to add.
        """
        self._branch_list.append(branch)
        lesser_callback = self._make_lesser_callback(branch)
        branch.set_get_lesser_branches_callback(lesser_callback)
        greater_callback = self._make_greater_callback(branch)
        branch.set_get_greater_branches_callback(greater_callback)

    def _make_lesser_callback(self, branch):
        return lambda: self.get_lesser_branches(branch)

    def _make_greater_callback(self, branch):
        return lambda: self.get_greater_branches(branch)

    def get_lesser_branches(self, branch):
        """Return the list of branches less than the argument.

        :param branch: The branch that all branches returned must be less
            than.
        :return: a (possibly empty) list of all the branches that are
            less than the argument. The list is sorted starting with the
            least element.
        """
        index = self._branch_list.index(branch)
        return self._branch_list[:index]

    def get_greater_branches(self, branch):
        """Return the list of branches greater than the argument.

        :param branch: The branch that all branches returned must be greater
            than.
        :return: a (possibly empty) list of all the branches that are
            greater than the argument. The list is sorted starting with the
            least element.
        """
        index = self._branch_list.index(branch)
        return self._branch_list[index+1:]


class DistributionBranch(object):
    """A DistributionBranch is a representation of one line of development.

    It is a branch that is linked to a line of development, such as Debian
    unstable. It also has associated branches, some of which are "lesser"
    and some are "greater". A lesser branch is one that this branch
    derives from. A greater branch is one that derives from this. For
    instance Debian experimental would have unstable as a lesser branch,
    and vice-versa. It is assumed that a group of DistributionBranches will
    have a total ordering with respect to these relationships.
    """

    def __init__(self, branch, upstream_branch, tree=None,
            upstream_tree=None):
        """Create a distribution branch.

        You can only import packages on to the DistributionBranch
        if both tree and upstream_tree are provided.

        :param branch: the Branch for the packaging part.
        :param upstream_branch: the Branch for the upstream part, if any.
        :param tree: an optional tree for the branch.
        :param upstream_tree: an optional upstream_tree for the
            upstream_branch.
        """
        self.branch = branch
        self.upstream_branch = upstream_branch
        self.tree = tree
        self.upstream_tree = upstream_tree
        self.get_lesser_branches = None
        self.get_greater_branches = None

    def set_get_lesser_branches_callback(self, callback):
        """Set the callback to get the branches "lesser" than this.

        The function passed to this method will be used to get the
        list of branches that are "lesser" than this one. It is
        expected to require no arguments, and to return the desired
        (possibly empty) list of branches. The returned list should
        be sorted starting with the least element.

        :param callback: a function that is called to get the desired list
            of branches.
        """
        self.get_lesser_branches = callback

    def set_get_greater_branches_callback(self, callback):
        """Set the callback to get the branches "greater" than this.

        The function passed to this method will be used to get the
        list of branches that are "greater" than this one. It is
        expected to require no arguments, and to return the desired
        (possibly empty) list of branches. The returned list should
        be sorted starting with the least element.

        :param callback: a function that is called to get the desired list
            of branches.
        """
        self.get_greater_branches = callback

    def get_other_branches(self):
        """Return all the other branches in this set.

        The returned list will be ordered, and will not contain this
        branch.

        :return: a list of all the other branches in this set (if any).
        """
        return self.get_lesser_branches() + self.get_greater_branches()

    def tag_name(self, version):
        """Gets the name of the tag that is used for the version.

        :param version: the Version object that the tag should refer to.
        :return: a String with the name of the tag.
        """
        return str(version)

    def upstream_tag_name(self, version, distro=None):
        """Gets the tag name for the upstream part of version.

        :param version: the Version object to extract the upstream
            part of the version number from.
        :return: a String with the name of the tag.
        """
        assert isinstance(version, str)
        tag_name = self.tag_name(version)
        if distro is None:
            return "upstream-" + tag_name
        return "upstream-%s-%s" % (distro, tag_name)

    def _has_version(self, branch, tag_name, md5=None):
        if branch.tags.has_tag(tag_name):
            revid = branch.tags.lookup_tag(tag_name)
            branch.lock_read()
            try:
                graph = branch.repository.get_graph()
                if not graph.is_ancestor(revid, branch.last_revision()):
                    return False
            finally:
                branch.unlock()
            if md5 is None:
                return True
            rev = branch.repository.get_revision(revid)
            try:
                return rev.properties['deb-md5'] == md5
            except KeyError:
                warning("tag %s present in branch, but there is no "
                    "associated 'deb-md5' property" % tag_name)
                pass
        return False

    def has_version(self, version, md5=None):
        """Whether this branch contains the package version specified.

        The version must be judged present by having the appropriate tag
        in the branch. If the md5 argument is not None then the string
        passed must the the md5sum that is associated with the revision
        pointed to by the tag.

        :param version: a Version object to look for in this branch.
        :param md5: a string with the md5sum that if not None must be
            associated with the revision.
        :return: True if this branch contains the specified version of the
            package. False otherwise.
        """
        tag_name = self.tag_name(version)
        if self._has_version(self.branch, tag_name, md5=md5):
            return True
        debian_tag_name = "debian-" + tag_name
        if self._has_version(self.branch, debian_tag_name, md5=md5):
            return True
        ubuntu_tag_name = "ubuntu-" + tag_name
        if self._has_version(self.branch, ubuntu_tag_name, md5=md5):
            return True
        return False

    def has_upstream_version(self, version, md5=None):
        """Whether this branch contains the upstream version specified.

        The version must be judged present by having the appropriate tag
        in the upstream branch. If the md5 argument is not None then the
        string passed must the the md5sum that is associated with the
        revision pointed to by the tag.

        :param version: a upstream version number to look for in the upstream 
            branch.
        :param md5: a string with the md5sum that if not None must be
            associated with the revision.
        :return: True if the upstream branch contains the specified upstream
            version of the package. False otherwise.
        """
        tag_name = self.upstream_tag_name(version)
        if self._has_version(self.upstream_branch, tag_name, md5=md5):
            return True
        tag_name = self.upstream_tag_name(version, distro="debian")
        if self._has_version(self.upstream_branch, tag_name, md5=md5):
            return True
        tag_name = self.upstream_tag_name(version, distro="ubuntu")
        if self._has_version(self.upstream_branch, tag_name, md5=md5):
            return True
        return False

    def has_upstream_version_in_packaging_branch(self, version, md5=None):
        assert isinstance(version, str)
        tag_name = self.upstream_tag_name(version)
        if self._has_version(self.branch, tag_name, md5=md5):
            return True
        tag_name = self.upstream_tag_name(version, distro="debian")
        if self._has_version(self.branch, tag_name, md5=md5):
            return True
        tag_name = self.upstream_tag_name(version, distro="ubuntu")
        if self._has_version(self.branch, tag_name, md5=md5):
            return True
        return False

    def contained_versions(self, versions):
        """Splits a list of versions depending on presence in the branch.

        Partitions the input list of versions depending on whether they
        are present in the branch or not.

        The two output lists will be sorted in the same order as the input
        list.

        :param versions: a list of Version objects to look for in the
            branch. May be an empty list.
        :return: A tuple of two lists. The first list is the list of those
            items from the input list that are present in the branch. The
            second list is the list of those items from the input list that
            are not present in the branch. The two lists will be disjoint
            and cover the input list. Either list may be empty, or both if
            the input list is empty.
        """
        #FIXME: should probably do an ancestory check to find all
        # merged revisions. This will avoid adding an extra parent
        # when say
        # experimental 1-1~rc1
        # unstable 1-1 1-1~rc1
        # Ubuntu 1-1ubuntu1 1-1 1-1~rc1
        # where only the first in each list is actually uploaded.
        contained = []
        not_contained = []
        for version in versions:
            if self.has_version(version):
                contained.append(version)
            else:
                not_contained.append(version)
        return contained, not_contained

    def missing_versions(self, versions):
        """Returns the versions from the list that the branch does not have.

        Looks at all the versions specified and returns a list of the ones
        that are earlier in the list that the last version that is
        contained in this branch.

        :param versions: a list of Version objects to look for in the branch.
            May be an empty list.
        :return: The subset of versions from the list that are not present
            in this branch. May be an empty list.
        """
        last_contained = self.last_contained_version(versions)
        if last_contained is None:
            return versions
        index = versions.index(last_contained)
        return versions[:index]

    def last_contained_version(self, versions):
        """Returns the highest version from the list present in this branch.

        It assumes that the input list of versions is sorted with the
        highest version first.

        :param versions: a list of Version objects to look for in the branch.
            Must be sorted with the highest version first. May be an empty
            list.
        :return: the highest version that is contained in this branch, or
            None if none of the versions are contained within the branch.
        """
        for version in versions:
            if self.has_version(version):
                return version
        return None

    def revid_of_version(self, version):
        """Returns the revision id corresponding to that version.

        :param version: the Version object that you wish to retrieve the
            revision id of. The Version must be present in the branch.
        :return: the revision id corresponding to that version
        """
        tag_name = self.tag_name(version)
        if self._has_version(self.branch, tag_name):
            return self.branch.tags.lookup_tag(tag_name)
        debian_tag_name = "debian-" + tag_name
        if self._has_version(self.branch, debian_tag_name):
            return self.branch.tags.lookup_tag(debian_tag_name)
        ubuntu_tag_name = "ubuntu-" + tag_name
        if self._has_version(self.branch, ubuntu_tag_name):
            return self.branch.tags.lookup_tag(ubuntu_tag_name)
        return self.branch.tags.lookup_tag(tag_name)

    def revid_of_upstream_version(self, version):
        """Returns the revision id corresponding to the upstream version.

        :param version: the Version object to extract the upstream version
            from to retreive the revid of. The upstream version must be
            present in the upstream branch.
        :return: the revision id corresponding to the upstream portion
            of the version
        """
        tag_name = self.upstream_tag_name(version)
        if self._has_version(self.upstream_branch, tag_name):
            return self.upstream_branch.tags.lookup_tag(tag_name)
        tag_name = self.upstream_tag_name(version, distro="debian")
        if self._has_version(self.upstream_branch, tag_name):
            return self.upstream_branch.tags.lookup_tag(tag_name)
        tag_name = self.upstream_tag_name(version, distro="ubuntu")
        if self._has_version(self.upstream_branch, tag_name):
            return self.upstream_branch.tags.lookup_tag(tag_name)
        tag_name = self.upstream_tag_name(version)
        return self.upstream_branch.tags.lookup_tag(tag_name)

    def tag_version(self, version):
        """Tags the branch's last revision with the given version.

        Sets a tag on the last revision of the branch with a tag that refers
        to the version provided.

        :param version: the Version object to derive the tag name from.
        :return: Name of the tag set
        """
        tag_name = self.tag_name(version)
        self.branch.tags.set_tag(tag_name,
                self.branch.last_revision())
        return tag_name

    def tag_upstream_version(self, version):
        """Tags the upstream branch's last revision with an upstream version.

        Sets a tag on the last revision of the upstream branch with a tag
        that refers to the upstream part of the version provided.

        :param version: the upstream part of the version number to derive the 
            tag name from.
        """
        assert isinstance(version, str)
        tag_name = self.upstream_tag_name(version)
        self.upstream_branch.tags.set_tag(tag_name,
                self.upstream_branch.last_revision())
        self.branch.tags.set_tag(tag_name,
                self.upstream_branch.last_revision())

    def _default_config_for_tree(self, tree):
        # FIXME: shouldn't go to configobj directly
        path = '.bzr-builddeb/default.conf'
        c_fileid = tree.path2id(path)
        config = None
        if c_fileid is not None:
            tree.lock_read()
            try:
                config = ConfigObj(tree.get_file(c_fileid, path))
                try:
                    config['BUILDDEB']
                except KeyError:
                    config['BUILDDEB'] = {}
            finally:
                tree.unlock()
        return config


    def _is_tree_native(self, tree):
        config = self._default_config_for_tree(tree)
        if config is not None:
            try:
                current_value = config['BUILDDEB']['native']
            except KeyError:
                current_value = False
            return current_value == "True"
        return False

    def is_version_native(self, version):
        """Determines whether the given version is native.

        :param version: the Version object to test. Must be present in
            the branch.
        :return: True if the version is was recorded as native when
            imported, False otherwise.
        """
        revid = self.revid_of_version(version)
        rev_tree = self.branch.repository.revision_tree(revid)
        if self._is_tree_native(rev_tree):
            return True
        rev = self.branch.repository.get_revision(revid)
        try:
            prop = rev.properties["deb-native"]
            return prop == "True"
        except KeyError:
            return False

    def branch_to_pull_version_from(self, version, md5):
        """Checks whether this upload is a pull from a lesser branch.

        Looks in all the lesser branches for the given version/md5 pair
        in a branch that has not diverged from this.

        If it is present in another branch that has not diverged this
        method will return the greatest branch that it is present in,
        otherwise it will return None. If it returns a branch then it
        indicates that a pull should be done from that branch, rather
        than importing the version as a new revision in this branch.

        :param version: the Version object to look for in the lesser
            branches.
        :param md5: a String containing the md5 associateed with the
            version.
        :return: a DistributionBranch object to pull from if that is
            what should be done, otherwise None.
        """
        assert md5 is not None, \
            ("It's not a good idea to use branch_to_pull_version_from with "
             "md5 == None, as you may pull the wrong revision.")
        self.branch.lock_read()
        try:
            for branch in reversed(self.get_lesser_branches()):
                if branch.has_version(version, md5=md5):
                    # Check that they haven't diverged
                    branch.branch.lock_read()
                    try:
                        graph = branch.branch.repository.get_graph(
                                self.branch.repository)
                        other_revid = branch.revid_of_version(version)
                        if len(graph.heads([other_revid,
                                    self.branch.last_revision()])) == 1:
                            return branch
                    finally:
                        branch.branch.unlock()
            for branch in self.get_greater_branches():
                if branch.has_version(version, md5=md5):
                    # Check that they haven't diverged
                    branch.branch.lock_read()
                    try:
                        graph = branch.branch.repository.get_graph(
                                self.branch.repository)
                        other_revid = branch.revid_of_version(version)
                        if len(graph.heads([other_revid,
                                    self.branch.last_revision()])) == 1:
                            return branch
                    finally:
                        branch.branch.unlock()
            return None
        finally:
            self.branch.unlock()

    def branch_to_pull_upstream_from(self, version, md5):
        """Checks whether this upstream is a pull from a lesser branch.

        Looks in all the other upstream branches for the given
        version/md5 pair in a branch that has not diverged from this.
        If it is present in a lower branch this method will return the
        greatest branch that it is present in that has not diverged,
        otherwise it will return None. If it returns a branch then it
        indicates that a pull should be done from that branch, rather
        than importing the upstream as a new revision in this branch.

        :param version: the upstream version to use when searching in the 
            lesser branches.
        :param md5: a String containing the md5 associateed with the
            upstream version.
        :return: a DistributionBranch object to pull the upstream from
            if that is what should be done, otherwise None.
        """
        assert isinstance(version, str)
        assert md5 is not None, \
            ("It's not a good idea to use branch_to_pull_upstream_from with "
             "md5 == None, as you may pull the wrong revision.")
        up_branch = self.upstream_branch
        up_branch.lock_read()
        try:
            for branch in reversed(self.get_lesser_branches()):
                if branch.has_upstream_version(version, md5=md5):
                    # Check for divergenge.
                    other_up_branch = branch.upstream_branch
                    other_up_branch.lock_read()
                    try:
                        graph = other_up_branch.repository.get_graph(
                                up_branch.repository)
                        other_revid = branch.revid_of_upstream_version(
                                version)
                        if len(graph.heads([other_revid,
                                    up_branch.last_revision()])) == 1:
                            return branch
                    finally:
                        other_up_branch.unlock()
            for branch in self.get_greater_branches():
                if branch.has_upstream_version(version, md5=md5):
                    # Check for divergenge.
                    other_up_branch = branch.upstream_branch
                    other_up_branch.lock_read()
                    try:
                        graph = other_up_branch.repository.get_graph(
                                up_branch.repository)
                        other_revid = branch.revid_of_upstream_version(
                                version)
                        if len(graph.heads([other_revid,
                                    up_branch.last_revision()])) == 1:
                            return branch
                    finally:
                        other_up_branch.unlock()
            return None
        finally:
            up_branch.unlock()

    def get_parents(self, versions):
        """Return the list of parents for a specific version.

        This method returns the list of revision ids that should be parents
        for importing a specifc package version. The specific package version
        is the first element of the list of versions passed.

        The parents are determined by looking at the other versions in the
        passed list and examining which of the branches (if any) they are
        already present in.

        You should probably use get_parents_with_upstream rather than
        this method.

        :param versions: a list of Version objects, the first item of
            which is the version of the package that is currently being
            imported.
        :return: a list of tuples of (DistributionBranch, version,
            revision id). The revision ids should all be parents of the
            revision that imports the specified version of the package.
            The versions are the versions that correspond to that revision
            id. The DistributionBranch is the branch that contains that
            version.
        """
        assert len(versions) > 0, "Need a version to import"
        mutter("Getting parents of %s" % str(versions))
        missing_versions = self.missing_versions(versions)
        mutter("Versions we don't have are %s" % str(missing_versions))
        last_contained_version = self.last_contained_version(versions)
        parents = []
        if last_contained_version is not None:
            assert last_contained_version != versions[0], \
                "Reupload of a version?"
            mutter("The last versions we do have is %s" \
                    % str(last_contained_version))
            parents = [(self, last_contained_version,
                    self.revid_of_version(last_contained_version))]
        else:
            mutter("We don't have any of those versions")
        for branch in reversed(self.get_lesser_branches()):
            merged, missing_versions = \
                branch.contained_versions(missing_versions)
            if merged:
                revid = branch.revid_of_version(merged[0])
                parents.append((branch, merged[0], revid))
                mutter("Adding merge from lesser of %s for version %s"
                        % (revid, str(merged[0])))
                #FIXME: should this really be here?
                branch.branch.tags.merge_to(self.branch.tags)
                self.branch.fetch(branch.branch,
                        last_revision=revid)
        for branch in self.get_greater_branches():
            merged, missing_versions = \
                branch.contained_versions(missing_versions)
            if merged:
                revid = branch.revid_of_version(merged[0])
                parents.append((branch, merged[0], revid))
                mutter("Adding merge from greater of %s for version %s"
                    % (revid, str(merged[0])))
                #FIXME: should this really be here?
                branch.branch.tags.merge_to(self.branch.tags)
                self.branch.fetch(branch.branch,
                        last_revision=revid)
        return parents

    def pull_upstream_from_branch(self, pull_branch, version):
        """Pulls an upstream version from a branch.

        Given a DistributionBranch and a version number this method
        will pull the upstream part of the given version from the
        branch in to this. The upstream version must be present
        in the DistributionBranch, and it is assumed that the md5
        matches.

        It sets the necessary tags so that the pulled version is
        recognised as being part of this branch.

        :param pull_branch: the DistributionBranch to pull from.
        :param version: the upstream version string
        """
        assert isinstance(version, str)
        pull_revision = pull_branch.revid_of_upstream_version(version)
        mutter("Pulling upstream part of %s from revision %s" % \
                (version, pull_revision))
        up_pull_branch = pull_branch.upstream_branch
        assert self.upstream_tree is not None, \
            "Can't pull upstream with no tree"
        self.upstream_tree.pull(up_pull_branch,
                stop_revision=pull_revision)
        self.tag_upstream_version(version)
        self.branch.fetch(self.upstream_branch, last_revision=pull_revision)
        self.upstream_branch.tags.merge_to(self.branch.tags)

    def pull_version_from_branch(self, pull_branch, version, native=False):
        """Pull a version from a particular branch.

        Given a DistributionBranch and a version number this method
        will pull the given version from the branch in to this. The
        version must be present in the DistributionBranch, and it
        is assumed that the md5 matches.

        It will also pull in any upstream part that is needed to
        the upstream branch. It is assumed that the md5 matches
        here as well. If the upstream version must be present in
        at least one of the upstream branches.

        It sets the necessary tags on the revisions so they are
        recongnised in this branch as well.

        :param pull_branch: the DistributionBranch to pull from.
        :param version: the Version to pull.
        :param native: whether it is a native version that is being
            imported.
        """
        pull_revision = pull_branch.revid_of_version(version)
        mutter("already has version %s so pulling from revision %s"
                % (str(version), pull_revision))
        assert self.tree is not None, "Can't pull branch with no tree"
        self.tree.pull(pull_branch.branch, stop_revision=pull_revision)
        self.tag_version(version)
        if not native and not self.has_upstream_version(version.upstream_version):
            if pull_branch.has_upstream_version(version.upstream_version):
                self.pull_upstream_from_branch(pull_branch, 
                    version.upstream_version)
            else:
                assert False, ("Can't find the needed upstream part "
                        "for version %s" % version)
        if (native and self.upstream_branch.last_revision() == NULL_REVISION
            and pull_branch.upstream_branch.last_revision() != NULL_REVISION):
            # in case the package wasn't native before then we pull
            # the upstream. These checks may be a bit restrictive.
            self.upstream_tree.pull(pull_branch.upstream_branch)
            pull_branch.upstream_branch.tags.merge_to(self.upstream_branch.tags)
        elif native:
            mutter("Not checking for upstream as it is a native package")
        else:
            mutter("Not importing the upstream part as it is already "
                    "present in the upstream branch")

    def get_parents_with_upstream(self, version, versions,
            force_upstream_parent=False):
        """Get the list of parents including any upstream parents.

        Further to get_parents this method includes any upstream parents
        that are needed. An upstream parent is needed if none of
        the other parents include the upstream version. The needed
        upstream must already present in the upstream branch before
        calling this method.

        If force_upstream_parent is True then the upstream parent will
        be included, even if another parent is already using that
        upstream. This is for use in cases where the .orig.tar.gz
        is different in two ditributions.

        :param version: the Version that we are currently importing.
        :param versions: the list of Versions that are ancestors of
            version, including version itself. Sorted with the latest
            versions first, so version must be the first entry.
        :param force_upstream_parent: if True then an upstream parent
            will be added as the first parent, regardless of what the
            other parents are.
        :return: a list of revision ids that should be the parents when
            importing the specified revision.
        """
        assert version == versions[0], \
            "version is not the first entry of versions"
        parents = self.get_parents(versions)
        need_upstream_parent = True
        if not force_upstream_parent:
            for parent_pair in parents:
                if (parent_pair[1].upstream_version == \
                        version.upstream_version):
                    need_upstream_parent = False
                    break
        real_parents = [p[2] for p in parents]
        if need_upstream_parent:
            parent_revid = self.revid_of_upstream_version(version.upstream_version)
            if len(parents) > 0:
                real_parents.insert(1, parent_revid)
            else:
                real_parents = [parent_revid]
        return real_parents

    def _fetch_upstream_to_branch(self, revid):
        """Fetch the revision from the upstream branch in to the pacakging one.

        This will unlock self.tree, then re-lock it and fetch. This is
        necessary as if the two branches share a repository the branch
        won't see any revisions added by the upstream branch since self.tree
        was locked.

        It will check that the last revision is the same before and after,
        and that there are no working tree changes, to prevent unexpected
        things happening if say a commit was done in this time.
        """
        if self.tree.is_locked():
            last_revision = self.branch.last_revision()
            # Unlock the tree and lock it again
            self.tree.unlock()
            self.tree.lock_write()
            assert self.branch.last_revision() == last_revision, \
                    "Branch committed to while refreshing it. Not proceeding."
            assert not self.tree.changes_from(
                    self.tree.basis_tree()).has_changed(), \
                    "Treee altered while refreshing it. Not proceeding."
        self.branch.fetch(self.upstream_branch, last_revision=revid)
        self.upstream_branch.tags.merge_to(self.branch.tags)

    def import_upstream(self, upstream_part, version, md5, upstream_parents,
            upstream_tarball=None, upstream_branch=None,
            upstream_revision=None, timestamp=None, author=None):
        """Import an upstream part on to the upstream branch.

        This imports the upstream part of the code and places it on to
        the upstream branch, setting the necessary tags.

        :param upstream_part: the path of a directory containing the
            unpacked upstream part of the source package.
        :param version: upstream version that is being imported
        :param md5: the md5 of the upstream part.
        :param upstream_parents: the parents to give the upstream revision
        :param timestamp: a tuple of (timestamp, timezone) to use for
            the commit, or None to use the current time.
        """
        # Should we just dump the upstream part on whatever is currently
        # there, or try and pull all of the other upstream versions
        # from lesser branches first? For now we'll just dump it on.
        # TODO: this method needs a lot of work for when we will make
        # the branches writeable by others.
        assert isinstance(version, str)
        mutter("Importing upstream version %s from %s with parents %s" \
                % (version, upstream_part, str(upstream_parents)))
        assert self.upstream_tree is not None, \
            "Can't import upstream with no tree"
        if len(upstream_parents) > 0:
            parent_revid = upstream_parents[0]
        else:
            parent_revid = NULL_REVISION
        self.upstream_tree.pull(self.upstream_tree.branch, overwrite=True,
                stop_revision=parent_revid)
        other_branches = self.get_other_branches()
        def get_last_revision_tree(br):
            return br.repository.revision_tree(br.last_revision())
        upstream_trees = [get_last_revision_tree(o.upstream_branch)
            for o in other_branches]
        if upstream_branch is not None:
            if upstream_revision is None:
                upstream_revision = upstream_branch.last_revision()
            self.upstream_branch.fetch(upstream_branch,
                    last_revision=upstream_revision)
            upstream_branch.tags.merge_to(self.upstream_branch.tags)
            upstream_parents.append(upstream_revision)
            upstream_trees.insert(0,
                    self.upstream_branch.repository.revision_tree(
                        upstream_revision))
        import_dir(self.upstream_tree, upstream_part,
                file_ids_from=upstream_trees + [self.tree])
        self.upstream_tree.set_parent_ids(upstream_parents)
        revprops = {"deb-md5": md5}
        if upstream_tarball is not None:
            delta = self.make_pristine_tar_delta(self.upstream_tree,
                    upstream_tarball)
            uuencoded = standard_b64encode(delta)
            revprops["deb-pristine-delta"] = uuencoded
        if author is not None:
            revprops['authors'] = author
        timezone=None
        if timestamp is not None:
            timezone = timestamp[1]
            timestamp = timestamp[0]
        revid = self.upstream_tree.commit("Import upstream version %s" \
                % (version,),
                revprops=revprops, timestamp=timestamp, timezone=timezone)
        self.tag_upstream_version(version)
        return revid

    def _mark_native_config(self, native):
        poss_native_tree = self.branch.repository.revision_tree(
                self.branch.last_revision())
        current_native = self._is_tree_native(poss_native_tree)
        current_config = self._default_config_for_tree(poss_native_tree)
        dirname = os.path.join(self.tree.basedir,
                '.bzr-builddeb')
        if current_config is not None:
            # Add that back to the current tree
            if not os.path.exists(dirname):
                os.mkdir(dirname)
            current_config.filename = os.path.join(dirname,
                    'default.conf')
            current_config.write()
            dir_id = poss_native_tree.path2id('.bzr-builddeb')
            file_id = poss_native_tree.path2id(
                    '.bzr-builddeb/default.conf')
            self.tree.add(['.bzr-builddeb/',
                    '.bzr-builddeb/default.conf'],
                    ids=[dir_id, file_id])
        if native != current_native:
            if current_config is None:
                needs_add = True
                if native:
                    current_config = ConfigObj()
                    current_config['BUILDDEB'] = {}
            if current_config is not None:
                if native:
                    current_config['BUILDDEB']['native'] = True
                else:
                    del current_config['BUILDDEB']['native']
                    if len(current_config['BUILDDEB']) == 0:
                        del current_config['BUILDDEB']
                if len(current_config) == 0:
                    self.tree.remove(['.bzr-builddeb',
                            '.bzr-builddeb/default.conf'],
                            keep_files=False)
                else:
                    if needs_add:
                        os.mkdir(dirname)
                    current_config.filename = os.path.join(dirname,
                            'default.conf')
                    current_config.write()
                    if needs_add:
                        self.tree.add(['.bzr-builddeb/',
                                '.bzr-builddeb/default.conf'])

    def import_debian(self, debian_part, version, parents, md5,
            native=False, timestamp=None):
        """Import the debian part of a source package.

        :param debian_part: the path of a directory containing the unpacked
            source package.
        :param version: the Version of the source package.
        :param parents: a list of revision ids that should be the
            parents of the imported revision.
        :param md5: the md5 sum reported by the .dsc for
            the .diff.gz part of this source package.
        :param native: whether the package is native.
        :param timestamp: a tuple of (timestamp, timezone) to use for
            the commit, or None to use the current values.
        """
        mutter("Importing debian part for version %s from %s, with parents "
                "%s" % (str(version), debian_part, str(parents)))
        assert self.tree is not None, "Can't import with no tree"
        # First we move the branch to the first parent
        if parents:
            if self.branch.last_revision() == NULL_REVISION:
                parent_revid = parents[0]
                self.tree.pull(self.tree.branch, overwrite=True,
                        stop_revision=parent_revid)
            elif parents[0] != self.branch.last_revision():
                mutter("Adding current tip as parent: %s"
                        % self.branch.last_revision())
                parents.insert(0, self.branch.last_revision())
        elif self.branch.last_revision() != NULL_REVISION:
            # We were told to import with no parents. That's not
            # right, so import with the current parent. Should
            # perhaps be fixed in the methods to determine the parents.
            mutter("Told to import with no parents. Adding current tip "
                   "as the single parent")
            parents = [self.branch.last_revision()]
        other_branches = self.get_other_branches()
        def get_last_revision_tree(br):
            return br.repository.revision_tree(br.last_revision())
        debian_trees = [get_last_revision_tree(o.branch)
            for o in other_branches]
        parent_trees = []
        for parent in parents:
            parent_trees.append(self.branch.repository.revision_tree(
                        parent))
        import_dir(self.tree, debian_part,
                file_ids_from=parent_trees + debian_trees)
        rules_path = os.path.join(self.tree.basedir, 'debian', 'rules')
        if os.path.isfile(rules_path):
            os.chmod(rules_path,
                     (stat.S_IRWXU|stat.S_IRGRP|stat.S_IXGRP|
                      stat.S_IROTH|stat.S_IXOTH))
        self.tree.set_parent_ids(parents)
        changelog_path = os.path.join(self.tree.basedir, 'debian',
                'changelog')
        if os.path.exists(changelog_path):
            f = open(changelog_path)
            try:
                changelog_contents = f.read()
            finally:
                f.close()
            changelog = Changelog(file=changelog_contents, max_blocks=1)
        message, authors, thanks, bugs = \
                get_commit_info_from_changelog(changelog, self.branch)
        if message is None:
            message = 'Import packaging changes for version %s' % \
                        (str(version),)
        revprops={"deb-md5":md5}
        if native:
            revprops['deb-native'] = "True"
        if authors:
            revprops['authors'] = "\n".join(authors)
        if thanks:
            revprops['deb-thanks'] = "\n".join(thanks)
        if bugs:
            revprops['bugs'] = "\n".join(bugs)
        timezone = None
        if timestamp is not None:
            timezone = timestamp[1]
            timestamp = timestamp[0]
        self._mark_native_config(native)
        self.tree.commit(message, revprops=revprops, timestamp=timestamp,
                timezone=timezone)
        self.tag_version(version)

    def _get_dsc_part(self, dsc, end):
        """Get the path and md5 of a file ending with end in dsc."""
        files = dsc['files']
        for file_info in files:
            name = file_info['name']
            if name.endswith(end):
                filename = name
                md5 = file_info['md5sum']
                return (filename, md5)
        return (None, None)

    def get_upstream_part(self, dsc):
        """Gets the information about the upstream part from the dsc.

        :param dsc: a deb822.Dsc object to take the information from.
        :return: a tuple (path, md5), both strings, the former being
            the path to the .orig.tar.gz, the latter being the md5
            reported for it. If there is no upstream part both will
            be None.
        """
        return self._get_dsc_part(dsc, ".orig.tar.gz")

    def get_diff_part(self, dsc):
        """Gets the information about the diff part from the dsc.

        :param dsc: a deb822.Dsc object to take the information from.
        :return: a tuple (path, md5), both strings, the former being
            the path to the .diff.gz, the latter being the md5
            reported for it. If there is no diff part both will be
            None.
        """
        return self._get_dsc_part(dsc, ".diff.gz")

    def get_native_part(self, dsc):
        """Gets the information about the native part from the dsc.

        :param dsc: a deb822.Dsc object to take the information from.
        :return: a tuple (path, md5), both strings, the former being
            the path to the .tar.gz, the latter being the md5 reported
            for it. If there is not native part both will be None.
        """
        (path, md5) = self._get_dsc_part(dsc, ".tar.gz")
        assert not path.endswith(".orig.tar.gz")
        return (path, md5)

    def upstream_parents(self, versions, version):
        """Get the parents for importing a new upstream.

        The upstream parents will be the last upstream version,
        except for some cases when the last version was native.

        :return: the list of revision ids to use as parents when
            importing the specified upstream version.
        """
        parents = []
        first_parent = self.upstream_branch.last_revision()
        if first_parent != NULL_REVISION:
            parents = [first_parent]
        last_contained_version = self.last_contained_version(versions)
        if last_contained_version is not None:
            # If the last version was native, and was not from the same
            # upstream as a non-native version (i.e. it wasn't a mistaken
            # native -2 version), then we want to add an extra parent.
            if (self.is_version_native(last_contained_version)
                and not self.has_upstream_version(last_contained_version.upstream_version)):
                revid = self.revid_of_version(last_contained_version)
                parents.append(revid)
                self.upstream_branch.fetch(self.branch,
                        last_revision=revid)
        pull_parents = self.get_parents(versions)
        if ((first_parent == NULL_REVISION and len(pull_parents) > 0)
                or len(pull_parents) > 1):
            if first_parent == NULL_REVISION:
                pull_branch = pull_parents[0][0]
                pull_version = pull_parents[0][1]
            else:
                pull_branch = pull_parents[1][0]
                pull_version = pull_parents[1][1]
            if not pull_branch.is_version_native(pull_version):
                    pull_revid = \
                        pull_branch.revid_of_upstream_version(pull_version.upstream_version)
                    mutter("Initialising upstream from %s, version %s" \
                        % (str(pull_branch), str(pull_version)))
                    parents.append(pull_revid)
                    self.upstream_branch.fetch(
                            pull_branch.upstream_branch,
                            last_revision=pull_revid)
                    pull_branch.upstream_branch.tags.merge_to(
                            self.upstream_branch.tags)
        return parents

    def get_changelog_from_source(self, dir):
        cl_filename = os.path.join(dir, "debian", "changelog")
        cl = Changelog()
        cl.parse_changelog(open(cl_filename).read(), strict=False)
        return cl

    def extract_dsc(self, dsc_filename):
        """Extract a dsc file in to a temporary directory."""
        tempdir = tempfile.mkdtemp()
        dsc_filename = os.path.abspath(dsc_filename)
        proc = Popen("dpkg-source -su -x %s" % (dsc_filename,), shell=True,
                cwd=tempdir, stdout=PIPE, stderr=PIPE)
        (stdout, stderr) = proc.communicate()
        assert proc.returncode == 0, "dpkg-source -x failed, output:\n%s\n%s" % \
                    (stdout, stderr)
        return tempdir

    def _do_import_package(self, version, versions, debian_part, md5,
            upstream_part, upstream_md5, upstream_tarball=None,
            timestamp=None, author=None):
        pull_branch = self.branch_to_pull_version_from(version, md5)
        if pull_branch is not None:
            if (self.branch_to_pull_upstream_from(version.upstream_version,
                        upstream_md5)
                    is None):
                pull_branch = None
        if pull_branch is not None:
            self.pull_version_from_branch(pull_branch, version)
        else:
            # We need to import at least the diff, possibly upstream.
            # Work out if we need the upstream part first.
            imported_upstream = False
            if not self.has_upstream_version(version.upstream_version):
                up_pull_branch = \
                    self.branch_to_pull_upstream_from(version.upstream_version,
                            upstream_md5)
                if up_pull_branch is not None:
                    self.pull_upstream_from_branch(up_pull_branch,
                            version.upstream_version)
                else:
                    imported_upstream = True
                    # Check whether we should pull first if this initialises
                    # from another branch:
                    upstream_parents = self.upstream_parents(versions,
                            version.upstream_version)
                    new_revid = self.import_upstream(upstream_part,
                            version.upstream_version,
                            upstream_md5, upstream_parents,
                            upstream_tarball=upstream_tarball,
                            timestamp=timestamp, author=author)
                    self._fetch_upstream_to_branch(new_revid)
            else:
                mutter("We already have the needed upstream part")
            parents = self.get_parents_with_upstream(version, versions,
                    force_upstream_parent=imported_upstream)
            # Now we have the list of parents we need to import the .diff.gz
            self.import_debian(debian_part, version, parents, md5,
                    timestamp=timestamp)

    def get_native_parents(self, version, versions):
        last_contained_version = self.last_contained_version(versions)
        if last_contained_version is None:
            parents = []
        else:
            parents = [self.revid_of_version(last_contained_version)]
        missing_versions = self.missing_versions(versions)
        for branch in reversed(self.get_lesser_branches()):
            merged, missing_versions = \
                branch.contained_versions(missing_versions)
            if merged:
                revid = branch.revid_of_version(merged[0])
                parents.append(revid)
                #FIXME: should this really be here?
                branch.branch.tags.merge_to(self.branch.tags)
                self.branch.fetch(branch.branch,
                        last_revision=revid)
                if self.upstream_branch.last_revision() == NULL_REVISION:
                    self.upstream_tree.pull(branch.upstream_branch)
                    branch.upstream_branch.tags.merge_to(self.upstream_branch.tags)
        for branch in self.get_greater_branches():
            merged, missing_versions = \
                branch.contained_versions(missing_versions)
            if merged:
                revid = branch.revid_of_version(merged[0])
                parents.append(revid)
                #FIXME: should this really be here?
                branch.branch.tags.merge_to(self.branch.tags)
                self.branch.fetch(branch.branch,
                        last_revision=revid)
                if self.upstream_branch.last_revision() == NULL_REVISION:
                    self.upstream_tree.pull(branch.upstream_branch)
                    branch.upstream_branch.tags.merge_to(self.upstream_branch.tags)
        if (self.branch.last_revision() != NULL_REVISION
                and not self.branch.last_revision() in parents):
            parents.insert(0, self.branch.last_revision())
        return parents


    def _import_native_package(self, version, versions, debian_part, md5,
            timestamp=None):
        pull_branch = self.branch_to_pull_version_from(version, md5)
        if pull_branch is not None:
            self.pull_version_from_branch(pull_branch, version, native=True)
        else:
            parents = self.get_native_parents(version, versions)
            self.import_debian(debian_part, version, parents, md5,
                    native=True, timestamp=timestamp)

    def _get_safe_versions_from_changelog(self, cl):
        versions = []
        for block in cl._blocks:
            try:
                versions.append(block.version)
            except VersionError:
                break
        return versions

    def import_package(self, dsc_filename, use_time_from_changelog=False):
        """Import a source package.

        :param dsc_filename: a path to a .dsc file for the version
            to be imported.
        :param use_time_from_changelog: whether to use the current time or
            the one from the last changelog entry.
        """
        base_path = osutils.dirname(dsc_filename)
        dsc = deb822.Dsc(open(dsc_filename).read())
        version = Version(dsc['Version'])
        name = dsc['Source']
        upstream_tarball = None
        for part in dsc['files']:
            if part['name'].endswith(".orig.tar.gz"):
                assert upstream_tarball is None, "Two .orig.tar.gz?"
                upstream_tarball = os.path.abspath(
                        os.path.join(base_path, part['name']))
        tempdir = self.extract_dsc(dsc_filename)
        try:
            # TODO: make more robust against strange .dsc files.
            upstream_part = os.path.join(tempdir,
                    "%s-%s.orig" % (name, str(version.upstream_version)))
            debian_part = os.path.join(tempdir,
                    "%s-%s" % (name, str(version.upstream_version)))
            native = False
            if not os.path.exists(upstream_part):
                mutter("It's a native package")
                native = True
                (_, md5) = self.get_native_part(dsc)
            else:
                (_, upstream_md5) = self.get_upstream_part(dsc)
                (_, md5) = self.get_diff_part(dsc)
            cl = self.get_changelog_from_source(debian_part)
            timestamp = None
            author = None
            if use_time_from_changelog and len(cl._blocks) > 0:
                 raw_timestamp = cl.date
                 import rfc822, time
                 time_tuple = rfc822.parsedate_tz(raw_timestamp)
                 if time_tuple is not None:
                     timestamp = (time.mktime(time_tuple[:9]), time_tuple[9])
                 author = cl.author
            versions = self._get_safe_versions_from_changelog(cl)
            assert not self.has_version(version), \
                "Trying to import version %s again" % str(version)
            #TODO: check that the versions list is correctly ordered,
            # as some methods assume that, and it's not clear what
            # should happen if it isn't.
            if not native:
                self._do_import_package(version, versions, debian_part, md5,
                        upstream_part, upstream_md5,
                        upstream_tarball=upstream_tarball,
                        timestamp=timestamp, author=author)
            else:
                self._import_native_package(version, versions, debian_part,
                        md5, timestamp=timestamp)
        finally:
            shutil.rmtree(tempdir)

    def _extract_upstream_tree(self, upstream_tip, basedir):
        # Extract that to a tempdir so we can get a working
        # tree for it.
        # TODO: should stack rather than trying to use the repository,
        # as that will be more efficient.
        to_location = os.path.join(basedir, "upstream")
        dir_to = self.branch.bzrdir.sprout(to_location,
                revision_id=upstream_tip,
                accelerator_tree=self.tree)
        self.upstream_tree = dir_to.open_workingtree()
        self.upstream_branch = self.upstream_tree.branch

    def _create_empty_upstream_tree(self, basedir):
        to_location = os.path.join(basedir, "upstream")
        to_transport = get_transport(to_location)
        to_transport.ensure_base()
        format = bzrdir.format_registry.make_bzrdir('default')
        try:
            existing_bzrdir = bzrdir.BzrDir.open_from_transport(
                    to_transport)
        except NotBranchError:
            # really a NotBzrDir error...
            create_branch = bzrdir.BzrDir.create_branch_convenience
            branch = create_branch(to_transport.base,
                    format=format,
                    possible_transports=[to_transport])
        else:
            if existing_bzrdir.has_branch():
                raise AlreadyBranchError(to_location)
            else:
                branch = existing_bzrdir.create_branch()
                existing_bzrdir.create_workingtree()
        self.upstream_branch = branch
        self.upstream_tree = branch.bzrdir.open_workingtree()

    def _extract_tarball_to_tempdir(self, tarball_filename):
        tempdir = tempfile.mkdtemp()
        try:
            assert os.system("tar xzf %s -C %s --strip-components 1"
                    % (tarball_filename, tempdir)) == 0
            return tempdir
        except:
            shutil.rmtree(tempdir)
            raise

    def _revid_of_upstream_version_from_branch(self, version):
        assert isinstance(version, str)
        tag_name = self.upstream_tag_name(version)
        if self._has_version(self.branch, tag_name):
            return self.branch.tags.lookup_tag(tag_name)
        tag_name = self.upstream_tag_name(version, distro="debian")
        if self._has_version(self.branch, tag_name):
            return self.branch.tags.lookup_tag(tag_name)
        tag_name = self.upstream_tag_name(version, distro="ubuntu")
        if self._has_version(self.branch, tag_name):
            return self.branch.tags.lookup_tag(tag_name)
        tag_name = self.upstream_tag_name(version)
        return self.branch.tags.lookup_tag(tag_name)

    def merge_upstream(self, tarball_filename, version, previous_version,
            upstream_branch=None, upstream_revision=None, merge_type=None):
        assert self.upstream_branch is None, \
                "Should use self.upstream_branch if set"
        tempdir = tempfile.mkdtemp(dir=os.path.join(self.tree.basedir, '..'))
        try:
            previous_upstream_revision = get_snapshot_revision(previous_version.upstream_version)
            if previous_version is not None:
<<<<<<< HEAD
                if not self.has_upstream_version_in_packaging_branch(
                        previous_version.upstream_version):
=======
                if self.has_upstream_version_in_packaging_branch(
                        previous_version):
                    upstream_tip = self._revid_of_upstream_version_from_branch(
                            previous_version)
                    self._extract_upstream_tree(upstream_tip, tempdir)
                elif (upstream_branch is not None and 
                      previous_upstream_revision is not None):
                    upstream_tip = RevisionSpec.from_string(previous_upstream_revision).as_revision_id(upstream_branch)
                    assert isinstance(upstream_tip, str)
                    self._extract_upstream_tree(upstream_tip, tempdir)
                else:
>>>>>>> 61a8cccf
                    raise BzrCommandError("Unable to find the tag for the "
                            "previous upstream version, %s, in the branch: "
                            "%s" % (previous_version,
                                self.upstream_tag_name(previous_version)))
<<<<<<< HEAD
                upstream_tip = self._revid_of_upstream_version_from_branch(
                        previous_version.upstream_version)
                self._extract_upstream_tree(upstream_tip, tempdir)
=======
>>>>>>> 61a8cccf
            else:
                self._create_empty_upstream_tree(tempdir)
            if self.has_upstream_version_in_packaging_branch(version.upstream_version):
                raise UpstreamAlreadyImported(version)
            try:
                if upstream_branch is not None:
                    upstream_branch.lock_read()
                    if upstream_revision is not None:
                        upstream_revision = upstream_branch.last_revision()
                    graph = self.branch.repository.get_graph(
                            other_repository=upstream_branch.repository)
                    if graph.is_ancestor(upstream_revision,
                            self.branch.last_revision()):
                        raise UpstreamBranchAlreadyMerged
                tarball_filename = os.path.abspath(tarball_filename)
                m = md5.md5()
                m.update(open(tarball_filename).read())
                md5sum = m.hexdigest()
                tarball_dir = self._extract_tarball_to_tempdir(tarball_filename)
                try:
                    # FIXME: should use upstream_parents()?
                    parents = []
                    if self.upstream_branch.last_revision() != NULL_REVISION:
                        parents = [self.upstream_branch.last_revision()]
                    new_revid = self.import_upstream(tarball_dir,
                            version.upstream_version,
                            md5sum, parents, upstream_tarball=tarball_filename,
                            upstream_branch=upstream_branch,
                            upstream_revision=upstream_revision)
                    self._fetch_upstream_to_branch(new_revid)
                finally:
                    shutil.rmtree(tarball_dir)
                if self.branch.last_revision() != NULL_REVISION:
                    conflicts = self.tree.merge_from_branch(
                            self.upstream_branch, merge_type=merge_type)
                else:
                    # Pull so that merge-upstream allows you to start a branch
                    # from upstream tarball.
                    conflicts = 0
                    self.tree.pull(self.upstream_branch)
                self.upstream_branch.tags.merge_to(self.branch.tags)
                return conflicts
            finally:
                if upstream_branch is not None:
                    upstream_branch.unlock()
        finally:
            shutil.rmtree(tempdir)

    def has_pristine_tar_delta(self, revid):
        rev = self.branch.repository.get_revision(revid)
        return 'deb-pristine-delta' in rev.properties

    def pristine_tar_delta(self, revid):
        rev = self.branch.repository.get_revision(revid)
        uuencoded = rev.properties['deb-pristine-delta']
        delta = standard_b64decode(uuencoded)
        return delta

    def reconstruct_pristine_tar(self, revid, package, version,
            dest_filename):
        """Reconstruct a pristine-tar tarball from a bzr revision."""
        if not os.path.exists("/usr/bin/pristine-tar"):
            raise PristineTarError("/usr/bin/pristine-tar is not available")
        tree = self.branch.repository.revision_tree(revid)
        tmpdir = tempfile.mkdtemp(prefix="builddeb-pristine-")
        try:
            dest = os.path.join(tmpdir, "orig")
            export(tree, dest, format='dir')
            delta = self.pristine_tar_delta(revid)
            command = ["/usr/bin/pristine-tar", "gentar", "-",
                       os.path.abspath(dest_filename)]
            proc = Popen(command, stdin=PIPE, cwd=dest)
            (stdout, stderr) = proc.communicate(delta)
            if proc.returncode != 0:
                raise PristineTarError("Generating tar from delta failed: %s" % stderr)
        finally:
            shutil.rmtree(tmpdir)

    def make_pristine_tar_delta(self, tree, tarball_path):
        if not os.path.exists("/usr/bin/pristine-tar"):
            raise PristineTarError("/usr/bin/pristine-tar is not available")
        tmpdir = tempfile.mkdtemp(prefix="builddeb-pristine-")
        try:
            dest = os.path.join(tmpdir, "orig")
            tree.lock_read()
            try:
                for (dp, ie) in tree.inventory.iter_entries():
                    ie._read_tree_state(dp, tree)
                export(tree, dest, format='dir')
            finally:
                tree.unlock()
            command = ["/usr/bin/pristine-tar", "gendelta", tarball_path, "-"]
            info(" ".join(command))
            proc = Popen(command, stdout=PIPE, cwd=dest)
            (stdout, stderr) = proc.communicate()
            if proc.returncode != 0:
                raise PristineTarError("Generating delta from tar failed: %s" % stderr)
            return stdout
        finally:
            shutil.rmtree(tmpdir)<|MERGE_RESOLUTION|>--- conflicted
+++ resolved
@@ -1637,14 +1637,10 @@
         try:
             previous_upstream_revision = get_snapshot_revision(previous_version.upstream_version)
             if previous_version is not None:
-<<<<<<< HEAD
-                if not self.has_upstream_version_in_packaging_branch(
+                if self.has_upstream_version_in_packaging_branch(
                         previous_version.upstream_version):
-=======
-                if self.has_upstream_version_in_packaging_branch(
-                        previous_version):
                     upstream_tip = self._revid_of_upstream_version_from_branch(
-                            previous_version)
+                            previous_version.upstream_version)
                     self._extract_upstream_tree(upstream_tip, tempdir)
                 elif (upstream_branch is not None and 
                       previous_upstream_revision is not None):
@@ -1652,17 +1648,10 @@
                     assert isinstance(upstream_tip, str)
                     self._extract_upstream_tree(upstream_tip, tempdir)
                 else:
->>>>>>> 61a8cccf
                     raise BzrCommandError("Unable to find the tag for the "
                             "previous upstream version, %s, in the branch: "
                             "%s" % (previous_version,
                                 self.upstream_tag_name(previous_version)))
-<<<<<<< HEAD
-                upstream_tip = self._revid_of_upstream_version_from_branch(
-                        previous_version.upstream_version)
-                self._extract_upstream_tree(upstream_tip, tempdir)
-=======
->>>>>>> 61a8cccf
             else:
                 self._create_empty_upstream_tree(tempdir)
             if self.has_upstream_version_in_packaging_branch(version.upstream_version):
