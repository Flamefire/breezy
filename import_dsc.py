#    import_dsc.py -- Import a series of .dsc files.
#    Copyright (C) 2007 James Westby <jw+debian@jameswestby.net>
#              (C) 2008 Canonical Ltd.
#
#    Code is also taken from bzrtools, which is
#             (C) 2005, 2006, 2007 Aaron Bentley <aaron.bentley@utoronto.ca>
#             (C) 2005, 2006 Canonical Limited.
#             (C) 2006 Michael Ellerman.
#    and distributed under the GPL, version 2 or later.
#    
#    This file is part of bzr-builddeb.
#
#    bzr-builddeb is free software; you can redistribute it and/or modify
#    it under the terms of the GNU General Public License as published by
#    the Free Software Foundation; either version 2 of the License, or
#    (at your option) any later version.
#
#    bzr-builddeb is distributed in the hope that it will be useful,
#    but WITHOUT ANY WARRANTY; without even the implied warranty of
#    MERCHANTABILITY or FITNESS FOR A PARTICULAR PURPOSE.  See the
#    GNU General Public License for more details.
#
#    You should have received a copy of the GNU General Public License
#    along with bzr-builddeb; if not, write to the Free Software
#    Foundation, Inc., 51 Franklin St, Fifth Floor, Boston, MA  02110-1301  USA
#

from base64 import (
        standard_b64decode,
        standard_b64encode,
        )
import errno
try:
    import hashlib as md5
except ImportError:
    import md5
import os
import re
import shutil
import stat
import subprocess
import tempfile

from debian_bundle import deb822
from debian_bundle.changelog import Version, Changelog, VersionError

from bzrlib import (
                    bzrdir,
                    osutils,
                    )
from bzrlib.config import ConfigObj
from bzrlib.errors import (
        AlreadyBranchError,
        BzrCommandError,
        NotBranchError,
        NoWorkingTree,
        UnrelatedBranches,
        )
from bzrlib.revisionspec import RevisionSpec
from bzrlib.revision import NULL_REVISION
from bzrlib.trace import warning, mutter
from bzrlib.transport import (
    get_transport,
    )

from bzrlib.plugins.builddeb.bzrtools_import import import_dir
from bzrlib.plugins.builddeb.errors import (
                PristineTarError,
                TarFailed,
                UpstreamAlreadyImported,
                UpstreamBranchAlreadyMerged,
                )
from bzrlib.plugins.builddeb.util import (
    export,
    get_commit_info_from_changelog,
    get_snapshot_revision,
    open_file_via_transport,
    open_transport,
    safe_decode,
    subprocess_setup,
    )


class DscCache(object):

  def __init__(self, transport=None):
    self.cache = {}
    self.transport_cache = {}
    self.transport = transport

  def get_dsc(self, name):

    if name in self.cache:
      dsc1 = self.cache[name]
    else:
      # Obtain the dsc file, following any redirects as needed.
      filename, transport = open_transport(name)
      f1 = open_file_via_transport(filename, transport)
      try:
        dsc1 = deb822.Dsc(f1)
      finally:
        f1.close()
      self.cache[name] = dsc1
      self.transport_cache[name] = transport

    return dsc1

  def get_transport(self, name):
    return self.transport_cache[name]

class DscComp(object):

  def __init__(self, cache):
    self.cache = cache

  def cmp(self, dscname1, dscname2):
    dsc1 = self.cache.get_dsc(dscname1)
    dsc2 = self.cache.get_dsc(dscname2)
    v1 = Version(dsc1['Version'])
    v2 = Version(dsc2['Version'])
    if v1 == v2:
      return 0
    if v1 > v2:
      return 1
    return -1



def reconstruct_pristine_tar(dest, delta, dest_filename):
    """Reconstruct a pristine tarball from a directory and a delta.

    :param dest: Directory to pack
    :param delta: pristine-tar delta
    :param dest_filename: Destination filename
    """
    command = ["pristine-tar", "gentar", "-",
               os.path.abspath(dest_filename)]
    try:
        proc = subprocess.Popen(command, stdin=subprocess.PIPE,
                cwd=dest, preexec_fn=subprocess_setup,
                stdout=subprocess.PIPE, stderr=subprocess.STDOUT)
    except OSError, e:
        if e.errno == errno.ENOENT:
            raise PristineTarError("pristine-tar is not installed")
        else:
            raise
    (stdout, stderr) = proc.communicate(delta)
    if proc.returncode != 0:
        raise PristineTarError("Generating tar from delta failed: %s" % stdout)


def make_pristine_tar_delta(dest, tarball_path):
    """Create a pristine-tar delta for a tarball.

    :param dest: Directory to generate pristine tar delta for
    :param tarball_path: Path to the tarball
    :return: pristine-tarball
    """
    command = ["pristine-tar", "gendelta", tarball_path, "-"]
    try:
        proc = subprocess.Popen(command, stdout=subprocess.PIPE,
                cwd=dest, preexec_fn=subprocess_setup,
                stderr=subprocess.PIPE)
    except OSError, e:
        if e.errno == errno.ENOENT:
            raise PristineTarError("pristine-tar is not installed")
        else:
            raise
    (stdout, stderr) = proc.communicate()
    if proc.returncode != 0:
        raise PristineTarError("Generating delta from tar failed: %s" % stderr)
    return stdout


class DistributionBranchSet(object):
    """A collection of DistributionBranches with an ordering.

    A DistributionBranchSet collects a group of DistributionBranches
    and an order, and then can provide the branches with information
    about their place in the relationship with other branches.
    """

    def __init__(self):
        """Create a DistributionBranchSet."""
        self._branch_list = []

    def add_branch(self, branch):
        """Adds a DistributionBranch to the end of the list.

        Appends the passed distribution branch to the end of the list
        that this DistributionBranchSet represents. It also provides
        the distribution branch with a way to get the branches that
        are before and after it in the list.

        It will call branch.set_get_lesser_branches_callback() and
        branch.set_get_greater_branches_callback(), passing it methods
        that the DistributionBranch can call to get the list of branches
        before it in the list and after it in the list respectively.
        The passed methods take no arguments and return a list (possibly
        empty) of the desired branches.

        :param branch: the DistributionBranch to add.
        """
        self._branch_list.append(branch)
        lesser_callback = self._make_lesser_callback(branch)
        branch.set_get_lesser_branches_callback(lesser_callback)
        greater_callback = self._make_greater_callback(branch)
        branch.set_get_greater_branches_callback(greater_callback)

    def _make_lesser_callback(self, branch):
        return lambda: self.get_lesser_branches(branch)

    def _make_greater_callback(self, branch):
        return lambda: self.get_greater_branches(branch)

    def get_lesser_branches(self, branch):
        """Return the list of branches less than the argument.

        :param branch: The branch that all branches returned must be less
            than.
        :return: a (possibly empty) list of all the branches that are
            less than the argument. The list is sorted starting with the
            least element.
        """
        index = self._branch_list.index(branch)
        return self._branch_list[:index]

    def get_greater_branches(self, branch):
        """Return the list of branches greater than the argument.

        :param branch: The branch that all branches returned must be greater
            than.
        :return: a (possibly empty) list of all the branches that are
            greater than the argument. The list is sorted starting with the
            least element.
        """
        index = self._branch_list.index(branch)
        return self._branch_list[index+1:]


class DistributionBranch(object):
    """A DistributionBranch is a representation of one line of development.

    It is a branch that is linked to a line of development, such as Debian
    unstable. It also has associated branches, some of which are "lesser"
    and some are "greater". A lesser branch is one that this branch
    derives from. A greater branch is one that derives from this. For
    instance Debian experimental would have unstable as a lesser branch,
    and vice-versa. It is assumed that a group of DistributionBranches will
    have a total ordering with respect to these relationships.
    """

    def __init__(self, branch, upstream_branch, tree=None,
            upstream_tree=None):
        """Create a distribution branch.

        You can only import packages on to the DistributionBranch
        if both tree and upstream_tree are provided.

        :param branch: the Branch for the packaging part.
        :param upstream_branch: the Branch for the upstream part, if any.
        :param tree: an optional tree for the branch.
        :param upstream_tree: an optional upstream_tree for the
            upstream_branch.
        """
        self.branch = branch
        self.upstream_branch = upstream_branch
        self.tree = tree
        self.upstream_tree = upstream_tree
        self.get_lesser_branches = None
        self.get_greater_branches = None

    def set_get_lesser_branches_callback(self, callback):
        """Set the callback to get the branches "lesser" than this.

        The function passed to this method will be used to get the
        list of branches that are "lesser" than this one. It is
        expected to require no arguments, and to return the desired
        (possibly empty) list of branches. The returned list should
        be sorted starting with the least element.

        :param callback: a function that is called to get the desired list
            of branches.
        """
        self.get_lesser_branches = callback

    def set_get_greater_branches_callback(self, callback):
        """Set the callback to get the branches "greater" than this.

        The function passed to this method will be used to get the
        list of branches that are "greater" than this one. It is
        expected to require no arguments, and to return the desired
        (possibly empty) list of branches. The returned list should
        be sorted starting with the least element.

        :param callback: a function that is called to get the desired list
            of branches.
        """
        self.get_greater_branches = callback

    def get_other_branches(self):
        """Return all the other branches in this set.

        The returned list will be ordered, and will not contain this
        branch.

        :return: a list of all the other branches in this set (if any).
        """
        return self.get_lesser_branches() + self.get_greater_branches()

    def tag_name(self, version):
        """Gets the name of the tag that is used for the version.

        :param version: the Version object that the tag should refer to.
        :return: a String with the name of the tag.
        """
        return str(version)

    def upstream_tag_name(self, version, distro=None):
        """Gets the tag name for the upstream part of version.

        :param version: the Version object to extract the upstream
            part of the version number from.
        :return: a String with the name of the tag.
        """
        assert isinstance(version, str)
        tag_name = self.tag_name(version)
        if distro is None:
            return "upstream-" + tag_name
        return "upstream-%s-%s" % (distro, tag_name)

    def _has_version(self, branch, tag_name, md5=None):
        if branch.tags.has_tag(tag_name):
            revid = branch.tags.lookup_tag(tag_name)
            branch.lock_read()
            try:
                graph = branch.repository.get_graph()
                if not graph.is_ancestor(revid, branch.last_revision()):
                    return False
            finally:
                branch.unlock()
            if md5 is None:
                return True
            rev = branch.repository.get_revision(revid)
            try:
                return rev.properties['deb-md5'] == md5
            except KeyError:
                warning("tag %s present in branch, but there is no "
                    "associated 'deb-md5' property" % tag_name)
                pass
        return False

    def has_version(self, version, md5=None):
        """Whether this branch contains the package version specified.

        The version must be judged present by having the appropriate tag
        in the branch. If the md5 argument is not None then the string
        passed must the the md5sum that is associated with the revision
        pointed to by the tag.

        :param version: a Version object to look for in this branch.
        :param md5: a string with the md5sum that if not None must be
            associated with the revision.
        :return: True if this branch contains the specified version of the
            package. False otherwise.
        """
        tag_name = self.tag_name(version)
        if self._has_version(self.branch, tag_name, md5=md5):
            return True
        debian_tag_name = "debian-" + tag_name
        if self._has_version(self.branch, debian_tag_name, md5=md5):
            return True
        ubuntu_tag_name = "ubuntu-" + tag_name
        if self._has_version(self.branch, ubuntu_tag_name, md5=md5):
            return True
        return False

    def has_upstream_version(self, version, md5=None):
        """Whether this branch contains the upstream version specified.

        The version must be judged present by having the appropriate tag
        in the upstream branch. If the md5 argument is not None then the
        string passed must the the md5sum that is associated with the
        revision pointed to by the tag.

        :param version: a upstream version number to look for in the upstream 
            branch.
        :param md5: a string with the md5sum that if not None must be
            associated with the revision.
        :return: True if the upstream branch contains the specified upstream
            version of the package. False otherwise.
        """
        for tag_name in self.possible_upstream_tag_names(version):
            if self._has_version(self.upstream_branch, tag_name, md5=md5):
                return True
        return False

    def has_upstream_version_in_packaging_branch(self, version, md5=None):
        assert isinstance(version, str)
        for tag_name in self.possible_upstream_tag_names(version):
            if self._has_version(self.branch, tag_name, md5=md5):
                return True
        return False

    def contained_versions(self, versions):
        """Splits a list of versions depending on presence in the branch.

        Partitions the input list of versions depending on whether they
        are present in the branch or not.

        The two output lists will be sorted in the same order as the input
        list.

        :param versions: a list of Version objects to look for in the
            branch. May be an empty list.
        :return: A tuple of two lists. The first list is the list of those
            items from the input list that are present in the branch. The
            second list is the list of those items from the input list that
            are not present in the branch. The two lists will be disjoint
            and cover the input list. Either list may be empty, or both if
            the input list is empty.
        """
        #FIXME: should probably do an ancestory check to find all
        # merged revisions. This will avoid adding an extra parent
        # when say
        # experimental 1-1~rc1
        # unstable 1-1 1-1~rc1
        # Ubuntu 1-1ubuntu1 1-1 1-1~rc1
        # where only the first in each list is actually uploaded.
        contained = []
        not_contained = []
        for version in versions:
            if self.has_version(version):
                contained.append(version)
            else:
                not_contained.append(version)
        return contained, not_contained

    def missing_versions(self, versions):
        """Returns the versions from the list that the branch does not have.

        Looks at all the versions specified and returns a list of the ones
        that are earlier in the list that the last version that is
        contained in this branch.

        :param versions: a list of Version objects to look for in the branch.
            May be an empty list.
        :return: The subset of versions from the list that are not present
            in this branch. May be an empty list.
        """
        last_contained = self.last_contained_version(versions)
        if last_contained is None:
            return versions
        index = versions.index(last_contained)
        return versions[:index]

    def last_contained_version(self, versions):
        """Returns the highest version from the list present in this branch.

        It assumes that the input list of versions is sorted with the
        highest version first.

        :param versions: a list of Version objects to look for in the branch.
            Must be sorted with the highest version first. May be an empty
            list.
        :return: the highest version that is contained in this branch, or
            None if none of the versions are contained within the branch.
        """
        for version in versions:
            if self.has_version(version):
                return version
        return None

    def revid_of_version(self, version):
        """Returns the revision id corresponding to that version.

        :param version: the Version object that you wish to retrieve the
            revision id of. The Version must be present in the branch.
        :return: the revision id corresponding to that version
        """
        tag_name = self.tag_name(version)
        if self._has_version(self.branch, tag_name):
            return self.branch.tags.lookup_tag(tag_name)
        debian_tag_name = "debian-" + tag_name
        if self._has_version(self.branch, debian_tag_name):
            return self.branch.tags.lookup_tag(debian_tag_name)
        ubuntu_tag_name = "ubuntu-" + tag_name
        if self._has_version(self.branch, ubuntu_tag_name):
            return self.branch.tags.lookup_tag(ubuntu_tag_name)
        return self.branch.tags.lookup_tag(tag_name)

    def revid_of_upstream_version(self, version):
        """Returns the revision id corresponding to the upstream version.

        :param version: the Version object to extract the upstream version
            from to retreive the revid of. The upstream version must be
            present in the upstream branch.
        :return: the revision id corresponding to the upstream portion
            of the version
        """
        for tag_name in self.possible_upstream_tag_names(version):
            if self._has_version(self.upstream_branch, tag_name):
                return self.upstream_branch.tags.lookup_tag(tag_name)
        tag_name = self.upstream_tag_name(version)
        return self.upstream_branch.tags.lookup_tag(tag_name)

<<<<<<< HEAD
    def tag_version(self, version, revid=None):
=======
    def possible_upstream_tag_names(self, version):
        tags = [self.upstream_tag_name(version),
                self.upstream_tag_name(version, distro="debian"),
                self.upstream_tag_name(version, distro="ubuntu"),
                "upstream/%s" % self.tag_name(version)]
        return tags

    def tag_version(self, version):
>>>>>>> 985e2428
        """Tags the branch's last revision with the given version.

        Sets a tag on the last revision of the branch with a tag that refers
        to the version provided.

        :param version: the Version object to derive the tag name from.
        :param revid: the revid to associate the tag with, or None for the
            tip of self.branch.
        :return: Name of the tag set
        """
        tag_name = self.tag_name(version)
        if revid is None:
            revid = self.branch.last_revision()
        self.branch.tags.set_tag(tag_name, revid)
        return tag_name

    def tag_upstream_version(self, version, revid=None):
        """Tags the upstream branch's last revision with an upstream version.

        Sets a tag on the last revision of the upstream branch with a tag
        that refers to the upstream part of the version provided.

        :param version: the upstream part of the version number to derive the 
            tag name from.
        :param revid: the revid to associate the tag with, or None for the
            tip of self.upstream_branch.
        """
        assert isinstance(version, str)
        tag_name = self.upstream_tag_name(version)
        if revid is None:
            revid = self.upstream_branch.last_revision()
        self.upstream_branch.tags.set_tag(tag_name, revid)
        self.branch.tags.set_tag(tag_name, revid)

    def _default_config_for_tree(self, tree):
        # FIXME: shouldn't go to configobj directly
        path = '.bzr-builddeb/default.conf'
        c_fileid = tree.path2id(path)
        config = None
        if c_fileid is not None:
            tree.lock_read()
            try:
                config = ConfigObj(tree.get_file(c_fileid, path))
                try:
                    config['BUILDDEB']
                except KeyError:
                    config['BUILDDEB'] = {}
            finally:
                tree.unlock()
        return config


    def _is_tree_native(self, tree):
        config = self._default_config_for_tree(tree)
        if config is not None:
            try:
                current_value = config['BUILDDEB']['native']
            except KeyError:
                current_value = False
            return current_value == "True"
        return False

    def is_version_native(self, version):
        """Determines whether the given version is native.

        :param version: the Version object to test. Must be present in
            the branch.
        :return: True if the version is was recorded as native when
            imported, False otherwise.
        """
        revid = self.revid_of_version(version)
        rev_tree = self.branch.repository.revision_tree(revid)
        if self._is_tree_native(rev_tree):
            return True
        rev = self.branch.repository.get_revision(revid)
        try:
            prop = rev.properties["deb-native"]
            return prop == "True"
        except KeyError:
            return False

    def branch_to_pull_version_from(self, version, md5):
        """Checks whether this upload is a pull from a lesser branch.

        Looks in all the lesser branches for the given version/md5 pair
        in a branch that has not diverged from this.

        If it is present in another branch that has not diverged this
        method will return the greatest branch that it is present in,
        otherwise it will return None. If it returns a branch then it
        indicates that a pull should be done from that branch, rather
        than importing the version as a new revision in this branch.

        :param version: the Version object to look for in the lesser
            branches.
        :param md5: a String containing the md5 associateed with the
            version.
        :return: a DistributionBranch object to pull from if that is
            what should be done, otherwise None.
        """
        assert md5 is not None, \
            ("It's not a good idea to use branch_to_pull_version_from with "
             "md5 == None, as you may pull the wrong revision.")
        self.branch.lock_read()
        try:
            for branch in reversed(self.get_lesser_branches()):
                if branch.has_version(version, md5=md5):
                    # Check that they haven't diverged
                    branch.branch.lock_read()
                    try:
                        graph = branch.branch.repository.get_graph(
                                self.branch.repository)
                        other_revid = branch.revid_of_version(version)
                        if len(graph.heads([other_revid,
                                    self.branch.last_revision()])) == 1:
                            return branch
                    finally:
                        branch.branch.unlock()
            for branch in self.get_greater_branches():
                if branch.has_version(version, md5=md5):
                    # Check that they haven't diverged
                    branch.branch.lock_read()
                    try:
                        graph = branch.branch.repository.get_graph(
                                self.branch.repository)
                        other_revid = branch.revid_of_version(version)
                        if len(graph.heads([other_revid,
                                    self.branch.last_revision()])) == 1:
                            return branch
                    finally:
                        branch.branch.unlock()
            return None
        finally:
            self.branch.unlock()

    def branch_to_pull_upstream_from(self, version, md5):
        """Checks whether this upstream is a pull from a lesser branch.

        Looks in all the other upstream branches for the given
        version/md5 pair in a branch that has not diverged from this.
        If it is present in a lower branch this method will return the
        greatest branch that it is present in that has not diverged,
        otherwise it will return None. If it returns a branch then it
        indicates that a pull should be done from that branch, rather
        than importing the upstream as a new revision in this branch.

        :param version: the upstream version to use when searching in the 
            lesser branches.
        :param md5: a String containing the md5 associateed with the
            upstream version.
        :return: a DistributionBranch object to pull the upstream from
            if that is what should be done, otherwise None.
        """
        assert isinstance(version, str)
        assert md5 is not None, \
            ("It's not a good idea to use branch_to_pull_upstream_from with "
             "md5 == None, as you may pull the wrong revision.")
        up_branch = self.upstream_branch
        up_branch.lock_read()
        try:
            for branch in reversed(self.get_lesser_branches()):
                if branch.has_upstream_version(version, md5=md5):
                    # Check for divergenge.
                    other_up_branch = branch.upstream_branch
                    other_up_branch.lock_read()
                    try:
                        graph = other_up_branch.repository.get_graph(
                                up_branch.repository)
                        other_revid = branch.revid_of_upstream_version(
                                version)
                        if len(graph.heads([other_revid,
                                    up_branch.last_revision()])) == 1:
                            return branch
                    finally:
                        other_up_branch.unlock()
            for branch in self.get_greater_branches():
                if branch.has_upstream_version(version, md5=md5):
                    # Check for divergenge.
                    other_up_branch = branch.upstream_branch
                    other_up_branch.lock_read()
                    try:
                        graph = other_up_branch.repository.get_graph(
                                up_branch.repository)
                        other_revid = branch.revid_of_upstream_version(
                                version)
                        if len(graph.heads([other_revid,
                                    up_branch.last_revision()])) == 1:
                            return branch
                    finally:
                        other_up_branch.unlock()
            return None
        finally:
            up_branch.unlock()

    def get_parents(self, versions):
        """Return the list of parents for a specific version.

        This method returns the list of revision ids that should be parents
        for importing a specifc package version. The specific package version
        is the first element of the list of versions passed.

        The parents are determined by looking at the other versions in the
        passed list and examining which of the branches (if any) they are
        already present in.

        You should probably use get_parents_with_upstream rather than
        this method.

        :param versions: a list of Version objects, the first item of
            which is the version of the package that is currently being
            imported.
        :return: a list of tuples of (DistributionBranch, version,
            revision id). The revision ids should all be parents of the
            revision that imports the specified version of the package.
            The versions are the versions that correspond to that revision
            id. The DistributionBranch is the branch that contains that
            version.
        """
        assert len(versions) > 0, "Need a version to import"
        mutter("Getting parents of %s" % str(versions))
        missing_versions = self.missing_versions(versions)
        mutter("Versions we don't have are %s" % str(missing_versions))
        last_contained_version = self.last_contained_version(versions)
        parents = []
        if last_contained_version is not None:
            assert last_contained_version != versions[0], \
                "Reupload of a version?"
            mutter("The last versions we do have is %s" \
                    % str(last_contained_version))
            parents = [(self, last_contained_version,
                    self.revid_of_version(last_contained_version))]
        else:
            mutter("We don't have any of those versions")
        for branch in reversed(self.get_lesser_branches()):
            merged, missing_versions = \
                branch.contained_versions(missing_versions)
            if merged:
                revid = branch.revid_of_version(merged[0])
                parents.append((branch, merged[0], revid))
                mutter("Adding merge from lesser of %s for version %s"
                        % (revid, str(merged[0])))
                #FIXME: should this really be here?
                branch.branch.tags.merge_to(self.branch.tags)
                self.branch.fetch(branch.branch,
                        last_revision=revid)
        for branch in self.get_greater_branches():
            merged, missing_versions = \
                branch.contained_versions(missing_versions)
            if merged:
                revid = branch.revid_of_version(merged[0])
                parents.append((branch, merged[0], revid))
                mutter("Adding merge from greater of %s for version %s"
                    % (revid, str(merged[0])))
                #FIXME: should this really be here?
                branch.branch.tags.merge_to(self.branch.tags)
                self.branch.fetch(branch.branch,
                        last_revision=revid)
        return parents

    def pull_upstream_from_branch(self, pull_branch, version):
        """Pulls an upstream version from a branch.

        Given a DistributionBranch and a version number this method
        will pull the upstream part of the given version from the
        branch in to this. The upstream version must be present
        in the DistributionBranch, and it is assumed that the md5
        matches.

        It sets the necessary tags so that the pulled version is
        recognised as being part of this branch.

        :param pull_branch: the DistributionBranch to pull from.
        :param version: the upstream version string
        """
        assert isinstance(version, str)
        pull_revision = pull_branch.revid_of_upstream_version(version)
        mutter("Pulling upstream part of %s from revision %s" % \
                (version, pull_revision))
        up_pull_branch = pull_branch.upstream_branch
        assert self.upstream_tree is not None, \
            "Can't pull upstream with no tree"
        self.upstream_tree.pull(up_pull_branch,
                stop_revision=pull_revision)
        self.tag_upstream_version(version, revid=pull_revision)
        self.branch.fetch(self.upstream_branch, last_revision=pull_revision)
        self.upstream_branch.tags.merge_to(self.branch.tags)

    def pull_version_from_branch(self, pull_branch, version, native=False):
        """Pull a version from a particular branch.

        Given a DistributionBranch and a version number this method
        will pull the given version from the branch in to this. The
        version must be present in the DistributionBranch, and it
        is assumed that the md5 matches.

        It will also pull in any upstream part that is needed to
        the upstream branch. It is assumed that the md5 matches
        here as well. If the upstream version must be present in
        at least one of the upstream branches.

        It sets the necessary tags on the revisions so they are
        recongnised in this branch as well.

        :param pull_branch: the DistributionBranch to pull from.
        :param version: the Version to pull.
        :param native: whether it is a native version that is being
            imported.
        """
        pull_revision = pull_branch.revid_of_version(version)
        mutter("already has version %s so pulling from revision %s"
                % (str(version), pull_revision))
        assert self.tree is not None, "Can't pull branch with no tree"
        self.tree.pull(pull_branch.branch, stop_revision=pull_revision)
        self.tag_version(version, revid=pull_revision)
        if not native and not self.has_upstream_version(version.upstream_version):
            if pull_branch.has_upstream_version(version.upstream_version):
                self.pull_upstream_from_branch(pull_branch, 
                    version.upstream_version)
            else:
                assert False, ("Can't find the needed upstream part "
                        "for version %s" % version)
        if (native and self.upstream_branch.last_revision() == NULL_REVISION
            and pull_branch.upstream_branch.last_revision() != NULL_REVISION):
            # in case the package wasn't native before then we pull
            # the upstream. These checks may be a bit restrictive.
            self.upstream_tree.pull(pull_branch.upstream_branch)
            pull_branch.upstream_branch.tags.merge_to(self.upstream_branch.tags)
        elif native:
            mutter("Not checking for upstream as it is a native package")
        else:
            mutter("Not importing the upstream part as it is already "
                    "present in the upstream branch")

    def get_parents_with_upstream(self, version, versions,
            force_upstream_parent=False):
        """Get the list of parents including any upstream parents.

        Further to get_parents this method includes any upstream parents
        that are needed. An upstream parent is needed if none of
        the other parents include the upstream version. The needed
        upstream must already present in the upstream branch before
        calling this method.

        If force_upstream_parent is True then the upstream parent will
        be included, even if another parent is already using that
        upstream. This is for use in cases where the .orig.tar.gz
        is different in two ditributions.

        :param version: the Version that we are currently importing.
        :param versions: the list of Versions that are ancestors of
            version, including version itself. Sorted with the latest
            versions first, so version must be the first entry.
        :param force_upstream_parent: if True then an upstream parent
            will be added as the first parent, regardless of what the
            other parents are.
        :return: a list of revision ids that should be the parents when
            importing the specified revision.
        """
        assert version == versions[0], \
            "version is not the first entry of versions"
        parents = self.get_parents(versions)
        need_upstream_parent = True
        if not force_upstream_parent:
            for parent_pair in parents:
                if (parent_pair[1].upstream_version == \
                        version.upstream_version):
                    need_upstream_parent = False
                    break
        real_parents = [p[2] for p in parents]
        if need_upstream_parent:
            parent_revid = self.revid_of_upstream_version(version.upstream_version)
            if len(parents) > 0:
                real_parents.insert(1, parent_revid)
            else:
                real_parents = [parent_revid]
        return real_parents

    def _fetch_upstream_to_branch(self, revid):
        """Fetch the revision from the upstream branch in to the packaging one.
        """
        # Make sure we see any revisions added by the upstream branch
        # since self.tree was locked.
        self.branch.repository.refresh_data()
        self.branch.fetch(self.upstream_branch, last_revision=revid)
        self.upstream_branch.tags.merge_to(self.branch.tags)

    def import_upstream(self, upstream_part, version, md5, upstream_parents,
            upstream_tarball=None, upstream_branch=None,
            upstream_revision=None, timestamp=None, author=None,
            file_ids_from=None):
        """Import an upstream part on to the upstream branch.

        This imports the upstream part of the code and places it on to
        the upstream branch, setting the necessary tags.

        :param upstream_part: the path of a directory containing the
            unpacked upstream part of the source package.
        :param version: upstream version that is being imported
        :param md5: the md5 of the upstream part.
        :param upstream_parents: the parents to give the upstream revision
        :param timestamp: a tuple of (timestamp, timezone) to use for
            the commit, or None to use the current time.
        """
        # Should we just dump the upstream part on whatever is currently
        # there, or try and pull all of the other upstream versions
        # from lesser branches first? For now we'll just dump it on.
        # TODO: this method needs a lot of work for when we will make
        # the branches writeable by others.
        assert isinstance(version, str)
        mutter("Importing upstream version %s from %s with parents %s" \
                % (version, upstream_part, str(upstream_parents)))
        assert self.upstream_tree is not None, \
            "Can't import upstream with no tree"
        if len(upstream_parents) > 0:
            parent_revid = upstream_parents[0]
        else:
            parent_revid = NULL_REVISION
        self.upstream_tree.pull(self.upstream_tree.branch, overwrite=True,
                stop_revision=parent_revid)
        other_branches = self.get_other_branches()
        def get_last_revision_tree(br):
            return br.repository.revision_tree(br.last_revision())
        upstream_trees = [get_last_revision_tree(o.upstream_branch)
            for o in other_branches]
        if upstream_branch is not None:
            if upstream_revision is None:
                upstream_revision = upstream_branch.last_revision()
            self.upstream_branch.fetch(upstream_branch,
                    last_revision=upstream_revision)
            upstream_branch.tags.merge_to(self.upstream_branch.tags)
            upstream_parents.append(upstream_revision)
            upstream_trees.insert(0,
                    self.upstream_branch.repository.revision_tree(
                        upstream_revision))
        if file_ids_from is not None:
            upstream_trees = file_ids_from + upstream_trees
        import_dir(self.upstream_tree, upstream_part,
                file_ids_from=upstream_trees + [self.tree])
        self.upstream_tree.set_parent_ids(upstream_parents)
        revprops = {"deb-md5": md5}
        if upstream_tarball is not None:
            delta = self.make_pristine_tar_delta(self.upstream_tree,
                    upstream_tarball)
            uuencoded = standard_b64encode(delta)
            if upstream_tarball.endswith(".tar.bz2"):
                revprops["deb-pristine-delta-bz2"] = uuencoded
            else:
                revprops["deb-pristine-delta"] = uuencoded
        if author is not None:
            revprops['authors'] = author
        timezone=None
        if timestamp is not None:
            timezone = timestamp[1]
            timestamp = timestamp[0]
        revid = self.upstream_tree.commit("Import upstream version %s" \
                % (version,),
                revprops=revprops, timestamp=timestamp, timezone=timezone)
        self.tag_upstream_version(version, revid=revid)
        return revid

    def _mark_native_config(self, native):
        poss_native_tree = self.branch.repository.revision_tree(
                self.branch.last_revision())
        current_native = self._is_tree_native(poss_native_tree)
        current_config = self._default_config_for_tree(poss_native_tree)
        dirname = os.path.join(self.tree.basedir,
                '.bzr-builddeb')
        if current_config is not None:
            # Add that back to the current tree
            if not os.path.exists(dirname):
                os.mkdir(dirname)
            current_config.filename = os.path.join(dirname,
                    'default.conf')
            current_config.write()
            dir_id = poss_native_tree.path2id('.bzr-builddeb')
            file_id = poss_native_tree.path2id(
                    '.bzr-builddeb/default.conf')
            self.tree.add(['.bzr-builddeb/',
                    '.bzr-builddeb/default.conf'],
                    ids=[dir_id, file_id])
        if native != current_native:
            if current_config is None:
                needs_add = True
                if native:
                    current_config = ConfigObj()
                    current_config['BUILDDEB'] = {}
            if current_config is not None:
                if native:
                    current_config['BUILDDEB']['native'] = True
                else:
                    del current_config['BUILDDEB']['native']
                    if len(current_config['BUILDDEB']) == 0:
                        del current_config['BUILDDEB']
                if len(current_config) == 0:
                    self.tree.remove(['.bzr-builddeb',
                            '.bzr-builddeb/default.conf'],
                            keep_files=False)
                else:
                    if needs_add:
                        os.mkdir(dirname)
                    current_config.filename = os.path.join(dirname,
                            'default.conf')
                    current_config.write()
                    if needs_add:
                        self.tree.add(['.bzr-builddeb/',
                                '.bzr-builddeb/default.conf'])

    def import_debian(self, debian_part, version, parents, md5,
            native=False, timestamp=None, file_ids_from=None):
        """Import the debian part of a source package.

        :param debian_part: the path of a directory containing the unpacked
            source package.
        :param version: the Version of the source package.
        :param parents: a list of revision ids that should be the
            parents of the imported revision.
        :param md5: the md5 sum reported by the .dsc for
            the .diff.gz part of this source package.
        :param native: whether the package is native.
        :param timestamp: a tuple of (timestamp, timezone) to use for
            the commit, or None to use the current values.
        """
        mutter("Importing debian part for version %s from %s, with parents "
                "%s" % (str(version), debian_part, str(parents)))
        assert self.tree is not None, "Can't import with no tree"
        # First we move the branch to the first parent
        if parents:
            if self.branch.last_revision() == NULL_REVISION:
                parent_revid = parents[0]
                self.tree.pull(self.tree.branch, overwrite=True,
                        stop_revision=parent_revid)
            elif parents[0] != self.branch.last_revision():
                mutter("Adding current tip as parent: %s"
                        % self.branch.last_revision())
                parents.insert(0, self.branch.last_revision())
        elif self.branch.last_revision() != NULL_REVISION:
            # We were told to import with no parents. That's not
            # right, so import with the current parent. Should
            # perhaps be fixed in the methods to determine the parents.
            mutter("Told to import with no parents. Adding current tip "
                   "as the single parent")
            parents = [self.branch.last_revision()]
        other_branches = self.get_other_branches()
        def get_last_revision_tree(br):
            return br.repository.revision_tree(br.last_revision())
        debian_trees = [get_last_revision_tree(o.branch)
            for o in other_branches]
        parent_trees = []
        if file_ids_from is not None:
            parent_trees = file_ids_from[:]
        for parent in parents:
            parent_trees.append(self.branch.repository.revision_tree(
                        parent))
        import_dir(self.tree, debian_part,
                file_ids_from=parent_trees + debian_trees)
        rules_path = os.path.join(self.tree.basedir, 'debian', 'rules')
        if os.path.isfile(rules_path):
            os.chmod(rules_path,
                     (stat.S_IRWXU|stat.S_IRGRP|stat.S_IXGRP|
                      stat.S_IROTH|stat.S_IXOTH))
        self.tree.set_parent_ids(parents)
        changelog_path = os.path.join(self.tree.basedir, 'debian',
                'changelog')
        if os.path.exists(changelog_path):
            f = open(changelog_path)
            try:
                changelog_contents = f.read()
            finally:
                f.close()
            changelog = Changelog(file=changelog_contents, max_blocks=1)
        message, authors, thanks, bugs = \
                get_commit_info_from_changelog(changelog, self.branch)
        if message is None:
            message = 'Import packaging changes for version %s' % \
                        (str(version),)
        revprops={"deb-md5":md5}
        if native:
            revprops['deb-native'] = "True"
        if authors:
            revprops['authors'] = "\n".join(authors)
        if thanks:
            revprops['deb-thanks'] = "\n".join(thanks)
        if bugs:
            revprops['bugs'] = "\n".join(bugs)
        timezone = None
        if timestamp is not None:
            timezone = timestamp[1]
            timestamp = timestamp[0]
        self._mark_native_config(native)
        revid = self.tree.commit(message, revprops=revprops, timestamp=timestamp,
                timezone=timezone)
        self.tag_version(version, revid=revid)

    def upstream_parents(self, versions, version):
        """Get the parents for importing a new upstream.

        The upstream parents will be the last upstream version,
        except for some cases when the last version was native.

        :return: the list of revision ids to use as parents when
            importing the specified upstream version.
        """
        parents = []
        first_parent = self.upstream_branch.last_revision()
        if first_parent != NULL_REVISION:
            parents = [first_parent]
        last_contained_version = self.last_contained_version(versions)
        if last_contained_version is not None:
            # If the last version was native, and was not from the same
            # upstream as a non-native version (i.e. it wasn't a mistaken
            # native -2 version), then we want to add an extra parent.
            if (self.is_version_native(last_contained_version)
                and not self.has_upstream_version(last_contained_version.upstream_version)):
                revid = self.revid_of_version(last_contained_version)
                parents.append(revid)
                self.upstream_branch.fetch(self.branch,
                        last_revision=revid)
        pull_parents = self.get_parents(versions)
        if ((first_parent == NULL_REVISION and len(pull_parents) > 0)
                or len(pull_parents) > 1):
            if first_parent == NULL_REVISION:
                pull_branch = pull_parents[0][0]
                pull_version = pull_parents[0][1]
            else:
                pull_branch = pull_parents[1][0]
                pull_version = pull_parents[1][1]
            if not pull_branch.is_version_native(pull_version):
                    pull_revid = \
                        pull_branch.revid_of_upstream_version(pull_version.upstream_version)
                    mutter("Initialising upstream from %s, version %s" \
                        % (str(pull_branch), str(pull_version)))
                    parents.append(pull_revid)
                    self.upstream_branch.fetch(
                            pull_branch.upstream_branch,
                            last_revision=pull_revid)
                    pull_branch.upstream_branch.tags.merge_to(
                            self.upstream_branch.tags)
        return parents

    def get_changelog_from_source(self, dir):
        cl_filename = os.path.join(dir, "debian", "changelog")
        cl = Changelog()
        cl.parse_changelog(open(cl_filename).read(), strict=False)
        return cl

    def _do_import_package(self, version, versions, debian_part, md5,
            upstream_part, upstream_md5, upstream_tarball=None,
            timestamp=None, author=None, file_ids_from=None,
            pull_debian=True):
        pull_branch = None
        if pull_debian:
            pull_branch = self.branch_to_pull_version_from(version, md5)
        if pull_branch is not None:
            if (self.branch_to_pull_upstream_from(version.upstream_version,
                        upstream_md5)
                    is None):
                pull_branch = None
        if pull_branch is not None:
            self.pull_version_from_branch(pull_branch, version)
        else:
            # We need to import at least the diff, possibly upstream.
            # Work out if we need the upstream part first.
            imported_upstream = False
            if not self.has_upstream_version(version.upstream_version):
                up_pull_branch = \
                    self.branch_to_pull_upstream_from(version.upstream_version,
                            upstream_md5)
                if up_pull_branch is not None:
                    self.pull_upstream_from_branch(up_pull_branch,
                            version.upstream_version)
                else:
                    imported_upstream = True
                    # Check whether we should pull first if this initialises
                    # from another branch:
                    upstream_parents = self.upstream_parents(versions,
                            version.upstream_version)
                    new_revid = self.import_upstream(upstream_part,
                            version.upstream_version,
                            upstream_md5, upstream_parents,
                            upstream_tarball=upstream_tarball,
                            timestamp=timestamp, author=author,
                            file_ids_from=file_ids_from)
                    self._fetch_upstream_to_branch(new_revid)
            else:
                mutter("We already have the needed upstream part")
            parents = self.get_parents_with_upstream(version, versions,
                    force_upstream_parent=imported_upstream)
            # Now we have the list of parents we need to import the .diff.gz
            self.import_debian(debian_part, version, parents, md5,
                    timestamp=timestamp, file_ids_from=file_ids_from)

    def get_native_parents(self, version, versions):
        last_contained_version = self.last_contained_version(versions)
        if last_contained_version is None:
            parents = []
        else:
            parents = [self.revid_of_version(last_contained_version)]
        missing_versions = self.missing_versions(versions)
        for branch in reversed(self.get_lesser_branches()):
            merged, missing_versions = \
                branch.contained_versions(missing_versions)
            if merged:
                revid = branch.revid_of_version(merged[0])
                parents.append(revid)
                #FIXME: should this really be here?
                branch.branch.tags.merge_to(self.branch.tags)
                self.branch.fetch(branch.branch,
                        last_revision=revid)
                if self.upstream_branch.last_revision() == NULL_REVISION:
                    self.upstream_tree.pull(branch.upstream_branch)
                    branch.upstream_branch.tags.merge_to(self.upstream_branch.tags)
        for branch in self.get_greater_branches():
            merged, missing_versions = \
                branch.contained_versions(missing_versions)
            if merged:
                revid = branch.revid_of_version(merged[0])
                parents.append(revid)
                #FIXME: should this really be here?
                branch.branch.tags.merge_to(self.branch.tags)
                self.branch.fetch(branch.branch,
                        last_revision=revid)
                if self.upstream_branch.last_revision() == NULL_REVISION:
                    self.upstream_tree.pull(branch.upstream_branch)
                    branch.upstream_branch.tags.merge_to(self.upstream_branch.tags)
        if (self.branch.last_revision() != NULL_REVISION
                and not self.branch.last_revision() in parents):
            parents.insert(0, self.branch.last_revision())
        return parents


    def _import_native_package(self, version, versions, debian_part, md5,
            timestamp=None, file_ids_from=None, pull_debian=True):
        pull_branch = None
        if pull_debian:
            pull_branch = self.branch_to_pull_version_from(version, md5)
        if pull_branch is not None:
            self.pull_version_from_branch(pull_branch, version, native=True)
        else:
            parents = self.get_native_parents(version, versions)
            self.import_debian(debian_part, version, parents, md5,
                    native=True, timestamp=timestamp,
                    file_ids_from=file_ids_from)

    def _get_safe_versions_from_changelog(self, cl):
        versions = []
        for block in cl._blocks:
            try:
                versions.append(block.version)
            except VersionError:
                break
        return versions

    def import_package(self, dsc_filename, use_time_from_changelog=True,
            file_ids_from=None, pull_debian=True):
        """Import a source package.

        :param dsc_filename: a path to a .dsc file for the version
            to be imported.
        :param use_time_from_changelog: whether to use the current time or
            the one from the last changelog entry.
        """
        base_path = osutils.dirname(dsc_filename)
        dsc = deb822.Dsc(open(dsc_filename).read())
        version = Version(dsc['Version'])
        format = dsc.get('Format', '1.0').strip()
        extractor_cls = SOURCE_EXTRACTORS.get(format)
        if extractor_cls is None:
            raise AssertionError("Don't know how to import source format %s yet"
                    % format)
        extractor = extractor_cls(dsc_filename, dsc)
        try:
            extractor.extract()
            cl = self.get_changelog_from_source(extractor.extracted_debianised)
            timestamp = None
            author = None
            if use_time_from_changelog and len(cl._blocks) > 0:
                 raw_timestamp = cl.date
                 import rfc822, time
                 time_tuple = rfc822.parsedate_tz(raw_timestamp)
                 if time_tuple is not None:
                     timestamp = (time.mktime(time_tuple[:9]), time_tuple[9])
                 author = safe_decode(cl.author)
            versions = self._get_safe_versions_from_changelog(cl)
            assert not self.has_version(version), \
                "Trying to import version %s again" % str(version)
            #TODO: check that the versions list is correctly ordered,
            # as some methods assume that, and it's not clear what
            # should happen if it isn't.
            if extractor.extracted_upstream is not None:
                self._do_import_package(version, versions,
                        extractor.extracted_debianised,
                        extractor.unextracted_debian_md5,
                        extractor.extracted_upstream,
                        extractor.unextracted_upstream_md5,
                        upstream_tarball=extractor.unextracted_upstream,
                        timestamp=timestamp, author=author,
                        file_ids_from=file_ids_from,
                        pull_debian=pull_debian)
            else:
                self._import_native_package(version, versions,
                        extractor.extracted_debianised,
                        extractor.unextracted_debian_md5,
                        timestamp=timestamp, file_ids_from=file_ids_from,
                        pull_debian=pull_debian)
        finally:
            extractor.cleanup()

    def extract_upstream_tree(self, upstream_tip, basedir):
        # Extract that to a tempdir so we can get a working
        # tree for it.
        # TODO: should stack rather than trying to use the repository,
        # as that will be more efficient.
        # TODO: remove the _extract_upstream_tree alias below.
        to_location = os.path.join(basedir, "upstream")
        dir_to = self.branch.bzrdir.sprout(to_location,
                revision_id=upstream_tip,
                accelerator_tree=self.tree)
        try:
            self.upstream_tree = dir_to.open_workingtree()
        except NoWorkingTree:
            # Handle shared treeless repo's.
            self.upstream_tree = dir_to.create_workingtree()
        self.upstream_branch = self.upstream_tree.branch

    _extract_upstream_tree = extract_upstream_tree

    def _create_empty_upstream_tree(self, basedir):
        to_location = os.path.join(basedir, "upstream")
        to_transport = get_transport(to_location)
        to_transport.ensure_base()
        format = bzrdir.format_registry.make_bzrdir('default')
        try:
            existing_bzrdir = bzrdir.BzrDir.open_from_transport(
                    to_transport)
        except NotBranchError:
            # really a NotBzrDir error...
            create_branch = bzrdir.BzrDir.create_branch_convenience
            branch = create_branch(to_transport.base,
                    format=format,
                    possible_transports=[to_transport])
        else:
            if existing_bzrdir.has_branch():
                raise AlreadyBranchError(to_location)
            else:
                branch = existing_bzrdir.create_branch()
                existing_bzrdir.create_workingtree()
        self.upstream_branch = branch
        self.upstream_tree = branch.bzrdir.open_workingtree()
        self.upstream_tree.set_root_id(self.tree.path2id(""))

    def _extract_tarball_to_tempdir(self, tarball_filename):
        tempdir = tempfile.mkdtemp()
        if tarball_filename.endswith(".tar.bz2"):
            tar_args = 'xjf'
        else:
            tar_args = 'xzf'
        try:
            proc = subprocess.Popen(["tar", tar_args, tarball_filename, "-C",
                    tempdir, "--strip-components", "1"],
                    preexec_fn=subprocess_setup)
            proc.communicate()
            if proc.returncode != 0:
                raise TarFailed("extract", tarball_filename)
            return tempdir
        except:
            shutil.rmtree(tempdir)
            raise

    def _revid_of_upstream_version_from_branch(self, version):
        """The private method below will go away eventually."""
        return self.revid_of_upstream_version_from_branch(version)

    def revid_of_upstream_version_from_branch(self, version):
        # TODO: remove the _revid_of_upstream_version_from_branch alias below.
        assert isinstance(version, str)
        for tag_name in self.possible_upstream_tag_names(version):
            if self._has_version(self.branch, tag_name):
                return self.branch.tags.lookup_tag(tag_name)
        tag_name = self.upstream_tag_name(version)
        return self.branch.tags.lookup_tag(tag_name)

    _revid_of_upstream_version_from_branch = revid_of_upstream_version_from_branch

    def _export_previous_upstream_tree(self, previous_version, tempdir, upstream_branch=None):
        previous_upstream_revision = get_snapshot_revision(previous_version.upstream_version)
        if self.has_upstream_version_in_packaging_branch(
                previous_version.upstream_version):
            upstream_tip = self.revid_of_upstream_version_from_branch(
                    previous_version.upstream_version)
            self.extract_upstream_tree(upstream_tip, tempdir)
        elif (upstream_branch is not None and 
              previous_upstream_revision is not None):
            upstream_tip = RevisionSpec.from_string(previous_upstream_revision).as_revision_id(upstream_branch)
            assert isinstance(upstream_tip, str)
            self.extract_upstream_tree(upstream_tip, tempdir)
        else:
            raise BzrCommandError("Unable to find the tag for the "
                    "previous upstream version, %s, in the branch: "
                    "%s" % (
                previous_version.upstream_version,
                self.upstream_tag_name(
                    previous_version.upstream_version)))

    def merge_upstream(self, tarball_filename, version, previous_version,
            upstream_branch=None, upstream_revision=None, merge_type=None,
            force=False):
        assert self.upstream_branch is None, \
                "Should use self.upstream_branch if set"
        tempdir = tempfile.mkdtemp(dir=os.path.join(self.tree.basedir, '..'))
        try:
            if previous_version is not None:
                self._export_previous_upstream_tree(previous_version, tempdir,
                    upstream_branch) 
            else:
                self._create_empty_upstream_tree(tempdir)
            if self.has_upstream_version_in_packaging_branch(version.upstream_version):
                raise UpstreamAlreadyImported(version)
            try:
                if upstream_branch is not None:
                    upstream_branch.lock_read()
                    if upstream_revision is not None:
                        upstream_revision = upstream_branch.last_revision()
                    graph = self.branch.repository.get_graph(
                            other_repository=upstream_branch.repository)
                    if not force and graph.is_ancestor(upstream_revision,
                            self.branch.last_revision()):
                        raise UpstreamBranchAlreadyMerged
                tarball_filename = os.path.abspath(tarball_filename)
                m = md5.md5()
                m.update(open(tarball_filename).read())
                md5sum = m.hexdigest()
                tarball_dir = self._extract_tarball_to_tempdir(tarball_filename)
                try:
                    # FIXME: should use upstream_parents()?
                    parents = []
                    if self.upstream_branch.last_revision() != NULL_REVISION:
                        parents = [self.upstream_branch.last_revision()]
                    new_revid = self.import_upstream(tarball_dir,
                            version.upstream_version,
                            md5sum, parents, upstream_tarball=tarball_filename,
                            upstream_branch=upstream_branch,
                            upstream_revision=upstream_revision)
                    self._fetch_upstream_to_branch(new_revid)
                finally:
                    shutil.rmtree(tarball_dir)
                if self.branch.last_revision() != NULL_REVISION:
                    try:
                        conflicts = self.tree.merge_from_branch(
                                self.upstream_branch, merge_type=merge_type)
                    except UnrelatedBranches:
                        # Bug lp:515367 where the first upstream tarball is
                        # missing a proper history link and a criss-cross merge
                        # then recurses and finds no deeper ancestor.
                        if len(parents) != 2:
                            # Very first import... shouldn't be possible.
                            raise
                        # Use the previous upstream import as the from revision
                        conflicts = self.tree.merge_from_branch(
                                self.upstream_branch, merge_type=merge_type,
                                from_revision=parents[0])
                else:
                    # Pull so that merge-upstream allows you to start a branch
                    # from upstream tarball.
                    conflicts = 0
                    self.tree.pull(self.upstream_branch)
                self.upstream_branch.tags.merge_to(self.branch.tags)
                return conflicts
            finally:
                if upstream_branch is not None:
                    upstream_branch.unlock()
        finally:
            shutil.rmtree(tempdir)

    def has_pristine_tar_delta(self, revid):
        rev = self.branch.repository.get_revision(revid)
        return ('deb-pristine-delta' in rev.properties
                or 'deb-pristine-delta-bz2' in rev.properties)

    def pristine_tar_format(self, revid):
        rev = self.branch.repository.get_revision(revid)
        if 'deb-pristine-delta' in rev.properties:
            return 'gz'
        elif 'deb-pristine-delta-bz2' in rev.properties:
            return 'bz2'
        assert self.has_pristine_tar_delta(revid)
        raise AssertionError("Not handled new delta type in "
                "pristine_tar_format")

    def pristine_tar_delta(self, revid):
        rev = self.branch.repository.get_revision(revid)
        if 'deb-pristine-delta' in rev.properties:
            uuencoded = rev.properties['deb-pristine-delta']
        elif 'deb-pristine-delta-bz2' in rev.properties:
            uuencoded = rev.properties['deb-pristine-delta-bz2']
        else:
            assert self.has_pristine_tar_delta(revid)
            raise AssertionError("Not handled new delta type in "
                    "pristine_tar_delta")
        delta = standard_b64decode(uuencoded)
        return delta

    def reconstruct_pristine_tar(self, revid, package, version,
            dest_filename):
        """Reconstruct a pristine-tar tarball from a bzr revision."""
        tree = self.branch.repository.revision_tree(revid)
        tmpdir = tempfile.mkdtemp(prefix="builddeb-pristine-")
        try:
            dest = os.path.join(tmpdir, "orig")
            export(tree, dest, format='dir')
            delta = self.pristine_tar_delta(revid)
            reconstruct_pristine_tar(dest, delta, dest_filename)
        finally:
            shutil.rmtree(tmpdir)

    def make_pristine_tar_delta(self, tree, tarball_path):
        tmpdir = tempfile.mkdtemp(prefix="builddeb-pristine-")
        try:
            dest = os.path.join(tmpdir, "orig")
            tree.lock_read()
            try:
                for (dp, ie) in tree.inventory.iter_entries():
                    ie._read_tree_state(dp, tree)
                export(tree, dest, format='dir')
            finally:
                tree.unlock()
            make_pristine_tar_delta(dest, tarball_path)
        finally:
            shutil.rmtree(tmpdir)


class SourceExtractor(object):
    """A class to extract a source package to its constituent parts"""

    def __init__(self, dsc_path, dsc):
        self.dsc_path = dsc_path
        self.dsc = dsc
        self.extracted_upstream = None
        self.extracted_debianised = None
        self.unextracted_upstream = None
        self.unextracted_debian_md5 = None
        self.unextracted_upstream_md5 = None

    def extract(self):
        """Extract the package to a new temporary directory."""
        self.tempdir = tempfile.mkdtemp()
        dsc_filename = os.path.abspath(self.dsc_path)
        proc = subprocess.Popen("dpkg-source -su -x %s" % (dsc_filename,), shell=True,
                cwd=self.tempdir, stdout=subprocess.PIPE,
                stderr=subprocess.STDOUT, preexec_fn=subprocess_setup)
        (stdout, _) = proc.communicate()
        assert proc.returncode == 0, "dpkg-source -x failed, output:\n%s" % \
                    (stdout,)
        name = self.dsc['Source']
        version = Version(self.dsc['Version'])
        self.extracted_upstream = os.path.join(self.tempdir,
                "%s-%s.orig" % (name, str(version.upstream_version)))
        self.extracted_debianised = os.path.join(self.tempdir,
                "%s-%s" % (name, str(version.upstream_version)))
        if not os.path.exists(self.extracted_upstream):
            mutter("It's a native package")
            self.extracted_upstream = None
        for part in self.dsc['files']:
            if self.extracted_upstream is None:
                if part['name'].endswith(".tar.gz"):
                    self.unextracted_debian_md5 = part['md5sum']
            else:
                if part['name'].endswith(".orig.tar.gz"):
                    assert self.unextracted_upstream is None, "Two .orig.tar.gz?"
                    self.unextracted_upstream = os.path.abspath(
                            os.path.join(osutils.dirname(self.dsc_path),
                                part['name']))
                    self.unextracted_upstream_md5 = part['md5sum']
                elif part['name'].endswith(".diff.gz"):
                    self.unextracted_debian_md5 = part['md5sum']

    def cleanup(self):
        if os.path.exists(self.tempdir):
            shutil.rmtree(self.tempdir)


class ThreeDotZeroNativeSourceExtractor(SourceExtractor):

    def extract(self):
        self.tempdir = tempfile.mkdtemp()
        dsc_filename = os.path.abspath(self.dsc_path)
        proc = subprocess.Popen("dpkg-source -x %s" % (dsc_filename,), shell=True,
                cwd=self.tempdir, stdout=subprocess.PIPE,
                stderr=subprocess.STDOUT, preexec_fn=subprocess_setup)
        (stdout, _) = proc.communicate()
        assert proc.returncode == 0, "dpkg-source -x failed, output:\n%s" % \
                    (stdout,)
        name = self.dsc['Source']
        version = Version(self.dsc['Version'])
        self.extracted_debianised = os.path.join(self.tempdir,
                "%s-%s" % (name, str(version.upstream_version)))
        self.extracted_upstream = None
        for part in self.dsc['files']:
            if (part['name'].endswith(".tar.gz")
                    or part['name'].endswith(".tar.bz2")):
                self.unextracted_debian_md5 = part['md5sum']


class ThreeDotZeroQuiltSourceExtractor(SourceExtractor):

    def extract(self):
        self.tempdir = tempfile.mkdtemp()
        dsc_filename = os.path.abspath(self.dsc_path)
        proc = subprocess.Popen("dpkg-source --skip-debianization -x %s"
                % (dsc_filename,), shell=True,
                cwd=self.tempdir, stdout=subprocess.PIPE,
                stderr=subprocess.STDOUT, preexec_fn=subprocess_setup)
        (stdout, _) = proc.communicate()
        assert proc.returncode == 0, "dpkg-source -x failed, output:\n%s" % \
                    (stdout,)
        name = self.dsc['Source']
        version = Version(self.dsc['Version'])
        self.extracted_debianised = os.path.join(self.tempdir,
                "%s-%s" % (name, str(version.upstream_version)))
        self.extracted_upstream = self.extracted_debianised + ".orig"
        os.rename(self.extracted_debianised, self.extracted_upstream)
        proc = subprocess.Popen("dpkg-source -x %s" % (dsc_filename,), shell=True,
                cwd=self.tempdir, stdout=subprocess.PIPE,
                stderr=subprocess.STDOUT, preexec_fn=subprocess_setup)
        (stdout, _) = proc.communicate()
        assert proc.returncode == 0, "dpkg-source -x failed, output:\n%s" % \
                    (stdout,)
        # Check that there are no unreadable files extracted.
        subprocess.call(["find", self.extracted_upstream, "-perm",
                "0000", "-exec", "chmod", "644", "{}", ";"])
        subprocess.call(["find", self.extracted_debianised, "-perm",
                "0000", "-exec", "chmod", "644", "{}", ";"])
        for part in self.dsc['files']:
            if (re.search("\.orig-[^.]+\.tar\.(gz|bz2|lzma)$", part['name'])):
                raise AssertionError("Can't import packages with multiple "
                    "upstream tarballs yet")
            if (part['name'].endswith(".orig.tar.gz")
                    or part['name'].endswith(".orig.tar.bz2")):
                assert self.unextracted_upstream is None, "Two .orig.tar.(gz|bz2)?"
                self.unextracted_upstream = os.path.abspath(
                        os.path.join(osutils.dirname(self.dsc_path),
                            part['name']))
                self.unextracted_upstream_md5 = part['md5sum']
            elif (part['name'].endswith(".debian.tar.gz")
                    or part['name'].endswith(".debian.tar.bz2")):
                self.unextracted_debian_md5 = part['md5sum']
        assert self.unextracted_upstream is not None, \
            "Can't handle non gz|bz2 tarballs yet"
        assert self.unextracted_debian_md5 is not None, \
            "Can't handle non gz|bz2 tarballs yet"


SOURCE_EXTRACTORS = {}
SOURCE_EXTRACTORS["1.0"] = SourceExtractor
SOURCE_EXTRACTORS["3.0 (native)"] = ThreeDotZeroNativeSourceExtractor
SOURCE_EXTRACTORS["3.0 (quilt)"] = ThreeDotZeroQuiltSourceExtractor<|MERGE_RESOLUTION|>--- conflicted
+++ resolved
@@ -504,9 +504,6 @@
         tag_name = self.upstream_tag_name(version)
         return self.upstream_branch.tags.lookup_tag(tag_name)
 
-<<<<<<< HEAD
-    def tag_version(self, version, revid=None):
-=======
     def possible_upstream_tag_names(self, version):
         tags = [self.upstream_tag_name(version),
                 self.upstream_tag_name(version, distro="debian"),
@@ -514,8 +511,7 @@
                 "upstream/%s" % self.tag_name(version)]
         return tags
 
-    def tag_version(self, version):
->>>>>>> 985e2428
+    def tag_version(self, version, revid=None):
         """Tags the branch's last revision with the given version.
 
         Sets a tag on the last revision of the branch with a tag that refers
