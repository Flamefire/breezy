#    import_dsc.py -- Import a series of .dsc files.
#    Copyright (C) 2007 James Westby <jw+debian@jameswestby.net>
#              (C) 2008 Canonical Ltd.
#
#    Code is also taken from bzrtools, which is
#             (C) 2005, 2006, 2007 Aaron Bentley <aaron.bentley@utoronto.ca>
#             (C) 2005, 2006 Canonical Limited.
#             (C) 2006 Michael Ellerman.
#    and distributed under the GPL, version 2 or later.
#    
#    This file is part of bzr-builddeb.
#
#    bzr-builddeb is free software; you can redistribute it and/or modify
#    it under the terms of the GNU General Public License as published by
#    the Free Software Foundation; either version 2 of the License, or
#    (at your option) any later version.
#
#    bzr-builddeb is distributed in the hope that it will be useful,
#    but WITHOUT ANY WARRANTY; without even the implied warranty of
#    MERCHANTABILITY or FITNESS FOR A PARTICULAR PURPOSE.  See the
#    GNU General Public License for more details.
#
#    You should have received a copy of the GNU General Public License
#    along with bzr-builddeb; if not, write to the Free Software
#    Foundation, Inc., 51 Franklin St, Fifth Floor, Boston, MA  02110-1301  USA
#


import os
import shutil
import stat
import subprocess
import tempfile

try:
    from debian import deb822
    from debian.changelog import Version, Changelog, VersionError
except ImportError:
    # Prior to 0.1.15 the debian module was called debian_bundle
    from debian_bundle import deb822
    from debian_bundle.changelog import Version, Changelog, VersionError

from bzrlib import (
                    bzrdir,
                    osutils,
                    )
from bzrlib.config import ConfigObj
from bzrlib.errors import (
        AlreadyBranchError,
        BzrCommandError,
        NotBranchError,
        NoSuchRevision,
        NoWorkingTree,
        UnrelatedBranches,
        )
from bzrlib.revision import NULL_REVISION
from bzrlib.trace import warning, mutter
from bzrlib.transport import (
    get_transport,
    )

from bzrlib.plugins.builddeb.bzrtools_import import import_dir
from bzrlib.plugins.builddeb.errors import (
    MultipleUpstreamTarballsNotSupported,
    UpstreamAlreadyImported,
    UpstreamBranchAlreadyMerged,
    )
from bzrlib.plugins.builddeb.util import (
    FORMAT_1_0,
    FORMAT_3_0_QUILT,
    FORMAT_3_0_NATIVE,
    extract_orig_tarballs,
    get_commit_info_from_changelog,
    md5sum_filename,
    open_file_via_transport,
    open_transport,
    safe_decode,
    subprocess_setup,
    )
from bzrlib.plugins.builddeb.upstream.branch import (
    UpstreamBranchSource,
    )
from bzrlib.plugins.builddeb.upstream.pristinetar import (
    PristineTarSource,
    )


class DscCache(object):

    def __init__(self, transport=None):
        self.cache = {}
        self.transport_cache = {}
        self.transport = transport

    def get_dsc(self, name):

        if name in self.cache:
            dsc1 = self.cache[name]
        else:
            # Obtain the dsc file, following any redirects as needed.
            filename, transport = open_transport(name)
            f1 = open_file_via_transport(filename, transport)
            try:
                dsc1 = deb822.Dsc(f1)
            finally:
                f1.close()
            self.cache[name] = dsc1
            self.transport_cache[name] = transport

        return dsc1

    def get_transport(self, name):
        return self.transport_cache[name]

class DscComp(object):

    def __init__(self, cache):
        self.cache = cache

    def cmp(self, dscname1, dscname2):
        dsc1 = self.cache.get_dsc(dscname1)
        dsc2 = self.cache.get_dsc(dscname2)
        v1 = Version(dsc1['Version'])
        v2 = Version(dsc2['Version'])
        if v1 == v2:
            return 0
        if v1 > v2:
            return 1
        return -1



class DistributionBranchSet(object):
    """A collection of DistributionBranches with an ordering.

    A DistributionBranchSet collects a group of DistributionBranches
    and an order, and then can provide the branches with information
    about their place in the relationship with other branches.
    """

    def __init__(self):
        """Create a DistributionBranchSet."""
        self._branch_list = []

    def add_branch(self, branch):
        """Adds a DistributionBranch to the end of the list.

        Appends the passed distribution branch to the end of the list
        that this DistributionBranchSet represents. It also provides
        the distribution branch with a way to get the branches that
        are before and after it in the list.

        It will call branch.set_get_lesser_branches_callback() and
        branch.set_get_greater_branches_callback(), passing it methods
        that the DistributionBranch can call to get the list of branches
        before it in the list and after it in the list respectively.
        The passed methods take no arguments and return a list (possibly
        empty) of the desired branches.

        :param branch: the DistributionBranch to add.
        """
        self._branch_list.append(branch)
        lesser_callback = self._make_lesser_callback(branch)
        branch.set_get_lesser_branches_callback(lesser_callback)
        greater_callback = self._make_greater_callback(branch)
        branch.set_get_greater_branches_callback(greater_callback)

    def _make_lesser_callback(self, branch):
        return lambda: self.get_lesser_branches(branch)

    def _make_greater_callback(self, branch):
        return lambda: self.get_greater_branches(branch)

    def get_lesser_branches(self, branch):
        """Return the list of branches less than the argument.

        :param branch: The branch that all branches returned must be less
            than.
        :return: a (possibly empty) list of all the branches that are
            less than the argument. The list is sorted starting with the
            least element.
        """
        index = self._branch_list.index(branch)
        return self._branch_list[:index]

    def get_greater_branches(self, branch):
        """Return the list of branches greater than the argument.

        :param branch: The branch that all branches returned must be greater
            than.
        :return: a (possibly empty) list of all the branches that are
            greater than the argument. The list is sorted starting with the
            least element.
        """
        index = self._branch_list.index(branch)
        return self._branch_list[index+1:]


class DistributionBranch(object):
    """A DistributionBranch is a representation of one line of development.

    It is a branch that is linked to a line of development, such as Debian
    unstable. It also has associated branches, some of which are "lesser"
    and some are "greater". A lesser branch is one that this branch
    derives from. A greater branch is one that derives from this. For
    instance Debian experimental would have unstable as a lesser branch,
    and vice-versa. It is assumed that a group of DistributionBranches will
    have a total ordering with respect to these relationships.
    """

    def __init__(self, branch, pristine_upstream_branch, tree=None,
            pristine_upstream_tree=None):
        """Create a distribution branch.

        You can only import packages on to the DistributionBranch
        if both tree and pristine_upstream_tree are provided.

        :param branch: the Branch for the packaging part.
        :param upstream_pristine_branch: the Branch for the pristine tar part, if any.
        :param tree: an optional tree for the branch.
        :param pristine_upstream_tree: an optional tree for the
            upstream_branch.
        """
        self.branch = branch
        self.tree = tree
        self.pristine_upstream_branch = pristine_upstream_branch
        self.pristine_upstream_tree = pristine_upstream_tree
        if pristine_upstream_branch is not None:
            self.pristine_upstream_source = PristineTarSource(
                branch=pristine_upstream_branch, tree=pristine_upstream_tree)
        else:
            self.pristine_upstream_source = None
        self.get_lesser_branches = None
        self.get_greater_branches = None

    def set_get_lesser_branches_callback(self, callback):
        """Set the callback to get the branches "lesser" than this.

        The function passed to this method will be used to get the
        list of branches that are "lesser" than this one. It is
        expected to require no arguments, and to return the desired
        (possibly empty) list of branches. The returned list should
        be sorted starting with the least element.

        :param callback: a function that is called to get the desired list
            of branches.
        """
        self.get_lesser_branches = callback

    def set_get_greater_branches_callback(self, callback):
        """Set the callback to get the branches "greater" than this.

        The function passed to this method will be used to get the
        list of branches that are "greater" than this one. It is
        expected to require no arguments, and to return the desired
        (possibly empty) list of branches. The returned list should
        be sorted starting with the least element.

        :param callback: a function that is called to get the desired list
            of branches.
        """
        self.get_greater_branches = callback

    def get_other_branches(self):
        """Return all the other branches in this set.

        The returned list will be ordered, and will not contain this
        branch.

        :return: a list of all the other branches in this set (if any).
        """
        return self.get_lesser_branches() + self.get_greater_branches()

    def tag_name(self, version):
        """Gets the name of the tag that is used for the version.

        :param version: the Version object that the tag should refer to.
        :return: a String with the name of the tag.
        """
        return str(version)

    def _has_version(self, branch, tag_name, md5=None):
        if branch.tags.has_tag(tag_name):
            revid = branch.tags.lookup_tag(tag_name)
            branch.lock_read()
            try:
                graph = branch.repository.get_graph()
                if not graph.is_ancestor(revid, branch.last_revision()):
                    return False
            finally:
                branch.unlock()
            if md5 is None:
                return True
            rev = branch.repository.get_revision(revid)
            try:
                return rev.properties['deb-md5'] == md5
            except KeyError:
                warning("tag %s present in branch, but there is no "
                    "associated 'deb-md5' property" % tag_name)
                pass
        return False

    def _has_upstream_version(self, branch, tag_name, tarballs=None):
        if branch.tags.has_tag(tag_name):
            revid = branch.tags.lookup_tag(tag_name)
            branch.lock_read()
            try:
                graph = branch.repository.get_graph()
                if not graph.is_ancestor(revid, branch.last_revision()):
                    return False
            finally:
                branch.unlock()
            if tarballs is None:
                return True
            if len(tarballs) != 1:
                raise MultipleUpstreamTarballsNotSupported()
            (filename, md5) = tarballs[0]
            rev = branch.repository.get_revision(revid)
            try:
                return rev.properties['deb-md5'] == md5
            except KeyError:
                warning("tag %s present in branch, but there is no "
                    "associated 'deb-md5' property" % tag_name)
                pass
        return False

    def has_version(self, version, md5=None):
        """Whether this branch contains the package version specified.

        The version must be judged present by having the appropriate tag
        in the branch. If the md5 argument is not None then the string
        passed must the the md5sum that is associated with the revision
        pointed to by the tag.

        :param version: a Version object to look for in this branch.
        :param md5: a string with the md5sum that if not None must be
            associated with the revision.
        :return: True if this branch contains the specified version of the
            package. False otherwise.
        """
        tag_name = self.tag_name(version)
        if self._has_version(self.branch, tag_name, md5=md5):
            return True
        debian_tag_name = "debian-" + tag_name
        if self._has_version(self.branch, debian_tag_name, md5=md5):
            return True
        ubuntu_tag_name = "ubuntu-" + tag_name
        if self._has_version(self.branch, ubuntu_tag_name, md5=md5):
            return True
        return False

    def has_upstream_version(self, version, tarballs=None):
        """Whether this branch contains the upstream version specified.

        The version must be judged present by having the appropriate tag
        in the upstream branch. If the md5 argument is not None then the
        string passed must the the md5sum that is associated with the
        revision pointed to by the tag.

        :param version: a upstream version number to look for in the upstream 
            branch.
        :param tarballs: list of upstream tarballs that should be present,
            tuples of filename and md5sum
        :return: True if the upstream branch contains the specified upstream
            version of the package. False otherwise.
        """
<<<<<<< HEAD
        for tag_name in self.pristine_upstream_source.possible_tag_names(version):
            if self._has_version(self.pristine_upstream_branch, tag_name, md5=md5):
=======
        for tag_name in self.pristine_tar_source.possible_tag_names(version):
            if self._has_upstream_version(self.upstream_branch, tag_name, tarballs=tarballs):
>>>>>>> 7bdf19be
                return True
        return False

    def contained_versions(self, versions):
        """Splits a list of versions depending on presence in the branch.

        Partitions the input list of versions depending on whether they
        are present in the branch or not.

        The two output lists will be sorted in the same order as the input
        list.

        :param versions: a list of Version objects to look for in the
            branch. May be an empty list.
        :return: A tuple of two lists. The first list is the list of those
            items from the input list that are present in the branch. The
            second list is the list of those items from the input list that
            are not present in the branch. The two lists will be disjoint
            and cover the input list. Either list may be empty, or both if
            the input list is empty.
        """
        #FIXME: should probably do an ancestory check to find all
        # merged revisions. This will avoid adding an extra parent
        # when say
        # experimental 1-1~rc1
        # unstable 1-1 1-1~rc1
        # Ubuntu 1-1ubuntu1 1-1 1-1~rc1
        # where only the first in each list is actually uploaded.
        contained = []
        not_contained = []
        for version in versions:
            if self.has_version(version):
                contained.append(version)
            else:
                not_contained.append(version)
        return contained, not_contained

    def missing_versions(self, versions):
        """Returns the versions from the list that the branch does not have.

        Looks at all the versions specified and returns a list of the ones
        that are earlier in the list that the last version that is
        contained in this branch.

        :param versions: a list of Version objects to look for in the branch.
            May be an empty list.
        :return: The subset of versions from the list that are not present
            in this branch. May be an empty list.
        """
        last_contained = self.last_contained_version(versions)
        if last_contained is None:
            return versions
        index = versions.index(last_contained)
        return versions[:index]

    def last_contained_version(self, versions):
        """Returns the highest version from the list present in this branch.

        It assumes that the input list of versions is sorted with the
        highest version first.

        :param versions: a list of Version objects to look for in the branch.
            Must be sorted with the highest version first. May be an empty
            list.
        :return: the highest version that is contained in this branch, or
            None if none of the versions are contained within the branch.
        """
        for version in versions:
            if self.has_version(version):
                return version
        return None

    def revid_of_version(self, version):
        """Returns the revision id corresponding to that version.

        :param version: the Version object that you wish to retrieve the
            revision id of. The Version must be present in the branch.
        :return: the revision id corresponding to that version
        """
        tag_name = self.tag_name(version)
        if self._has_version(self.branch, tag_name):
            return self.branch.tags.lookup_tag(tag_name)
        debian_tag_name = "debian-" + tag_name
        if self._has_version(self.branch, debian_tag_name):
            return self.branch.tags.lookup_tag(debian_tag_name)
        ubuntu_tag_name = "ubuntu-" + tag_name
        if self._has_version(self.branch, ubuntu_tag_name):
            return self.branch.tags.lookup_tag(ubuntu_tag_name)
        return self.branch.tags.lookup_tag(tag_name)

    def revid_of_upstream_version(self, version):
        """Returns the revision id corresponding to the upstream version.

        :param version: the Version object to extract the upstream version
            from to retreive the revid of. The upstream version must be
            present in the upstream branch.
        :return: the revision id corresponding to the upstream portion
            of the version
        """
        for tag_name in self.pristine_upstream_source.possible_tag_names(version):
            if self._has_version(self.pristine_upstream_branch, tag_name):
                return self.pristine_upstream_branch.tags.lookup_tag(tag_name)
        tag_name = self.pristine_upstream_source.tag_name(version)
        return self.pristine_upstream_branch.tags.lookup_tag(tag_name)

    def tag_version(self, version, revid=None):
        """Tags the branch's last revision with the given version.

        Sets a tag on the last revision of the branch with a tag that refers
        to the version provided.

        :param version: the Version object to derive the tag name from.
        :param revid: the revid to associate the tag with, or None for the
            tip of self.branch.
        :return: Name of the tag set
        """
        tag_name = self.tag_name(version)
        if revid is None:
            revid = self.branch.last_revision()
        self.branch.tags.set_tag(tag_name, revid)
        return tag_name

    def tag_upstream_version(self, version, revid=None):
        """Tags the upstream branch's last revision with an upstream version.

        Sets a tag on the last revision of the upstream branch and on the main
        branch with a tag that refers to the upstream part of the version
        provided.

        :param version: the upstream part of the version number to derive the 
            tag name from.
        :param revid: the revid to associate the tag with, or None for the
            tip of self.pristine_upstream_branch.
        :return The tag name, revid of the added tag.
        """
        assert isinstance(version, str)
        tag_name = self.pristine_upstream_source.tag_name(version)
        if revid is None:
            revid = self.pristine_upstream_branch.last_revision()
        self.pristine_upstream_branch.tags.set_tag(tag_name, revid)
        try:
            self.branch.repository.fetch(self.pristine_upstream_branch.repository,
                revision_id=revid)
        except NoSuchRevision:
            # See bug lp:574223
            pass
        self.branch.tags.set_tag(tag_name, revid)
        return tag_name, revid

    def _default_config_for_tree(self, tree):
        # FIXME: shouldn't go to configobj directly
        path = '.bzr-builddeb/default.conf'
        c_fileid = tree.path2id(path)
        config = None
        if c_fileid is not None:
            tree.lock_read()
            try:
                config = ConfigObj(tree.get_file(c_fileid, path))
                try:
                    config['BUILDDEB']
                except KeyError:
                    config['BUILDDEB'] = {}
            finally:
                tree.unlock()
        return config

    def _is_tree_native(self, tree):
        config = self._default_config_for_tree(tree)
        if config is not None:
            try:
                current_value = config['BUILDDEB']['native']
            except KeyError:
                current_value = False
            return current_value == "True"
        return False

    def is_version_native(self, version):
        """Determines whether the given version is native.

        :param version: the Version object to test. Must be present in
            the branch.
        :return: True if the version is was recorded as native when
            imported, False otherwise.
        """
        revid = self.revid_of_version(version)
        rev_tree = self.branch.repository.revision_tree(revid)
        if self._is_tree_native(rev_tree):
            return True
        rev = self.branch.repository.get_revision(revid)
        try:
            prop = rev.properties["deb-native"]
            return prop == "True"
        except KeyError:
            return False

    def branch_to_pull_version_from(self, version, md5):
        """Checks whether this upload is a pull from a lesser branch.

        Looks in all the lesser branches for the given version/md5 pair
        in a branch that has not diverged from this.

        If it is present in another branch that has not diverged this
        method will return the greatest branch that it is present in,
        otherwise it will return None. If it returns a branch then it
        indicates that a pull should be done from that branch, rather
        than importing the version as a new revision in this branch.

        :param version: the Version object to look for in the lesser
            branches.
        :param md5: a String containing the md5 associateed with the
            version.
        :return: a DistributionBranch object to pull from if that is
            what should be done, otherwise None.
        """
        assert md5 is not None, \
            ("It's not a good idea to use branch_to_pull_version_from with "
             "md5 == None, as you may pull the wrong revision.")
        self.branch.lock_read()
        try:
            for branch in reversed(self.get_lesser_branches()):
                if branch.has_version(version, md5=md5):
                    # Check that they haven't diverged
                    branch.branch.lock_read()
                    try:
                        graph = branch.branch.repository.get_graph(
                                self.branch.repository)
                        if graph.is_ancestor(self.branch.last_revision(),
                                branch.revid_of_version(version)):
                            return branch
                    finally:
                        branch.branch.unlock()
            for branch in self.get_greater_branches():
                if branch.has_version(version, md5=md5):
                    # Check that they haven't diverged
                    branch.branch.lock_read()
                    try:
                        graph = branch.branch.repository.get_graph(
                                self.branch.repository)
                        if graph.is_ancestor(self.branch.last_revision(),
                                branch.revid_of_version(version)):
                            return branch
                    finally:
                        branch.branch.unlock()
            return None
        finally:
            self.branch.unlock()

    def branch_to_pull_upstream_from(self, version, upstream_tarballs):
        """Checks whether this upstream is a pull from a lesser branch.

        Looks in all the other upstream branches for the given
        version/md5 pair in a branch that has not diverged from this.
        If it is present in a lower branch this method will return the
        greatest branch that it is present in that has not diverged,
        otherwise it will return None. If it returns a branch then it
        indicates that a pull should be done from that branch, rather
        than importing the upstream as a new revision in this branch.

        :param version: the upstream version to use when searching in the 
            lesser branches.
        :return: a DistributionBranch object to pull the upstream from
            if that is what should be done, otherwise None.
        """
        assert isinstance(version, str)
<<<<<<< HEAD
        assert md5 is not None, \
            ("It's not a good idea to use branch_to_pull_upstream_from with "
             "md5 == None, as you may pull the wrong revision.")
        up_branch = self.pristine_upstream_branch
=======
        up_branch = self.upstream_branch
>>>>>>> 7bdf19be
        up_branch.lock_read()
        try:
            for branch in reversed(self.get_lesser_branches()):
                if branch.has_upstream_version(version, tarballs=upstream_tarballs):
                    # Check that they haven't diverged
                    other_up_branch = branch.pristine_upstream_branch
                    other_up_branch.lock_read()
                    try:
                        graph = other_up_branch.repository.get_graph(
                                up_branch.repository)
                        if graph.is_ancestor(up_branch.last_revision(),
                                branch.revid_of_upstream_version(version)):
                            return branch
                    finally:
                        other_up_branch.unlock()
            for branch in self.get_greater_branches():
                if branch.has_upstream_version(version, tarballs=upstream_tarballs):
                    # Check that they haven't diverged
                    other_up_branch = branch.pristine_upstream_branch
                    other_up_branch.lock_read()
                    try:
                        graph = other_up_branch.repository.get_graph(
                                up_branch.repository)
                        if graph.is_ancestor(up_branch.last_revision(),
                                branch.revid_of_upstream_version(version)):
                            return branch
                    finally:
                        other_up_branch.unlock()
            return None
        finally:
            up_branch.unlock()

    def get_parents(self, versions):
        """Return the list of parents for a specific version.

        This method returns the list of revision ids that should be parents
        for importing a specific package version. The specific package version
        is the first element of the list of versions passed.

        The parents are determined by looking at the other versions in the
        passed list and examining which of the branches (if any) they are
        already present in.

        You should probably use get_parents_with_upstream rather than
        this method.

        :param versions: a list of Version objects, the first item of
            which is the version of the package that is currently being
            imported.
        :return: a list of tuples of (DistributionBranch, version,
            revision id). The revision ids should all be parents of the
            revision that imports the specified version of the package.
            The versions are the versions that correspond to that revision
            id. The DistributionBranch is the branch that contains that
            version.
        """
        assert len(versions) > 0, "Need a version to import"
        mutter("Getting parents of %s" % str(versions))
        missing_versions = self.missing_versions(versions)
        mutter("Versions we don't have are %s" % str(missing_versions))
        last_contained_version = self.last_contained_version(versions)
        parents = []
        if last_contained_version is not None:
            assert last_contained_version != versions[0], \
                "Reupload of a version?"
            mutter("The last versions we do have is %s" \
                    % str(last_contained_version))
            parents = [(self, last_contained_version,
                    self.revid_of_version(last_contained_version))]
        else:
            mutter("We don't have any of those versions")
        for branch in reversed(self.get_lesser_branches()):
            merged, missing_versions = \
                branch.contained_versions(missing_versions)
            if merged:
                revid = branch.revid_of_version(merged[0])
                parents.append((branch, merged[0], revid))
                mutter("Adding merge from lesser of %s for version %s"
                        % (revid, str(merged[0])))
                #FIXME: should this really be here?
                branch.branch.tags.merge_to(self.branch.tags)
                self.branch.fetch(branch.branch,
                        last_revision=revid)
        for branch in self.get_greater_branches():
            merged, missing_versions = \
                branch.contained_versions(missing_versions)
            if merged:
                revid = branch.revid_of_version(merged[0])
                parents.append((branch, merged[0], revid))
                mutter("Adding merge from greater of %s for version %s"
                    % (revid, str(merged[0])))
                #FIXME: should this really be here?
                branch.branch.tags.merge_to(self.branch.tags)
                self.branch.fetch(branch.branch,
                        last_revision=revid)
        return parents

    def pull_upstream_from_branch(self, pull_branch, version):
        """Pulls an upstream version from a branch.

        Given a DistributionBranch and a version number this method
        will pull the upstream part of the given version from the
        branch in to this. The upstream version must be present
        in the DistributionBranch, and it is assumed that the md5
        matches.

        It sets the necessary tags so that the pulled version is
        recognised as being part of this branch.

        :param pull_branch: the DistributionBranch to pull from.
        :param version: the upstream version string
        """
        assert isinstance(version, str)
        pull_revision = pull_branch.revid_of_upstream_version(version)
        mutter("Pulling upstream part of %s from revision %s" % \
                (version, pull_revision))
        up_pull_branch = pull_branch.pristine_upstream_branch
        assert self.pristine_upstream_tree is not None, \
            "Can't pull upstream with no tree"
        self.pristine_upstream_tree.pull(up_pull_branch,
                stop_revision=pull_revision)
        self.tag_upstream_version(version, revid=pull_revision)
        self.branch.fetch(self.pristine_upstream_branch, last_revision=pull_revision)
        self.pristine_upstream_branch.tags.merge_to(self.branch.tags)

    def pull_version_from_branch(self, pull_branch, version, native=False):
        """Pull a version from a particular branch.

        Given a DistributionBranch and a version number this method
        will pull the given version from the branch in to this. The
        version must be present in the DistributionBranch, and it
        is assumed that the md5 matches.

        It will also pull in any upstream part that is needed to
        the upstream branch. It is assumed that the md5 matches
        here as well. If the upstream version must be present in
        at least one of the upstream branches.

        It sets the necessary tags on the revisions so they are
        recongnised in this branch as well.

        :param pull_branch: the DistributionBranch to pull from.
        :param version: the Version to pull.
        :param native: whether it is a native version that is being
            imported.
        """
        pull_revision = pull_branch.revid_of_version(version)
        mutter("already has version %s so pulling from revision %s"
                % (str(version), pull_revision))
        assert self.tree is not None, "Can't pull branch with no tree"
        self.tree.pull(pull_branch.branch, stop_revision=pull_revision)
        self.tag_version(version, revid=pull_revision)
        if not native and not self.has_upstream_version(version.upstream_version):
            if pull_branch.has_upstream_version(version.upstream_version):
                self.pull_upstream_from_branch(pull_branch, 
                    version.upstream_version)
            else:
                assert False, ("Can't find the needed upstream part "
                        "for version %s" % version)
        if (native and self.pristine_upstream_branch.last_revision() == NULL_REVISION
            and pull_branch.pristine_upstream_branch.last_revision() != NULL_REVISION):
            # in case the package wasn't native before then we pull
            # the upstream. These checks may be a bit restrictive.
            self.pristine_upstream_tree.pull(pull_branch.pristine_upstream_branch)
            pull_branch.pristine_upstream_branch.tags.merge_to(self.pristine_upstream_branch.tags)
        elif native:
            mutter("Not checking for upstream as it is a native package")
        else:
            mutter("Not importing the upstream part as it is already "
                    "present in the upstream branch")

    def get_parents_with_upstream(self, version, versions,
            force_upstream_parent=False):
        """Get the list of parents including any upstream parents.

        Further to get_parents this method includes any upstream parents
        that are needed. An upstream parent is needed if none of
        the other parents include the upstream version. The needed
        upstream must already present in the upstream branch before
        calling this method.

        If force_upstream_parent is True then the upstream parent will
        be included, even if another parent is already using that
        upstream. This is for use in cases where the .orig.tar.gz
        is different in two ditributions.

        :param version: the Version that we are currently importing.
        :param versions: the list of Versions that are ancestors of
            version, including version itself. Sorted with the latest
            versions first, so version must be the first entry.
        :param force_upstream_parent: if True then an upstream parent
            will be added as the first parent, regardless of what the
            other parents are.
        :return: a list of revision ids that should be the parents when
            importing the specified revision.
        """
        assert version == versions[0], \
            "version is not the first entry of versions"
        parents = self.get_parents(versions)
        need_upstream_parent = True
        if not force_upstream_parent:
            for parent_pair in parents:
                if (parent_pair[1].upstream_version == \
                        version.upstream_version):
                    need_upstream_parent = False
                    break
        real_parents = [p[2] for p in parents]
        if need_upstream_parent:
            parent_revid = self.revid_of_upstream_version(version.upstream_version)
            if len(parents) > 0:
                real_parents.insert(1, parent_revid)
            else:
                real_parents = [parent_revid]
        return real_parents

    def _fetch_upstream_to_branch(self, revid):
        """Fetch the revision from the upstream branch in to the packaging one.
        """
        # Make sure we see any revisions added by the upstream branch
        # since self.tree was locked.
        self.branch.repository.refresh_data()
        self.branch.fetch(self.pristine_upstream_branch, last_revision=revid)
        self.pristine_upstream_branch.tags.merge_to(self.branch.tags)

    def import_upstream(self, upstream_part, version, upstream_parents,
            upstream_tarballs=None, upstream_branch=None,
            upstream_revision=None, timestamp=None, author=None,
            file_ids_from=None):
        """Import an upstream part on to the upstream branch.

        This imports the upstream part of the code and places it on to
        the upstream branch, setting the necessary tags.

        :param upstream_part: the path of a directory containing the
            unpacked upstream part of the source package.
        :param version: upstream version that is being imported
        :param upstream_parents: the parents to give the upstream revision
        :param timestamp: a tuple of (timestamp, timezone) to use for
            the commit, or None to use the current time.
        :return: (tag_name, revision_id) of the imported tarball.
        """
        # Should we just dump the upstream part on whatever is currently
        # there, or try and pull all of the other upstream versions
        # from lesser branches first? For now we'll just dump it on.
        # TODO: this method needs a lot of work for when we will make
        # the branches writeable by others.
        assert isinstance(version, str)
        mutter("Importing upstream version %s from %s with parents %s" \
                % (version, upstream_part, str(upstream_parents)))
        assert self.pristine_upstream_tree is not None, \
            "Can't import upstream with no tree"
        if len(upstream_parents) > 0:
            parent_revid = upstream_parents[0]
        else:
            parent_revid = NULL_REVISION
        self.pristine_upstream_tree.pull(self.pristine_upstream_tree.branch, overwrite=True,
                stop_revision=parent_revid)
        other_branches = self.get_other_branches()
        def get_last_revision_tree(br):
            return br.repository.revision_tree(br.last_revision())
        upstream_trees = [get_last_revision_tree(o.pristine_upstream_branch)
            for o in other_branches]
        target_tree = None
        if upstream_branch is not None:
            if upstream_revision is None:
                upstream_revision = upstream_branch.last_revision()
            self.pristine_upstream_branch.fetch(upstream_branch,
                    last_revision=upstream_revision)
            upstream_branch.tags.merge_to(self.pristine_upstream_branch.tags)
            upstream_parents.append(upstream_revision)
            target_tree = self.pristine_upstream_branch.repository.revision_tree(
                        upstream_revision)
        if file_ids_from is not None:
            upstream_trees = file_ids_from + upstream_trees
        if self.tree:
            self_tree = self.tree
            self_tree.lock_write() # might also be upstream tree for dh_make
        else:
            self_tree = self.get_branch_tip_revtree()
            self_tree.lock_read()
        try:
            import_dir(self.pristine_upstream_tree, upstream_part,
                    file_ids_from=[self_tree] + upstream_trees,
                    target_tree=target_tree)
        finally:
            self_tree.unlock()
<<<<<<< HEAD
        self.pristine_upstream_tree.set_parent_ids(upstream_parents)
        revprops = {"deb-md5": md5}
        if upstream_tarball is not None:
            delta_revprops = self.pristine_upstream_source.create_delta_revprops(
                self.pristine_upstream_tree, upstream_tarball)
=======
        self.upstream_tree.set_parent_ids(upstream_parents)
        revprops = {}
        if upstream_tarballs is not None:
            if len(upstream_tarballs) != 1:
                raise MultipleUpstreamTarballsNotSupported()
            (upstream_tarball, md5) = upstream_tarballs[0]
            revprops["deb-md5"] = md5
            delta_revprops = self.pristine_tar_source.create_delta_revprops(
                self.upstream_tree, upstream_tarball)
>>>>>>> 7bdf19be
            revprops.update(delta_revprops)
        if author is not None:
            revprops['authors'] = author
        timezone = None
        if timestamp is not None:
            timezone = timestamp[1]
            timestamp = timestamp[0]
        revid = self.pristine_upstream_tree.commit("Import upstream version %s" \
                % (version,),
                revprops=revprops, timestamp=timestamp, timezone=timezone)
        tag_name, _ = self.tag_upstream_version(version, revid=revid)
        return tag_name, revid

    def import_upstream_tarball(self, tarballs, version, parents,
        upstream_branch=None, upstream_revision=None):
        """Import an upstream part to the upstream branch.

        :param tarball_filename: The tarball to import.
        :param version: The upstream version to import.
        :param parents: The tarball-branch parents to use for the import.
            If an upstream branch is supplied, its automatically added to
            parents.
        :param upstream_branch: An upstream branch to associate with the
            tarball.
        :param upstream_revision: Upstream revision id
        :param md5sum: hex digest of the md5sum of the tarball, if known.
        :return: (tag_name, revision_id) of the imported tarball.
        """
        tarball_dir = self._extract_tarballs_to_tempdir(tarballs)
        try:
            return self.import_upstream(tarball_dir, version, parents,
                tarballs,
                upstream_branch=upstream_branch,
                upstream_revision=upstream_revision)
        finally:
            shutil.rmtree(tarball_dir)

    def get_branch_tip_revtree(self):
        return self.branch.repository.revision_tree(
                self.branch.last_revision())

    def _mark_native_config(self, native):
        poss_native_tree = self.get_branch_tip_revtree()
        current_native = self._is_tree_native(poss_native_tree)
        current_config = self._default_config_for_tree(poss_native_tree)
        dirname = os.path.join(self.tree.basedir,
                '.bzr-builddeb')
        if current_config is not None:
            # Add that back to the current tree
            if not os.path.exists(dirname):
                os.mkdir(dirname)
            current_config.filename = os.path.join(dirname,
                    'default.conf')
            current_config.write()
            dir_id = poss_native_tree.path2id('.bzr-builddeb')
            file_id = poss_native_tree.path2id(
                    '.bzr-builddeb/default.conf')
            self.tree.add(['.bzr-builddeb/',
                    '.bzr-builddeb/default.conf'],
                    ids=[dir_id, file_id])
        if native != current_native:
            if current_config is None:
                needs_add = True
                if native:
                    current_config = ConfigObj()
                    current_config['BUILDDEB'] = {}
            if current_config is not None:
                if native:
                    current_config['BUILDDEB']['native'] = True
                else:
                    del current_config['BUILDDEB']['native']
                    if len(current_config['BUILDDEB']) == 0:
                        del current_config['BUILDDEB']
                if len(current_config) == 0:
                    self.tree.remove(['.bzr-builddeb',
                            '.bzr-builddeb/default.conf'],
                            keep_files=False)
                else:
                    if needs_add:
                        os.mkdir(dirname)
                    current_config.filename = os.path.join(dirname,
                            'default.conf')
                    current_config.write()
                    if needs_add:
                        self.tree.add(['.bzr-builddeb/',
                                '.bzr-builddeb/default.conf'])

    def import_debian(self, debian_part, version, parents, md5,
            native=False, timestamp=None, file_ids_from=None):
        """Import the debian part of a source package.

        :param debian_part: the path of a directory containing the unpacked
            source package.
        :param version: the Version of the source package.
        :param parents: a list of revision ids that should be the
            parents of the imported revision.
        :param md5: the md5 sum reported by the .dsc for
            the .diff.gz part of this source package.
        :param native: whether the package is native.
        :param timestamp: a tuple of (timestamp, timezone) to use for
            the commit, or None to use the current values.
        """
        mutter("Importing debian part for version %s from %s, with parents "
                "%s" % (str(version), debian_part, str(parents)))
        assert self.tree is not None, "Can't import with no tree"
        # First we move the branch to the first parent
        if parents:
            if self.branch.last_revision() == NULL_REVISION:
                parent_revid = parents[0]
                self.tree.pull(self.tree.branch, overwrite=True,
                        stop_revision=parent_revid)
            elif parents[0] != self.branch.last_revision():
                mutter("Adding current tip as parent: %s"
                        % self.branch.last_revision())
                parents.insert(0, self.branch.last_revision())
        elif self.branch.last_revision() != NULL_REVISION:
            # We were told to import with no parents. That's not
            # right, so import with the current parent. Should
            # perhaps be fixed in the methods to determine the parents.
            mutter("Told to import with no parents. Adding current tip "
                   "as the single parent")
            parents = [self.branch.last_revision()]
        other_branches = self.get_other_branches()
        def get_last_revision_tree(br):
            return br.repository.revision_tree(br.last_revision())
        debian_trees = [get_last_revision_tree(o.branch)
            for o in other_branches]
        parent_trees = []
        if file_ids_from is not None:
            parent_trees = file_ids_from[:]
        for parent in parents:
            parent_trees.append(self.branch.repository.revision_tree(
                        parent))
        import_dir(self.tree, debian_part,
                file_ids_from=parent_trees + debian_trees)
        rules_path = os.path.join(self.tree.basedir, 'debian', 'rules')
        if os.path.isfile(rules_path):
            os.chmod(rules_path,
                     (stat.S_IRWXU|stat.S_IRGRP|stat.S_IXGRP|
                      stat.S_IROTH|stat.S_IXOTH))
        self.tree.set_parent_ids(parents)
        changelog_path = os.path.join(self.tree.basedir, 'debian',
                'changelog')
        if os.path.exists(changelog_path):
            f = open(changelog_path)
            try:
                changelog_contents = f.read()
            finally:
                f.close()
            changelog = Changelog(file=changelog_contents, max_blocks=1)
        message, authors, thanks, bugs = \
                get_commit_info_from_changelog(changelog, self.branch)
        if message is None:
            message = 'Import packaging changes for version %s' % \
                        (str(version),)
        revprops={"deb-md5": md5}
        if native:
            revprops['deb-native'] = "True"
        if authors:
            revprops['authors'] = "\n".join(authors)
        if thanks:
            revprops['deb-thanks'] = "\n".join(thanks)
        if bugs:
            revprops['bugs'] = "\n".join(bugs)
        timezone = None
        if timestamp is not None:
            timezone = timestamp[1]
            timestamp = timestamp[0]
        self._mark_native_config(native)
        revid = self.tree.commit(message, revprops=revprops, timestamp=timestamp,
                timezone=timezone)
        self.tag_version(version, revid=revid)

    def upstream_parents(self, versions, version):
        """Get the parents for importing a new upstream.

        The upstream parents will be the last upstream version,
        except for some cases when the last version was native.

        :return: the list of revision ids to use as parents when
            importing the specified upstream version.
        """
        parents = []
        first_parent = self.pristine_upstream_branch.last_revision()
        if first_parent != NULL_REVISION:
            parents = [first_parent]
        last_contained_version = self.last_contained_version(versions)
        if last_contained_version is not None:
            # If the last version was native, and was not from the same
            # upstream as a non-native version (i.e. it wasn't a mistaken
            # native -2 version), then we want to add an extra parent.
            if (self.is_version_native(last_contained_version)
                and not self.has_upstream_version(last_contained_version.upstream_version)):
                revid = self.revid_of_version(last_contained_version)
                parents.append(revid)
                self.pristine_upstream_branch.fetch(self.branch,
                        last_revision=revid)
        pull_parents = self.get_parents(versions)
        if ((first_parent == NULL_REVISION and len(pull_parents) > 0)
                or len(pull_parents) > 1):
            if first_parent == NULL_REVISION:
                pull_branch = pull_parents[0][0]
                pull_version = pull_parents[0][1]
            else:
                pull_branch = pull_parents[1][0]
                pull_version = pull_parents[1][1]
            if not pull_branch.is_version_native(pull_version):
                    pull_revid = \
                        pull_branch.revid_of_upstream_version(pull_version.upstream_version)
                    mutter("Initialising upstream from %s, version %s" \
                        % (str(pull_branch), str(pull_version)))
                    parents.append(pull_revid)
                    self.pristine_upstream_branch.fetch(
                            pull_branch.pristine_upstream_branch,
                            last_revision=pull_revid)
                    pull_branch.pristine_upstream_branch.tags.merge_to(
                            self.pristine_upstream_branch.tags)
        return parents

    def get_changelog_from_source(self, dir):
        cl_filename = os.path.join(dir, "debian", "changelog")
        cl = Changelog()
        cl.parse_changelog(open(cl_filename).read(), strict=False)
        return cl

    def _import_normal_package(self, version, versions, debian_part, md5,
            upstream_part, upstream_tarballs, timestamp=None, author=None,
            file_ids_from=None, pull_debian=True):
        """Import a source package.

        :param version: Full Debian version
        :param versions: Safe versions from changelog
        :param debian_part: Path to extracted directory with Debian changes
        :param unextracted_debian_md5: MD5 sum of unextracted Debian diff/tarball
        :param upstream_part: Extracted upstream directory
        :param upstream_tarballs: List of tuples with (upstream tarfile, md5sum)
        :param timestamp: Version timestamp according to changelog
        :param author: Author according to changelog
        :param file_ids_from: Sequence of trees to take file ids from
        :param pull_debian: Whether to pull from the Debian branch
        """
        pull_branch = None
        if pull_debian:
            pull_branch = self.branch_to_pull_version_from(version, md5)
        if pull_branch is not None:
            if (self.branch_to_pull_upstream_from(version.upstream_version,
                        upstream_tarballs)
                    is None):
                pull_branch = None
        if pull_branch is not None:
            self.pull_version_from_branch(pull_branch, version)
        else:
            # We need to import at least the diff, possibly upstream.
            # Work out if we need the upstream part first.
            imported_upstream = False
            if not self.pristine_upstream_source.has_version(None, version.upstream_version):
                up_pull_branch = \
                    self.branch_to_pull_upstream_from(version.upstream_version,
                            upstream_tarballs)
                if up_pull_branch is not None:
                    self.pull_upstream_from_branch(up_pull_branch,
                            version.upstream_version)
                else:
                    imported_upstream = True
                    # Check whether we should pull first if this initialises
                    # from another branch:
                    upstream_parents = self.upstream_parents(versions,
                            version.upstream_version)
                    _, new_revid = self.import_upstream(upstream_part,
                            version.upstream_version,
                            upstream_parents,
                            upstream_tarballs=upstream_tarballs,
                            timestamp=timestamp, author=author,
                            file_ids_from=file_ids_from)
                    self._fetch_upstream_to_branch(new_revid)
            else:
                mutter("We already have the needed upstream part")
            parents = self.get_parents_with_upstream(version, versions,
                    force_upstream_parent=imported_upstream)
            # Now we have the list of parents we need to import the .diff.gz
            self.import_debian(debian_part, version, parents, md5,
                    timestamp=timestamp, file_ids_from=file_ids_from)

    def get_native_parents(self, version, versions):
        last_contained_version = self.last_contained_version(versions)
        if last_contained_version is None:
            parents = []
        else:
            parents = [self.revid_of_version(last_contained_version)]
        missing_versions = self.missing_versions(versions)
        for branch in reversed(self.get_lesser_branches()):
            merged, missing_versions = \
                branch.contained_versions(missing_versions)
            if merged:
                revid = branch.revid_of_version(merged[0])
                parents.append(revid)
                #FIXME: should this really be here?
                branch.branch.tags.merge_to(self.branch.tags)
                self.branch.fetch(branch.branch,
                        last_revision=revid)
                if self.pristine_upstream_branch.last_revision() == NULL_REVISION:
                    self.pristine_upstream_tree.pull(branch.pristine_upstream_branch)
                    branch.pristine_upstream_branch.tags.merge_to(self.pristine_upstream_branch.tags)
        for branch in self.get_greater_branches():
            merged, missing_versions = \
                branch.contained_versions(missing_versions)
            if merged:
                revid = branch.revid_of_version(merged[0])
                parents.append(revid)
                #FIXME: should this really be here?
                branch.branch.tags.merge_to(self.branch.tags)
                self.branch.fetch(branch.branch,
                        last_revision=revid)
                if self.pristine_upstream_branch.last_revision() == NULL_REVISION:
                    self.pristine_upstream_tree.pull(branch.pristine_upstream_branch)
                    branch.pristine_upstream_branch.tags.merge_to(self.pristine_upstream_branch.tags)
        if (self.branch.last_revision() != NULL_REVISION
                and not self.branch.last_revision() in parents):
            parents.insert(0, self.branch.last_revision())
        return parents

    def _import_native_package(self, version, versions, debian_part, md5,
            timestamp=None, file_ids_from=None, pull_debian=True):
        pull_branch = None
        if pull_debian:
            pull_branch = self.branch_to_pull_version_from(version, md5)
        if pull_branch is not None:
            self.pull_version_from_branch(pull_branch, version, native=True)
        else:
            parents = self.get_native_parents(version, versions)
            self.import_debian(debian_part, version, parents, md5,
                    native=True, timestamp=timestamp,
                    file_ids_from=file_ids_from)

    def _get_safe_versions_from_changelog(self, cl):
        versions = []
        for block in cl._blocks:
            try:
                versions.append(block.version)
            except VersionError:
                break
        return versions

    def import_package(self, dsc_filename, use_time_from_changelog=True,
            file_ids_from=None, pull_debian=True):
        """Import a source package.

        :param dsc_filename: a path to a .dsc file for the version
            to be imported.
        :param use_time_from_changelog: whether to use the current time or
            the one from the last changelog entry.
        """
        base_path = osutils.dirname(dsc_filename)
        dsc = deb822.Dsc(open(dsc_filename).read())
        version = Version(dsc['Version'])
        format = dsc.get('Format', FORMAT_1_0).strip()
        extractor_cls = SOURCE_EXTRACTORS.get(format)
        if extractor_cls is None:
            raise AssertionError("Don't know how to import source format %s yet"
                    % format)
        extractor = extractor_cls(dsc_filename, dsc)
        try:
            extractor.extract()
            cl = self.get_changelog_from_source(extractor.extracted_debianised)
            timestamp = None
            author = None
            if use_time_from_changelog and len(cl._blocks) > 0:
                 raw_timestamp = cl.date
                 import rfc822, time
                 time_tuple = rfc822.parsedate_tz(raw_timestamp)
                 if time_tuple is not None:
                     timestamp = (time.mktime(time_tuple[:9]), time_tuple[9])
                 author = safe_decode(cl.author)
            versions = self._get_safe_versions_from_changelog(cl)
            assert not self.has_version(version), \
                "Trying to import version %s again" % str(version)
            #TODO: check that the versions list is correctly ordered,
            # as some methods assume that, and it's not clear what
            # should happen if it isn't.

            if extractor.extracted_upstream is not None:
                self._import_normal_package(version, versions,
                        extractor.extracted_debianised,
                        extractor.unextracted_debian_md5,
                        extractor.extracted_upstream,
                        extractor.upstream_tarballs,
                        timestamp=timestamp, author=author,
                        file_ids_from=file_ids_from,
                        pull_debian=pull_debian)
            else:
                self._import_native_package(version, versions,
                        extractor.extracted_debianised,
                        extractor.unextracted_debian_md5,
                        timestamp=timestamp, file_ids_from=file_ids_from,
                        pull_debian=pull_debian)
        finally:
            extractor.cleanup()

    def extract_upstream_tree(self, upstream_tip, basedir):
        """Extract upstream_tip to a tempdir as a working tree."""
        # TODO: should stack rather than trying to use the repository,
        # as that will be more efficient.
        # TODO: remove the _extract_upstream_tree alias below.
        to_location = os.path.join(basedir, "upstream")
        # Use upstream_branch if it has been set, otherwise self.branch.
        source_branch = self.pristine_upstream_branch or self.branch
        dir_to = source_branch.bzrdir.sprout(to_location,
                revision_id=upstream_tip,
                accelerator_tree=self.tree)
        try:
            self.pristine_upstream_tree = dir_to.open_workingtree()
        except NoWorkingTree:
            # Handle shared treeless repo's.
            self.pristine_upstream_tree = dir_to.create_workingtree()
        self.pristine_upstream_branch = self.pristine_upstream_tree.branch

    _extract_upstream_tree = extract_upstream_tree

    def _create_empty_upstream_tree(self, basedir):
        to_location = os.path.join(basedir, "upstream")
        to_transport = get_transport(to_location)
        to_transport.ensure_base()
        format = bzrdir.format_registry.make_bzrdir('default')
        try:
            existing_bzrdir = bzrdir.BzrDir.open_from_transport(
                    to_transport)
        except NotBranchError:
            # really a NotBzrDir error...
            create_branch = bzrdir.BzrDir.create_branch_convenience
            branch = create_branch(to_transport.base,
                    format=format,
                    possible_transports=[to_transport])
        else:
            if existing_bzrdir.has_branch():
                raise AlreadyBranchError(to_location)
            else:
                branch = existing_bzrdir.create_branch()
                existing_bzrdir.create_workingtree()
        self.pristine_upstream_branch = branch
        self.pristine_upstream_tree = branch.bzrdir.open_workingtree()
        if self.tree:
            root_id = self.tree.path2id('')
        else:
            tip = self.get_branch_tip_revtree()
            tip.lock_read()
            try:
                root_id = tip.path2id('')
            finally:
                tip.unlock()
        if root_id:
            self.pristine_upstream_tree.set_root_id(root_id)

    def _extract_tarballs_to_tempdir(self, tarballs):
        tempdir = tempfile.mkdtemp()
        try:
            extract_orig_tarballs([fn for (fn, md5) in tarballs], tempdir,
                strip_components=1)
            return tempdir
        except:
            shutil.rmtree(tempdir)
            raise

    def _export_previous_upstream_tree(self, package, previous_version, tempdir):
        assert isinstance(previous_version, str), \
            "Should pass upstream version as str, not Version."
        if self.pristine_upstream_source.has_version(package, previous_version):
            upstream_tip = self.pristine_upstream_source.version_as_revision(
                    package, previous_version)
            self.extract_upstream_tree(upstream_tip, tempdir)
        else:
            raise BzrCommandError("Unable to find the tag for the "
                    "previous upstream version, %s, in the branch: "
                    "%s" % (
                previous_version,
                self.pristine_upstream_source.tag_name(previous_version)))

    def merge_upstream(self, tarball_filenames, package, version, previous_version,
            upstream_branch=None, upstream_revision=None, merge_type=None,
            force=False):
        assert isinstance(version, str), \
            "Should pass version as str not %s" % str(type(version))
        assert isinstance(previous_version, str) or previous_version is None, \
            "Should pass previous_version as str not %s" % str(
                    type(previous_version))
        tempdir = tempfile.mkdtemp(dir=os.path.join(self.tree.basedir, '..'))
        try:
            if previous_version is not None:
                self._export_previous_upstream_tree(package, previous_version, tempdir)
            else:
                self._create_empty_upstream_tree(tempdir)
            if self.pristine_upstream_source.has_version(package, version):
                raise UpstreamAlreadyImported(version)
            if upstream_branch is not None:
                upstream_branch.lock_read()
            try:
                if upstream_branch is not None:
                    if upstream_revision is None:
                        upstream_revision = upstream_branch.last_revision()
                    graph = self.branch.repository.get_graph(
                            other_repository=upstream_branch.repository)
                    if not force and graph.is_ancestor(upstream_revision,
                            self.branch.last_revision()):
                        raise UpstreamBranchAlreadyMerged
                upstream_tarballs = [
                    (os.path.abspath(fn), md5sum_filename(fn)) for fn in
                    tarball_filenames]
                tarball_dir = self._extract_tarballs_to_tempdir(upstream_tarballs)
                try:
                    # FIXME: should use upstream_parents()?
                    parents = []
                    if self.pristine_upstream_branch.last_revision() != NULL_REVISION:
                        parents = [self.pristine_upstream_branch.last_revision()]
                    _, new_revid = self.import_upstream(tarball_dir,
                            version, parents, upstream_tarballs=upstream_tarballs,
                            upstream_branch=upstream_branch,
                            upstream_revision=upstream_revision)
                    self._fetch_upstream_to_branch(new_revid)
                finally:
                    shutil.rmtree(tarball_dir)
                if self.branch.last_revision() != NULL_REVISION:
                    try:
                        conflicts = self.tree.merge_from_branch(
                                self.pristine_upstream_branch, merge_type=merge_type)
                    except UnrelatedBranches:
                        # Bug lp:515367 where the first upstream tarball is
                        # missing a proper history link and a criss-cross merge
                        # then recurses and finds no deeper ancestor.
                        # Use the previous upstream import as the from revision
                        if len(parents) == 0:
                            from_revision = NULL_REVISION
                        else:
                            from_revision = parents[0]
                        conflicts = self.tree.merge_from_branch(
                                self.pristine_upstream_branch, merge_type=merge_type,
                                from_revision=from_revision)
                else:
                    # Pull so that merge-upstream allows you to start a branch
                    # from upstream tarball.
                    conflicts = 0
                    self.tree.pull(self.pristine_upstream_branch)
                self.pristine_upstream_branch.tags.merge_to(self.branch.tags)
                return conflicts
            finally:
                if upstream_branch is not None:
                    upstream_branch.unlock()
        finally:
            shutil.rmtree(tempdir)


class SourceExtractor(object):
    """A class to extract a source package to its constituent parts"""

    def __init__(self, dsc_path, dsc):
        self.dsc_path = dsc_path
        self.dsc = dsc
        self.extracted_upstream = None
        self.extracted_debianised = None
        self.unextracted_debian_md5 = None
        self.upstream_tarballs = []
        self.tempdir = None

    def extract(self):
        """Extract the package to a new temporary directory."""
        raise NotImplementedError(self.extract)

    def cleanup(self):
        """Cleanup any extracted files."""
        if self.tempdir is not None and os.path.isdir(self.tempdir):
            shutil.rmtree(self.tempdir)


class OneZeroSourceExtractor(SourceExtractor):
    """Source extract for the "1.0" source format."""

    def extract(self):
        """Extract the package to a new temporary directory."""
        self.tempdir = tempfile.mkdtemp()
        dsc_filename = os.path.abspath(self.dsc_path)
        proc = subprocess.Popen("dpkg-source -su -x %s" % (dsc_filename,), shell=True,
                cwd=self.tempdir, stdout=subprocess.PIPE,
                stderr=subprocess.STDOUT, preexec_fn=subprocess_setup)
        (stdout, _) = proc.communicate()
        assert proc.returncode == 0, "dpkg-source -x failed, output:\n%s" % \
                    (stdout,)
        name = self.dsc['Source']
        version = Version(self.dsc['Version'])
        self.extracted_upstream = os.path.join(self.tempdir,
                "%s-%s.orig" % (name, str(version.upstream_version)))
        self.extracted_debianised = os.path.join(self.tempdir,
                "%s-%s" % (name, str(version.upstream_version)))
        if not os.path.exists(self.extracted_upstream):
            mutter("It's a native package")
            self.extracted_upstream = None
        for part in self.dsc['files']:
            if self.extracted_upstream is None:
                if part['name'].endswith(".tar.gz"):
                    self.unextracted_debian_md5 = part['md5sum']
            else:
                if part['name'].endswith(".orig.tar.gz"):
                    self.upstream_tarballs.append((os.path.abspath(
                            os.path.join(osutils.dirname(self.dsc_path),
                                part['name'])), part['md5sum']))
                elif part['name'].endswith(".diff.gz"):
                    self.unextracted_debian_md5 = part['md5sum']


class ThreeDotZeroNativeSourceExtractor(SourceExtractor):
    """Source extractor for the "3.0 (native)" source format."""

    def extract(self):
        self.tempdir = tempfile.mkdtemp()
        dsc_filename = os.path.abspath(self.dsc_path)
        proc = subprocess.Popen("dpkg-source -x %s" % (dsc_filename,), shell=True,
                cwd=self.tempdir, stdout=subprocess.PIPE,
                stderr=subprocess.STDOUT, preexec_fn=subprocess_setup)
        (stdout, _) = proc.communicate()
        assert proc.returncode == 0, "dpkg-source -x failed, output:\n%s" % \
                    (stdout,)
        name = self.dsc['Source']
        version = Version(self.dsc['Version'])
        self.extracted_debianised = os.path.join(self.tempdir,
                "%s-%s" % (name, str(version.upstream_version)))
        self.extracted_upstream = None
        for part in self.dsc['files']:
            if (part['name'].endswith(".tar.gz")
                    or part['name'].endswith(".tar.bz2")):
                self.unextracted_debian_md5 = part['md5sum']


class ThreeDotZeroQuiltSourceExtractor(SourceExtractor):
    """Source extractor for the "3.0 (quilt)" source format."""

    def extract(self):
        self.tempdir = tempfile.mkdtemp()
        dsc_filename = os.path.abspath(self.dsc_path)
        proc = subprocess.Popen("dpkg-source --skip-debianization -x %s"
                % (dsc_filename,), shell=True,
                cwd=self.tempdir, stdout=subprocess.PIPE,
                stderr=subprocess.STDOUT, preexec_fn=subprocess_setup)
        (stdout, _) = proc.communicate()
        assert proc.returncode == 0, "dpkg-source -x failed, output:\n%s" % \
                    (stdout,)
        name = self.dsc['Source']
        version = Version(self.dsc['Version'])
        self.extracted_debianised = os.path.join(self.tempdir,
                "%s-%s" % (name, str(version.upstream_version)))
        self.extracted_upstream = self.extracted_debianised + ".orig"
        os.rename(self.extracted_debianised, self.extracted_upstream)
        proc = subprocess.Popen("dpkg-source -x %s" % (dsc_filename,), shell=True,
                cwd=self.tempdir, stdout=subprocess.PIPE,
                stderr=subprocess.STDOUT, preexec_fn=subprocess_setup)
        (stdout, _) = proc.communicate()
        assert proc.returncode == 0, "dpkg-source -x failed, output:\n%s" % \
                    (stdout,)
        # Check that there are no unreadable files extracted.
        subprocess.call(["find", self.extracted_upstream, "-perm",
                "0000", "-exec", "chmod", "644", "{}", ";"])
        subprocess.call(["find", self.extracted_debianised, "-perm",
                "0000", "-exec", "chmod", "644", "{}", ";"])
        for part in self.dsc['files']:
            if part['name'].startswith("%s_%s.orig" % (name, str(version.upstream_version))):
                self.upstream_tarballs.append((os.path.abspath(
                        os.path.join(osutils.dirname(self.dsc_path),
                            part['name'])), part['md5sum']))
            elif (part['name'].endswith(".debian.tar.gz")
                    or part['name'].endswith(".debian.tar.bz2")):
                self.unextracted_debian_md5 = part['md5sum']
        assert self.upstream_tarballs is not None, \
            "Can't handle non gz|bz2 tarballs yet"
        assert self.unextracted_debian_md5 is not None, \
            "Can't handle non gz|bz2 tarballs yet"


SOURCE_EXTRACTORS = {}
SOURCE_EXTRACTORS[FORMAT_1_0] = OneZeroSourceExtractor
SOURCE_EXTRACTORS[FORMAT_3_0_NATIVE] = ThreeDotZeroNativeSourceExtractor
SOURCE_EXTRACTORS[FORMAT_3_0_QUILT] = ThreeDotZeroQuiltSourceExtractor<|MERGE_RESOLUTION|>--- conflicted
+++ resolved
@@ -364,13 +364,9 @@
         :return: True if the upstream branch contains the specified upstream
             version of the package. False otherwise.
         """
-<<<<<<< HEAD
         for tag_name in self.pristine_upstream_source.possible_tag_names(version):
-            if self._has_version(self.pristine_upstream_branch, tag_name, md5=md5):
-=======
-        for tag_name in self.pristine_tar_source.possible_tag_names(version):
-            if self._has_upstream_version(self.upstream_branch, tag_name, tarballs=tarballs):
->>>>>>> 7bdf19be
+            if self._has_upstream_version(self.pristine_upstream_branch,
+                    tag_name, tarballs=tarballs):
                 return True
         return False
 
@@ -635,14 +631,7 @@
             if that is what should be done, otherwise None.
         """
         assert isinstance(version, str)
-<<<<<<< HEAD
-        assert md5 is not None, \
-            ("It's not a good idea to use branch_to_pull_upstream_from with "
-             "md5 == None, as you may pull the wrong revision.")
         up_branch = self.pristine_upstream_branch
-=======
-        up_branch = self.upstream_branch
->>>>>>> 7bdf19be
         up_branch.lock_read()
         try:
             for branch in reversed(self.get_lesser_branches()):
@@ -929,23 +918,15 @@
                     target_tree=target_tree)
         finally:
             self_tree.unlock()
-<<<<<<< HEAD
         self.pristine_upstream_tree.set_parent_ids(upstream_parents)
-        revprops = {"deb-md5": md5}
-        if upstream_tarball is not None:
-            delta_revprops = self.pristine_upstream_source.create_delta_revprops(
-                self.pristine_upstream_tree, upstream_tarball)
-=======
-        self.upstream_tree.set_parent_ids(upstream_parents)
         revprops = {}
         if upstream_tarballs is not None:
             if len(upstream_tarballs) != 1:
                 raise MultipleUpstreamTarballsNotSupported()
             (upstream_tarball, md5) = upstream_tarballs[0]
             revprops["deb-md5"] = md5
-            delta_revprops = self.pristine_tar_source.create_delta_revprops(
-                self.upstream_tree, upstream_tarball)
->>>>>>> 7bdf19be
+            delta_revprops = self.pristine_upstream_source.create_delta_revprops(
+                self.pristine_upstream_tree, upstream_tarball)
             revprops.update(delta_revprops)
         if author is not None:
             revprops['authors'] = author
@@ -959,7 +940,7 @@
         tag_name, _ = self.tag_upstream_version(version, revid=revid)
         return tag_name, revid
 
-    def import_upstream_tarball(self, tarballs, version, parents,
+    def import_upstream_tarballs(self, tarballs, version, parents,
         upstream_branch=None, upstream_revision=None):
         """Import an upstream part to the upstream branch.
 
