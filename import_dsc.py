--- conflicted
+++ resolved
@@ -35,7 +35,6 @@
     import md5
 import os
 import shutil
-import signal
 import stat
 from subprocess import Popen, PIPE
 from StringIO import StringIO
@@ -60,11 +59,7 @@
 from bzrlib.osutils import file_iterator, isdir, basename, splitpath
 from bzrlib.revisionspec import RevisionSpec
 from bzrlib.revision import NULL_REVISION
-<<<<<<< HEAD
 from bzrlib.trace import warning, mutter, note
-=======
-from bzrlib.trace import warning, note, mutter
->>>>>>> d334c399
 from bzrlib.transform import TreeTransform, cook_conflicts, resolve_conflicts
 from bzrlib.transport import (
     get_transport,
@@ -77,6 +72,7 @@
 
 from bzrlib.plugins.builddeb.errors import (
                 PristineTarError,
+                TarFailed,
                 UnknownType,
                 UpstreamAlreadyImported,
                 UpstreamBranchAlreadyMerged,
@@ -86,6 +82,7 @@
     get_snapshot_revision,
     open_file_via_transport,
     open_transport,
+    subprocess_setup,
     )
 
 
@@ -1380,7 +1377,8 @@
         tempdir = tempfile.mkdtemp()
         dsc_filename = os.path.abspath(dsc_filename)
         proc = Popen("dpkg-source -su -x %s" % (dsc_filename,), shell=True,
-                cwd=tempdir, stdout=PIPE, stderr=PIPE)
+                cwd=tempdir, stdout=PIPE, stderr=PIPE,
+                preexec_fn=subprocess_setup)
         (stdout, stderr) = proc.communicate()
         assert proc.returncode == 0, "dpkg-source -x failed, output:\n%s\n%s" % \
                     (stdout, stderr)
@@ -1592,13 +1590,12 @@
     def _extract_tarball_to_tempdir(self, tarball_filename):
         tempdir = tempfile.mkdtemp()
         try:
-            old_sig = signal.getsignal(signal.SIGPIPE)
-            signal.signal(signal.SIGPIPE, signal.SIG_DFL)
-            try:
-                assert os.system("tar xzf %s -C %s --strip-components 1"
-                        % (tarball_filename, tempdir)) == 0
-            finally:
-                signal.signal(signal.SIGPIPE, old_sig)
+            proc = Popen(["/usr/bin/tar", "xzf", tarball_filename, "-C",
+                    tempdir, "--strip-components", "1"],
+                    preexec_fn=subprocess_setup)
+            proc.communicate()
+            if proc.returncode != 0:
+                raise TarFailed("extract", tarball_filename)
             return tempdir
         except:
             shutil.rmtree(tempdir)
@@ -1721,7 +1718,8 @@
             delta = self.pristine_tar_delta(revid)
             command = ["/usr/bin/pristine-tar", "gentar", "-",
                        os.path.abspath(dest_filename)]
-            proc = Popen(command, stdin=PIPE, cwd=dest)
+            proc = Popen(command, stdin=PIPE, cwd=dest,
+                    preexec_fn=subprocess_setup)
             (stdout, stderr) = proc.communicate(delta)
             if proc.returncode != 0:
                 raise PristineTarError("Generating tar from delta failed: %s" % stderr)
@@ -1743,7 +1741,8 @@
                 tree.unlock()
             command = ["/usr/bin/pristine-tar", "gendelta", tarball_path, "-"]
             note(" ".join(command))
-            proc = Popen(command, stdout=PIPE, cwd=dest)
+            proc = Popen(command, stdout=PIPE, cwd=dest,
+                    preexec_fn=subprocess_setup)
             (stdout, stderr) = proc.communicate()
             if proc.returncode != 0:
                 raise PristineTarError("Generating delta from tar failed: %s" % stderr)
