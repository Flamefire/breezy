# Copyright (C) 2005-2006 Jelmer Vernooij <jelmer@samba.org>

# This program is free software; you can redistribute it and/or modify
# it under the terms of the GNU General Public License as published by
# the Free Software Foundation; either version 2 of the License, or
# (at your option) any later version.

# This program is distributed in the hope that it will be useful,
# but WITHOUT ANY WARRANTY; without even the implied warranty of
# MERCHANTABILITY or FITNESS FOR A PARTICULAR PURPOSE.  See the
# GNU General Public License for more details.

# You should have received a copy of the GNU General Public License
# along with this program; if not, write to the Free Software
# Foundation, Inc., 59 Temple Place, Suite 330, Boston, MA  02111-1307  USA

#
# Published under the GNU GPL

"""Branch support for Subversion repositories

Support for SVN branches has been splitted up into two kinds: 
- RA (remote access) Subversion URLs such as svn+ssh://..., 
    http:// (webdav) or file:/// 
- wc (working copy) local checkouts. These are directories that contain a 
    .svn/ subdirectory)

Subversion always relies on the repository for the history information. Thus,
RA can roughly be mapped to what bzr calls a Branch, and wc to what bzr calls a 
WorkingTree.

Three different identifiers are used in this file to refer to 
revisions:
- revid: bzr revision ids (text data, usually containing email 
    address + sha)
- revno: bzr revision number
- revnum: svn revision number
"""

from bzrlib.branch import Branch
from bzrlib.errors import NotBranchError,NoWorkingTree,NoSuchRevision
from bzrlib.inventory import Inventory, InventoryFile, InventoryDirectory, \
            ROOT_ID
from bzrlib.revision import Revision, NULL_REVISION
from bzrlib.tree import Tree, EmptyTree
from bzrlib.trace import mutter, note
from bzrlib.workingtree import WorkingTree
import bzrlib

import svn.core, svn.wc, svn.ra
import os
from libsvn._core import SubversionException

<<<<<<< HEAD
global_pool = svn.core.svn_pool_create(None)
=======
# Initialize APR (required for all SVN calls)
svn.core.apr_initialize()
svn.ra.initialize()

_global_pool = svn.core.svn_pool_create(None)
>>>>>>> 6483b21e

def _create_auth_baton(pool):
    import svn.client
    # Give the client context baton a suite of authentication
    # providers.
    providers = [
        svn.client.svn_client_get_simple_provider(pool),
        svn.client.svn_client_get_ssl_client_cert_file_provider(pool),
        svn.client.svn_client_get_ssl_client_cert_pw_file_provider(pool),
        svn.client.svn_client_get_ssl_server_trust_file_provider(pool),
        svn.client.svn_client_get_username_provider(pool),
        ]
    return svn.core.svn_auth_open(providers, pool)

auth_baton = _create_auth_baton(_global_pool)

class SvnRevisionTree(Tree):
    def __init__(self,branch,revision_id):
        self.branch = branch
        self.revision_id = revision_id
        self.revnum = self.branch.get_revnum(revision_id)
        self._inventory = branch.repository.get_inventory(revision_id)

    def get_file_sha1(self,file_id):
        return bzrlib.osutils.sha_string(self.get_file(file_id))

    def is_executable(self,file_id):
        filename = self.branch.path_from_file_id(self.revision_id,file_id)
        mutter("svn propget %r %r" % (svn.core.SVN_PROP_EXECUTABLE, filename))
        values = svn.ra.propget(svn.core.SVN_PROP_EXECUTABLE, filename, self.revnum, False, self.repository.ra, self.repository.pool)
        if len(values) == 1 and values.pop() == svn.core.SVN_PROP_EXECUTABLE_VALUE:
            return True
        return False 
    
    def get_file(self,file_id):
        stream = svn.core.svn_stream_empty(self.repository.pool)
        path = self.branch.path_from_file_id(self.revision_id,file_id)
        mutter("svn cat -r %r %r" % (self.revnum.value.number,path))
        svn.repository.ra.get_file(stream,path.encode('utf8'),self.revnum,self.repository.ra,self.repository.pool)
        return Stream(stream).read()

class SvnBranch(Branch):
    def __init__(self,repos,base):
        self.repository = repos

        if not base.startswith(repos.url):
            raise CorruptRepository(repos)

        self.branch_path = base[len(repos.url):].strip("/")
        self.base = base 
        self.base_revnum = svn.ra.get_latest_revnum(self.repository.ra)
        self.control_files = "FIXME"
        self._generate_revnum_map()
        
    def path_from_file_id(self,revision_id,file_id):
        """Generate a full Subversion path from a bzr file id."""
        return self.base+"/"+self.filename_from_file_id(revision_id,file_id)

    def _generate_revnum_map(self):
        #FIXME: Revids should be globally unique, so we should include the 
        # branch path somehow. If we don't do this there might be revisions 
        # that have the same id because they were created in the same commit.
        self._revision_history = []

        def rcvr(paths,rev,author,date,message,pool):
            revid = self.repository.generate_revision_id(rev,self.branch_path)
            self._revision_history.append(revid)

        svn.ra.get_log(self.repository.ra, [self.branch_path.encode('utf8')], 0, \
                self.base_revnum, \
                0, False, False, rcvr, 
                self.repository.pool)
 
    def set_root_id(self, file_id):
        raise NotImplementedError('set_root_id not supported on Subversion Branches')
            
    def get_root_id(self):
        inv = self.repository.get_inventory(self.last_revision())
        return inv.root.file_id

    def abspath(self, name):
        return self.base+"/"+name

    def push_stores(self, branch_to):
        raise NotImplementedError('push_stores is abstract') #FIXME

    def get_revision_inventory(self, revision_id):
        raise NotImplementedError('get_revision_inventory is abstract') #FIXME

    def sign_revision(self, revision_id, gpg_strategy):
        raise NotImplementedError('Subversion revisions can not be signed')

    def store_revision_signature(self, gpg_strategy, plaintext, revision_id):
        raise NotImplementedError('Subversion revisions can not be signed')

    def set_revision_history(self, rev_history):
        raise NotImplementedError('set_revision_history not supported on Subversion branches')

    def set_push_location(self, location):
        raise NotImplementedError('set_push_location not supported on Subversion')

    def get_push_location(self):
        # get_push_location not supported on Subversion
        return None

    def revision_history(self):
        return self._revision_history

    def has_revision(self, revision_id):
        return self.revision_history().has_key(revision_id)

    def get_parents(self, revision_id):
        revnum = self.get_revnum(revision_id)
        parents = []
        if not revision_id is None:
            parent_id = self.revnum_map[revnum.value.number-1]
            if not parent_id is None:
                parents.append(parent_id)
        # FIXME: Figure out if there are any merges here and where they come 
        # from
        return parents

    def get_ancestry(self, revision_id):
        try:
            i = self.revision_history().index(revision_id)
        except ValueError:
            raise NoSuchRevision(revision_id,self)

        # FIXME: Figure out if there are any merges here and where they come 
        # from
        return self.revision_history()[0:i+1]

    def pull(self, source, overwrite=False):
        print "Pull from %s to %s" % (source,self)
        raise NotImplementedError('pull is abstract') #FIXME

    def update_revisions(self, other, stop_revision=None):
        raise NotImplementedError('update_revisions is abstract') #FIXME

    def pullable_revisions(self, other, stop_revision):
        raise NotImplementedError('pullable_revisions is abstract') #FIXME
        
    def revision_tree(self, revision_id):
        if revision_id is None or revision_id == NULL_REVISION:
            return EmptyTree()
        
        return SvnRevisionTree(self, revision_id)

    # The remote server handles all this for us
    def lock_write(self):
        pass
        
    def lock_read(self):
        pass

    def unlock(self):
        pass

    def get_parent(self):
        return None

    def set_parent(self, url):
        raise NotImplementedError('can not change parent of SVN branch')

    def get_transaction(self):
        raise NotImplementedError('get_transaction is abstract') #FIXME

    def append_revision(self, *revision_ids):
        raise NotImplementedError('append_revision is abstract') #FIXME

    def get_physical_lock_status(self):
        return False<|MERGE_RESOLUTION|>--- conflicted
+++ resolved
@@ -51,15 +51,9 @@
 import os
 from libsvn._core import SubversionException
 
-<<<<<<< HEAD
-global_pool = svn.core.svn_pool_create(None)
-=======
-# Initialize APR (required for all SVN calls)
-svn.core.apr_initialize()
 svn.ra.initialize()
 
 _global_pool = svn.core.svn_pool_create(None)
->>>>>>> 6483b21e
 
 def _create_auth_baton(pool):
     import svn.client
