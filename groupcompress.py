# groupcompress, a bzr plugin providing new compression logic.
# Copyright (C) 2008 Canonical Limited.
# 
# This program is free software; you can redistribute it and/or modify
# it under the terms of the GNU General Public License version 2 as published
# by the Free Software Foundation.
# 
# This program is distributed in the hope that it will be useful,
# but WITHOUT ANY WARRANTY; without even the implied warranty of
# MERCHANTABILITY or FITNESS FOR A PARTICULAR PURPOSE.  See the
# GNU General Public License for more details.
# 
# You should have received a copy of the GNU General Public License
# along with this program; if not, write to the Free Software
# Foundation, Inc., 51 Franklin St, Fifth Floor, Boston, MA  02110-1301 USA
# 

"""Core compression logic for compressing streams of related files."""

from itertools import izip
from cStringIO import StringIO
import zlib

from bzrlib import (
    annotate,
    debug,
    diff,
    errors,
    graph as _mod_graph,
    osutils,
    pack,
    patiencediff,
    )
from bzrlib.graph import Graph
from bzrlib.knit import _DirectPackAccess
from bzrlib.osutils import (
    contains_whitespace,
    contains_linebreaks,
    sha_string,
    sha_strings,
    split_lines,
    )
from bzrlib.btree_index import BTreeBuilder
from bzrlib.lru_cache import LRUSizeCache
from bzrlib.plugins.groupcompress import equivalence_table
from bzrlib.tsort import topo_sort
from bzrlib.versionedfile import (
    adapter_registry,
    AbsentContentFactory,
    ChunkedContentFactory,
    FulltextContentFactory,
    VersionedFiles,
    )

<<<<<<< HEAD
_NO_LABELS = False

def parse(bytes):
    if _NO_LABELS:
        action_byte = bytes[0]
        action = {'f':'fulltext', 'd':'delta'}[action_byte]
        return action, None, None, bytes[1:]
    (action, label_line, sha1_line, len_line,
     delta_bytes) = bytes.split('\n', 4)
    if (action not in ('fulltext', 'delta')
        or not label_line.startswith('label:')
        or not sha1_line.startswith('sha1:')
        or not len_line.startswith('len:')
        ):
        raise AssertionError("bad text record %r" % (bytes,))
    label = tuple(label_line[6:].split('\x00'))
    sha1 = sha1_line[5:]
    length = int(len_line[4:])
    if not len(delta_bytes) == length:
        raise AssertionError("bad length record %r" % (bytes,))
    return action, label, sha1, delta_bytes
=======

def parse(line_list):
    result = []
    lines = iter(line_list)
    next = lines.next
    label_line = next()
    sha1_line = next()
    if (not label_line.startswith('label: ') or
        not sha1_line.startswith('sha1: ')):
        raise AssertionError("bad text record %r" % lines)
    label = tuple(label_line[7:-1].split('\x00'))
    sha1 = sha1_line[6:-1]
    for header in lines:
        op = header[0]
        numbers = header[2:]
        numbers = [int(n) for n in header[2:].split(',')]
        if op == 'c':
            result.append((op, numbers[0], numbers[1], None))
        else:
            contents = [next() for i in xrange(numbers[0])]
            result.append((op, None, numbers[0], contents))
    ## return result
    return label, sha1, result


def apply_delta(basis, delta):
    """Apply delta to this object to become new_version_id."""
    lines = []
    last_offset = 0
    # eq ranges occur where gaps occur
    # start, end refer to offsets in basis
    for op, start, count, delta_lines in delta:
        if op == 'c':
            lines.append(basis[start:start+count])
        else:
            lines.extend(delta_lines)
    trim_encoding_newline(lines)
    return lines


def trim_encoding_newline(lines):
    if lines[-1] == '\n':
        del lines[-1]
    else:
        lines[-1] = lines[-1][:-1]

>>>>>>> d6cbe897


def sort_gc_optimal(parent_map):
    """Sort and group the keys in parent_map into gc-optimal order.

    gc-optimal is defined (currently) as reverse-topological order, grouped by
    the key prefix.

    :return: A sorted-list of keys
    """
    # gc-optimal ordering is approximately reverse topological,
    # properly grouped by file-id.
    per_prefix_map = {}
    for item in parent_map.iteritems():
        key = item[0]
        if isinstance(key, str) or len(key) == 1:
            prefix = ''
        else:
            prefix = key[0]
        try:
            per_prefix_map[prefix].append(item)
        except KeyError:
            per_prefix_map[prefix] = [item]

    present_keys = []
    for prefix in sorted(per_prefix_map):
        present_keys.extend(reversed(topo_sort(per_prefix_map[prefix])))
    return present_keys


class GroupCompressor(object):
    """Produce a serialised group of compressed texts.

    It contains code very similar to SequenceMatcher because of having a similar
    task. However some key differences apply:
     - there is no junk, we want a minimal edit not a human readable diff.
     - we don't filter very common lines (because we don't know where a good
       range will start, and after the first text we want to be emitting minmal
       edits only.
     - we chain the left side, not the right side
     - we incrementally update the adjacency matrix as new lines are provided.
     - we look for matches in all of the left side, so the routine which does
       the analagous task of find_longest_match does not need to filter on the
       left side.
    """

    def __init__(self, delta=True):
        """Create a GroupCompressor.

        :param delta: If False, do not compress records.
        """
        # Consider seeding the lines with some sort of GC Start flag, or
        # putting it as part of the output stream, rather than in the
        # compressed bytes.
        self.lines = []
        self.endpoint = 0
        self.input_bytes = 0
        self.labels_deltas = {}
        self._delta_index = _groupcompress_pyx.DeltaIndex()

<<<<<<< HEAD
    def compress(self, key, chunks, expected_sha, soft=False):
=======
    def get_matching_blocks(self, lines, soft=False):
        """Return the ranges in lines which match self.lines.

        :param lines: lines to compress
        :return: A list of (old_start, new_start, length) tuples which reflect
            a region in self.lines that is present in lines.  The last element
            of the list is always (old_len, new_len, 0) to provide a end point
            for generating instructions from the matching blocks list.
        """
        result = []
        pos = 0
        line_locations = self.line_locations
        line_locations.set_right_lines(lines)
        # We either copy a range (while there are reusable lines) or we 
        # insert new lines. To find reusable lines we traverse 
        locations = None
        max_pos = len(lines)
        result_append = result.append
        min_match_bytes = 10
        if soft:
            min_match_bytes = 200
        while pos < max_pos:
            block, pos, locations = _get_longest_match(line_locations, pos,
                                                       max_pos, locations)
            if block is not None:
                # Check to see if we are matching fewer than 5 characters,
                # which is turned into a simple 'insert', rather than a copy
                # If we have more than 5 lines, we definitely have more than 5
                # chars
                if block[-1] < min_match_bytes:
                    # This block may be a 'short' block, check
                    old_start, new_start, range_len = block
                    matched_bytes = sum(map(len,
                        lines[new_start:new_start + range_len]))
                    if matched_bytes < min_match_bytes:
                        block = None
            if block is not None:
                result_append(block)
        result_append((len(self.lines), len(lines), 0))
        return result

    def compress(self, key, lines, expected_sha, soft=False):
>>>>>>> d6cbe897
        """Compress lines with label key.

        :param key: A key tuple. It is stored in the output
            for identification of the text during decompression. If the last
            element is 'None' it is replaced with the sha1 of the text -
            e.g. sha1:xxxxxxx.
<<<<<<< HEAD
        :param chunks: The chunks to be compressed
        :param expected_sha: If non-None, the sha the lines are blieved to
=======
        :param lines: The lines to be compressed. Must be split
            on \n, with the \n preserved.'
        :param expected_sha: If non-None, the sha the lines are believed to
>>>>>>> d6cbe897
            have. During compression the sha is calculated; a mismatch will
            cause an error.
        :param soft: Do a 'soft' compression. This means that we require larger
            ranges to match to be considered for a copy command.
        :return: The sha1 of lines, and the number of bytes accumulated in
            the group output so far.
        """
        sha1 = sha_strings(chunks)
        if key[-1] is None:
            key = key[:-1] + ('sha1:' + sha1,)
        label = '\x00'.join(key)
        target_text = ''.join(chunks)
        input_len = len(target_text)
        # By having action/label/sha1/len, we can parse the group if the index
        # was ever destroyed, we have the key in 'label', we know the final
        # bytes are valid from sha1, and we know where to find the end of this
        # record because of 'len'. (the delta record itself will store the
        # total length for the expanded record)
        # 'len: %d\n' costs approximately 1% increase in total data
        # Having the labels at all costs us 9-10% increase, 38% increase for
        # inventory pages, and 5.8% increase for text pages
        if _NO_LABELS:
            new_chunks = []
        else:
<<<<<<< HEAD
            new_chunks = ['label:%s\nsha1:%s\n' % (label, sha1)]
        delta = self._delta_index.make_delta(target_text)
        if (delta is None
            or len(delta) > len(target_text) / 2):
            # We can't delta (perhaps source_text is empty)
            # so mark this as an insert
            if _NO_LABELS:
                new_chunks = ['f']
            else:
                new_chunks.insert(0, 'fulltext\n')
                new_chunks.append('len:%s\n' % (input_len,))
            unadded_bytes = sum(map(len, new_chunks))
            self._delta_index.add_source(target_text, unadded_bytes)
            new_chunks.append(target_text)
        else:
            if _NO_LABELS:
                new_chunks = ['d']
            else:
                new_chunks.insert(0, 'delta\n')
                new_chunks.append('len:%s\n' % (len(delta),))
            unadded_bytes = sum(map(len, new_chunks))
            self._delta_index.add_source(delta, unadded_bytes)
            new_chunks.append(delta)
=======
            lines[-1] = lines[-1] + '\n'
        pos = 0
        range_len = 0
        range_start = 0
        flush_range = self.flush_range
        copy_ends = None
        blocks = self.get_matching_blocks(lines, soft=soft)
        current_pos = 0
        #copies_without_insertion = []
        # We either copy a range (while there are reusable lines) or we
        # insert new lines. To find reusable lines we traverse
        for old_start, new_start, range_len in blocks:
            if new_start != current_pos:
                # if copies_without_insertion:
                #     self.flush_multi(copies_without_insertion,
                #                      lines, new_lines, index_lines)
                #     copies_without_insertion = []
                # non-matching region
                flush_range(current_pos, None, new_start - current_pos,
                    lines, new_lines, index_lines)
            current_pos = new_start + range_len
            if not range_len:
                continue
            # copies_without_insertion.append((new_start, old_start, range_len))
            flush_range(new_start, old_start, range_len,
                        lines, new_lines, index_lines)
        # if copies_without_insertion:
        #     self.flush_multi(copies_without_insertion,
        #                      lines, new_lines, index_lines)
        #     copies_without_insertion = []
>>>>>>> d6cbe897
        delta_start = (self.endpoint, len(self.lines))
        self.output_chunks(new_chunks)
        self.input_bytes += input_len
        delta_end = (self.endpoint, len(self.lines))
        self.labels_deltas[key] = (delta_start, delta_end)
        if not self._delta_index._source_offset == self.endpoint:
            raise AssertionError('the delta index is out of sync'
                'with the output lines %s != %s'
                % (self._delta_index._source_offset, self.endpoint))
        return sha1, self.endpoint

    def extract(self, key):
        """Extract a key previously added to the compressor.

        :param key: The key to extract.
        :return: An iterable over bytes and the sha1.
        """
        delta_details = self.labels_deltas[key]
        delta_chunks = self.lines[delta_details[0][1]:delta_details[1][1]]
        action, label, sha1, delta = parse(''.join(delta_chunks))
        if not _NO_LABELS and label != key:
            raise AssertionError("wrong key: %r, wanted %r" % (label, key))
        if action == 'fulltext':
            bytes = delta
        else:
            source = ''.join(self.lines[delta_details[0][0]])
            bytes = _groupcompress_pyx.apply_delta(source, delta)
        if _NO_LABELS:
            sha1 = sha_string(bytes)
        else:
            assert sha1 == sha_string(bytes)
        return [bytes], sha1

    def output_chunks(self, new_chunks):
        """Output some chunks.

        :param new_chunks: The chunks to output.
        """
        endpoint = self.endpoint
        self.lines.extend(new_chunks)
        endpoint += sum(map(len, new_chunks))
        self.endpoint = endpoint

    def ratio(self):
        """Return the overall compression ratio."""
        return float(self.input_bytes) / float(self.endpoint)


def make_pack_factory(graph, delta, keylength):
    """Create a factory for creating a pack based groupcompress.

    This is only functional enough to run interface tests, it doesn't try to
    provide a full pack environment.
    
    :param graph: Store a graph.
    :param delta: Delta compress contents.
    :param keylength: How long should keys be.
    """
    def factory(transport):
        parents = graph or delta
        ref_length = 0
        if graph:
            ref_length = 1
        graph_index = BTreeBuilder(reference_lists=ref_length,
            key_elements=keylength)
        stream = transport.open_write_stream('newpack')
        writer = pack.ContainerWriter(stream.write)
        writer.begin()
        index = _GCGraphIndex(graph_index, lambda:True, parents=parents,
            add_callback=graph_index.add_nodes)
        access = _DirectPackAccess({})
        access.set_writer(writer, graph_index, (transport, 'newpack'))
        result = GroupCompressVersionedFiles(index, access, delta)
        result.stream = stream
        result.writer = writer
        return result
    return factory


def cleanup_pack_group(versioned_files):
    versioned_files.writer.end()
    versioned_files.stream.close()


class GroupCompressVersionedFiles(VersionedFiles):
    """A group-compress based VersionedFiles implementation."""

    def __init__(self, index, access, delta=True):
        """Create a GroupCompressVersionedFiles object.

        :param index: The index object storing access and graph data.
        :param access: The access object storing raw data.
        :param delta: Whether to delta compress or just entropy compress.
        """
        self._index = index
        self._access = access
        self._delta = delta
        self._unadded_refs = {}
        self._group_cache = LRUSizeCache(max_size=50*1024*1024)

    def add_lines(self, key, parents, lines, parent_texts=None,
        left_matching_blocks=None, nostore_sha=None, random_id=False,
        check_content=True):
        """Add a text to the store.

        :param key: The key tuple of the text to add.
        :param parents: The parents key tuples of the text to add.
        :param lines: A list of lines. Each line must be a bytestring. And all
            of them except the last must be terminated with \n and contain no
            other \n's. The last line may either contain no \n's or a single
            terminating \n. If the lines list does meet this constraint the add
            routine may error or may succeed - but you will be unable to read
            the data back accurately. (Checking the lines have been split
            correctly is expensive and extremely unlikely to catch bugs so it
            is not done at runtime unless check_content is True.)
        :param parent_texts: An optional dictionary containing the opaque 
            representations of some or all of the parents of version_id to
            allow delta optimisations.  VERY IMPORTANT: the texts must be those
            returned by add_lines or data corruption can be caused.
        :param left_matching_blocks: a hint about which areas are common
            between the text and its left-hand-parent.  The format is
            the SequenceMatcher.get_matching_blocks format.
        :param nostore_sha: Raise ExistingContent and do not add the lines to
            the versioned file if the digest of the lines matches this.
        :param random_id: If True a random id has been selected rather than
            an id determined by some deterministic process such as a converter
            from a foreign VCS. When True the backend may choose not to check
            for uniqueness of the resulting key within the versioned file, so
            this should only be done when the result is expected to be unique
            anyway.
        :param check_content: If True, the lines supplied are verified to be
            bytestrings that are correctly formed lines.
        :return: The text sha1, the number of bytes in the text, and an opaque
                 representation of the inserted version which can be provided
                 back to future add_lines calls in the parent_texts dictionary.
        """
        self._index._check_write_ok()
        self._check_add(key, lines, random_id, check_content)
        if parents is None:
            # The caller might pass None if there is no graph data, but kndx
            # indexes can't directly store that, so we give them
            # an empty tuple instead.
            parents = ()
        # double handling for now. Make it work until then.
        length = sum(map(len, lines))
        record = ChunkedContentFactory(key, parents, None, lines)
        sha1 = list(self._insert_record_stream([record], random_id=random_id))[0]
        return sha1, length, None

    def annotate(self, key):
        """See VersionedFiles.annotate."""
        graph = Graph(self)
        parent_map = self.get_parent_map([key])
        if not parent_map:
            raise errors.RevisionNotPresent(key, self)
        if parent_map[key] is not None:
            search = graph._make_breadth_first_searcher([key])
            keys = set()
            while True:
                try:
                    present, ghosts = search.next_with_ghosts()
                except StopIteration:
                    break
                keys.update(present)
            parent_map = self.get_parent_map(keys)
        else:
            keys = [key]
            parent_map = {key:()}
        head_cache = _mod_graph.FrozenHeadsCache(graph)
        parent_cache = {}
        reannotate = annotate.reannotate
        for record in self.get_record_stream(keys, 'topological', True):
            key = record.key
            chunks = osutils.chunks_to_lines(record.get_bytes_as('chunked'))
            parent_lines = [parent_cache[parent] for parent in parent_map[key]]
            parent_cache[key] = list(
                reannotate(parent_lines, chunks, key, None, head_cache))
        return parent_cache[key]

    def check(self, progress_bar=None):
        """See VersionedFiles.check()."""
        keys = self.keys()
        for record in self.get_record_stream(keys, 'unordered', True):
            record.get_bytes_as('fulltext')

    def _check_add(self, key, lines, random_id, check_content):
        """check that version_id and lines are safe to add."""
        version_id = key[-1]
        if version_id is not None:
            if contains_whitespace(version_id):
                raise InvalidRevisionId(version_id, self)
        self.check_not_reserved_id(version_id)
        # TODO: If random_id==False and the key is already present, we should
        # probably check that the existing content is identical to what is
        # being inserted, and otherwise raise an exception.  This would make
        # the bundle code simpler.
        if check_content:
            self._check_lines_not_unicode(lines)
            self._check_lines_are_lines(lines)

    def get_parent_map(self, keys):
        """Get a map of the parents of keys.

        :param keys: The keys to look up parents for.
        :return: A mapping from keys to parents. Absent keys are absent from
            the mapping.
        """
        result = {}
        sources = [self._index]
        source_results = []
        missing = set(keys)
        for source in sources:
            if not missing:
                break
            new_result = source.get_parent_map(missing)
            source_results.append(new_result)
            result.update(new_result)
            missing.difference_update(set(new_result))
        if self._unadded_refs:
            for key in missing:
                if key in self._unadded_refs:
                    result[key] = self._unadded_refs[key]
        return result

    def _get_group_and_delta_bytes(self, index_memo):
        read_memo = index_memo[0:3]
        # get the group:
        try:
            plain = self._group_cache[read_memo]
        except KeyError:
            # read the group
            zdata = self._access.get_raw_records([read_memo]).next()
            # decompress - whole thing - this is not a bug, as it
            # permits caching. We might want to store the partially
            # decompresed group and decompress object, so that recent
            # texts are not penalised by big groups.
            plain = zlib.decompress(zdata) #, index_memo[4])
            self._group_cache[read_memo] = plain
        # cheapo debugging:
        # print len(zdata), len(plain)
        # parse - requires split_lines, better to have byte offsets
        # here (but not by much - we only split the region for the
        # recipe, and we often want to end up with lines anyway.
        return plain, plain[index_memo[3]:index_memo[4]]

    def get_missing_compression_parent_keys(self):
        """Return the keys of missing compression parents.

        Missing compression parents occur when a record stream was missing
        basis texts, or a index was scanned that had missing basis texts.
        """
        # GroupCompress cannot currently reference texts that are not in the
        # group, so this is valid for now
        return frozenset()

    def get_record_stream(self, keys, ordering, include_delta_closure):
        """Get a stream of records for keys.

        :param keys: The keys to include.
        :param ordering: Either 'unordered' or 'topological'. A topologically
            sorted stream has compression parents strictly before their
            children.
        :param include_delta_closure: If True then the closure across any
            compression parents will be included (in the opaque data).
        :return: An iterator of ContentFactory objects, each of which is only
            valid until the iterator is advanced.
        """
        # keys might be a generator
        orig_keys = list(keys)
        keys = set(orig_keys)
        if not keys:
            return
        if (not self._index.has_graph
            and ordering in ('topological', 'gc-optimal')):
            # Cannot topological order when no graph has been stored.
            ordering = 'unordered'
        # Cheap: iterate
        locations = self._index.get_build_details(keys)
        local_keys = frozenset(keys).intersection(set(self._unadded_refs))
        if ordering == 'topological':
            # would be better to not globally sort initially but instead
            # start with one key, recurse to its oldest parent, then grab
            # everything in the same group, etc.
            parent_map = dict((key, details[2]) for key, details in
                locations.iteritems())
            for key in local_keys:
                parent_map[key] = self._unadded_refs[key]
            present_keys = topo_sort(parent_map)
            # Now group by source:
        elif ordering == 'gc-optimal':
            parent_map = dict((key, details[2]) for key, details in
                              locations.iteritems())
            for key in local_keys:
                parent_map[key] = self._unadded_refs[key]
            # XXX: This only optimizes for the target ordering. We may need to
            #      balance that with the time it takes to extract ordering, by
            #      somehow grouping based on locations[key][0:3]
            present_keys = sort_gc_optimal(parent_map)
        elif ordering == 'as-requested':
            present_keys = [key for key in orig_keys if key in locations
                            or key in local_keys]
        else:
            # We want to yield the keys in a semi-optimal (read-wise) ordering.
            # Otherwise we thrash the _group_cache and destroy performance
            def get_group(key):
                # This is the group the bytes are stored in, followed by the
                # location in the group
                return locations[key][0]
            present_keys = sorted(locations.iterkeys(), key=get_group)
            # We don't have an ordering for keys in the in-memory object, but
            # lets process the in-memory ones first.
            present_keys = list(local_keys) + present_keys
        locations.update((key, None) for key in local_keys)
        absent_keys = keys.difference(set(locations))
        for key in absent_keys:
            yield AbsentContentFactory(key)
        for key in present_keys:
            if key in self._unadded_refs:
                chunks, sha1 = self._compressor.extract(key)
                parents = self._unadded_refs[key]
            else:
                index_memo, _, parents, (method, _) = locations[key]
<<<<<<< HEAD
                plain, delta_bytes = self._get_group_and_delta_bytes(index_memo)
                action, label, sha1, delta = parse(delta_bytes)
                if not _NO_LABELS and label != key:
                    raise AssertionError("wrong key: %r, wanted %r" % (label, key))
                if action == 'fulltext':
                    chunks = [delta]
                else:
                    # TODO: relax apply_delta so that it can allow source to be
                    #       longer than expected
                    bytes = _groupcompress_pyx.apply_delta(plain, delta)
                    if bytes is None:
                        import pdb; pdb.set_trace()
                    chunks = [bytes]
                    del bytes
                if _NO_LABELS:
                    sha1 = sha_strings(chunks)
                else:
                    if sha_strings(chunks) != sha1:
                        raise AssertionError('sha1 sum did not match')
=======
                plain, delta_lines = self._get_group_and_delta_lines(index_memo)
                label, sha1, delta = parse(delta_lines)
                if label != key:
                    raise AssertionError("wrong key: %r, wanted %r" % (label, key))
                chunks = apply_delta(plain, delta)
                if sha_strings(chunks) != sha1:
                    raise AssertionError('sha1 sum did not match')
>>>>>>> d6cbe897
            yield ChunkedContentFactory(key, parents, sha1, chunks)

    def get_sha1s(self, keys):
        """See VersionedFiles.get_sha1s()."""
        result = {}
        for record in self.get_record_stream(keys, 'unordered', True):
            if record.sha1 != None:
                result[record.key] = record.sha1
            else:
                if record.storage_kind != 'absent':
                    result[record.key] == sha_string(record.get_bytes_as(
                        'fulltext'))
        return result

    def insert_record_stream(self, stream):
        """Insert a record stream into this container.

        :param stream: A stream of records to insert. 
        :return: None
        :seealso VersionedFiles.get_record_stream:
        """
        for _ in self._insert_record_stream(stream):
            pass

    def _insert_record_stream(self, stream, random_id=False):
        """Internal core to insert a record stream into this container.

        This helper function has a different interface than insert_record_stream
        to allow add_lines to be minimal, but still return the needed data.

        :param stream: A stream of records to insert. 
        :return: An iterator over the sha1 of the inserted records.
        :seealso insert_record_stream:
        :seealso add_lines:
        """
        adapters = {}
        def get_adapter(adapter_key):
            try:
                return adapters[adapter_key]
            except KeyError:
                adapter_factory = adapter_registry.get(adapter_key)
                adapter = adapter_factory(self)
                adapters[adapter_key] = adapter
                return adapter
        # This will go up to fulltexts for gc to gc fetching, which isn't
        # ideal.
        self._compressor = GroupCompressor(self._delta)
        self._unadded_refs = {}
        keys_to_add = []
        basis_end = 0
        groups = 1
        def flush():
            compressed = zlib.compress(''.join(self._compressor.lines))
            index, start, length = self._access.add_raw_records(
                [(None, len(compressed))], compressed)[0]
            nodes = []
            for key, reads, refs in keys_to_add:
                nodes.append((key, "%d %d %s" % (start, length, reads), refs))
            self._index.add_records(nodes, random_id=random_id)
        last_prefix = None
        for record in stream:
            # Raise an error when a record is missing.
            if record.storage_kind == 'absent':
                raise errors.RevisionNotPresent(record.key, self)
            try:
                lines = osutils.chunks_to_lines(record.get_bytes_as('chunked'))
            except errors.UnavailableRepresentation:
                adapter_key = record.storage_kind, 'fulltext'
                adapter = get_adapter(adapter_key)
                bytes = adapter.get_bytes(record)
                lines = osutils.split_lines(bytes)
            soft = False
            if len(record.key) > 1:
                prefix = record.key[0]
                if (last_prefix is not None and prefix != last_prefix):
                    soft = True
                    if basis_end > 1024 * 1024 * 2:
                        flush()
                        self._compressor = GroupCompressor(self._delta)
                        self._unadded_refs = {}
                        keys_to_add = []
                        basis_end = 0
                        groups += 1
                last_prefix = prefix
            found_sha1, end_point = self._compressor.compress(record.key,
                lines, record.sha1, soft=soft)
            if record.key[-1] is None:
                key = record.key[:-1] + ('sha1:' + found_sha1,)
            else:
                key = record.key
            self._unadded_refs[key] = record.parents
            yield found_sha1
            keys_to_add.append((key, '%d %d' % (basis_end, end_point),
                (record.parents,)))
            basis_end = end_point
            if basis_end > 1024 * 1024 * 4:
                flush()
                self._compressor = GroupCompressor(self._delta)
                self._unadded_refs = {}
                keys_to_add = []
                basis_end = 0
                groups += 1
        if len(keys_to_add):
            flush()
        self._compressor = None
        self._unadded_refs = {}

    def iter_lines_added_or_present_in_keys(self, keys, pb=None):
        """Iterate over the lines in the versioned files from keys.

        This may return lines from other keys. Each item the returned
        iterator yields is a tuple of a line and a text version that that line
        is present in (not introduced in).

        Ordering of results is in whatever order is most suitable for the
        underlying storage format.

        If a progress bar is supplied, it may be used to indicate progress.
        The caller is responsible for cleaning up progress bars (because this
        is an iterator).

        NOTES:
         * Lines are normalised by the underlying store: they will all have \n
           terminators.
         * Lines are returned in arbitrary order.

        :return: An iterator over (line, key).
        """
        if pb is None:
            pb = progress.DummyProgress()
        keys = set(keys)
        total = len(keys)
        # we don't care about inclusions, the caller cares.
        # but we need to setup a list of records to visit.
        # we need key, position, length
        for key_idx, record in enumerate(self.get_record_stream(keys,
            'unordered', True)):
            # XXX: todo - optimise to use less than full texts.
            key = record.key
            pb.update('Walking content.', key_idx + 1, total)
            if record.storage_kind == 'absent':
                raise errors.RevisionNotPresent(key, self)
            lines = split_lines(record.get_bytes_as('fulltext'))
            for line in lines:
                yield line, key
        pb.update('Walking content.', total, total)

    def keys(self):
        """See VersionedFiles.keys."""
        if 'evil' in debug.debug_flags:
            trace.mutter_callsite(2, "keys scales with size of history")
        sources = [self._index]
        result = set()
        for source in sources:
            result.update(source.keys())
        return result


class _GCGraphIndex(object):
    """Mapper from GroupCompressVersionedFiles needs into GraphIndex storage."""

    def __init__(self, graph_index, is_locked, parents=True,
        add_callback=None):
        """Construct a _GCGraphIndex on a graph_index.

        :param graph_index: An implementation of bzrlib.index.GraphIndex.
        :param is_locked: A callback, returns True if the index is locked and
            thus usable.
        :param parents: If True, record knits parents, if not do not record 
            parents.
        :param add_callback: If not None, allow additions to the index and call
            this callback with a list of added GraphIndex nodes:
            [(node, value, node_refs), ...]
        """
        self._add_callback = add_callback
        self._graph_index = graph_index
        self._parents = parents
        self.has_graph = parents
        self._is_locked = is_locked

    def add_records(self, records, random_id=False):
        """Add multiple records to the index.
        
        This function does not insert data into the Immutable GraphIndex
        backing the KnitGraphIndex, instead it prepares data for insertion by
        the caller and checks that it is safe to insert then calls
        self._add_callback with the prepared GraphIndex nodes.

        :param records: a list of tuples:
                         (key, options, access_memo, parents).
        :param random_id: If True the ids being added were randomly generated
            and no check for existence will be performed.
        """
        if not self._add_callback:
            raise errors.ReadOnlyError(self)
        # we hope there are no repositories with inconsistent parentage
        # anymore.

        changed = False
        keys = {}
        for (key, value, refs) in records:
            if not self._parents:
                if refs:
                    for ref in refs:
                        if ref:
                            raise KnitCorrupt(self,
                                "attempt to add node with parents "
                                "in parentless index.")
                    refs = ()
                    changed = True
            keys[key] = (value, refs)
        # check for dups
        if not random_id:
            present_nodes = self._get_entries(keys)
            for (index, key, value, node_refs) in present_nodes:
                if node_refs != keys[key][1]:
                    raise errors.KnitCorrupt(self, "inconsistent details in add_records"
                        ": %s %s" % ((value, node_refs), keys[key]))
                del keys[key]
                changed = True
        if changed:
            result = []
            if self._parents:
                for key, (value, node_refs) in keys.iteritems():
                    result.append((key, value, node_refs))
            else:
                for key, (value, node_refs) in keys.iteritems():
                    result.append((key, value))
            records = result
        self._add_callback(records)
        
    def _check_read(self):
        """Raise an exception if reads are not permitted."""
        if not self._is_locked():
            raise errors.ObjectNotLocked(self)

    def _check_write_ok(self):
        """Raise an exception if writes are not permitted."""
        if not self._is_locked():
            raise errors.ObjectNotLocked(self)

    def _get_entries(self, keys, check_present=False):
        """Get the entries for keys.

        Note: Callers are responsible for checking that the index is locked
        before calling this method.

        :param keys: An iterable of index key tuples.
        """
        keys = set(keys)
        found_keys = set()
        if self._parents:
            for node in self._graph_index.iter_entries(keys):
                yield node
                found_keys.add(node[1])
        else:
            # adapt parentless index to the rest of the code.
            for node in self._graph_index.iter_entries(keys):
                yield node[0], node[1], node[2], ()
                found_keys.add(node[1])
        if check_present:
            missing_keys = keys.difference(found_keys)
            if missing_keys:
                raise RevisionNotPresent(missing_keys.pop(), self)

    def get_parent_map(self, keys):
        """Get a map of the parents of keys.

        :param keys: The keys to look up parents for.
        :return: A mapping from keys to parents. Absent keys are absent from
            the mapping.
        """
        self._check_read()
        nodes = self._get_entries(keys)
        result = {}
        if self._parents:
            for node in nodes:
                result[node[1]] = node[3][0]
        else:
            for node in nodes:
                result[node[1]] = None
        return result

    def get_build_details(self, keys):
        """Get the various build details for keys.

        Ghosts are omitted from the result.

        :param keys: An iterable of keys.
        :return: A dict of key:
            (index_memo, compression_parent, parents, record_details).
            index_memo
                opaque structure to pass to read_records to extract the raw
                data
            compression_parent
                Content that this record is built upon, may be None
            parents
                Logical parents of this node
            record_details
                extra information about the content which needs to be passed to
                Factory.parse_record
        """
        self._check_read()
        result = {}
        entries = self._get_entries(keys)
        for entry in entries:
            key = entry[1]
            if not self._parents:
                parents = None
            else:
                parents = entry[3][0]
            method = 'group'
            result[key] = (self._node_to_position(entry),
                                  None, parents, (method, None))
        return result
    
    def keys(self):
        """Get all the keys in the collection.
        
        The keys are not ordered.
        """
        self._check_read()
        return [node[1] for node in self._graph_index.iter_all_entries()]
    
    def _node_to_position(self, node):
        """Convert an index value to position details."""
        bits = node[2].split(' ')
        # It would be nice not to read the entire gzip.
        start = int(bits[0])
        stop = int(bits[1])
        basis_end = int(bits[2])
        delta_end = int(bits[3])
        return node[0], start, stop, basis_end, delta_end


def _get_longest_match(equivalence_table, pos, max_pos, locations):
    """Get the longest possible match for the current position."""
    range_start = pos
    range_len = 0
    copy_ends = None
    while pos < max_pos:
        if locations is None:
            locations = equivalence_table.get_idx_matches(pos)
        if locations is None:
            # No more matches, just return whatever we have, but we know that
            # this last position is not going to match anything
            pos += 1
            break
        else:
            if copy_ends is None:
                # We are starting a new range
                copy_ends = [loc + 1 for loc in locations]
                range_len = 1
                locations = None # Consumed
            else:
                # We are currently in the middle of a match
                next_locations = set(copy_ends).intersection(locations)
                if len(next_locations):
                    # range continues
                    copy_ends = [loc + 1 for loc in next_locations]
                    range_len += 1
                    locations = None # Consumed
                else:
                    # But we are done with this match, we should be
                    # starting a new one, though. We will pass back 'locations'
                    # so that we don't have to do another lookup.
                    break
        pos += 1
    if copy_ends is None:
        return None, pos, locations
    return ((min(copy_ends) - range_len, range_start, range_len)), pos, locations


try:
    from bzrlib.plugins.groupcompress_rabin import _groupcompress_pyx
except ImportError:
    pass<|MERGE_RESOLUTION|>--- conflicted
+++ resolved
@@ -52,7 +52,6 @@
     VersionedFiles,
     )
 
-<<<<<<< HEAD
 _NO_LABELS = False
 
 def parse(bytes):
@@ -74,54 +73,6 @@
     if not len(delta_bytes) == length:
         raise AssertionError("bad length record %r" % (bytes,))
     return action, label, sha1, delta_bytes
-=======
-
-def parse(line_list):
-    result = []
-    lines = iter(line_list)
-    next = lines.next
-    label_line = next()
-    sha1_line = next()
-    if (not label_line.startswith('label: ') or
-        not sha1_line.startswith('sha1: ')):
-        raise AssertionError("bad text record %r" % lines)
-    label = tuple(label_line[7:-1].split('\x00'))
-    sha1 = sha1_line[6:-1]
-    for header in lines:
-        op = header[0]
-        numbers = header[2:]
-        numbers = [int(n) for n in header[2:].split(',')]
-        if op == 'c':
-            result.append((op, numbers[0], numbers[1], None))
-        else:
-            contents = [next() for i in xrange(numbers[0])]
-            result.append((op, None, numbers[0], contents))
-    ## return result
-    return label, sha1, result
-
-
-def apply_delta(basis, delta):
-    """Apply delta to this object to become new_version_id."""
-    lines = []
-    last_offset = 0
-    # eq ranges occur where gaps occur
-    # start, end refer to offsets in basis
-    for op, start, count, delta_lines in delta:
-        if op == 'c':
-            lines.append(basis[start:start+count])
-        else:
-            lines.extend(delta_lines)
-    trim_encoding_newline(lines)
-    return lines
-
-
-def trim_encoding_newline(lines):
-    if lines[-1] == '\n':
-        del lines[-1]
-    else:
-        lines[-1] = lines[-1][:-1]
-
->>>>>>> d6cbe897
 
 
 def sort_gc_optimal(parent_map):
@@ -182,66 +133,15 @@
         self.labels_deltas = {}
         self._delta_index = _groupcompress_pyx.DeltaIndex()
 
-<<<<<<< HEAD
     def compress(self, key, chunks, expected_sha, soft=False):
-=======
-    def get_matching_blocks(self, lines, soft=False):
-        """Return the ranges in lines which match self.lines.
-
-        :param lines: lines to compress
-        :return: A list of (old_start, new_start, length) tuples which reflect
-            a region in self.lines that is present in lines.  The last element
-            of the list is always (old_len, new_len, 0) to provide a end point
-            for generating instructions from the matching blocks list.
-        """
-        result = []
-        pos = 0
-        line_locations = self.line_locations
-        line_locations.set_right_lines(lines)
-        # We either copy a range (while there are reusable lines) or we 
-        # insert new lines. To find reusable lines we traverse 
-        locations = None
-        max_pos = len(lines)
-        result_append = result.append
-        min_match_bytes = 10
-        if soft:
-            min_match_bytes = 200
-        while pos < max_pos:
-            block, pos, locations = _get_longest_match(line_locations, pos,
-                                                       max_pos, locations)
-            if block is not None:
-                # Check to see if we are matching fewer than 5 characters,
-                # which is turned into a simple 'insert', rather than a copy
-                # If we have more than 5 lines, we definitely have more than 5
-                # chars
-                if block[-1] < min_match_bytes:
-                    # This block may be a 'short' block, check
-                    old_start, new_start, range_len = block
-                    matched_bytes = sum(map(len,
-                        lines[new_start:new_start + range_len]))
-                    if matched_bytes < min_match_bytes:
-                        block = None
-            if block is not None:
-                result_append(block)
-        result_append((len(self.lines), len(lines), 0))
-        return result
-
-    def compress(self, key, lines, expected_sha, soft=False):
->>>>>>> d6cbe897
         """Compress lines with label key.
 
         :param key: A key tuple. It is stored in the output
             for identification of the text during decompression. If the last
             element is 'None' it is replaced with the sha1 of the text -
             e.g. sha1:xxxxxxx.
-<<<<<<< HEAD
         :param chunks: The chunks to be compressed
-        :param expected_sha: If non-None, the sha the lines are blieved to
-=======
-        :param lines: The lines to be compressed. Must be split
-            on \n, with the \n preserved.'
         :param expected_sha: If non-None, the sha the lines are believed to
->>>>>>> d6cbe897
             have. During compression the sha is calculated; a mismatch will
             cause an error.
         :param soft: Do a 'soft' compression. This means that we require larger
@@ -266,7 +166,6 @@
         if _NO_LABELS:
             new_chunks = []
         else:
-<<<<<<< HEAD
             new_chunks = ['label:%s\nsha1:%s\n' % (label, sha1)]
         delta = self._delta_index.make_delta(target_text)
         if (delta is None
@@ -290,38 +189,6 @@
             unadded_bytes = sum(map(len, new_chunks))
             self._delta_index.add_source(delta, unadded_bytes)
             new_chunks.append(delta)
-=======
-            lines[-1] = lines[-1] + '\n'
-        pos = 0
-        range_len = 0
-        range_start = 0
-        flush_range = self.flush_range
-        copy_ends = None
-        blocks = self.get_matching_blocks(lines, soft=soft)
-        current_pos = 0
-        #copies_without_insertion = []
-        # We either copy a range (while there are reusable lines) or we
-        # insert new lines. To find reusable lines we traverse
-        for old_start, new_start, range_len in blocks:
-            if new_start != current_pos:
-                # if copies_without_insertion:
-                #     self.flush_multi(copies_without_insertion,
-                #                      lines, new_lines, index_lines)
-                #     copies_without_insertion = []
-                # non-matching region
-                flush_range(current_pos, None, new_start - current_pos,
-                    lines, new_lines, index_lines)
-            current_pos = new_start + range_len
-            if not range_len:
-                continue
-            # copies_without_insertion.append((new_start, old_start, range_len))
-            flush_range(new_start, old_start, range_len,
-                        lines, new_lines, index_lines)
-        # if copies_without_insertion:
-        #     self.flush_multi(copies_without_insertion,
-        #                      lines, new_lines, index_lines)
-        #     copies_without_insertion = []
->>>>>>> d6cbe897
         delta_start = (self.endpoint, len(self.lines))
         self.output_chunks(new_chunks)
         self.input_bytes += input_len
@@ -644,7 +511,6 @@
                 parents = self._unadded_refs[key]
             else:
                 index_memo, _, parents, (method, _) = locations[key]
-<<<<<<< HEAD
                 plain, delta_bytes = self._get_group_and_delta_bytes(index_memo)
                 action, label, sha1, delta = parse(delta_bytes)
                 if not _NO_LABELS and label != key:
@@ -664,15 +530,6 @@
                 else:
                     if sha_strings(chunks) != sha1:
                         raise AssertionError('sha1 sum did not match')
-=======
-                plain, delta_lines = self._get_group_and_delta_lines(index_memo)
-                label, sha1, delta = parse(delta_lines)
-                if label != key:
-                    raise AssertionError("wrong key: %r, wanted %r" % (label, key))
-                chunks = apply_delta(plain, delta)
-                if sha_strings(chunks) != sha1:
-                    raise AssertionError('sha1 sum did not match')
->>>>>>> d6cbe897
             yield ChunkedContentFactory(key, parents, sha1, chunks)
 
     def get_sha1s(self, keys):
