#    config.py -- Configuration of bzr-builddeb from files
#    Copyright (C) 2006 James Westby <jw+debian@jameswestby.net>
#    
#    This file is part of bzr-builddeb.
#
#    bzr-builddeb is free software; you can redistribute it and/or modify
#    it under the terms of the GNU General Public License as published by
#    the Free Software Foundation; either version 2 of the License, or
#    (at your option) any later version.
#
#    bzr-builddeb is distributed in the hope that it will be useful,
#    but WITHOUT ANY WARRANTY; without even the implied warranty of
#    MERCHANTABILITY or FITNESS FOR A PARTICULAR PURPOSE.  See the
#    GNU General Public License for more details.
#
#    You should have received a copy of the GNU General Public License
#    along with bzr-builddeb; if not, write to the Free Software
#    Foundation, Inc., 51 Franklin St, Fifth Floor, Boston, MA  02110-1301  USA
#

from bzrlib.config import (
  configobj,
  ConfigObj,
  TreeConfig,
  )
from bzrlib.trace import mutter, warning


BUILD_TYPE_NORMAL = "normal"
BUILD_TYPE_NATIVE = "native"
BUILD_TYPE_MERGE = "merge"
BUILD_TYPE_SPLIT = "split"


class SvnBuildPackageMappedConfig(object):
  """Config object that provides a bzr-builddeb configuration 
  based on a svn-buildpackage configuration.
  """

  def __init__(self, bp_config):
    self.bp_config = bp_config

  def get_option(self, option, section=None):
    """Retrieve the contents of an option, mapped from the equivalent 
    svn-buildpackage option."""
    if section == "BUILDDEB":
      if option == "merge":
        return self.bp_config.get_merge_with_upstream()
      elif option == "orig-dir":
        return self.bp_config.get("origDir")
      elif option == "build-dir":
        return self.bp_config.get("buildArea")
    return None


class DebBuildConfig(object):
  """Holds the configuration settings for builddeb. These are taken from
  a hierarchy of config files. .bzr-builddeb/local.conf then 
  debian/bzr-builddeb.conf.local, 
  ~/.bazaar/builddeb.conf, debian/bzr-builddeb.conf, 
  finally .bzr-builddeb/default.conf. The value is 
  taken from the first file in which it is specified."""

  section = 'BUILDDEB'

  def __init__(self, files, branch=None, tree=None):
    """ 
    Creates a config to read from config files in a hierarchy.

    Pass it a list of tuples (file, secure) where file is the location of
    a config file (that doesn't have to exist, and trusted is True or false,
    and states whether the file can be trusted for sensitive values.

    The value will be returned from the first in the list that has it,
    unless that key is marked as needing a trusted file and the file isn't
    trusted.

    If branch is not None then it will be used in preference to all others.
    It will not be considered trusted.

    The sample files used in this test are included in the builddeb source tree.

    >>> import os
    >>> import bzrlib.plugins.builddeb
    >>> d = os.path.dirname(bzrlib.plugins.builddeb.__file__) + '/'
    >>> c = DebBuildConfig([
    ...      (d + 'local.conf', False),
    ...      (d + 'user.conf', True), 
    ...      (d + 'default.conf', False)])
    >>> print c.orig_dir
    None
    >>> print c.merge
    True
    >>> print c.build_dir
    defaultbuild
    >>> print c.result_dir
    userresult
    >>> print c.builder
    userbuild
    """
    self._config_files = []
    for input in files:
      try:
        config = ConfigObj(input[0])
      except configobj.ParseError, e:
        if len(input) > 2:
          content = input[2]
        else:
          content = input[0]
        warning("There was an error parsing '%s': %s" % (content, e.msg))
        continue
      if len(input) > 2:
        config.filename = input[2]
      self._config_files.append((config, input[1]))
    if branch is not None:
      self._branch_config = TreeConfig(branch)
    else:
      self._branch_config = None
    self._tree_config = None
    if tree is not None:
      try:
        # Imported here, since not everybody will have bzr-svn installed
        from bzrlib.plugins.svn.config import SubversionBuildPackageConfig, NoSubversionBuildPackageConfig
        try:
          self._tree_config = SvnBuildPackageMappedConfig(SubversionBuildPackageConfig(tree))
        except NoSubversionBuildPackageConfig:
          pass # Not a svn tree
      except ImportError:
        pass # No svn, apparently
    self.user_config = None

  def set_user_config(self, user_conf):
    if user_conf is not None:
      self.user_config = ConfigObj(user_conf)

  def _user_config_value(self, key):
    if self.user_config is not None:
      try:
        return self.user_config.get_value(self.section, key)
      except KeyError:
        pass
    return None

  def _get_opt(self, config, key, section=None):
    """Returns the value for key from config, of None if it is not defined in 
    the file"""
    if section is None:
      section = self.section
    try:
      return config.get_value(section, key)
    except KeyError:
      pass
    if config.filename is not None:
      try:
        value = config[key]
        warning("'%s' defines a value for '%s', but it is not in a '%s' "
             "section, so it is ignored" % (config.filename, key, section))
      except KeyError:
        pass
    return None

  def _get_best_opt(self, key, trusted=False, section=None):
    """Returns the value for key, obeying precedence.
    
    Returns the value for the key from the first file in which it is defined,
    or None if none of the files define it.
    
    If trusted is True then the the value will only be taken from a file
    marked as trusted.
    
    """
    if section is None:
      section = self.section
    if not trusted:
      if self._branch_config is not None:
        value = self._branch_config.get_option(key, section=self.section)
        if value is not None:
          mutter("Using %s for %s, taken from the branch", value, key)
          return value
      if self._tree_config is not None:
        value = self._tree_config.get_option(key, section=self.section)
        if value is not None:
          mutter("Using %s for %s, taken from the tree", value, key)
          return value
    for config_file in self._config_files:
      if not trusted or config_file[1]:
        value = self._get_opt(config_file[0], key, section=section)
        if value is not None:
          mutter("Using %s for %s, taken from %s", value, key,
                 config_file[0].filename)
          return value
    return None

  def get_hook(self, hook_name):
    return self._get_best_opt(hook_name, section='HOOKS')

  def _get_bool(self, config, key):
    try:
      return True, config.get_bool('BUILDDEB', key)
    except KeyError:
      pass
    if config.filename is not None:
      try:
        value = config.as_bool(key)
        warning("'%s' defines a value for '%s', but it is not in a 'BUILDDEB' "
             "section, so it is ignored" % (config.filename, key))
      except KeyError:
        pass
    return False, False

  def _get_best_bool(self, key, trusted=False, default=False):
    """Returns the value of key, obeying precedence.

    Returns the value for the key from the first file in which it is defined,
    or default if none of the files define it.
    
    If trusted is True then the the value will only be taken from a file
    marked as trusted.
    
    """
    if not trusted:
      if self._branch_config is not None:
        value = self._branch_config.get_option(key, section=self.section)
        if value is not None:
          mutter("Using %s for %s, taken from the branch", value, key)
          return value
      if self._tree_config is not None:
        value = self._tree_config.get_option(key, section=self.section)
        if value is not None:
          mutter("Using %s for %s, taken from the tree", value, key)
          return value
    for config_file in self._config_files:
      if not trusted or config_file[1]:
        (found, value) = self._get_bool(config_file[0], key)
        if found:
          mutter("Using %s for %s, taken from %s", value, key,
                 config_file[0].filename)
          return value
    return default

  def _opt_property(name, help=None, trusted=False):
    return property(lambda self: self._get_best_opt(name, trusted), None,
                    None, help)

  def _bool_property(name, help=None, trusted=False, default=False):
    return property(lambda self: self._get_best_bool(name, trusted, default),
                    None, None, help)

  build_dir = _opt_property('build-dir', "The dir to build in")

  user_build_dir = property(
          lambda self: self._user_config_value('build-dir'))

  orig_dir = _opt_property('orig-dir', "The dir to get upstream tarballs from")

  user_orig_dir = property(
          lambda self: self._user_config_value('orig-dir'))

  builder = _opt_property('builder', "The command to build with", True)

  result_dir = _opt_property('result-dir', "The dir to put the results in")

  user_result_dir = property(
          lambda self: self._user_config_value('result-dir'))

  merge = _bool_property('merge', "Run in merge mode")

  @property
  def build_type(self):
    if self.merge:
      return BUILD_TYPE_MERGE
    elif self.native:
      return BUILD_TYPE_NATIVE
    elif self.split:
      return BUILD_TYPE_SPLIT
    else:
      return None

  quick_builder = _opt_property('quick-builder',
                          "A quick command to build with", True)

  native = _bool_property('native', "Build a native package")

  split = _bool_property('split', "Split a full source package")

  upstream_branch = _opt_property('upstream-branch',
          "The upstream branch to merge from")

  export_upstream = _opt_property('export-upstream',
                         "Get the upstream source from another branch")

  export_upstream_revision = _opt_property('export-upstream-revision',
                         "The revision of the upstream source to use.")

  commit_message_from_changelog = _bool_property('commit-message-from-changelog',
       "Whether the commit message should come from debian/changelog", default=False)

<<<<<<< HEAD
  quilt_tree_policy = _opt_property('quilt-tree-policy',
      "Whether to automatically apply/unapply quilt patches after tree operations")
=======
  quilt_smart_merge = _bool_property('quilt-smart-merge',
    "Automatically unapply quilt patches during merge", default=True)
>>>>>>> 6f14b9cf


def _test():
  import doctest
  doctest.testmod()

if __name__ == '__main__':
  _test()

# vim: ts=2 sts=2 sw=2<|MERGE_RESOLUTION|>--- conflicted
+++ resolved
@@ -295,13 +295,11 @@
   commit_message_from_changelog = _bool_property('commit-message-from-changelog',
        "Whether the commit message should come from debian/changelog", default=False)
 
-<<<<<<< HEAD
+  quilt_smart_merge = _bool_property('quilt-smart-merge',
+    "Automatically unapply quilt patches during merge", default=True)
+
   quilt_tree_policy = _opt_property('quilt-tree-policy',
       "Whether to automatically apply/unapply quilt patches after tree operations")
-=======
-  quilt_smart_merge = _bool_property('quilt-smart-merge',
-    "Automatically unapply quilt patches during merge", default=True)
->>>>>>> 6f14b9cf
 
 
 def _test():
