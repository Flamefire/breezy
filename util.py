#    util.py -- Utility functions
#    Copyright (C) 2006 James Westby <jw+debian@jameswestby.net>
#
#    This file is part of bzr-builddeb.
#
#    bzr-builddeb is free software; you can redistribute it and/or modify
#    it under the terms of the GNU General Public License as published by
#    the Free Software Foundation; either version 2 of the License, or
#    (at your option) any later version.
#
#    bzr-builddeb is distributed in the hope that it will be useful,
#    but WITHOUT ANY WARRANTY; without even the implied warranty of
#    MERCHANTABILITY or FITNESS FOR A PARTICULAR PURPOSE.  See the
#    GNU General Public License for more details.
#
#    You should have received a copy of the GNU General Public License
#    along with bzr-builddeb; if not, write to the Free Software
#    Foundation, Inc., 51 Franklin St, Fifth Floor, Boston, MA  02110-1301  USA
#

import md5
import shutil
import tempfile
import os
import re

from bzrlib.trace import mutter

<<<<<<< HEAD
from debian_bundle.changelog import Changelog, ChangelogParseError
=======
from debian_bundle import deb822
from debian_bundle.changelog import Changelog
>>>>>>> b9139186

from bzrlib import urlutils
from bzrlib.transport import get_transport
from bzrlib.plugins.builddeb.errors import (
                MissingChangelogError,
                AddChangelogError,
                UnparseableChangelog,
                )


def recursive_copy(fromdir, todir):
    """Copy the contents of fromdir to todir.

    Like shutil.copytree, but the destination directory must already exist
    with this method, rather than not exists for shutil.
    """
    mutter("Copying %s to %s", fromdir, todir)
    for entry in os.listdir(fromdir):
        path = os.path.join(fromdir, entry)
        if os.path.isdir(path):
            tosubdir = os.path.join(todir, entry)
            if not os.path.exists(tosubdir):
                os.mkdir(tosubdir)
            recursive_copy(path, tosubdir)
        else:
            shutil.copy(path, todir)


def find_changelog(t, merge):
    """Find the changelog in the given tree.

    First looks for 'debian/changelog'. If "merge" is true will also
    look for 'changelog'.

    The returned changelog is created with 'max_blocks=1' and
    'allow_empty_author=True'. The first to try and prevent old broken
    changelog entries from causing the command to fail, and the
    second as some people do this but still want to build.

    "larstiq" is a subset of "merge" mode. It indicates that the
    '.bzr' dir is at the same level as 'changelog' etc., rather
    than being at the same level as 'debian/'.

    :param t: the Tree to look in.
    :param merge: whether this is a "merge" package.
    :return: (changelog, larstiq) where changelog is the Changelog,
        and larstiq is a boolean indicating whether the file is at
        'changelog' if merge was given, False otherwise.
    """
    changelog_file = 'debian/changelog'
    larstiq = False
    t.lock_read()
    try:
        if not t.has_filename(changelog_file):
            if merge:
                #Assume LarstiQ's layout (.bzr in debian/)
                changelog_file = 'changelog'
                larstiq = True
                if not t.has_filename(changelog_file):
                    raise MissingChangelogError('"debian/changelog" or '
                            '"changelog"')
            else:
                raise MissingChangelogError('"debian/changelog"')
        elif merge and t.has_filename('changelog'):
            # If it is a "larstiq" pacakge and debian is a symlink to
            # "." then it will have found debian/changelog. Try and detect
            # this.
            if (t.kind(t.path2id('debian')) == 'symlink' and 
                t.get_symlink_target(t.path2id('debian')) == '.'):
                changelog_file = 'changelog'
                larstiq = True
        mutter("Using '%s' to get package information", changelog_file)
        changelog_id = t.path2id(changelog_file)
        if changelog_id is None:
            raise AddChangelogError(changelog_file)
        contents = t.get_file_text(changelog_id)
    finally:
       t.unlock()
    changelog = Changelog()
    try:
        changelog.parse_changelog(contents, max_blocks=1, allow_empty_author=True)
    except ChangelogParseError, e:
        raise UnparseableChangelog(str(e))
    return changelog, larstiq


def strip_changelog_message(changes):
    """Strip a changelog message like debcommit does.

    Takes a list of changes from a changelog entry and applies a transformation
    so the message is well formatted for a commit message.

    :param changes: a list of lines from the changelog entry
    :return: another list of lines with blank lines stripped from the start
        and the spaces the start of the lines split if there is only one logical
        entry.
    """
    while changes[-1] == '':
        changes.pop()
    while changes[0] == '':
        changes.pop(0)

    whitespace_column_re = re.compile(r'  |\t')
    changes = map(lambda line: whitespace_column_re.sub('', line, 1), changes)

    leader_re = re.compile(r'[ \t]*[*+-] ')
    count = len(filter(leader_re.match, changes))
    if count == 1:
        return map(lambda line: leader_re.sub('', line, 1).lstrip(), changes)
    else:
        return changes


def tarball_name(package, version):
    """Return the name of the .orig.tar.gz for the given package and version.

    :param package: the name of the source package.
    :param version: the upstream version of the package.
    :return: a string that is the name of the upstream tarball to use.
    """
    return "%s_%s.orig.tar.gz" % (package, str(version))


def get_snapshot_revision(upstream_version):
    """Return the upstream revision specifier if specified in the upstream version.

    When packaging an upstream snapshot some people use +vcsnn or ~vcsnn to indicate
    what revision number of the upstream VCS was taken for the snapshot. This given
    an upstream version number this function will return an identifier of the
    upstream revision if it appears to be a snapshot. The identifier is a string
    containing a bzr revision spec, so it can be transformed in to a revision.

    :param upstream_version: a string containing the upstream version number.
    :return: a string containing a revision specifier for the revision of the
        upstream branch that the snapshot was taken from, or None if it doesn't
        appear to be a snapshot.
    """
    match = re.search("(?:~|\\+)bzr([0-9]+)$", upstream_version)
    if match is not None:
        return match.groups()[0]
    match = re.search("(?:~|\\+)svn([0-9]+)$", upstream_version)
    if match is not None:
        return "svn:%s" % match.groups()[0]
    return None


def suite_to_distribution(suite):
    """Infer the distribution from a suite.

    When passed the name of a suite (anything in the distributions field of
    a changelog) it will infer the distribution from that (i.e. Debian or
    Ubuntu).

    :param suite: the string containing the suite
    :return: "debian", "ubuntu", or None if the distribution couldn't be inferred.
    """
    debian_releases = ('woody', 'sarge', 'etch', 'lenny', 'squeeze', 'stable',
            'testing', 'unstable', 'experimental', 'frozen')
    debian_targets = ('', '-security', '-proposed-updates', '-backports')
    ubuntu_releases = ('warty', 'hoary', 'breezy', 'dapper', 'edgy',
            'feisty', 'gutsy', 'hardy', 'intrepid', 'jaunty')
    ubuntu_targets = ('', '-proposed', '-updates', '-security', '-backports')
    all_debian = [r + t for r in debian_releases for t in debian_targets]
    all_ubuntu = [r + t for r in ubuntu_releases for t in ubuntu_targets]
    if suite in all_debian:
        return "debian"
    if suite in all_ubuntu:
        return "ubuntu"
    return None


def lookup_distribution(distribution_or_suite):
    """Get the distribution name based on a distribtion or suite name.

    :param distribution_or_suite: a string that is either the name of
        a distribution or a suite.
    :return: a string with a distribution name or None.
    """
    if distribution_or_suite.lower() in ("debian", "ubuntu"):
        return distribution_or_suite.lower()
    return suite_to_distribution(distribution_or_suite)


def move_file_if_different(source, target, md5sum):
    if os.path.exists(target):
        if os.path.samefile(source, target):
            return
        t_md5sum = md5.new()
        target_f = open(target)
        try:
            for line in target_f:
                t_md5sum.update(line)
        finally:
            target_f.close()
        if t_md5sum.hexdigest() == md5sum:
            return
    shutil.move(source, target)


def write_if_different(contents, target):
    md5sum = md5.new()
    md5sum.update(contents)
    fd, temp_path = tempfile.mkstemp("builddeb-rename-")
    try:
        try:
            fd.write(contents)
        finally:
            fd.close()
        move_file_if_different(temp_path, target, md5sum.hexdigest())
    finally:
        if os.path.exists(temp_path):
            os.unlink(temp_path)


def _download_part(name, base_transport, target_dir, md5sum):
    part_base_dir, part_path = urlutils.split(name)
    f_t = base_transport
    if part_base_dir != '':
        f_t = base_transport.clone(part_base_dir)
    f_f = f_t.get(part_path)
    try:
        target_path = os.path.join(target_dir, part_path)
        fd, temp_path = tempfile.mkstemp(prefix="builldeb-")
        try:
            try:
                shutil.copyfileobj(f_f, fd)
            finally:
                fd.close()
            move_file_if_different(temp_path, target_path, md5sum)
        finally:
            if os.path.exists(temp_path):
                os.unlink(temp_path)
    finally:
        f_f.close()


def _dget(cls, dsc_location, target_dir):
    base_dir, path = urlutils.split(dsc_location)
    dsc_t = get_transport(base_dir)
    dsc_contents = dsc_t.get_bytes(path)
    dsc = cls(dsc_contents)
    for file_details in dsc['files']:
        name = file_details['name']
        _download_part(name, dsc_t, target_dir, file_details['md5sum'])
    write_if_different(dsc_contents, os.path.join(target_dir, path))


def dget(dsc_location, target_dir):
    return _dget(deb822.Dsc, dsc_location, target_dir)


def dget_changes(changes_location, target_dir):
    return _dget(deb822.Changes, changes_location, target_dir)<|MERGE_RESOLUTION|>--- conflicted
+++ resolved
@@ -26,12 +26,8 @@
 
 from bzrlib.trace import mutter
 
-<<<<<<< HEAD
+from debian_bundle import deb822
 from debian_bundle.changelog import Changelog, ChangelogParseError
-=======
-from debian_bundle import deb822
-from debian_bundle.changelog import Changelog
->>>>>>> b9139186
 
 from bzrlib import urlutils
 from bzrlib.transport import get_transport
