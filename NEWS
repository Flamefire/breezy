--- conflicted
+++ resolved
@@ -51,17 +51,14 @@
   bugfix vs 2.0rc1, and all 2.0rc1 users should upgrade to 2.0rc2 before
   converting repositories. (Robert Collins, #422849)
 
-<<<<<<< HEAD
+* Network streams now decode adjacent records of the same type into a
+  single stream, reducing layering churn. (Robert Collins)
+
 * Prevent some kinds of incomplete data from being committed to a 2a
   repository, such as revisions without inventories or inventories without
   chk_bytes root records.
   (Andrew Bennetts, #423506)
   
-=======
-* Network streams now decode adjacent records of the same type into a
-  single stream, reducing layering churn. (Robert Collins)
-
->>>>>>> 8f61e048
 Documentation
 *************
 
