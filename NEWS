--- conflicted
+++ resolved
@@ -66,21 +66,19 @@
   which previously caused "SyntaxError: No command for line".
   (Martin Pool)
 
-<<<<<<< HEAD
-* ``walkdirs`` now raises a useful message when the filenames are not using
-  the filesystem encoding. (Eric Moritz, #488519)
-
-* URL displayed for use with ``break-lock`` when smart server sees lock
-  contention are now valid. Default timeout for lock contention retry is
-  now 30 seconds instead of 300 seconds.
-  (Parth Malwankar, #250451)
-=======
 * Show unicode filenames in diff headers using terminal encoding. 
   (Alexander Belchenko, Bug #382699)
   NOTE for Windows users: If user need to save diff to file then user need to
   change encoding of the terminal to ANSI encoding with command ``chcp XXX``
   (e.g. ``chcp 1251`` for Russian Windows).
->>>>>>> 2575b64d
+
+* URL displayed for use with ``break-lock`` when smart server sees lock
+  contention are now valid. Default timeout for lock contention retry is
+  now 30 seconds instead of 300 seconds.
+  (Parth Malwankar, #250451)
+
+* ``walkdirs`` now raises a useful message when the filenames are not using
+  the filesystem encoding. (Eric Moritz, #488519)
 
 Improvements
 ************
