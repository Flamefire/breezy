####################
Bazaar Release Notes
####################


.. contents:: List of Releases
   :depth: 1

In Development
##############

<<<<<<< HEAD
Bug Fixes
*********

* Fix a test failure on karmic by making a locale test more robust.
  (Vincent Ladeuil, #413514)

Improvements
************

* A better description of the platform is shown in crash tracebacks, ``bzr
  --version`` and ``bzr selftest``.
  (Martin Pool, #409137)

* ``bzr push`` locally on windows will no longer give a locking error with
  dirstate based formats. (Robert Collins)

=======
>>>>>>> b7324fb5
Compatibility Breaks
********************

* The default format for bzr is now ``2a``. This format brings many
  significant performance and size improvements. bzr can pull from
  any existing repository into a ``2a`` one, but can only transfer
  into ``rich-root`` repositories from ``2a``. The Upgrade guide
  has more information about this change. (Robert Collins)

New Features
************

* ``bzr branch --switch`` can now switch the checkout in the current directory
  to the newly created branch. (Lukáš Lalinský)

Bug Fixes
*********

* Fix a pycurl related test failure on karmic by recognizing an error
  raised by newer versions of pycurl.
  (Vincent Ladeuil, #306264)

Improvements
************

* A better description of the platform is shown in crash tracebacks, ``bzr
  --version`` and ``bzr selftest``.
  (Martin Pool, #409137)

* bzr can now (again) capture crash data through the apport library, 
  so that a single human-readable file can be attached to bug reports.
  This can be disabled by using ``-Dno_apport`` on the command line, or by
  putting ``no_apport`` into the ``debug_flags`` section of
  ``bazaar.conf``.
  (Martin Pool, Robert Collins, #389328)

Documentation
*************

API Changes
***********

Internals
*********

Testing
*******

bzr 1.18
########

Compatibility Breaks
********************

* Committing directly to a stacked branch from a lightweight checkout will
  no longer work. In previous versions this would appear to work but would
  generate repositories with insufficient data to create deltas, leading
  to later errors when branching or reading from the repository.
  (Robert Collins, bug #375013)

New Features
************

Bug Fixes
*********

* Fetching from 2a branches from a version-2 bzr protocol would fail to
  copy the internal inventory pages from the CHK store. This cannot happen
  in normal use as all 2a compatible clients and servers support the
  version-3 protocol, but it does cause test suite failures when testing
  downlevel protocol behaviour. (Robert Collins)

* Fix a test failure on karmic by making a locale test more robust.
  (Vincent Ladeuil, #413514)

* Fixed "Pack ... already exists" error when running ``bzr pack`` on a
  fully packed 2a repository.  (Andrew Bennetts, #382463)

* Further tweaks to handling of ``bzr add`` messages about ignored files.
  (Jason Spashett, #76616)

* Properly handle fetching into a stacked branch while converting the
  data, especially when there are also ghosts. The code was filling in
  parent inventories incorrectly, and also not handling when one of the
  parents was a ghost. (John Arbash Meinel, #402778, #412198)

* ``RemoteStreamSource.get_stream_for_missing_keys`` will fetch CHK
  inventory pages when appropriate (by falling back to the vfs stream
  source).  (Andrew Bennetts, #406686)

* StreamSource generates rich roots from non-rich root sources correctly
  now.  (Andrew Bennetts, #368921)

* When deciding whether a repository was compatible for upgrading or
  fetching, we previously incorrectly checked the default repository
  format for the bzrdir format, rather than the format that was actually
  present on disk.  (Martin Pool, #408824)

Improvements
************

* A better description of the platform is shown in crash tracebacks, ``bzr
  --version`` and ``bzr selftest``.
  (Martin Pool, #409137)

* Cross-format fetches (such as between 1.9-rich-root and 2a) via the
  smart server are more efficient now.  They send inventory deltas rather
  than full inventories.  The smart server has two new requests,
  ``Repository.get_stream_1.19`` and ``Repository.insert_stream_1.19`` to
  support this.  (Andrew Bennetts, #374738, #385826)

* Extracting the full ancestry and computing the ``merge_sort`` is now
  significantly faster. This effects things like ``bzr log -n0``. (For
  example, ``bzr log -r -10..-1 -n0 bzr.dev`` is 2.5s down to 1.0s.
  (John Arbash Meinel)

Documentation
*************

API Changes
***********

Internals
*********

* ``-Dstrict_locks`` can now be used to check that read and write locks
  are treated properly w.r.t. exclusivity. (We don't try to take an OS
  read lock on a file that we already have an OS write lock on.) This is
  now set by default for all tests, if you have a test which cannot be
  fixed, you can use ``self.thisFailsStrictLockCheck()`` as a
  compatibility knob. (John Arbash Meinel)

* InterDifferingSerializer is now only used locally.  Other fetches that
  would have used InterDifferingSerializer now use the more network
  friendly StreamSource, which now automatically does the same
  transformations as InterDifferingSerializer.  (Andrew Bennetts)

* ``KnownGraph`` now has a ``.topo_sort`` and ``.merge_sort`` member which
  are implemented in pyrex and significantly faster. This is exposed along
  with ``CombinedGraphIndex.find_ancestry()`` as
  ``VersionedFiles.get_known_graph_ancestry(keys)``.
  (John Arbash Meinel)

* RemoteBranch.open now honours ignore_fallbacks correctly on bzr-v2
  protocols. (Robert Collins)

* The index code now has some specialized routines to extract the full
  ancestry of a key in a more efficient manner.
  ``CombinedGraphIndex.find_ancestry()``. (Time to get ancestry for
  bzr.dev drops from 1.5s down to 300ms. For OOo from 33s => 10.5s) (John
  Arbash Meinel)

Testing
*******

* Install the test ssl certificate and key so that installed bzr
  can run the https tests. (Denys Duchier, #392401)
  

bzr 1.18rc1
###########

:Codename: little traveller
:1.18rc1: 2009-08-10

This release of Bazaar marches on towards the 2.0 release in which the 2a
'brisbane-core' format becomes generally recommended.  Most of the work in
this release now focusses on bug fixes and stabilization, covering both 2a
and previous formats.  There is a new text-mode interactive merge feature,
a new guide to migration to 2a format in the user documentation, and
pushing branches to a smart server is now much faster.  

The Bazaar team decided that 2.0 will be a long-term supported release,
with bugfix-only releases based on it continuing for at least six months
or until the following stable release.


New Features
************

* ``bzr merge --interactive`` applies a user-selected portion of the
  merge.  The UI is similar to ``shelve``.  (Aaron Bentley)

* ``bzr reconfigure`` now takes options ``--stacked-on URL`` and
  ``--unstacked`` to change stacking of a branch.
  (Martin Pool, #391411)

Bug Fixes
*********

* Annotating on a stacked branch will now succeed in simple scenarios.
  There are still some complex scenarios where it will fail (bug #399884)
  (John Arbash Meinel, #393366)

* A progress bar is no longer left dangling when ``bzr selftest``
  completes, and the progress bar updates with zero latency so the
  displayed test name is always the one that's actually running.
  (Martin Pool, #123688)

* Authenticating against an ssh server now uses ``auth_none`` to determine
  if password authentication is even supported. This fixes a bug where
  users would be prompted for a launchpad password, even though launchpad
  only supports publickey authentication. (John Arbash Meinel, #375867)

* BranchBuilder now accepts timezone to avoid test failures in countries far
  from GMT. (Vincent Ladeuil, #397716)

* ``bzr commit`` no longer saves the unversioning of missing files until
  the commit has completed on the branch. This means that aborting a
  commit that found a missing file will leave the tree unedited.
  (Robert Collins, #282402)

* ``bzr mv`` no longer takes out branch locks, which allows it to work
  when the branch is readonly. (Robert Collins, #216541)

* ``bzr revert .`` no longer generates an InconsistentDelta error when
  there are missing subtrees. (Robert Collins, #367632)

* ``bzr send`` now generates valid bundles with ``--2a`` formats. However,
  do to internal changes necessary to support this, older clients will
  fail when trying to insert them. For newer clients, the bundle can be
  used to apply the changes to any rich-root compatible format.
  (John Arbash Meinel, #393349)

* Cope with FTP servers that don't support restart/append by falling back
  to reading and then rewriting the whole file, such as TahoeLAFS.  (This
  fallback may be slow for some access patterns.)  (Nils Durner, #294709)

* Encode the paths in ``mbcs`` encoding on Windows when spawning an
  external diff client. This at least allows supporting filenames that are
  not ascii, but are present in the current locale. Ideally we would be
  able to pass the Unicode path, but that would be client dependent.
  (John Arbash Meinel, #382709)

* Fix a compile bug on Solaris having to do with const and
  pointer-to-pointers. (John Arbash Meinel, #408441)

* Fixed a NameError that occurs when merging or pulling from a URL that
  causes a redirection loop when bzr tries to read a URL as a bundle.
  (Andrew Bennetts, #400847)

* Fix ``AttributeError: 'TestUIFactory' object has no attribute 'tick'``
  running send and similar commands on 2a formats.
  (Martin Pool, #408201)
  
* Fix crash in some invocations of ``bzr status`` in format 2a.
  (Martin Pool, #403523)

* Fixed export to existing directory: if directory is empty then export 
  will succeed, otherwise it fails with error.
  (Alexander Belchenko, #406174)

* Fixed spurious "Source branch does not support stacking" warning when
  pushing. (Andrew Bennetts, #388908)

* Fixed spurious transport activity indicator appearing while tests are
  running.  (Martin Pool, #343532)

* Merge now correctly handles empty right-hand revision specs.
  (Aaron Bentley, #333961)

* Renames to lexographically lower basenames in trees that have never been
  committed to will no longer corrupt the dirstate. This was caused by an
  bug in the dirstate update_minimal method. (Robert Collins, #395556)

* Requests for unknown methods no longer cause the smart server to log
  lots of backtraces about ``UnknownSmartMethod``, ``do_chunk`` or
  ``do_end``.  (Andrew Bennetts, #338561)
  
* Streaming from bzr servers where there is a chain of stacked branches
  (A stacked on B stacked on C) will now work. (Robert Collins, #406597)

* The environment variable ``BZR_PROGRESS_BAR`` set to either ``text`` or ``none``
  always forces progress bars either on or off respectively.  Otherwise,
  they're turned on if ``TERM`` is not ``dumb`` and stderr is a terminal.
  bzr always uses the 'text' user interface when run as a command, so
  ``BZR_USE_TEXT_UI`` is no longer needed.
  (Martin Pool, #339385, #387717)

* The optional ``_knit_load_data_pyx`` C extension was never being
  imported.  This caused significant slowdowns when reading data from
  repositories.  (Andrew Bennetts, #405653)
  
* The ``--hardlink`` option to ``branch`` and ``checkout`` is not
  supported at the moment on workingtree formats that can do content
  filtering.  (See <https://bugs.edge.launchpad.net/bzr/+bug/408193>.)
  bzr now says so, rather than just ignoring the option.  (Martin Pool)

* There was a bug in ``osutils.relpath`` that was only triggered on
  Windows. Essentially if you were at the root of a drive, and did
  something to a branch/repo on another drive, we would go into an
  infinite loop while trying to find a 'relative path'.
  (John Arbash Meinel, #394227)

* ``WorkingTree4.unversion`` will no longer fail to unversion ids which
  were present in a parent tree but renamed in the working tree.
  (Robert Collins, #187207)

Improvements
************

* Can now rename/move files even if they have been removed from the inventory.
  (Marius Kruger)

* Pushing branches with tags via ``bzr://`` and ``bzr+ssh://`` is much
  faster, using a new ``Branch.set_tags_bytes`` smart server verb rather
  than VFS methods.  For example, pushes of small branches with tags take
  11 rather than 18 smart server requests.  (Andrew Bennetts, #398608)

* Sending Ctrl-Break on Windows will now drop you into the debugger, in
  the same way that sending Ctrl-\\ does on other platforms.
  (John Arbash Meinel)

Documentation
*************

* Added Bazaar 2.0 Upgrade Guide. (Ian Clatworthy)

API Changes
***********

* ``CLIUIFactory`` is deprecated; use ``TextUIFactory`` instead if you
  need to subclass or create a specific class, or better yet the existing
  ``make_ui_for_terminal``.  ``SilentUIFactory`` is clarified to do no
  user interaction at all, rather than trying to read from stdin but not
  writing any output, which would be strange if reading prompts or
  passwords.  (Martin Pool)

* New TransformPreview.commit() allows committing without a working tree.
  (Aaron Bentley)

* ``pb`` parameter to ``TextTestResult`` is deprecated and ignored.
  (Martin Pool)

* ProgressTasks now prefer to talk direct to their ProgressView not to the
  UIFactory. 
  (Martin Pool)

* ``WorkingTree._check`` now requires a references dict with keys matching
  those returned by ``WorkingTree._get_check_refs``. (Robert Collins)

Internals
*********

* ``CHKInventory.path2id`` uses the parent_id to basename hash to avoid
  reading the entries along the path, reducing work to lookup ids from
  paths. (Robert Collins)

* ``CHKMap.apply_delta`` now raises ``InconsistentDelta`` if a delta adds
  as new a key which was already mapped. (Robert Collins)

* Inventory delta application catches more cases of corruption and can
  prevent corrupt deltas from affecting consistency of data structures on
  disk. (Robert Collins)

* --subunit support now adds timestamps if the subunit version supports
  it. (Robert Collins)

* The Windows all-in-one installer now bundles the PyQt image format
  plugins, which allows previewing more images as part of 'qdiff'.
  (Alexander Belchenko)


Testing
*******

* Merge directive cherrypick tests must use the same root id.
  (Martin Pool, #409684)

* Spurious failure in ``check`` tests on rich-root formats fixed.
  (Martin Pool, #408199)

* The ``bzrlib.tests.TextTestRunner`` will no longer call
  ``countTestsCases`` on the test being run. Progress information is
  instead handled by having the test passed in call ``result.progress``
  before running its contents. This improves the behaviour when using
  ``TextTestRunner`` with test suites that don't support
  ``countTestsCases``. (Robert Collins)


bzr 1.17 "So late it's brunch" 2009-07-20
#########################################
:Codename: so-late-its-brunch
:1.17rc1: 2009-07-13
:1.17: 2009-07-20


Bazaar continues to blaze a straight and shining path to the 2.0 release and
the elevation of the ``2a`` beta format to the full glory of "supported and
stable".

Highlights in this release include greatly reduced memory consumption during
commits, faster ``ls``, faster ``annotate``, faster network operations if
you're specifying a revision number and the final destruction of those
annoying progress bar artifacts.


Changes from 1.17rc1 to 1.17final
*********************************

* Change an extension to call the python ``frozenset()`` rather than the C
  api ``PyFrozenSet_New``. It turns out that python2.4 did not expose the
  C api. (John Arbash Meinel, #399366)

* Fixes for the Makefile and the rename of ``generate_docs.py`` to
  ``tools/generate_docs.py`` to allow everything to be built on Windows.
  (John Arbash Meinel, #399356)

* ``bzr serve`` once again applies a ``ChrootServer`` to the given
  directory before serving it. (Andrew Bennetts, #400535)


Compatibility Breaks
********************

* ``bzr register-branch`` from the Launchpad plugin now refers to "project"
  instead of "product" which is the correct Launchpad terminology.  The
  --product option is deprecated and users should switch to using --project.
  (Neil Martinsen-Burrell, #238764)


New Features
************

* ``bzr push`` now aborts if uncommitted changes (including pending merges)
  are present in the working tree (if one is present) and no revision is
  specified. The configuration option ``push_strict`` can be used to set the
  default for this behavior.  (Vincent Ladeuil, #284038, #322808, #65286)

* ``bzr revno`` and ``bzr revision-info`` now have a ``--tree`` option to
  show revision info for the working tree instead of the branch.
  (Matthew Fuller, John Arbash Meinel)

* ``bzr send`` now aborts if uncommitted changes (including pending merges)
  are present in the working tree and no revision is specified. The
  configuration option ``send_strict`` can be used to set the default for this
  behavior.
  (Vincent Ladeuil, #206577)

* ``bzr switch --create-branch/-b`` can now be used to create and switch
  to a new branch. Supplying a name without a ``/`` will create the branch
  relative to the existing branch. (similar to how ``bzr switch name``
  works when the branch already exists.) (John Arbash Meinel)


Bug Fixes
*********

* Accept uppercase "Y/N" to prompts such as from break lock. 
  (#335182, Tim Powell, Martin Pool)

* Add documentation about diverged branches and how to fix them in the
  centralized workflow with local commits.  Mention ``bzr help
  diverged-branches`` when a push fails because the branches have
  diverged.  (Neil Martinsen-Burrell, #269477)

* Annotate would sometimes 'latch on' to trivial lines, causing important
  lines to be incorrectly annotated. (John Arbash Meinel, #387952)

* Automatic format upgrades triggered by default stacking policies on a
  1.16rc1 (or later) smart server work again.
  (Andrew Bennetts, #388675)

* Avoid progress bar artifacts being left behind on the screen.
  (Martin Pool, #321935)

* Better message in ``bzr split`` error suggesting a rich root format.
  (Neil Martinsen-Burrell, #220067)

* ``Branch.set_append_revisions_only`` now works with branches on a smart
  server. (Andrew Bennetts, #365865)

* By default, ``bzr branch`` will fail if the target directory exists, but
  does not already have a control directory.  The flag ``--use-existing-dir``
  will allow operation to proceed.  (Alexander Belchenko, #307554)

* ``bzr ls DIR --from-root`` now shows only things in DIR, not everything.
  (Ian Clatworthy)

* Fetch between repositories does not error if they have inconsistent data
  that should be irrelevant to the fetch operation. (Aaron Bentley)

* Fix ``AttributeError`` exception when reconfiguring lightweight checkout 
  of a remote repository.
  (Jelmer Vernooij, #332194)

* Fix bug in decoding v3 smart server messages when receiving multiple
  lots of excess bytes after an end-of-message.
  (Andrew Bennetts)

* Force deletion of readonly files during merge, update and other tree
  transforms.
  (Craig Hewetson, Martin Pool, #218206)

* Force socket shutdown in threaded http test servers to avoid client hangs
  (pycurl).  (Vincent Ladeuil, #383920).

* ``LRUCache`` will maintain the linked list pointers even if a nodes
  cleanup function raises an exception. (John Arbash Meinel, #396838)

* Progress bars are now suppressed again when the environment variable
  ``BZR_PROGRESS_BAR`` is set to ``none``.
  (Martin Pool, #339385)

* Reduced memory consumption during ``bzr commit`` of large files. For
  pre 2a formats, should be down to ~3x the size of a file.
  For ``--2a`` format repositories, it is down to the size of the file
  content plus the size of the compressed text.  Related to bug #109114.
  (John Arbash Meinel)

* Set hidden attribute on .bzr directory below unicode path should never
  fail with error. The operation should succeed even if bzr unable to set 
  the attribute.  (Alexander Belchenko, related to bug #335362).
  
* Stacking will no longer accept requests to stack on the same
  branch/repository. Existing branches that incorrectly reference the same
  repository in a stacking configuration will now raise
  UnstackableLocationError when the branch is opened. This can be fixed by
  removing the stacking location inside ``.bzr/branch``.
  (Robert Collins, #376243)

* The ``log+`` decorator, useful in debugging or profiling, could cause
  "AttributeError: 'list' object has no attribute 'next'".  This is now
  fixed.  The log decorator no longer shows the elapsed time or transfer
  rate because they're available in the log prefixes and the transport
  activity display respectively.
  (Martin Pool, #340347)

* Unshelve works correctly when multiple zero-length files are present on
  the shelf. (Aaron Bentley, #363444)

* Progress bars no longer show the network transport scheme or direction.
  (Martin Pool)

* launchpad-login now respects the 'verbose' option.
  (Jonathan Lange, #217031)


Internals
*********

* ``bzrlib.user_encoding`` is now officially deprecated. It is not
  possible to write a deprecation wrapper, but the variable will be
  removed in the near future. Use ``bzrlib.osutils.get_user_encoding()``
  instead. (Alexander Belchenko)

* Command lookup has had hooks added. ``bzrlib.Command.hooks`` has
  three new hook points: ``get_command``, ``get_missing_command`` and
  ``list_commands``, which allow just-in-time command name provision
  rather than requiring all command names be known a-priori.
  (Robert Collins)

* ``get_app_path`` from win32utils.py now supports REG_EXPAND_SZ data type
  and can read path to wordpad.exe. (Alexander Belchenko, #392046)

* ``graph.KnownGraph`` has been added. This is a class that can give
  answers to ``heads()`` very quickly. However, it has the assumption that
  the whole graph has already been loaded. This is true during
  ``annotate`` so it is used there with good success (as much as 2x faster
  for files with long ancestry and 'cherrypicked' changes.)
  (John Arbash Meinel, Vincent Ladeuil)

* OS file locks are now taken out using ``CreateFile`` rather than
  ``LockFileEx`` on Windows. The locking remains exclusive with
  ``LockFileEx`` but now it also works on older versions of Windows (such
  as Win98). (Martin <gzlist>)

* pack <=> pack fetching is now done via a ``PackStreamSource`` rather
  than the ``Packer`` code. The user visible change is that we now
  properly fetch the minimum number of texts for non-smart fetching.
  (John Arbash Meinel)


* ``VersionedFiles._add_text`` is a new api that lets us insert text into
  the repository as a single string, rather than a list of lines. This can
  improve memory overhead and performance of committing large files.
  (Currently a private api, used only by commit). (John Arbash Meinel)


Improvements
************

* ``bzr annotate`` can now be significantly faster. The time for
  ``bzr annotate NEWS`` is down to 7s from 22s in 1.16. Files with long
  histories and lots of 'duplicate insertions' will be improved more than
  others. (John Arbash Meinel, Vincent Ladeuil)

* ``bzr ls`` is now faster. On OpenOffice.org, the time drops from 2.4
  to 1.1 seconds. The improvement for ``bzr ls -r-1`` is more
  substantial dropping from 54.3 to 1.1 seconds. (Ian Clatworthy)

* Improve "Path(s) are not versioned" error reporting for some commands.
  (Benoît PIERRE)

* Initial commit performance in ``--2a`` repositories has been improved by
  making it cheaper to build the initial CHKMap. (John Arbash Meinel)

* Resolving a revno to a revision id on a branch accessed via ``bzr://``
  or ``bzr+ssh://`` is now much faster and involves no VFS operations.
  This speeds up commands like ``bzr pull -r 123``.  (Andrew Bennetts)

* ``revision-info`` now properly aligns the revnos/revids in the output
  and doesn't traceback when given revisions not in the current branch.
  Performance is also significantly improved when requesting multiple revs
  at once.  (Matthew Fuller, John Arbash Meinel)

* Tildes are no longer escaped by Transports. (Andy Kilner)


Documentation
*************

* Avoid bad text wrapping in generated documentation.  Slightly better
  formatting in the user reference.
  (Martin Pool, #249908)

* Minor clarifications to the help for End-Of-Line conversions.
  (Ian Clatworthy)

API Changes
***********

* Removed overspecific error class ``InvalidProgressBarType``.
  (Martin Pool)

* The method ``ProgressView._show_transport_activity`` is now
  ``show_transport_activity`` because it's part of the contract between
  this class and the UI.  (Martin Pool)


bzr 1.16.1 2009-06-26
#####################

End user testing of the 2a format revealed two serious bugs. The first,
#365615, caused bzr to raise AbsentContentFactory errors when autopacking.
This meant that commits or pushes to 2a-format repositories failed
intermittently.

The second bug, #390563, caused the smart server to raise AbsentContentFactory
when streaming 2a stacked 2a-format branches. This particularly affected
branches stored on Launchpad in the 2a format.

Both of these bugs cause command failures only, neither of them cause data
corruption or data loss. And, of course, both of these bugs are now fixed.

Bug Fixes
*********

* We now properly request a more minimal set of file texts when fetching
  multiple revisions. (Robert Collins, John Arbash Meinel, #390563)

* Repositories using CHK pages (which includes the new 2a format) will no
  longer error during commit or push operations when an autopack operation
  is triggered. (Robert Collins, #365615)

* ``chk_map.iter_interesting_nodes`` now properly uses the *intersection*
  of referenced nodes rather than the *union* to determine what
  uninteresting pages we still need to look at. Prior to this,
  incrementally pushing to stacked branch would push the minimal data, but
  fetching everything would request extra texts. There are some unhandled
  cases wrt trees of different depths, but this fixes the common cases.
  (Robert Collins, John Arbash Meinel, #390563)

* ``GroupCompress`` repositories now take advantage of the pack hints
  parameter to permit cross-format fetching to incrementally pack the
  converted data. (Robert Collins)

* ``Repository.commit_write_group`` now returns opaque data about what
  was committed, for passing to the ``Repository.pack``. Repositories
  without atomic commits will still return None. (Robert Collins)

* ``Repository.pack`` now takes an optional ``hint`` parameter
  which will support doing partial packs for repositories that can do
  that. (Robert Collins)

* RepositoryFormat has a new attribute 'pack_compresses' which is True
  when doing a pack operation changes the compression of content in the
  repository. (Robert Collins)

* ``StreamSink`` and ``InterDifferingSerialiser`` will call
  ``Repository.pack`` with the hint returned by
  ``Repository.commit_write_group`` if the formats were different and the
  repository can increase compression by doing a pack operation.
  (Robert Collins, #376748)


bzr 1.16 "It's yesterday in California" 2009-06-18
##################################################
:Codename: yesterday-in-california
:1.16rc1: 2009-06-11
:1.16: 2009-06-18

This version of Bazaar contains the beta release of the new ``2a`` repository
format, suitable for testing by fearless, advanced users. This format or an
updated version of it will become the default format in Bazaar 2.0. Please
read the NEWS entry before even thinking about upgrading to the new format.

Also included are speedups for many operations on huge projects, a bug fix for
pushing stacked new stacked branches to smart servers and the usual bevy of
bug fixes and improvements.


Changes from 1.16rc1 to 1.16final
*********************************

* Fix the nested tree flag check so that upgrade from development formats to
  2a can work correctly.
  (Jelmer Vernooij, #388727)

* Automatic format upgrades triggered by default stacking policies on a
  1.16rc1 (or later) smart server work again.
  (Andrew Bennetts, #388675)


Compatibility Breaks
********************

* Display prompt on stderr (instead of stdout) when querying users so
  that the output of commands can be safely redirected.
  (Vincent Ladeuil, #376582)


New Features
************

* A new repository format ``2a`` has been added.  This is a beta release
  of the the brisbane-core (aka group-compress) project.  This format now
  suitable for wider testing by advanced users willing to deal with some
  bugs.  We would appreciate test reports, either positive or negative.
  Format 2a is substantially smaller and faster for many operations on
  many trees.  This format or an updated version will become the default
  in bzr 2.0.

  This is a rich-root format, so this repository format can be used with
  bzr-svn.  Bazaar branches in previous non-rich-root formats can be
  converted (including by merge, push and pull) to format 2a, but not vice
  versa.  We recommend upgrading previous development formats to 2a.

  Upgrading to this format can take considerable time because it expands
  and more concisely repacks the full history.

  If you use stacked branches, you must upgrade the stacked branches
  before the stacked-on branches.  (See <https://bugs.launchpad.net/bugs/374735>)

* ``--development7-rich-root`` is a new dev format, similar to ``--dev6``
  but using a Revision serializer using bencode rather than XML.
  (Jelmer Vernooij, John Arbash Meinel)

* mail_client=claws now supports --body (and message body hooks).  Also uses
  configured from address.  (Barry Warsaw)

Improvements
************


* ``--development6-rich-root`` can now stack. (Modulo some smart-server
  bugs with stacking and non default formats.)
  (John Arbash Meinel, #373455)

* ``--development6-rich-root`` delays generating a delta index for the
  first object inserted into a group. This has a beneficial impact on
  ``bzr commit`` since each committed texts goes to its own group. For
  committing a 90MB file, it drops peak memory by about 200MB, and speeds
  up commit from 7s => 4s. (John Arbash Meinel)

* Numerous operations are now faster for huge projects, i.e. those
  with a large number of files and/or a large number of revisions,
  particularly when the latest development format is used. These
  operations (and improvements on OpenOffice.org) include:

  * branch in a shared repository (2X faster)
  * branch --no-tree (100X faster)
  * diff (2X faster)
  * tags (70X faster)

  (Ian Clatworthy)

* Pyrex version of ``bencode`` support. This provides optimized support
  for both encoding and decoding, and is now found at ``bzrlib.bencode``.
  ``bzrlib.utils.bencode`` is now deprecated.
  (Alexander Belchenko, Jelmer Vernooij, John Arbash Meinel)


Bug Fixes
*********

* Bazaar can now pass attachment files to the mutt email client.
  (Edwin Grubbs, #384158)

* Better message in ``bzr add`` output suggesting using ``bzr ignored`` to
  see which files can also be added.  (Jason Spashett, #76616)

* ``bzr pull -r 123`` from a stacked branch on a smart server no longer fails.
  Also, the ``Branch.revision_history()`` API now works in the same
  situation.  (Andrew Bennetts, #380314)
  
* ``bzr serve`` on Windows no longer displays a traceback simply because a
  TCP client disconnected. (Andrew Bennetts)

* Clarify the rules for locking and fallback repositories. Fix bugs in how
  ``RemoteRepository`` was handling fallbacks along with the
  ``_real_repository``. (Andrew Bennetts, John Arbash Meinel, #375496)

* Fix a small bug with fetching revisions w/ ghosts into a new stacked
  branch. Not often triggered, because it required ghosts to be part of
  the fetched revisions, not in the stacked-on ancestry.
  (John Arbash Meinel)

* Fix status and commit to work with content filtered trees, addressing
  numerous bad bugs with line-ending support. (Ian Clatworthy, #362030)

* Fix problem of "directory not empty" when contending for a lock over
  sftp.  (Martin Pool, #340352)

* Fix rule handling so that eol is optional, not mandatory.
  (Ian Clatworthy, #379370)

* Pushing a new stacked branch to a 1.15 smart server was broken due to a
  bug in the ``BzrDirFormat.initialize_ex`` smart verb.  This is fixed in
  1.16, but required changes to the network protocol, so the
  ``BzrDirFormat.initialize_ex`` verb has been removed and replaced with a
  corrected ``BzrDirFormat.initialize_ex_1.16`` verb.  1.15 clients will
  still work with a 1.16 server as they will fallback to slower (and
  bug-free) methods.
  (Jonathan Lange, Robert Collins, Andrew Bennetts, #385132)

* Reconcile can now deal with text revisions that originated in revisions 
  that are ghosts. (Jelmer Vernooij, #336749)

* Support cloning of branches with ghosts in the left hand side history.
  (Jelmer Vernooij, #248540)

* The ''bzr diff'' now catches OSError from osutils.rmtree and logs a
  helpful message to the trace file, unless the temp directory really was
  removed (which would be very strange).  Since the diff operation has
  succeeded from the user's perspective, no output is written to stderr 
  or stdout.  (Maritza Mendez, #363837)

* Translate errors received from a smart server in response to a
  ``BzrDirFormat.initialize`` or ``BzrDirFormat.initialize_ex`` request.
  This was causing tracebacks even for mundane errors like
  ``PermissionDenied``.  (Andrew Bennetts, #381329)

Documentation
*************

* Added directory structure and started translation of docs in Russian.
  (Alexey Shtokalo, Alexander Iljin, Alexander Belchenko, Dmitry Vasiliev,
  Volodymyr Kotulskyi)

API Changes
***********

* Added osutils.parent_directories(). (Ian Clatworthy)

* ``bzrlib.progress.ProgressBar``, ``ChildProgress``, ``DotsProgressBar``,
  ``TTYProgressBar`` and ``child_progress`` are now deprecated; use
  ``ui_factory.nested_progress_bar`` instead.  (Martin Pool)

* ``graph.StackedParentsProvider`` is now a public API, replacing
  ``graph._StackedParentsProvider``. The api is now considered stable and ready
  for external users. (Gary van der Merwe)

* ``bzrlib.user_encoding`` is deprecated in favor of
  ``get_user_encoding``.  (Alexander Belchenko)

* TreeTransformBase no longer assumes that limbo is provided via disk.
  DiskTreeTransform now provides disk functionality.  (Aaron Bentley)

Internals
*********

* Remove ``weave.py`` script for accessing internals of old weave-format
  repositories.  (Martin Pool)

Testing
*******

* The number of cores is now correctly detected on OSX. (John Szakmeister)

* The number of cores is also detected on Solaris and win32. (Vincent Ladeuil)

* The number of cores is also detected on FreeBSD. (Matthew Fuller)


bzr 1.15
########
:1.15rc1: 2009-05-16
:1.15: 2009-05-22
:1.15.1: 2009-06-09

The smart server will no longer raise 'NoSuchRevision' when streaming content
with a size mismatch in a reconstructed graph search. New command ``bzr
dpush``. Plugins can now define their own annotation tie-breaker when two
revisions introduce the exact same line.

Changes from 1.15.1 to 1.15.2
*****************************

* Use zdll on Windows to build ``_chk_map_pyx`` extension.
  (Alexander Belchenko)

Changes from 1.15final to 1.15.1
*********************************

* Translate errors received from a smart server in response to a
  ``BzrDirFormat.initialize`` or ``BzrDirFormat.initialize_ex`` request.
  This was causing tracebacks even for mundane errors like
  ``PermissionDenied``.  (Andrew Bennetts, #381329)

Changes from 1.15rc1 to 1.15final
*********************************

* No changes

Compatibility Breaks
********************

* ``bzr ls`` is no longer recursive by default. To recurse, use the
  new ``-R`` option. The old ``--non-recursive`` option has been removed.
  If you alias ``ls`` to ``ls -R``, you can disable recursion using
  ``--no-recursive`` instead.  (Ian Clatworthy)

New Features
************

* New command ``bzr dpush`` that can push changes to foreign 
  branches (svn, git) without setting custom bzr-specific metadata.
  (Jelmer Vernooij)

* The new development format ``--development6-rich-root`` now supports
  stacking. We chose not to use a new format marker, since old clients
  will just fail to open stacked branches, the same as if we used a new
  format flag. (John Arbash Meinel, #373455)

* Plugins can now define their own annotation tie-breaker when two revisions
  introduce the exact same line. See ``bzrlib.annotate._break_annotation_tie``
  Be aware though that this is temporary, private (as indicated by the leading
  '_') and a first step to address the problem. (Vincent Ladeuil, #348459)

* New command ``bzr dpush`` that can push changes to foreign 
  branches (svn, git) without setting custom bzr-specific metadata.
  (Jelmer Vernooij)

* ``bzr send`` will now check the ``child_submit_format`` setting in
  the submit branch to determine what format to use, if none was 
  specified on the command-line.  (Jelmer Vernooij)

Improvements
************

* -Dhpss output now includes the number of VFS calls made to the remote
  server. (Jonathan Lange)

* ``--coverage`` works for code running in threads too.
  (Andrew Bennets, Vincent Ladeuil)

* ``bzr pull`` now has a ``--local`` option to only make changes to the
  local branch, and not the bound master branch.
  (Gary van der Merwe, #194716)

* ``bzr rm *`` is now as fast as ``bzr rm * --keep``. (Johan Walles, #180116)

Bug Fixes
*********

* Adding now works properly when path contains a symbolic link.
  (Geoff Bache, #183831)

* An error is now raised for unknown eol values. (Brian de Alwis, #358199)

* ``bzr merge --weave`` will now generate a conflict if one side deletes a
  line, and the other side modifies the line. (John Arbash Meinel, #328171)

* ``bzr reconfigure --standalone`` no longer raises IncompatibleRepositories.
  (Martin von Gagern, #248932)

* ``bzr send`` works to send emails again using MAPI.
  (Neil Martinsen-Burrell, #346998)

* Check for missing parent inventories in StreamSink.  This prevents
  incomplete stacked branches being created by 1.13 bzr:// and
  bzr+ssh:// clients (which have bug #354036).  Instead, the server now
  causes those clients to send the missing records.  (Andrew Bennetts)

* Correctly handle http servers proposing multiple authentication schemes.
  (Vincent Ladeuil, #366107)

* End-Of-Line content filters are now loaded correctly.
  (Ian Clatworthy, Brian de Alwis, #355280)

* Fix a bug in the pure-python ``GroupCompress`` code when handling copies
  longer than 64KiB. (John Arbash Meinel, #364900)

* Fix TypeError in running ``bzr break-lock`` on some URLs.
  (Alexander Belchenko, Martin Pool, #365891)

* Non-recursive ``bzr ls`` now works properly when a path is specified.
  (Jelmer Vernooij, #357863)

* ssh usernames (defined in ~/.ssh/config) are honoured for bzr+ssh connections.
  (Vincent Ladeuil, #367726)

* Several bugs related to unicode symlinks have been fixed and the test suite
  enhanced to better catch regressions for them. (Vincent Ladeuil)

* The smart server will no longer raise 'NoSuchRevision' when streaming
  content with a size mismatch in a reconstructed graph search: it assumes
  that the client will make sure it is happy with what it got, and this
  sort of mismatch is normal for stacked environments.
  bzr 1.13.0/1 will stream from unstacked branches only - in that case not
  getting all the content expected would be a bug. However the graph
  search is how we figured out what we wanted, so a mismatch is both odd
  and unrecoverable without starting over, and starting over will end up
  with the same data as if we just permitted the mismatch. If data is
  gc'd, doing a new search will find only the truncated data, so sending
  only the truncated data seems reasonable. bzr versions newer than this
  will stream from stacked branches and check the stream to find missing
  content in the stacked-on branch, and thus will handle the situation
  implicitly.  (Robert Collins, #360791)

* Upgrading to, or fetching into a 'rich-root' format will now correctly
  set the root data the same way that reconcile does.
  (Robert Collins, #368921)

* Using unicode Windows API to obtain command-line arguments.
  (Alexander Belchenko, #375934)

Documentation
*************

API Changes
***********

* ``InterPackRepo.fetch`` and ``RepoFetcher`` now raise ``NoSuchRevision``
  instead of ``InstallFailed`` when they detect a missing revision.
  ``InstallFailed`` itself has been deleted. (Jonathan Lange)

* Not passing arguments to ``bzrlib.commands.main()`` will now grab the
  arguments from ``osutils.get_unicode_argv()`` which has proper support
  for unicode arguments on windows. Further, the supplied arguments are now 
  required to be unicode strings, rather than user_encoded strings.
  (Alexander Belchenko)

Internals
*********

* ``bzrlib.branch.Branch.set_parent`` is now present on the base branch
  class and will call ``_set_parent_location`` after doing unicode 
  encoding. (Robert Collins)

* ``bzrlib.remote.RemoteBranch._set_parent_location`` will use a new verb
  ``Branch.set_parent_location`` removing further VFS operations.
  (Robert Collins)

* ``bzrlib.bzrdir.BzrDir._get_config`` now returns a ``TransportConfig``
  or similar when the dir supports configuration settings. The base class
  defaults to None. There is a matching new server verb
  ``BzrDir.get-config_file`` to reduce roundtrips for getting BzrDir
  configuration. (Robert Collins)

* ``bzrlib.tests.ExtendedTestResult`` has new methods ``startTests``
  called before the first test is started, ``done`` called after the last
  test completes, and a new parameter ``strict``. (Robert Collins)

* ``-Dhpss`` when passed to bzr will cause a backtrace to be printed when
  VFS operations are started on a smart server repository. This should not
  occur on regular push and pull operations, and is a key indicator for
  performance regressions. (Robert Collins)

* ``-Dlock`` when passed to the selftest (e.g. ``bzr -Dlock selftest``) will
  cause mismatched physical locks to cause test errors rather than just
  reporting to the screen. (Robert Collins)

* -Dprogress will cause pdb to start up if a progress view jumps
  backwards. (Robert Collins)

* Fallback ``CredentialStore`` instances registered with ``fallback=True``
  are now be able to provide credentials if obtaining credentials 
  via ~/.bazaar/authentication.conf fails. (Jelmer Vernooij, 
  Vincent Ladeuil, #321918)

* New hook ``Lock.lock_broken`` which runs when a lock is
  broken. This is mainly for testing that lock/unlock are
  balanced in tests. (Vincent Ladeuil)

* New MergeDirective hook 'merge_request_body' allows hooks to supply or
  alter a body for the message produced by ``bzr send``.

* New smart server verb ``BzrDir.initialize_ex`` which implements a
  refactoring to the core of clone allowing less round trips on new
  branches. (Robert Collins)

* New method ``Tags.rename_revisions`` that can rename revision ids tags
  are pointing at. (Jelmer Vernooij)

* Updated the bundled ``ConfigObj`` library to 4.6.0 (Matt Nordhoff)

Testing
*******

* ``bzr selftest`` will now fail if lock/unlock are not correctly balanced in
  tests. Using ``-Dlock`` will turn the related failures into warnings.
  (Vincent Ladeuil, Robert Collins)

bzr 1.14
########
:Codename: brisbane-core
:1.14rc1: 2009-04-06
:1.14rc2: 2009-04-19
:1.14: 2009-04-28
:1.14.1: 2009-05-01

New formats 1.14 and 1.14-rich-root supporting End-Of-Line (EOL) conversions,
keyword templating (via the bzr-keywords plugin) and generic content filtering.
End-of-line conversion is now supported for formats supporting content
filtering.

Changes from 1.14final to 1.14.1
********************************

* Change api_minimum_version back to api_minimum_version = (1, 13, 0)

Changes from 1.14rc2 to 1.14final
*********************************

* Fix a bug in the pure-python ``GroupCompress`` code when handling copies
  longer than 64KiB. (John Arbash Meinel, #364900)

Changes from 1.14rc1 to 1.14rc2
*******************************

* Fix for bug 358037 Revision not in
  bzrlib.groupcompress.GroupCompressVersionedFiles (Brian de Alwis, 
  John A Meinel)

* Fix for bug 354036 ErrorFromSmartServer - AbsentContentFactory object has no
  attribute 'get_bytes_as' exception while pulling from Launchpad 
  (Jean-Francois Roy, Andrew Bennetts, Robert Collins)

* Fix for bug 355280 eol content filters are never loaded and thus never
  applied (Brian de Alwis, Ian Clatworthy)
 
* bzr.dev -r4280  Change _fetch_uses_deltas = False for CHK repos until we can
  write a better fix. (John Arbash Meinel, Robert Collins)

* Fix for bug 361574 uncommit recommends undefined --levels and -n options
  (Marius Kruger, Ian Clatworthy)

* bzr.dev r4289 as cherrypicked at lp:~spiv/bzr/stacking-cherrypick-1.14 
  (Andrew Bennetts, Robert Collins)

Compatibility Breaks
********************

* A previously disabled code path to accelerate getting configuration
  settings from a smart server has been reinstated. We think this *may*
  cause a incompatibility with servers older than bzr 0.15. We intend
  to issue a point release to address this if it turns out to be a
  problem. (Robert Collins, Andrew Bennetts)

* bzr no longer autodetects nested trees as 'tree-references'.  They
  must now be explicitly added tree references.  At the commandline, use
  join --reference instead of add.  (Aaron Bentley)

* The ``--long`` log format (the default) no longer shows merged
  revisions implicitly, making it consistent with the ``short`` and
  ``line`` log formats.  To see merged revisions for just a given
  revision, use ``bzr log -n0 -rX``. To see every merged revision,
  use ``bzr log -n0``.  (Ian Clatworthy)

New Features
************

* New formats ``1.14`` and ``1.14-rich-root`` supporting End-Of-Line
  (EOL) conversions, keyword templating (via the bzr-keywords plugin)
  and generic content filtering. These formats replace the experimental
  ``development-wt5`` and ``development-wt5-rich-root`` formats
  respectively, but have support for filtered views disabled.
  (Ian Clatworthy)

* New ``mv --auto`` option recognizes renames after they occur.
  (Aaron Bentley)

* ``bzr`` can now get passwords from stdin without requiring a controlling
  terminal (i.e. by redirecting stdin). (Vincent Ladeuil)

* ``bzr log`` now supports filtering of multiple files and directories
  and will show changes that touch any of them. Furthermore,
  directory filtering now shows the changes to any children of that
  directory, not just the directory object itself.
  (Ian Clatworthy, #97715)

* ``bzr shelve`` can now apply changes without storing anything on the
  shelf, via the new --destroy option.  (Aaron Bentley)

* ``bzr send`` now accepts --body to specify an initial message body.
  (Aaron bentley)

* ``bzr xxx --usage`` where xxx is a command now shows a usage
  message and the options without the descriptive help sections
  (like Description and Examples). A message is also given
  explaining how to see the complete help, i.e. ``bzr help xxx``.
  (Ian Clatworthy)

* Content filters can now be used to provide custom conversion
  between the canonical format of content (i.e. as stored) and
  the convenience format of content (i.e. as created in working
  trees). See ``bzr help content-filters`` for further details.
  (Ian Clatworthy, Alexander Belchenko)

* End-of-line conversion is now supported for formats supporting
  content filtering. See ``bzr help eol`` for details.
  (Ian Clatworthy)

* Newly-blessed `join` command allows combining two trees into one.
  (Aaron Bentley)

Improvements
************

* A new format name alias ``default-rich-root`` has been added and
  points at the closest relative of the default format that supports 
  rich roots. (Jelmer Vernooij, #338061)

* Branching from a stacked branch using ``bzr*://`` will now stream
  the data when the target repository does not need topological
  ordering, reducing round trips and network overhead. This uses the
  existing smart server methods added in 1.13, so will work on any
  1.13 or newer server. (Robert Collins, Andrew Bennetts)

* ``bzr cat`` and ``bzr export`` now supports a ``--filters`` option
  that displays/saves the content after content filters are applied.
  (Ian Clatworthy)

* ``bzr ignore`` gives a more informative message when existing
  version controlled files match the ignore pattern. (Neil
  Martinsen-Burrell, #248895)

* ``bzr log`` now has ``--include-merges`` as an alias for ``--levels 0``.
  (Ian Clatworthy)

* ``bzr send`` is faster on repositories with deep histories.
  (Ian Clatworthy)

* IPv6 literals are accepted in URLs.
  (stlman, Martin Pool, Jelmer Vernooij, #165014)

* Progress bars now show the rate of network activity for
  ``bzr+ssh://`` and ``bzr://`` connections.  (Andrew Bennetts)

* Prompt for user names if they are not in the configuration. 
  (Jelmer Vernooij, #256612)

* Pushing to a stacked pack-format branch on a 1.12 or older smart server
  now takes many less round trips.  (Andrew Bennetts, Robert Collins,
  #294479)
  
* Streaming push can be done to older repository formats.  This is
  implemented using a new ``Repository.insert_stream_locked`` RPC.
  (Andrew Bennetts, Robert Collins)

* The "ignoring files outside view: .." message has been re-worded
  to "Ignoring files outside view. View is .." to reduce confusion
  about what was being considered and what was being ignored.
  (Ian Clatworthy)

* The ``long`` log formatter now shows [merge] indicators. If
  only one level of revisions is displayed and merges are found,
  the ``long`` and ``short`` log formatters now tell the user
  how to see the hidden merged revisions.  (Ian Clatworthy)

* The ``brisbane-core`` project has delivered its beta format
  ``development6-rich-root``. This format is suitable for judicious
  testing by early adopters. In particular if you are benchmarking bzr
  performance please be sure to test using this format. At this stage
  more information is best obtained by contacting the Bazaar mailing list
  or IRC channel if you are interested in using this format. We will make
  end user documentation available closer to blessing the format as
  production ready. (Robert Collins, John Arbash Meinel, Ian Clatworthy,
  Vincent Ladeuil, Andrew Bennetts, Martin Pool)

* Tildes are no longer escaped. No more %7Euser/project/branch!
  (Jonathan Lange)

Bug Fixes
*********

* Pushing a new stacked branch will also push the parent inventories for
  revisions at the stacking boundary.  This makes sure that the stacked
  branch has enough data to calculate inventory deltas for all of its
  revisions (without requiring the fallback branch).  This avoids
  "'AbsentContentFactory' object has no attribute 'get_bytes_as'" errors
  when fetching the stacked branch from a 1.13 (or later) smart server.
  This partially fixes #354036.  (Andrew Bennetts, Robert Collins)

* End-Of-Line content filters are now loaded correctly.
  (Ian Clatworthy, Brian de Alwis, #355280)

* Authentication plugins now receive all the parameters from the request
  itself (aka host, port, realm, path, etc). Previously, only the 
  authentication section name, username and encoded password were 
  provided. (Jean-Francois Roy)

* bzr gives a better message if an invalid regexp is passed to ``bzr log
  -m``.  (Anne Mohsen, Martin Pool)

* ``bzr split`` now says "See also: join" (Aaron Bentley, #335015)

* ``bzr version-info`` now works in empty branches. (Jelmer Vernooij,
  #313028)

* Fix "is not a stackable format" error when pushing a
  stackable-format branch with an unstackable-format repository to a
  destination with a default stacking policy.  (Andrew Bennetts)

* Fixed incorrect "Source format does not support stacking" warning
  when pushing to a smart server.  (Andrew Bennetts, #334114)

* Fix 'make check-dist-tarball' failure by converting paths to unicode when
  needed. (Vincent Ladeuil, #355454)

* Fixed "Specified file 'x/y/z' is outside current view: " occurring
  on ``bzr add x/y/z`` in formats supporting views when no view is
  defined.  (Ian Clatworthy, #344708)

* It is no longer possible to fetch between repositories while the
  target repository is in a write group. This prevents race conditions
  that prevent the use of RPC's to perform fetch, and thus allows
  optimising more operations. (Robert Collins, Andrew Bennetts)

* ``merge --force`` works again. (Robert Collins, #342105)

* No more warnings are issued about ``sha`` being deprecated under python-2.6.
  (Vincent Ladeuil, #346593)

* Pushing a new branch to a server that has a stacking policy will now
  upgrade from the local branch format when the stacking policy points at
  a branch which is itself stackable, because we know the client can read
  both branches, we know that the trunk for the project can be read too,
  so the upgrade will not inconvenience users. (Robert Collins, #345169)

* Pushing a new stacked branch will also push the parent inventories for
  revisions at the stacking boundary.  This makes sure that the stacked
  branch has enough data to calculate inventory deltas for all of its
  revisions (without requiring the fallback branch).  This avoids
  "'AbsentContentFactory' object has no attribute 'get_bytes_as'" errors
  when fetching the stacked branch from a 1.13 (or later) smart server.
  This partially fixes #354036.  (Andrew Bennetts, Robert Collins)

* The full test suite is passing again on OSX. Several minor issues (mostly
  test related) have been fixed. (Vincent Ladeuil, #355273).

* The GNU Changelog formatter is slightly improved in the case where
  the delta is empty, and now correctly claims not to support tags.
  (Andrea Bolognani)

* Shelve can now shelve changes to a symlink target.
  (James Westby, #341558)

* The help for the ``info`` command has been corrected.
  (Ian Clatworthy, #351931)

* Upgrade will now use a sensible default format if the source repository
  uses rich roots.  (Jelmer Vernooij, #252908)

Documentation
*************

* Expanded the index of the developer documentation. (Eric Siegerman)

* New topic `bzr help debug-flags`.  (Martin Pool)

* The generated manpage now explicitly lists aliases as commands.
  (James Westby, #336998)

API Changes
***********

* APIs deprecated in 1.6 and previous versions of bzr are now removed.
  (Martin Pool)

* ``CommitReporter`` is no longer called with ``unchanged`` status during
  commit - this was a full-tree overhead that bzr no longer performs.
  (Robert Collins)

* New abstract ``UIFactory`` method ``get_username`` which will be called to 
  obtain the username to use when connecting to remote machines. 
  (Jelmer Vernooij)

* New API ``Inventory.filter()`` added that filters an inventory by
  a set of file-ids so that only those fileids, their parents and
  their children are included.  (Ian Clatworthy)

* New sort order for ``get_record_stream`` ``groupcompress`` which
  sorts optimally for use with groupcompress compressors. (John Arbash
  Meinel, Robert Collins)

* Repository APIs ``get_deltas_for_revisions()`` and
  ``get_revision_delta()`` now support an optional ``specific_fileids``
  parameter. If provided, the deltas are filtered so that only those
  file-ids, their parents and their children are included.
  (Ian Clatworthy)

* The ``get_credentials`` and ``set_credentials`` methods of 
  ``AuthenticationConfig`` now accept an optional realm argument.
  (Jean-Francois Roy)

* The ``pb`` argument to ``fetch()`` is deprecated.
  (Martin Pool)

* The ``Serializer`` class and the serializer ``format registry`` have moved
  from ``bzrlib.xml_serializer`` to ``bzrlib.serializer``. (Jelmer Vernooij)

* The smart server jail now hooks into BzrDir.open to prevent any BzrDir
  that is not inside the backing transport from being opened.  See the
  module documentation for ``bzrlib.smart.request`` for details.
  (Andrew Bennetts, Robert Collins)

* ``Tree.get_symlink_target`` now always returns a unicode string result
  or None. Previously it would return the bytes from reading the link
  which could be in any arbitrary encoding. (Robert Collins)

Testing
*******

* ``bzrlib.tests.TestCase`` now fails the test if its own ``setUp``
  and ``tearDown`` weren't called.  This catches faulty tests that
  forget to upcall when overriding ``setUp`` and ``tearDown``.  Those
  faulty tests were not properly isolated.
  (Andrew Bennetts, Robert Collins)

* Fix test_msgeditor.MsgEditorTest test isolation.
  (Vincent Ladeuil, #347130)

* ``medusa`` is not used anymore as an FTP test server starting with
  python2.6. A new FTP test server based on ``pyftplib`` can be used
  instead. This new server is a soft dependency as medusa which is still
  preferred if both are available (modulo python version).
  (Vincent Ladeuil)

Internals
*********

* Added ``chk_map`` for fast, trie-based storage of tuple to string maps.
  (Robert Collins, John Arbash Meinel, Vincent Ladeuil)

* Added ``bzrlib.chk_map`` for fast, trie-based storage of tuple to string
  maps.  (Robert Collins, John Arbash Meinel, Vincent Ladeuil)

* Added ``bzrlib.inventory_delta`` module.  This will be used for
  serializing and deserializing inventory deltas for more efficient
  streaming on the the network.  (Robert Collins, Andrew Bennetts)

* ``Branch._get_config`` has been added, which splits out access to the
  specific config file from the branch. This is used to let RemoteBranch
  avoid constructing real branch objects to access configuration settings.
  (Robert Collins, Andrew Bennetts)

* ``Branch`` now implements ``set_stacked_on_url`` in the base class as
  the implementation is generic and should impact foreign formats. This
  helps performance for ``RemoteBranch`` push operations to new stacked
  branches. (Robert Collins, Andrew Bennetts)

* ``BtreeIndex._spill_mem_keys_to_disk()`` now generates disk index with
  optmizations turned off. This only has effect when processing > 100,000
  keys during something like ``bzr pack``. (John Arbash Meinel)

* ``bzr selftest`` now accepts ``--subunit`` to run in subunit output
  mode. Requires ``lp:subunit`` installed to work, but is not a hard
  dependency. (Robert Collins)

* ``BzrDir.open_branch`` now takes an optional ``ignore_fallbacks``
  parameter for controlling opening of stacked branches.
  (Andrew Bennetts, Robert Collins)
  
* ``CommitBuilder`` has a new method, ``record_iter_changes`` which works
  in terms of an iter_changes iterator rather than full tree scanning.
  (Robert Collins)

* ``DirState`` can now be passed a custom ``SHA1Provider`` object
  enabling it to store the SHA1 and stat of the canonical (post
  content filtered) form. (Ian Clatworthy)

* New ``assertLength`` method based on one Martin has squirreled away
  somewhere. (Robert Collins, Martin Pool)

* New hook ``BzrDir.pre_open`` which runs before opening ``BzrDir``
  objects, allowing better enforcement of the smart server jail when
  dealing with stacked branches. (Robert Collins, Andrew Bennetts)

* New hook ``RioVersionInfoBuilder.revision``, allowing extra entries 
  to be added to the stanza that is printed for a particular revision.
  (Jelmer Vernooij)

* New repository method ``refresh_data`` to cause any repository to
  make visible data inserted into the repository by a smart server
  fetch operation. (Robert Collins, Andrew Bennetts)

* ``register_filter_stack_map`` now takes an optional fallback parameter,
  a callable to invoke if a preference has a value not in the map
  of filter stacks. This enhancement allows, for example,  bzr-svn to
  handle existing svn properties that define a list of keywords to be
  expanded.  (Ian Clatworthy)

* ``RemoteBranchConfig`` will use a new verb ``Branch.set_config_option``
  to write config settings to smart servers that support this, saving
  5 round trips on the stacked streaming acceptance test.
  (Robert Collins, Andrew Bennetts)

* ``RemoteBranch`` now provides ``_get_config`` for access to just the
  branch specific configuration from a remote server, which uses the 
  already existing ``Branch.get_config_file`` smart verb.
  (Robert Collins, Andrew Bennetts)

* ``RemoteRepository`` will now negatively cache missing revisions during
  ``get_parent_map`` while read-locked. Write-locks are unaffected.
  (Robert Collins, Andrew Bennetts)

* Removed ``InterRemoteToOther``, ``InterOtherToRemote`` and
  ``InterPackToRemotePack`` classes, as they are now unnecessary.
  (Andrew Bennetts)

* ``RepositoryFormat`` as a new attribute ``fast_deltas`` to indicate
  whether the repository can efficiently generate deltas between trees
  regardless of tree size. (Robert Collins)

* ``Repository.iter_files_bytes()`` now properly returns an "iterable of
  byte strings" (aka 'chunked') for the content. It previously was
  returning a plain string, which worked, but performed very poorly when
  building a working tree (file.writelines(str) is very inefficient). This
  can have a large effect on ``bzr checkout`` times. (John Arbash Meinel)

* selftest now supports a --parallel option, with values of 'fork' or
  'subprocess' to run the test suite in parallel. Currently only linux
  machine work, other platforms need patches submitted. (Robert Collins,
  Vincent Ladeuil)

* ``tests.run_suite`` has a new parameter ``suite_decorators``, a list of 
  callables to use to decorate the test suite. Such decorators can add or
  remove tests, or even remote the test suite to another machine if
  desired. (Robert Collins)

* The smart server verb ``Repository.get_parent_map`` can now include
  information about ghosts when the special revision ``include-missing:``
  is in the requested parents map list. With this flag, ghosts are
  included as ``missing:REVISION_ID``. (Robert Collins, Andrew Bennetts)

* ``_walk_to_common_revisions`` will now batch up at least 50
  revisions before calling ``get_parent_map`` on the target,
  regardless of ``InterRepository``.
  (Andrew Bennetts, Robert Collins)

bzr 1.13
########

:Codename: paraskavedekatriaphobia
:1.13: 2009-03-14
:1.13rc1: 2009-03-10
:1.13.1: 2009-03-23
:1.13.2: 2009-04-27

GNU Changelog output can now be produced by ``bzr log --gnu-changelog``.  Debug
flags can now be set in ``~/.bazaar/bazaar.conf``.  Lightweight checkouts and
stacked branches should both be much faster over remote connections.  

Changes From 1.13.1 to 1.13.2
*****************************

A regression was found in the 1.13.1 release. When bzr 1.13.1 and earlier push
a stacked branch they do not take care to push all the parent inventories for
the transferred revisions. This means that a smart server serving that branch
often cannot calculate inventory deltas for the branch (because smart server
does not/cannot open fallback repositories). Prior to 1.13 the server did not
have a verb to stream revisions out of a repository, so that's why this bug has
appeared now.

Bug Fixes
*********

* Fix for bug 354036 ErrorFromSmartServer - AbsentContentFactory object has no
  attribute 'get_bytes_as' exception while pulling from Launchpad 
  (Jean-Francois Roy, Andrew Bennetts, Robert Collins)

Changes From 1.13final to 1.13.1
********************************

A couple regessions where found in the 1.13 release. The pyrex-generated C
extensions are missing from the .tar.gz and .zip files.  Documentation on how
to generate GNU ChangeLogs is wrong.

Bug Fixes
*********

* Change ``./bzr``'s ``_script_version`` to match ./bzrlib/__init__.py
  version_info. (Bob Tanner, Martin Pool, #345232)

* Distribution archives for 1.13 do not contain generated C extension modules
  (Jean-Francois Roy, Bob Tanner, #344465)

* GNU ChangeLog output can now be produced by bzr log --format gnu-changelog is
  incorrect (Deejay, Bob Tanner, Martin Pool, Robert Collins, #343928)

* ``merge --force`` works again. (Robert Collins, #342105)

Changes From 1.13rc1 to 1.13final
*********************************

* Fix "is not a stackable format" error when pushing a
  stackable-format branch with an unstackable-format repository to a
  destination with a default stacking policy.  (Andrew Bennetts)

* Progress bars now show the rate of network activity for
  ``bzr+ssh://`` and ``bzr://`` connections.  (Andrew Bennetts)

Compatibility Breaks
********************

* ``bzr log --line`` now indicates which revisions are merges with
  `[merge]` after the date.  Scripts which parse the output of this
  command may need to be adjusted.
  (Neil Martinsen-Burrell)

New Features
************

* ``bzr reconfigure`` now supports --with-trees and --with-no-trees
  options to change the default tree-creation policy of shared
  repositories.  (Matthew Fuller, Marius Kruger, #145033)

* Debug flags can now be set in ``~/.bazaar/bazaar.conf``.
  (Martin Pool)

* Filtered views provide a mask over the tree so that users can focus
  on a subset of a tree when doing their work. See ``Filtered views``
  in chapter 7 of the User Guide and ``bzr help view`` for details.
  (Ian Clatworthy)

* GNU Changelog output can now be produced by ``bzr log --gnu-changelog``.
  (Andrea Bolognani, Martin Pool)

* The ``-Dmemory`` flag now gives memory information on Windows.
  (John Arbash Meinel)

* Multiple authors for a commit can now be recorded by using the "--author"
  option multiple times. (James Westby, #185772)

* New clean-tree command, from bzrtools.  (Aaron Bentley, Jelmer Vernoij)

* New command ``bzr launchpad-open`` opens a Launchpad web page for that
  branch in your web browser, as long as the branch is on Launchpad at all.
  (Jonathan Lange)

* New API for getting bugs fixed by a revision: Revision.iter_bugs().
  (Jonathan Lange)

Improvements
************

* All bzr ``Hooks`` classes are now registered in
  ``bzrlib.hooks.known_hooks``. This removes the separate list from
  ``bzrlib.tests`` and ensures that all hooks registered there are
  correctly isolated by the test suite (previously
  ``MutableTreeHooks`` were not being isolated correctly). Further, 
  documentation for hooks is now dynamically generated from the
  present HookPoints. ``bzr hooks`` will now also report on all the
  hooks present in the ``bzrlib.hooks.known_hooks`` registry.
  (Robert Collins)

* ``bzr add`` no longer prints ``add completed`` on success. Failure
  still prints an error message. (Robert Collins)

* ``bzr branch`` now has a ``--no-tree`` option which turns off the
  generation of a working tree in the new branch.
  (Daniel Watkins, John Klinger, #273993)

* Bazaar will now point out ``bzr+ssh://`` to the user when they 
  use ssh://. (Jelmer Vernooij, #330535)

* ``bzr -v info`` now omits the number of committers branch statistic,
  making it many times faster for large projects. To include that
  statistic in the output, use ``bzr -vv info``.
  (Ian Clatworthy)

* ``bzr push`` to a ``bzr`` url (``bzr://``, ``bzr+ssh://`` etc) will
  stream if the server is version 1.13 or greater, reducing roundtrips
  significantly. (Andrew Bennetts, Robert Collins)

* Lightweight Checkouts and Stacked Branches should both be much
  faster over remote connections. Building the working tree now
  batches up requests into approx 5MB requests, rather than a separate
  request for each file. (John Arbash Meinel)

* Support for GSSAPI authentication when using HTTP or HTTPS. 
  (Jelmer Vernooij)

* The ``bzr shelve`` prompt now includes a '?' help option to explain the
  short options better. (Daniel Watkins, #327429)

* ``bzr lp-open`` now falls back to the push location if it cannot find a
  public location. (Jonathan Lange, #332372)

* ``bzr lp-open`` will try to find the Launchpad URL for the location
  passed on the command line. This makes ``bzr lp-open lp:foo`` work as
  expected. (Jonathan Lange, #332705)

* ``bzr send`` now supports MH-E via ``emacsclient``. (Eric Gillespie)

Bug Fixes
*********

* Allows ``bzr log <FILE>`` to be called in an empty branch without
  backtracing. (Vincent Ladeuil, #346431)

* Bazaar now gives a better message including the filename if it's
  unable to read a file in the working directory, for example because
  of a permission error.  (Martin Pool, #338653)

* ``bzr cat -r<old> <path>`` doesn't traceback anymore when <path> has a
  file id in the working tree different from the one in revision <old>.
  (Vincent Ladeuil, #341517, #253806)

* ``bzr send`` help is more specific about how to apply merge
  directives.  (Neil Martinsen-Burrell, #253470)

* ``bzr missing`` now uses ``Repository.get_revision_delta()`` rather
  than fetching trees and determining a delta itself. (Jelmer
  Vernooij, #315048)

* ``bzr push`` to a smart server no longer causes "Revision
  {set([('null:',)])} not present ..." errors when the branch has
  multiple root revisions. (Andrew Bennetts, #317654)

* ``bzr shelve`` now properly handle patches with no terminating newline.
  (Benoît PIERRE, #303569)

* ``bzr unshelve`` gives a more palatable error if passed a non-integer
  shelf id. (Daniel Watkins)

* Export now handles files that are not present in the tree.
  (James Westby, #174539)

* Fixed incorrect "Source format does not support stacking" warning
  when pushing to a smart server.  (Andrew Bennetts, #334114)
  
* Fixed "sprout() got an unexpected keyword argument 'source_branch'"
  error branching from old repositories.
  (Martin Pool, #321695)

* Make ``bzr push --quiet <non-local location>`` less chatty.
  (Kent Gibson, #221461)

* Many Branch hooks would not fire with ``bzr://`` and ``bzr+ssh://``
  branches, and this was not noticed due to a bug in the test logic
  for branches. This is now fixed and a test added to prevent it
  reoccuring. (Robert Collins, Andrew Bennetts)

* Restore the progress bar on Windows. We were disabling it when TERM
  wasn't set, but Windows doesn't set TERM. (Alexander Belchenko,
  #334808)

* ``setup.py build_ext`` now gives a proper error when an extension
  fails to build. (John Arbash Meinel)

* Symlinks to non ascii file names are now supported.
  (Robert Collins, Vincent Ladeuil, #339055, #272444)    

* Under rare circumstances (aka nobody reported a bug about it), the ftp
  transport could revert to ascii mode. It now stays in binary mode except
  when needed.  (Vincent Ladeuil)

* Unshelve does not generate warnings about progress bars.
  (Aaron Bentley, #328148)

* shelve cleans up properly when unversioned files are specified.
  (Benoît Pierre, Aaron Bentley)

Documentation
*************

* Added ``Organizing your workspace`` to the User Guide appendices,
  summarizing some common ways of organizing trees, branches and
  repositories and the processes/workflows implied/enabled by each.
  (Ian Clatworthy)

* Hooks can now be self documenting. ``bzrlib.hooks.Hooks.create_hook``
  is the entry point for this feature. (Robert Collins)

* The documentation for ``shelve`` and ``unshelve`` has been clarified.
  (Daniel Watkins, #327421, #327425)

API Changes
***********

* ``bzr selftest`` now fails if the bazaar sources contain trailing
  whitespace, non-unix style line endings and files not ending in a
  newline. About 372 files and 3243 lines with trailing whitespace was
  updated to comply with this. The code already complied with the other
  criteria, but now it is enforced. (Marius Kruger)

* ``bzrlib.branch.PushResult`` was renamed to 
  ``bzrlib.branch.BranchPushResult``. (Jelmer Vernooij)

* ``Branch.fetch`` and ``Repository.fetch`` now return None rather
  than a count of copied revisions and failed revisions. A while back
  we stopped ever reporting failed revisions because we started
  erroring instead, and the copied revisions count is not used in the
  UI at all - indeed it only reflects the repository status not
  changes to the branch itself. (Robert Collins)

* ``Inventory.apply_delta`` now raises an AssertionError if a file-id
  appears multiple times within the delta. (Ian Clatworthy)

* MutableTree.commit now favours the "authors" argument, with the old
  "author" argument being deprecated.

* Remove deprecated EmptyTree.  (Martin Pool)

* ``Repository.fetch`` now accepts an optional ``fetch_spec``
  parameter.  A ``SearchResult`` or ``MiniSearchResult`` may be passed
  to ``fetch_spec`` instead of a ``last_revision`` to specify exactly
  which revisions to fetch. (Andrew Bennetts)

* ``RepositoryAcquisitionPolicy.acquire_repository`` now returns a
  tuple of ``(repository, is_new_flag)``, rather than just the
  repository.  (Andrew Bennetts)

* Revision.get_apparent_author() is now deprecated, replaced by
  Revision.get_apparent_authors(), which returns a list. The former
  now returns the first item that would be returned from the second.

* The ``BranchBuilder`` test helper now accepts a ``timestamp``
  parameter to ``build_commit`` and ``build_snapshot``.  (Martin Pool)

* The ``_fetch_*`` attributes on ``Repository`` are now on
  ``RepositoryFormat``, more accurately reflecting their intent (they
  describe a disk format capability, not state of a particular
  repository of that format). (Robert Collins)

Internals
*********

* Branching from a non-stacked branch on a smart protocol is now
  free of virtual file system methods.
  (Robert Collins, Andrew Bennetts)

* Branch and Repository creation on a bzr+ssh://server are now done
  via RPC calls rather than VFS calls, reducing round trips for
  pushing new branches substantially. (Robert Collins)

* ``Branch.clone`` now takes the ``repository_policy`` formerly used
  inside ``BzrDir.clone_on_transport``, allowing stacking to be
  configured before the branch tags and revision tip are set. This
  fixes a race condition cloning stacked branches that would cause
  plugins to have hooks called on non-stacked instances.
  (Robert Collins, #334187)

* ``BzrDir.cloning_metadir`` now has a RPC call. (Robert Collins)

* ``BzrDirFormat.__str__`` now uses the human readable description
  rather than the sometimes-absent disk label. (Robert Collins)

* ``bzrlib.fetch`` is now composed of a sender and a sink component
  allowing for decoupling over a network connection. Fetching from
  or into a RemoteRepository with a 1.13 server will use this to
  stream the operation.
  (Andrew Bennetts, Robert Collins)

* ``bzrlib.tests.run_suite`` accepts a runner_class parameter
  supporting the use of different runners. (Robert Collins)

* Change how file_ids and revision_ids are interned as part of
  inventory deserialization. Now we use the real ``intern()``, rather
  than our own workaround that would also cache a Unicode copy of the
  string, and never emptied the cache. This should slightly reduce
  memory consumption. (John Arbash Meinel)

* New branch method ``create_clone_on_transport`` that returns a
  branch object. (Robert Collins)

* New hook Commands['extend_command'] to allow plugins to access a
  command object before the command is run (or help generated from
  it), without overriding the command. (Robert Collins)

* New version of the ``BzrDir.find_repository`` verb supporting
  ``_network_name`` to support removing more _ensure_real calls.
  (Robert Collins)

* ``RemoteBranchFormat`` no longer claims to have a disk format string.
  (Robert Collins)

* ``Repository`` objects now have ``suspend_write_group`` and
  ``resume_write_group`` methods.  These are currently only useful
  with pack repositories. (Andrew Bennetts, Robert Collins)

* ``BzrDirFormat``, ``BranchFormat`` and ``RepositoryFormat`` objects
  now have a ``network_name`` for passing the format across RPC calls.
  (Robert Collins, Andrew Bennetts)

* ``RepositoryFormat`` objects now all have a new attribute
  ``_serializer`` used by fetch when reserialising is required.
  (Robert Collins, Andrew Bennetts)

* Some methods have been pulled up from ``BzrBranch`` to ``Branch``
  to aid branch types that are not bzr branch objects (like
  RemoteBranch). (Robert Collins, Andrew Bennetts)

* Test adaptation has been made consistent throughout the built in
  tests. ``TestScenarioApplier``, ``multiply_tests_from_modules``,
  ``adapt_tests``, ``adapt_modules`` have all been deleted. Please
  use ``multiply_tests``, or for lower level needs ``apply_scenarios``
  and ``apply_scenario``. (Robert Collins)

* ``TestSkipped`` is now detected by TestCase and passed to the
  ``TestResult`` by calling ``addSkip``. For older TestResult objects,
  where ``addSkip`` is not available, ``addError`` is still called.
  This permits test filtering in subunit to strip out skipped tests
  resulting in a faster fix-shrink-list-run cycle. This is compatible
  with the testtools protocol for skips. (Robert Collins)

* The ``_index`` of ``KnitVersionedFiles`` now supports the ability
  to scan an underlying index that is going to be incorporated into
  the ``KnitVersionedFiles`` object, to determine if it has missing
  delta references. The method is ``scan_unvalidated_index``.
  (Andrew Bennetts, Robert Collins)

* There is a RemoteSink object which handles pushing to smart servers.
  (Andrew Bennetts, Robert Collins)

* ``TransportTraceDecorator`` now logs ``put_bytes_non_atomic`` and
  ``rmdir`` calls. (Robert Collins)

* ``VersionedFiles`` record adapters have had their signature change
  from ``(record, record.get_bytes_as(record.storage_kind))`` to
  ``(record)`` reducing excess duplication and allowing adapters
  to access private data in record to obtain content more
  efficiently. (Robert Collins)

* We no longer probe to see if we should create a working tree during
  clone if we cannot get a local_abspath for the new bzrdir.
  (Robert Collins)


bzr 1.12
########

:Codename: 1234567890
:1.12: 2009-02-13
:1.12rc1: 2009-02-10

This release of Bazaar contains many improvements to the speed,
documentation and functionality of ``bzr log`` and the display of logged
revisions by ``bzr status``.  bzr now also gives a better indication of
progress, both in the way operations are drawn onto a text terminal, and
by showing the rate of network IO.

Changes from RC1 to Final
*************************

* ``bzr init --development-wt5[-rich-root]`` would fail because of
  circular import errors. (John Arbash Meinel, #328135)

* Expanded the help for log and added a new help topic called
  ``log-formats``.  (Ian Clatworthy)

Compatibility Breaks
********************

* By default, ``bzr status`` after a merge now shows just the pending
  merge tip revisions. This improves the signal-to-noise ratio after
  merging from trunk and completes much faster. To see all merged
  revisions, use the new ``-v`` flag.  (Ian Clatworthy)

* ``bzr log --line`` now shows any tags after the date and before
  the commit message. If you have scripts which parse the output
  from this command, you may need to adjust them accordingly.
  (Ian Clatworthy)

* ``bzr log --short`` now shows any additional revision properties
  after the date and before the commit message.  Scripts that parse 
  output of the log command in this situation may need to adjust.
  (Neil Martinsen-Burrell)

* The experimental formats ``1.12-preview`` and ``1.12-preview-rich-root``
  have been renamed ``development-wt5`` and ``development-wt5-rich-root``
  respectively, given they are not ready for release in 1.12.
  (Ian Clatworthy)

* ``read_bundle_from_url`` has been deprecated. (Vincent Ladeuil)

New Features
************

* Add support for filtering ``bzr missing`` on revisions.  Remote revisions
  can be filtered using ``bzr missing -r -20..-10`` and local revisions can
  be filtered using ``bzr missing --my-revision -20..-10``.
  (Marius Kruger)

* ``bzr log -p`` displays the patch diff for each revision.
  When logging a file, the diff only includes changes to that file.
  (Ian Clatworthy, #202331, #227335)

* ``bzr log`` supports a new option called ``-n N`` or ``--level N``.
  A value of 0 (zero) means "show all nested merge revisions" while
  a value of 1 (one) means "show just the top level". Values above
  1 can be used to see a limited amount of nesting. That can be
  useful for seeing the level or two below PQM submits for example.
  To force the ``--short`` and ``--line`` formats to display all nested
  merge revisions just like ``--long`` does by default, use a command
  like ``bzr log --short -n0``. To display just the mainline using
  ``--long`` format, ``bzr log --long -n1``.
  (Ian Clatworthy)

Improvements
************

* ``bzr add`` more clearly communicates success vs failure.
  (Daniel Watkins)

* ``bzr init`` will now print a little less verbose output.
  (Marius Kruger)

* ``bzr log`` is now much faster in many use cases, particularly
  at incrementally displaying results and filtering by a
  revision range. (Ian Clatworthy)

* ``bzr log --short`` and ``bzr log --line`` now show tags, if any,
  for each revision. The tags are shown comma-separated inside
  ``{}``. For short format, the tags appear at the end of line
  before the optional ``[merge]`` indicator. For line format,
  the tags appear after the date. (Ian Clatworthy)

* Progress bars now show the rate of activity for some sftp 
  operations, and they are drawn different.  (Martin Pool, #172741)

* Progress bars now show the rate of activity for urllib and pycurl based
  http client implementations. The operations are tracked at the socket
  level for better precision.
  (Vincent Ladeuil)

* Rule-based preferences can now accept multiple patterns for a set of
  rules.  (Marius Kruger)

* The ``ancestor:`` revision spec will now default to referring to the
  parent of the branch if no other location is given.
  (Daniel Watkins, #198417)

* The debugger started as a result of setting ``$BZR_PDB`` works
  around a bug in ``pdb``, http://bugs.python.org/issue4150.  The bug
  can cause truncated tracebacks in Python versions before 2.6.
  (Andrew Bennetts)

* VirtualVersionedFiles now implements
  ``iter_lines_added_or_present_in_keys``. This allows the creation of 
  new branches based on stacked bzr-svn branches. (#311997)

Bug Fixes
*********

* ``bzr annotate --show-ids`` doesn't give a backtrace on empty files
  anymore.
  (Anne Mohsen, Vincent Ladeuil, #314525)

* ``bzr log FILE`` now correctly shows mainline revisions merging
  a change to FILE when the ``--short`` and ``--line`` log formats
  are used. (Ian Clatworthy, #317417)

* ``bzr log -rX..Y FILE`` now shows the history of FILE provided
  it existed in Y or X, even if the file has since been deleted or
  renamed. If no range is given, the current/basis tree and
  initial tree are searched in that order. More generally, log
  now interprets filenames in their historical context.
  (Ian Clatworthy, #175520)

* ``bzr status`` now reports nonexistent files and continues, then
  errors (with code 3) at the end.  (Karl Fogel, #306394)

* Don't require the present compression base in knits to be the same
  when adding records in knits. (Jelmer Vernooij, #307394)

* Fix a problem with CIFS client/server lag on Windows colliding with
  an invariant-per-process algorithm for generating AtomicFile names
  (Adrian Wilkins, #304023)

* Many socket operations now handle EINTR by retrying the operation.
  Previously EINTR was treated as an unrecoverable failure.  There is
  a new ``until_no_eintr`` helper function in ``bzrlib.osutils``.
  (Andrew Bennetts)

* Support symlinks with non-ascii characters in the symlink filename.
  (Jelmer Vernooij, #319323)

* There was a bug in how we handled resolving when a file is deleted
  in one branch, and modified in the other. If there was a criss-cross
  merge, we would cause the deletion to conflict a second time.
  (Vincent Ladeuil, John Arbash Meinel)

* There was another bug in how we chose the correct intermediate LCA in
  criss-cross merges leading to several kind of changes be incorrectly
  handled.
  (John Arbash Meinel, Vincent Ladeuil)

* Unshelve now handles deleted paths without crashing. (Robert Collins)

Documentation
*************

* Improved plugin developer documentation.  (Martin Pool)

API Changes
***********

* ``ProgressBarStack`` is deprecated; instead use
  ``ui_factory.nested_progress_bar`` to create new progress bars.
  (Martin Pool)

* ForeignVcsMapping() now requires a ForeignVcs object as first
  argument. (Jelmer Vernooij)

* ForeignVcsMapping.show_foreign_revid() has been moved to
  ForeignVcs. (Jelmer Vernooij)

* ``read_bundle_from_url`` is deprecated in favor of
  ``read_mergeable_from_url``.  (Vincent Ladeuil)

* Revision specifiers are now registered in
  ``bzrlib.revisionspec.revspec_registry``, and the old list of 
  revisionspec classes (``bzrlib.revisionspec.SPEC_TYPES``) has been
  deprecated. (Jelmer Vernooij, #321183)

* The progress and UI classes have changed; the main APIs remain the
  same but code that provides a new UI or progress bar class may
  need to be updated.  (Martin Pool)

Internals
*********

* Default User Interface (UI) is CLIUIFactory when bzr runs in a dumb
  terminal. It is sometimes desirable do override this default by forcing
  bzr to use TextUIFactory. This can be achieved by setting the
  BZR_USE_TEXT_UI environment variable (emacs shells, as opposed to
  compile buffers, are such an example).
  (Vincent Ladeuil)

* New API ``Branch.iter_merge_sorted_revisions()`` that iterates over
  ``(revision_id, depth, revno, end_of_merge)`` tuples.
  (Ian Clatworthy)

* New ``Branch.dotted_revno_to_revision_id()`` and
  ``Branch.revision_id_to_dotted_revno()`` APIs that pick the most
  efficient way of doing the mapping.
  (Ian Clatworthy)

* Refactor cmd_serve so that it's a little easier to build commands that
  extend it, and perhaps even a bit easier to read.  (Jonathan Lange)

* ``TreeDelta.show()`` now accepts a ``filter`` parameter allowing log
  formatters to retrict the output.
  (Vincent Ladeuil)


bzr 1.11 "Eyes up!" 2009-01-19
##############################

This first monthly release of Bazaar for 2009 improves Bazaar's operation
in Windows, Mac OS X, and other situations where file names are matched
without regard to capitalization: Bazaar tries to match the case of an
existing file.  This release of Bazaar also improves the efficiency of
Tortoise Windows Shell integration and lets it work on 64-bit platforms.

The UI through which Bazaar supports historic formats has been improved,
so 'bzr help formats' now gives a simpler and shorter list, with clear
advice.

This release also fixes a number of bugs, particularly a glitch that can
occur when there are concurrent writes to a pack repository.

Bug Fixes
*********

* Fix failing test when CompiledChunksToLines is not available.
  (Vincent Ladeuil)

* Stacked branches don't repeatedly open their transport connection.
  (John Arbash Meinel)



bzr 1.11rc1 "Eyes up!" 2009-01-09
#################################

Changes
*******

* Formats using Knit-based repository formats are now explicitly
  marked as deprecated. (Ian Clatworthy)

New Features
************

* Add support for `bzr tags -r 1..2`, that is we now support showing
  tags applicable for a specified revision range. (Marius Kruger)

* ``authentication.conf`` now accepts pluggable read-only credential
  stores. Such a plugin (``netrc_credential_store``) is now included,
  handles the ``$HOME/.netrc`` file and can server as an example to
  implement other plugins.
  (Vincent Ladeuil)

* ``shelve --list`` can now be used to list shelved changes.
  (Aaron Bentley)

Improvements
************

* Add trailing slash to directories in all output of ``bzr ls``, except
  ``bzr ls --null``. (Gordon P. Hemsley, #306424)

* ``bzr revision-info`` now supports a -d option to specify an
  alternative branch. (Michael Hudson)

* Add connection to a C++ implementation of the Windows Shell Extension
  which is able to fully replace the current Python implemented one.
  Advantages include 64bit support and reduction in overhead for
  processes which drag in shell extensions.
  (Mark Hammond)

* Support the Claws mail client directly, rather than via
  xdg-email. This prevents the display of an unnecessary modal
  dialog in Claws, informing the user that a file has been
  attached to the message, and works around bug #291847 in
  xdg-utils which corrupts the destination address.

* When working on a case-insensitive case-preserving file-system, as
  commonly found with Windows, bzr will often ignore the case of the
  arguments specified by the user in preference to the case of an existing
  item on the file-system or in the inventory to help prevent
  counter-intuitive behaviour on Windows. (Mark Hammond)

Bug Fixes
*********
  
* Allow BzrDir implementation to implement backing up of 
  control directory. (#139691)

* ``bzr push`` creating a new stacked branch will now only open a
  single connection to the target machine. (John Arbash Meinel)

* Don't call iteritems on transport_list_registry, because it may
  change during iteration.  (Martin Pool, #277048)

* Don't make a broken branch when pushing an unstackable-format branch
  that's in a stackable shared repository to a location with default
  stack-on location.  (Andrew Bennetts, #291046)

* Don't require embedding user in HTTP(S) URLs do use authentication.conf.
  (Ben Jansen, Vincent Ladeuil, #300347)

* Fix a problem with CIFS client/server lag on windows colliding with
  an invariant-per-process algorithm for generating AtomicFile names
  (Adrian Wilkins, #304023)

* Fix bogus setUp signature in UnavailableFTPServer.
  (Gary van der Merwe, #313498)

* Fix compilation error in ``_dirstate_helpers_c`` on SunOS/Solaris.
  (Jari Aalto)

* Fix SystemError in ``_patiencediff_c`` module by calling
  PyErr_NoMemory() before returning NULL in PatienceSequenceMatcher_new.
  (Andrew Bennetts, #303206)

* Give proper error message for diff with non-existent dotted revno.
  (Marius Kruger, #301969)

* Handle EACCES (permission denied) errors when launching a message
  editor, and emit warnings when a configured editor cannot be
  started. (Andrew Bennetts)

* ``$HOME/.netrc`` file is now recognized as a read-only credential store
  if configured in ``authentication.conf`` with 'password_encoding=netrc'
  in the appropriate sections.
  (Vincent Ladeuil, #103029)

* Opening a stacked branch now properly shares the connection, rather
  than opening a new connection for the stacked-on branch.
  (John Arbash meinel)

* Preserve transport decorators while following redirections.
  (Vincent Ladeuil, #245964, #270863)

* Provides a finer and more robust filter for accepted redirections.
  (Vincent Ladeuil, #303959, #265070)

* ``shelve`` paths are now interpreted relative to the current working
  tree.  (Aaron Bentley)

* ``Transport.readv()`` defaults to not reading more than 100MB in a
  single array. Further ``RemoteTransport.readv`` sets this to 5MB to
  work better with how it splits its requests.
  (John Arbash Meinel, #303538)

* Pack repositories are now able to reload the pack listing and retry
  the current operation if another action causes the data to be
  repacked.  (John Arbash Meinel, #153786)

* ``pull -v`` now respects the log_format configuration variable.
  (Aaron Bentley)

* ``push -v`` now works on non-initial pushes.  (Aaron Bentley)

* Use the short status format when the short format is used for log.
  (Vincent Ladeuil, #87179)

* Allow files to be renamed or moved via remove + add-by-id. (Charles
  Duffy, #314251)

Documentation
*************

* Improved the formats help topic to explain why multiple formats
  exist and to provide guidelines in selecting one. Introduced
  two new supporting help topics: current-formats and other-formats.
  (Ian Clatworthy)

API Changes
***********

* ``LRUCache(after_cleanup_size)`` was renamed to
  ``after_cleanup_count`` and the old name deprecated. The new name is
  used for clarity, and to avoid confusion with
  ``LRUSizeCache(after_cleanup_size)``. (John Arbash Meinel)

* New ``ForeignRepository`` base class, to help with foreign branch 
  support (e.g. svn).  (Jelmer Vernooij)

* ``node_distances`` and ``select_farthest`` can no longer be imported
  from ``bzrlib.graph``.  They can still be imported from
  ``bzrlib.deprecated_graph``, which has been the preferred way to
  import them since before 1.0.  (Andrew Bennetts)
  
* The logic in commit now delegates inventory basis calculations to
  the ``CommitBuilder`` object; this requires that the commit builder
  in use has been updated to support the new ``recording_deletes`` and
  ``record_delete`` methods. (Robert Collins)

Testing
*******

* An HTTPS server is now available (it requires python-2.6). Future bzr
  versions will allow the use of the python-2.6 ssl module that can be
  installed for 2.5 and 2.4.

* ``bzr selftest`` now fails if new trailing white space is added to
  the bazaar sources. It only checks changes not committed yet. This
  means that PQM will now reject changes that introduce new trailing
  whitespace. (Marius Kruger)

* Introduced new experimental formats called ``1.12-preview`` and
  ``1.12-preview-rich-root`` to enable testing of related pending
  features, namely content filtering and filtered views.
  (Ian Clatworthy)

Internals
*********

* Added an ``InventoryEntry`` cache when deserializing inventories.
  Can cut the time to iterate over multiple RevisionsTrees in half.
  (John Arbash Meinel)

* Added ``bzrlib.fifo_cache.FIFOCache`` which is designed to have
  minimal overhead versus using a plain dict for cache hits, at the
  cost of not preserving the 'active' set as well as an ``LRUCache``.
  (John Arbash Meinel)

* ``bzrlib.patience_diff.unified_diff`` now properly uses a tab
  character to separate the filename from the date stamp, and doesn't
  add trailing whitespace when a date stamp is not supplied.
  (Adeodato Simó, John Arbash Meinel)

* ``DirStateWorkingTree`` and ``DirStateWorkingTreeFormat`` added
  as base classes of ``WorkingTree4`` and ``WorkingTreeFormat4``
  respectively. (Ian Clatworthy)

* ``KnitVersionedFiles._check_should_delta()`` now uses the
  ``get_build_details`` api to avoid multiple hits to the index, and
  to properly follow the ``compression_parent`` rather than assuming
  it is the left-hand parent. (John Arbash Meinel)

* ``KnitVersionedFiles.get_record_stream()`` will now chose a
  more optimal ordering when the keys are requested 'unordered'.
  Previously the order was fully random, now the records should be
  returned from each pack in turn, in forward I/O order.
  (John Arbash Meinel)
    
* ``mutter()`` will now flush the ``~/.bzr.log`` if it has been more
  than 2s since the last time it flushed. (John Arbash Meinel)

* New method ``bzrlib.repository.Repository.add_inventory_by_delta``
  allows adding an inventory via an inventory delta, which can be
  more efficient for some repository types. (Robert Collins)

* Repository ``CommitBuilder`` objects can now accumulate an inventory
  delta. To enable this functionality call ``builder.recording_deletes``
  and additionally call ``builder.record_delete`` when a delete
  against the basis occurs. (Robert Collins)

* The default http handler has been changed from pycurl to urllib.
  The default is still pycurl for https connections. (The only
  advantage of pycurl is that it checks ssl certificates.)
  (John Arbash Meinel)

* ``VersionedFiles.get_record_stream()`` can now return objects with a
  storage_kind of ``chunked``. This is a collection (list/tuple) of
  strings. You can use ``osutils.chunks_to_lines()`` to turn them into
  guaranteed 'lines' or you can use ``''.join(chunks)`` to turn it
  into a fulltext. This allows for some very good memory savings when
  asking for many texts that share ancestry, as the individual chunks
  can be shared between versions of the file. (John Arbash Meinel)

* ``pull -v`` and ``push -v`` use new function
  ``bzrlib.log.show_branch_change`` (Aaron Bentley)



bzr 1.10 2008-12-05
###################

Bazaar 1.10 has several performance improvements for copying revisions
(especially for small updates to large projects).  There has also been a
significant amount of effort in polishing stacked branches.  The commands
``shelve`` and ``unshelve`` have become core commands, with an improved
implementation.

The only changes versus bzr-1.10rc1 are bugfixes for stacked branches.

bug Fixes
*********

* Don't set a pack write cache size from RepoFetcher, because the
  cache is not coherent with reads and causes ShortReadvErrors.
  This reverses the change that fixed #294479.
  (Martin Pool, #303856)

* Properly handle when a revision can be inserted as a delta versus
  when it needs to be expanded to a fulltext for stacked branches.
  There was a bug involving merge revisions. As a method to help
  prevent future difficulties, also make stacked fetches sort
  topologically. (John Arbash Meinel, #304841)


bzr 1.10rc1 2008-11-28
######################

This release of Bazaar focuses on performance improvements when pushing
and pulling revisions, both locally and to remote networks.  The popular
``shelve`` and ``unshelve`` commands, used to interactively revert and
restore work in progress, have been merged from bzrtools into the bzr
core.  There are also bug fixes for portability, and for stacked branches.

New Features
************

* New ``commit_message_template`` hook that is called by the commit
  code to generate a template commit message. (Jelmer Vernooij)

* New `shelve` and `unshelve` commands allow undoing and redoing changes.
  (Aaron Bentley)

Improvements
************

* ``(Remote)Branch.copy_content_into`` no longer generates the full revision
  history just to set the last revision info.
  (Andrew Bennetts, John Arbash Meinel)

* Fetches between formats with different serializers (such as
  pack-0.92-subtree and 1.9-rich-root) are faster now.  This is due to
  operating on batches of 100 revisions at time rather than
  one-by-one.  (Andrew Bennetts, John Arbash Meinel)

* Search index files corresponding to pack files we've already used
  before searching others, because they are more likely to have the
  keys we're looking for.  This reduces the number of iix and tix
  files accessed when pushing 1 new revision, for instance.
  (John Arbash Meinel)

* Signatures to transfer are calculated more efficiently in
  ``item_keys_introduced_by``.  (Andrew Bennetts, John Arbash Meinel)

* The generic fetch code can once again copy revisions and signatures
  without extracting them completely to fulltexts and then serializing
  them back down into byte strings. This is a significant performance
  improvement when fetching from a stacked branch.
  (John Arbash Meinel, #300289)

* When making a large readv() request over ``bzr+ssh``, break up the
  request into more manageable chunks. Because the RPC is not yet able
  to stream, this helps keep us from buffering too much information at
  once. (John Arbash Meinel)

Bug Fixes
*********

* Better message when the user needs to set their Launchpad ID.
  (Martin Pool, #289148)

* ``bzr commit --local`` doesn't access the master branch anymore.
  This fixes a regression introduced in 1.9.  (Marius Kruger, #299313)

* Don't call the system ``chdir()`` with an empty path. Sun OS seems
  to give an error in that case.  Also, don't count on ``getcwd()``
  being able to allocate a new buffer, which is a gnu extension.
  (John Arbash Meinel, Martin Pool, Harry Hirsch, #297831)

* Don't crash when requesting log --forward <file> for a revision range
  starting with a dotted revno.
  (Vincent Ladeuil, #300055)

* Don't create text deltas spanning stacked repositories; this could
  cause "Revision X not present in Y" when later accessing them.
  (Martin Pool, #288751)

* Pack repositories are now able to reload the pack listing and retry
  the current operation if another action causes the data to be
  repacked.  (John Arbash Meinel, #153786)

* PermissionDenied errors from smart servers no longer cause
  "PermissionDenied: "None"" on the client.
  (Andrew Bennetts, #299254)

* Pushing to a stacked pack repository now batches writes, the same
  way writes are batched to ordinary pack repository.  This makes
  pushing to a stacked branch over the network much faster.
  (Andrew Bennetts, #294479)

* TooManyConcurrentRequests no longer occur when a fetch fails and
  tries to abort a write group.  This allows the root cause (e.g. a
  network interruption) to be reported.  (Andrew Bennetts, #297014)

* RemoteRepository.get_parent_map now uses fallback repositories.
  (Aaron Bentley, #297991?, #293679?)

API Changes
***********

* ``CommitBuilder`` now validates the strings it will be committing,
  to ensure that they do not have characters that will not be properly
  round-tripped. For now, it just checks for characters that are
  invalid in the XML form. (John Arbash Meinel, #295161)

* Constructor parameters for NewPack (internal to pack repositories)
  have changed incompatibly.

* ``Repository.abort_write_group`` now accepts an optional
  ``suppress_errors`` flag.  Repository implementations that override
  ``abort_write_group`` will need to be updated to accept the new
  argument.  Subclasses that only override ``_abort_write_group``
  don't need to change.

* Transport implementations must provide copy_tree_to_transport.  A default
  implementation is provided for Transport subclasses.

Testing
*******

* ``bzr selftest`` now fails if no doctests are found in a module
  that's expected to have them.  (Martin Pool)

* Doctests now only report the first failure.  (Martin Pool)


bzr 1.9 2008-11-07
##################

This release of Bazaar adds a new repository format, ``1.9``, with smaller
and more efficient index files.  This format can be specified when
creating a new repository, or used to losslessly upgrade an existing
repository.  bzr 1.9 also speeds most operations over the smart server
protocol, makes annotate faster, and uses less memory when making
checkouts or pulling large amounts of data.

Bug Fixes
*********

* Fix "invalid property value 'branch-nick' for None" regression with
  branches bound to svn branches.  (Martin Pool, #293440)

* Fix SSL/https on Python2.6.  (Vincent Ladeuil, #293054)

* ``SFTPTransport.readv()`` had a bug when requests were out-of-order.
  This only triggers some-of-the-time on Knit format repositories.
  (John Arbash Meinel, #293746)


bzr 1.9rc1 2008-10-31
#####################

New Features
************

* New Branch hook ``transform_fallback_location`` allows a function to
  be called when looking up the stacked source. (Michael Hudson)

* New repository formats ``1.9`` and ``1.9-rich-root``. These have all
  the functionality of ``1.6``, but use the new btree indexes.
  These indexes are both smaller and faster for access to historical
  information.  (John Arbash Meinel)

Improvements
************

* ``BTreeIndex`` code now is able to prefetch extra pages to help tune
  the tradeoff between bandwidth and latency. Should be tuned
  appropriately to not impact commands which need minimal information,
  but provide a significant boost to ones that need more context. Only
  has a direct impact on the ``--development2`` format which uses
  btree's for the indexes. (John Arbash Meinel)

* ``bzr dump-btree`` is a hidden command introduced to allow dumping
  the contents of a compressed btree file.  (John Arbash Meinel)

* ``bzr pack`` now tells the index builders to optimize for size. For
  btree index repositories, this can save 25% of the index size
  (mostly in the text indexes). (John Arbash Meinel)

* ``bzr push`` to an existing branch or repository on a smart server
  is faster, due to Bazaar making more use of the ``get_parent_map``
  RPC when querying the remote branch's revision graph.
  (Andrew Bennetts)

* default username for bzr+ssh and sftp can be configured in
  authentication.conf. (Aaron Bentley)

* launchpad-login now provides a default username for bzr+ssh and sftp
  URLs, allowing username-free URLs to work for everyone. (Aaron Bentley)

* ``lp:`` lookups no longer include usernames, making them shareable and
  shorter. (Aaron Bentley)

* New ``PackRepository.autopack`` smart server RPC, which does
  autopacking entirely on the server.  This is much faster than
  autopacking via plain file methods, which downloads a large amount
  of pack data and then re-uploads the same pack data into a single
  file.  This fixes a major (although infrequent) cause of lengthy
  delays when using a smart server.  For example, pushing the 10th
  revision to a repository with 9 packs now takes 44 RPCs rather than
  179, and much less bandwidth too.  This requires Bazaar 1.9 on both
  the client and the server, otherwise the client will fallback to the
  slower method.  (Andrew Bennetts)

Bug Fixes
*********

* A failure to load a plugin due to an IncompatibleAPI exception is
  now correctly reported. (Robert Collins, #279451)

* API versioning support now has a multiple-version checking api
  ``require_any_api``. (Robert Collins, #279447)

* ``bzr branch --stacked`` from a smart server to a standalone branch
  works again.  This fixes a regression in 1.7 and 1.8.
  (Andrew Bennetts, #270397)

* ``bzr co`` uses less memory. It used to unpack the entire WT into
  memory before writing it to disk. This was a little bit faster, but
  consumed lots of memory. (John Arbash Meinel, #269456)

* ``bzr missing --quiet`` no longer prints messages about whether
  there are missing revisions.  The exit code indicates whether there
  were or not.  (Martin Pool, #284748)

* Fixes to the ``annotate`` code. The fast-path which re-used the
  stored deltas was accidentally disabled all the time, instead of
  only when a branch was stacked. Second, the code would accidentally
  re-use a delta even if it wasn't against the left-parent, this
  could only happen if ``bzr reconcile`` decided that the parent
  ordering was incorrect in the file graph.  (John Arbash Meinel)

* "Permission denied" errors that occur when pushing a new branch to a
  smart server no longer cause tracebacks.  (Andrew Bennetts, #278673)

* Some compatibility fixes for building the extensions with MSVC and
  for python2.4. (John Arbash Meinel, #277484)

* The index logic is now able to reload the list of pack files if and
  index ends up disappearing. We still don't reload if the pack data
  itself goes missing after checking the index. This bug appears as a
  transient failure (file not found) when another process is writing
  to the repository.  (John Arbash Meinel, #153786)

* ``bzr switch`` and ``bzr bind`` will now update the branch nickname if
  it was previously set. All checkouts will now refer to the bound branch
  for a nickname if one was not explicitly set.
  (Marius Kruger, #230903)

Documentation
*************

* Improved hook documentation. (Michael Ernst)

API Changes
***********

* commands.plugins_cmds is now a CommandRegistry, not a dict.

Internals
*********

* New AuthenticationConfig.set_credentials method allows easy programmatic
  configuration of authetication credentials.


bzr 1.8 2008-10-16
##################

Bazaar 1.8 includes several fixes that improve working tree performance,
display of revision logs, and merges.  The bzr testsuite now passes on OS
X and Python 2.6, and almost completely passes on Windows.  The
smartserver code has gained several bug fixes and performance
improvements, and can now run server-side hooks within an http server.

Bug Fixes
*********

* Fix "Must end write group" error when another error occurs during
  ``bzr push``.  (Andrew Bennetts, #230902)

Portability
***********

* Some Pyrex versions require the WIN32 macro defined to compile on
  that platform.  (Alexander Belchenko, Martin Pool, #277481)


bzr 1.8rc1 2008-10-07
#####################

Changes
*******

* ``bzr log file`` has been changed. It now uses a different method
  for determining which revisions to show as merging the changes to
  the file. It now only shows revisions which merged the change
  towards your mainline. This simplifies the output, makes it faster,
  and reduces memory consumption.  (John Arbash Meinel)

* ``bzr merge`` now defaults to having ``--reprocess`` set, whenever
  ``--show-base`` is not supplied.  (John Arbash Meinel)

* ``bzr+http//`` will now optionally load plugins and write logs on the
  server. (Marius Kruger)

* ``bzrlib._dirstate_helpers_c.pyx`` does not compile correctly with
  Pyrex 0.9.4.1 (it generates C code which causes segfaults). We
  explicitly blacklist that version of the compiler for that
  extension. Packaged versions will include .c files created with
  pyrex >= 0.9.6 so it doesn't effect releases, only users running
  from the source tree. (John Arbash Meinel, #276868)

Features
********

* bzr is now compatible with python-2.6. python-2.6 is not yet officially
  supported (nor released, tests were conducted with the dev version of
  python-2.6rc2), but all known problems have been fixed.  Feedback
  welcome.
  (Vincent Ladeuil, #269535)

Improvements
************

* ``bzr annotate`` will now include uncommitted changes from the local
  working tree by default. Such uncommitted changes are given the
  revision number they would get if a commit was done, followed with a
  ? to indicate that its not actually known. (Robert Collins, #3439)

* ``bzr branch`` now accepts a ``--standalone`` option, which creates a
  standalone branch regardless of the presence of shared repositories.
  (Daniel Watkins)

* ``bzr push`` is faster in the case there are no new revisions to
  push.  It is also faster if there are no tags in the local branch.
  (Andrew Bennetts)

* File changes during a commit will update the tree stat cache.
  (Robert Collins)

* Location aliases can now accept a trailing path.  (Micheal Hudson)

* New hooks ``Lock.hooks`` when LockDirs are acquired and released.
  (Robert Collins, MartinPool)

* Switching in heavyweight checkouts uses the master branch's context, not
  the checkout's context.  (Adrian Wilkins)

* ``status`` on large trees is now faster, due to optimisations in the
  walkdirs code. Of particular note, the walkdirs code now performs
  a temporary ``chdir()`` while reading a single directory; if your
  platform has non thread-local current working directories (and is
  not windows which has its own implementation), this may introduce a
  race condition during concurrent uses of bzrlib. The bzrlib CLI
  will not encounter this as it is single threaded for working tree
  operations. (Robert Collins)

* The C extensions now build on python 2.4 (Robert Collins, #271939)

* The ``-Dhpss`` debug flag now reports the number of smart server
  calls per medium to stderr.  This is in addition to the existing
  detailed logging to the .bzr.log trace file.  (Andrew Bennetts)

Bug Fixes
*********

* Avoid random failures arising from misinterpreted ``errno`` values
  in ``_readdir_pyx.read_dir``.
  (Martin Pool, #279381)

* Branching from a shared repository on a smart server into a new
  repository now preserves the repository format.
  (Andrew Bennetts, #269214)

* ``bzr log`` now accepts a ``--change`` option.
  (Vincent Ladeuil, #248427)

* ``bzr missing`` now accepts an ``--include-merges`` option.
  (Vincent Ladeuil, #233817)

* Don't try to filter (internally) '.bzr' from the files to be deleted if
  it's not there.
  (Vincent Ladeuil, #272648)

* Fix '_in_buffer' AttributeError when using the -Dhpss debug flag.
  (Andrew Bennetts)

* Fix TooManyConcurrentRequests errors caused by a connection failure
  when doing ``bzr pull`` or ``bzr merge`` from a ``bzr+ssh`` URL.
  (Andrew Bennetts, #246233)

* Fixed ``bzr st -r branch:PATH_TO_BRANCH`` where the other branch
  is in a different repository than the current one.
  (Lukáš Lalinský, #144421)

* Make the first line of the manpage preamble a comment again.
  (David Futcher, #242106)

* Remove use of optional parameter in GSSAPI FTP support, since
  it breaks newer versions of Python-Kerberos. (Jelmer Vernooij)

* The autopacking logic will now always create a single new pack from
  all of the content which it deems is worth moving. This avoids the
  'repack a single pack' bug and should result in better packing
  overall.  (John Arbash Meinel, #242510, #172644)

* Trivial documentation fix.
  (John Arbash Meinel, #270471)

* ``bzr switch`` and ``bzr bind`` will now update the branch nickname if
  it was previously set. All checkouts will now refer to the bound branch
  for a nickname if one was not explicitly set.
  (Marius Kruger, #230903)

Documentation
*************

* Explain revision/range identifiers. (Daniel Clemente)

API Changes
***********

* ``CommitBuilder.record_entry_contents`` returns one more element in
  its result tuple - an optional file system hash for the hash cache
  to use. (Robert Collins)

* ``dirstate.DirState.update_entry`` will now only calculate the sha1
  of a file if it is likely to be needed in determining the output
  of iter_changes. (Robert Collins)

* The PackRepository, RepositoryPackCollection, NewPack classes have a
  slightly changed interface to support different index types; as a
  result other users of these classes need to supply the index types
  they want. (Robert Collins)

Testing
*******

* ``bzrlib.tests.repository_implementations`` has been renamed to
  ``bzrlib.tests.per_repository`` so that we have a common structure
  (and it is shorter). (John Arbash Meinel, #239343)

* ``LocalTransport.abspath()`` now returns a drive letter if the
  transport has one, fixing numerous tests on Windows.
  (Mark Hammond)

* PreviewTree is now tested via intertree_implementations.
  (Aaron Bentley)

* The full test suite is passing again on OSX.
  (Guillermo Gonzalez, Vincent Ladeuil)

* The full test suite passes when run with ``-Eallow_debug``.
  (Andrew Bennetts)

Internals
*********

* A new hook, ``Branch.open``, has been added, which is called when
  branch objects are opened. (Robert Collins)

* ``bzrlib.osutils._walkdirs_utf8`` has been refactored into common
  tree walking, and modular directory listing code to aid future
  performance optimisations and refactoring. (Robert Collins)

* ``bzrlib.trace.debug_memory`` can be used to get a quick memory dump
  in the middle of processing. It only reports memory if
  ``/proc/PID/status`` is available. (John Arbash Meinel)

* New method ``RevisionSpec.as_tree`` for representing the revision
  specifier as a revision tree object. (Lukáš Lalinský)

* New race-free method on MutableTree ``get_file_with_stat`` for use
  when generating stat cache results. (Robert Collins)

* New win32utils.get_local_appdata_location() provides access to a local
  directory for storing data.  (Mark Hammond)

* To be compatible with python-2.6 a few new rules should be
  observed. 'message' attribute can't be used anymore in exception
  classes, 'sha' and 'md5' modules have been deprecated (use
  osutils.[md5|sha]), object__init__ and object.__new__ don't accept
  parameters anymore.
  (Vincent Ladeuil)


bzr 1.7.1 2008-10-01
####################

No changes from 1.7.1rc1.


bzr 1.7.1rc1 2008-09-24
#######################

This release just includes an update to how the merge algorithm handles
file paths when we encounter complex history.

Features
********

* If we encounter a criss-cross in history, use information from
  direct Least Common Ancestors to resolve inventory shape (locations
  of files, adds, deletes, etc). This is similar in concept to using
  ``--lca`` for merging file texts, only applied to paths.
  (John Arbash Meinel)


bzr 1.7 2008-09-23
##################

This release includes many bug fixes and a few performance and feature
improvements.  ``bzr rm`` will now scan for missing files and remove them,
like how ``bzr add`` scans for unknown files and adds them. A bit more
polish has been applied to the stacking code. The b-tree indexing code has
been brought in, with an eye on using it in a future repository format.
There are only minor installer changes since bzr-1.7rc2.

Features
********

* Some small updates to the win32 installer. Include localization
  files found in plugins, and include the builtin distutils as part of
  packaging qbzr. (Mark Hammond)


bzr 1.7rc2 2008-09-17
#####################

A few bug fixes from 1.7rc1. The biggest change is a new
``RemoteBranch.get_stacked_on_url`` rpc. This allows clients that are
trying to access a Stacked branch over the smart protocol, to properly
connect to the stacked-on location.

Bug Fixes
*********

* Branching from a shared repository on a smart server into a new
  repository now preserves the repository format.
  (Andrew Bennetts, #269214)

* Branching from a stacked branch via ``bzr+ssh`` can properly connect
  to the stacked-on branch.  (Martin Pool, #261315)

* ``bzr init`` no longer re-opens the BzrDir multiple times.
  (Vincent Ladeuil)

* Fix '_in_buffer' AttributeError when using the -Dhpss debug flag.
  (Andrew Bennetts)


bzr 1.7rc1 2008-09-09
#####################

This release candidate for bzr 1.7 has several bug fixes and a few
performance and feature improvements.  ``bzr rm`` will now scan for
missing files and remove them, like how ``bzr add`` scans for unknown
files and adds them. A bit more polish has been applied to the stacking
code. The b-tree indexing code has been brought in, with an eye on using
it in a future repository format.


Changes
*******

* ``bzr export`` can now export a subdirectory of a project.
  (Robert Collins)

* ``bzr remove-tree`` will now refuse to remove a tree with uncommitted
  changes, unless the ``--force`` option is specified.
  (Lukáš Lalinský, #74101)

* ``bzr rm`` will now scan for files that are missing and remove just
  them automatically, much as ``bzr add`` scans for new files that
  are not ignored and adds them automatically. (Robert Collins)

Features
********

* Support for GSSAPI authentication when using FTP as documented in
  RFC2228. (Jelmer Vernooij, #49623)

* Add support for IPv6 in the smart server. (Jelmer Vernooij, #165014)

Improvements
************

* A url like ``log+file:///tmp`` will log all access to that Transport
  to ``.bzr.log``, which may help in debugging or profiling.
  (Martin Pool)

* ``bzr branch`` and ``bzr push`` use the default stacking policy if the
  branch format supports it. (Aaron Bentley)

* ``bzr init`` and ``bzr init-repo`` will now print out the same as
  ``bzr info`` if it completed successfully.
  (Marius Kruger)

* ``bzr uncommit`` logs the old tip revision id, and displays how to
  restore the branch to that tip using ``bzr pull``.  This allows you
  to recover if you realize you uncommitted the wrong thing.
  (John Arbash Meinel)

* Fix problems in accessing stacked repositories over ``bzr://``.
  (Martin Pool, #261315)

* ``SFTPTransport.readv()`` was accidentally using ``list += string``,
  which 'works', but adds each character separately to the list,
  rather than using ``list.append(string)``. Fixing this makes the
  SFTP transport a little bit faster (~20%) and use a bit less memory.
  (John Arbash Meinel)

* When reading index files, if we happen to read the whole file in a
  single request treat it as a ``_buffer_all`` request. This happens
  most often on small indexes over remote transports, where we default
  to reading 64kB. It saves a round trip for each small index during
  fetch operations. Also, if we have read more than 50% of an index
  file, trigger a ``_buffer_all`` on the next request. This works
  around some inefficiencies because reads don't fall neatly on page
  boundaries, so we would ignore those bytes, but request them again
  later. This could trigger a total read size of more than the whole
  file. (John Arbash Meinel)

Bug Fixes
*********

* ``bzr rm`` is now aliased to ``bzr del`` for the convenience of svn
  users. (Robert Collins, #205416)

* Catch the infamous "select/poll returned error" which occurs when
  pycurl try to send a body request to an HTTP/1.0 server which has
  already refused to handle the request. (Vincent Ladeuil, #225020)

* Fix ``ObjectNotLocked`` errors when using various commands
  (including ``bzr cat`` and ``bzr annotate``) in combination with a
  smart server URL.  (Andrew Bennetts, #237067)

* ``FTPTransport.stat()`` would return ``0000`` as the permission bits
  for the containing ``.bzr/`` directory (it does not implement
  permissions). This would cause us to set all subdirectories to
  ``0700`` and files to ``0600`` rather than leaving them unmodified.
  Now we ignore ``0000`` as the permissions and assume they are
  invalid. (John Arbash Meinel, #259855)

* Merging from a previously joined branch will no longer cause
  a traceback. (Jelmer Vernooij, #203376)

* Pack operations on windows network shares will work even with large
  files. (Robert Collins, #255656)

* Running ``bzr st PATH_TO_TREE`` will no longer suppress merge
  status. Status is also about 7% faster on mozilla sized trees
  when the path to the root of the tree has been given. Users of
  the internal ``show_tree_status`` function should be aware that
  the show_pending flag is now authoritative for showing pending
  merges, as it was originally. (Robert Collins, #225204)

* Set valid default _param_name for Option so that ListOption can embed
  '-' in names. (Vincent Ladeuil, #263249)

* Show proper error rather than traceback when an unknown revision
  id is specified to ``bzr cat-revision``. (Jelmer Vernooij, #175569)

* Trailing text in the dirstate file could cause the C dirstate parser
  to try to allocate an invalid amount of memory. We now properly
  check and test for parsing a dirstate with invalid trailing data.
  (John Arbash Meinel, #186014)

* Unexpected error responses from a smart server no longer cause the
  client to traceback.  (Andrew Bennetts, #263527)

* Use a Windows api function to get a Unicode host name, rather than
  assuming the host name is ascii.
  (Mark Hammond, John Arbash Meinel, #256550)

* ``WorkingTree4`` trees will now correctly report missing-and-new
  paths in the output of ``iter_changes``. (Robert Collins)

Documentation
*************

* Updated developer documentation.  (Martin Pool)

API Changes
***********

* Exporters now take 4 parameters. (Robert Collins)

* ``Tree.iter_changes`` will now return False for the content change
  field when a file is missing in the basis tree and not present in
  the target tree. Previously it returned True unconditionally.
  (Robert Collins)

* The deprecated ``Branch.abspath`` and unimplemented
  ``Branch.rename_one`` and ``Branch.move`` were removed. (Jelmer Vernooij)

* BzrDir.clone_on_transport implementations must now accept a stacked_on
  parameter.  (Aaron Bentley)

* BzrDir.cloning_metadir implementations must now take a require_stacking
  parameter.  (Aaron Bentley)

Testing
*******

* ``addCleanup`` now takes ``*arguments`` and ``**keyword_arguments``
  which are then passed to the cleanup callable as it is run. In
  addition, addCleanup no longer requires that the callables passed to
  it be unique. (Jonathan Lange)

* Fix some tests that fail on Windows because files are deleted while
  still in use.
  (Mark Hammond)

* ``selftest``'s ``--starting-with`` option can now use predefined
  prefixes so that one can say ``bzr selftest -s bp.loom`` instead of
  ``bzr selftest -s bzrlib.plugins.loom``. (Vincent Ladeuil)

* ``selftest``'s ``--starting-with`` option now accepts multiple values.
  (Vincent Ladeuil)

Internals
*********

* A new plugin interface, ``bzrlib.log.log_adapters``, has been added.
  This allows dynamic log output filtering by plugins.
  (Robert Collins)

* ``bzrlib.btree_index`` is now available, providing a b-tree index
  layer. The design is memory conservative (limited memory cache),
  faster to seek (approx 100 nodes per page, gives 100-way fan out),
  and stores compressed pages allowing more keys per page.
  (Robert Collins, John Arbash Meinel)

* ``bzrlib.diff.DiffTree.show_diff`` now skips changes where the kind
  is unknown in both source and target.
  (Robert Collins, Aaron Bentley)

* ``GraphIndexBuilder.add_node`` and ``BTreeBuilder`` have been
  streamlined a bit. This should make creating large indexes faster.
  (In benchmarking, it now takes less time to create a BTree index than
  it takes to read the GraphIndex one.) (John Arbash Meinel)

* Mail clients for `bzr send` are now listed in a registry.  This
  allows plugins to add new clients by registering them with
  ``bzrlib.mail_client.mail_client_registry``.  All of the built-in
  clients now use this mechanism.  (Neil Martinsen-Burrell)


bzr 1.6.1 2008-09-05
####################

A couple regressions were found in the 1.6 release. There was a
performance issue when using ``bzr+ssh`` to branch large repositories,
and some problems with stacking and ``rich-root`` capable repositories.


bzr 1.6.1rc2 2008-09-03
#######################

Bug Fixes
*********

* Copying between ``rich-root`` and ``rich-root-pack`` (and vice
  versa) was accidentally using the inter-model fetcher, instead of
  recognizing that both were 'rich root' formats.
  (John Arbash Meinel, #264321)


bzr 1.6.1rc1 2008-08-29
#######################

This release fixes a few regressions found in the 1.6 client. Fetching
changes was using an O(N^2) buffering algorithm, so for large projects it
would cause memory thrashing. There is also a specific problem with the
``--1.6-rich-root`` format, which prevented stacking on top of
``--rich-root-pack`` repositories, and could allow users to accidentally
fetch experimental data (``-subtree``) without representing it properly.
The ``--1.6-rich-root`` format has been deprecated and users are
recommended to upgrade to ``--1.6.1-rich-root`` immediately.  Also we
re-introduced a workaround for users who have repositories with incorrect
nodes (not possible if you only used official releases).
I should also clarify that none of this is data loss level issues, but
still sufficient enough to warrant an updated release.

Bug Fixes
*********

* ``RemoteTransport.readv()`` was being inefficient about how it
  buffered the readv data and processed it. It would keep appending to
  the same string (causing many copies) and then pop bytes out of the
  start of the string (causing more copies).
  With this patch "bzr+ssh://local" can improve dramatically,
  especially for projects with large files.
  (John Arbash Meinel)

* Revision texts were always meant to be stored as fulltexts. There
  was a bug in a bzr.dev version that would accidentally create deltas
  when copying from a Pack repo to a Knit repo. This has been fixed,
  but to support those repositories, we know always request full texts
  for Revision texts. (John Arbash Meinel, #261339)

* The previous ``--1.6-rich-root`` format used an incorrect xml
  serializer, which would accidentally support fetching from a
  repository that supported subtrees, even though the local one would
  not. We deprecated that format, and introduced a new one that uses
  the correct serializer ``--1.6.1-rich-root``.
  (John Arbash Meinel, #262333)


bzr 1.6 2008-08-25
##################

Finally, the long awaited bzr 1.6 has been released. This release includes
new features like Stacked Branches, improved weave merge, and an updated
server protocol (now on v3) which will allow for better cross version
compatibility. With this release we have deprecated Knit format
repositories, and recommend that users upgrade them, we will continue to
support reading and writing them for the forseeable future, but we will
not be tuning them for performance as pack repositories have proven to be
better at scaling. This will also be the first release to bundle
TortoiseBzr in the standalone Windows installer.


bzr 1.6rc5 2008-08-19
#####################

Bug Fixes
*********

* Disable automatic detection of stacking based on a containing
  directory of the target. It interacted badly with push, and needs a
  bit more work to get the edges polished before it should happen
  automatically. (John Arbash Meinel, #259275)
  (This change was reverted when merged to bzr.dev)


bzr 1.6rc4 2008-08-18
#####################

Bug Fixes
*********

* Fix a regression in knit => pack fetching.  We had a logic
  inversion, causing the fetch to insert fulltexts in random order,
  rather than preserving deltas.  (John Arbash Meinel, #256757)


bzr 1.6rc3 2008-08-14
#####################

Changes
*******

* Disable reading ``.bzrrules`` as a per-branch rule preferences
  file. The feature was not quite ready for a full release.
  (Robert Collins)

Improvements
************

* Update the windows installer to bundle TortoiseBzr and ``qbzr``
  into the standalone installer. This will be the first official
  windows release that installs Tortoise by default.
  (Mark Hammond)

Bug Fixes
*********

* Fix a regression in ``bzr+http`` support. There was a missing
  function (``_read_line``) that needed to be carried over from
  ``bzr+ssh`` support. (Andrew Bennetts)

* ``GraphIndex`` objects will internally read an entire index if more
  than 1/20th of their keyspace is requested in a single operation.
  This largely mitigates a performance regression in ``bzr log FILE``
  and completely corrects the performance regression in ``bzr log``.
  The regression was caused by removing an accomodation which had been
  supporting the index format in use. A newer index format is in
  development which is substantially faster. (Robert Collins)


bzr 1.6rc2 2008-08-13
#####################

This release candidate has a few minor bug fixes, and some regression
fixes for Windows.

Bug Fixes
*********

* ``bzr upgrade`` on remote branches accessed via bzr:// and
  bzr+ssh:// now works.  (Andrew Bennetts)

* Change the ``get_format_description()`` strings for
  ``RepositoryFormatKnitPack5`` et al to be single line messages.
  (Aaron Bentley)

* Fix for a regression on Win32 where we would try to call
  ``os.listdir()`` on a file and not catch the exception properly.
  (Windows raises a different exception.) This would manifest in
  places like ``bzr rm file`` or ``bzr switch``.
  (Mark Hammond, John Arbash Meinel)

* ``Inventory.copy()`` was failing to set the revision property for
  the root entry. (Jelmer Vernooij)

* sftp transport: added missing ``FileExists`` case to
  ``_translate_io_exception`` (Christophe Troestler, #123475)

* The help for ``bzr ignored`` now suggests ``bzr ls --ignored`` for
  scripting use. (Robert Collins, #3834)

* The default ``annotate`` logic will now always assign the
  last-modified value of a line to one of the revisions that modified
  it, rather than a merge revision. This would happen when both sides
  claimed to have modified the line resulting in the same text. The
  choice is arbitrary but stable, so merges in different directions
  will get the same results.  (John Arbash Meinel, #232188)


bzr 1.6rc1 2008-08-06
#####################

This release candidate for bzr 1.6 solidifies the new branch stacking
feature.  Bazaar now recommends that users upgrade all knit repositories,
because later formats are much faster.  However, we plan to continue read/write and
upgrade support for knit repostories for the forseeable future.  Several
other bugs and performance issues were fixed.

Changes
*******

* Knit format repositories are deprecated and bzr will now emit
  warnings whenever it encounters one.  Use ``bzr upgrade`` to upgrade
  knit repositories to pack format.  (Andrew Bennetts)

Improvements
************

* ``bzr check`` can now be told which elements at a location it should
  check.  (Daniel Watkins)

* Commit now supports ``--exclude`` (or ``-x``) to exclude some files
  from the commit. (Robert Collins, #3117)

* Fetching data between repositories that have the same model but no
  optimised fetcher will not reserialise all the revisions, increasing
  performance. (Robert Collins, John Arbash Meinel)

* Give a more specific error when target branch is not reachable.
  (James Westby)

* Implemented a custom ``walkdirs_utf8`` implementation for win32.
  This uses a pyrex extension to get direct access to the
  ``FindFirstFileW`` style apis, rather than using ``listdir`` +
  ``lstat``. Shows a very strong improvement in commands like
  ``status`` and ``diff`` which have to iterate the working tree.
  Anywhere from 2x-6x faster depending on the size of the tree (bigger
  trees, bigger benefit.) (John Arbash Meinel)

* New registry for log properties handles  and the method in
  LongLogFormatter to display the custom properties returned by the
  registered handlers. (Guillermo Gonzalez, #162469)

Bug Fixes
*********

* Add more tests that stacking does not create deltas spanning
  physical repository boundaries.
  (Martin Pool, #252428)

* Better message about incompatible repositories.
  (Martin Pool, #206258)

* ``bzr branch --stacked`` ensures the destination branch format can
  support stacking, even if the origin does not.
  (Martin Pool)

* ``bzr export`` no longer exports ``.bzrrules``.
  (Ian Clatworthy)

* ``bzr serve --directory=/`` now correctly allows the whole
  filesystem to be accessed on Windows, not just the root of the drive
  that Python is running from.
  (Adrian Wilkins, #240910)

* Deleting directories by hand before running ``bzr rm`` will not
  cause subsequent errors in ``bzr st`` and ``bzr commit``.
  (Robert Collins, #150438)

* Fix a test case that was failing if encoding wasn't UTF-8.
  (John Arbash Meinel, #247585)

* Fix "no buffer space available" error when branching with the new
  smart server protocol to or from Windows.
  (Andrew Bennetts, #246180)

* Fixed problem in branching from smart server.
  (#249256, Michael Hudson, Martin Pool)

* Handle a file turning in to a directory in TreeTransform.
  (James Westby, #248448)

API Changes
***********

* ``MutableTree.commit`` has an extra optional keywork parameter
  ``exclude`` that will be unconditionally supplied by the command
  line UI - plugins that add tree formats may need an update.
  (Robert Collins)

* The API minimum version for plugin compatibility has been raised to
  1.6 - there are significant changes throughout the code base.
  (Robert Collins)

* The generic fetch code now uses three attributes on Repository objects
  to control fetch. The streams requested are controlled via :
  ``_fetch_order`` and ``_fetch_uses_deltas``. Setting these
  appropriately allows different repository implementations to recieve
  data in their optimial form. If the ``_fetch_reconcile`` is set then
  a reconcile operation is triggered at the end of the fetch.
  (Robert Collins)

* The ``put_on_disk`` and ``get_tar_item`` methods in
  ``InventoryEntry`` were deprecated. (Ian Clatworthy)

* ``Repository.is_shared`` doesn't take a read lock. It didn't
  need one in the first place (nobody cached the value, and
  ``RemoteRepository`` wasn't taking one either). This saves a round
  trip when probing Pack repositories, as they read the ``pack-names``
  file when locked. And during probe, locking the repo isn't very
  useful. (John Arbash Meinel)

Internals
*********

* ``bzrlib.branchbuilder.BranchBuilder`` is now much more capable of
  putting together a real history without having to create a full
  WorkingTree. It is recommended that tests that are not directly
  testing the WorkingTree use BranchBuilder instead.  See
  ``BranchBuilder.build_snapshot`` or
  ``TestCaseWithMemoryTree.make_branch_builder``.  (John Arbash Meinel)

* ``bzrlib.builtins.internal_tree_files`` broken into two giving a new
  helper ``safe_relpath_files`` - used by the new ``exclude``
  parameter to commit. (Robert Collins)

* Make it easier to introduce new WorkingTree formats.
  (Ian Clatworthy)

* The code for exporting trees was refactored not to use the
  deprecated ``InventoryEntry`` methods. (Ian Clatworthy)

* RuleSearchers return () instead of [] now when there are no matches.
  (Ian Clatworthy)


bzr 1.6beta3 2008-07-17
#######################

This release adds a new 'stacked branches' feature allowing branches to
share storage without being in the same repository or on the same machine.
(See the user guide for more details.)  It also adds a new hook, improved
weaves, aliases for related locations, faster bzr+ssh push, and several
bug fixes.

Features
********

* New ``pre_change_branch_tip`` hook that is called before the
  branch tip is moved, while the branch is write-locked.  See the User
  Reference for signature details.  (Andrew Bennetts)

* Rule-based preferences can now be defined for selected files in
  selected branches, allowing commands and plugins to provide
  custom behaviour for files matching defined patterns.
  See ``Rule-based preferences`` (part of ``Configuring Bazaar``)
  in the User Guide and ``bzr help rules`` for more information.
  (Ian Clatworthy)

* Sites may suggest a branch to stack new branches on.  (Aaron Bentley)

* Stacked branches are now supported. See ``bzr help branch`` and
  ``bzr help push``.  Branches must be in the ``development1`` format
  to stack, though the stacked-on branch can be of any format.
  (Robert Collins)

Improvements
************

* ``bzr export --format=tgz --root=NAME -`` to export a gzipped tarball
  to stdout; also ``tar`` and ``tbz2``.
  (Martin Pool)

* ``bzr (re)merge --weave`` will now use a standard Weave algorithm,
  rather than the annotation-based merge it was using. It does so by
  building up a Weave of the important texts, without needing to build
  the full ancestry. (John Arbash Meinel, #238895)

* ``bzr send`` documents and better supports ``emacsclient`` (proper
  escaping of mail headers and handling of the MUA Mew).
  (Christophe Troestler)

* Remembered locations can be specified by aliases, e.g. :parent, :public,
  :submit.  (Aaron Bentley)

* The smart protocol now has improved support for setting branches'
  revision info directly.  This makes operations like push
  faster.  The new request method name is
  ``Branch.set_last_revision_ex``.  (Andrew Bennetts)

Bug Fixes
*********

* Bazaar is now able to be a client to the web server of IIS 6 and 7.
  The broken implementations of RFC822 in Python and RFC2046 in IIS
  combined with boundary-line checking in Bazaar previously made this
  impossible. (NB, IIS 5 does not suffer from this problem).
  (Adrian Wilkins, #247585)

* ``bzr log --long`` with a ghost in your mainline now handles that
  ghost properly. (John Arbash Meinel, #243536)

* ``check`` handles the split-up .bzr layout correctly, so no longer
  requires a branch to be present.
  (Daniel Watkins, #64783)

* Clearer message about how to set the PYTHONPATH if bzrlib can't be
  loaded.
  (Martin Pool, #205230)

* Errors about missing libraries are now shown without a traceback,
  and with a suggestion to install the library.  The full traceback is
  still in ``.bzr.log`` and can be shown with ``-Derror``.
  (Martin Pool, #240161)

* Fetch from a stacked branch copies all required data.
  (Aaron Bentley, #248506)

* Handle urls such as ftp://user@host.com@www.host.com where the user
  name contains an @.
  (Neil Martinsen-Burrell, #228058)

* ``needs_read_lock`` and ``needs_write_lock`` now suppress an error during
  ``unlock`` if there was an error in the original function. This helps
  most when there is a failure with a smart server action, since often the
  connection closes and we cannot unlock.
  (Andrew Bennetts, John Arbash Meinel, #125784)

* Obsolete hidden command ``bzr fetch`` removed.
  (Martin Pool, #172870)

* Raise the correct exception when doing ``-rbefore:0`` or ``-c0``.
  (John Arbash Meinel, #239933)

* You can now compare file revisions in Windows diff programs from
  Cygwin Bazaar.
  (Matt McClure, #209281)

* revision_history now tolerates mainline ghosts for Branch format 6.
  (Aaron Bentley, #235055)

* Set locale from environment for third party libs.
  (Martin von Gagern, #128496)

Documentation
*************

* Added *Using stacked branches* to the User Guide.
  (Ian Clatworthy)

* Updated developer documentation.
  (Martin Pool)

Testing
*******

* ``-Dmemory`` will cause /proc/PID/status to be catted before bzr
  exits, allowing low-key analysis of peak memory use. (Robert Collins)

* ``TestCaseWithTransport.make_branch_and_tree`` tries harder to return
  a tree with a ``branch`` attribute of the right format.  This was
  preventing some ``RemoteBranch`` tests from actually running with
  ``RemoteBranch`` instances.  (Andrew Bennetts)

API Changes
***********

* Removed ``Repository.text_store``, ``control_store``, etc.  Instead,
  there are new attributes ``texts, inventories, revisions,
  signatures``, each of which is a ``VersionedFiles``.  See the
  Repository docstring for more details.
  (Robert Collins)

* ``Branch.pull`` now accepts an ``_override_hook_target`` optional
  parameter.  If you have a subclass of ``Branch`` that overrides
  ``pull`` then you should add this parameter.  (Andrew Bennetts)

* ``bzrlib.check.check()`` has been deprecated in favour of the more
  aptly-named ``bzrlib.check.check_branch()``.
  (Daniel Watkins)

* ``Tree.print_file`` and ``Repository.print_file`` are deprecated.
  These methods are bad APIs because they write directly to sys.stdout.
  bzrlib does not use them internally, and there are no direct tests
  for them. (Alexander Belchenko)

Internals
*********

* ``cat`` command no longer uses ``Tree.print_file()`` internally.
  (Alexander Belchenko)

* New class method ``BzrDir.open_containing_tree_branch_or_repository``
  which eases the discovery of the tree, the branch and the repository
  containing a given location.
  (Daniel Watkins)

* New ``versionedfile.KeyMapper`` interface to abstract out the access to
  underlying .knit/.kndx etc files in repositories with partitioned
  storage. (Robert Collins)

* Obsolete developer-use command ``weave-join`` has been removed.
  (Robert Collins)

* ``RemoteToOtherFetcher`` and ``get_data_stream_for_search`` removed,
  to support new ``VersionedFiles`` layering.
  (Robert Collins)


bzr 1.6beta2 2008-06-10
#######################

This release contains further progress towards our 1.6 goals of shallow
repositories, and contains a fix for some user-affecting bugs in the
repository layer.  Building working trees during checkout and branch is
now faster.

Bug Fixes
*********

* Avoid KnitCorrupt error extracting inventories from some repositories.
  (The data is not corrupt; an internal check is detecting a problem
  reading from the repository.)
  (Martin Pool, Andrew Bennetts, Robert Collins, #234748)

* ``bzr status`` was breaking if you merged the same revision twice.
  (John Arbash Meinel, #235407)

* Fix infinite loop consuming 100% CPU when a connection is lost while
  reading a response body via the smart protocol v1 or v2.
  (Andrew Bennetts)

* Inserting a bundle which changes the contents of a file with no trailing
  end of line, causing a knit snapshot in a 'knits' repository will no longer
  cause KnitCorrupt. (Robert Collins)

* ``RemoteBranch.pull`` needs to return the ``self._real_branch``'s
  pull result. It was instead just returning None, which breaks ``bzr
  pull``. (John Arbash Meinel, #238149)

* Sanitize branch nick before using it as an attachment filename in
  ``bzr send``. (Lukáš Lalinský, #210218)

* Squash ``inv_entry.symlink_target`` to a plain string when
  generating DirState details. This prevents from getting a
  ``UnicodeError`` when you have symlinks and non-ascii filenames.
  (John Arbash Meinel, #135320)

Improvements
************

* Added the 'alias' command to set/unset and display aliases. (Tim Penhey)

* ``added``, ``modified``, and ``unknowns`` behaviour made consistent (all three
  now quote paths where required). Added ``--null`` option to ``added`` and
  ``modified`` (for null-separated unknowns, use ``ls --unknown --null``)
  (Adrian Wilkins)

* Faster branching (1.09x) and lightweight checkouts (1.06x) on large trees.
  (Ian Clatworthy, Aaron Bentley)

Documentation
*************

* Added *Bazaar Zen* section to the User Guide. (Ian Clatworthy)

Testing
*******

* Fix the test HTTPServer to be isolated from chdir calls made while it is
  running, allowing it to be used in blackbox tests. (Robert Collins)

API Changes
***********

* ``WorkingTree.set_parent_(ids/trees)`` will now filter out revisions
  which are in the ancestry of other revisions. So if you merge the same
  tree twice, or merge an ancestor of an existing merge, it will only
  record the newest. (If you merge a descendent, it will replace its
  ancestor). (John Arbash Meinel, #235407)

* ``RepositoryPolicy.__init__`` now requires stack_on and stack_on_pwd,
  through the derived classes do not.  (Aaron Bentley)

Internals
*********

* ``bzrlib.bzrdir.BzrDir.sprout`` now accepts ``stacked`` to control
  creating stacked branches. (Robert Collins)

* Knit record serialisation is now stricter on what it will accept, to
  guard against potential internal bugs, or broken input. (Robert Collins)

bzr 1.6beta1 2008-06-02
#######################


Commands that work on the revision history such as push, pull, missing,
uncommit and log are now substantially faster.  This release adds a
translation of some of the user documentation into Spanish.  (Contributions of
other translations would be very welcome.)  Bazaar 1.6beta1 adds a new network
protocol which is used by default and which allows for more efficient transfers
and future extensions.


Notes When Upgrading
********************

* There is a new version of the network protocol used for bzr://, bzr+ssh://
  and bzr+http:// connections.  This will allow more efficient requests and
  responses, and more graceful fallback when a server is too old to
  recognise a request from a more recent client.  Bazaar 1.6 will
  interoperate with 0.16 and later versions, but servers should be upgraded
  when possible.  Bazaar 1.6 no longer interoperates with 0.15 and earlier via
  these protocols.  Use alternatives like SFTP or upgrade those servers.
  (Andrew Bennetts, #83935)

Changes
*******

* Deprecation warnings will not be suppressed when running ``bzr selftest``
  so that developers can see if their code is using deprecated functions.
  (John Arbash Meinel)

Features
********

* Adding ``-Derror`` will now display a traceback when a plugin fails to
  load. (James Westby)

Improvements
************

* ``bzr branch/push/pull -r XXX`` now have a helper function for finding
  the revno of the new revision (``Graph.find_distance_to_null``). This
  should make something like ``bzr branch -r -100`` in a shared, no-trees
  repository much snappier. (John Arbash Meinel)

* ``bzr log --short -r X..Y`` no longer needs to access the full revision
  history. This makes it noticeably faster when logging the last few
  revisions. (John Arbash Meinel)

* ``bzr ls`` now accepts ``-V`` as an alias for ``--versioned``.
  (Jerad Cramp, #165086)

* ``bzr missing`` uses the new ``Graph.find_unique_ancestors`` and
  ``Graph.find_differences`` to determine missing revisions without having
  to search the whole ancestry. (John Arbash Meinel, #174625)

* ``bzr uncommit`` now uses partial history access, rather than always
  extracting the full revision history for a branch. This makes it
  resolve the appropriate revisions much faster (in testing it drops
  uncommit from 1.5s => 0.4s). It also means ``bzr log --short`` is one
  step closer to not using full revision history.
  (John Arbash Meinel, #172649)

Bugfixes
********

* ``bzr merge --lca`` should handle when two revisions have no common
  ancestor other than NULL_REVISION. (John Arbash Meinel, #235715)

* ``bzr status`` was breaking if you merged the same revision twice.
  (John Arbash Meinel, #235407)

* ``bzr push`` with both ``--overwrite`` and ``-r NNN`` options no longer
  fails.  (Andrew Bennetts, #234229)

* Correctly track the base URL of a smart medium when using bzr+http://
  URLs, which was causing spurious "No repository present" errors with
  branches in shared repositories accessed over bzr+http.
  (Andrew Bennetts, #230550)

* Define ``_remote_is_at_least_1_2`` on ``SmartClientMedium`` so that all
  implementations have the attribute.  Fixes 'PyCurlTransport' object has no
  attribute '_remote_is_at_least_1_2' attribute errors.
  (Andrew Bennetts, #220806)

* Failure to delete an obsolete pack file should just give a warning
  message, not a fatal error.  It may for example fail if the file is still
  in use by another process.
  (Martin Pool)

* Fix MemoryError during large fetches over HTTP by limiting the amount of
  data we try to read per ``recv`` call.  The problem was observed with
  Windows and a proxy, but might affect other environments as well.
  (Eric Holmberg, #215426)

* Handle old merge directives correctly in Merger.from_mergeable.  Stricter
  get_parent_map requirements exposed a latent bug here.  (Aaron Bentley)

* Issue a warning and ignore passwords declared in authentication.conf when
  used for an ssh scheme (sftp or bzr+ssh).
  (Vincent Ladeuil, #203186)

* Make both http implementations raise appropriate exceptions on 403
  Forbidden when POSTing smart requests.
  (Vincent Ladeuil, #230223)

* Properly *title* header names in http requests instead of capitalizing
  them.
  (Vincent Ladeuil, #229076)

* The "Unable to obtain lock" error message now also suggests using
  ``bzr break-lock`` to fix it.  (Martin Albisetti, #139202)

* Treat an encoding of '' as ascii; this can happen when bzr is run
  under vim on Mac OS X.
  (Neil Martinsen-Burrell)

* ``VersionedFile.make_mpdiffs()`` was raising an exception that wasn't in
  scope. (Daniel Fischer #235687)

Documentation
*************

* Added directory structure and started translation of docs in spanish.
  (Martin Albisetti, Lucio Albenga)

* Incorporate feedback from Jelmer Vernooij and Neil Martinsen-Burrell
  on the plugin and integration chapters of the User Guide.
  (Ian Clatworthy)

* More Bazaar developer documentation about packaging and release process,
  and about use of Python reprs.
  (Martin Pool, Martin Albisetti)

* Updated Tortise strategy document. (Mark Hammond)

Testing
*******

* ``bzrlib.tests.adapt_tests`` was broken and unused - it has been fixed.
  (Robert Collins)

* Fix the test HTTPServer to be isolated from chdir calls made while it is
  running, allowing it to be used in blackbox tests. (Robert Collins)

* New helper function for splitting test suites
  ``split_suite_by_condition``. (Robert Collins)

Internals
*********

* ``Branch.missing_revisions`` has been deprecated. Similar functionality
  can be obtained using ``bzrlib.missing.find_unmerged``. The api was
  fairly broken, and the function was unused, so we are getting rid of it.
  (John Arbash Meinel)

API Changes
***********

* ``Branch.abspath`` is deprecated; use the Tree or Transport
  instead.  (Martin Pool)

* ``Branch.update_revisions`` now takes an optional ``Graph``
  object. This can be used by ``update_revisions`` when it is
  checking ancestry, and allows callers to prefer request to go to a
  local branch.  (John Arbash Meinel)

* Branch, Repository, Tree and BzrDir should expose a Transport as an
  attribute if they have one, rather than having it indirectly accessible
  as ``.control_files._transport``.  This doesn't add a requirement
  to support a Transport in cases where it was not needed before;
  it just simplifies the way it is reached.  (Martin Pool)

* ``bzr missing --mine-only`` will return status code 0 if you have no
  new revisions, but the remote does. Similarly for ``--theirs-only``.
  The new code only checks one side, so it doesn't know if the other
  side has changes. This seems more accurate with the request anyway.
  It also changes the output to print '[This|Other] branch is up to
  date.' rather than displaying nothing.  (John Arbash Meinel)

* ``LockableFiles.put_utf8``, ``put_bytes`` and ``controlfilename``
  are now deprecated in favor of using Transport operations.
  (Martin Pool)

* Many methods on ``VersionedFile``, ``Repository`` and in
  ``bzrlib.revision``  deprecated before bzrlib 1.5 have been removed.
  (Robert Collins)

* ``RevisionSpec.wants_revision_history`` can be set to False for a given
  ``RevisionSpec``. This will disable the existing behavior of passing in
  the full revision history to ``self._match_on``. Useful for specs that
  don't actually need access to the full history. (John Arbash Meinel)

* The constructors of ``SmartClientMedium`` and its subclasses now require a
  ``base`` parameter.  ``SmartClientMedium`` implementations now also need
  to provide a ``remote_path_from_transport`` method.  (Andrew Bennetts)

* The default permissions for creating new files and directories
  should now be obtained from ``BzrDir._get_file_mode()`` and
  ``_get_dir_mode()``, rather than from LockableFiles.  The ``_set_file_mode``
  and ``_set_dir_mode`` variables on LockableFiles which were advertised
  as a way for plugins to control this are no longer consulted.
  (Martin Pool)

* ``VersionedFile.join`` is deprecated. This method required local
  instances of both versioned file objects and was thus hostile to being
  used for streaming from a smart server. The new get_record_stream and
  insert_record_stream are meant to efficiently replace this method.
  (Robert Collins)

* ``WorkingTree.set_parent_(ids/trees)`` will now filter out revisions
  which are in the ancestry of other revisions. So if you merge the same
  tree twice, or merge an ancestor of an existing merge, it will only
  record the newest. (If you merge a descendent, it will replace its
  ancestor). (John Arbash Meinel, #235407)

* ``WorkingTreeFormat2.stub_initialize_remote`` is now private.
  (Martin Pool)


bzr 1.5 2008-05-16
##################

This release of Bazaar includes several updates to the documentation, and fixes
to prepare for making rich root support the default format. Many bugs have been
squashed, including fixes to log, bzr+ssh inter-operation with older servers.

Changes
*******

* Suppress deprecation warnings when bzrlib is a 'final' release. This way
  users of packaged software won't be bothered with DeprecationWarnings,
  but developers and testers will still see them. (John Arbash Meinel)

Documentation
*************

* Incorporate feedback from Jelmer Vernooij and Neil Martinsen-Burrell
  on the plugin and integration chapters of the User Guide.
  (Ian Clatworthy)


bzr 1.5rc1 2008-05-09
#####################

Changes
*******

* Broader support of GNU Emacs mail clients. Set
  ``mail_client=emacsclient`` in your bazaar.conf and ``send`` will pop the
  bundle in a mail buffer according to the value of ``mail-user-agent``
  variable. (Xavier Maillard)

Improvements
************

* Diff now handles revision specs like "branch:" and "submit:" more
  efficiently.  (Aaron Bentley, #202928)

* More friendly error given when attempt to start the smart server
  on an address already in use. (Andrea Corbellini, #200575)

* Pull completes much faster when there is nothing to pull.
  (Aaron Bentley)

Bugfixes
********

* Authentication.conf can define sections without password.
  (Vincent Ladeuil, #199440)

* Avoid muttering every time a child update does not cause a progress bar
  update. (John Arbash Meinel, #213771)

* ``Branch.reconcile()`` is now implemented. This allows ``bzr reconcile``
  to fix when a Branch has a non-canonical mainline history. ``bzr check``
  also detects this condition. (John Arbash Meinel, #177855)

* ``bzr log -r ..X bzr://`` was failing, because it was getting a request
  for ``revision_id=None`` which was not a string.
  (John Arbash Meinel, #211661)

* ``bzr commit`` now works with Microsoft's FTP service.
  (Andreas Deininger)

* Catch definitions outside sections in authentication.conf.
  (Vincent Ladeuil, #217650)

* Conversion from non-rich-root to rich-root(-pack) updates inventory
  sha1s, even when bundles are used.  (Aaron Bentley, #181391)

* Conversion from non-rich-root to rich-root(-pack) works correctly even
  though search keys are not topologically sorted.  (Aaron Bentley)

* Conversion from non-rich-root to rich-root(-pack) works even when a
  parent revision has a different root id.  (Aaron Bentley, #177874)

* Disable strace testing until strace is fixed (see bug #103133) and emit a
  warning when selftest ends to remind us of leaking tests.
  (Vincent Ladeuil, #226769)

* Fetching all revisions from a repository does not cause pack collisions.
  (Robert Collins, Aaron Bentley, #212908)

* Fix error about "attempt to add line-delta in non-delta knit".
  (Andrew Bennetts, #217701)

* Pushing a branch in "dirstate" format (Branch5) over bzr+ssh would break
  if the remote server was < version 1.2. This was due to a bug in the
  RemoteRepository.get_parent_map() fallback code.
  (John Arbash Meinel, #214894)

* Remove leftover code in ``bzr_branch`` that inappropriately creates
  a ``branch-name`` file in the branch control directory.
  (Martin Pool)

* Set SO_REUSEADDR on server sockets of ``bzr serve`` to avoid problems
  rebinding the socket when starting the server a second time.
  (John Arbash Meinel, Martin Pool, #164288)

* Severe performance degradation in fetching from knit repositories to
  knits and packs due to parsing the entire revisions.kndx on every graph
  walk iteration fixed by using the Repository.get_graph API.  There was
  another regression in knit => knit fetching which re-read the index for
  every revision each side had in common.
  (Robert Collins, John Arbash Meinel)

* When logging the changes to a particular file, there was a bug if there
  were ghosts in the revision ancestry. (John Arbash Meinel, #209948)

* xs4all's ftp server returns a temporary error when trying to list an
  empty directory, rather than returning an empty list. Adding a
  workaround so that we don't get spurious failures.
  (John Arbash Meinel, #215522)

Documentation
*************

* Expanded the User Guide to include new chapters on popular plugins and
  integrating Bazaar into your environment. The *Best practices* chapter
  was renamed to *Miscellaneous topics* as suggested by community
  feedback as well. (Ian Clatworthy)

* Document outlining strategies for TortoiseBzr. (Mark Hammond)

* Improved the documentation on hooks. (Ian Clatworthy)

* Update authentication docs regarding ssh agents.
  (Vincent Ladeuil, #183705)

Testing
*******

* Add ``thread_name_suffix`` parameter to SmartTCPServer_for_testing, to
  make it easy to identify which test spawned a thread with an unhandled
  exception. (Andrew Bennetts)

* New ``--debugflag``/``-E`` option to ``bzr selftest`` for setting
  options for debugging tests, these are complementary to the the -D
  options.  The ``-Dselftest_debug`` global option has been replaced by the
  ``-E=allow_debug`` option for selftest. (Andrew Bennetts)

* Parameterised test ids are preserved correctly to aid diagnosis of test
  failures. (Robert Collins, Andrew Bennetts)

* selftest now accepts --starting-with <id> to load only the tests whose id
  starts with the one specified. This greatly speeds up running the test
  suite on a limited set of tests and can be used to run the tests for a
  single module, a single class or even a single test.  (Vincent Ladeuil)

* The test suite modules have been modified to define load_tests() instead
  of test_suite(). That speeds up selective loading (via --load-list)
  significantly and provides many examples on how to migrate (grep for
  load_tests).  (Vincent Ladeuil)

Internals
*********

* ``Hooks.install_hook`` is now deprecated in favour of
  ``Hooks.install_named_hook`` which adds a required ``name`` parameter, to
  avoid having to call ``Hooks.name_hook``. (Daniel Watkins)

* Implement xml8 serializer.  (Aaron Bentley)

* New form ``@deprecated_method(deprecated_in(1, 5, 0))`` for making
  deprecation wrappers.  (Martin Pool)

* ``Repository.revision_parents`` is now deprecated in favour of
  ``Repository.get_parent_map([revid])[revid]``. (Jelmer Vernooij)

* The Python ``assert`` statement is no longer used in Bazaar source, and
  a test checks this.  (Martin Pool)

API Changes
***********

* ``bzrlib.status.show_pending_merges`` requires the repository to be
  locked by the caller. Callers should have been doing it anyway, but it
  will now raise an exception if they do not. (John Arbash Meinel)

* Repository.get_data_stream, Repository.get_data_stream_for_search(),
  Repository.get_deltas_for_revsions(), Repository.revision_trees(),
  Repository.item_keys_introduced_by() no longer take read locks.
  (Aaron Bentley)

* ``LockableFiles.get_utf8`` and ``.get`` are deprecated, as a start
  towards removing LockableFiles and ``.control_files`` entirely.
  (Martin Pool)

* Methods deprecated prior to 1.1 have been removed.
  (Martin Pool)


bzr 1.4 2008-04-28
##################

This release of Bazaar includes handy improvements to the speed of log and
status, new options for several commands, improved documentation, and better
hooks, including initial code for server-side hooks.  A number of bugs have
been fixed, particularly in interoperability between different formats or
different releases of Bazaar over there network.  There's been substantial
internal work in both the repository and network code to enable new features
and faster performance.

Bug Fixes
*********

* Pushing a branch in "dirstate" format (Branch5) over bzr+ssh would break
  if the remote server was < version 1.2.  This was due to a bug in the
  RemoteRepository.get_parent_map() fallback code.
  (John Arbash Meinel, Andrew Bennetts, #214894)


bzr 1.4rc2 2008-04-21
#####################

Bug Fixes
*********

* ``bzr log -r ..X bzr://`` was failing, because it was getting a request
  for ``revision_id=None`` which was not a string.
  (John Arbash Meinel, #211661)

* Fixed a bug in handling ghost revisions when logging changes in a
  particular file.  (John Arbash Meinel, #209948)

* Fix error about "attempt to add line-delta in non-delta knit".
  (Andrew Bennetts, #205156)

* Fixed performance degradation in fetching from knit repositories to
  knits and packs due to parsing the entire revisions.kndx on every graph
  walk iteration fixed by using the Repository.get_graph API.  There was
  another regression in knit => knit fetching which re-read the index for
  every revision each side had in common.
  (Robert Collins, John Arbash Meinel)


bzr 1.4rc1 2008-04-11
#####################

Changes
*******

* bzr main script cannot be imported (Benjamin Peterson)

* On Linux bzr additionally looks for plugins in arch-independent site
  directory. (Toshio Kuratomi)

* The ``set_rh`` branch hook is now deprecated. Please migrate
  any plugins using this hook to use an alternative, e.g.
  ``post_change_branch_tip``. (Ian Clatworthy)

* When a plugin cannot be loaded as the file path is not a valid
  python module name bzr will now strip a ``bzr_`` prefix from the
  front of the suggested name, as many plugins (e.g. bzr-svn)
  want to be installed without this prefix. It is a common mistake
  to have a folder named "bzr-svn" for that plugin, especially
  as this is what bzr branch lp:bzr-svn will give you. (James Westby,
  Andrew Cowie)

* UniqueIntegerBugTracker now appends bug-ids instead of joining
  them to the base URL. Plugins that register bug trackers may
  need a trailing / added to the base URL if one is not already there.
  (James Wesby, Andrew Cowie)

Features
********

* Added start_commit hook for mutable trees. (Jelmer Vernooij, #186422)

* ``status`` now accepts ``--no-pending`` to show the status without
  listing pending merges, which speeds up the command a lot on large
  histories.  (James Westby, #202830)

* New ``post_change_branch_tip`` hook that is called after the
  branch tip is moved but while the branch is still write-locked.
  See the User Reference for signature details.
  (Ian Clatworthy, James Henstridge)

* Reconfigure can convert a branch to be standalone or to use a shared
  repository.  (Aaron Bentley)

Improvements
************

* The smart protocol now has support for setting branches' revision info
  directly.  This should make operations like push slightly faster, and is a
  step towards server-side hooks.  The new request method name is
  ``Branch.set_last_revision_info``.  (Andrew Bennetts)

* ``bzr commit --fixes`` now recognises "gnome" as a tag by default.
  (James Westby, Andrew Cowie)

* ``bzr switch`` will attempt to find branches to switch to relative to the
  current branch. E.g. ``bzr switch branchname`` will look for
  ``current_branch/../branchname``. (Robert Collins, Jelmer Vernooij,
  Wouter van Heyst)

* Diff is now more specific about execute-bit changes it describes
  (Chad Miller)

* Fetching data over HTTP is a bit faster when urllib is used.  This is done
  by forcing it to recv 64k at a time when reading lines in HTTP headers,
  rather than just 1 byte at a time.  (Andrew Bennetts)

* Log --short and --line are much faster when -r is not specified.
  (Aaron Bentley)

* Merge is faster.  We no longer check a file's existence unnecessarily
  when merging the execute bit.  (Aaron Bentley)

* ``bzr status`` on an explicit list of files no longer shows pending
  merges, making it much faster on large trees. (John Arbash Meinel)

* The launchpad directory service now warns the user if they have not set
  their launchpad login and are trying to resolve a URL using it, just
  in case they want to do a write operation with it.  (James Westby)

* The smart protocol client is slightly faster, because it now only queries
  the server for the protocol version once per connection.  Also, the HTTP
  transport will now automatically probe for and use a smart server if
  one is present.  You can use the new ``nosmart+`` transport decorator
  to get the old behaviour.  (Andrew Bennetts)

* The ``version`` command takes a ``--short`` option to print just the
  version number, for easier use in scripts.  (Martin Pool)

* Various operations with revision specs and commands that calculate
  revnos and revision ids are faster.  (John A. Meinel, Aaron Bentley)

Bugfixes
********

* Add ``root_client_path`` parameter to SmartWSGIApp and
  SmartServerRequest.  This makes it possible to publish filesystem
  locations that don't exactly match URL paths. SmartServerRequest
  subclasses should use the new ``translate_client_path`` and
  ``transport_from_client_path`` methods when dealing with paths received
  from a client to take this into account.  (Andrew Bennetts, #124089)

* ``bzr mv a b`` can be now used also to rename previously renamed
  directories, not only files. (Lukáš Lalinský, #107967)

* ``bzr uncommit --local`` can now remove revisions from the local
  branch to be symmetric with ``bzr commit --local``.
  (John Arbash Meinel, #93412)

* Don't ask for a password if there is no real terminal.
  (Alexander Belchenko, #69851)

* Fix a bug causing a ValueError crash in ``parse_line_delta_iter`` when
  fetching revisions from a knit to pack repository or vice versa using
  bzr:// (including over http or ssh).
  (#208418, Andrew Bennetts, Martin Pool, Robert Collins)

* Fixed ``_get_line`` in ``bzrlib.smart.medium``, which was buggy.  Also
  fixed ``_get_bytes`` in the same module to use the push back buffer.
  These bugs had no known impact in normal use, but were problematic for
  developers working on the code, and were likely to cause real bugs sooner
  or later.  (Andrew Bennetts)

* Implement handling of basename parameter for DefaultMail.  (James Westby)

* Incompatibility with Paramiko versions newer than 1.7.2 was fixed.
  (Andrew Bennetts, #213425)

* Launchpad locations (lp: URLs) can be pulled.  (Aaron Bentley, #181945)

* Merges that add files to deleted root directories complete.  They
  do create conflicts.  (Aaron Bentley, #210092)

* vsftp's return ``550 RNFR command failed.`` supported.
  (Marcus Trautwig, #129786)

Documentation
*************

* Improved documentation on send/merge relationship. (Peter Schuller)

* Minor fixes to the User Guide. (Matthew Fuller)

* Reduced the evangelism in the User Guide. (Ian Clatworthy)

* Added Integrating with Bazaar document for developers (Martin Albisetti)

API Breaks
**********

* Attempting to pull data from a ghost aware repository (e.g. knits) into a
  non-ghost aware repository such as weaves will now fail if there are
  ghosts.  (Robert Collins)

* ``KnitVersionedFile`` no longer accepts an ``access_mode`` parameter, and
  now requires the ``index`` and ``access_method`` parameters to be
  supplied. A compatible shim has been kept in the new function
  ``knit.make_file_knit``. (Robert Collins)

* Log formatters must now provide log_revision instead of show and
  show_merge_revno methods. The latter had been deprecated since the 0.17
  release. (James Westby)

* ``LoopbackSFTP`` is now called ``SocketAsChannelAdapter``.
  (Andrew Bennetts)

* ``osutils.backup_file`` is removed. (Alexander Belchenko)

* ``Repository.get_revision_graph`` is deprecated, with no replacement
  method. The method was size(history) and not desirable. (Robert Collins)

* ``revision.revision_graph`` is deprecated, with no replacement function.
  The function was size(history) and not desirable. (Robert Collins)

* ``Transport.get_shared_medium`` is deprecated.  Use
  ``Transport.get_smart_medium`` instead.  (Andrew Bennetts)

* ``VersionedFile`` factories now accept a get_scope parameter rather
  than using a call to ``transaction_finished``, allowing the removal of
  the fixed list of versioned files per repository. (Robert Collins)

* ``VersionedFile.annotate_iter`` is deprecated. While in principle this
  allowed lower memory use, all users of annotations wanted full file
  annotations, and there is no storage format suitable for incremental
  line-by-line annotation. (Robert Collins)

* ``VersionedFile.clone_text`` is deprecated. This performance optimisation
  is no longer used - reading the content of a file that is undergoing a
  file level merge to identical state on two branches is rare enough, and
  not expensive enough to special case. (Robert Collins)

* ``VersionedFile.clear_cache`` and ``enable_cache`` are deprecated.
  These methods added significant complexity to the ``VersionedFile``
  implementation, but were only used for optimising fetches from knits -
  which can be done from outside the knit layer, or via a caching
  decorator. As knits are not the default format, the complexity is no
  longer worth paying. (Robert Collins)

* ``VersionedFile.create_empty`` is removed. This method presupposed a
  sensible mapping to a transport for individual files, but pack backed
  versioned files have no such mapping. (Robert Collins)

* ``VersionedFile.get_graph`` is deprecated, with no replacement method.
  The method was size(history) and not desirable. (Robert Collins)

* ``VersionedFile.get_graph_with_ghosts`` is deprecated, with no
  replacement method.  The method was size(history) and not desirable.
  (Robert Collins)

* ``VersionedFile.get_parents`` is deprecated, please use
  ``VersionedFile.get_parent_map``. (Robert Collins)

* ``VersionedFile.get_sha1`` is deprecated, please use
  ``VersionedFile.get_sha1s``. (Robert Collins)

* ``VersionedFile.has_ghost`` is now deprecated, as it is both expensive
  and unused outside of a single test. (Robert Collins)

* ``VersionedFile.iter_parents`` is now deprecated in favour of
  ``get_parent_map`` which can be used to instantiate a Graph on a
  VersionedFile. (Robert Collins)

* ``VersionedFileStore`` no longer uses the transaction parameter given
  to most methods; amongst other things this means that the
  get_weave_or_empty method no longer guarantees errors on a missing weave
  in a readonly transaction, and no longer caches versioned file instances
  which reduces memory pressure (but requires more careful management by
  callers to preserve performance). (Robert Collins)

Testing
*******

* New -Dselftest_debug flag disables clearing of the debug flags during
  tests.  This is useful if you want to use e.g. -Dhpss to help debug a
  failing test.  Be aware that using this feature is likely to cause
  spurious test failures if used with the full suite. (Andrew Bennetts)

* selftest --load-list now uses a new more agressive test loader that will
  avoid loading unneeded modules and building their tests. Plugins can use
  this new loader by defining a load_tests function instead of a test_suite
  function. (a forthcoming patch will provide many examples on how to
  implement this).
  (Vincent Ladeuil)

* selftest --load-list now does some sanity checks regarding duplicate test
  IDs and tests present in the list but not found in the actual test suite.
  (Vincent Ladeuil)

* Slightly more concise format for the selftest progress bar, so there's
  more space to show the test name.  (Martin Pool) ::

    [2500/10884, 1fail, 3miss in 1m29s] test_revisionnamespaces.TestRev

* The test suite takes much less memory to run, and is a bit faster.  This
  is done by clearing most attributes of TestCases after running them, if
  they succeeded.  (Andrew Bennetts)

Internals
*********

* Added ``_build_client_protocol`` to ``_SmartClient``.  (Andrew Bennetts)

* Added basic infrastructure for automatic plugin suggestion.
  (Martin Albisetti)

* If a ``LockableFiles`` object is not explicitly unlocked (for example
  because of a missing ``try/finally`` block, it will give a warning but
  not automatically unlock itself.  (Previously they did.)  This
  sometimes caused knock-on errors if for example the network connection
  had already failed, and should not be relied upon by code.
  (Martin Pool, #109520)

* ``make dist`` target to build a release tarball, and also
  ``check-dist-tarball`` and ``dist-upload-escudero``.  (Martin Pool)

* The ``read_response_tuple`` method of ``SmartClientRequestProtocol*``
  classes will now raise ``UnknownSmartMethod`` when appropriate, so that
  callers don't need to try distinguish unknown request errors from other
  errors.  (Andrew Bennetts)

* ``set_make_working_trees`` is now implemented provided on all repository
  implementations (Aaron Bentley)

* ``VersionedFile`` now has a new method ``get_parent_map`` which, like
  ``Graph.get_parent_map`` returns a dict of key:parents. (Robert Collins)


bzr 1.3.1 2008-04-09
####################

No changes from 1.3.1rc1.


bzr 1.3.1rc1 2008-04-04
#######################

Bug Fixes
*********

* Fix a bug causing a ValueError crash in ``parse_line_delta_iter`` when
  fetching revisions from a knit to pack repository or vice versa using
  bzr:// (including over http or ssh).
  (#208418, Andrew Bennetts, Martin Pool, Robert Collins)


bzr 1.3 2008-03-20
##################

Bazaar has become part of the GNU project <http://www.gnu.org>

Many operations that act on history, including ``log`` and ``annotate`` are now
substantially faster.  Several bugs have been fixed and several new options and
features have been added.

Testing
*******

* Avoid spurious failure of ``TestVersion.test_version`` matching
  directory names.
  (#202778, Martin Pool)


bzr 1.3rc1 2008-03-16
#####################

Notes When Upgrading
********************

* The backup directory created by ``upgrade`` is now called
  ``backup.bzr``, not ``.bzr.backup``. (Martin Albisetti)

Changes
*******

* A new repository format 'development' has been added. This format will
  represent the latest 'in-progress' format that the bzr developers are
  interested in getting early-adopter testing and feedback on.
  ``doc/developers/development-repo.txt`` has detailed information.
  (Robert Collins)

* BZR_LOG environment variable controls location of .bzr.log trace file.
  User can suppress writing messages to .bzr.log by using '/dev/null'
  filename (on Linux) or 'NUL' (on Windows). If BZR_LOG variable
  is not defined but BZR_HOME is defined then default location
  for .bzr.log trace file is ``$BZR_HOME/.bzr.log``.
  (Alexander Belchenko, #106117)

* ``launchpad`` builtin plugin now shipped as separate part in standalone
  bzr.exe, installed to ``C:\Program Files\Bazaar\plugins`` directory,
  and standalone installer allows user to skip installation of this plugin.
  (Alexander Belchenko)

* Restore auto-detection of plink.exe on Windows. (Dmitry Vasiliev)

* Version number is now shown as "1.2" or "1.2pr2", without zeroed or
  missing final fields.  (Martin Pool)

Features
********

* ``branch`` and ``checkout`` can hard-link working tree files, which is
  faster and saves space.  (Aaron Bentley)

* ``bzr send`` will now also look at the ``child_submit_to`` setting in
  the submit branch to determine the email address to send to.
  (Jelmer Vernooij)

Improvements
************

* BzrBranch._lefthand_history is faster on pack repos.  (Aaron Bentley)

* Branch6.generate_revision_history is faster.  (Aaron Bentley)

* Directory services can now be registered, allowing special URLs to be
  dereferenced into real URLs.  This is a generalization and cleanup of
  the lp: transport lookup.  (Aaron Bentley)

* Merge directives that are automatically attached to emails have nicer
  filenames, based on branch-nick + revno. (Aaron Bentley)

* ``push`` has a ``--revision`` option, to specify what revision to push up
  to.  (Daniel Watkins)

* Significantly reducing execution time and network traffic for trivial
  case of running ``bzr missing`` command for two identical branches.
  (Alexander Belchenko)

* Speed up operations that look at the revision graph (such as 'bzr log').
  ``KnitPackRepositor.get_revision_graph`` uses ``Graph.iter_ancestry`` to
  extract the revision history. This allows filtering ghosts while
  stepping instead of needing to peek ahead. (John Arbash Meinel)

* The ``hooks`` command lists installed hooks, to assist in debugging.
  (Daniel Watkins)

* Updates to how ``annotate`` work. Should see a measurable improvement in
  performance and memory consumption for file with a lot of merges.
  Also, correctly handle when a line is introduced by both parents (it
  should be attributed to the first merge which notices this, and not
  to all subsequent merges.) (John Arbash Meinel)

Bugfixes
********

* Autopacking no longer holds the full set of inventory lines in
  memory while copying. For large repositories, this can amount to
  hundreds of MB of ram consumption.
  (Ian Clatworthy, John Arbash Meinel)

* Cherrypicking when using ``--format=merge3`` now explictly excludes
  BASE lines. (John Arbash Meinel, #151731)

* Disable plink's interactive prompt for password.
  (#107593, Dmitry Vasiliev)

* Encode command line arguments from unicode to user_encoding before
  invoking external mail client in `bzr send` command.
  (#139318, Alexander Belchenko)

* Fixed problem connecting to ``bzr+https://`` servers.
  (#198793, John Ferlito)

* Improved error reporting in the Launchpad plugin. (Daniel Watkins,
  #196618)

* Include quick-start-summary.svg file to python-based installer(s)
  for Windows. (#192924, Alexander Belchenko)

* lca merge now respects specified files. (Aaron Bentley)

* Make version-info --custom imply --all. (#195560, James Westby)

* ``merge --preview`` now works for merges that add or modify
  symlinks (James Henstridge)

* Redirecting the output from ``bzr merge`` (when the remembered
  location is used) now works. (John Arbash Meinel)

* setup.py script explicitly checks for Python version.
  (Jari Aalto, Alexander Belchenko, #200569)

* UnknownFormatErrors no longer refer to branches regardless of kind of
  unknown format. (Daniel Watkins, #173980)

* Upgrade bundled ConfigObj to version 4.5.2, which properly quotes #
  signs, among other small improvements. (Matt Nordhoff, #86838)

* Use correct indices when emitting LCA conflicts.  This fixes IndexError
  errors.  (Aaron Bentley, #196780)

Documentation
*************

* Explained how to use ``version-info --custom`` in the User Guide.
  (Neil Martinsen-Burrell)

API Breaks
**********

* Support for loading plugins from zip files and
  ``bzrlib.plugin.load_from_zip()`` function are deprecated.
  (Alexander Belchenko)

Testing
*******

* Added missing blackbox tests for ``modified`` (Adrian Wilkins)

* The branch interface tests were invalid for branches using rich-root
  repositories because the empty string is not a valid file-id.
  (Robert Collins)

Internals
*********

* ``Graph.iter_ancestry`` returns the ancestry of revision ids. Similar to
  ``Repository.get_revision_graph()`` except it includes ghosts and you can
  stop part-way through. (John Arbash Meinel)

* New module ``tools/package_mf.py`` provide custom module finder for
  python packages (improves standard python library's modulefinder.py)
  used by ``setup.py`` script while building standalone bzr.exe.
  (Alexander Belchenko)

* New remote method ``RemoteBzrDir.find_repositoryV2`` adding support for
  detecting external lookup support on remote repositories. This method is
  now attempted first when lookup up repositories, leading to an extra
  round trip on older bzr smart servers. (Robert Collins)

* Repository formats have a new supported-feature attribute
  ``supports_external_lookups`` used to indicate repositories which support
  falling back to other repositories when they have partial data.
  (Robert Collins)

* ``Repository.get_revision_graph_with_ghosts`` and
  ``bzrlib.revision.(common_ancestor,MultipleRevisionSources,common_graph)``
  have been deprecated.  (John Arbash Meinel)

* ``Tree.iter_changes`` is now a public API, replacing the work-in-progress
  ``Tree._iter_changes``. The api is now considered stable and ready for
  external users.  (Aaron Bentley)

* The bzrdir format registry now accepts an ``alias`` keyword to
  register_metadir, used to indicate that a format name is an alias for
  some other format and thus should not be reported when describing the
  format. (Robert Collins)


bzr 1.2 2008-02-15
##################

Bug Fixes
*********

* Fix failing test in Launchpad plugin. (Martin Pool)


bzr 1.2rc1 2008-02-13
#####################

Notes When Upgrading
********************

* Fetching via the smart protocol may need to reconnect once during a fetch
  if the remote server is running Bazaar 1.1 or earlier, because the client
  attempts to use more efficient requests that confuse older servers.  You
  may be required to re-enter a password or passphrase when this happens.
  This won't happen if the server is upgraded to Bazaar 1.2.
  (Andrew Bennetts)

Changes
*******

* Fetching via bzr+ssh will no longer fill ghosts by default (this is
  consistent with pack-0.92 fetching over SFTP). (Robert Collins)

* Formatting of ``bzr plugins`` output is changed to be more human-
  friendly. Full path of plugins locations will be shown only with
  ``--verbose`` command-line option. (Alexander Belchenko)

* ``merge`` now prefers to use the submit branch, but will fall back to
  parent branch.  For many users, this has no effect.  But some users who
  pull and merge on the same branch will notice a change.  This change
  makes it easier to work on a branch on two different machines, pulling
  between the machines, while merging from the upstream.
  ``merge --remember`` can now be used to set the submit_branch.
  (Aaron Bentley)

Features
********

* ``merge --preview`` produces a diff of the changes merge would make,
  but does not actually perform the merge.  (Aaron Bentley)

* New smart method ``Repository.get_parent_map`` for getting revision
  parent data. This returns additional parent information topologically
  adjacent to the requested data to reduce round trip latency impacts.
  (Robert Collins)

* New smart method, ``Repository.stream_revisions_chunked``, for fetching
  revision data that streams revision data via a chunked encoding.  This
  avoids buffering large amounts of revision data on the server and on the
  client, and sends less data to the server to request the revisions.
  (Andrew Bennetts, Robert Collins, #178353)

* The launchpad plugin now handles lp urls of the form
  ``lp://staging/``, ``lp://demo/``, ``lp://dev/`` to use the appropriate
  launchpad instance to do the resolution of the branch identities.
  This is primarily of use to Launchpad developers, but can also
  be used by other users who want to try out Launchpad as
  a branch location without messing up their public Launchpad
  account.  Branches that are pushed to the staging environment
  have an expected lifetime of one day. (Tim Penhey)

Improvements
************

* Creating a new branch no longer tries to read the entire revision-history
  unnecessarily over smart server operations. (Robert Collins)

* Fetching between different repository formats with compatible models now
  takes advantage of the smart method to stream revisions.  (Andrew Bennetts)

* The ``--coverage`` option is now global, rather specific to ``bzr
  selftest``.  (Andrew Bennetts)

* The ``register-branch`` command will now use the public url of the branch
  containing the current directory, if one has been set and no explicit
  branch is provided.  (Robert Collins)

* Tweak the ``reannotate`` code path to optimize the 2-parent case.
  Speeds up ``bzr annotate`` with a pack repository by approx 3:2.
  (John Arbash Meinel)

Bugfixes
********

* Calculate remote path relative to the shared medium in _SmartClient.  This
  is related to the problem in bug #124089.  (Andrew Bennetts)

* Cleanly handle connection errors in smart protocol version two, the same
  way as they are handled by version one.  (Andrew Bennetts)

* Clearer error when ``version-info --custom`` is used without
  ``--template`` (Lukáš Lalinský)

* Don't raise UnavailableFeature during test setup when medusa is not
  available or tearDown is never called leading to nasty side effects.
  (#137823, Vincent Ladeuil)

* If a plugin's test suite cannot be loaded, for example because of a syntax
  error in the tests, then ``selftest`` fails, rather than just printing
  a warning.  (Martin Pool, #189771)

* List possible values for BZR_SSH environment variable in env-variables
  help topic. (Alexander Belchenko, #181842)

* New methods ``push_log_file`` and ``pop_log_file`` to intercept messages:
  popping the log redirection now precisely restores the previous state,
  which makes it easier to use bzr log output from other programs.
  TestCaseInTempDir no longer depends on a log redirection being established
  by the test framework, which lets bzr tests cleanly run from a normal
  unittest runner.
  (#124153, #124849, Martin Pool, Jonathan Lange)

* ``pull --quiet`` is now more quiet, in particular a message is no longer
  printed when the remembered pull location is used. (James Westby,
  #185907)

* ``reconfigure`` can safely be interrupted while fetching.
  (Aaron Bentley, #179316)

* ``reconfigure`` preserves tags when converting to and from lightweight
  checkouts.  (Aaron Bentley, #182040)

* Stop polluting /tmp when running selftest.
  (Vincent Ladeuil, #123623)

* Switch from NFKC => NFC for normalization checks. NFC allows a few
  more characters which should be considered valid.
  (John Arbash Meinel, #185458)

* The launchpad plugin now uses the ``edge`` xmlrpc server to avoid
  interacting badly with a bug on the launchpad side. (Robert Collins)

* Unknown hostnames when connecting to a ``bzr://`` URL no longer cause
  tracebacks.  (Andrew Bennetts, #182849)

API Breaks
**********

* Classes implementing Merge types like Merge3Merger must now accept (and
  honour) a do_merge flag in their constructor.  (Aaron Bentley)

* ``Repository.add_inventory`` and ``add_revision`` now require the caller
  to previously take a write lock (and start a write group.)
  (Martin Pool)

Testing
*******

* selftest now accepts --load-list <file> to load a test id list. This
  speeds up running the test suite on a limited set of tests.
  (Vincent Ladeuil)

Internals
*********

* Add a new method ``get_result`` to graph search objects. The resulting
  ``SearchResult`` can be used to recreate the search later, which will
  be useful in reducing network traffic. (Robert Collins)

* Use convenience function to check whether two repository handles
  are referring to the same repository in ``Repository.get_graph``.
  (Jelmer Vernooij, #187162)

* Fetching now passes the find_ghosts flag through to the
  ``InterRepository.missing_revision_ids`` call consistently for all
  repository types. This will enable faster missing revision discovery with
  bzr+ssh. (Robert Collins)

* Fix error handling in Repository.insert_data_stream. (Lukas Lalinsky)

* ``InterRepository.missing_revision_ids`` is now deprecated in favour of
  ``InterRepository.search_missing_revision_ids`` which returns a
  ``bzrlib.graph.SearchResult`` suitable for making requests from the smart
  server. (Robert Collins)

* New error ``NoPublicBranch`` for commands that need a public branch to
  operate. (Robert Collins)

* New method ``iter_inventories`` on Repository for access to many
  inventories. This is primarily used by the ``revision_trees`` method, as
  direct access to inventories is discouraged. (Robert Collins)

* New method ``next_with_ghosts`` on the Graph breadth-first-search objects
  which will split out ghosts and present parents into two separate sets,
  useful for code which needs to be aware of ghosts (e.g. fetching data
  cares about ghosts during revision selection). (Robert Collins)

* Record a timestamp against each mutter to the trace file, relative to the
  first import of bzrlib.  (Andrew Bennetts)

* ``Repository.get_data_stream`` is now deprecated in favour of
  ``Repository.get_data_stream_for_search`` which allows less network
  traffic when requesting data streams over a smart server. (Robert Collins)

* ``RemoteBzrDir._get_tree_branch`` no longer triggers ``_ensure_real``,
  removing one round trip on many network operations. (Robert Collins)

* RemoteTransport's ``recommended_page_size`` method now returns 64k, like
  SFTPTransport and HttpTransportBase.  (Andrew Bennetts)

* Repository has a new method ``has_revisions`` which signals the presence
  of many revisions by returning a set of the revisions listed which are
  present. This can be done by index queries without reading data for parent
  revision names etc. (Robert Collins)


bzr 1.1 2008-01-15
##################

(no changes from 1.1rc1)

bzr 1.1rc1 2008-01-05
#####################

Changes
*******

* Dotted revision numbers have been revised. Instead of growing longer with
  nested branches the branch number just increases. (eg instead of 1.1.1.1.1
  we now report 1.2.1.) This helps scale long lived branches which have many
  feature branches merged between them. (John Arbash Meinel)

* The syntax ``bzr diff branch1 branch2`` is no longer supported.
  Use ``bzr diff branch1 --new branch2`` instead. This change has
  been made to remove the ambiguity where ``branch2`` is in fact a
  specific file to diff within ``branch1``.

Features
********

* New option to use custom template-based formats in  ``bzr version-info``.
  (Lukáš Lalinský)

* diff '--using' allows an external diff tool to be used for files.
  (Aaron Bentley)

* New "lca" merge-type for fast everyday merging that also supports
  criss-cross merges.  (Aaron Bentley)

Improvements
************

* ``annotate`` now doesn't require a working tree. (Lukáš Lalinský,
  #90049)

* ``branch`` and ``checkout`` can now use files from a working tree to
  to speed up the process.  For checkout, this requires the new
  --files-from flag.  (Aaron Bentley)

* ``bzr diff`` now sorts files in alphabetical order.  (Aaron Bentley)

* ``bzr diff`` now works on branches without working trees. Tree-less
  branches can also be compared to each other and to working trees using
  the new diff options ``--old`` and ``--new``. Diffing between branches,
  with or without trees, now supports specific file filtering as well.
  (Ian Clatworthy, #6700)

* ``bzr pack`` now orders revision texts in topological order, with newest
  at the start of the file, promoting linear reads for ``bzr log`` and the
  like. This partially fixes #154129. (Robert Collins)

* Merge directives now fetch prerequisites from the target branch if
  needed.  (Aaron Bentley)

* pycurl now handles digest authentication.
  (Vincent Ladeuil)

* ``reconfigure`` can now convert from repositories.  (Aaron Bentley)

* ``-l`` is now a short form for ``--limit`` in ``log``.  (Matt Nordhoff)

* ``merge`` now warns when merge directives cause cherrypicks.
  (Aaron Bentley)

* ``split`` now supported, to enable splitting large trees into smaller
  pieces.  (Aaron Bentley)

Bugfixes
********

* Avoid AttributeError when unlocking a pack repository when an error occurs.
  (Martin Pool, #180208)

* Better handle short reads when processing multiple range requests.
  (Vincent Ladeuil, #179368)

* build_tree acceleration uses the correct path when a file has been moved.
  (Aaron Bentley)

* ``commit`` now succeeds when a checkout and its master branch share a
  repository.  (Aaron Bentley, #177592)

* Fixed error reporting of unsupported timezone format in
  ``log --timezone``. (Lukáš Lalinský, #178722)

* Fixed Unicode encoding error in ``ignored`` when the output is
  redirected to a pipe. (Lukáš Lalinský)

* Fix traceback when sending large response bodies over the smart protocol
  on Windows. (Andrew Bennetts, #115781)

* Fix ``urlutils.relative_url`` for the case of two ``file:///`` URLs
  pointed to different logical drives on Windows.
  (Alexander Belchenko, #90847)

* HTTP test servers are now compatible with the http protocol version 1.1.
  (Vincent Ladeuil, #175524)

* _KnitParentsProvider.get_parent_map now handles requests for ghosts
  correctly, instead of erroring or attributing incorrect parents to ghosts.
  (Aaron Bentley)

* ``merge --weave --uncommitted`` now works.  (Aaron Bentley)

* pycurl authentication handling was broken and incomplete. Fix handling of
  user:pass embedded in the urls.
  (Vincent Ladeuil, #177643)

* Files inside non-directories are now handled like other conflict types.
  (Aaron Bentley, #177390)

* ``reconfigure`` is able to convert trees into lightweight checkouts.
  (Aaron Bentley)

* Reduce lockdir timeout to 0 when running ``bzr serve``.  (Andrew Bennetts,
  #148087)

* Test that the old ``version_info_format`` functions still work, even
  though they are deprecated. (John Arbash Meinel, ShenMaq, #177872)

* Transform failures no longer cause ImmortalLimbo errors (Aaron Bentley,
  #137681)

* ``uncommit`` works even when the commit messages of revisions to be
  removed use characters not supported in the terminal encoding.
  (Aaron Bentley)

* When dumb http servers return whole files instead of the requested ranges,
  read the remaining bytes by chunks to avoid overflowing network buffers.
  (Vincent Ladeuil, #175886)

Documentation
*************

* Minor tweaks made to the bug tracker integration documentation.
  (Ian Clatworthy)

* Reference material has now be moved out of the User Guide and added
  to the User Reference. The User Reference has gained 4 sections as
  a result: Authenication Settings, Configuration Settings, Conflicts
  and Hooks. All help topics are now dumped into text format in the
  doc/en/user-reference directory for those who like browsing that
  information in their editor. (Ian Clatworthy)

* *Using Bazaar with Launchpad* tutorial added. (Ian Clatworthy)

Internals
*********

* find_* methods available for BzrDirs, Branches and WorkingTrees.
  (Aaron Bentley)

* Help topics can now be loaded from files.
  (Ian Clatworthy, Alexander Belchenko)

* get_parent_map now always provides tuples as its output.  (Aaron Bentley)

* Parent Providers should now implement ``get_parent_map`` returning a
  dictionary instead of ``get_parents`` returning a list.
  ``Graph.get_parents`` is now deprecated. (John Arbash Meinel,
  Robert Collins)

* Patience Diff now supports arbitrary python objects, as long as they
  support ``hash()``. (John Arbash Meinel)

* Reduce selftest overhead to establish test names by memoization.
  (Vincent Ladeuil)

API Breaks
**********

Testing
*******

* Modules can now customise their tests by defining a ``load_tests``
  attribute. ``pydoc bzrlib.tests.TestUtil.TestLoader.loadTestsFromModule``
  for the documentation on this attribute. (Robert Collins)

* New helper function ``bzrlib.tests.condition_id_re`` which helps
  filter tests based on a regular expression search on the tests id.
  (Robert Collins)

* New helper function ``bzrlib.tests.condition_isinstance`` which helps
  filter tests based on class. (Robert Collins)

* New helper function ``bzrlib.tests.exclude_suite_by_condition`` which
  generalises the ``exclude_suite_by_re`` function. (Robert Collins)

* New helper function ``bzrlib.tests.filter_suite_by_condition`` which
  generalises the ``filter_suite_by_re`` function. (Robert Collins)

* New helper method ``bzrlib.tests.exclude_tests_by_re`` which gives a new
  TestSuite that does not contain tests from the input that matched a
  regular expression. (Robert Collins)

* New helper method ``bzrlib.tests.randomize_suite`` which returns a
  randomized copy of the input suite. (Robert Collins)

* New helper method ``bzrlib.tests.split_suite_by_re`` which splits a test
  suite into two according to a regular expression. (Robert Collins)

* Parametrize all http tests for the transport implementations, the http
  protocol versions (1.0 and 1.1) and the authentication schemes.
  (Vincent Ladeuil)

* The ``exclude_pattern`` and ``random_order`` parameters to the function
  ``bzrlib.tests.filter_suite_by_re`` have been deprecated. (Robert Collins)

* The method ``bzrlib.tests.sort_suite_by_re`` has been deprecated. It is
  replaced by the new helper methods added in this release. (Robert Collins)


bzr 1.0 2007-12-14
##################

Documentation
*************

* More improvements and fixes to the User Guide.  (Ian Clatworthy)

* Add information on cherrypicking/rebasing to the User Guide.
  (Ian Clatworthy)

* Improve bug tracker integration documentation. (Ian Clatworthy)

* Minor edits to ``Bazaar in five minutes`` from David Roberts and
  to the rebasing section of the User Guide from Aaron Bentley.
  (Ian Clatworthy)


bzr 1.0rc3 2007-12-11
#####################

Changes
*******

* If a traceback occurs, users are now asked to report the bug
  through Launchpad (https://bugs.launchpad.net/bzr/), rather than
  by mail to the mailing list.
  (Martin Pool)

Bugfixes
********

* Fix Makefile rules for doc generation. (Ian Clatworthy, #175207)

* Give more feedback during long http downloads by making readv deliver data
  as it arrives for urllib, and issue more requests for pycurl. High latency
  networks are better handled by urllib, the pycurl implementation give more
  feedback but also incur more latency.
  (Vincent Ladeuil, #173010)

* Implement _make_parents_provider on RemoteRepository, allowing generating
  bundles against branches on a smart server.  (Andrew Bennetts, #147836)

Documentation
*************

* Improved user guide.  (Ian Clatworthy)

* The single-page quick reference guide is now available as a PDF.
  (Ian Clatworthy)

Internals
*********

* readv urllib http implementation is now a real iterator above the
  underlying socket and deliver data as soon as it arrives. 'get' still
  wraps its output in a StringIO.
  (Vincent Ladeuil)


bzr 1.0rc2 2007-12-07
#####################

Improvements
************

* Added a --coverage option to selftest. (Andrew Bennetts)

* Annotate merge (merge-type=weave) now supports cherrypicking.
  (Aaron Bentley)

* ``bzr commit`` now doesn't print the revision number twice. (Matt
  Nordhoff, #172612)

* New configuration option ``bugtracker_<tracker_abbrevation>_url`` to
  define locations of bug trackers that are not directly supported by
  bzr or a plugin. The URL will be treated as a template and ``{id}``
  placeholders will be replaced by specific bug IDs.  (Lukáš Lalinský)

* Support logging single merge revisions with short and line log formatters.
  (Kent Gibson)

* User Guide enhanced with suggested readability improvements from
  Matt Revell and corrections from John Arbash Meinel. (Ian Clatworthy)

* Quick Start Guide renamed to Quick Start Card, moved down in
  the catalog, provided in pdf and png format and updated to refer
  to ``send`` instead of ``bundle``. (Ian Clatworthy, #165080)

* ``switch`` can now be used on heavyweight checkouts as well as
  lightweight ones. After switching a heavyweight checkout, the
  local branch is a mirror/cache of the new bound branch and
  uncommitted changes in the working tree are merged. As a safety
  check, if there are local commits in a checkout which have not
  been committed to the previously bound branch, then ``switch``
  fails unless the ``--force`` option is given. This option is
  now also required if the branch a lightweight checkout is pointing
  to has been moved. (Ian Clatworthy)

Internals
*********

* New -Dhttp debug option reports http connections, requests and responses.
  (Vincent Ladeuil)

* New -Dmerge debug option, which emits merge plans for merge-type=weave.

Bugfixes
********

* Better error message when running ``bzr cat`` on a non-existant branch.
  (Lukáš Lalinský, #133782)

* Catch OSError 17 (file exists) in final phase of tree transform and show
  filename to user.
  (Alexander Belchenko, #111758)

* Catch ShortReadvErrors while using pycurl. Also make readv more robust by
  allowing multiple GET requests to be issued if too many ranges are
  required.
  (Vincent Ladeuil, #172701)

* Check for missing basis texts when fetching from packs to packs.
  (John Arbash Meinel, #165290)

* Fall back to showing e-mail in ``log --short/--line`` if the
  committer/author has only e-mail. (Lukáš Lalinský, #157026)

API Breaks
**********

* Deprecate not passing a ``location`` argument to commit reporters'
  ``started`` methods. (Matt Nordhoff)


bzr 1.0rc1 2007-11-30
#####################

Notes When Upgrading
********************

* The default repository format is now ``pack-0.92``.  This
  default is used when creating new repositories with ``init`` and
  ``init-repo``, and when branching over bzr+ssh or bzr+hpss.
  (See https://bugs.launchpad.net/bugs/164626)

  This format can be read and written by Bazaar 0.92 and later, and
  data can be transferred to and from older formats.

  To upgrade, please reconcile your repository (``bzr reconcile``), and then
  upgrade (``bzr upgrade``).

  ``pack-0.92`` offers substantially better scaling and performance than the
  previous knits format. Some operations are slower where the code already
  had bad scaling characteristics under knits, the pack format makes such
  operations more visible as part of being more scalable overall. We will
  correct such operations over the coming releases and encourage the filing
  of bugs on any operation which you observe to be slower in a packs
  repository. One particular case that we do not intend to fix is pulling
  data from a pack repository into a knit repository over a high latency
  link;  downgrading such data requires reinsertion of the file texts, and
  this is a classic space/time tradeoff. The current implementation is
  conservative on memory usage because we need to support converting data
  from any tree without problems.
  (Robert Collins, Martin Pool, #164476)

Changes
*******

* Disable detection of plink.exe as possible ssh vendor. Plink vendor
  still available if user selects it explicitly with BZR_SSH environment
  variable. (Alexander Belchenko, workaround for bug #107593)

* The pack format is now accessible as "pack-0.92", or "pack-0.92-subtree"
  to enable the subtree functions (for example, for bzr-svn).
  (Martin Pool)

Features
********

* New ``authentication.conf`` file holding the password or other credentials
  for remote servers. This can be used for ssh, sftp, smtp and other
  supported transports.
  (Vincent Ladeuil)

* New rich-root and rich-root-pack formats, recording the same data about
  tree roots that's recorded for all other directories.
  (Aaron Bentley, #164639)

* ``pack-0.92`` repositories can now be reconciled.
  (Robert Collins, #154173)

* ``switch`` command added for changing the branch a lightweight checkout
  is associated with and updating the tree to reflect the latest content
  accordingly. This command was previously part of the BzrTools plug-in.
  (Ian Clatworthy, Aaron Bentley, David Allouche)

* ``reconfigure`` command can now convert branches, trees, or checkouts to
  lightweight checkouts.  (Aaron Bentley)

Performance
***********

* Commit updates the state of the working tree via a delta rather than
  supplying entirely new basis trees. For commit of a single specified file
  this reduces the wall clock time for commit by roughly a 30%.
  (Robert Collins, Martin Pool)

* Commit with many automatically found deleted paths no longer performs
  linear scanning for the children of those paths during inventory
  iteration. This should fix commit performance blowing out when many such
  paths occur during commit. (Robert Collins, #156491)

* Fetch with pack repositories will no longer read the entire history graph.
  (Robert Collins, #88319)

* Revert takes out an appropriate lock when reverting to a basis tree, and
  does not read the basis inventory twice. (Robert Collins)

* Diff does not require an inventory to be generated on dirstate trees.
  (Aaron Bentley, #149254)

* New annotate merge (--merge-type=weave) implementation is fast on
  versionedfiles withough cached annotations, e.g. pack-0.92.
  (Aaron Bentley)

Improvements
************

* ``bzr merge`` now warns when it encounters a criss-cross merge.
  (Aaron Bentley)

* ``bzr send`` now doesn't require the target e-mail address to be
  specified on the command line if an interactive e-mail client is used.
  (Lukáš Lalinský)

* ``bzr tags`` now prints the revision number for each tag, instead of
  the revision id, unless --show-ids is passed. In addition, tags can be
  sorted chronologically instead of lexicographically with --sort=time.
  (Adeodato Simó, #120231)

* Windows standalone version of bzr is able to load system-wide plugins from
  "plugins" subdirectory in installation directory. In addition standalone
  installer write to the registry (HKLM\SOFTWARE\Bazaar) useful info
  about paths and bzr version. (Alexander Belchenko, #129298)

Documentation
*************

Bug Fixes
*********

* A progress bar has been added for knitpack -> knitpack fetching.
  (Robert Collins, #157789, #159147)

* Branching from a branch via smart server now preserves the repository
  format. (Andrew Bennetts,  #164626)

* ``commit`` is now able to invoke an external editor in a non-ascii
  directory. (Daniel Watkins, #84043)

* Catch connection errors for ftp.
  (Vincent Ladeuil, #164567)

* ``check`` no longer reports spurious unreferenced text versions.
  (Robert Collins, John A Meinel, #162931, #165071)

* Conflicts are now resolved recursively by ``revert``.
  (Aaron Bentley, #102739)

* Detect invalid transport reuse attempts by catching invalid URLs.
  (Vincent Ladeuil, #161819)

* Deleting a file without removing it shows a correct diff, not a traceback.
  (Aaron Bentley)

* Do no use timeout in HttpServer anymore.
  (Vincent Ladeuil, #158972).

* Don't catch the exceptions related to the http pipeline status before
  retrying an http request or some programming errors may be masked.
  (Vincent Ladeuil, #160012)

* Fix ``bzr rm`` to not delete modified and ignored files.
  (Lukáš Lalinský, #172598)

* Fix exception when revisionspec contains merge revisons but log
  formatter doesn't support merge revisions. (Kent Gibson, #148908)

* Fix exception when ScopeReplacer is assigned to before any members have
  been retrieved.  (Aaron Bentley)

* Fix multiple connections during checkout --lightweight.
  (Vincent Ladeuil, #159150)

* Fix possible error in insert_data_stream when copying between
  pack repositories over bzr+ssh or bzr+http.
  KnitVersionedFile.get_data_stream now makes sure that requested
  compression parents are sent before any delta hunks that depend
  on them.
  (Martin Pool, #164637)

* Fix typo in limiting offsets coalescing for http, leading to
  whole files being downloaded instead of parts.
  (Vincent Ladeuil, #165061)

* FTP server errors don't error in the error handling code.
  (Robert Collins, #161240)

* Give a clearer message when a pull fails because the source needs
  to be reconciled.
  (Martin Pool, #164443)

* It is clearer when a plugin cannot be loaded because of its name, and a
  suggestion for an acceptable name is given. (Daniel Watkins, #103023)

* Leave port as None in transport objects if user doesn't
  specify a port in urls.
  (vincent Ladeuil, #150860)

* Make sure Repository.fetch(self) is properly a no-op for all
  Repository implementations. (John Arbash Meinel, #158333)

* Mark .bzr directories as "hidden" on Windows.
  (Alexander Belchenko, #71147)

* ``merge --uncommitted`` can now operate on a single file.
  (Aaron Bentley, Lukáš Lalinský, #136890)

* Obsolete packs are now cleaned up by pack and autopack operations.
  (Robert Collins, #153789)

* Operations pulling data from a smart server where the underlying
  repositories are not both annotated/both unannotated will now work.
  (Robert Collins, #165304).

* Reconcile now shows progress bars. (Robert Collins, #159351)

* ``RemoteBranch`` was not initializing ``self._revision_id_to_revno_map``
  properly. (John Arbash Meinel, #162486)

* Removing an already-removed file reports the file does not exist. (Daniel
  Watkins, #152811)

* Rename on Windows is able to change filename case.
  (Alexander Belchenko, #77740)

* Return error instead of a traceback for ``bzr log -r0``.
  (Kent Gibson, #133751)

* Return error instead of a traceback when bzr is unable to create
  symlink on some platforms (e.g. on Windows).
  (Alexander Belchenko, workaround for #81689)

* Revert doesn't crash when restoring a single file from a deleted
  directory. (Aaron Bentley)

* Stderr output via logging mechanism now goes through encoded wrapper
  and no more uses utf-8, but terminal encoding instead. So all unicode
  strings now should be readable in non-utf-8 terminal.
  (Alexander Belchenko, #54173)

* The error message when ``move --after`` should be used makes how to do so
  clearer. (Daniel Watkins, #85237)

* Unicode-safe output from ``bzr info``. The output will be encoded
  using the terminal encoding and unrepresentable characters will be
  replaced by '?'. (Lukáš Lalinský, #151844)

* Working trees are no longer created when pushing into a local no-trees
  repo. (Daniel Watkins, #50582)

* Upgrade util/configobj to version 4.4.0.
  (Vincent Ladeuil, #151208).

* Wrap medusa ftp test server as an FTPServer feature.
  (Vincent Ladeuil, #157752)

API Breaks
**********

* ``osutils.backup_file`` is deprecated. Actually it's not used in bzrlib
  during very long time. (Alexander Belchenko)

* The return value of
  ``VersionedFile.iter_lines_added_or_present_in_versions`` has been
  changed. Previously it was an iterator of lines, now it is an iterator of
  (line, version_id) tuples. This change has been made to aid reconcile and
  fetch operations. (Robert Collins)

* ``bzrlib.repository.get_versioned_file_checker`` is now private.
  (Robert Collins)

* The Repository format registry default has been removed; it was previously
  obsoleted by the bzrdir format default, which implies a default repository
  format.
  (Martin Pool)

Internals
*********

* Added ``ContainerSerialiser`` and ``ContainerPushParser`` to
  ``bzrlib.pack``.  These classes provide more convenient APIs for generating
  and parsing containers from streams rather than from files.  (Andrew
  Bennetts)

* New module ``lru_cache`` providing a cache for use by tasks that need
  semi-random access to large amounts of data. (John A Meinel)

* InventoryEntry.diff is now deprecated.  Please use diff.DiffTree instead.


bzr 0.92 2007-11-05
###################

Changes
*******

  * New uninstaller on Win32.  (Alexander Belchenko)


bzr 0.92rc1 2007-10-29
######################

Changes
*******

* ``bzr`` now returns exit code 4 if an internal error occurred, and
  3 if a normal error occurred.  (Martin Pool)

* ``pull``, ``merge`` and ``push`` will no longer silently correct some
  repository index errors that occured as a result of the Weave disk format.
  Instead the ``reconcile`` command needs to be run to correct those
  problems if they exist (and it has been able to fix most such problems
  since bzr 0.8). Some new problems have been identified during this release
  and you should run ``bzr check`` once on every repository to see if you
  need to reconcile. If you cannot ``pull`` or ``merge`` from a remote
  repository due to mismatched parent errors - a symptom of index errors -
  you should simply take a full copy of that remote repository to a clean
  directory outside any local repositories, then run reconcile on it, and
  finally pull from it locally. (And naturally email the repositories owner
  to ask them to upgrade and run reconcile).
  (Robert Collins)

Features
********

* New ``knitpack-experimental`` repository format. This is interoperable with
  the ``dirstate-tags`` format but uses a smarter storage design that greatly
  speeds up many operations, both local and remote. This new format can be
  used as an option to the ``init``, ``init-repository`` and ``upgrade``
  commands. (Robert Collins)

* For users of bzr-svn (and those testing the prototype subtree support) that
  wish to try packs, a new ``knitpack-subtree-experimental`` format has also
  been added. This is interoperable with the ``dirstate-subtrees`` format.
  (Robert Collins)

* New ``reconfigure`` command. (Aaron Bentley)

* New ``revert --forget-merges`` command, which removes the record of a pending
  merge without affecting the working tree contents.  (Martin Pool)

* New ``bzr_remote_path`` configuration variable allows finer control of
  remote bzr locations than BZR_REMOTE_PATH environment variable.
  (Aaron Bentley)

* New ``launchpad-login`` command to tell Bazaar your Launchpad
  user ID.  This can then be used by other functions of the
  Launchpad plugin. (James Henstridge)

Performance
***********

* Commit in quiet mode is now slightly faster as the information to
  output is no longer calculated. (Ian Clatworthy)

* Commit no longer checks for new text keys during insertion when the
  revision id was deterministically unique. (Robert Collins)

* Committing a change which is not a merge and does not change the number of
  files in the tree is faster by utilising the data about whether files are
  changed to determine if the tree is unchanged rather than recalculating
  it at the end of the commit process. (Robert Collins)

* Inventory serialisation no longer double-sha's the content.
  (Robert Collins)

* Knit text reconstruction now avoids making copies of the lines list for
  interim texts when building a single text. The new ``apply_delta`` method
  on ``KnitContent`` aids this by allowing modification of the revision id
  such objects represent. (Robert Collins)

* Pack indices are now partially parsed for specific key lookup using a
  bisection approach. (Robert Collins)

* Partial commits are now approximately 40% faster by walking over the
  unselected current tree more efficiently. (Robert Collins)

* XML inventory serialisation takes 20% less time while being stricter about
  the contents. (Robert Collins)

* Graph ``heads()`` queries have been fixed to no longer access all history
  unnecessarily. (Robert Collins)

Improvements
************

* ``bzr+https://`` smart server across https now supported.
  (John Ferlito, Martin Pool, #128456)

* Mutt is now a supported mail client; set ``mail_client=mutt`` in your
  bazaar.conf and ``send`` will use mutt. (Keir Mierle)

* New option ``-c``/``--change`` for ``merge`` command for cherrypicking
  changes from one revision. (Alexander Belchenko, #141368)

* Show encodings, locale and list of plugins in the traceback message.
  (Martin Pool, #63894)

* Experimental directory formats can now be marked with
  ``experimental = True`` during registration. (Ian Clatworthy)

Documentation
*************

* New *Bazaar in Five Minutes* guide.  (Matthew Revell)

* The hooks reference documentation is now converted to html as expected.
  (Ian Clatworthy)

Bug Fixes
*********

* Connection error reporting for the smart server has been fixed to
  display a user friendly message instead of a traceback.
  (Ian Clatworthy, #115601)

* Make sure to use ``O_BINARY`` when opening files to check their
  sha1sum. (Alexander Belchenko, John Arbash Meinel, #153493)

* Fix a problem with Win32 handling of the executable bit.
  (John Arbash Meinel, #149113)

* ``bzr+ssh://`` and ``sftp://`` URLs that do not specify ports explicitly
  no longer assume that means port 22.  This allows people using OpenSSH to
  override the default port in their ``~/.ssh/config`` if they wish.  This
  fixes a bug introduced in bzr 0.91.  (Andrew Bennetts, #146715)

* Commands reporting exceptions can now be profiled and still have their
  data correctly dumped to a file. For example, a ``bzr commit`` with
  no changes still reports the operation as pointless but doing so no
  longer throws away the profiling data if this command is run with
  ``--lsprof-file callgrind.out.ci`` say. (Ian Clatworthy)

* Fallback to ftp when paramiko is not installed and sftp can't be used for
  ``tests/commands`` so that the test suite is still usable without
  paramiko.
  (Vincent Ladeuil, #59150)

* Fix commit ordering in corner case. (Aaron Bentley, #94975)

* Fix long standing bug in partial commit when there are renames
  left in tree. (Robert Collins, #140419)

* Fix selftest semi-random noise during http related tests.
  (Vincent Ladeuil, #140614)

* Fix typo in ftp.py making the reconnection fail on temporary errors.
  (Vincent Ladeuil, #154259)

* Fix failing test by comparing real paths to cover the case where the TMPDIR
  contains a symbolic link.
  (Vincent Ladeuil, #141382).

* Fix log against smart server branches that don't support tags.
  (James Westby, #140615)

* Fix pycurl http implementation by defining error codes from
  pycurl instead of relying on an old curl definition.
  (Vincent Ladeuil, #147530)

* Fix 'unprintable error' message when displaying BzrCheckError and
  some other exceptions on Python 2.5.
  (Martin Pool, #144633)

* Fix ``Inventory.copy()`` and add test for it. (Jelmer Vernooij)

* Handles default value for ListOption in cmd_commit.
  (Vincent Ladeuil, #140432)

* HttpServer and FtpServer need to be closed properly or a listening socket
  will remain opened.
  (Vincent Ladeuil, #140055)

* Monitor the .bzr directory created in the top level test
  directory to detect leaking tests.
  (Vincent Ladeuil, #147986)

* The basename, not the full path, is now used when checking whether
  the profiling dump file begins with ``callgrind.out`` or not. This
  fixes a bug reported by Aaron Bentley on IRC. (Ian Clatworthy)

* Trivial fix for invoking command ``reconfigure`` without arguments.
  (Rob Weir, #141629)

* ``WorkingTree.rename_one`` will now raise an error if normalisation of the
  new path causes bzr to be unable to access the file. (Robert Collins)

* Correctly detect a NoSuchFile when using a filezilla server. (Gary van der
  Merwe)

API Breaks
**********

* ``bzrlib.index.GraphIndex`` now requires a size parameter to the
  constructor, for enabling bisection searches. (Robert Collins)

* ``CommitBuilder.record_entry_contents`` now requires the root entry of a
  tree be supplied to it, previously failing to do so would trigger a
  deprecation warning. (Robert Collins)

* ``KnitVersionedFile.add*`` will no longer cache added records even when
  enable_cache() has been called - the caching feature is now exclusively for
  reading existing data. (Robert Collins)

* ``ReadOnlyLockError`` is deprecated; ``LockFailed`` is usually more
  appropriate.  (Martin Pool)

* Removed ``bzrlib.transport.TransportLogger`` - please see the new
  ``trace+`` transport instead. (Robert Collins)

* Removed previously deprecated varargs interface to ``TestCase.run_bzr`` and
  deprecated methods ``TestCase.capture`` and ``TestCase.run_bzr_captured``.
  (Martin Pool)

* Removed previous deprecated ``basis_knit`` parameter to the
  ``KnitVersionedFile`` constructor. (Robert Collins)

* Special purpose method ``TestCase.run_bzr_decode`` is moved to the test_non_ascii
  class that needs it.
  (Martin Pool)

* The class ``bzrlib.repofmt.knitrepo.KnitRepository3`` has been folded into
  ``KnitRepository`` by parameters to the constructor. (Robert Collins)

* The ``VersionedFile`` interface now allows content checks to be bypassed
  by supplying check_content=False.  This saves nearly 30% of the minimum
  cost to store a version of a file. (Robert Collins)

* Tree's with bad state such as files with no length or sha will no longer
  be silently accepted by the repository XML serialiser. To serialise
  inventories without such data, pass working=True to write_inventory.
  (Robert Collins)

* ``VersionedFile.fix_parents`` has been removed as a harmful API.
  ``VersionedFile.join`` will no longer accept different parents on either
  side of a join - it will either ignore them, or error, depending on the
  implementation. See notes when upgrading for more information.
  (Robert Collins)

Internals
*********

* ``bzrlib.transport.Transport.put_file`` now returns the number of bytes
  put by the method call, to allow avoiding stat-after-write or
  housekeeping in callers. (Robert Collins)

* ``bzrlib.xml_serializer.Serializer`` is now responsible for checking that
  mandatory attributes are present on serialisation and deserialisation.
  This fixes some holes in API usage and allows better separation between
  physical storage and object serialisation. (Robert Collins)

* New class ``bzrlib.errors.InternalBzrError`` which is just a convenient
  shorthand for deriving from BzrError and setting internal_error = True.
  (Robert Collins)

* New method ``bzrlib.mutabletree.update_to_one_parent_via_delta`` for
  moving the state of a parent tree to a new version via a delta rather than
  a complete replacement tree. (Robert Collins)

* New method ``bzrlib.osutils.minimum_path_selection`` useful for removing
  duplication from user input, when a user mentions both a path and an item
  contained within that path. (Robert Collins)

* New method ``bzrlib.repository.Repository.is_write_locked`` useful for
  determining if a repository is write locked. (Robert Collins)

* New method on ``bzrlib.tree.Tree`` ``path_content_summary`` provides a
  tuple containing the key information about a path for commit processing
  to complete. (Robert Collins)

* New method on xml serialisers, write_inventory_to_lines, which matches the
  API used by knits for adding content. (Robert Collins)

* New module ``bzrlib.bisect_multi`` with generic multiple-bisection-at-once
  logic, currently only available for byte-based lookup
  (``bisect_multi_bytes``). (Robert Collins)

* New helper ``bzrlib.tuned_gzip.bytes_to_gzip`` which takes a byte string
  and returns a gzipped version of the same. This is used to avoid a bunch
  of api friction during adding of knit hunks. (Robert Collins)

* New parameter on ``bzrlib.transport.Transport.readv``
  ``adjust_for_latency`` which changes readv from returning strictly the
  requested data to inserted return larger ranges and in forward read order
  to reduce the effect of network latency. (Robert Collins)

* New parameter yield_parents on ``Inventory.iter_entries_by_dir`` which
  causes the parents of a selected id to be returned recursively, so all the
  paths from the root down to each element of selected_file_ids are
  returned. (Robert Collins)

* Knit joining has been enhanced to support plain to annotated conversion
  and annotated to plain conversion. (Ian Clatworthy)

* The CommitBuilder method ``record_entry_contents`` now returns summary
  information about the effect of the commit on the repository. This tuple
  contains an inventory delta item if the entry changed from the basis, and a
  boolean indicating whether a new file graph node was recorded.
  (Robert Collins)

* The python path used in the Makefile can now be overridden.
  (Andrew Bennetts, Ian Clatworthy)

Testing
*******

* New transport implementation ``trace+`` which is useful for testing,
  logging activity taken to its _activity attribute. (Robert Collins)

* When running bzr commands within the test suite, internal exceptions are
  not caught and reported in the usual way, but rather allowed to propagate
  up and be visible to the test suite.  A new API ``run_bzr_catch_user_errors``
  makes this behavior available to other users.
  (Martin Pool)

* New method ``TestCase.call_catch_warnings`` for testing methods that
  raises a Python warning.  (Martin Pool)


bzr 0.91 2007-09-26
###################

Bug Fixes
*********

* Print a warning instead of aborting the ``python setup.py install``
  process if building of a C extension is not possible.
  (Lukáš Lalinský, Alexander Belchenko)

* Fix commit ordering in corner case (Aaron Bentley, #94975)

* Fix ''bzr info bzr://host/'' and other operations on ''bzr://' URLs with
  an implicit port.  We were incorrectly raising PathNotChild due to
  inconsistent treatment of the ''_port'' attribute on the Transport object.
  (Andrew Bennetts, #133965)

* Make RemoteRepository.sprout cope gracefully with servers that don't
  support the ``Repository.tarball`` request.
  (Andrew Bennetts)


bzr 0.91rc2 2007-09-11
######################

* Replaced incorrect tarball for previous release; a debug statement was left
  in bzrlib/remote.py.


bzr 0.91rc1 2007-09-11
######################

Changes
*******

* The default branch and repository format has changed to
  ``dirstate-tags``, so tag commands are active by default.
  This format is compatible with Bazaar 0.15 and later.
  This incidentally fixes bug #126141.
  (Martin Pool)

* ``--quiet`` or ``-q`` is no longer a global option. If present, it
  must now appear after the command name. Scripts doing things like
  ``bzr -q missing`` need to be rewritten as ``bzr missing -q``.
  (Ian Clatworthy)

Features
********

* New option ``--author`` in ``bzr commit`` to specify the author of the
  change, if it's different from the committer. ``bzr log`` and
  ``bzr annotate`` display the author instead of the committer.
  (Lukáš Lalinský)

* In addition to global options and command specific options, a set of
  standard options are now supported. Standard options are legal for
  all commands. The initial set of standard options are:

  * ``--help`` or ``-h`` - display help message
  * ``--verbose`` or ``-v`` - display additional information
  * ``--quiet``  or ``-q`` - only output warnings and errors.

  Unlike global options, standard options can be used in aliases and
  may have command-specific help. (Ian Clatworthy)

* Verbosity level processing has now been unified. If ``--verbose``
  or ``-v`` is specified on the command line multiple times, the
  verbosity level is made positive the first time then increased.
  If ``--quiet`` or ``-q`` is specified on the command line
  multiple times, the verbosity level is made negative the first
  time then decreased. To get the default verbosity level of zero,
  either specify none of the above , ``--no-verbose`` or ``--no-quiet``.
  Note that most commands currently ignore the magnitude of the
  verbosity level but do respect *quiet vs normal vs verbose* when
  generating output. (Ian Clatworthy)

* ``Branch.hooks`` now supports ``pre_commit`` hook. The hook's signature
  is documented in BranchHooks constructor. (Nam T. Nguyen, #102747)

* New ``Repository.stream_knit_data_for_revisions`` request added to the
  network protocol for greatly reduced roundtrips when retrieving a set of
  revisions. (Andrew Bennetts)

Bug Fixes
*********

* ``bzr plugins`` now lists the version number for each plugin in square
  brackets after the path. (Robert Collins, #125421)

* Pushing, pulling and branching branches with subtree references was not
  copying the subtree weave, preventing the file graph from being accessed
  and causing errors in commits in clones. (Robert Collins)

* Suppress warning "integer argument expected, got float" from Paramiko,
  which sometimes caused false test failures.  (Martin Pool)

* Fix bug in bundle 4 that could cause attempts to write data to wrong
  versionedfile.  (Aaron Bentley)

* Diffs generated using "diff -p" no longer break the patch parser.
  (Aaron Bentley)

* get_transport treats an empty possible_transports list the same as a non-
  empty one.  (Aaron Bentley)

* patch verification for merge directives is reactivated, and works with
  CRLF and CR files.  (Aaron Bentley)

* Accept ..\ as a path in revision specifiers. This fixes for example
  "-r branch:..\other-branch" on Windows.  (Lukáš Lalinský)

* ``BZR_PLUGIN_PATH`` may now contain trailing slashes.
  (Blake Winton, #129299)

* man page no longer lists hidden options (#131667, Aaron Bentley)

* ``uncommit --help`` now explains the -r option adequately.  (Daniel
  Watkins, #106726)

* Error messages are now better formatted with parameters (such as
  filenames) quoted when necessary. This avoids confusion when directory
  names ending in a '.' at the end of messages were confused with a
  full stop that may or not have been there. (Daniel Watkins, #129791)

* Fix ``status FILE -r X..Y``. (Lukáš Lalinský)

* If a particular command is an alias, ``help`` will show the alias
  instead of claiming there is no help for said alias. (Daniel Watkins,
  #133548)

* TreeTransform-based operations, like pull, merge, revert, and branch,
  now roll back if they encounter an error.  (Aaron Bentley, #67699)

* ``bzr commit`` now exits cleanly if a character unsupported by the
  current encoding is used in the commit message.  (Daniel Watkins,
  #116143)

* bzr send uses default values for ranges when only half of an elipsis
  is specified ("-r..5" or "-r5..").  (#61685, Aaron Bentley)

* Avoid trouble when Windows ssh calls itself 'plink' but no plink
  binary is present.  (Martin Albisetti, #107155)

* ``bzr remove`` should remove clean subtrees.  Now it will remove (without
  needing ``--force``) subtrees that contain no files with text changes or
  modified files.  With ``--force`` it removes the subtree regardless of
  text changes or unknown files. Directories with renames in or out (but
  not changed otherwise) will now be removed without needing ``--force``.
  Unknown ignored files will be deleted without needing ``--force``.
  (Marius Kruger, #111665)

* When two plugins conflict, the source of both the losing and now the
  winning definition is shown.  (Konstantin Mikhaylov, #5454)

* When committing to a branch, the location being committed to is
  displayed.  (Daniel Watkins, #52479)

* ``bzr --version`` takes care about encoding of stdout, especially
  when output is redirected. (Alexander Belchenko, #131100)

* Prompt for an ftp password if none is provided.
  (Vincent Ladeuil, #137044)

* Reuse bound branch associated transport to avoid multiple
  connections.
  (Vincent Ladeuil, #128076, #131396)

* Overwrite conflicting tags by ``push`` and ``pull`` if the
  ``--overwrite`` option is specified.  (Lukáš Lalinský, #93947)

* In checkouts, tags are copied into the master branch when created,
  changed or deleted, and are copied into the checkout when it is
  updated.  (Martin Pool, #93856, #93860)

* Print a warning instead of aborting the ``python setup.py install``
  process if building of a C extension is not possible.
  (Lukáš Lalinský, Alexander Belchenko)

Improvements
************

* Add the option "--show-diff" to the commit command in order to display
  the diff during the commit log creation. (Goffredo Baroncelli)

* ``pull`` and ``merge`` are much faster at installing bundle format 4.
  (Aaron Bentley)

* ``pull -v`` no longer includes deltas, making it much faster.
  (Aaron Bentley)

* ``send`` now sends the directive as an attachment by default.
  (Aaron Bentley, Lukáš Lalinský, Alexander Belchenko)

* Documentation updates (Martin Albisetti)

* Help on debug flags is now included in ``help global-options``.
  (Daniel Watkins, #124853)

* Parameters passed on the command line are checked to ensure they are
  supported by the encoding in use. (Daniel Watkins)

* The compression used within the bzr repository has changed from zlib
  level 9 to the zlib default level. This improves commit performance with
  only a small increase in space used (and in some cases a reduction in
  space). (Robert Collins)

* Initial commit no longer SHAs files twice and now reuses the path
  rather than looking it up again, making it faster.
  (Ian Clatworthy)

* New option ``-c``/``--change`` for ``diff`` and ``status`` to show
  changes in one revision.  (Lukáš Lalinský)

* If versioned files match a given ignore pattern, a warning is now
  given. (Daniel Watkins, #48623)

* ``bzr status`` now has -S as a short name for --short and -V as a
  short name for --versioned. These have been added to assist users
  migrating from Subversion: ``bzr status -SV`` is now like
  ``svn status -q``.  (Daniel Watkins, #115990)

* Added C implementation of  ``PatienceSequenceMatcher``, which is about
  10x faster than the Python version. This speeds up commands that
  need file diffing, such as ``bzr commit`` or ``bzr diff``.
  (Lukáš Lalinský)

* HACKING has been extended with a large section on core developer tasks.
  (Ian Clatworthy)

* Add ``branches`` and ``standalone-trees`` as online help topics and
  include them as Concepts within the User Reference.
  (Paul Moore, Ian Clatworthy)

* ``check`` can detect versionedfile parent references that are
  inconsistent with revision and inventory info, and ``reconcile`` can fix
  them.  These faulty references were generated by 0.8-era releases,
  so repositories which were manipulated by old bzrs should be
  checked, and possibly reconciled ASAP.  (Aaron Bentley, Andrew Bennetts)

API Breaks
**********

* ``Branch.append_revision`` is removed altogether; please use
  ``Branch.set_last_revision_info`` instead.  (Martin Pool)

* CommitBuilder now advertises itself as requiring the root entry to be
  supplied. This only affects foreign repository implementations which reuse
  CommitBuilder directly and have changed record_entry_contents to require
  that the root not be supplied. This should be precisely zero plugins
  affected. (Robert Collins)

* The ``add_lines`` methods on ``VersionedFile`` implementations has changed
  its return value to include the sha1 and length of the inserted text. This
  allows the avoidance of double-sha1 calculations during commit.
  (Robert Collins)

* ``Transport.should_cache`` has been removed.  It was not called in the
  previous release.  (Martin Pool)

Testing
*******

* Tests may now raise TestNotApplicable to indicate they shouldn't be
  run in a particular scenario.  (Martin Pool)

* New function multiply_tests_from_modules to give a simpler interface
  to test parameterization.  (Martin Pool, Robert Collins)

* ``Transport.should_cache`` has been removed.  It was not called in the
  previous release.  (Martin Pool)

* NULL_REVISION is returned to indicate the null revision, not None.
  (Aaron Bentley)

* Use UTF-8 encoded StringIO for log tests to avoid failures on
  non-ASCII committer names.  (Lukáš Lalinský)

Internals
*********

* ``bzrlib.plugin.all_plugins`` has been deprecated in favour of
  ``bzrlib.plugin.plugins()`` which returns PlugIn objects that provide
  useful functionality for determining the path of a plugin, its tests, and
  its version information. (Robert Collins)

* Add the option user_encoding to the function 'show_diff_trees()'
  in order to move the user encoding at the UI level. (Goffredo Baroncelli)

* Add the function make_commit_message_template_encoded() and the function
  edit_commit_message_encoded() which handle encoded strings.
  This is done in order to mix the commit messages (which is a unicode
  string), and the diff which is a raw string. (Goffredo Baroncelli)

* CommitBuilder now defaults to using add_lines_with_ghosts, reducing
  overhead on non-weave repositories which don't require all parents to be
  present. (Robert Collins)

* Deprecated method ``find_previous_heads`` on
  ``bzrlib.inventory.InventoryEntry``. This has been superseded by the use
  of ``parent_candidates`` and a separate heads check via the repository
  API. (Robert Collins)

* New trace function ``mutter_callsite`` will print out a subset of the
  stack to the log, which can be useful for gathering debug details.
  (Robert Collins)

* ``bzrlib.pack.ContainerWriter`` now tracks how many records have been
  added via a public attribute records_written. (Robert Collins)

* New method ``bzrlib.transport.Transport.get_recommended_page_size``.
  This provides a hint to users of transports as to the reasonable
  minimum data to read. In principle this can take latency and
  bandwidth into account on a per-connection basis, but for now it
  just has hard coded values based on the url. (e.g. http:// has a large
  page size, file:// has a small one.) (Robert Collins)

* New method on ``bzrlib.transport.Transport`` ``open_write_stream`` allows
  incremental addition of data to a file without requiring that all the
  data be buffered in memory. (Robert Collins)

* New methods on ``bzrlib.knit.KnitVersionedFile``:
  ``get_data_stream(versions)``, ``insert_data_stream(stream)`` and
  ``get_format_signature()``.  These provide some infrastructure for
  efficiently streaming the knit data for a set of versions over the smart
  protocol.

* Knits with no annotation cache still produce correct annotations.
  (Aaron Bentley)

* Three new methods have been added to ``bzrlib.trace``:
  ``set_verbosity_level``, ``get_verbosity_level`` and ``is_verbose``.
  ``set_verbosity_level`` expects a numeric value: negative for quiet,
  zero for normal, positive for verbose. The size of the number can be
  used to determine just how quiet or verbose the application should be.
  The existing ``be_quiet`` and ``is_quiet`` routines have been
  integrated into this new scheme. (Ian Clatworthy)

* Options can now be delcared with a ``custom_callback`` parameter. If
  set, this routine is called after the option is processed. This feature
  is now used by the standard options ``verbose`` and ``quiet`` so that
  setting one implicitly resets the other. (Ian Clatworthy)

* Rather than declaring a new option from scratch in order to provide
  custom help, a centrally registered option can be decorated using the
  new ``bzrlib.Option.custom_help`` routine. In particular, this routine
  is useful when declaring better help for the ``verbose`` and ``quiet``
  standard options as the base definition of these is now more complex
  than before thanks to their use of a custom callback. (Ian Clatworthy)

* Tree._iter_changes(specific_file=[]) now iterates through no files,
  instead of iterating through all files.  None is used to iterate through
  all files.  (Aaron Bentley)

* WorkingTree.revert() now accepts None to revert all files.  The use of
  [] to revert all files is deprecated.  (Aaron Bentley)


bzr 0.90 2007-08-28
###################

Improvements
************

* Documentation is now organized into multiple directories with a level
  added for different languages or locales. Added the Mini Tutorial
  and Quick Start Summary (en) documents from the Wiki, improving the
  content and readability of the former. Formatted NEWS as Release Notes
  complete with a Table of Conents, one heading per release. Moved the
  Developer Guide into the main document catalog and provided a link
  from the developer document catalog back to the main one.
  (Ian Clatworthy, Sabin Iacob, Alexander Belchenko)


API Changes
***********

* The static convenience method ``BzrDir.create_repository``
  is deprecated.  Callers should instead create a ``BzrDir`` instance
  and call ``create_repository`` on that.  (Martin Pool)


bzr 0.90rc1 2007-08-14
######################

Bugfixes
********

* ``bzr init`` should connect to the remote location one time only.  We
  have been connecting several times because we forget to pass around the
  Transport object. This modifies ``BzrDir.create_branch_convenience``,
  so that we can give it the Transport we already have.
  (John Arbash Meinel, Vincent Ladeuil, #111702)

* Get rid of sftp connection cache (get rid of the FTP one too).
  (Vincent Ladeuil, #43731)

* bzr branch {local|remote} remote don't try to create a working tree
  anymore.
  (Vincent Ladeuil, #112173)

* All identified multiple connections for a single bzr command have been
  fixed. See bzrlib/tests/commands directory.
  (Vincent Ladeuil)

* ``bzr rm`` now does not insist on ``--force`` to delete files that
  have been renamed but not otherwise modified.  (Marius Kruger,
  #111664)

* ``bzr selftest --bench`` no longer emits deprecation warnings
  (Lukáš Lalinský)

* ``bzr status`` now honours FILE parameters for conflict lists
  (Aaron Bentley, #127606)

* ``bzr checkout`` now honours -r when reconstituting a working tree.
  It also honours -r 0.  (Aaron Bentley, #127708)

* ``bzr add *`` no more fails on Windows if working tree contains
  non-ascii file names. (Kuno Meyer, #127361)

* allow ``easy_install bzr`` runs without fatal errors.
  (Alexander Belchenko, #125521)

* Graph._filter_candidate_lca does not raise KeyError if a candidate
  is eliminated just before it would normally be examined.  (Aaron Bentley)

* SMTP connection failures produce a nice message, not a traceback.
  (Aaron Bentley)

Improvements
************

* Don't show "dots" progress indicators when run non-interactively, such
  as from cron.  (Martin Pool)

* ``info`` now formats locations more nicely and lists "submit" and
  "public" branches (Aaron Bentley)

* New ``pack`` command that will trigger database compression within
  the repository (Robert Collins)

* Implement ``_KnitIndex._load_data`` in a pyrex extension. The pyrex
  version is approximately 2-3x faster at parsing a ``.kndx`` file.
  Which yields a measurable improvement for commands which have to
  read from the repository, such as a 1s => 0.75s improvement in
  ``bzr diff`` when there are changes to be shown.  (John Arbash Meinel)

* Merge is now faster.  Depending on the scenario, it can be more than 2x
  faster. (Aaron Bentley)

* Give a clearer warning, and allow ``python setup.py install`` to
  succeed even if pyrex is not available.
  (John Arbash Meinel)

* ``DirState._read_dirblocks`` now has an optional Pyrex
  implementation. This improves the speed of any command that has to
  read the entire DirState. (``diff``, ``status``, etc, improve by
  about 10%).
  ``bisect_dirblocks`` has also been improved, which helps all
  ``_get_entry`` type calls (whenever we are searching for a
  particular entry in the in-memory DirState).
  (John Arbash Meinel)

* ``bzr pull`` and ``bzr push`` no longer do a complete walk of the
  branch revision history for ui display unless -v is supplied.
  (Robert Collins)

* ``bzr log -rA..B`` output shifted to the left margin if the log only
  contains merge revisions. (Kent Gibson)

* The ``plugins`` command is now public with improved help.
  (Ian Clatworthy)

* New bundle and merge directive formats are faster to generate, and

* Annotate merge now works when there are local changes. (Aaron Bentley)

* Commit now only shows the progress in terms of directories instead of
  entries. (Ian Clatworthy)

* Fix ``KnitRepository.get_revision_graph`` to not request the graph 2
  times. This makes ``get_revision_graph`` 2x faster. (John Arbash
  Meinel)

* Fix ``VersionedFile.get_graph()`` to avoid using
  ``set.difference_update(other)``, which has bad scaling when
  ``other`` is large. This improves ``VF.get_graph([version_id])`` for
  a 12.5k graph from 2.9s down to 200ms. (John Arbash Meinel)

* The ``--lsprof-file`` option now generates output for KCacheGrind if
  the file starts with ``callgrind.out``. This matches the default file
  filtering done by KCacheGrind's Open Dialog. (Ian Clatworthy)

* Fix ``bzr update`` to avoid an unnecessary
  ``branch.get_master_branch`` call, which avoids 1 extra connection
  to the remote server. (Partial fix for #128076, John Arbash Meinel)

* Log errors from the smart server in the trace file, to make debugging
  test failures (and live failures!) easier.  (Andrew Bennetts)

* The HTML version of the man page has been superceded by a more
  comprehensive manual called the Bazaar User Reference. This manual
  is completed generated from the online help topics. As part of this
  change, limited reStructuredText is now explicitly supported in help
  topics and command help with 'unnatural' markup being removed prior
  to display by the online help or inclusion in the man page.
  (Ian Clatworthy)

* HTML documentation now use files extension ``*.html``
  (Alexander Belchenko)

* The cache of ignore definitions is now cleared in WorkingTree.unlock()
  so that changes to .bzrignore aren't missed. (#129694, Daniel Watkins)

* ``bzr selftest --strict`` fails if there are any missing features or
  expected test failures. (Daniel Watkins, #111914)

* Link to registration survey added to README. (Ian Clatworthy)

* Windows standalone installer show link to registration survey
  when installation finished. (Alexander Belchenko)

Library API Breaks
******************

* Deprecated dictionary ``bzrlib.option.SHORT_OPTIONS`` removed.
  Options are now required to provide a help string and it must
  comply with the style guide by being one or more sentences with an
  initial capital and final period. (Martin Pool)

* KnitIndex.get_parents now returns tuples. (Robert Collins)

* Ancient unused ``Repository.text_store`` attribute has been removed.
  (Robert Collins)

* The ``bzrlib.pack`` interface has changed to use tuples of bytestrings
  rather than just bytestrings, making it easier to represent multiple
  element names. As this interface was not used by any internal facilities
  since it was introduced in 0.18 no API compatibility is being preserved.
  The serialised form of these packs is identical with 0.18 when a single
  element tuple is in use. (Robert Collins)

Internals
*********

* merge now uses ``iter_changes`` to calculate changes, which makes room for
  future performance increases.  It is also more consistent with other
  operations that perform comparisons, and reduces reliance on
  Tree.inventory.  (Aaron Bentley)

* Refactoring of transport classes connected to a remote server.
  ConnectedTransport is a new class that serves as a basis for all
  transports needing to connect to a remote server.  transport.split_url
  have been deprecated, use the static method on the object instead. URL
  tests have been refactored too.
  (Vincent Ladeuil)

* Better connection sharing for ConnectedTransport objects.
  transport.get_transport() now accepts a 'possible_transports' parameter.
  If a newly requested transport can share a connection with one of the
  list, it will.
  (Vincent Ladeuil)

* Most functions now accept ``bzrlib.revision.NULL_REVISION`` to indicate
  the null revision, and consider using ``None`` for this purpose
  deprecated.  (Aaron Bentley)

* New ``index`` module with abstract index functionality. This will be
  used during the planned changes in the repository layer. Currently the
  index layer provides a graph aware immutable index, a builder for the
  same index type to allow creating them, and finally a composer for
  such indices to allow the use of many indices in a single query. The
  index performance is not optimised, however the API is stable to allow
  development on top of the index. (Robert Collins)

* ``bzrlib.dirstate.cmp_by_dirs`` can be used to compare two paths by
  their directory sections. This is equivalent to comparing
  ``path.split('/')``, only without having to split the paths.
  This has a Pyrex implementation available.
  (John Arbash Meinel)

* New transport decorator 'unlistable+' which disables the list_dir
  functionality for testing.

* Deprecated ``change_entry`` in transform.py. (Ian Clatworthy)

* RevisionTree.get_weave is now deprecated.  Tree.plan_merge is now used
  for performing annotate-merge.  (Aaron Bentley)

* New EmailMessage class to create email messages. (Adeodato Simó)

* Unused functions on the private interface KnitIndex have been removed.
  (Robert Collins)

* New ``knit.KnitGraphIndex`` which provides a ``KnitIndex`` layered on top
  of a ``index.GraphIndex``. (Robert Collins)

* New ``knit.KnitVersionedFile.iter_parents`` method that allows querying
  the parents of many knit nodes at once, reducing round trips to the
  underlying index. (Robert Collins)

* Graph now has an is_ancestor method, various bits use it.
  (Aaron Bentley)

* The ``-Dhpss`` flag now includes timing information. As well as
  logging when a new connection is opened. (John Arbash Meinel)

* ``bzrlib.pack.ContainerWriter`` now returns an offset, length tuple to
  callers when inserting data, allowing generation of readv style access
  during pack creation, without needing a separate pass across the output
  pack to gather such details. (Robert Collins)

* ``bzrlib.pack.make_readv_reader`` allows readv based access to pack
  files that are stored on a transport. (Robert Collins)

* New ``Repository.has_same_location`` method that reports if two
  repository objects refer to the same repository (although with some risk
  of false negatives).  (Andrew Bennetts)

* InterTree.compare now passes require_versioned on correctly.
  (Marius Kruger)

* New methods on Repository - ``start_write_group``,
  ``commit_write_group``, ``abort_write_group`` and ``is_in_write_group`` -
  which provide a clean hook point for transactional Repositories - ones
  where all the data for a fetch or commit needs to be made atomically
  available in one step. This allows the write lock to remain while making
  a series of data insertions.  (e.g. data conversion). (Robert Collins)

* In ``bzrlib.knit`` the internal interface has been altered to use
  3-tuples (index, pos, length) rather than two-tuples (pos, length) to
  describe where data in a knit is, allowing knits to be split into
  many files. (Robert Collins)

* ``bzrlib.knit._KnitData`` split into cache management and physical access
  with two access classes - ``_PackAccess`` and ``_KnitAccess`` defined.
  The former provides access into a .pack file, and the latter provides the
  current production repository form of .knit files. (Robert Collins)

Testing
*******

* Remove selftest ``--clean-output``, ``--numbered-dirs`` and
  ``--keep-output`` options, which are obsolete now that tests
  are done within directories in $TMPDIR.  (Martin Pool)

* The SSH_AUTH_SOCK environment variable is now reset to avoid
  interaction with any running ssh agents.  (Jelmer Vernooij, #125955)

* run_bzr_subprocess handles parameters the same way as run_bzr:
  either a string or a list of strings should be passed as the first
  parameter.  Varargs-style parameters are deprecated. (Aaron Bentley)


bzr 0.18  2007-07-17
####################

Bugfixes
********

* Fix 'bzr add' crash under Win32 (Kuno Meyer)


bzr 0.18rc1  2007-07-10
#######################

Bugfixes
********

* Do not suppress pipe errors, etc. in non-display commands
  (Alexander Belchenko, #87178)

* Display a useful error message when the user requests to annotate
  a file that is not present in the specified revision.
  (James Westby, #122656)

* Commands that use status flags now have a reference to 'help
  status-flags'.  (Daniel Watkins, #113436)

* Work around python-2.4.1 inhability to correctly parse the
  authentication header.
  (Vincent Ladeuil, #121889)

* Use exact encoding for merge directives. (Adeodato Simó, #120591)

* Fix tempfile permissions error in smart server tar bundling under
  Windows. (Martin _, #119330)

* Fix detection of directory entries in the inventory. (James Westby)

* Fix handling of http code 400: Bad Request When issuing too many ranges.
  (Vincent Ladeuil, #115209)

* Issue a CONNECT request when connecting to an https server
  via a proxy to enable SSL tunneling.
  (Vincent Ladeuil, #120678)

* Fix ``bzr log -r`` to support selecting merge revisions, both
  individually and as part of revision ranges.
  (Kent Gibson, #4663)

* Don't leave cruft behind when failing to acquire a lockdir.
  (Martin Pool, #109169)

* Don't use the '-f' strace option during tests.
  (Vincent Ladeuil, #102019).

* Warn when setting ``push_location`` to a value that will be masked by
  locations.conf.  (Aaron Bentley, #122286)

* Fix commit ordering in corner case (Aaron Bentley, #94975)

*  Make annotate behave in a non-ASCII world (Adeodato Simó).

Improvements
************

* The --lsprof-file option now dumps a text rendering of the profiling
  information if the filename ends in ".txt". It will also convert the
  profiling information to a format suitable for KCacheGrind if the
  output filename ends in ".callgrind". Fixes to the lsprofcalltree
  conversion process by Jean Paul Calderone and Itamar were also merged.
  See http://ddaa.net/blog/python/lsprof-calltree. (Ian Clatworthy)

* ``info`` now defaults to non-verbose mode, displaying only paths and
  abbreviated format info.  ``info -v`` displays all the information
  formerly displayed by ``info``.  (Aaron Bentley, Adeodato Simó)

* ``bzr missing`` now has better option names ``--this`` and ``--other``.
  (Elliot Murphy)

* The internal ``weave-list`` command has become ``versionedfile-list``,
  and now lists knits as well as weaves.  (Aaron Bentley)

* Automatic merge base selection uses a faster algorithm that chooses
  better bases in criss-cross merge situations (Aaron Bentley)

* Progress reporting in ``commit`` has been improved. The various logical
  stages are now reported on as follows, namely:

  * Collecting changes [Entry x/y] - Stage n/m
  * Saving data locally - Stage n/m
  * Uploading data to master branch - Stage n/m
  * Updating the working tree - Stage n/m
  * Running post commit hooks - Stage n/m

  If there is no master branch, the 3rd stage is omitted and the total
  number of stages is adjusted accordingly.

  Each hook that is run after commit is listed with a name (as hooks
  can be slow it is useful feedback).
  (Ian Clatworthy, Robert Collins)

* Various operations that are now faster due to avoiding unnecessary
  topological sorts. (Aaron Bentley)

* Make merge directives robust against broken bundles. (Aaron Bentley)

* The lsprof filename note is emitted via trace.note(), not standard
  output.  (Aaron Bentley)

* ``bzrlib`` now exports explicit API compatibility information to assist
  library users and plugins. See the ``bzrlib.api`` module for details.
  (Robert Collins)

* Remove unnecessary lock probes when acquiring a lockdir.
  (Martin Pool)

* ``bzr --version`` now shows the location of the bzr log file, which
  is especially useful on Windows.  (Martin Pool)

* -D now supports hooks to get debug tracing of hooks (though its currently
  minimal in nature). (Robert Collins)

* Long log format reports deltas on merge revisions.
  (John Arbash Meinel, Kent Gibson)

* Make initial push over ftp more resilient. (John Arbash Meinel)

* Print a summary of changes for update just like pull does.
  (Daniel Watkins, #113990)

* Add a -Dhpss option to trace smart protocol requests and responses.
  (Andrew Bennetts)

Library API Breaks
******************

* Testing cleanups -
  ``bzrlib.repository.RepositoryTestProviderAdapter`` has been moved
  to ``bzrlib.tests.repository_implementations``;
  ``bzrlib.repository.InterRepositoryTestProviderAdapter`` has been moved
  to ``bzrlib.tests.interrepository_implementations``;
  ``bzrlib.transport.TransportTestProviderAdapter`` has moved to
  ``bzrlib.tests.test_transport_implementations``.
  ``bzrlib.branch.BranchTestProviderAdapter`` has moved to
  ``bzrlib.tests.branch_implementations``.
  ``bzrlib.bzrdir.BzrDirTestProviderAdapter`` has moved to
  ``bzrlib.tests.bzrdir_implementations``.
  ``bzrlib.versionedfile.InterVersionedFileTestProviderAdapter`` has moved
  to ``bzrlib.tests.interversionedfile_implementations``.
  ``bzrlib.store.revision.RevisionStoreTestProviderAdapter`` has moved to
  ``bzrlib.tests.revisionstore_implementations``.
  ``bzrlib.workingtree.WorkingTreeTestProviderAdapter`` has moved to
  ``bzrlib.tests.workingtree_implementations``.
  These changes are an API break in the testing infrastructure only.
  (Robert Collins)

* Relocate TestCaseWithRepository to be more central. (Robert Collins)

* ``bzrlib.add.smart_add_tree`` will no longer perform glob expansion on
  win32. Callers of the function should do this and use the new
  ``MutableTree.smart_add`` method instead. (Robert Collins)

* ``bzrlib.add.glob_expand_for_win32`` is now
  ``bzrlib.win32utils.glob_expand``.  (Robert Collins)

* ``bzrlib.add.FastPath`` is now private and moved to
  ``bzrlib.mutabletree._FastPath``. (Robert Collins, Martin Pool)

* ``LockDir.wait`` removed.  (Martin Pool)

* The ``SmartServer`` hooks API has changed for the ``server_started`` and
  ``server_stopped`` hooks. The first parameter is now an iterable of
  backing URLs rather than a single URL. This is to reflect that many
  URLs may map to the external URL of the server. E.g. the server interally
  may have a chrooted URL but also the local file:// URL will be at the
  same location. (Robert Collins)

Internals
*********

* New SMTPConnection class to unify email handling.  (Adeodato Simó)

* Fix documentation of BzrError. (Adeodato Simó)

* Make BzrBadParameter an internal error. (Adeodato Simó)

* Remove use of 'assert False' to raise an exception unconditionally.
  (Martin Pool)

* Give a cleaner error when failing to decode knit index entry.
  (Martin Pool)

* TreeConfig would mistakenly search the top level when asked for options
  from a section. It now respects the section argument and only
  searches the specified section. (James Westby)

* Improve ``make api-docs`` output. (John Arbash Meinel)

* Use os.lstat rather than os.stat for osutils.make_readonly and
  osutils.make_writeable. This makes the difftools plugin more
  robust when dangling symlinks are found. (Elliot Murphy)

* New ``-Dlock`` option to log (to ~/.bzr.log) information on when
  lockdirs are taken or released.  (Martin Pool)

* ``bzrlib`` Hooks are now nameable using ``Hooks.name_hook``. This
  allows a nicer UI when hooks are running as the current hook can
  be displayed. (Robert Collins)

* ``Transport.get`` has had its interface made more clear for ease of use.
  Retrieval of a directory must now fail with either 'PathError' at open
  time, or raise 'ReadError' on a read. (Robert Collins)

* New method ``_maybe_expand_globs`` on the ``Command`` class for
  dealing with unexpanded glob lists - e.g. on the win32 platform. This
  was moved from ``bzrlib.add._prepare_file_list``. (Robert Collins)

* ``bzrlib.add.smart_add`` and ``bzrlib.add.smart_add_tree`` are now
  deprecated in favour of ``MutableTree.smart_add``. (Robert Collins,
  Martin Pool)

* New method ``external_url`` on Transport for obtaining the url to
  hand to external processes. (Robert Collins)

* Teach windows installers to build pyrex/C extensions.
  (Alexander Belchenko)

Testing
*******

* Removed the ``--keep-output`` option from selftest and clean up test
  directories as they're used.  This reduces the IO load from
  running the test suite and cuts the time by about half.
  (Andrew Bennetts, Martin Pool)

* Add scenarios as a public attribute on the TestAdapter classes to allow
  modification of the generated scenarios before adaption and easier
  testing. (Robert Collins)

* New testing support class ``TestScenarioApplier`` which multiplies
  out a single teste by a list of supplied scenarios. (RobertCollins)

* Setting ``repository_to_test_repository`` on a repository_implementations
  test will cause it to be called during repository creation, allowing the
  testing of repository classes which are not based around the Format
  concept. For example a repository adapter can be tested in this manner,
  by altering the repository scenarios to include a scenario that sets this
  attribute during the test parameterisation in
  ``bzrlib.tests.repository.repository_implementations``. (Robert Collins)

* Clean up many of the APIs for blackbox testing of Bazaar.  The standard
  interface is now self.run_bzr.  The command to run can be passed as
  either a list of parameters, a string containing the command line, or
  (deprecated) varargs parameters.  (Martin Pool)

* The base TestCase now isolates tests from -D parameters by clearing
  ``debug.debug_flags`` and restores it afterwards. (Robert Collins)

* Add a relpath parameter to get_transport methods in test framework to
  avoid useless cloning.
  (Vincent Ladeuil, #110448)


bzr 0.17  2007-06-18
####################

Bugfixes
********

* Fix crash of commit due to wrong lookup of filesystem encoding.
  (Colin Watson, #120647)

* Revert logging just to stderr in commit as broke unicode filenames.
  (Aaron Bentley, Ian Clatworthy, #120930)


bzr 0.17rc1  2007-06-12
#######################

Notes When Upgrading
********************

* The kind() and is_executable() APIs on the WorkingTree interface no
  longer implicitly (read) locks and unlocks the tree. This *might*
  impact some plug-ins and tools using this part of the API. If you find
  an issue that may be caused by this change, please let us know,
  particularly the plug-in/tool maintainer. If encountered, the API
  fix is to surround kind() and is_executable() calls with lock_read()
  and unlock() like so::

    work_tree.lock_read()
    try:
        kind = work_tree.kind(...)
    finally:
        work_tree.unlock()

Internals
*********
* Rework of LogFormatter API to provide beginning/end of log hooks and to
  encapsulate the details of the revision to be logged in a LogRevision
  object.
  In long log formats, merge revision ids are only shown when --show-ids
  is specified, and are labelled "revision-id:", as per mainline
  revisions, instead of "merged:". (Kent Gibson)

* New ``BranchBuilder`` API which allows the construction of particular
  histories quickly. Useful for testing and potentially other applications
  too. (Robert Collins)

Improvements
************

* There are two new help topics, working-trees and repositories that
  attempt to explain these concepts. (James Westby, John Arbash Meinel,
  Aaron Bentley)

* Added ``bzr log --limit`` to report a limited number of revisions.
  (Kent Gibson, #3659)

* Revert does not try to preserve file contents that were originally
  produced by reverting to a historical revision.  (Aaron Bentley)

* ``bzr log --short`` now includes ``[merge]`` for revisions which
  have more than one parent. This is a small improvement to help
  understanding what changes have occurred
  (John Arbash Meinel, #83887)

* TreeTransform avoids many renames when contructing large trees,
  improving speed.  3.25x speedups have been observed for construction of
  kernel-sized-trees, and checkouts are 1.28x faster.  (Aaron Bentley)

* Commit on large trees is now faster. In my environment, a commit of
  a small change to the Mozilla tree (55k files) has dropped from
  66 seconds to 32 seconds. For a small tree of 600 files, commit of a
  small change is 33% faster. (Ian Clatworthy)

* New --create-prefix option to bzr init, like for push.  (Daniel Watkins,
  #56322)

Bugfixes
********

* ``bzr push`` should only connect to the remote location one time.
  We have been connecting 3 times because we forget to pass around
  the Transport object. This adds ``BzrDir.clone_on_transport()``, so
  that we can pass in the Transport that we already have.
  (John Arbash Meinel, #75721)

* ``DirState.set_state_from_inventory()`` needs to properly order
  based on split paths, not just string paths.
  (John Arbash Meinel, #115947)

* Let TestUIFactoy encode the password prompt with its own stdout.
  (Vincent Ladeuil, #110204)

* pycurl should take use the range header that takes the range hint
  into account.
  (Vincent Ladeuil, #112719)

* WorkingTree4.get_file_sha1 no longer raises an exception when invoked
  on a missing file.  (Aaron Bentley, #118186)

* WorkingTree.remove works correctly with tree references, and when pwd is
  not the tree root. (Aaron Bentley)

* Merge no longer fails when a file is renamed in one tree and deleted
  in the other. (Aaron Bentley, #110279)

* ``revision-info`` now accepts dotted revnos, doesn't require a tree,
  and defaults to the last revision (Matthew Fuller, #90048)

* Tests no longer fail when BZR_REMOTE_PATH is set in the environment.
  (Daniel Watkins, #111958)

* ``bzr branch -r revid:foo`` can be used to branch any revision in
  your repository. (Previously Branch6 only supported revisions in your
  mainline). (John Arbash Meinel, #115343)

bzr 0.16  2007-05-07
####################

Bugfixes
********

* Handle when you have 2 directories with similar names, but one has a
  hyphen. (``'abc'`` versus ``'abc-2'``). The WT4._iter_changes
  iterator was using direct comparison and ``'abc/a'`` sorts after
  ``'abc-2'``, but ``('abc', 'a')`` sorts before ``('abc-2',)``.
  (John Arbash Meinel, #111227)

* Handle when someone renames a file on disk without telling bzr.
  Previously we would report the first file as missing, but not show
  the new unknown file. (John Arbash Meinel, #111288)

* Avoid error when running hooks after pulling into or pushing from
  a branch bound to a smartserver branch.  (Martin Pool, #111968)

Improvements
************

* Move developer documentation to doc/developers/. This reduces clutter in
  the root of the source tree and allows HACKING to be split into multiple
  files. (Robert Collins, Alexander Belchenko)

* Clean up the ``WorkingTree4._iter_changes()`` internal loops as well as
  ``DirState.update_entry()``. This optimizes the core logic for ``bzr
  diff`` and ``bzr status`` significantly improving the speed of
  both. (John Arbash Meinel)

bzr 0.16rc2  2007-04-30
#######################

Bugfixes
********

* Handle the case when you delete a file, and then rename another file
  on top of it. Also handle the case of ``bzr rm --keep foo``. ``bzr
  status`` should show the removed file and an unknown file in its
  place. (John Arbash Meinel, #109993)

* Bundles properly read and write revision properties that have an
  empty value. And when the value is not ASCII.
  (John Arbash Meinel, #109613)

* Fix the bzr commit message to be in text mode.
  (Alexander Belchenko, #110901)

* Also handle when you rename a file and create a file where it used
  to be. (John Arbash Meinel, #110256)

* ``WorkingTree4._iter_changes`` should not descend into unversioned
  directories. (John Arbash Meinel, #110399)

bzr 0.16rc1  2007-04-26
#######################

Notes When Upgrading
********************

* ``bzr remove`` and ``bzr rm`` will now remove the working file, if
  it could be recovered again.
  This has been done for consistency with svn and the unix rm command.
  The old ``remove`` behaviour has been retained in the new option
  ``bzr remove --keep``, which will just stop versioning the file,
  but not delete it.
  ``bzr remove --force`` have been added which will always delete the
  files.
  ``bzr remove`` is also more verbose.
  (Marius Kruger, #82602)

Improvements
************

* Merge directives can now be supplied as input to `merge` and `pull`,
  like bundles can.  (Aaron Bentley)

* Sending the SIGQUIT signal to bzr, which can be done on Unix by
  pressing Control-Backslash, drops bzr into a debugger.  Type ``'c'``
  to continue.  This can be disabled by setting the environment variable
  ``BZR_SIGQUIT_PDB=0``.  (Martin Pool)

* selftest now supports --list-only to list tests instead of running
  them. (Ian Clatworthy)

* selftest now supports --exclude PATTERN (or -x PATTERN) to exclude
  tests with names that match that regular expression.
  (Ian Clatworthy, #102679)

* selftest now supports --randomize SEED to run tests in a random order.
  SEED is typically the value 'now' meaning 'use the current time'.
  (Ian Clatworthy, #102686)

* New option ``--fixes`` to commit, which stores bug fixing annotations as
  revision properties. Built-in support for Launchpad, Debian, Trac and
  Bugzilla bug trackers. (Jonathan Lange, James Henstridge, Robert Collins)

* New API, ``bzrlib.bugtracker.tracker_registry``, for adding support for
  other bug trackers to ``fixes``. (Jonathan Lange, James Henstridge,
  Robert Collins)

* ``selftest`` has new short options ``-f`` and ``-1``.  (Martin
  Pool)

* ``bzrlib.tsort.MergeSorter`` optimizations. Change the inner loop
  into using local variables instead of going through ``self._var``.
  Improves the time to ``merge_sort`` a 10k revision graph by
  approximately 40% (~700->400ms).  (John Arbash Meinel)

* ``make docs`` now creates a man page at ``man1/bzr.1`` fixing bug 107388.
  (Robert Collins)

* ``bzr help`` now provides cross references to other help topics using
  the _see_also facility on command classes. Likewise the bzr_man
  documentation, and the bzr.1 man page also include this information.
  (Robert Collins)

* Tags are now included in logs, that use the long log formatter.
  (Erik Bågfors, Alexander Belchenko)

* ``bzr help`` provides a clearer message when a help topic cannot be
  found. (Robert Collins, #107656)

* ``bzr help`` now accepts optional prefixes for command help. The help
  for all commands can now be found at ``bzr help commands/COMMANDNAME``
  as well as ``bzr help COMMANDNAME`` (which only works for commands
  where the name is not the same as a more general help topic).
  (Robert Collins)

* ``bzr help PLUGINNAME`` will now return the module docstring from the
  plugin PLUGINNAME. (Robert Collins, #50408)

* New help topic ``urlspec`` which lists the availables transports.
  (Goffredo Baroncelli)

* doc/server.txt updated to document the default bzr:// port
  and also update the blurb about the hpss' current status.
  (Robert Collins, #107125).

* ``bzr serve`` now listens on interface 0.0.0.0 by default, making it
  serve out to the local LAN (and anyone in the world that can reach the
  machine running ``bzr serve``. (Robert Collins, #98918)

* A new smart server protocol version has been added.  It prefixes requests
  and responses with an explicit version identifier so that future protocol
  revisions can be dealt with gracefully.  (Andrew Bennetts, Robert Collins)

* The bzr protocol version 2 indicates success or failure in every response
  without depending on particular commands encoding that consistently,
  allowing future client refactorings to be much more robust about error
  handling. (Robert Collins, Martin Pool, Andrew Bennetts)

* The smart protocol over HTTP client has been changed to always post to the
  same ``.bzr/smart`` URL under the original location when it can.  This allows
  HTTP servers to only have to pass URLs ending in .bzr/smart to the smart
  server handler, and not arbitrary ``.bzr/*/smart`` URLs.  (Andrew Bennetts)

* digest authentication is now supported for proxies and HTTP by the urllib
  based http implementation. Tested against Apache 2.0.55 and Squid
  2.6.5. Basic and digest authentication are handled coherently for HTTP
  and proxy: if the user is provided in the url (bzr command line for HTTP,
  proxy environment variables for proxies), the password is prompted for
  (only once). If the password is provided, it is taken into account. Once
  the first authentication is successful, all further authentication
  roundtrips are avoided by preventively setting the right authentication
  header(s).
  (Vincent Ladeuil).

Internals
*********

* bzrlib API compatability with 0.8 has been dropped, cleaning up some
  code paths. (Robert Collins)

* Change the format of chroot urls so that they can be safely manipulated
  by generic url utilities without causing the resulting urls to have
  escaped the chroot. A side effect of this is that creating a chroot
  requires an explicit action using a ChrootServer.
  (Robert Collins, Andrew Bennetts)

* Deprecate ``Branch.get_root_id()`` because branches don't have root ids,
  rather than fixing bug #96847.  (Aaron Bentley)

* ``WorkingTree.apply_inventory_delta`` provides a better alternative to
  ``WorkingTree._write_inventory``.  (Aaron Bentley)

* Convenience method ``TestCase.expectFailure`` ensures that known failures
  do not silently pass.  (Aaron Bentley)

* ``Transport.local_abspath`` now raises ``NotLocalUrl`` rather than
  ``TransportNotPossible``. (Martin Pool, Ian Clatworthy)

* New SmartServer hooks facility. There are two initial hooks documented
  in ``bzrlib.transport.smart.SmartServerHooks``. The two initial hooks allow
  plugins to execute code upon server startup and shutdown.
  (Robert Collins).

* SmartServer in standalone mode will now close its listening socket
  when it stops, rather than waiting for garbage collection. This primarily
  fixes test suite hangs when a test tries to connect to a shutdown server.
  It may also help improve behaviour when dealing with a server running
  on a specific port (rather than dynamically assigned ports).
  (Robert Collins)

* Move most SmartServer code into a new package, bzrlib/smart.
  bzrlib/transport/remote.py contains just the Transport classes that used
  to be in bzrlib/transport/smart.py.  (Andrew Bennetts)

* urllib http implementation avoid roundtrips associated with
  401 (and 407) errors once the authentication succeeds.
  (Vincent Ladeuil).

* urlib http now supports querying the user for a proxy password if
  needed. Realm is shown in the prompt for both HTTP and proxy
  authentication when the user is required to type a password.
  (Vincent Ladeuil).

* Renamed SmartTransport (and subclasses like SmartTCPTransport) to
  RemoteTransport (and subclasses to RemoteTCPTransport, etc).  This is more
  consistent with its new home in ``bzrlib/transport/remote.py``, and because
  it's not really a "smart" transport, just one that does file operations
  via remote procedure calls.  (Andrew Bennetts)

* The ``lock_write`` method of ``LockableFiles``, ``Repository`` and
  ``Branch`` now accept a ``token`` keyword argument, so that separate
  instances of those objects can share a lock if it has the right token.
  (Andrew Bennetts, Robert Collins)

* New method ``get_branch_reference`` on ``BzrDir`` allows the detection of
  branch references - which the smart server component needs.

* The Repository API ``make_working_trees`` is now permitted to return
  False when ``set_make_working_trees`` is not implemented - previously
  an unimplemented ``set_make_working_trees`` implied the result True
  from ``make_working_trees``. This has been changed to accomodate the
  smart server, where it does not make sense (at this point) to ever
  make working trees by default. (Robert Collins)

* Command objects can now declare related help topics by having _see_also
  set to a list of related topic. (Robert Collins)

* ``bzrlib.help`` now delegates to the Command class for Command specific
  help. (Robert Collins)

* New class ``TransportListRegistry``, derived from the Registry class, which
  simplifies tracking the available Transports. (Goffredo Baroncelli)

* New function ``Branch.get_revision_id_to_revno_map`` which will
  return a dictionary mapping revision ids to dotted revnos. Since
  dotted revnos are defined in the context of the branch tip, it makes
  sense to generate them from a ``Branch`` object.
  (John Arbash Meinel)

* Fix the 'Unprintable error' message display to use the repr of the
  exception that prevented printing the error because the str value
  for it is often not useful in debugging (e.g. KeyError('foo') has a
  str() of 'foo' but a repr of 'KeyError('foo')' which is much more
  useful. (Robert Collins)

* ``urlutils.normalize_url`` now unescapes unreserved characters, such as "~".
  (Andrew Bennetts)

Bugfixes
********

* Don't fail bundle selftest if email has 'two' embedded.
  (Ian Clatworthy, #98510)

* Remove ``--verbose`` from ``bzr bundle``. It didn't work anyway.
  (Robert Widhopf-Fenk, #98591)

* Remove ``--basis`` from the checkout/branch commands - it didn't work
  properly and is no longer beneficial.
  (Robert Collins, #53675, #43486)

* Don't produce encoding error when adding duplicate files.
  (Aaron Bentley)

* Fix ``bzr log <file>`` so it only logs the revisions that changed
  the file, and does it faster.
  (Kent Gibson, John Arbash Meinel, #51980, #69477)

* Fix ``InterDirstateTre._iter_changes`` to handle when we come across
  an empty versioned directory, which now has files in it.
  (John Arbash Meinel, #104257)

* Teach ``common_ancestor`` to shortcut when the tip of one branch is
  inside the ancestry of the other. Saves a lot of graph processing
  (with an ancestry of 16k revisions, ``bzr merge ../already-merged``
  changes from 2m10s to 13s).  (John Arbash Meinel, #103757)

* Fix ``show_diff_trees`` to handle the case when a file is modified,
  and the containing directory is renamed. (The file path is different
  in this versus base, but it isn't marked as a rename).
  (John Arbash Meinel, #103870)

* FTP now works even when the FTP server does not support atomic rename.
  (Aaron Bentley, #89436)

* Correct handling in bundles and merge directives of timezones with
  that are not an integer number of hours offset from UTC.  Always
  represent the epoch time in UTC to avoid problems with formatting
  earlier times on win32.  (Martin Pool, Alexander Belchenko, John
  Arbash Meinel)

* Typo in the help for ``register-branch`` fixed. (Robert Collins, #96770)

* "dirstate" and "dirstate-tags" formats now produce branches compatible
  with old versions of bzr. (Aaron Bentley, #107168))

* Handle moving a directory when children have been added, removed,
  and renamed. (John Arbash Meinel, #105479)

* Don't preventively use basic authentication for proxy before receiving a
  407 error. Otherwise people willing to use other authentication schemes
  may expose their password in the clear (or nearly). This add one
  roundtrip in case basic authentication should be used, but plug the
  security hole.
  (Vincent Ladeuil)

* Handle http and proxy digest authentication.
  (Vincent Ladeuil, #94034).

Testing
*******

* Added ``bzrlib.strace.strace`` which will strace a single callable and
  return a StraceResult object which contains just the syscalls involved
  in running it. (Robert Collins)

* New test method ``reduceLockdirTimeout`` to drop the default (ui-centric)
  default time down to one suitable for tests. (Andrew Bennetts)

* Add new ``vfs_transport_factory`` attribute on tests which provides the
  common vfs backing for both the readonly and readwrite transports.
  This allows the RemoteObject tests to back onto local disk or memory,
  and use the existing ``transport_server`` attribute all tests know about
  to be the smart server transport. This in turn allows tests to
  differentiate between 'transport to access the branch', and
  'transport which is a VFS' - which matters in Remote* tests.
  (Robert Collins, Andrew Bennetts)

* The ``make_branch_and_tree`` method for tests will now create a
  lightweight checkout for the tree if the ``vfs_transport_factory`` is not
  a LocalURLServer. (Robert Collins, Andrew Bennetts)

* Branch implementation tests have been audited to ensure that all urls
  passed to Branch APIs use proper urls, except when local-disk paths
  are intended. This is so that tests correctly access the test transport
  which is often not equivalent to local disk in Remote* tests. As part
  of this many tests were adjusted to remove dependencies on local disk
  access.
  (Robert Collins, Andrew Bennetts)

* Mark bzrlib.tests and bzrlib.tests.TestUtil as providing assertFOO helper
  functions by adding a ``__unittest`` global attribute. (Robert Collins,
  Andrew Bennetts, Martin Pool, Jonathan Lange)

* Refactored proxy and authentication handling to simplify the
  implementation of new auth schemes for both http and proxy.
  (Vincent Ladeuil)

bzr 0.15 2007-04-01
###################

Bugfixes
********

* Handle incompatible repositories as a user issue when fetching.
  (Aaron Bentley)

* Don't give a recommendation to upgrade when branching or
  checking out a branch that contains an old-format working tree.
  (Martin Pool)

bzr 0.15rc3  2007-03-26
#######################

Changes
*******

* A warning is now displayed when opening working trees in older
  formats, to encourage people to upgrade to WorkingTreeFormat4.
  (Martin Pool)

Improvements
************

* HTTP redirections are now taken into account when a branch (or a
  bundle) is accessed for the first time. A message is issued at each
  redirection to inform the user. In the past, http redirections were
  silently followed for each request which significantly degraded the
  performances. The http redirections are not followed anymore by
  default, instead a RedirectRequested exception is raised. For bzrlib
  users needing to follow http redirections anyway,
  ``bzrlib.transport.do_catching_redirections`` provide an easy transition
  path.  (vila)

Internals
*********

* Added ``ReadLock.temporary_write_lock()`` to allow upgrading an OS read
  lock to an OS write lock. Linux can do this without unlocking, Win32
  needs to unlock in between. (John Arbash Meinel)

* New parameter ``recommend_upgrade`` to ``BzrDir.open_workingtree``
  to silence (when false) warnings about opening old formats.
  (Martin Pool)

* Fix minor performance regression with bzr-0.15 on pre-dirstate
  trees. (We were reading the working inventory too many times).
  (John Arbash Meinel)

* Remove ``Branch.get_transaction()`` in favour of a simple cache of
  ``revision_history``.  Branch subclasses should override
  ``_gen_revision_history`` rather than ``revision_history`` to make use of
  this cache, and call ``_clear_revision_history_cache`` and
  ``_cache_revision_history`` at appropriate times. (Andrew Bennetts)

Bugfixes
********

* Take ``smtp_server`` from user config into account.
  (vila, #92195)

* Restore Unicode filename handling for versioned and unversioned files.
  (John Arbash Meinel, #92608)

* Don't fail during ``bzr commit`` if a file is marked removed, and
  the containing directory is auto-removed.  (John Arbash Meinel, #93681)

* ``bzr status FILENAME`` failed on Windows because of an uncommon
  errno. (``ERROR_DIRECTORY == 267 != ENOTDIR``).
  (Wouter van Heyst, John Arbash Meinel, #90819)

* ``bzr checkout source`` should create a local branch in the same
  format as source. (John Arbash Meinel, #93854)

* ``bzr commit`` with a kind change was failing to update the
  last-changed-revision for directories.  The
  InventoryDirectory._unchanged only looked at the ``parent_id`` and name,
  ignoring the fact that the kind could have changed, too.
  (John Arbash Meinel, #90111)

* ``bzr mv dir/subdir other`` was incorrectly updating files inside
  the directory. So that there was a chance it would break commit,
  etc. (John Arbash Meinel, #94037)

* Correctly handles mutiple permanent http redirections.
  (vila, #88780)

bzr 0.15rc2  2007-03-14
#######################

Notes When Upgrading
********************

* Release 0.15rc2 of bzr changes the ``bzr init-repo`` command to
  default to ``--trees`` instead of ``--no-trees``.
  Existing shared repositories are not affected.

Improvements
************

* New ``merge-directive`` command to generate machine- and human-readable
  merge requests.  (Aaron Bentley)

* New ``submit:`` revision specifier makes it easy to diff against the
  common ancestor with the submit location (Aaron Bentley)

* Added support for Putty's SSH implementation. (Dmitry Vasiliev)

* Added ``bzr status --versioned`` to report only versioned files,
  not unknowns. (Kent Gibson)

* Merge now autodetects the correct line-ending style for its conflict
  markers.  (Aaron Bentley)

Internals
*********

* Refactored SSH vendor registration into SSHVendorManager class.
  (Dmitry Vasiliev)

Bugfixes
********

* New ``--numbered-dirs`` option to ``bzr selftest`` to use
  numbered dirs for TestCaseInTempDir. This is default behavior
  on Windows. Anyone can force named dirs on Windows
  with ``--no-numbered-dirs``. (Alexander Belchenko)

* Fix ``RevisionSpec_revid`` to handle the Unicode strings passed in
  from the command line. (Marien Zwart, #90501)

* Fix ``TreeTransform._iter_changes`` when both the source and
  destination are missing. (Aaron Bentley, #88842)

* Fix commit of merges with symlinks in dirstate trees.
  (Marien Zwart)

* Switch the ``bzr init-repo`` default from --no-trees to --trees.
  (Wouter van Heyst, #53483)


bzr 0.15rc1  2007-03-07
#######################

Surprises
*********

* The default disk format has changed. Please run 'bzr upgrade' in your
  working trees to upgrade. This new default is compatible for network
  operations, but not for local operations. That is, if you have two
  versions of bzr installed locally, after upgrading you can only use the
  bzr 0.15 version. This new default does not enable tags or nested-trees
  as they are incompatible with bzr versions before 0.15 over the network.

* For users of bzrlib: Two major changes have been made to the working tree
  api in bzrlib. The first is that many methods and attributes, including
  the inventory attribute, are no longer valid for use until one of
  ``lock_read``/``lock_write``/``lock_tree_write`` has been called,
  and become invalid again after unlock is called. This has been done
  to improve performance and correctness as part of the dirstate
  development.
  (Robert Collins, John A Meinel, Martin Pool, and others).

* For users of bzrlib: The attribute 'tree.inventory' should be considered
  readonly. Previously it was possible to directly alter this attribute, or
  its contents, and have the tree notice this. This has been made
  unsupported - it may work in some tree formats, but in the newer dirstate
  format such actions will have no effect and will be ignored, or even
  cause assertions. All operations possible can still be carried out by a
  combination of the tree API, and the bzrlib.transform API. (Robert
  Collins, John A Meinel, Martin Pool, and others).

Improvements
************

* Support for OS Windows 98. Also .bzr.log on any windows system
  saved in My Documents folder. (Alexander Belchenko)

* ``bzr mv`` enhanced to support already moved files.
  In the past the mv command would have failed if the source file doesn't
  exist. In this situation ``bzr mv`` would now detect that the file has
  already moved and update the repository accordingly, if the target file
  does exist.
  A new option ``--after`` has been added so that if two files already
  exist, you could notify Bazaar that you have moved a (versioned) file
  and replaced it with another. Thus in this case ``bzr move --after``
  will only update the Bazaar identifier.
  (Steffen Eichenberg, Marius Kruger)

* ``ls`` now works on treeless branches and remote branches.
  (Aaron Bentley)

* ``bzr help global-options`` describes the global options.
  (Aaron Bentley)

* ``bzr pull --overwrite`` will now correctly overwrite checkouts.
  (Robert Collins)

* Files are now allowed to change kind (e.g. from file to symlink).
  Supported by ``commit``, ``revert`` and ``status``
  (Aaron Bentley)

* ``inventory`` and ``unknowns`` hidden in favour of ``ls``
  (Aaron Bentley)

* ``bzr help checkouts`` descibes what checkouts are and some possible
  uses of them. (James Westby, Aaron Bentley)

* A new ``-d`` option to push, pull and merge overrides the default
  directory.  (Martin Pool)

* Branch format 6: smaller, and potentially faster than format 5.  Supports
  ``append_history_only`` mode, where the log view and revnos do not change,
  except by being added to.  Stores policy settings in
  ".bzr/branch/branch.conf".

* ``append_only`` branches:  Format 6 branches may be configured so that log
  view and revnos are always consistent.  Either create the branch using
  "bzr init --append-revisions-only" or edit the config file as descriped
  in docs/configuration.txt.

* rebind: Format 6 branches retain the last-used bind location, so if you
  "bzr unbind", you can "bzr bind" to bind to the previously-selected
  bind location.

* Builtin tags support, created and deleted by the ``tag`` command and
  stored in the branch.  Tags can be accessed with the revisionspec
  ``-rtag:``, and listed with ``bzr tags``.  Tags are not versioned
  at present. Tags require a network incompatible upgrade. To perform this
  upgrade, run ``bzr upgrade --dirstate-tags`` in your branch and
  repositories. (Martin Pool)

* The ``bzr://`` transport now has a well-known port number, 4155,
  which it will use by default.  (Andrew Bennetts, Martin Pool)

* Bazaar now looks for user-installed plugins before looking for site-wide
  plugins. (Jonathan Lange)

* ``bzr resolve`` now detects and marks resolved text conflicts.
  (Aaron Bentley)

Internals
*********

* Internally revision ids and file ids are now passed around as utf-8
  bytestrings, rather than treating them as Unicode strings. This has
  performance benefits for Knits, since we no longer need to decode the
  revision id for each line of content, nor for each entry in the index.
  This will also help with the future dirstate format.
  (John Arbash Meinel)

* Reserved ids (any revision-id ending in a colon) are rejected by
  versionedfiles, repositories, branches, and working trees
  (Aaron Bentley)

* Minor performance improvement by not creating a ProgressBar for
  every KnitIndex we create. (about 90ms for a bzr.dev tree)
  (John Arbash Meinel)

* New easier to use Branch hooks facility. There are five initial hooks,
  all documented in bzrlib.branch.BranchHooks.__init__ - ``'set_rh'``,
  ``'post_push'``, ``'post_pull'``, ``'post_commit'``,
  ``'post_uncommit'``. These hooks fire after the matching operation
  on a branch has taken place, and were originally added for the
  branchrss plugin. (Robert Collins)

* New method ``Branch.push()`` which should be used when pushing from a
  branch as it makes performance and policy decisions to match the UI
  level command ``push``. (Robert Collins).

* Add a new method ``Tree.revision_tree`` which allows access to cached
  trees for arbitrary revisions. This allows the in development dirstate
  tree format to provide access to the callers to cached copies of
  inventory data which are cheaper to access than inventories from the
  repository.
  (Robert Collins, Martin Pool)

* New ``Branch.last_revision_info`` method, this is being done to allow
  optimization of requests for both the number of revisions and the last
  revision of a branch with smartservers and potentially future branch
  formats. (Wouter van Heyst, Robert Collins)

* Allow ``'import bzrlib.plugins.NAME'`` to work when the plugin NAME has not
  yet been loaded by ``load_plugins()``. This allows plugins to depend on each
  other for code reuse without requiring users to perform file-renaming
  gymnastics. (Robert Collins)

* New Repository method ``'gather_stats'`` for statistic data collection.
  This is expected to grow to cover a number of related uses mainly
  related to bzr info. (Robert Collins)

* Log formatters are now managed with a registry.
  ``log.register_formatter`` continues to work, but callers accessing
  the FORMATTERS dictionary directly will not.

* Allow a start message to be passed to the ``edit_commit_message``
  function.  This will be placed in the message offered to the user
  for editing above the separator. It allows a template commit message
  to be used more easily. (James Westby)

* ``GPGStrategy.sign()`` will now raise ``BzrBadParameterUnicode`` if
  you pass a Unicode string rather than an 8-bit string. Callers need
  to be updated to encode first. (John Arbash Meinel)

* Branch.push, pull, merge now return Result objects with information
  about what happened, rather than a scattering of various methods.  These
  are also passed to the post hooks.  (Martin Pool)

* File formats and architecture is in place for managing a forest of trees
  in bzr, and splitting up existing trees into smaller subtrees, and
  finally joining trees to make a larger tree. This is the first iteration
  of this support, and the user-facing aspects still require substantial
  work.  If you wish to experiment with it, use ``bzr upgrade
  --dirstate-with-subtree`` in your working trees and repositories.
  You can use the hidden commands ``split`` and ``join`` and to create
  and manipulate nested trees, but please consider using the nested-trees
  branch, which contains substantial UI improvements, instead.
  http://code.aaronbentley.com/bzr/bzrrepo/nested-trees/
  (Aaron Bentley, Martin Pool, Robert Collins).

Bugfixes
********

* ``bzr annotate`` now uses dotted revnos from the viewpoint of the
  branch, rather than the last changed revision of the file.
  (John Arbash Meinel, #82158)

* Lock operations no longer hang if they encounter a permission problem.
  (Aaron Bentley)

* ``bzr push`` can resume a push that was canceled before it finished.
  Also, it can push even if the target directory exists if you supply
  the ``--use-existing-dir`` flag.
  (John Arbash Meinel, #30576, #45504)

* Fix http proxy authentication when user and an optional
  password appears in the ``*_proxy`` vars. (Vincent Ladeuil,
  #83954).

* ``bzr log branch/file`` works for local treeless branches
  (Aaron Bentley, #84247)

* Fix problem with UNC paths on Windows 98. (Alexander Belchenko, #84728)

* Searching location of CA bundle for PyCurl in env variable
  (``CURL_CA_BUNDLE``), and on win32 along the PATH.
  (Alexander Belchenko, #82086)

* ``bzr init`` works with unicode argument LOCATION.
  (Alexander Belchenko, #85599)

* Raise ``DependencyNotPresent`` if pycurl do not support https.
  (Vincent Ladeuil, #85305)

* Invalid proxy env variables should not cause a traceback.
  (Vincent Ladeuil, #87765)

* Ignore patterns normalised to use '/' path separator.
  (Kent Gibson, #86451)

* bzr rocks. It sure does! Fix case. (Vincent Ladeuil, #78026)

* Fix bzrtools shelve command for removed lines beginning with "--"
  (Johan Dahlberg, #75577)

Testing
*******

* New ``--first`` option to ``bzr selftest`` to run specified tests
  before the rest of the suite.  (Martin Pool)


bzr 0.14  2007-01-23
####################

Improvements
************

* ``bzr help global-options`` describes the global options. (Aaron Bentley)

Bug Fixes
*********

* Skip documentation generation tests if the tools to do so are not
  available. Fixes running selftest for installled copies of bzr.
  (John Arbash Meinel, #80330)

* Fix the code that discovers whether bzr is being run from it's
  working tree to handle the case when it isn't but the directory
  it is in is below a repository. (James Westby, #77306)


bzr 0.14rc1  2007-01-16
#######################

Improvements
************

* New connection: ``bzr+http://`` which supports tunnelling the smart
  protocol over an HTTP connection. If writing is enabled on the bzr
  server, then you can write over the http connection.
  (Andrew Bennetts, John Arbash Meinel)

* Aliases now support quotation marks, so they can contain whitespace
  (Marius Kruger)

* PyCurlTransport now use a single curl object. By specifying explicitly
  the 'Range' header, we avoid the need to use two different curl objects
  (and two connections to the same server). (Vincent Ladeuil)

* ``bzr commit`` does not prompt for a message until it is very likely to
  succeed.  (Aaron Bentley)

* ``bzr conflicts`` now takes --text to list pathnames of text conflicts
  (Aaron Bentley)

* Fix ``iter_lines_added_or_present_in_versions`` to use a set instead
  of a list while checking if a revision id was requested. Takes 10s
  off of the ``fileids_affected_by_revision_ids`` time, which is 10s
  of the ``bzr branch`` time. Also improve ``fileids_...`` time by
  filtering lines with a regex rather than multiple ``str.find()``
  calls. (saves another 300ms) (John Arbash Meinel)

* Policy can be set for each configuration key. This allows keys to be
  inherited properly across configuration entries. For example, this
  should enable you to do::

    [/home/user/project]
    push_location = sftp://host/srv/project/
    push_location:policy = appendpath

  And then a branch like ``/home/user/project/mybranch`` should get an
  automatic push location of ``sftp://host/srv/project/mybranch``.
  (James Henstridge)

* Added ``bzr status --short`` to make status report svn style flags
  for each file.  For example::

    $ bzr status --short
    A  foo
    A  bar
    D  baz
    ?  wooley

* 'bzr selftest --clean-output' allows easily clean temporary tests
  directories without running tests. (Alexander Belchenko)

* ``bzr help hidden-commands`` lists all hidden commands. (Aaron Bentley)

* ``bzr merge`` now has an option ``--pull`` to fall back to pull if
  local is fully merged into remote. (Jan Hudec)

* ``bzr help formats`` describes available directory formats. (Aaron Bentley)

Internals
*********

* A few tweaks directly to ``fileids_affected_by_revision_ids`` to
  help speed up processing, as well allowing to extract unannotated
  lines. Between the two ``fileids_affected_by_revision_ids`` is
  improved by approx 10%. (John Arbash Meinel)

* Change Revision serialization to only write out millisecond
  resolution. Rather than expecting floating point serialization to
  preserve more resolution than we need. (Henri Weichers, Martin Pool)

* Test suite ends cleanly on Windows.  (Vincent Ladeuil)

* When ``encoding_type`` attribute of class Command is equal to 'exact',
  force sys.stdout to be a binary stream on Windows, and therefore
  keep exact line-endings (without LF -> CRLF conversion).
  (Alexander Belchenko)

* Single-letter short options are no longer globally declared.  (Martin
  Pool)

* Before using detected user/terminal encoding bzr should check
  that Python has corresponding codec. (Alexander Belchenko)

* Formats for end-user selection are provided via a FormatRegistry (Aaron Bentley)

Bug Fixes
*********

* ``bzr missing --verbose`` was showing adds/removals in the wrong
  direction. (John Arbash Meinel)

* ``bzr annotate`` now defaults to showing dotted revnos for merged
  revisions. It cuts them off at a depth of 12 characters, but you can
  supply ``--long`` to see the full number. You can also use
  ``--show-ids`` to display the original revision ids, rather than
  revision numbers and committer names. (John Arbash Meinel, #75637)

* bzr now supports Win32 UNC path (e.g. ``\HOST\path``.
  (Alexander Belchenko, #57869)

* Win32-specific: output of cat, bundle and diff commands don't mangle
  line-endings (Alexander Belchenko, #55276)

* Replace broken fnmatch based ignore pattern matching with custom pattern
  matcher.
  (Kent Gibson, Jan Hudec #57637)

* pycurl and urllib can detect short reads at different places. Update
  the test suite to test more cases. Also detect http error code 416
  which was raised for that specific bug. Also enhance the urllib
  robustness by detecting invalid ranges (and pycurl's one by detecting
  short reads during the initial GET). (Vincent Ladeuil, #73948)

* The urllib connection sharing interacts badly with urllib2
  proxy setting (the connections didn't go thru the proxy
  anymore). Defining a proper ProxyHandler solves the
  problem.  (Vincent Ladeuil, #74759)

* Use urlutils to generate relative URLs, not osutils
  (Aaron Bentley, #76229)

* ``bzr status`` in a readonly directory should work without giving
  lots of errors. (John Arbash Meinel, #76299)

* Mention the revisionspec topic for the revision option help.
  (Wouter van Heyst, #31663)

* Allow plugins import from zip archives.
  (Alexander Belchenko, #68124)


bzr 0.13  2006-12-05
####################

No changes from 0.13rc


bzr 0.13rc1  2006-11-27
#######################

Improvements
************

* New command ``bzr remove-tree`` allows the removal of the working
  tree from a branch.
  (Daniel Silverstone)

* urllib uses shared keep-alive connections, so http
  operations are substantially faster.
  (Vincent Ladeuil, #53654)

* ``bzr export`` allows an optional branch parameter, to export a bzr
  tree from some other url. For example:
  ``bzr export bzr.tar.gz http://bazaar-vcs.org/bzr/bzr.dev``
  (Daniel Silverstone)

* Added ``bzr help topics`` to the bzr help system. This gives a
  location for general information, outside of a specific command.
  This includes updates for ``bzr help revisionspec`` the first topic
  included. (Goffredo Baroncelli, John Arbash Meinel, #42714)

* WSGI-compatible HTTP smart server.  See ``doc/http_smart_server.txt``.
  (Andrew Bennetts)

* Knit files will now cache full texts only when the size of the
  deltas is as large as the size of the fulltext. (Or after 200
  deltas, whichever comes first). This has the most benefit on large
  files with small changes, such as the inventory for a large project.
  (eg For a project with 2500 files, and 7500 revisions, it changes
  the size of inventory.knit from 11MB to 5.4MB) (John Arbash Meinel)

Internals
*********

* New -D option given before the command line turns on debugging output
  for particular areas.  -Derror shows tracebacks on all errors.
  (Martin Pool)

* Clean up ``bzr selftest --benchmark bundle`` to correct an import,
  and remove benchmarks that take longer than 10min to run.
  (John Arbash Meinel)

* Use ``time.time()`` instead of ``time.clock()`` to decide on
  progress throttling. Because ``time.clock()`` is actually CPU time,
  so over a high-latency connection, too many updates get throttled.
  (John Arbash Meinel)

* ``MemoryTransport.list_dir()`` would strip the first character for
  files or directories in root directory. (John Arbash Meinel)

* New method ``get_branch_reference`` on 'BzrDir' allows the detection of
  branch references - which the smart server component needs.

* New ``ChrootTransportDecorator``, accessible via the ``chroot+`` url
  prefix.  It disallows any access to locations above a set URL.  (Andrew
  Bennetts)

Bug Fixes
*********

* Now ``_KnitIndex`` properly decode revision ids when loading index data.
  And optimize the knit index parsing code.
  (Dmitry Vasiliev, John Arbash Meinel)

* ``bzrlib/bzrdir.py`` was directly referencing ``bzrlib.workingtree``,
  without importing it. This prevented ``bzr upgrade`` from working
  unless a plugin already imported ``bzrlib.workingtree``
  (John Arbash Meinel, #70716)

* Suppress the traceback on invalid URLs (Vincent Ladeuil, #70803).

* Give nicer error message when an http server returns a 403
  error code. (Vincent Ladeuil, #57644).

* When a multi-range http GET request fails, try a single
  range one. If it fails too, forget about ranges. Remember that until
  the death of the transport and propagates that to the clones.
  (Vincent Ladeuil, #62276, #62029).

* Handles user/passwords supplied in url from command
  line (for the urllib implementation). Don't request already
  known passwords (Vincent Ladeuil, #42383, #44647, #48527)

* ``_KnitIndex.add_versions()`` dictionary compresses revision ids as they
  are added. This fixes bug where fetching remote revisions records
  them as full references rather than integers.
  (John Arbash Meinel, #64789)

* ``bzr ignore`` strips trailing slashes in patterns.
  Also ``bzr ignore`` rejects absolute paths. (Kent Gibson, #4559)

* ``bzr ignore`` takes multiple arguments. (Cheuksan Edward Wang, #29488)

* mv correctly handles paths that traverse symlinks.
  (Aaron Bentley, #66964)

* Give nicer looking error messages when failing to connect over ssh.
  (John Arbash Meinel, #49172)

* Pushing to a remote branch does not currently update the remote working
  tree. After a remote push, ``bzr status`` and ``bzr diff`` on the remote
  machine now show that the working tree is out of date.
  (Cheuksan Edward Wang #48136)

* Use patiencediff instead of difflib for determining deltas to insert
  into knits. This avoids the O(N^3) behavior of difflib. Patience
  diff should be O(N^2). (Cheuksan Edward Wang, #65714)

* Running ``bzr log`` on nonexistent file gives an error instead of the
  entire log history. (Cheuksan Edward Wang #50793)

* ``bzr cat`` can look up contents of removed or renamed files. If the
  pathname is ambiguous, i.e. the files in the old and new trees have
  different id's, the default is the file in the new tree. The user can
  use "--name-from-revision" to select the file in the old tree.
  (Cheuksan Edward Wang, #30190)

Testing
*******

* TestingHTTPRequestHandler really handles the Range header
  (previously it was ignoring it and returning the whole file,).

bzr 0.12  2006-10-30
####################

Internals
*********

* Clean up ``bzr selftest --benchmark bundle`` to correct an import,
  and remove benchmarks that take longer than 10min to run.
  (John Arbash Meinel)

bzr 0.12rc1  2006-10-23
#######################

Improvements
************

* ``bzr log`` now shows dotted-decimal revision numbers for all revisions,
  rather than just showing a decimal revision number for revisions on the
  mainline. These revision numbers are not yet accepted as input into bzr
  commands such as log, diff etc. (Robert Collins)

* revisions can now be specified using dotted-decimal revision numbers.
  For instance, ``bzr diff -r 1.2.1..1.2.3``. (Robert Collins)

* ``bzr help commands`` output is now shorter (Aaron Bentley)

* ``bzr`` now uses lazy importing to reduce the startup time. This has
  a moderate effect on lots of actions, especially ones that have
  little to do. For example ``bzr rocks`` time is down to 116ms from
  283ms. (John Arbash Meinel)

* New Registry class to provide name-to-object registry-like support,
  for example for schemes where plugins can register new classes to
  do certain tasks (e.g. log formatters). Also provides lazy registration
  to allow modules to be loaded on request.
  (John Arbash Meinel, Adeodato Simó)

API Incompatability
*******************

* LogFormatter subclasses show now expect the 'revno' parameter to
  show() to be a string rather than an int. (Robert Collins)

Internals
*********

* ``TestCase.run_bzr``, ``run_bzr_captured``, and ``run_bzr_subprocess``
  can take a ``working_dir='foo'`` parameter, which will change directory
  for the command. (John Arbash Meinel)

* ``bzrlib.lazy_regex.lazy_compile`` can be used to create a proxy
  around a regex, which defers compilation until first use.
  (John Arbash Meinel)

* ``TestCase.run_bzr_subprocess`` defaults to supplying the
  ``--no-plugins`` parameter to ensure test reproducability, and avoid
  problems with system-wide installed plugins. (John Arbash Meinel)

* Unique tree root ids are now supported. Newly created trees still
  use the common root id for compatibility with bzr versions before 0.12.
  (Aaron Bentley)

* ``WorkingTree.set_root_id(None)`` is now deprecated. Please
  pass in ``inventory.ROOT_ID`` if you want the default root id value.
  (Robert Collins, John Arbash Meinel)

* New method ``WorkingTree.flush()`` which will write the current memory
  inventory out to disk. At the same time, ``read_working_inventory`` will
  no longer trash the current tree inventory if it has been modified within
  the current lock, and the tree will now ``flush()`` automatically on
  ``unlock()``. ``WorkingTree.set_root_id()`` has been updated to take
  advantage of this functionality. (Robert Collins, John Arbash Meinel)

* ``bzrlib.tsort.merge_sorted`` now accepts ``generate_revnos``. This
  parameter will cause it to add another column to its output, which
  contains the dotted-decimal revno for each revision, as a tuple.
  (Robert Collins)

* ``LogFormatter.show_merge`` is deprecated in favour of
  ``LogFormatter.show_merge_revno``. (Robert Collins)

Bug Fixes
*********

* Avoid circular imports by creating a deprecated function for
  ``bzrlib.tree.RevisionTree``. Callers should have been using
  ``bzrlib.revisontree.RevisionTree`` anyway. (John Arbash Meinel,
  #66349)

* Don't use ``socket.MSG_WAITALL`` as it doesn't exist on all
  platforms. (Martin Pool, #66356)

* Don't require ``Content-Type`` in range responses. Assume they are a
  single range if ``Content-Type`` does not exist.
  (John Arbash Meinel, #62473)

* bzr branch/pull no longer complain about progress bar cleanup when
  interrupted during fetch.  (Aaron Bentley, #54000)

* ``WorkingTree.set_parent_trees()`` uses the trees to directly write
  the basis inventory, rather than going through the repository. This
  allows us to have 1 inventory read, and 2 inventory writes when
  committing a new tree. (John Arbash Meinel)

* When reverting, files that are not locally modified that do not exist
  in the target are deleted, not just unversioned (Aaron Bentley)

* When trying to acquire a lock, don't fail immediately. Instead, try
  a few times (up to 1 hour) before timing out. Also, report why the
  lock is unavailable (John Arbash Meinel, #43521, #49556)

* Leave HttpTransportBase daughter classes decides how they
  implement cloning. (Vincent Ladeuil, #61606)

* diff3 does not indicate conflicts on clean merge. (Aaron Bentley)

* If a commit fails, the commit message is stored in a file at the root of
  the tree for later commit. (Cheuksan Edward Wang, Stefan Metzmacher,
  #32054)

Testing
*******

* New test base class TestCaseWithMemoryTransport offers memory-only
  testing facilities: its not suitable for tests that need to mutate disk
  state, but most tests should not need that and should be converted to
  TestCaseWithMemoryTransport. (Robert Collins)

* ``TestCase.make_branch_and_memory_tree`` now takes a format
  option to set the BzrDir, Repository and Branch formats of the
  created objects. (Robert Collins, John Arbash Meinel)

bzr 0.11  2006-10-02
####################

* Smart server transport test failures on windows fixed. (Lukáš Lalinský).

bzr 0.11rc2  2006-09-27
#######################

Bug Fixes
*********

* Test suite hangs on windows fixed. (Andrew Bennets, Alexander Belchenko).

* Commit performance regression fixed. (Aaron Bentley, Robert Collins, John
  Arbash Meinel).

bzr 0.11rc1  2006-09-25
#######################

Improvements
************

* Knit files now wait to create their contents until the first data is
  added. The old code used to create an empty .knit and a .kndx with just
  the header. However, this caused a lot of extra round trips over sftp.
  This can change the time for ``bzr push`` to create a new remote branch
  from 160s down to 100s. This also affects ``bzr commit`` performance when
  adding new files, ``bzr commit`` on a new kernel-like tree drops from 50s
  down to 40s (John Arbash Meinel, #44692)

* When an entire subtree has been deleted, commit will now report that
  just the top of the subtree has been deleted, rather than reporting
  all the individual items. (Robert Collins)

* Commit performs one less XML parse. (Robert Collins)

* ``bzr checkout`` now operates on readonly branches as well
  as readwrite branches. This fixes bug #39542. (Robert Collins)

* ``bzr bind`` no longer synchronises history with the master branch.
  Binding should be followed by an update or push to synchronise the
  two branches. This is closely related to the fix for bug #39542.
  (Robert Collins)

* ``bzrlib.lazy_import.lazy_import`` function to create on-demand
  objects.  This allows all imports to stay at the global scope, but
  modules will not actually be imported if they are not used.
  (John Arbash Meinel)

* Support ``bzr://`` and ``bzr+ssh://`` urls to work with the new RPC-based
  transport which will be used with the upcoming high-performance smart
  server. The new command ``bzr serve`` will invoke bzr in server mode,
  which processes these requests. (Andrew Bennetts, Robert Collins, Martin
  Pool)

* New command ``bzr version-info`` which can be used to get a summary
  of the current state of the tree. This is especially useful as part
  of a build commands. See ``doc/version_info.txt`` for more information
  (John Arbash Meinel)

Bug Fixes
*********

* ``'bzr inventory [FILE...]'`` allows restricting the file list to a
  specific set of files. (John Arbash Meinel, #3631)

* Don't abort when annotating empty files (John Arbash Meinel, #56814)

* Add ``Stanza.to_unicode()`` which can be passed to another Stanza
  when nesting stanzas. Also, add ``read_stanza_unicode`` to handle when
  reading a nested Stanza. (John Arbash Meinel)

* Transform._set_mode() needs to stat the right file.
  (John Arbash Meinel, #56549)

* Raise WeaveFormatError rather than StopIteration when trying to read
  an empty Weave file. (John Arbash Meinel, #46871)

* Don't access e.code for generic URLErrors, only HTTPErrors have .code.
  (Vincent Ladeuil, #59835)

* Handle boundary="" lines properly to allow access through a Squid proxy.
  (John Arbash Meinel, #57723)

* revert now removes newly-added directories (Aaron Bentley, #54172)

* ``bzr upgrade sftp://`` shouldn't fail to upgrade v6 branches if there
  isn't a working tree. (David Allouche, #40679)

* Give nicer error messages when a user supplies an invalid --revision
  parameter. (John Arbash Meinel, #55420)

* Handle when LANG is not recognized by python. Emit a warning, but
  just revert to using 'ascii'. (John Arbash Meinel, #35392)

* Don't use ``preexec_fn`` on win32, as it is not supported by subprocess.
  (John Arbash Meinel)

* Skip specific tests when the dependencies aren't met. This includes
  some ``setup.py`` tests when ``python-dev`` is not available, and
  some tests that depend on paramiko. (John Arbash Meinel, Mattheiu Moy)

* Fallback to Paramiko properly, if no ``ssh`` executable exists on
  the system. (Andrew Bennetts, John Arbash Meinel)

* ``Branch.bind(other_branch)`` no longer takes a write lock on the
  other branch, and will not push or pull between the two branches.
  API users will need to perform a push or pull or update operation if they
  require branch synchronisation to take place. (Robert Collins, #47344)

* When creating a tarball or zipfile export, export unicode names as utf-8
  paths. This may not work perfectly on all platforms, but has the best
  chance of working in the common case. (John Arbash Meinel, #56816)

* When committing, only files that exist in working tree or basis tree
  may be specified (Aaron Bentley, #50793)

Portability
***********

* Fixes to run on Python 2.5 (Brian M. Carlson, Martin Pool, Marien Zwart)

Internals
*********

* TestCaseInTempDir now creates a separate directory for HOME, rather
  than having HOME set to the same location as the working directory.
  (John Arbash Meinel)

* ``run_bzr_subprocess()`` can take an optional ``env_changes={}`` parameter,
  which will update os.environ inside the spawned child. It also can
  take a ``universal_newlines=True``, which helps when checking the output
  of the command. (John Arbash Meinel)

* Refactor SFTP vendors to allow easier re-use when ssh is used.
  (Andrew Bennetts)

* ``Transport.list_dir()`` and ``Transport.iter_files_recursive()`` should always
  return urlescaped paths. This is now tested (there were bugs in a few
  of the transports) (Andrew Bennetts, David Allouche, John Arbash Meinel)

* New utility function ``symbol_versioning.deprecation_string``. Returns the
  formatted string for a callable, deprecation format pair. (Robert Collins)

* New TestCase helper applyDeprecated. This allows you to call a callable
  which is deprecated without it spewing to the screen, just by supplying
  the deprecation format string issued for it. (Robert Collins)

* Transport.append and Transport.put have been deprecated in favor of
  ``.append_bytes``, ``.append_file``, ``.put_bytes``, and
  ``.put_file``. This removes the ambiguity in what type of object the
  functions take.  ``Transport.non_atomic_put_{bytes,file}`` has also
  been added. Which works similarly to ``Transport.append()`` except for
  SFTP, it doesn't have a round trip when opening the file. Also, it
  provides functionality for creating a parent directory when trying
  to create a file, rather than raise NoSuchFile and forcing the
  caller to repeat their request.
  (John Arbash Meinel)

* WorkingTree has a new api ``unversion`` which allow the unversioning of
  entries by their file id. (Robert Collins)

* ``WorkingTree.pending_merges`` is deprecated.  Please use the
  ``get_parent_ids`` (introduced in 0.10) method instead. (Robert Collins)

* WorkingTree has a new ``lock_tree_write`` method which locks the branch for
  read rather than write. This is appropriate for actions which only need
  the branch data for reference rather than mutation. A new decorator
  ``needs_tree_write_lock`` is provided in the workingtree module. Like the
  ``needs_read_lock`` and ``needs_write_lock`` decorators this allows static
  declaration of the locking requirements of a function to ensure that
  a lock is taken out for casual scripts. (Robert Collins, #54107)

* All WorkingTree methods which write to the tree, but not to the branch
  have been converted to use ``needs_tree_write_lock`` rather than
  ``needs_write_lock``. Also converted is the revert, conflicts and tree
  transform modules. This provides a modest performance improvement on
  metadir style trees, due to the reduce lock-acquisition, and a more
  significant performance improvement on lightweight checkouts from
  remote branches, where trivial operations used to pay a significant
  penalty. It also provides the basis for allowing readonly checkouts.
  (Robert Collins)

* Special case importing the standard library 'copy' module. This shaves
  off 40ms of startup time, while retaining compatibility. See:
  ``bzrlib/inspect_for_copy.py`` for more details. (John Arbash Meinel)

* WorkingTree has a new parent class MutableTree which represents the
  specialisations of Tree which are able to be altered. (Robert Collins)

* New methods mkdir and ``put_file_bytes_non_atomic`` on MutableTree that
  mutate the tree and its contents. (Robert Collins)

* Transport behaviour at the root of the URL is now defined and tested.
  (Andrew Bennetts, Robert Collins)

Testing
*******

* New test helper classs MemoryTree. This is typically accessed via
  ``self.make_branch_and_memory_tree()`` in test cases. (Robert Collins)

* Add ``start_bzr_subprocess`` and ``stop_bzr_subprocess`` to allow test
  code to continue running concurrently with a subprocess of bzr.
  (Andrew Bennetts, Robert Collins)

* Add a new method ``Transport.get_smart_client()``. This is provided to
  allow upgrades to a richer interface than the VFS one provided by
  Transport. (Andrew Bennetts, Martin Pool)

bzr 0.10  2006-08-29
####################

Improvements
************
* 'merge' now takes --uncommitted, to apply uncommitted changes from a
  tree.  (Aaron Bentley)

* 'bzr add --file-ids-from' can be used to specify another path to use
  for creating file ids, rather than generating all new ones. Internally,
  the 'action' passed to ``smart_add_tree()`` can return ``file_ids`` that
  will be used, rather than having bzrlib generate new ones.
  (John Arbash Meinel, #55781)

* ``bzr selftest --benchmark`` now allows a ``--cache-dir`` parameter.
  This will cache some of the intermediate trees, and decrease the
  setup time for benchmark tests. (John Arbash Meinel)

* Inverse forms are provided for all boolean options.  For example,
  --strict has --no-strict, --no-recurse has --recurse (Aaron Bentley)

* Serialize out Inventories directly, rather than using ElementTree.
  Writing out a kernel sized inventory drops from 2s down to ~350ms.
  (Robert Collins, John Arbash Meinel)

Bug Fixes
*********

* Help diffutils 2.8.4 get along with binary tests (Marien Zwart: #57614)

* Change LockDir so that if the lock directory doesn't exist when
  ``lock_write()`` is called, an attempt will be made to create it.
  (John Arbash Meinel, #56974)

* ``bzr uncommit`` preserves pending merges. (John Arbash Meinel, #57660)

* Active FTP transport now works as intended. (ghozzy, #56472)

* Really fix mutter() so that it won't ever raise a UnicodeError.
  It means it is possible for ~/.bzr.log to contain non UTF-8 characters.
  But it is a debugging log, not a real user file.
  (John Arbash Meinel, #56947, #53880)

* Change Command handle to allow Unicode command and options.
  At present we cannot register Unicode command names, so we will get
  BzrCommandError('unknown command'), or BzrCommandError('unknown option')
  But that is better than a UnicodeError + a traceback.
  (John Arbash Meinel, #57123)

* Handle TZ=UTC properly when reading/writing revisions.
  (John Arbash Meinel, #55783, #56290)

* Use ``GPG_TTY`` to allow gpg --cl to work with gpg-agent in a pipeline,
  (passing text to sign in on stdin). (John Arbash Meinel, #54468)

* External diff does the right thing for binaries even in foreign
  languages. (John Arbash Meinel, #56307)

* Testament handles more cases when content is unicode. Specific bug was
  in handling of revision properties.
  (John Arbash Meinel, Holger Krekel, #54723)

* The bzr selftest was failing on installed versions due to a bug in a new
  test helper. (John Arbash Meinel, Robert Collins, #58057)

Internals
*********

* ``bzrlib.cache_utf8`` contains ``encode()`` and ``decode()`` functions
  which can be used to cache the conversion between utf8 and Unicode.
  Especially helpful for some of the knit annotation code, which has to
  convert revision ids to utf8 to annotate lines in storage.
  (John Arbash Meinel)

* ``setup.py`` now searches the filesystem to find all packages which
  need to be installed. This should help make the life of packagers
  easier. (John Arbash Meinel)

bzr 0.9.0  2006-08-11
#####################

Surprises
*********

* The hard-coded built-in ignore rules have been removed. There are
  now two rulesets which are enforced. A user global one in
  ``~/.bazaar/ignore`` which will apply to every tree, and the tree
  specific one '.bzrignore'.
  ``~/.bazaar/ignore`` will be created if it does not exist, but with
  a more conservative list than the old default.
  This fixes bugs with default rules being enforced no matter what.
  The old list of ignore rules from bzr is available by
  running 'bzr ignore --old-default-rules'.
  (Robert Collins, Martin Pool, John Arbash Meinel)

* 'branches.conf' has been changed to 'locations.conf', since it can apply
  to more locations than just branch locations.
  (Aaron Bentley)

Improvements
************

* The revision specifier "revno:" is extended to accept the syntax
  revno:N:branch. For example,
  revno:42:http://bazaar-vcs.org/bzr/bzr.dev/ means revision 42 in
  bzr.dev.  (Matthieu Moy)

* Tests updates to ensure proper URL handling, UNICODE support, and
  proper printing when the user's terminal encoding cannot display
  the path of a file that has been versioned.
  ``bzr branch`` can take a target URL rather than only a local directory.
  ``Branch.get_parent()/set_parent()`` now save a relative path if possible,
  and normalize the parent based on root, allowing access across
  different transports. (John Arbash Meinel, Wouter van Heyst, Martin Pool)
  (Malone #48906, #42699, #40675, #5281, #3980, #36363, #43689,
  #42517, #42514)

* On Unix, detect terminal width using an ioctl not just $COLUMNS.
  Use terminal width for single-line logs from ``bzr log --line`` and
  pending-merge display.  (Robert Widhopf-Fenk, Gustavo Niemeyer)
  (Malone #3507)

* On Windows, detect terminal width using GetConsoleScreenBufferInfo.
  (Alexander Belchenko)

* Speedup improvement for 'date:'-revision search. (Guillaume Pinot).

* Show the correct number of revisions pushed when pushing a new branch.
  (Robert Collins).

* 'bzr selftest' now shows a progress bar with the number of tests, and
  progress made. 'make check' shows tests in -v mode, to be more useful
  for the PQM status window. (Robert Collins).
  When using a progress bar, failed tests are printed out, rather than
  being overwritten by the progress bar until the suite finishes.
  (John Arbash Meinel)

* 'bzr selftest --benchmark' will run a new benchmarking selftest.
  'bzr selftest --benchmark --lsprof-timed' will use lsprofile to generate
  profile data for the individual profiled calls, allowing for fine
  grained analysis of performance.
  (Robert Collins, Martin Pool).

* 'bzr commit' shows a progress bar. This is useful for commits over sftp
  where commit can take an appreciable time. (Robert Collins)

* 'bzr add' is now less verbose in telling you what ignore globs were
  matched by files being ignored. Instead it just tells you how many
  were ignored (because you might reasonably be expecting none to be
  ignored). 'bzr add -v' is unchanged and will report every ignored
  file. (Robert Collins).

* ftp now has a test server if medusa is installed. As part of testing,
  ftp support has been improved, including support for supplying a
  non-standard port. (John Arbash Meinel).

* 'bzr log --line' shows the revision number, and uses only the
  first line of the log message (#5162, Alexander Belchenko;
  Matthieu Moy)

* 'bzr status' has had the --all option removed. The 'bzr ls' command
  should be used to retrieve all versioned files. (Robert Collins)

* 'bzr bundle OTHER/BRANCH' will create a bundle which can be sent
  over email, and applied on the other end, while maintaining ancestry.
  This bundle can be applied with either 'bzr merge' or 'bzr pull',
  the same way you would apply another branch.
  (John Arbash Meinel, Aaron Bentley)

* 'bzr whoami' can now be used to set your identity from the command line,
  for a branch or globally.  (Robey Pointer)

* 'bzr checkout' now aliased to 'bzr co', and 'bzr annotate' to 'bzr ann'.
  (Michael Ellerman)

* 'bzr revert DIRECTORY' now reverts the contents of the directory as well.
  (Aaron Bentley)

* 'bzr get sftp://foo' gives a better error when paramiko is not present.
  Also updates things like 'http+pycurl://' if pycurl is not present.
  (John Arbash Meinel) (Malone #47821, #52204)

* New env variable ``BZR_PROGRESS_BAR``, sets the default progress bar type.
  Can be set to 'none' or 'dummy' to disable the progress bar, 'dots' or
  'tty' to create the respective type. (John Arbash Meinel, #42197, #51107)

* Improve the help text for 'bzr diff' to explain what various options do.
  (John Arbash Meinel, #6391)

* 'bzr uncommit -r 10' now uncommits revisions 11.. rather than uncommitting
  revision 10. This makes -r10 more in line with what other commands do.
  'bzr uncommit' also now saves the pending merges of the revisions that
  were removed. So it is safe to uncommit after a merge, fix something,
  and commit again. (John Arbash Meinel, #32526, #31426)

* 'bzr init' now also works on remote locations.
  (Wouter van Heyst, #48904)

* HTTP support has been updated. When using pycurl we now support
  connection keep-alive, which reduces dns requests and round trips.
  And for both urllib and pycurl we support multi-range requests,
  which decreases the number of round-trips. Performance results for
  ``bzr branch http://bazaar-vcs.org/bzr/bzr.dev/`` indicate
  http branching is now 2-3x faster, and ``bzr pull`` in an existing
  branch is as much as 4x faster.
  (Michael Ellerman, Johan Rydberg, John Arbash Meinel, #46768)

* Performance improvements for sftp. Branching and pulling are now up to
  2x faster. Utilize paramiko.readv() support for async requests if it
  is available (paramiko > 1.6) (John Arbash Meinel)

Bug Fixes
*********

* Fix shadowed definition of TestLocationConfig that caused some
  tests not to run.
  (Erik Bågfors, Michael Ellerman, Martin Pool, #32587)

* Fix unnecessary requirement of sign-my-commits that it be run from
  a working directory.  (Martin Pool, Robert Collins)

* 'bzr push location' will only remember the push location if it succeeds
  in connecting to the remote location. (John Arbash Meinel, #49742)

* 'bzr revert' no longer toggles the executable bit on win32
  (John Arbash Meinel, #45010)

* Handle broken pipe under win32 correctly. (John Arbash Meinel)

* sftp tests now work correctly on win32 if you have a newer paramiko
  (John Arbash Meinel)

* Cleanup win32 test suite, and general cleanup of places where
  file handles were being held open. (John Arbash Meinel)

* When specifying filenames for 'diff -r x..y', the name of the file in the
  working directory can be used, even if its name is different in both x
  and y.

* File-ids containing single- or double-quotes are handled correctly by
  push. (Aaron Bentley, #52227)

* Normalize unicode filenames to ensure cross-platform consistency.
  (John Arbash Meinel, #43689)

* The argument parser can now handle '-' as an argument. Currently
  no code interprets it specially (it is mostly handled as a file named
  '-'). But plugins, and future operations can use it.
  (John Arbash meinel, #50984)

* Bundles can properly read binary files with a plain '\r' in them.
  (John Arbash Meinel, #51927)

* Tuning ``iter_entries()`` to be more efficient (John Arbash Meinel, #5444)

* Lots of win32 fixes (the test suite passes again).
  (John Arbash Meinel, #50155)

* Handle openbsd returning None for sys.getfilesystemencoding() (#41183)

* Support ftp APPE (append) to allow Knits to be used over ftp (#42592)

* Removals are only committed if they match the filespec (or if there is
  no filespec).  (#46635, Aaron Bentley)

* smart-add recurses through all supplied directories
  (John Arbash Meinel, #52578)

* Make the bundle reader extra lines before and after the bundle text.
  This allows you to parse an email with the bundle inline.
  (John Arbash Meinel, #49182)

* Change the file id generator to squash a little bit more. Helps when
  working with long filenames on windows. (Also helps for unicode filenames
  not generating hidden files). (John Arbash Meinel, #43801)

* Restore terminal mode on C-c while reading sftp password.  (#48923,
  Nicholas Allen, Martin Pool)

* Timestamps are rounded to 1ms, and revision entries can be recreated
  exactly. (John Arbash Meinel, Jamie Wilkinson, #40693)

* Branch.base has changed to a URL, but ~/.bazaar/locations.conf should
  use local paths, since it is user visible (John Arbash Meinel, #53653)

* ``bzr status foo`` when foo was unversioned used to cause a full delta
  to be generated (John Arbash Meinel, #53638)

* When reading revision properties, an empty value should be considered
  the empty string, not None (John Arbash Meinel, #47782)

* ``bzr diff --diff-options`` can now handle binary files being changed.
  Also, the output is consistent when --diff-options is not supplied.
  (John Arbash Meinel, #54651, #52930)

* Use the right suffixes for loading plugins (John Arbash Meinel, #51810)

* Fix ``Branch.get_parent()`` to handle the case when the parent is not
  accessible (John Arbash Meinel, #52976)

Internals
*********

* Combine the ignore rules into a single regex rather than looping over
  them to reduce the threshold where  N^2 behaviour occurs in operations
  like status. (Jan Hudec, Robert Collins).

* Appending to ``bzrlib.DEFAULT_IGNORE`` is now deprecated. Instead, use
  one of the add functions in bzrlib.ignores. (John Arbash Meinel)

* 'bzr push' should only push the ancestry of the current revision, not
  all of the history in the repository. This is especially important for
  shared repositories. (John Arbash Meinel)

* ``bzrlib.delta.compare_trees`` now iterates in alphabetically sorted order,
  rather than randomly walking the inventories. (John Arbash Meinel)

* Doctests are now run in temporary directories which are cleaned up when
  they finish, rather than using special ScratchDir/ScratchBranch objects.
  (Martin Pool)

* Split ``check`` into separate methods on the branch and on the repository,
  so that it can be specialized in ways that are useful or efficient for
  different formats.  (Martin Pool, Robert Collins)

* Deprecate ``Repository.all_revision_ids``; most methods don't really need
  the global revision graph but only that part leading up to a particular
  revision.  (Martin Pool, Robert Collins)

* Add a BzrDirFormat ``control_formats`` list which allows for control formats
  that do not use '.bzr' to store their data - i.e. '.svn', '.hg' etc.
  (Robert Collins, Jelmer Vernooij).

* ``bzrlib.diff.external_diff`` can be redirected to any file-like object.
  Uses subprocess instead of spawnvp.
  (James Henstridge, John Arbash Meinel, #4047, #48914)

* New command line option '--profile-imports', which will install a custom
  importer to log time to import modules and regex compilation time to
  sys.stderr (John Arbash Meinel)

* 'EmptyTree' is now deprecated, please use ``repository.revision_tree(None)``
  instead. (Robert Collins)

* "RevisionTree" is now in bzrlib/revisiontree.py. (Robert Collins)

bzr 0.8.2  2006-05-17
#####################

Bug Fixes
*********

* setup.py failed to install launchpad plugin.  (Martin Pool)

bzr 0.8.1  2006-05-16
#####################

Bug Fixes
*********

* Fix failure to commit a merge in a checkout.  (Martin Pool,
  Robert Collins, Erik Bågfors, #43959)

* Nicer messages from 'commit' in the case of renames, and correct
  messages when a merge has occured. (Robert Collins, Martin Pool)

* Separate functionality from assert statements as they are skipped in
  optimized mode of python. Add the same check to pending merges.
  (Olaf Conradi, #44443)

Changes
*******

* Do not show the None revision in output of bzr ancestry. (Olaf Conradi)

* Add info on standalone branches without a working tree.
  (Olaf Conradi, #44155)

* Fix bug in knits when raising InvalidRevisionId. (Olaf Conradi, #44284)

Changes
*******

* Make editor invocation comply with Debian Policy. First check
  environment variables VISUAL and EDITOR, then try editor from
  alternatives system. If that all fails, fall back to the pre-defined
  list of editors. (Olaf Conradi, #42904)

New Features
************

* New 'register-branch' command registers a public branch into
  Launchpad.net, where it can be associated with bugs, etc.
  (Martin Pool, Bjorn Tillenius, Robert Collins)

Internals
*********

* New public api in InventoryEntry - ``describe_change(old, new)`` which
  provides a human description of the changes between two old and
  new. (Robert Collins, Martin Pool)

Testing
*******

* Fix test case for bzr info in upgrading a standalone branch to metadir,
  uses bzrlib api now. (Olaf Conradi)

bzr 0.8  2006-05-08
###################

Notes When Upgrading
********************

Release 0.8 of bzr introduces a new format for history storage, called
'knit', as an evolution of to the 'weave' format used in 0.7.  Local
and remote operations are faster using knits than weaves.  Several
operations including 'init', 'init-repo', and 'upgrade' take a
--format option that controls this.  Branching from an existing branch
will keep the same format.

It is possible to merge, pull and push between branches of different
formats but this is slower than moving data between homogenous
branches.  It is therefore recommended (but not required) that you
upgrade all branches for a project at the same time.  Information on
formats is shown by 'bzr info'.

bzr 0.8 now allows creation of 'repositories', which hold the history
of files and revisions for several branches.  Previously bzr kept all
the history for a branch within the .bzr directory at the root of the
branch, and this is still the default.  To create a repository, use
the new 'bzr init-repo' command.  Branches exist as directories under
the repository and contain just a small amount of information
indicating the current revision of the branch.

bzr 0.8 also supports 'checkouts', which are similar to in cvs and
subversion.  Checkouts are associated with a branch (optionally in a
repository), which contains all the historical information.  The
result is that a checkout can be deleted without losing any
already-committed revisions.  A new 'update' command is also available.

Repositories and checkouts are not supported with the 0.7 storage
format.  To use them you must upgrad to either knits, or to the
'metaweave' format, which uses weaves but changes the .bzr directory
arrangement.


Improvements
************

* sftp paths can now be relative, or local, according to the lftp
  convention. Paths now take the form::

      sftp://user:pass@host:port/~/relative/path
      or
      sftp://user:pass@host:port/absolute/path

* The FTP transport now tries to reconnect after a temporary
  failure. ftp put is made atomic. (Matthieu Moy)

* The FTP transport now maintains a pool of connections, and
  reuses them to avoid multiple connections to the same host (like
  sftp did). (Daniel Silverstone)

* The ``bzr_man.py`` file has been removed. To create the man page now,
  use ``./generate_docs.py man``. The new program can also create other files.
  Run ``python generate_docs.py --help`` for usage information.
  (Hans Ulrich Niedermann & James Blackwell).

* Man Page now gives full help (James Blackwell).
  Help also updated to reflect user config now being stored in .bazaar
  (Hans Ulrich Niedermann)

* It's now possible to set aliases in bazaar.conf (Erik Bågfors)

* Pull now accepts a --revision argument (Erik Bågfors)

* ``bzr re-sign`` now allows multiple revisions to be supplied on the command
  line. You can now use the following command to sign all of your old
  commits::

    find .bzr/revision-store// -name my@email-* \
      | sed 's/.*\/\/..\///' \
      | xargs bzr re-sign

* Upgrade can now upgrade over the network. (Robert Collins)

* Two new commands 'bzr checkout' and 'bzr update' allow for CVS/SVN-alike
  behaviour.  By default they will cache history in the checkout, but
  with --lightweight almost all data is kept in the master branch.
  (Robert Collins)

* 'revert' unversions newly-versioned files, instead of deleting them.

* 'merge' is more robust.  Conflict messages have changed.

* 'merge' and 'revert' no longer clobber existing files that end in '~' or
  '.moved'.

* Default log format can be set in configuration and plugins can register
  their own formatters. (Erik Bågfors)

* New 'reconcile' command will check branch consistency and repair indexes
  that can become out of sync in pre 0.8 formats. (Robert Collins,
  Daniel Silverstone)

* New 'bzr init --format' and 'bzr upgrade --format' option to control
  what storage format is created or produced.  (Robert Collins,
  Martin Pool)

* Add parent location to 'bzr info', if there is one.  (Olaf Conradi)

* New developer commands 'weave-list' and 'weave-join'.  (Martin Pool)

* New 'init-repository' command, plus support for repositories in 'init'
  and 'branch' (Aaron Bentley, Erik Bågfors, Robert Collins)

* Improve output of 'info' command. Show all relevant locations related to
  working tree, branch and repository. Use kibibytes for binary quantities.
  Fix off-by-one error in missing revisions of working tree.  Make 'info'
  work on branches, repositories and remote locations.  Show locations
  relative to the shared repository, if applicable.  Show locking status
  of locations.  (Olaf Conradi)

* Diff and merge now safely handle binary files. (Aaron Bentley)

* 'pull' and 'push' now normalise the revision history, so that any two
  branches with the same tip revision will have the same output from 'log'.
  (Robert Collins)

* 'merge' accepts --remember option to store parent location, like 'push'
  and 'pull'. (Olaf Conradi)

* bzr status and diff when files given as arguments do not exist
  in the relevant trees.  (Martin Pool, #3619)

* Add '.hg' to the default ignore list.  (Martin Pool)

* 'knit' is now the default disk format. This improves disk performance and
  utilization, increases incremental pull performance, robustness with SFTP
  and allows checkouts over SFTP to perform acceptably.
  The initial Knit code was contributed by Johan Rydberg based on a
  specification by Martin Pool.
  (Robert Collins, Aaron Bentley, Johan Rydberg, Martin Pool).

* New tool to generate all-in-one html version of the manual.  (Alexander
  Belchenko)

* Hitting CTRL-C while doing an SFTP push will no longer cause stale locks
  to be left in the SFTP repository. (Robert Collins, Martin Pool).

* New option 'diff --prefix' to control how files are named in diff
  output, with shortcuts '-p0' and '-p1' corresponding to the options for
  GNU patch.  (Alexander Belchenko, Goffredo Baroncelli, Martin Pool)

* Add --revision option to 'annotate' command.  (Olaf Conradi)

* If bzr shows an unexpected revision-history after pulling (perhaps due
  to a reweave) it can now be corrected by 'bzr reconcile'.
  (Robert Collins)

Changes
*******

* Commit is now verbose by default, and shows changed filenames and the
  new revision number.  (Robert Collins, Martin Pool)

* Unify 'mv', 'move', 'rename'.  (Matthew Fuller, #5379)

* 'bzr -h' shows help.  (Martin Pool, Ian Bicking, #35940)

* Make 'pull' and 'push' remember location on failure using --remember.
  (Olaf Conradi)

* For compatibility, make old format for using weaves inside metadir
  available as 'metaweave' format.  Rename format 'metadir' to 'default'.
  Clean up help for option --format in commands 'init', 'init-repo' and
  'upgrade'.  (Olaf Conradi)

Internals
*********

* The internal storage of history, and logical branch identity have now
  been split into Branch, and Repository. The common locking and file
  management routines are now in bzrlib.lockablefiles.
  (Aaron Bentley, Robert Collins, Martin Pool)

* Transports can now raise DependencyNotPresent if they need a library
  which is not installed, and then another implementation will be
  tried.  (Martin Pool)

* Remove obsolete (and no-op) `decode` parameter to `Transport.get`.
  (Martin Pool)

* Using Tree Transform for merge, revert, tree-building

* WorkingTree.create, Branch.create, ``WorkingTree.create_standalone``,
  Branch.initialize are now deprecated. Please see ``BzrDir.create_*`` for
  replacement API's. (Robert Collins)

* New BzrDir class represents the .bzr control directory and manages
  formatting issues. (Robert Collins)

* New repository.InterRepository class encapsulates Repository to
  Repository actions and allows for clean selection of optimised code
  paths. (Robert Collins)

* ``bzrlib.fetch.fetch`` and ``bzrlib.fetch.greedy_fetch`` are now
  deprecated, please use ``branch.fetch`` or ``repository.fetch``
  depending on your needs. (Robert Collins)

* deprecated methods now have a ``is_deprecated`` flag on them that can
  be checked, if you need to determine whether a given callable is
  deprecated at runtime. (Robert Collins)

* Progress bars are now nested - see
  ``bzrlib.ui.ui_factory.nested_progress_bar``.
  (Robert Collins, Robey Pointer)

* New API call ``get_format_description()`` for each type of format.
  (Olaf Conradi)

* Changed ``branch.set_parent()`` to accept None to remove parent.
  (Olaf Conradi)

* Deprecated BzrError AmbiguousBase.  (Olaf Conradi)

* WorkingTree.branch is now a read only property.  (Robert Collins)

* bzrlib.ui.text.TextUIFactory now accepts a ``bar_type`` parameter which
  can be None or a factory that will create a progress bar. This is
  useful for testing or for overriding the bzrlib.progress heuristic.
  (Robert Collins)

* New API method ``get_physical_lock_status()`` to query locks present on a
  transport.  (Olaf Conradi)

* Repository.reconcile now takes a thorough keyword parameter to allow
  requesting an indepth reconciliation, rather than just a data-loss
  check. (Robert Collins)

* ``bzrlib.ui.ui_factory protocol`` now supports ``get_boolean`` to prompt
  the user for yes/no style input. (Robert Collins)

Testing
*******

* SFTP tests now shortcut the SSH negotiation, reducing test overhead
  for testing SFTP protocol support. (Robey Pointer)

* Branch formats are now tested once per implementation (see ``bzrlib.
  tests.branch_implementations``. This is analagous to the transport
  interface tests, and has been followed up with working tree,
  repository and BzrDir tests. (Robert Collins)

* New test base class TestCaseWithTransport provides a transport aware
  test environment, useful for testing any transport-interface using
  code. The test suite option --transport controls the transport used
  by this class (when its not being used as part of implementation
  contract testing). (Robert Collins)

* Close logging handler on disabling the test log. This will remove the
  handler from the internal list inside python's logging module,
  preventing shutdown from closing it twice.  (Olaf Conradi)

* Move test case for uncommit to blackbox tests.  (Olaf Conradi)

* ``run_bzr`` and ``run_bzr_captured`` now accept a 'stdin="foo"'
  parameter which will provide String("foo") to the command as its stdin.

bzr 0.7 2006-01-09
##################

Changes
*******

* .bzrignore is excluded from exports, on the grounds that it's a bzr
  internal-use file and may not be wanted.  (Jamie Wilkinson)

* The "bzr directories" command were removed in favor of the new
  --kind option to the "bzr inventory" command.  To list all
  versioned directories, now use "bzr inventory --kind directory".
  (Johan Rydberg)

* Under Windows configuration directory is now ``%APPDATA%\bazaar\2.0``
  by default. (John Arbash Meinel)

* The parent of Bzr configuration directory can be set by ``BZR_HOME``
  environment variable. Now the path for it is searched in ``BZR_HOME``,
  then in HOME. Under Windows the order is: ``BZR_HOME``, ``APPDATA``
  (usually points to ``C:\Documents and Settings\User Name\Application Data``),
  ``HOME``. (John Arbash Meinel)

* Plugins with the same name in different directories in the bzr plugin
  path are no longer loaded: only the first successfully loaded one is
  used. (Robert Collins)

* Use systems' external ssh command to open connections if possible.
  This gives better integration with user settings such as ProxyCommand.
  (James Henstridge)

* Permissions on files underneath .bzr/ are inherited from the .bzr
  directory. So for a shared repository, simply doing 'chmod -R g+w .bzr/'
  will mean that future file will be created with group write permissions.

* configure.in and config.guess are no longer in the builtin default
  ignore list.

* '.sw[nop]' pattern ignored, to ignore vim swap files for nameless
  files.  (John Arbash Meinel, Martin Pool)

Improvements
************

* "bzr INIT dir" now initializes the specified directory, and creates
  it if it does not exist.  (John Arbash Meinel)

* New remerge command (Aaron Bentley)

* Better zsh completion script.  (Steve Borho)

* 'bzr diff' now returns 1 when there are changes in the working
  tree. (Robert Collins)

* 'bzr push' now exists and can push changes to a remote location.
  This uses the transport infrastructure, and can store the remote
  location in the ~/.bazaar/branches.conf configuration file.
  (Robert Collins)

* Test directories are only kept if the test fails and the user requests
  that they be kept.

* Tweaks to short log printing

* Added branch nicks, new nick command, printing them in log output.
  (Aaron Bentley)

* If ``$BZR_PDB`` is set, pop into the debugger when an uncaught exception
  occurs.  (Martin Pool)

* Accept 'bzr resolved' (an alias for 'bzr resolve'), as this is
  the same as Subversion.  (Martin Pool)

* New ftp transport support (on ftplib), for ftp:// and aftp://
  URLs.  (Daniel Silverstone)

* Commit editor temporary files now start with ``bzr_log.``, to allow
  text editors to match the file name and set up appropriate modes or
  settings.  (Magnus Therning)

* Improved performance when integrating changes from a remote weave.
  (Goffredo Baroncelli)

* Sftp will attempt to cache the connection, so it is more likely that
  a connection will be reused, rather than requiring multiple password
  requests.

* bzr revno now takes an optional argument indicating the branch whose
  revno should be printed.  (Michael Ellerman)

* bzr cat defaults to printing the last version of the file.
  (Matthieu Moy, #3632)

* New global option 'bzr --lsprof COMMAND' runs bzr under the lsprof
  profiler.  (Denys Duchier)

* Faster commits by reading only the headers of affected weave files.
  (Denys Duchier)

* 'bzr add' now takes a --dry-run parameter which shows you what would be
  added, but doesn't actually add anything. (Michael Ellerman)

* 'bzr add' now lists how many files were ignored per glob.  add --verbose
  lists the specific files.  (Aaron Bentley)

* 'bzr missing' now supports displaying changes in diverged trees and can
  be limited to show what either end of the comparison is missing.
  (Aaron Bently, with a little prompting from Daniel Silverstone)

Bug Fixes
*********

* SFTP can walk up to the root path without index errors. (Robert Collins)

* Fix bugs in running bzr with 'python -O'.  (Martin Pool)

* Error when run with -OO

* Fix bug in reporting http errors that don't have an http error code.
  (Martin Pool)

* Handle more cases of pipe errors in display commands

* Change status to 3 for all errors

* Files that are added and unlinked before committing are completely
  ignored by diff and status

* Stores with some compressed texts and some uncompressed texts are now
  able to be used. (John A Meinel)

* Fix for bzr pull failing sometimes under windows

* Fix for sftp transport under windows when using interactive auth

* Show files which are both renamed and modified as such in 'bzr
  status' output.  (Daniel Silverstone, #4503)

* Make annotate cope better with revisions committed without a valid
  email address.  (Marien Zwart)

* Fix representation of tab characters in commit messages.
  (Harald Meland)

* List of plugin directories in ``BZR_PLUGIN_PATH`` environment variable is
  now parsed properly under Windows. (Alexander Belchenko)

* Show number of revisions pushed/pulled/merged. (Robey Pointer)

* Keep a cached copy of the basis inventory to speed up operations
  that need to refer to it.  (Johan Rydberg, Martin Pool)

* Fix bugs in bzr status display of non-ascii characters.
  (Martin Pool)

* Remove Makefile.in from default ignore list.
  (Tollef Fog Heen, Martin Pool, #6413)

* Fix failure in 'bzr added'.  (Nathan McCallum, Martin Pool)

Testing
*******

* Fix selftest asking for passwords when there are no SFTP keys.
  (Robey Pointer, Jelmer Vernooij)

* Fix selftest run with 'python -O'.  (Martin Pool)

* Fix HTTP tests under Windows. (John Arbash Meinel)

* Make tests work even if HOME is not set (Aaron Bentley)

* Updated ``build_tree`` to use fixed line-endings for tests which read
  the file cotents and compare. Make some tests use this to pass under
  Windows. (John Arbash Meinel)

* Skip stat and symlink tests under Windows. (Alexander Belchenko)

* Delay in selftest/testhashcash is now issued under win32 and Cygwin.
  (John Arbash Meinel)

* Use terminal width to align verbose test output.  (Martin Pool)

* Blackbox tests are maintained within the bzrlib.tests.blackbox directory.
  If adding a new test script please add that to
  ``bzrlib.tests.blackbox.__init__``. (Robert Collins)

* Much better error message if one of the test suites can't be
  imported.  (Martin Pool)

* Make check now runs the test suite twice - once with the default locale,
  and once with all locales forced to C, to expose bugs. This is not
  trivially done within python, so for now its only triggered by running
  Make check. Integrators and packagers who wish to check for full
  platform support should run 'make check' to test the source.
  (Robert Collins)

* Tests can now run TestSkipped if they can't execute for any reason.
  (Martin Pool) (NB: TestSkipped should only be raised for correctable
  reasons - see the wiki spec ImprovingBzrTestSuite).

* Test sftp with relative, absolute-in-homedir and absolute-not-in-homedir
  paths for the transport tests. Introduce blackbox remote sftp tests that
  test the same permutations. (Robert Collins, Robey Pointer)

* Transport implementation tests are now independent of the local file
  system, which allows tests for esoteric transports, and for features
  not available in the local file system. They also repeat for variations
  on the URL scheme that can introduce issues in the transport code,
  see bzrlib.transport.TransportTestProviderAdapter() for this.
  (Robert Collins).

* ``TestCase.build_tree`` uses the transport interface to build trees,
  pass in a transport parameter to give it an existing connection.
  (Robert Collins).

Internals
*********

* WorkingTree.pull has been split across Branch and WorkingTree,
  to allow Branch only pulls. (Robert Collins)

* ``commands.display_command`` now returns the result of the decorated
  function. (Robert Collins)

* LocationConfig now has a ``set_user_option(key, value)`` call to save
  a setting in its matching location section (a new one is created
  if needed). (Robert Collins)

* Branch has two new methods, ``get_push_location`` and
  ``set_push_location`` to respectively, get and set the push location.
  (Robert Collins)

* ``commands.register_command`` now takes an optional flag to signal that
  the registrant is planning to decorate an existing command. When
  given multiple plugins registering a command is not an error, and
  the original command class (whether built in or a plugin based one) is
  returned to the caller. There is a new error 'MustUseDecorated' for
  signalling when a wrapping command should switch to the original
  version. (Robert Collins)

* Some option parsing errors will raise 'BzrOptionError', allowing
  granular detection for decorating commands. (Robert Collins).

* ``Branch.read_working_inventory`` has moved to
  ``WorkingTree.read_working_inventory``. This necessitated changes to
  ``Branch.get_root_id``, and a move of ``Branch.set_inventory`` to
  WorkingTree as well. To make it clear that a WorkingTree cannot always
  be obtained ``Branch.working_tree()`` will raise
  ``errors.NoWorkingTree`` if one cannot be obtained. (Robert Collins)

* All pending merges operations from Branch are now on WorkingTree.
  (Robert Collins)

* The follow operations from Branch have moved to WorkingTree::

      add()
      commit()
      move()
      rename_one()
      unknowns()

  (Robert Collins)

* ``bzrlib.add.smart_add_branch`` is now ``smart_add_tree``. (Robert Collins)

* New "rio" serialization format, similar to rfc-822. (Martin Pool)

* Rename selftests to ``bzrlib.tests.test_foo``.  (John A Meinel, Martin
  Pool)

* ``bzrlib.plugin.all_plugins`` has been changed from an attribute to a
  query method. (Robert Collins)

* New options to read only the table-of-contents of a weave.
  (Denys Duchier)

* Raise NoSuchFile when someone tries to add a non-existant file.
  (Michael Ellerman)

* Simplify handling of DivergedBranches in ``cmd_pull()``.
  (Michael Ellerman)

* Branch.controlfile* logic has moved to lockablefiles.LockableFiles, which
  is exposed as ``Branch().control_files``. Also this has been altered with the
  controlfile pre/suffix replaced by simple method names like 'get' and
  'put'. (Aaron Bentley, Robert Collins).

* Deprecated functions and methods can now be marked as such using the
  ``bzrlib.symbol_versioning`` module. Marked method have their docstring
  updated and will issue a DeprecationWarning using the warnings module
  when they are used. (Robert Collins)

* ``bzrlib.osutils.safe_unicode`` now exists to provide parameter coercion
  for functions that need unicode strings. (Robert Collins)

bzr 0.6 2005-10-28
##################

Improvements
************

* pull now takes --verbose to show you what revisions are added or removed
  (John A Meinel)

* merge now takes a --show-base option to include the base text in
  conflicts.
  (Aaron Bentley)

* The config files are now read using ConfigObj, so '=' should be used as
  a separator, not ':'.
  (Aaron Bentley)

* New 'bzr commit --strict' option refuses to commit if there are
  any unknown files in the tree.  To commit, make sure all files are
  either ignored, added, or deleted.  (Michael Ellerman)

* The config directory is now ~/.bazaar, and there is a single file
  ~/.bazaar/bazaar.conf storing email, editor and other preferences.
  (Robert Collins)

* 'bzr add' no longer takes a --verbose option, and a --quiet option
  has been added that suppresses all output.

* Improved zsh completion support in contrib/zsh, from Clint
  Adams.

* Builtin 'bzr annotate' command, by Martin Pool with improvements from
  Goffredo Baroncelli.

* 'bzr check' now accepts -v for verbose reporting, and checks for
  ghosts in the branch. (Robert Collins)

* New command 're-sign' which will regenerate the gpg signature for
  a revision. (Robert Collins)

* If you set ``check_signatures=require`` for a path in
  ``~/.bazaar/branches.conf`` then bzr will invoke your
  ``gpg_signing_command`` (defaults to gpg) and record a digital signature
  of your commit. (Robert Collins)

* New sftp transport, based on Paramiko.  (Robey Pointer)

* 'bzr pull' now accepts '--clobber' which will discard local changes
  and make this branch identical to the source branch. (Robert Collins)

* Just give a quieter warning if a plugin can't be loaded, and
  put the details in .bzr.log.  (Martin Pool)

* 'bzr branch' will now set the branch-name to the last component of the
  output directory, if one was supplied.

* If the option ``post_commit`` is set to one (or more) python function
  names (must be in the bzrlib namespace), then they will be invoked
  after the commit has completed, with the branch and ``revision_id`` as
  parameters. (Robert Collins)

* Merge now has a retcode of 1 when conflicts occur. (Robert Collins)

* --merge-type weave is now supported for file contents.  Tree-shape
  changes are still three-way based.  (Martin Pool, Aaron Bentley)

* 'bzr check' allows the first revision on revision-history to have
  parents - something that is expected for cheap checkouts, and occurs
  when conversions from baz do not have all history.  (Robert Collins).

* 'bzr merge' can now graft unrelated trees together, if your specify
  0 as a base. (Aaron Bentley)

* 'bzr commit branch' and 'bzr commit branch/file1 branch/file2' now work
  (Aaron Bentley)

* Add '.sconsign*' to default ignore list.  (Alexander Belchenko)

* 'bzr merge --reprocess' minimizes conflicts

Testing
*******

* The 'bzr selftest --pattern' option for has been removed, now
  test specifiers on the command line can be simple strings, or
  regexps, or both. (Robert Collins)

* Passing -v to selftest will now show the time each test took to
  complete, which will aid in analysing performance regressions and
  related questions. (Robert Collins)

* 'bzr selftest' runs all tests, even if one fails, unless '--one'
  is given. (Martin Pool)

* There is a new method for TestCaseInTempDir, assertFileEqual, which
  will check that a given content is equal to the content of the named
  file. (Robert Collins)

* Fix test suite's habit of leaving many temporary log files in $TMPDIR.
  (Martin Pool)

Internals
*********

* New 'testament' command and concept for making gpg-signatures
  of revisions that are not tied to a particular internal
  representation.  (Martin Pool).

* Per-revision properties ('revprops') as key-value associated
  strings on each revision created when the revision is committed.
  Intended mainly for the use of external tools.  (Martin Pool).

* Config options have moved from bzrlib.osutils to bzrlib.config.
  (Robert Collins)

* Improved command line option definitions allowing explanations
  for individual options, among other things.  Contributed by
  Magnus Therning.

* Config options have moved from bzrlib.osutils to bzrlib.config.
  Configuration is now done via the config.Config interface:
  Depending on whether you have a Branch, a Location or no information
  available, construct a ``*Config``, and use its ``signature_checking``,
  ``username`` and ``user_email`` methods. (Robert Collins)

* Plugins are now loaded under bzrlib.plugins, not bzrlib.plugin, and
  they are made available for other plugins to use. You should not
  import other plugins during the ``__init__`` of your plugin though, as
  no ordering is guaranteed, and the plugins directory is not on the
  python path. (Robert Collins)

* Branch.relpath has been moved to WorkingTree.relpath. WorkingTree no
  no longer takes an inventory, rather it takes an option branch
  parameter, and if None is given will open the branch at basedir
  implicitly. (Robert Collins)

* Cleaner exception structure and error reporting.  Suggested by
  Scott James Remnant.  (Martin Pool)

* Branch.remove has been moved to WorkingTree, which has also gained
  ``lock_read``, ``lock_write`` and ``unlock`` methods for convenience.
  (Robert Collins)

* Two decorators, ``needs_read_lock`` and ``needs_write_lock`` have been
  added to the branch module. Use these to cause a function to run in a
  read or write lock respectively. (Robert Collins)

* ``Branch.open_containing`` now returns a tuple (Branch, relative-path),
  which allows direct access to the common case of 'get me this file
  from its branch'. (Robert Collins)

* Transports can register using ``register_lazy_transport``, and they
  will be loaded when first used.  (Martin Pool)

* 'pull' has been factored out of the command as ``WorkingTree.pull()``.
  A new option to WorkingTree.pull has been added, clobber, which will
  ignore diverged history and pull anyway.
  (Robert Collins)

* config.Config has a ``get_user_option`` call that accepts an option name.
  This will be looked up in branches.conf and bazaar.conf as normal.
  It is intended that this be used by plugins to support options -
  options of built in programs should have specific methods on the config.
  (Robert Collins)

* ``merge.merge_inner`` now has tempdir as an optional parameter.
  (Robert Collins)

* Tree.kind is not recorded at the top level of the hierarchy, as it was
  missing on EmptyTree, leading to a bug with merge on EmptyTrees.
  (Robert Collins)

* ``WorkingTree.__del__`` has been removed, it was non deterministic and not
  doing what it was intended to. See ``WorkingTree.__init__`` for a comment
  about future directions. (Robert Collins/Martin Pool)

* bzrlib.transport.http has been modified so that only 404 urllib errors
  are returned as NoSuchFile. Other exceptions will propagate as normal.
  This allows debuging of actual errors. (Robert Collins)

* bzrlib.transport.Transport now accepts *ONLY* url escaped relative paths
  to apis like 'put', 'get' and 'has'. This is to provide consistent
  behaviour - it operates on url's only. (Robert Collins)

* Transports can register using ``register_lazy_transport``, and they
  will be loaded when first used.  (Martin Pool)

* ``merge_flex`` no longer calls ``conflict_handler.finalize()``, instead that
  is called by ``merge_inner``. This is so that the conflict count can be
  retrieved (and potentially manipulated) before returning to the caller
  of ``merge_inner``. Likewise 'merge' now returns the conflict count to the
  caller. (Robert Collins)

* ``revision.revision_graph`` can handle having only partial history for
  a revision - that is no revisions in the graph with no parents.
  (Robert Collins).

* New ``builtins.branch_files`` uses the standard ``file_list`` rules to
  produce a branch and a list of paths, relative to that branch
  (Aaron Bentley)

* New TestCase.addCleanup facility.

* New ``bzrlib.version_info`` tuple (similar to ``sys.version_info``),
  which can be used by programs importing bzrlib.

Bug Fixes
*********

* Better handling of branches in directories with non-ascii names.
  (Joel Rosdahl, Panagiotis Papadakos)

* Upgrades of trees with no commits will not fail due to accessing
  [-1] in the revision-history. (Andres Salomon)


bzr 0.1.1 2005-10-12
####################

Bug Fixes
*********

* Fix problem in pulling over http from machines that do not
  allow directories to be listed.

* Avoid harmless warning about invalid hash cache after
  upgrading branch format.

Performance
***********

* Avoid some unnecessary http operations in branch and pull.


bzr 0.1 2005-10-11
##################

Notes
*****

* 'bzr branch' over http initially gives a very high estimate
  of completion time but it should fall as the first few
  revisions are pulled in.  branch is still slow on
  high-latency connections.

Bug Fixes
*********

* bzr-man.py has been updated to work again. Contributed by
  Rob Weir.

* Locking is now done with fcntl.lockf which works with NFS
  file systems. Contributed by Harald Meland.

* When a merge encounters a file that has been deleted on
  one side and modified on the other, the old contents are
  written out to foo.BASE and foo.SIDE, where SIDE is this
  or OTHER. Contributed by Aaron Bentley.

* Export was choosing incorrect file paths for the content of
  the tarball, this has been fixed by Aaron Bentley.

* Commit will no longer commit without a log message, an
  error is returned instead. Contributed by Jelmer Vernooij.

* If you commit a specific file in a sub directory, any of its
  parent directories that are added but not listed will be
  automatically included. Suggested by Michael Ellerman.

* bzr commit and upgrade did not correctly record new revisions
  for files with only a change to their executable status.
  bzr will correct this when it encounters it. Fixed by
  Robert Collins

* HTTP tests now force off the use of ``http_proxy`` for the duration.
  Contributed by Gustavo Niemeyer.

* Fix problems in merging weave-based branches that have
  different partial views of history.

* Symlink support: working with symlinks when not in the root of a
  bzr tree was broken, patch from Scott James Remnant.

Improvements
************

* 'branch' now accepts a --basis parameter which will take advantage
  of local history when making a new branch. This allows faster
  branching of remote branches. Contributed by Aaron Bentley.

* New tree format based on weave files, called version 5.
  Existing branches can be upgraded to this format using
  'bzr upgrade'.

* Symlinks are now versionable. Initial patch by
  Erik Toubro Nielsen, updated to head by Robert Collins.

* Executable bits are tracked on files. Patch from Gustavo
  Niemeyer.

* 'bzr status' now shows unknown files inside a selected directory.
  Patch from Heikki Paajanen.

* Merge conflicts are recorded in .bzr. Two new commands 'conflicts'
  and 'resolve' have needed added, which list and remove those
  merge conflicts respectively. A conflicted tree cannot be committed
  in. Contributed by Aaron Bentley.

* 'rm' is now an alias for 'remove'.

* Stores now split out their content in a single byte prefixed hash,
  dropping the density of files per directory by 256. Contributed by
  Gustavo Niemeyer.

* 'bzr diff -r branch:URL' will now perform a diff between two branches.
  Contributed by Robert Collins.

* 'bzr log' with the default formatter will show merged revisions,
  indented to the right. Initial implementation contributed by Gustavo
  Niemeyer, made incremental by Robert Collins.


Internals
*********

* Test case failures have the exception printed after the log
  for your viewing pleasure.

* InventoryEntry is now an abstract base class, use one of the
  concrete InventoryDirectory etc classes instead.

* Branch raises an UnsupportedFormatError when it detects a
  bzr branch it cannot understand. This allows for precise
  handling of such circumstances.

* Remove RevisionReference class; ``Revision.parent_ids`` is now simply a
  list of their ids and ``parent_sha1s`` is a list of their corresponding
  sha1s (for old branches only at the moment.)

* New method-object style interface for Commit() and Fetch().

* Renamed ``Branch.last_patch()`` to ``Branch.last_revision()``, since
  we call them revisions not patches.

* Move ``copy_branch`` to ``bzrlib.clone.copy_branch``.  The destination
  directory is created if it doesn't exist.

* Inventories now identify the files which were present by
  giving the revision *of that file*.

* Inventory and Revision XML contains a version identifier.
  This must be consistent with the overall branch version
  but allows for more flexibility in future upgrades.

Testing
*******

* Removed testsweet module so that tests can be run after
  bzr installed by 'bzr selftest'.

* 'bzr selftest' command-line arguments can now be partial ids
  of tests to run, e.g. ``bzr selftest test_weave``


bzr 0.0.9 2005-09-23
####################

Bug Fixes
*********

* Fixed "branch -r" option.

* Fix remote access to branches containing non-compressed history.
  (Robert Collins).

* Better reliability of http server tests.  (John Arbash-Meinel)

* Merge graph maximum distance calculation fix.  (Aaron Bentley)

* Various minor bug in windows support have been fixed, largely in the
  test suite. Contributed by Alexander Belchenko.

Improvements
************

* Status now accepts a -r argument to give status between chosen
  revisions. Contributed by Heikki Paajanen.

* Revision arguments no longer use +/-/= to control ranges, instead
  there is a 'before' namespace, which limits the successive namespace.
  For example '$ bzr log -r date:yesterday..before:date:today' will
  select everything from yesterday and before today. Contributed by
  Robey Pointer

* There is now a bzr.bat file created by distutils when building on
  Windows. Contributed by Alexander Belchenko.

Internals
*********

* Removed uuid() as it was unused.

* Improved 'fetch' code for pulling revisions from one branch into
  another (used by pull, merged, etc.)


bzr 0.0.8 2005-09-20
####################

Improvements
************

* Adding a file whose parent directory is not versioned will
  implicitly add the parent, and so on up to the root. This means
  you should never need to explictly add a directory, they'll just
  get added when you add a file in the directory.  Contributed by
  Michael Ellerman.

* Ignore ``.DS_Store`` (contains Mac metadata) by default.
  (Nir Soffer)

* If you set ``BZR_EDITOR`` in the environment, it is checked in
  preference to EDITOR and the config file for the interactive commit
  editing program. Related to this is a bugfix where a missing program
  set in EDITOR would cause editing to fail, now the fallback program
  for the operating system is still tried.

* Files that are not directories/symlinks/regular files will no longer
  cause bzr to fail, it will just ignore them by default. You cannot add
  them to the tree though - they are not versionable.


Internals
*********

* Refactor xml packing/unpacking.

Bug Fixes
*********

* Fixed 'bzr mv' by Ollie Rutherfurd.

* Fixed strange error when trying to access a nonexistent http
  branch.

* Make sure that the hashcache gets written out if it can't be
  read.


Portability
***********

* Various Windows fixes from Ollie Rutherfurd.

* Quieten warnings about locking; patch from Matt Lavin.


bzr-0.0.7 2005-09-02
####################

New Features
************

* ``bzr shell-complete`` command contributed by Clint Adams to
  help with intelligent shell completion.

* New expert command ``bzr find-merge-base`` for debugging merges.


Enhancements
************

* Much better merge support.

* merge3 conflicts are now reported with markers like '<<<<<<<'
  (seven characters) which is the same as CVS and pleases things
  like emacs smerge.


Bug Fixes
*********

* ``bzr upgrade`` no longer fails when trying to fix trees that
  mention revisions that are not present.

* Fixed bugs in listing plugins from ``bzr plugins``.

* Fix case of $EDITOR containing options for the editor.

* Fix log -r refusing to show the last revision.
  (Patch from Goffredo Baroncelli.)


Changes
*******

* ``bzr log --show-ids`` shows the revision ids of all parents.

* Externally provided commands on your $BZRPATH no longer need
  to recognize --bzr-usage to work properly, and can just handle
  --help themselves.


Library
*******

* Changed trace messages to go through the standard logging
  framework, so that they can more easily be redirected by
  libraries.



bzr-0.0.6 2005-08-18
####################

New Features
************

* Python plugins, automatically loaded from the directories on
  ``BZR_PLUGIN_PATH`` or ``~/.bzr.conf/plugins`` by default.

* New 'bzr mkdir' command.

* Commit mesage is fetched from an editor if not given on the
  command line; patch from Torsten Marek.

* ``bzr log -m FOO`` displays commits whose message matches regexp
  FOO.

* ``bzr add`` with no arguments adds everything under the current directory.

* ``bzr mv`` does move or rename depending on its arguments, like
  the Unix command.

* ``bzr missing`` command shows a summary of the differences
  between two trees.  (Merged from John Arbash-Meinel.)

* An email address for commits to a particular tree can be
  specified by putting it into .bzr/email within a branch.  (Based
  on a patch from Heikki Paajanen.)


Enhancements
************

* Faster working tree operations.


Changes
*******

* 3rd-party modules shipped with bzr are copied within the bzrlib
  python package, so that they can be installed by the setup
  script without clashing with anything already existing on the
  system.  (Contributed by Gustavo Niemeyer.)

* Moved plugins directory to bzrlib/, so that there's a standard
  plugin directory which is not only installed with bzr itself but
  is also available when using bzr from the development tree.
  ``BZR_PLUGIN_PATH`` and ``DEFAULT_PLUGIN_PATH`` are then added to the
  standard plugins directory.

* When exporting to a tarball with ``bzr export --format tgz``, put
  everything under a top directory rather than dumping it into the
  current directory.   This can be overridden with the ``--root``
  option.  Patch from William Dodé and John Meinel.

* New ``bzr upgrade`` command to upgrade the format of a branch,
  replacing ``bzr check --update``.

* Files within store directories are no longer marked readonly on
  disk.

* Changed ``bzr log`` output to a more compact form suggested by
  John A Meinel.  Old format is available with the ``--long`` or
  ``-l`` option, patched by William Dodé.

* By default the commit command refuses to record a revision with
  no changes unless the ``--unchanged`` option is given.

* The ``--no-plugins``, ``--profile`` and ``--builtin`` command
  line options must come before the command name because they
  affect what commands are available; all other options must come
  after the command name because their interpretation depends on
  it.

* ``branch`` and ``clone`` added as aliases for ``branch``.

* Default log format is back to the long format; the compact one
  is available with ``--short``.


Bug Fixes
*********

* Fix bugs in committing only selected files or within a subdirectory.


bzr-0.0.5  2005-06-15
#####################

Changes
*******

* ``bzr`` with no command now shows help rather than giving an
  error.  Suggested by Michael Ellerman.

* ``bzr status`` output format changed, because svn-style output
  doesn't really match the model of bzr.  Now files are grouped by
  status and can be shown with their IDs.  ``bzr status --all``
  shows all versioned files and unknown files but not ignored files.

* ``bzr log`` runs from most-recent to least-recent, the reverse
  of the previous order.  The previous behaviour can be obtained
  with the ``--forward`` option.

* ``bzr inventory`` by default shows only filenames, and also ids
  if ``--show-ids`` is given, in which case the id is the second
  field.


Enhancements
************

* New 'bzr whoami --email' option shows only the email component
  of the user identification, from Jo Vermeulen.

* New ``bzr ignore PATTERN`` command.

* Nicer error message for broken pipe, interrupt and similar
  conditions that don't indicate an internal error.

* Add ``.*.sw[nop] .git .*.tmp *,v`` to default ignore patterns.

* Per-branch locks keyed on ``.bzr/branch-lock``, available in
  either read or write mode.

* New option ``bzr log --show-ids`` shows revision and file ids.

* New usage ``bzr log FILENAME`` shows only revisions that
  affected that file.

* Changed format for describing changes in ``bzr log -v``.

* New option ``bzr commit --file`` to take a message from a file,
  suggested by LarstiQ.

* New syntax ``bzr status [FILE...]`` contributed by Bartosz
  Oler.  File may be in a branch other than the working directory.

* ``bzr log`` and ``bzr root`` can be given an http URL instead of
  a filename.

* Commands can now be defined by external programs or scripts
  in a directory on $BZRPATH.

* New "stat cache" avoids reading the contents of files if they
  haven't changed since the previous time.

* If the Python interpreter is too old, try to find a better one
  or give an error.  Based on a patch from Fredrik Lundh.

* New optional parameter ``bzr info [BRANCH]``.

* New form ``bzr commit SELECTED`` to commit only selected files.

* New form ``bzr log -r FROM:TO`` shows changes in selected
  range; contributed by John A Meinel.

* New option ``bzr diff --diff-options 'OPTS'`` allows passing
  options through to an external GNU diff.

* New option ``bzr add --no-recurse`` to add a directory but not
  their contents.

* ``bzr --version`` now shows more information if bzr is being run
  from a branch.


Bug Fixes
*********

* Fixed diff format so that added and removed files will be
  handled properly by patch.  Fix from Lalo Martins.

* Various fixes for files whose names contain spaces or other
  metacharacters.


Testing
*******

* Converted black-box test suites from Bourne shell into Python;
  now run using ``./testbzr``.  Various structural improvements to
  the tests.

* testbzr by default runs the version of bzr found in the same
  directory as the tests, or the one given as the first parameter.

* testbzr also runs the internal tests, so the only command
  required to check is just ``./testbzr``.

* testbzr requires python2.4, but can be used to test bzr running
  under a different version.

* Tests added for many other changes in this release.


Internal
********

* Included ElementTree library upgraded to 1.2.6 by Fredrik Lundh.

* Refactor command functions into Command objects based on HCT by
  Scott James Remnant.

* Better help messages for many commands.

* Expose ``bzrlib.open_tracefile()`` to start the tracefile; until
  this is called trace messages are just discarded.

* New internal function ``find_touching_revisions()`` and hidden
  command touching-revisions trace the changes to a given file.

* Simpler and faster ``compare_inventories()`` function.

* ``bzrlib.open_tracefile()`` takes a tracefilename parameter.

* New AtomicFile class.

* New developer commands ``added``, ``modified``.


Portability
***********

* Cope on Windows on python2.3 by using the weaker random seed.
  2.4 is now only recommended.


bzr-0.0.4  2005-04-22
#####################

Enhancements
************

* 'bzr diff' optionally takes a list of files to diff.  Still a bit
  basic.  Patch from QuantumG.

* More default ignore patterns.

* New 'bzr log --verbose' shows a list of files changed in the
  changeset.  Patch from Sebastian Cote.

* Roll over ~/.bzr.log if it gets too large.

* Command abbreviations 'ci', 'st', 'stat', '?' based on a patch
  by Jason Diamon.

* New 'bzr help commands' based on a patch from Denys Duchier.


Changes
*******

* User email is determined by looking at $BZREMAIL or ~/.bzr.email
  or $EMAIL.  All are decoded by the locale preferred encoding.
  If none of these are present user@hostname is used.  The host's
  fully-qualified name is not used because that tends to fail when
  there are DNS problems.

* New 'bzr whoami' command instead of username user-email.


Bug Fixes
*********

* Make commit safe for hardlinked bzr trees.

* Some Unicode/locale fixes.

* Partial workaround for ``difflib.unified_diff`` not handling
  trailing newlines properly.


Internal
********

* Allow docstrings for help to be in PEP0257 format.  Patch from
  Matt Brubeck.

* More tests in test.sh.

* Write profile data to a temporary file not into working
  directory and delete it when done.

* Smaller .bzr.log with process ids.


Portability
***********

* Fix opening of ~/.bzr.log on Windows.  Patch from Andrew
  Bennetts.

* Some improvements in handling paths on Windows, based on a patch
  from QuantumG.


bzr-0.0.3  2005-04-06
#####################

Enhancements
************

* New "directories" internal command lists versioned directories
  in the tree.

* Can now say "bzr commit --help".

* New "rename" command to rename one file to a different name
  and/or directory.

* New "move" command to move one or more files into a different
  directory.

* New "renames" command lists files renamed since base revision.

* New cat command contributed by janmar.

Changes
*******

* .bzr.log is placed in $HOME (not pwd) and is always written in
  UTF-8.  (Probably not a completely good long-term solution, but
  will do for now.)

Portability
***********

* Workaround for difflib bug in Python 2.3 that causes an
  exception when comparing empty files.  Reported by Erik Toubro
  Nielsen.

Internal
********

* Refactored inventory storage to insert a root entry at the top.

Testing
*******

* Start of shell-based black-box testing in test.sh.


bzr-0.0.2.1
###########

Portability
***********

* Win32 fixes from Steve Brown.


bzr-0.0.2  "black cube"  2005-03-31
###################################

Enhancements
************

* Default ignore list extended (see bzrlib/__init__.py).

* Patterns in .bzrignore are now added to the default ignore list,
  rather than replacing it.

* Ignore list isn't reread for every file.

* More help topics.

* Reinstate the 'bzr check' command to check invariants of the
  branch.

* New 'ignored' command lists which files are ignored and why;
  'deleted' lists files deleted in the current working tree.

* Performance improvements.

* New global --profile option.

* Ignore patterns like './config.h' now correctly match files in
  the root directory only.


bzr-0.0.1  2005-03-26
#####################

Enhancements
************

* More information from info command.

* Can now say "bzr help COMMAND" for more detailed help.

* Less file flushing and faster performance when writing logs and
  committing to stores.

* More useful verbose output from some commands.

Bug Fixes
*********

* Fix inverted display of 'R' and 'M' during 'commit -v'.

Portability
***********

* Include a subset of ElementTree-1.2.20040618 to make
  installation easier.

* Fix time.localtime call to work with Python 2.3 (the minimum
  supported).


bzr-0.0.0.69  2005-03-22
########################

Enhancements
************

* First public release.

* Storage of local versions: init, add, remove, rm, info, log,
  diff, status, etc.

..
   vim: tw=74 ft=rst ff=unix<|MERGE_RESOLUTION|>--- conflicted
+++ resolved
@@ -9,25 +9,6 @@
 In Development
 ##############
 
-<<<<<<< HEAD
-Bug Fixes
-*********
-
-* Fix a test failure on karmic by making a locale test more robust.
-  (Vincent Ladeuil, #413514)
-
-Improvements
-************
-
-* A better description of the platform is shown in crash tracebacks, ``bzr
-  --version`` and ``bzr selftest``.
-  (Martin Pool, #409137)
-
-* ``bzr push`` locally on windows will no longer give a locking error with
-  dirstate based formats. (Robert Collins)
-
-=======
->>>>>>> b7324fb5
 Compatibility Breaks
 ********************
 
@@ -49,6 +30,9 @@
 * Fix a pycurl related test failure on karmic by recognizing an error
   raised by newer versions of pycurl.
   (Vincent Ladeuil, #306264)
+
+* Fix a test failure on karmic by making a locale test more robust.
+  (Vincent Ladeuil, #413514)
 
 Improvements
 ************
@@ -63,6 +47,9 @@
   putting ``no_apport`` into the ``debug_flags`` section of
   ``bazaar.conf``.
   (Martin Pool, Robert Collins, #389328)
+
+* ``bzr push`` locally on windows will no longer give a locking error with
+  dirstate based formats. (Robert Collins)
 
 Documentation
 *************
