--------------------
Bazaar Release Notes
--------------------

.. contents::


IN DEVELOPMENT
--------------

  FEATURES:

    * New ``pre_change_branch_tip`` hook that is called before the
      branch tip is moved, while the branch is write-locked.  See the User
      Reference for signature details.  (Andrew Bennetts)

    * Rule-based preferences can now be defined for selected files in
      selected branches, allowing commands and plugins to provide
      custom behaviour for files matching defined patterns.
      See ``Rule-based preferences`` (part of ``Configuring Bazaar``)
      in the User Guide and ``bzr help rules`` for more information.
      (Ian Clatworthy)

  IMPROVEMENTS:

    * ``bzr export --format=tgz --root=NAME -`` to export a gzipped tarball 
      to stdout; also ``tar`` and ``tbz2``.
      (Martin Pool)

<<<<<<< HEAD
    * Remembered locations can be specified by aliases, e.g. :parent, :public,
      :submit.  (Aaron Bentley)

    * The smart protocol now has improved support for setting branches'
      revision info directly.  This makes operations like push
      faster.  The new request method name is
      ``Branch.set_last_revision_ex``.  (Andrew Bennetts)
=======
    * ``bzr send'' documents and better supports `emacsclient' (proper
      escaping of mail headers and handling of the MUA Mew).
      (Christophe Troestler)
>>>>>>> 18af7a35

  BUGFIXES:

    * ``check`` handles the split-up .bzr layout correctly, so no longer
      requires a branch to be present.
      (Daniel Watkins, #64783)

    * Clearer message about how to set the PYTHONPATH if bzrlib can't be
      loaded. 
      (Martin Pool, #205230)

    * Errors about missing libraries are now shown without a traceback,
      and with a suggestion to install the library.  The full traceback is 
      still in ``.bzr.log`` and can be shown with ``-Derror``.
      (Martin Pool, #240161)

    * Handle urls such as ftp://user@host.com@www.host.com where the user
      name contains an @.
      (Neil Martinsen-Burrell, #228058)

    * ``needs_read_lock`` and ``needs_write_lock`` now suppress an error during
      ``unlock`` if there was an error in the original function. This helps
      most when there is a failure with a smart server action, since often the
      connection closes and we cannot unlock.
      (Andrew Bennetts, John Arbash Meinel, #125784)

    * Obsolete hidden command ``bzr fetch`` removed.
      (Martin Pool, #172870)

    * Raise the correct exception when doing ``-rbefore:0`` or ``-c0``.
      (John Arbash Meinel, #239933)

    * You can now compare file revisions in Windows diff programs from 
      Cygwin Bazaar.
      (Matt McClure, #209281)

    * revision_history now tolerates mainline ghosts for Branch format 6.
      (Aaron Bentley, #235055)

    * Set locale from environment for third party libs.
      (Martin von Gagern, #128496)

  DOCUMENTATION:

    * Updated developer documentation.
      (Martin Pool)

  TESTING:

   * ``-Dmemory`` will cause /proc/PID/status to be catted before bzr
     exits, allowing low-key analysis of peak memory use. (Robert Collins)

   * ``TestCaseWithTransport.make_branch_and_tree`` tries harder to return
     a tree with a ``branch`` attribute of the right format.  This was
     preventing some ``RemoteBranch`` tests from actually running with
     ``RemoteBranch`` instances.  (Andrew Bennetts)

  API CHANGES:

    * Removed ``Repository.text_store``, ``control_store``, etc.  Instead,
      there are new attributes ``texts, inventories, revisions,
      signatures``, each of which is a ``VersionedFiles``.  See the
      Repository docstring for more details.
      (Robert Collins)

    * ``Branch.pull`` now accepts an ``_override_hook_target`` optional
      parameter.  If you have a subclass of ``Branch`` that overrides
      ``pull`` then you should add this parameter.  (Andrew Bennetts)

    * ``bzrlib.check.check()`` has been deprecated in favour of the more
      aptly-named ``bzrlib.check.check_branch()``.
      (Daniel Watkins)

    * ``Tree.print_file`` and ``Repository.print_file`` are deprecated.
      These methods are bad APIs because they write directly to sys.stdout.
      bzrlib does not use them internally, and there are no direct tests
      for them. (Alexander Belchenko)

  INTERNALS:

    * ``cat`` command no longer uses ``Tree.print_file()`` internally.
      (Alexander Belchenko)

    * New class method ``BzrDir.open_containing_tree_branch_or_repository``
      which eases the discovery of the tree, the branch and the repository
      containing a given location.
      (Daniel Watkins)

    * New ``versionedfile.KeyMapper`` interface to abstract out the access to
      underlying .knit/.kndx etc files in repositories with partitioned
      storage. (Robert Collins)

    * Obsolete developer-use command ``weave-join`` has been removed.
      (Robert Collins)

    * ``RemoteToOtherFetcher`` and ``get_data_stream_for_search`` removed,
      to support new ``VersionedFiles`` layering.
      (Robert Collins)


bzr 1.6beta2 2008-06-10
-----------------------

This release contains further progress towards our 1.6 goals of shallow
repositories, and contains a fix for some user-affecting bugs in the
repository layer.  Building working trees during checkout and branch is
now faster.

  BUG FIXES:

    * Avoid KnitCorrupt error extracting inventories from some repositories.
      (The data is not corrupt; an internal check is detecting a problem
      reading from the repository.)
      (Martin Pool, Andrew Bennetts, Robert Collins, #234748)

    * ``bzr status`` was breaking if you merged the same revision twice.
      (John Arbash Meinel, #235407)

    * Fix infinite loop consuming 100% CPU when a connection is lost while
      reading a response body via the smart protocol v1 or v2.
      (Andrew Bennetts)
      
    * Inserting a bundle which changes the contents of a file with no trailing
      end of line, causing a knit snapshot in a 'knits' repository will no longer
      cause KnitCorrupt. (Robert Collins)

    * ``RemoteBranch.pull`` needs to return the ``self._real_branch``'s
      pull result. It was instead just returning None, which breaks ``bzr
      pull``. (John Arbash Meinel, #238149)

    * Sanitize branch nick before using it as an attachment filename in
      ``bzr send``. (Lukáš Lalinský, #210218)

    * Squash ``inv_entry.symlink_target`` to a plain string when
      generating DirState details. This prevents from getting a
      ``UnicodeError`` when you have symlinks and non-ascii filenames.
      (John Arbash Meinel, #135320)

  IMPROVEMENTS:

    * Added the 'alias' command to set/unset and display aliases. (Tim Penhey)

    * ``added``, ``modified``, and ``unknowns`` behaviour made consistent (all three
      now quote paths where required). Added ``--null`` option to ``added`` and 
      ``modified`` (for null-separated unknowns, use ``ls --unknown --null``)
      (Adrian Wilkins)

    * Faster branching (1.09x) and lightweight checkouts (1.06x) on large trees.
      (Ian Clatworthy, Aaron Bentley)

  DOCUMENTATION:

    * Added *Bazaar Zen* section to the User Guide. (Ian Clatworthy)

  TESTING:

    * Fix the test HTTPServer to be isolated from chdir calls made while it is
      running, allowing it to be used in blackbox tests. (Robert Collins)

  API CHANGES:

    * ``WorkingTree.set_parent_(ids/trees)`` will now filter out revisions
      which are in the ancestry of other revisions. So if you merge the same
      tree twice, or merge an ancestor of an existing merge, it will only
      record the newest. (If you merge a descendent, it will replace its
      ancestor). (John Arbash Meinel, #235407)

  INTERNALS:

    * Knit record serialisation is now stricter on what it will accept, to
      guard against potential internal bugs, or broken input. (Robert Collins)


bzr 1.6beta1 2008-06-02
-----------------------


Commands that work on the revision history such as push, pull, missing,
uncommit and log are now substantially faster.  This release adds a
translation of some of the user documentation into Spanish.  (Contributions of
other translations would be very welcome.)  Bazaar 1.6beta1 adds a new network
protocol which is used by default and which allows for more efficient transfers
and future extensions.


  NOTES WHEN UPGRADING:

    * There is a new version of the network protocol used for bzr://, bzr+ssh://
      and bzr+http:// connections.  This will allow more efficient requests and
      responses, and more graceful fallback when a server is too old to
      recognise a request from a more recent client.  Bazaar 1.6 will
      interoperate with 0.16 and later versions, but servers should be upgraded
      when possible.  Bazaar 1.6 no longer interoperates with 0.15 and earlier via
      these protocols.  Use alternatives like SFTP or upgrade those servers.
      (Andrew Bennetts, #83935)

  CHANGES:

    * Deprecation warnings will not be suppressed when running ``bzr selftest``
      so that developers can see if their code is using deprecated functions.
      (John Arbash Meinel)

  FEATURES:

    * Adding ``-Derror`` will now display a traceback when a plugin fails to
      load. (James Westby)

  IMPROVEMENTS:

    * ``bzr branch/push/pull -r XXX`` now have a helper function for finding
      the revno of the new revision (``Graph.find_distance_to_null``). This
      should make something like ``bzr branch -r -100`` in a shared, no-trees
      repository much snappier. (John Arbash Meinel)

    * ``bzr log --short -r X..Y`` no longer needs to access the full revision
      history. This makes it noticeably faster when logging the last few
      revisions. (John Arbash Meinel)

    * ``bzr ls`` now accepts ``-V`` as an alias for ``--versioned``. 
      (Jerad Cramp, #165086)

    * ``bzr missing`` uses the new ``Graph.find_unique_ancestors`` and
      ``Graph.find_differences`` to determine missing revisions without having
      to search the whole ancestry. (John Arbash Meinel, #174625)

    * ``bzr uncommit`` now uses partial history access, rather than always
      extracting the full revision history for a branch. This makes it
      resolve the appropriate revisions much faster (in testing it drops
      uncommit from 1.5s => 0.4s). It also means ``bzr log --short`` is one
      step closer to not using full revision history.
      (John Arbash Meinel, #172649)

  BUGFIXES:

    * ``bzr merge --lca`` should handle when two revisions have no common
      ancestor other than NULL_REVISION. (John Arbash Meinel, #235715)

    * ``bzr status`` was breaking if you merged the same revision twice.
      (John Arbash Meinel, #235407)

    * ``bzr push`` with both ``--overwrite`` and ``-r NNN`` options no longer
      fails.  (Andrew Bennetts, #234229)
      
    * Correctly track the base URL of a smart medium when using bzr+http://
      URLs, which was causing spurious "No repository present" errors with
      branches in shared repositories accessed over bzr+http.
      (Andrew Bennetts, #230550)

    * Define ``_remote_is_at_least_1_2`` on ``SmartClientMedium`` so that all
      implementations have the attribute.  Fixes 'PyCurlTransport' object has no
      attribute '_remote_is_at_least_1_2' attribute errors.
      (Andrew Bennetts, #220806)

    * Failure to delete an obsolete pack file should just give a warning
      message, not a fatal error.  It may for example fail if the file is still
      in use by another process.
      (Martin Pool)
      
    * Fix MemoryError during large fetches over HTTP by limiting the amount of
      data we try to read per ``recv`` call.  The problem was observed with
      Windows and a proxy, but might affect other environments as well.
      (Eric Holmberg, #215426)

    * Handle old merge directives correctly in Merger.from_mergeable.  Stricter
      get_parent_map requirements exposed a latent bug here.  (Aaron Bentley)

    * Issue a warning and ignore passwords declared in authentication.conf when
      used for an ssh scheme (sftp or bzr+ssh).
      (Vincent Ladeuil, #203186)

    * Make both http implementations raise appropriate exceptions on 403
      Forbidden when POSTing smart requests.
      (Vincent Ladeuil, #230223)

    * Properly *title* header names in http requests instead of capitalizing
      them.
      (Vincent Ladeuil, #229076)

    * The "Unable to obtain lock" error message now also suggests using
      ``bzr break-lock`` to fix it.  (Martin Albisetti, #139202)

    * Treat an encoding of '' as ascii; this can happen when bzr is run
      under vim on Mac OS X.
      (Neil Martinsen-Burrell)

    * ``VersionedFile.make_mpdiffs()`` was raising an exception that wasn't in
      scope. (Daniel Fischer #235687)

  DOCUMENTATION:

    * Added directory structure and started translation of docs in spanish.
      (Martin Albisetti, Lucio Albenga)

    * Incorporate feedback from Jelmer Vernooij and Neil Martinsen-Burrell
      on the plugin and integration chapters of the User Guide.
      (Ian Clatworthy)

    * More Bazaar developer documentation about packaging and release process,
      and about use of Python reprs.
      (Martin Pool, Martin Albisetti)

    * Updated Tortise strategy document. (Mark Hammond)

  TESTING:

    * ``bzrlib.tests.adapt_tests`` was broken and unused - it has been fixed.
      (Robert Collins)

    * Fix the test HTTPServer to be isolated from chdir calls made while it is
      running, allowing it to be used in blackbox tests. (Robert Collins)

    * New helper function for splitting test suites
      ``split_suite_by_condition``. (Robert Collins)

  INTERNALS:

    * ``Branch.missing_revisions`` has been deprecated. Similar functionality
      can be obtained using ``bzrlib.missing.find_unmerged``. The api was
      fairly broken, and the function was unused, so we are getting rid of it.
      (John Arbash Meinel)

  API CHANGES:

    * ``Branch.abspath`` is deprecated; use the Tree or Transport 
      instead.  (Martin Pool)

    * ``Branch.update_revisions`` now takes an optional ``Graph``
      object. This can be used by ``update_revisions`` when it is
      checking ancestry, and allows callers to prefer request to go to a
      local branch.  (John Arbash Meinel)

    * Branch, Repository, Tree and BzrDir should expose a Transport as an
      attribute if they have one, rather than having it indirectly accessible
      as ``.control_files._transport``.  This doesn't add a requirement
      to support a Transport in cases where it was not needed before;
      it just simplifies the way it is reached.  (Martin Pool)

    * ``bzr missing --mine-only`` will return status code 0 if you have no
      new revisions, but the remote does. Similarly for ``--theirs-only``.
      The new code only checks one side, so it doesn't know if the other
      side has changes. This seems more accurate with the request anyway.
      It also changes the output to print '[This|Other] branch is up to
      date.' rather than displaying nothing.  (John Arbash Meinel)

    * ``LockableFiles.put_utf8``, ``put_bytes`` and ``controlfilename``
      are now deprecated in favor of using Transport operations.
      (Martin Pool)

    * Many methods on ``VersionedFile``, ``Repository`` and in
      ``bzrlib.revision``  deprecated before bzrlib 1.5 have been removed.
      (Robert Collins)

    * ``RevisionSpec.wants_revision_history`` can be set to False for a given
      ``RevisionSpec``. This will disable the existing behavior of passing in
      the full revision history to ``self._match_on``. Useful for specs that
      don't actually need access to the full history. (John Arbash Meinel)

    * The constructors of ``SmartClientMedium`` and its subclasses now require a
      ``base`` parameter.  ``SmartClientMedium`` implementations now also need
      to provide a ``remote_path_from_transport`` method.  (Andrew Bennetts)
      
    * The default permissions for creating new files and directories 
      should now be obtained from ``BzrDir._get_file_mode()`` and 
      ``_get_dir_mode()``, rather than from LockableFiles.  The ``_set_file_mode``
      and ``_set_dir_mode`` variables on LockableFiles which were advertised
      as a way for plugins to control this are no longer consulted.
      (Martin Pool)

    * ``VersionedFile.join`` is deprecated. This method required local
      instances of both versioned file objects and was thus hostile to being
      used for streaming from a smart server. The new get_record_stream and
      insert_record_stream are meant to efficiently replace this method.
      (Robert Collins)

    * ``WorkingTree.set_parent_(ids/trees)`` will now filter out revisions
      which are in the ancestry of other revisions. So if you merge the same
      tree twice, or merge an ancestor of an existing merge, it will only
      record the newest. (If you merge a descendent, it will replace its
      ancestor). (John Arbash Meinel, #235407)

    * ``WorkingTreeFormat2.stub_initialize_remote`` is now private.
      (Martin Pool) 


bzr 1.5 2008-05-16
------------------

This release of Bazaar includes several updates to the documentation, and fixes
to prepare for making rich root support the default format. Many bugs have been
squashed, including fixes to log, bzr+ssh inter-operation with older servers.

  CHANGES:

    * Suppress deprecation warnings when bzrlib is a 'final' release. This way
      users of packaged software won't be bothered with DeprecationWarnings,
      but developers and testers will still see them. (John Arbash Meinel)

  DOCUMENTATION:

    * Incorporate feedback from Jelmer Vernooij and Neil Martinsen-Burrell
      on the plugin and integration chapters of the User Guide.
      (Ian Clatworthy)


bzr 1.5rc1 2008-05-09
---------------------

  NOTES WHEN UPGRADING:

  CHANGES:

    * Broader support of GNU Emacs mail clients. Set
      ``mail_client=emacsclient`` in your bazaar.conf and ``send`` will pop the
      bundle in a mail buffer according to the value of ``mail-user-agent``
      variable. (Xavier Maillard)

  FEATURES:

  IMPROVEMENTS:

    * Diff now handles revision specs like "branch:" and "submit:" more
      efficiently.  (Aaron Bentley, #202928)

    * More friendly error given when attempt to start the smart server
      on an address already in use. (Andrea Corbellini, #200575)

    * Pull completes much faster when there is nothing to pull.
      (Aaron Bentley)

  BUGFIXES:

    * Authentication.conf can define sections without password.
      (Vincent Ladeuil, #199440)

    * Avoid muttering every time a child update does not cause a progress bar
      update. (John Arbash Meinel, #213771)

    * ``Branch.reconcile()`` is now implemented. This allows ``bzr reconcile``
      to fix when a Branch has a non-canonical mainline history. ``bzr check``
      also detects this condition. (John Arbash Meinel, #177855)

    * ``bzr log -r ..X bzr://`` was failing, because it was getting a request
      for ``revision_id=None`` which was not a string.
      (John Arbash Meinel, #211661)

    * ``bzr commit`` now works with Microsoft's FTP service.
      (Andreas Deininger)

    * Catch definitions outside sections in authentication.conf.
      (Vincent Ladeuil, #217650)

    * Conversion from non-rich-root to rich-root(-pack) updates inventory
      sha1s, even when bundles are used.  (Aaron Bentley, #181391)

    * Conversion from non-rich-root to rich-root(-pack) works correctly even
      though search keys are not topologically sorted.  (Aaron Bentley)

    * Conversion from non-rich-root to rich-root(-pack) works even when a
      parent revision has a different root id.  (Aaron Bentley, #177874)

    * Disable strace testing until strace is fixed (see bug #103133) and emit a
      warning when selftest ends to remind us of leaking tests.
      (Vincent Ladeuil, #226769)

    * Fetching all revisions from a repository does not cause pack collisions.
      (Robert Collins, Aaron Bentley, #212908)

    * Fix error about "attempt to add line-delta in non-delta knit".
      (Andrew Bennetts, #217701)

    * Pushing a branch in "dirstate" format (Branch5) over bzr+ssh would break
      if the remote server was < version 1.2. This was due to a bug in the
      RemoteRepository.get_parent_map() fallback code.
      (John Arbash Meinel, #214894)

    * Remove leftover code in ``bzr_branch`` that inappropriately creates 
      a ``branch-name`` file in the branch control directory.
      (Martin Pool)

    * Set SO_REUSEADDR on server sockets of ``bzr serve`` to avoid problems
      rebinding the socket when starting the server a second time.
      (John Arbash Meinel, Martin Pool, #164288)

    * Severe performance degradation in fetching from knit repositories to
      knits and packs due to parsing the entire revisions.kndx on every graph
      walk iteration fixed by using the Repository.get_graph API.  There was
      another regression in knit => knit fetching which re-read the index for
      every revision each side had in common.
      (Robert Collins, John Arbash Meinel)

    * When logging the changes to a particular file, there was a bug if there
      were ghosts in the revision ancestry. (John Arbash Meinel, #209948)

    * xs4all's ftp server returns a temporary error when trying to list an
      empty directory, rather than returning an empty list. Adding a
      workaround so that we don't get spurious failures.
      (John Arbash Meinel, #215522)

  DOCUMENTATION:

    * Expanded the User Guide to include new chapters on popular plugins and
      integrating Bazaar into your environment. The *Best practices* chapter
      was renamed to *Miscellaneous topics* as suggested by community
      feedback as well. (Ian Clatworthy)

    * Document outlining strategies for TortoiseBzr. (Mark Hammond)

    * Improved the documentation on hooks. (Ian Clatworthy)

    * Update authentication docs regarding ssh agents.
      (Vincent Ladeuil, #183705)

  TESTING:

    * Add ``thread_name_suffix`` parameter to SmartTCPServer_for_testing, to
      make it easy to identify which test spawned a thread with an unhandled
      exception. (Andrew Bennetts)

    * New ``--debugflag``/``-E`` option to ``bzr selftest`` for setting
      options for debugging tests, these are complementary to the the -D
      options.  The ``-Dselftest_debug`` global option has been replaced by the
      ``-E=allow_debug`` option for selftest. (Andrew Bennetts)

    * Parameterised test ids are preserved correctly to aid diagnosis of test
      failures. (Robert Collins, Andrew Bennetts)

    * selftest now accepts --starting-with <id> to load only the tests whose id
      starts with the one specified. This greatly speeds up running the test
      suite on a limited set of tests and can be used to run the tests for a
      single module, a single class or even a single test.  (Vincent Ladeuil)

    * The test suite modules have been modified to define load_tests() instead
      of test_suite(). That speeds up selective loading (via --load-list)
      significantly and provides many examples on how to migrate (grep for
      load_tests).  (Vincent Ladeuil)

  INTERNALS:

    * ``Hooks.install_hook`` is now deprecated in favour of
      ``Hooks.install_named_hook`` which adds a required ``name`` parameter, to
      avoid having to call ``Hooks.name_hook``. (Daniel Watkins)

    * Implement xml8 serializer.  (Aaron Bentley)

    * New form ``@deprecated_method(deprecated_in(1, 5, 0))`` for making 
      deprecation wrappers.  (Martin Pool)

    * ``Repository.revision_parents`` is now deprecated in favour of 
      ``Repository.get_parent_map([revid])[revid]``. (Jelmer Vernooij)

    * The Python ``assert`` statement is no longer used in Bazaar source, and 
      a test checks this.  (Martin Pool)

  API CHANGES:

    * ``bzrlib.status.show_pending_merges`` requires the repository to be
      locked by the caller. Callers should have been doing it anyway, but it
      will now raise an exception if they do not. (John Arbash Meinel)

    * Repository.get_data_stream, Repository.get_data_stream_for_search(),
      Repository.get_deltas_for_revsions(), Repository.revision_trees(),
      Repository.item_keys_introduced_by() no longer take read locks.
      (Aaron Bentley)

    * ``LockableFiles.get_utf8`` and ``.get`` are deprecated, as a start
      towards removing LockableFiles and ``.control_files`` entirely.
      (Martin Pool)

    * Methods deprecated prior to 1.1 have been removed.
      (Martin Pool)


bzr 1.4 2008-04-28
------------------

This release of Bazaar includes handy improvements to the speed of log and
status, new options for several commands, improved documentation, and better
hooks, including initial code for server-side hooks.  A number of bugs have
been fixed, particularly in interoperability between different formats or
different releases of Bazaar over there network.  There's been substantial
internal work in both the repository and network code to enable new features
and faster performance.

  BUG FIXES:

    * Pushing a branch in "dirstate" format (Branch5) over bzr+ssh would break
      if the remote server was < version 1.2.  This was due to a bug in the
      RemoteRepository.get_parent_map() fallback code.
      (John Arbash Meinel, Andrew Bennetts, #214894)


bzr 1.4rc2 2008-04-21
---------------------

  BUG FIXES:

    * ``bzr log -r ..X bzr://`` was failing, because it was getting a request
      for ``revision_id=None`` which was not a string.
      (John Arbash Meinel, #211661)

    * Fixed a bug in handling ghost revisions when logging changes in a 
      particular file.  (John Arbash Meinel, #209948)

    * Fix error about "attempt to add line-delta in non-delta knit".
      (Andrew Bennetts, #205156)

    * Fixed performance degradation in fetching from knit repositories to
      knits and packs due to parsing the entire revisions.kndx on every graph
      walk iteration fixed by using the Repository.get_graph API.  There was
      another regression in knit => knit fetching which re-read the index for
      every revision each side had in common.
      (Robert Collins, John Arbash Meinel)


bzr 1.4rc1 2008-04-11
---------------------

  CHANGES:

   * bzr main script cannot be imported (Benjamin Peterson)

   * On Linux bzr additionally looks for plugins in arch-independent site
     directory. (Toshio Kuratomi)

   * The ``set_rh`` branch hook is now deprecated. Please migrate
     any plugins using this hook to use an alternative, e.g.
     ``post_change_branch_tip``. (Ian Clatworthy)

   * When a plugin cannot be loaded as the file path is not a valid
     python module name bzr will now strip a ``bzr_`` prefix from the
     front of the suggested name, as many plugins (e.g. bzr-svn)
     want to be installed without this prefix. It is a common mistake
     to have a folder named "bzr-svn" for that plugin, especially
     as this is what bzr branch lp:bzr-svn will give you. (James Westby,
     Andrew Cowie)

   * UniqueIntegerBugTracker now appends bug-ids instead of joining
     them to the base URL. Plugins that register bug trackers may
     need a trailing / added to the base URL if one is not already there.
     (James Wesby, Andrew Cowie)

  FEATURES:

    * Added start_commit hook for mutable trees. (Jelmer Vernooij, #186422)

    * ``status`` now accepts ``--no-pending`` to show the status without
      listing pending merges, which speeds up the command a lot on large
      histories.  (James Westby, #202830)

    * New ``post_change_branch_tip`` hook that is called after the
      branch tip is moved but while the branch is still write-locked.
      See the User Reference for signature details.
      (Ian Clatworthy, James Henstridge)

    * Reconfigure can convert a branch to be standalone or to use a shared
      repository.  (Aaron Bentley)

  IMPROVEMENTS:

    * The smart protocol now has support for setting branches' revision info
      directly.  This should make operations like push slightly faster, and is a
      step towards server-side hooks.  The new request method name is
      ``Branch.set_last_revision_info``.  (Andrew Bennetts)

    * ``bzr commit --fixes`` now recognises "gnome" as a tag by default.
      (James Westby, Andrew Cowie)

    * ``bzr switch`` will attempt to find branches to switch to relative to the
      current branch. E.g. ``bzr switch branchname`` will look for
      ``current_branch/../branchname``. (Robert Collins, Jelmer Vernooij,
      Wouter van Heyst)

    * Diff is now more specific about execute-bit changes it describes
      (Chad Miller)

    * Fetching data over HTTP is a bit faster when urllib is used.  This is done
      by forcing it to recv 64k at a time when reading lines in HTTP headers,
      rather than just 1 byte at a time.  (Andrew Bennetts)

    * Log --short and --line are much faster when -r is not specified.
      (Aaron Bentley)

    * Merge is faster.  We no longer check a file's existence unnecessarily
      when merging the execute bit.  (Aaron Bentley)

    * ``bzr status`` on an explicit list of files no longer shows pending
      merges, making it much faster on large trees. (John Arbash Meinel)

    * The launchpad directory service now warns the user if they have not set
      their launchpad login and are trying to resolve a URL using it, just
      in case they want to do a write operation with it.  (James Westby)

    * The smart protocol client is slightly faster, because it now only queries
      the server for the protocol version once per connection.  Also, the HTTP
      transport will now automatically probe for and use a smart server if
      one is present.  You can use the new ``nosmart+`` transport decorator
      to get the old behaviour.  (Andrew Bennetts)

    * The ``version`` command takes a ``--short`` option to print just the
      version number, for easier use in scripts.  (Martin Pool)

    * Various operations with revision specs and commands that calculate
      revnos and revision ids are faster.  (John A. Meinel, Aaron Bentley)

  BUGFIXES:

    * Add ``root_client_path`` parameter to SmartWSGIApp and
      SmartServerRequest.  This makes it possible to publish filesystem
      locations that don't exactly match URL paths. SmartServerRequest
      subclasses should use the new ``translate_client_path`` and
      ``transport_from_client_path`` methods when dealing with paths received
      from a client to take this into account.  (Andrew Bennetts, #124089)

    * ``bzr mv a b`` can be now used also to rename previously renamed
      directories, not only files. (Lukáš Lalinský, #107967)

    * ``bzr uncommit --local`` can now remove revisions from the local
      branch to be symmetric with ``bzr commit --local``.
      (John Arbash Meinel, #93412)

    * Don't ask for a password if there is no real terminal.
      (Alexander Belchenko, #69851)

    * Fix a bug causing a ValueError crash in ``parse_line_delta_iter`` when
      fetching revisions from a knit to pack repository or vice versa using
      bzr:// (including over http or ssh).
      (#208418, Andrew Bennetts, Martin Pool, Robert Collins)

    * Fixed ``_get_line`` in ``bzrlib.smart.medium``, which was buggy.  Also
      fixed ``_get_bytes`` in the same module to use the push back buffer.
      These bugs had no known impact in normal use, but were problematic for
      developers working on the code, and were likely to cause real bugs sooner
      or later.  (Andrew Bennetts)

    * Implement handling of basename parameter for DefaultMail.  (James Westby)

    * Incompatibility with Paramiko versions newer than 1.7.2 was fixed.
      (Andrew Bennetts, #213425)

    * Launchpad locations (lp: URLs) can be pulled.  (Aaron Bentley, #181945)

    * Merges that add files to deleted root directories complete.  They
      do create conflicts.  (Aaron Bentley, #210092)

    * vsftp's return ``550 RNFR command failed.`` supported.
      (Marcus Trautwig, #129786)

  DOCUMENTATION:

    * Improved documentation on send/merge relationship. (Peter Schuller)

    * Minor fixes to the User Guide. (Matthew Fuller)

    * Reduced the evangelism in the User Guide. (Ian Clatworthy)

    * Added Integrating with Bazaar document for developers (Martin Albisetti)

  API BREAKS:

    * Attempting to pull data from a ghost aware repository (e.g. knits) into a
      non-ghost aware repository such as weaves will now fail if there are
      ghosts.  (Robert Collins)

    * ``KnitVersionedFile`` no longer accepts an ``access_mode`` parameter, and
      now requires the ``index`` and ``access_method`` parameters to be
      supplied. A compatible shim has been kept in the new function
      ``knit.make_file_knit``. (Robert Collins)

    * Log formatters must now provide log_revision instead of show and
      show_merge_revno methods. The latter had been deprecated since the 0.17
      release. (James Westby)

    * ``LoopbackSFTP`` is now called ``SocketAsChannelAdapter``.
      (Andrew Bennetts)

    * ``osutils.backup_file`` is removed. (Alexander Belchenko)

    * ``Repository.get_revision_graph`` is deprecated, with no replacement
      method. The method was size(history) and not desirable. (Robert Collins)

    * ``revision.revision_graph`` is deprecated, with no replacement function.
      The function was size(history) and not desirable. (Robert Collins)

    * ``Transport.get_shared_medium`` is deprecated.  Use
      ``Transport.get_smart_medium`` instead.  (Andrew Bennetts)

    * ``VersionedFile`` factories now accept a get_scope parameter rather
      than using a call to ``transaction_finished``, allowing the removal of
      the fixed list of versioned files per repository. (Robert Collins)

    * ``VersionedFile.annotate_iter`` is deprecated. While in principle this
      allowed lower memory use, all users of annotations wanted full file 
      annotations, and there is no storage format suitable for incremental
      line-by-line annotation. (Robert Collins)

    * ``VersionedFile.clone_text`` is deprecated. This performance optimisation
      is no longer used - reading the content of a file that is undergoing a
      file level merge to identical state on two branches is rare enough, and
      not expensive enough to special case. (Robert Collins)

    * ``VersionedFile.clear_cache`` and ``enable_cache`` are deprecated.
      These methods added significant complexity to the ``VersionedFile``
      implementation, but were only used for optimising fetches from knits - 
      which can be done from outside the knit layer, or via a caching
      decorator. As knits are not the default format, the complexity is no
      longer worth paying. (Robert Collins)

    * ``VersionedFile.create_empty`` is removed. This method presupposed a
      sensible mapping to a transport for individual files, but pack backed
      versioned files have no such mapping. (Robert Collins)

    * ``VersionedFile.get_graph`` is deprecated, with no replacement method.
      The method was size(history) and not desirable. (Robert Collins)

    * ``VersionedFile.get_graph_with_ghosts`` is deprecated, with no
      replacement method.  The method was size(history) and not desirable.
      (Robert Collins)

    * ``VersionedFile.get_parents`` is deprecated, please use
      ``VersionedFile.get_parent_map``. (Robert Collins)

    * ``VersionedFile.get_sha1`` is deprecated, please use
      ``VersionedFile.get_sha1s``. (Robert Collins)

    * ``VersionedFile.has_ghost`` is now deprecated, as it is both expensive
      and unused outside of a single test. (Robert Collins)

    * ``VersionedFile.iter_parents`` is now deprecated in favour of
      ``get_parent_map`` which can be used to instantiate a Graph on a
      VersionedFile. (Robert Collins)

    * ``VersionedFileStore`` no longer uses the transaction parameter given
      to most methods; amongst other things this means that the
      get_weave_or_empty method no longer guarantees errors on a missing weave
      in a readonly transaction, and no longer caches versioned file instances
      which reduces memory pressure (but requires more careful management by
      callers to preserve performance). (Robert Collins)

  TESTING:

    * New -Dselftest_debug flag disables clearing of the debug flags during
      tests.  This is useful if you want to use e.g. -Dhpss to help debug a
      failing test.  Be aware that using this feature is likely to cause
      spurious test failures if used with the full suite. (Andrew Bennetts)

    * selftest --load-list now uses a new more agressive test loader that will
      avoid loading unneeded modules and building their tests. Plugins can use
      this new loader by defining a load_tests function instead of a test_suite
      function. (a forthcoming patch will provide many examples on how to
      implement this).
      (Vincent Ladeuil)

    * selftest --load-list now does some sanity checks regarding duplicate test
      IDs and tests present in the list but not found in the actual test suite.
      (Vincent Ladeuil)

    * Slightly more concise format for the selftest progress bar, so there's
      more space to show the test name.  (Martin Pool) ::

        [2500/10884, 1fail, 3miss in 1m29s] test_revisionnamespaces.TestRev

    * The test suite takes much less memory to run, and is a bit faster.  This
      is done by clearing most attributes of TestCases after running them, if
      they succeeded.  (Andrew Bennetts)

  INTERNALS:

    * Added ``_build_client_protocol`` to ``_SmartClient``.  (Andrew Bennetts)

    * Added basic infrastructure for automatic plugin suggestion.
      (Martin Albisetti)

    * If a ``LockableFiles`` object is not explicitly unlocked (for example
      because of a missing ``try/finally`` block, it will give a warning but
      not automatically unlock itself.  (Previously they did.)  This
      sometimes caused knock-on errors if for example the network connection
      had already failed, and should not be relied upon by code. 
      (Martin Pool, #109520)

    * ``make dist`` target to build a release tarball, and also 
      ``check-dist-tarball`` and ``dist-upload-escudero``.  (Martin Pool)

    * The ``read_response_tuple`` method of ``SmartClientRequestProtocol*``
      classes will now raise ``UnknownSmartMethod`` when appropriate, so that
      callers don't need to try distinguish unknown request errors from other
      errors.  (Andrew Bennetts)

    * ``set_make_working_trees`` is now implemented provided on all repository
      implementations (Aaron Bentley)

    * ``VersionedFile`` now has a new method ``get_parent_map`` which, like
      ``Graph.get_parent_map`` returns a dict of key:parents. (Robert Collins)


bzr 1.3.1 2008-04-09
--------------------

  No changes from 1.3.1rc1.


bzr 1.3rc1 2008-04-04
---------------------

  BUG FIXES:

    * Fix a bug causing a ValueError crash in ``parse_line_delta_iter`` when
      fetching revisions from a knit to pack repository or vice versa using
      bzr:// (including over http or ssh).  
      (#208418, Andrew Bennetts, Martin Pool, Robert Collins)


bzr 1.3 2008-03-20
------------------

Bazaar has become part of the GNU project <http://www.gnu.org>

Many operations that act on history, including ``log`` and ``annotate`` are now
substantially faster.  Several bugs have been fixed and several new options and
features have been added.

  TESTING:

    * Avoid spurious failure of ``TestVersion.test_version`` matching
      directory names.
      (#202778, Martin Pool)


bzr 1.3rc1 2008-03-16
---------------------

  NOTES WHEN UPGRADING:

    * The backup directory created by ``upgrade`` is now called
      ``backup.bzr``, not ``.bzr.backup``. (Martin Albisetti)

  CHANGES:

    * A new repository format 'development' has been added. This format will
      represent the latest 'in-progress' format that the bzr developers are
      interested in getting early-adopter testing and feedback on.
      ``doc/developers/development-repo.txt`` has detailed information.
      (Robert Collins)

    * BZR_LOG environment variable controls location of .bzr.log trace file. 
      User can suppress writing messages to .bzr.log by using '/dev/null'
      filename (on Linux) or 'NUL' (on Windows). If BZR_LOG variable 
      is not defined but BZR_HOME is defined then default location
      for .bzr.log trace file is ``$BZR_HOME/.bzr.log``.
      (Alexander Belchenko)

    * ``launchpad`` builtin plugin now shipped as separate part in standalone
      bzr.exe, installed to ``C:\Program Files\Bazaar\plugins`` directory, 
      and standalone installer allows user to skip installation of this plugin.
      (Alexander Belchenko)

    * Restore auto-detection of plink.exe on Windows. (Dmitry Vasiliev)

    * Version number is now shown as "1.2" or "1.2pr2", without zeroed or
      missing final fields.  (Martin Pool)

  FEATURES:

    * ``branch`` and ``checkout`` can hard-link working tree files, which is
      faster and saves space.  (Aaron Bentley)

    * ``bzr send`` will now also look at the ``child_submit_to`` setting in
      the submit branch to determine the email address to send to. 
      (Jelmer Vernooij)

  IMPROVEMENTS:

    * BzrBranch._lefthand_history is faster on pack repos.  (Aaron Bentley)

    * Branch6.generate_revision_history is faster.  (Aaron Bentley)

    * Directory services can now be registered, allowing special URLs to be
      dereferenced into real URLs.  This is a generalization and cleanup of
      the lp: transport lookup.  (Aaron Bentley)

    * Merge directives that are automatically attached to emails have nicer
      filenames, based on branch-nick + revno. (Aaron Bentley)

    * ``push`` has a ``--revision`` option, to specify what revision to push up
      to.  (Daniel Watkins)

    * Significantly reducing execution time and network traffic for trivial 
      case of running ``bzr missing`` command for two identical branches.
      (Alexander Belchenko)

    * Speed up operations that look at the revision graph (such as 'bzr log').
      ``KnitPackRepositor.get_revision_graph`` uses ``Graph.iter_ancestry`` to
      extract the revision history. This allows filtering ghosts while
      stepping instead of needing to peek ahead. (John Arbash Meinel)

    * The ``hooks`` command lists installed hooks, to assist in debugging.
      (Daniel Watkins)

    * Updates to how ``annotate`` work. Should see a measurable improvement in
      performance and memory consumption for file with a lot of merges.
      Also, correctly handle when a line is introduced by both parents (it
      should be attributed to the first merge which notices this, and not
      to all subsequent merges.) (John Arbash Meinel)

  BUGFIXES:

    * Autopacking no longer holds the full set of inventory lines in
      memory while copying. For large repositories, this can amount to
      hundreds of MB of ram consumption.
      (Ian Clatworthy, John Arbash Meinel)

    * Cherrypicking when using ``--format=merge3`` now explictly excludes
      BASE lines. (John Arbash Meinel, #151731)

    * Disable plink's interactive prompt for password.
      (#107593, Dmitry Vasiliev)

    * Encode command line arguments from unicode to user_encoding before
      invoking external mail client in `bzr send` command.
      (#139318, Alexander Belchenko)

    * Fixed problem connecting to ``bzr+https://`` servers.
      (#198793, John Ferlito)

    * Improved error reporting in the Launchpad plugin. (Daniel Watkins,
      #196618)

    * Include quick-start-summary.svg file to python-based installer(s)
      for Windows. (#192924, Alexander Belchenko)

    * lca merge now respects specified files. (Aaron Bentley)

    * Make version-info --custom imply --all. (#195560, James Westby)

    * ``merge --preview`` now works for merges that add or modify
      symlinks (James Henstridge)

    * Redirecting the output from ``bzr merge`` (when the remembered
      location is used) now works. (John Arbash Meinel)

    * setup.py script explicitly checks for Python version.
      (Jari Aalto, Alexander Belchenko, #200569)

    * UnknownFormatErrors no longer refer to branches regardless of kind of
      unknown format. (Daniel Watkins, #173980)

    * Upgrade bundled ConfigObj to version 4.5.2, which properly quotes #
      signs, among other small improvements. (Matt Nordhoff, #86838)

    * Use correct indices when emitting LCA conflicts.  This fixes IndexError
      errors.  (Aaron Bentley, #196780)

  DOCUMENTATION:

    * Explained how to use ``version-info --custom`` in the User Guide.
      (Neil Martinsen-Burrell)

  API BREAKS:

    * Support for loading plugins from zip files and
      ``bzrlib.plugin.load_from_zip()`` function are deprecated.
      (Alexander Belchenko)

  TESTING:
    
    * Added missing blackbox tests for ``modified`` (Adrian Wilkins)

    * The branch interface tests were invalid for branches using rich-root
      repositories because the empty string is not a valid file-id.
      (Robert Collins)

  INTERNALS:

    * ``Graph.iter_ancestry`` returns the ancestry of revision ids. Similar to
      ``Repository.get_revision_graph()`` except it includes ghosts and you can
      stop part-way through. (John Arbash Meinel)

    * New module ``tools/package_mf.py`` provide custom module finder for
      python packages (improves standard python library's modulefinder.py)
      used by ``setup.py`` script while building standalone bzr.exe.
      (Alexander Belchenko)

    * New remote method ``RemoteBzrDir.find_repositoryV2`` adding support for
      detecting external lookup support on remote repositories. This method is
      now attempted first when lookup up repositories, leading to an extra 
      round trip on older bzr smart servers. (Robert Collins)
 
    * Repository formats have a new supported-feature attribute
      ``supports_external_lookups`` used to indicate repositories which support
      falling back to other repositories when they have partial data.
      (Robert Collins)

    * ``Repository.get_revision_graph_with_ghosts`` and
      ``bzrlib.revision.(common_ancestor,MultipleRevisionSources,common_graph)``
      have been deprecated.  (John Arbash Meinel)

    * ``Tree.iter_changes`` is now a public API, replacing the work-in-progress
      ``Tree._iter_changes``. The api is now considered stable and ready for
      external users.  (Aaron Bentley)

    * The bzrdir format registry now accepts an ``alias`` keyword to
      register_metadir, used to indicate that a format name is an alias for
      some other format and thus should not be reported when describing the
      format. (Robert Collins)


bzr 1.2 2008-02-15
------------------

  BUG FIXES:

    * Fix failing test in Launchpad plugin. (Martin Pool)


bzr 1.2rc1 2008-02-13
---------------------

  NOTES WHEN UPGRADING:
  
    * Fetching via the smart protocol may need to reconnect once during a fetch
      if the remote server is running Bazaar 1.1 or earlier, because the client
      attempts to use more efficient requests that confuse older servers.  You
      may be required to re-enter a password or passphrase when this happens.
      This won't happen if the server is upgraded to Bazaar 1.2.
      (Andrew Bennetts)

  CHANGES:

    * Fetching via bzr+ssh will no longer fill ghosts by default (this is
      consistent with pack-0.92 fetching over SFTP). (Robert Collins)

    * Formatting of ``bzr plugins`` output is changed to be more human-
      friendly. Full path of plugins locations will be shown only with
      ``--verbose`` command-line option. (Alexander Belchenko)

    * ``merge`` now prefers to use the submit branch, but will fall back to
      parent branch.  For many users, this has no effect.  But some users who
      pull and merge on the same branch will notice a change.  This change
      makes it easier to work on a branch on two different machines, pulling
      between the machines, while merging from the upstream.
      ``merge --remember`` can now be used to set the submit_branch.
      (Aaron Bentley)

  FEATURES:

    * ``merge --preview`` produces a diff of the changes merge would make,
      but does not actually perform the merge.  (Aaron Bentley)

    * New smart method ``Repository.get_parent_map`` for getting revision
      parent data. This returns additional parent information topologically
      adjacent to the requested data to reduce round trip latency impacts.
      (Robert Collins)

    * New smart method, ``Repository.stream_revisions_chunked``, for fetching
      revision data that streams revision data via a chunked encoding.  This
      avoids buffering large amounts of revision data on the server and on the
      client, and sends less data to the server to request the revisions.
      (Andrew Bennetts, Robert Collins, #178353)

    * The launchpad plugin now handles lp urls of the form
      ``lp://staging/``, ``lp://demo/``, ``lp://dev/`` to use the appropriate
      launchpad instance to do the resolution of the branch identities.
      This is primarily of use to Launchpad developers, but can also
      be used by other users who want to try out Launchpad as
      a branch location without messing up their public Launchpad
      account.  Branches that are pushed to the staging environment
      have an expected lifetime of one day. (Tim Penhey)

  IMPROVEMENTS:

    * Creating a new branch no longer tries to read the entire revision-history
      unnecessarily over smart server operations. (Robert Collins)

    * Fetching between different repository formats with compatible models now
      takes advantage of the smart method to stream revisions.  (Andrew Bennetts)

    * The ``--coverage`` option is now global, rather specific to ``bzr
      selftest``.  (Andrew Bennetts)

    * The ``register-branch`` command will now use the public url of the branch
      containing the current directory, if one has been set and no explicit
      branch is provided.  (Robert Collins)

    * Tweak the ``reannotate`` code path to optimize the 2-parent case.
      Speeds up ``bzr annotate`` with a pack repository by approx 3:2.
      (John Arbash Meinel)

  BUGFIXES:

    * Calculate remote path relative to the shared medium in _SmartClient.  This
      is related to the problem in bug #124089.  (Andrew Bennetts)

    * Cleanly handle connection errors in smart protocol version two, the same
      way as they are handled by version one.  (Andrew Bennetts)

    * Clearer error when ``version-info --custom`` is used without
      ``--template`` (Lukáš Lalinský)

    * Don't raise UnavailableFeature during test setup when medusa is not
      available or tearDown is never called leading to nasty side effects.
      (#137823, Vincent Ladeuil)

    * If a plugin's test suite cannot be loaded, for example because of a syntax
      error in the tests, then ``selftest`` fails, rather than just printing 
      a warning.  (Martin Pool, #189771)
      
    * List possible values for BZR_SSH environment variable in env-variables
      help topic. (Alexander Belchenko, #181842)

    * New methods ``push_log_file`` and ``pop_log_file`` to intercept messages:
      popping the log redirection now precisely restores the previous state,
      which makes it easier to use bzr log output from other programs.
      TestCaseInTempDir no longer depends on a log redirection being established
      by the test framework, which lets bzr tests cleanly run from a normal
      unittest runner.
      (#124153, #124849, Martin Pool, Jonathan Lange)

    * ``pull --quiet`` is now more quiet, in particular a message is no longer
      printed when the remembered pull location is used. (James Westby,
      #185907)

    * ``reconfigure`` can safely be interrupted while fetching.
      (Aaron Bentley, #179316)

    * ``reconfigure`` preserves tags when converting to and from lightweight
      checkouts.  (Aaron Bentley, #182040)

    * Stop polluting /tmp when running selftest.
      (Vincent Ladeuil, #123623)

    * Switch from NFKC => NFC for normalization checks. NFC allows a few
      more characters which should be considered valid.
      (John Arbash Meinel, #185458)

    * The launchpad plugin now uses the ``edge`` xmlrpc server to avoid
      interacting badly with a bug on the launchpad side. (Robert Collins)

    * Unknown hostnames when connecting to a ``bzr://`` URL no longer cause
      tracebacks.  (Andrew Bennetts, #182849)

  API BREAKS:

    * Classes implementing Merge types like Merge3Merger must now accept (and
      honour) a do_merge flag in their constructor.  (Aaron Bentley)

    * ``Repository.add_inventory`` and ``add_revision`` now require the caller
      to previously take a write lock (and start a write group.)
      (Martin Pool)

  TESTING:

    * selftest now accepts --load-list <file> to load a test id list. This
      speeds up running the test suite on a limited set of tests.
      (Vincent Ladeuil)

  INTERNALS:

    * Add a new method ``get_result`` to graph search objects. The resulting
      ``SearchResult`` can be used to recreate the search later, which will
      be useful in reducing network traffic. (Robert Collins)

    * Use convenience function to check whether two repository handles 
      are referring to the same repository in ``Repository.get_graph``. 
      (Jelmer Vernooij, #187162)

    * Fetching now passes the find_ghosts flag through to the 
      ``InterRepository.missing_revision_ids`` call consistently for all
      repository types. This will enable faster missing revision discovery with
      bzr+ssh. (Robert Collins)

    * Fix error handling in Repository.insert_data_stream. (Lukas Lalinsky)

    * ``InterRepository.missing_revision_ids`` is now deprecated in favour of
      ``InterRepository.search_missing_revision_ids`` which returns a 
      ``bzrlib.graph.SearchResult`` suitable for making requests from the smart
      server. (Robert Collins)

    * New error ``NoPublicBranch`` for commands that need a public branch to
      operate. (Robert Collins)
 
    * New method ``iter_inventories`` on Repository for access to many
      inventories. This is primarily used by the ``revision_trees`` method, as
      direct access to inventories is discouraged. (Robert Collins)
 
    * New method ``next_with_ghosts`` on the Graph breadth-first-search objects
      which will split out ghosts and present parents into two separate sets,
      useful for code which needs to be aware of ghosts (e.g. fetching data
      cares about ghosts during revision selection). (Robert Collins)

    * Record a timestamp against each mutter to the trace file, relative to the
      first import of bzrlib.  (Andrew Bennetts)

    * ``Repository.get_data_stream`` is now deprecated in favour of
      ``Repository.get_data_stream_for_search`` which allows less network
      traffic when requesting data streams over a smart server. (Robert Collins)

    * ``RemoteBzrDir._get_tree_branch`` no longer triggers ``_ensure_real``,
      removing one round trip on many network operations. (Robert Collins)

    * RemoteTransport's ``recommended_page_size`` method now returns 64k, like
      SFTPTransport and HttpTransportBase.  (Andrew Bennetts)

    * Repository has a new method ``has_revisions`` which signals the presence
      of many revisions by returning a set of the revisions listed which are
      present. This can be done by index queries without reading data for parent
      revision names etc. (Robert Collins)


bzr 1.1 2008-01-15
------------------

(no changes from 1.1rc1)

bzr 1.1rc1 2008-01-05
---------------------

  CHANGES:
   
   * Dotted revision numbers have been revised. Instead of growing longer with
     nested branches the branch number just increases. (eg instead of 1.1.1.1.1
     we now report 1.2.1.) This helps scale long lived branches which have many
     feature branches merged between them. (John Arbash Meinel)

   * The syntax ``bzr diff branch1 branch2`` is no longer supported.
     Use ``bzr diff branch1 --new branch2`` instead. This change has
     been made to remove the ambiguity where ``branch2`` is in fact a
     specific file to diff within ``branch1``.

  FEATURES:

   * New option to use custom template-based formats in  ``bzr version-info``.
     (Lukáš Lalinský)

   * diff '--using' allows an external diff tool to be used for files.
     (Aaron Bentley)

   * New "lca" merge-type for fast everyday merging that also supports
     criss-cross merges.  (Aaron Bentley)

  IMPROVEMENTS:

   * ``annotate`` now doesn't require a working tree. (Lukáš Lalinský,
     #90049)

   * ``branch`` and ``checkout`` can now use files from a working tree to
     to speed up the process.  For checkout, this requires the new
     --files-from flag.  (Aaron Bentley)

   * ``bzr diff`` now sorts files in alphabetical order.  (Aaron Bentley)

   * ``bzr diff`` now works on branches without working trees. Tree-less
     branches can also be compared to each other and to working trees using
     the new diff options ``--old`` and ``--new``. Diffing between branches,
     with or without trees, now supports specific file filtering as well.
     (Ian Clatworthy, #6700)

   * ``bzr pack`` now orders revision texts in topological order, with newest
     at the start of the file, promoting linear reads for ``bzr log`` and the
     like. This partially fixes #154129. (Robert Collins)

   * Merge directives now fetch prerequisites from the target branch if
     needed.  (Aaron Bentley)

   * pycurl now handles digest authentication.
     (Vincent Ladeuil)

   * ``reconfigure`` can now convert from repositories.  (Aaron Bentley)

   * ``-l`` is now a short form for ``--limit`` in ``log``.  (Matt Nordhoff)

   * ``merge`` now warns when merge directives cause cherrypicks.
     (Aaron Bentley)

   * ``split`` now supported, to enable splitting large trees into smaller
     pieces.  (Aaron Bentley)

  BUGFIXES:

   * Avoid AttributeError when unlocking a pack repository when an error occurs.
     (Martin Pool, #180208)

   * Better handle short reads when processing multiple range requests.
     (Vincent Ladeuil, #179368)

   * build_tree acceleration uses the correct path when a file has been moved.
     (Aaron Bentley)

   * ``commit`` now succeeds when a checkout and its master branch share a
     repository.  (Aaron Bentley, #177592)

   * Fixed error reporting of unsupported timezone format in
     ``log --timezone``. (Lukáš Lalinský, #178722)

   * Fixed Unicode encoding error in ``ignored`` when the output is
     redirected to a pipe. (Lukáš Lalinský)

   * Fix traceback when sending large response bodies over the smart protocol
     on Windows. (Andrew Bennetts, #115781)

   * Fix ``urlutils.relative_url`` for the case of two ``file:///`` URLs
     pointed to different logical drives on Windows.
     (Alexander Belchenko, #90847)

   * HTTP test servers are now compatible with the http protocol version 1.1.
     (Vincent Ladeuil, #175524)

   * _KnitParentsProvider.get_parent_map now handles requests for ghosts
     correctly, instead of erroring or attributing incorrect parents to ghosts.
     (Aaron Bentley)

   * ``merge --weave --uncommitted`` now works.  (Aaron Bentley)

   * pycurl authentication handling was broken and incomplete. Fix handling of
     user:pass embedded in the urls.
     (Vincent Ladeuil, #177643)

   * Files inside non-directories are now handled like other conflict types.
     (Aaron Bentley, #177390)

   * ``reconfigure`` is able to convert trees into lightweight checkouts.
     (Aaron Bentley)

   * Reduce lockdir timeout to 0 when running ``bzr serve``.  (Andrew Bennetts,
     #148087)

   * Test that the old ``version_info_format`` functions still work, even
     though they are deprecated. (John Arbash Meinel, ShenMaq, #177872)

   * Transform failures no longer cause ImmortalLimbo errors (Aaron Bentley,
     #137681)

   * ``uncommit`` works even when the commit messages of revisions to be
     removed use characters not supported in the terminal encoding.
     (Aaron Bentley)

   * When dumb http servers return whole files instead of the requested ranges,
     read the remaining bytes by chunks to avoid overflowing network buffers.
     (Vincent Ladeuil, #175886)

  DOCUMENTATION:

   * Minor tweaks made to the bug tracker integration documentation.
     (Ian Clatworthy)

   * Reference material has now be moved out of the User Guide and added
     to the User Reference. The User Reference has gained 4 sections as
     a result: Authenication Settings, Configuration Settings, Conflicts
     and Hooks. All help topics are now dumped into text format in the
     doc/en/user-reference directory for those who like browsing that
     information in their editor. (Ian Clatworthy)

   * *Using Bazaar with Launchpad* tutorial added. (Ian Clatworthy)

  INTERNALS:

    * find_* methods available for BzrDirs, Branches and WorkingTrees.
      (Aaron Bentley)

    * Help topics can now be loaded from files. 
      (Ian Clatworthy, Alexander Belchenko)

    * get_parent_map now always provides tuples as its output.  (Aaron Bentley)

    * Parent Providers should now implement ``get_parent_map`` returning a
      dictionary instead of ``get_parents`` returning a list.
      ``Graph.get_parents`` is now deprecated. (John Arbash Meinel,
      Robert Collins)

    * Patience Diff now supports arbitrary python objects, as long as they
      support ``hash()``. (John Arbash Meinel)

    * Reduce selftest overhead to establish test names by memoization.
      (Vincent Ladeuil)

  API BREAKS:

  TESTING:

   * Modules can now customise their tests by defining a ``load_tests``
     attribute. ``pydoc bzrlib.tests.TestUtil.TestLoader.loadTestsFromModule``
     for the documentation on this attribute. (Robert Collins)

   * New helper function ``bzrlib.tests.condition_id_re`` which helps
     filter tests based on a regular expression search on the tests id.
     (Robert Collins)
    
   * New helper function ``bzrlib.tests.condition_isinstance`` which helps
     filter tests based on class. (Robert Collins)
    
   * New helper function ``bzrlib.tests.exclude_suite_by_condition`` which
     generalises the ``exclude_suite_by_re`` function. (Robert Collins)

   * New helper function ``bzrlib.tests.filter_suite_by_condition`` which
     generalises the ``filter_suite_by_re`` function. (Robert Collins)

   * New helper method ``bzrlib.tests.exclude_tests_by_re`` which gives a new
     TestSuite that does not contain tests from the input that matched a
     regular expression. (Robert Collins)

   * New helper method ``bzrlib.tests.randomize_suite`` which returns a
     randomized copy of the input suite. (Robert Collins)

   * New helper method ``bzrlib.tests.split_suite_by_re`` which splits a test
     suite into two according to a regular expression. (Robert Collins)

   * Parametrize all http tests for the transport implementations, the http
     protocol versions (1.0 and 1.1) and the authentication schemes.
     (Vincent Ladeuil) 

   * The ``exclude_pattern`` and ``random_order`` parameters to the function
     ``bzrlib.tests.filter_suite_by_re`` have been deprecated. (Robert Collins)

   * The method ``bzrlib.tests.sort_suite_by_re`` has been deprecated. It is 
     replaced by the new helper methods added in this release. (Robert Collins)


bzr 1.0 2007-12-14
------------------

  DOCUMENTATION:

   * More improvements and fixes to the User Guide.  (Ian Clatworthy)

   * Add information on cherrypicking/rebasing to the User Guide.
     (Ian Clatworthy)

   * Improve bug tracker integration documentation. (Ian Clatworthy)

   * Minor edits to ``Bazaar in five minutes`` from David Roberts and
     to the rebasing section of the User Guide from Aaron Bentley.
     (Ian Clatworthy)


bzr 1.0rc3 2007-12-11
---------------------

  CHANGES:
   
   * If a traceback occurs, users are now asked to report the bug 
     through Launchpad (https://bugs.launchpad.net/bzr/), rather than 
     by mail to the mailing list.
     (Martin Pool)

  BUGFIXES:

   * Fix Makefile rules for doc generation. (Ian Clatworthy, #175207)

   * Give more feedback during long http downloads by making readv deliver data
     as it arrives for urllib, and issue more requests for pycurl. High latency
     networks are better handled by urllib, the pycurl implementation give more
     feedback but also incur more latency.
     (Vincent Ladeuil, #173010)

   * Implement _make_parents_provider on RemoteRepository, allowing generating
     bundles against branches on a smart server.  (Andrew Bennetts, #147836)

  DOCUMENTATION:

   * Improved user guide.  (Ian Clatworthy)

   * The single-page quick reference guide is now available as a PDF.
     (Ian Clatworthy)

  INTERNALS:

    * readv urllib http implementation is now a real iterator above the
      underlying socket and deliver data as soon as it arrives. 'get' still
      wraps its output in a StringIO.
      (Vincent Ladeuil)


bzr 1.0rc2 2007-12-07
---------------------

  IMPROVEMENTS:

   * Added a --coverage option to selftest. (Andrew Bennetts)

   * Annotate merge (merge-type=weave) now supports cherrypicking.
     (Aaron Bentley)

   * ``bzr commit`` now doesn't print the revision number twice. (Matt
     Nordhoff, #172612)

   * New configuration option ``bugtracker_<tracker_abbrevation>_url`` to
     define locations of bug trackers that are not directly supported by
     bzr or a plugin. The URL will be treated as a template and ``{id}``
     placeholders will be replaced by specific bug IDs.  (Lukáš Lalinský)

   * Support logging single merge revisions with short and line log formatters.
     (Kent Gibson)

   * User Guide enhanced with suggested readability improvements from
     Matt Revell and corrections from John Arbash Meinel. (Ian Clatworthy)

   * Quick Start Guide renamed to Quick Start Card, moved down in
     the catalog, provided in pdf and png format and updated to refer
     to ``send`` instead of ``bundle``. (Ian Clatworthy, #165080)

   * ``switch`` can now be used on heavyweight checkouts as well as
     lightweight ones. After switching a heavyweight checkout, the
     local branch is a mirror/cache of the new bound branch and
     uncommitted changes in the working tree are merged. As a safety
     check, if there are local commits in a checkout which have not
     been committed to the previously bound branch, then ``switch``
     fails unless the ``--force`` option is given. This option is
     now also required if the branch a lightweight checkout is pointing
     to has been moved. (Ian Clatworthy)

  INTERNALS:

    * New -Dhttp debug option reports http connections, requests and responses.
      (Vincent Ladeuil)

    * New -Dmerge debug option, which emits merge plans for merge-type=weave.

  BUGFIXES:

   * Better error message when running ``bzr cat`` on a non-existant branch.
     (Lukáš Lalinský, #133782)

   * Catch OSError 17 (file exists) in final phase of tree transform and show
     filename to user.
     (Alexander Belchenko, #111758)

   * Catch ShortReadvErrors while using pycurl. Also make readv more robust by
     allowing multiple GET requests to be issued if too many ranges are
     required.
     (Vincent Ladeuil, #172701)

   * Check for missing basis texts when fetching from packs to packs.
     (John Arbash Meinel, #165290)

   * Fall back to showing e-mail in ``log --short/--line`` if the 
     committer/author has only e-mail. (Lukáš Lalinský, #157026)

  API BREAKS:

   * Deprecate not passing a ``location`` argument to commit reporters'
     ``started`` methods. (Matt Nordhoff)


bzr 1.0rc1 2007-11-30
---------------------

  NOTES WHEN UPGRADING:

   * The default repository format is now ``pack-0.92``.  This 
     default is used when creating new repositories with ``init`` and 
     ``init-repo``, and when branching over bzr+ssh or bzr+hpss. 
     (See https://bugs.launchpad.net/bugs/164626)

     This format can be read and written by Bazaar 0.92 and later, and 
     data can be transferred to and from older formats.

     To upgrade, please reconcile your repository (``bzr reconcile``), and then
     upgrade (``bzr upgrade``). 
     
     ``pack-0.92`` offers substantially better scaling and performance than the
     previous knits format. Some operations are slower where the code already
     had bad scaling characteristics under knits, the pack format makes such
     operations more visible as part of being more scalable overall. We will
     correct such operations over the coming releases and encourage the filing
     of bugs on any operation which you observe to be slower in a packs
     repository. One particular case that we do not intend to fix is pulling
     data from a pack repository into a knit repository over a high latency
     link;  downgrading such data requires reinsertion of the file texts, and
     this is a classic space/time tradeoff. The current implementation is
     conservative on memory usage because we need to support converting data
     from any tree without problems.  
     (Robert Collins, Martin Pool, #164476)

  CHANGES:

   * Disable detection of plink.exe as possible ssh vendor. Plink vendor
     still available if user selects it explicitly with BZR_SSH environment
     variable. (Alexander Belchenko, workaround for bug #107593)

   * The pack format is now accessible as "pack-0.92", or "pack-0.92-subtree" 
     to enable the subtree functions (for example, for bzr-svn).  
     See http://doc.bazaar-vcs.org/latest/developer/packrepo.html
     (Martin Pool)

  FEATURES:

   * New ``authentication.conf`` file holding the password or other credentials
     for remote servers. This can be used for ssh, sftp, smtp and other 
     supported transports.
     (Vincent Ladeuil)

   * New rich-root and rich-root-pack formats, recording the same data about
     tree roots that's recorded for all other directories.
     (Aaron Bentley, #164639)

   * ``pack-0.92`` repositories can now be reconciled.
     (Robert Collins, #154173)

   * ``switch`` command added for changing the branch a lightweight checkout
     is associated with and updating the tree to reflect the latest content
     accordingly. This command was previously part of the BzrTools plug-in.
     (Ian Clatworthy, Aaron Bentley, David Allouche)

   * ``reconfigure`` command can now convert branches, trees, or checkouts to
     lightweight checkouts.  (Aaron Bentley)

  PERFORMANCE:

   * Commit updates the state of the working tree via a delta rather than
     supplying entirely new basis trees. For commit of a single specified file
     this reduces the wall clock time for commit by roughly a 30%.
     (Robert Collins, Martin Pool)

   * Commit with many automatically found deleted paths no longer performs
     linear scanning for the children of those paths during inventory
     iteration. This should fix commit performance blowing out when many such
     paths occur during commit. (Robert Collins, #156491)

   * Fetch with pack repositories will no longer read the entire history graph.
     (Robert Collins, #88319)

   * Revert takes out an appropriate lock when reverting to a basis tree, and
     does not read the basis inventory twice. (Robert Collins)

   * Diff does not require an inventory to be generated on dirstate trees.
     (Aaron Bentley, #149254)

   * New annotate merge (--merge-type=weave) implementation is fast on
     versionedfiles withough cached annotations, e.g. pack-0.92.
     (Aaron Bentley)

  IMPROVEMENTS:

   * ``bzr merge`` now warns when it encounters a criss-cross merge.
     (Aaron Bentley)

   * ``bzr send`` now doesn't require the target e-mail address to be
     specified on the command line if an interactive e-mail client is used.
     (Lukáš Lalinský)

   * ``bzr tags`` now prints the revision number for each tag, instead of
     the revision id, unless --show-ids is passed. In addition, tags can be
     sorted chronologically instead of lexicographically with --sort=time.
     (Adeodato Simó, #120231)

   * Windows standalone version of bzr is able to load system-wide plugins from
     "plugins" subdirectory in installation directory. In addition standalone
     installer write to the registry (HKLM\SOFTWARE\Bazaar) useful info 
     about paths and bzr version. (Alexander Belchenko, #129298)

  DOCUMENTATION:

  BUG FIXES:

   * A progress bar has been added for knitpack -> knitpack fetching.
     (Robert Collins, #157789, #159147)

   * Branching from a branch via smart server now preserves the repository
     format. (Andrew Bennetts,  #164626)
     
   * ``commit`` is now able to invoke an external editor in a non-ascii
     directory. (Daniel Watkins, #84043)

   * Catch connection errors for ftp.
     (Vincent Ladeuil, #164567)

   * ``check`` no longer reports spurious unreferenced text versions.
     (Robert Collins, John A Meinel, #162931, #165071)

   * Conflicts are now resolved recursively by ``revert``.
     (Aaron Bentley, #102739)

   * Detect invalid transport reuse attempts by catching invalid URLs.
     (Vincent Ladeuil, #161819)

   * Deleting a file without removing it shows a correct diff, not a traceback.
     (Aaron Bentley)

   * Do no use timeout in HttpServer anymore.
     (Vincent Ladeuil, #158972).

   * Don't catch the exceptions related to the http pipeline status before
     retrying an http request or some programming errors may be masked.
     (Vincent Ladeuil, #160012)

   * Fix ``bzr rm`` to not delete modified and ignored files.
     (Lukáš Lalinský, #172598)

   * Fix exception when revisionspec contains merge revisons but log
     formatter doesn't support merge revisions. (Kent Gibson, #148908)

   * Fix exception when ScopeReplacer is assigned to before any members have
     been retrieved.  (Aaron Bentley)

   * Fix multiple connections during checkout --lightweight.
     (Vincent Ladeuil, #159150)

   * Fix possible error in insert_data_stream when copying between 
     pack repositories over bzr+ssh or bzr+http.  
     KnitVersionedFile.get_data_stream now makes sure that requested
     compression parents are sent before any delta hunks that depend 
     on them.
     (Martin Pool, #164637)

   * Fix typo in limiting offsets coalescing for http, leading to
     whole files being downloaded instead of parts.
     (Vincent Ladeuil, #165061)

   * FTP server errors don't error in the error handling code.
     (Robert Collins, #161240)

   * Give a clearer message when a pull fails because the source needs
     to be reconciled.
     (Martin Pool, #164443)

   * It is clearer when a plugin cannot be loaded because of its name, and a
     suggestion for an acceptable name is given. (Daniel Watkins, #103023)

   * Leave port as None in transport objects if user doesn't
     specify a port in urls.
     (vincent Ladeuil, #150860)

   * Make sure Repository.fetch(self) is properly a no-op for all
     Repository implementations. (John Arbash Meinel, #158333)

   * Mark .bzr directories as "hidden" on Windows.
     (Alexander Belchenko, #71147)

   * ``merge --uncommitted`` can now operate on a single file.
     (Aaron Bentley, Lukáš Lalinský, #136890)

   * Obsolete packs are now cleaned up by pack and autopack operations.
     (Robert Collins, #153789)

   * Operations pulling data from a smart server where the underlying
     repositories are not both annotated/both unannotated will now work.
     (Robert Collins, #165304).

   * Reconcile now shows progress bars. (Robert Collins, #159351)

   * ``RemoteBranch`` was not initializing ``self._revision_id_to_revno_map``
     properly. (John Arbash Meinel, #162486)

   * Removing an already-removed file reports the file does not exist. (Daniel
     Watkins, #152811)

   * Rename on Windows is able to change filename case.
     (Alexander Belchenko, #77740)

   * Return error instead of a traceback for ``bzr log -r0``.
     (Kent Gibson, #133751)

   * Return error instead of a traceback when bzr is unable to create
     symlink on some platforms (e.g. on Windows).
     (Alexander Belchenko, workaround for #81689)

   * Revert doesn't crash when restoring a single file from a deleted
     directory. (Aaron Bentley)

   * Stderr output via logging mechanism now goes through encoded wrapper
     and no more uses utf-8, but terminal encoding instead. So all unicode
     strings now should be readable in non-utf-8 terminal.
     (Alexander Belchenko, #54173)

   * The error message when ``move --after`` should be used makes how to do so
     clearer. (Daniel Watkins, #85237)

   * Unicode-safe output from ``bzr info``. The output will be encoded
     using the terminal encoding and unrepresentable characters will be
     replaced by '?'. (Lukáš Lalinský, #151844)

   * Working trees are no longer created when pushing into a local no-trees
     repo. (Daniel Watkins, #50582)

   * Upgrade util/configobj to version 4.4.0.
     (Vincent Ladeuil, #151208).

   * Wrap medusa ftp test server as an FTPServer feature.
     (Vincent Ladeuil, #157752)

  API BREAKS:

   * ``osutils.backup_file`` is deprecated. Actually it's not used in bzrlib
     during very long time. (Alexander Belchenko)

   * The return value of
     ``VersionedFile.iter_lines_added_or_present_in_versions`` has been
     changed. Previously it was an iterator of lines, now it is an iterator of
     (line, version_id) tuples. This change has been made to aid reconcile and
     fetch operations. (Robert Collins)

   * ``bzrlib.repository.get_versioned_file_checker`` is now private.
     (Robert Collins)

   * The Repository format registry default has been removed; it was previously
     obsoleted by the bzrdir format default, which implies a default repository
     format.
     (Martin Pool)

  INTERNALS:

   * Added ``ContainerSerialiser`` and ``ContainerPushParser`` to
     ``bzrlib.pack``.  These classes provide more convenient APIs for generating
     and parsing containers from streams rather than from files.  (Andrew
     Bennetts)

   * New module ``lru_cache`` providing a cache for use by tasks that need
     semi-random access to large amounts of data. (John A Meinel)

   * InventoryEntry.diff is now deprecated.  Please use diff.DiffTree instead.

  TESTING:


bzr 0.92 2007-11-05
-------------------

  CHANGES:

  * New uninstaller on Win32.  (Alexander Belchenko)


bzr 0.92rc1 2007-10-29
----------------------

  NOTES WHEN UPGRADING:

  CHANGES:
  
   * ``bzr`` now returns exit code 4 if an internal error occurred, and 
     3 if a normal error occurred.  (Martin Pool)

   * ``pull``, ``merge`` and ``push`` will no longer silently correct some
     repository index errors that occured as a result of the Weave disk format.
     Instead the ``reconcile`` command needs to be run to correct those
     problems if they exist (and it has been able to fix most such problems
     since bzr 0.8). Some new problems have been identified during this release
     and you should run ``bzr check`` once on every repository to see if you
     need to reconcile. If you cannot ``pull`` or ``merge`` from a remote
     repository due to mismatched parent errors - a symptom of index errors -
     you should simply take a full copy of that remote repository to a clean
     directory outside any local repositories, then run reconcile on it, and
     finally pull from it locally. (And naturally email the repositories owner
     to ask them to upgrade and run reconcile).
     (Robert Collins)

  FEATURES:

   * New ``knitpack-experimental`` repository format. This is interoperable with
     the ``dirstate-tags`` format but uses a smarter storage design that greatly
     speeds up many operations, both local and remote. This new format can be
     used as an option to the ``init``, ``init-repository`` and ``upgrade``
     commands. See http://doc.bazaar-vcs.org/0.92/developers/knitpack.html
     for further details. (Robert Collins)

   * For users of bzr-svn (and those testing the prototype subtree support) that
     wish to try packs, a new ``knitpack-subtree-experimental`` format has also
     been added. This is interoperable with the ``dirstate-subtrees`` format.
     (Robert Collins)

   * New ``reconfigure`` command. (Aaron Bentley)

   * New ``revert --forget-merges`` command, which removes the record of a pending 
     merge without affecting the working tree contents.  (Martin Pool)

   * New ``bzr_remote_path`` configuration variable allows finer control of
     remote bzr locations than BZR_REMOTE_PATH environment variable.
     (Aaron Bentley)

   * New ``launchpad-login`` command to tell Bazaar your Launchpad
     user ID.  This can then be used by other functions of the
     Launchpad plugin. (James Henstridge)

  PERFORMANCE:

   * Commit in quiet mode is now slightly faster as the information to
     output is no longer calculated. (Ian Clatworthy)

   * Commit no longer checks for new text keys during insertion when the
     revision id was deterministically unique. (Robert Collins)

   * Committing a change which is not a merge and does not change the number of
     files in the tree is faster by utilising the data about whether files are
     changed to determine if the tree is unchanged rather than recalculating
     it at the end of the commit process. (Robert Collins)

   * Inventory serialisation no longer double-sha's the content.
     (Robert Collins)

   * Knit text reconstruction now avoids making copies of the lines list for
     interim texts when building a single text. The new ``apply_delta`` method
     on ``KnitContent`` aids this by allowing modification of the revision id
     such objects represent. (Robert Collins)

   * Pack indices are now partially parsed for specific key lookup using a
     bisection approach. (Robert Collins)

   * Partial commits are now approximately 40% faster by walking over the
     unselected current tree more efficiently. (Robert Collins)

   * XML inventory serialisation takes 20% less time while being stricter about
     the contents. (Robert Collins)

   * Graph ``heads()`` queries have been fixed to no longer access all history
     unnecessarily. (Robert Collins)

  IMPROVEMENTS:

   * ``bzr+https://`` smart server across https now supported. 
     (John Ferlito, Martin Pool, #128456)

   * Mutt is now a supported mail client; set ``mail_client=mutt`` in your
     bazaar.conf and ``send`` will use mutt. (Keir Mierle)

   * New option ``-c``/``--change`` for ``merge`` command for cherrypicking 
     changes from one revision. (Alexander Belchenko, #141368)

   * Show encodings, locale and list of plugins in the traceback message.
     (Martin Pool, #63894)

   * Experimental directory formats can now be marked with
     ``experimental = True`` during registration. (Ian Clatworthy)

  DOCUMENTATION:

   * New *Bazaar in Five Minutes* guide.  (Matthew Revell)

   * The hooks reference documentation is now converted to html as expected.
     (Ian Clatworthy)

  BUG FIXES:

   * Connection error reporting for the smart server has been fixed to
     display a user friendly message instead of a traceback.
     (Ian Clatworthy, #115601)

   * Make sure to use ``O_BINARY`` when opening files to check their
     sha1sum. (Alexander Belchenko, John Arbash Meinel, #153493)

   * Fix a problem with Win32 handling of the executable bit.
     (John Arbash Meinel, #149113)

   * ``bzr+ssh://`` and ``sftp://`` URLs that do not specify ports explicitly
     no longer assume that means port 22.  This allows people using OpenSSH to
     override the default port in their ``~/.ssh/config`` if they wish.  This
     fixes a bug introduced in bzr 0.91.  (Andrew Bennetts, #146715)

   * Commands reporting exceptions can now be profiled and still have their
     data correctly dumped to a file. For example, a ``bzr commit`` with
     no changes still reports the operation as pointless but doing so no
     longer throws away the profiling data if this command is run with
     ``--lsprof-file callgrind.out.ci`` say. (Ian Clatworthy)

   * Fallback to ftp when paramiko is not installed and sftp can't be used for
     ``tests/commands`` so that the test suite is still usable without
     paramiko.
     (Vincent Ladeuil, #59150)

   * Fix commit ordering in corner case. (Aaron Bentley, #94975)

   * Fix long standing bug in partial commit when there are renames 
     left in tree. (Robert Collins, #140419)

   * Fix selftest semi-random noise during http related tests.
     (Vincent Ladeuil, #140614)

   * Fix typo in ftp.py making the reconnection fail on temporary errors.
     (Vincent Ladeuil, #154259)

   * Fix failing test by comparing real paths to cover the case where the TMPDIR
     contains a symbolic link.
     (Vincent Ladeuil, #141382).

   * Fix log against smart server branches that don't support tags.
     (James Westby, #140615)

   * Fix pycurl http implementation by defining error codes from
     pycurl instead of relying on an old curl definition.
     (Vincent Ladeuil, #147530)

   * Fix 'unprintable error' message when displaying BzrCheckError and 
     some other exceptions on Python 2.5.
     (Martin Pool, #144633)

   * Fix ``Inventory.copy()`` and add test for it. (Jelmer Vernooij)

   * Handles default value for ListOption in cmd_commit.
     (Vincent Ladeuil, #140432)

   * HttpServer and FtpServer need to be closed properly or a listening socket
     will remain opened.
     (Vincent Ladeuil, #140055)

   * Monitor the .bzr directory created in the top level test
     directory to detect leaking tests.
     (Vincent Ladeuil, #147986)

   * The basename, not the full path, is now used when checking whether
     the profiling dump file begins with ``callgrind.out`` or not. This
     fixes a bug reported by Aaron Bentley on IRC. (Ian Clatworthy)

   * Trivial fix for invoking command ``reconfigure`` without arguments.
     (Rob Weir, #141629)

   * ``WorkingTree.rename_one`` will now raise an error if normalisation of the
     new path causes bzr to be unable to access the file. (Robert Collins)

   * Correctly detect a NoSuchFile when using a filezilla server. (Gary van der
     Merwe)

  API BREAKS:

   * ``bzrlib.index.GraphIndex`` now requires a size parameter to the
     constructor, for enabling bisection searches. (Robert Collins)

   * ``CommitBuilder.record_entry_contents`` now requires the root entry of a
     tree be supplied to it, previously failing to do so would trigger a
     deprecation warning. (Robert Collins)

   * ``KnitVersionedFile.add*`` will no longer cache added records even when
     enable_cache() has been called - the caching feature is now exclusively for
     reading existing data. (Robert Collins)

   * ``ReadOnlyLockError`` is deprecated; ``LockFailed`` is usually more 
     appropriate.  (Martin Pool)

   * Removed ``bzrlib.transport.TransportLogger`` - please see the new
     ``trace+`` transport instead. (Robert Collins)

   * Removed previously deprecated varargs interface to ``TestCase.run_bzr`` and
     deprecated methods ``TestCase.capture`` and ``TestCase.run_bzr_captured``.
     (Martin Pool)

   * Removed previous deprecated ``basis_knit`` parameter to the
     ``KnitVersionedFile`` constructor. (Robert Collins)

   * Special purpose method ``TestCase.run_bzr_decode`` is moved to the test_non_ascii 
     class that needs it.
     (Martin Pool)

   * The class ``bzrlib.repofmt.knitrepo.KnitRepository3`` has been folded into
     ``KnitRepository`` by parameters to the constructor. (Robert Collins)

   * The ``VersionedFile`` interface now allows content checks to be bypassed
     by supplying check_content=False.  This saves nearly 30% of the minimum
     cost to store a version of a file. (Robert Collins)

   * Tree's with bad state such as files with no length or sha will no longer
     be silently accepted by the repository XML serialiser. To serialise
     inventories without such data, pass working=True to write_inventory.
     (Robert Collins)

   * ``VersionedFile.fix_parents`` has been removed as a harmful API.
     ``VersionedFile.join`` will no longer accept different parents on either
     side of a join - it will either ignore them, or error, depending on the
     implementation. See notes when upgrading for more information.
     (Robert Collins)

  INTERNALS:

   * ``bzrlib.transport.Transport.put_file`` now returns the number of bytes
     put by the method call, to allow avoiding stat-after-write or
     housekeeping in callers. (Robert Collins)

   * ``bzrlib.xml_serializer.Serializer`` is now responsible for checking that
     mandatory attributes are present on serialisation and deserialisation.
     This fixes some holes in API usage and allows better separation between
     physical storage and object serialisation. (Robert Collins)

   * New class ``bzrlib.errors.InternalBzrError`` which is just a convenient
     shorthand for deriving from BzrError and setting internal_error = True.
     (Robert Collins)

   * New method ``bzrlib.mutabletree.update_to_one_parent_via_delta`` for
     moving the state of a parent tree to a new version via a delta rather than
     a complete replacement tree. (Robert Collins)

   * New method ``bzrlib.osutils.minimum_path_selection`` useful for removing
     duplication from user input, when a user mentions both a path and an item
     contained within that path. (Robert Collins)

   * New method ``bzrlib.repository.Repository.is_write_locked`` useful for
     determining if a repository is write locked. (Robert Collins)

   * New method on ``bzrlib.tree.Tree`` ``path_content_summary`` provides a
     tuple containing the key information about a path for commit processing
     to complete. (Robert Collins)

   * New method on xml serialisers, write_inventory_to_lines, which matches the
     API used by knits for adding content. (Robert Collins)

   * New module ``bzrlib.bisect_multi`` with generic multiple-bisection-at-once
     logic, currently only available for byte-based lookup
     (``bisect_multi_bytes``). (Robert Collins)

   * New helper ``bzrlib.tuned_gzip.bytes_to_gzip`` which takes a byte string
     and returns a gzipped version of the same. This is used to avoid a bunch
     of api friction during adding of knit hunks. (Robert Collins)

   * New parameter on ``bzrlib.transport.Transport.readv``
     ``adjust_for_latency`` which changes readv from returning strictly the
     requested data to inserted return larger ranges and in forward read order
     to reduce the effect of network latency. (Robert Collins)

   * New parameter yield_parents on ``Inventory.iter_entries_by_dir`` which
     causes the parents of a selected id to be returned recursively, so all the
     paths from the root down to each element of selected_file_ids are
     returned. (Robert Collins)

   * Knit joining has been enhanced to support plain to annotated conversion
     and annotated to plain conversion. (Ian Clatworthy)

   * The CommitBuilder method ``record_entry_contents`` now returns summary
     information about the effect of the commit on the repository. This tuple
     contains an inventory delta item if the entry changed from the basis, and a
     boolean indicating whether a new file graph node was recorded.
     (Robert Collins)

   * The python path used in the Makefile can now be overridden.
     (Andrew Bennetts, Ian Clatworthy)

  TESTING:

   * New transport implementation ``trace+`` which is useful for testing,
     logging activity taken to its _activity attribute. (Robert Collins)

   * When running bzr commands within the test suite, internal exceptions are
     not caught and reported in the usual way, but rather allowed to propagate
     up and be visible to the test suite.  A new API ``run_bzr_catch_user_errors``
     makes this behavior available to other users.
     (Martin Pool)

   * New method ``TestCase.call_catch_warnings`` for testing methods that 
     raises a Python warning.  (Martin Pool)


bzr 0.91 2007-09-26
-------------------

  BUG FIXES:

   * Print a warning instead of aborting the ``python setup.py install``
     process if building of a C extension is not possible.
     (Lukáš Lalinský, Alexander Belchenko)

   * Fix commit ordering in corner case (Aaron Bentley, #94975)

   * Fix ''bzr info bzr://host/'' and other operations on ''bzr://' URLs with
     an implicit port.  We were incorrectly raising PathNotChild due to
     inconsistent treatment of the ''_port'' attribute on the Transport object.
     (Andrew Bennetts, #133965)

   * Make RemoteRepository.sprout cope gracefully with servers that don't
     support the ``Repository.tarball`` request.
     (Andrew Bennetts)


bzr 0.91rc2 2007-09-11
----------------------

   * Replaced incorrect tarball for previous release; a debug statement was left 
     in bzrlib/remote.py.


bzr 0.91rc1 2007-09-11
----------------------

  CHANGES:

   * The default branch and repository format has changed to 
     ``dirstate-tags``, so tag commands are active by default.
     This format is compatible with Bazaar 0.15 and later.
     This incidentally fixes bug #126141.
     (Martin Pool)

   * ``--quiet`` or ``-q`` is no longer a global option. If present, it
     must now appear after the command name. Scripts doing things like
     ``bzr -q missing`` need to be rewritten as ``bzr missing -q``.
     (Ian Clatworthy)

  FEATURES:

   * New option ``--author`` in ``bzr commit`` to specify the author of the
     change, if it's different from the committer. ``bzr log`` and
     ``bzr annotate`` display the author instead of the committer.
     (Lukáš Lalinský)

   * In addition to global options and command specific options, a set of
     standard options are now supported. Standard options are legal for
     all commands. The initial set of standard options are:
     
     * ``--help`` or ``-h`` - display help message
     * ``--verbose`` or ``-v`` - display additional information
     * ``--quiet``  or ``-q`` - only output warnings and errors.

     Unlike global options, standard options can be used in aliases and
     may have command-specific help. (Ian Clatworthy)

   * Verbosity level processing has now been unified. If ``--verbose``
     or ``-v`` is specified on the command line multiple times, the
     verbosity level is made positive the first time then increased.
     If ``--quiet`` or ``-q`` is specified on the command line
     multiple times, the verbosity level is made negative the first
     time then decreased. To get the default verbosity level of zero,
     either specify none of the above , ``--no-verbose`` or ``--no-quiet``.
     Note that most commands currently ignore the magnitude of the
     verbosity level but do respect *quiet vs normal vs verbose* when
     generating output. (Ian Clatworthy)

   * ``Branch.hooks`` now supports ``pre_commit`` hook. The hook's signature
     is documented in BranchHooks constructor. (Nam T. Nguyen, #102747)

   * New ``Repository.stream_knit_data_for_revisions`` request added to the
     network protocol for greatly reduced roundtrips when retrieving a set of
     revisions. (Andrew Bennetts)

  BUG FIXES:

   * ``bzr plugins`` now lists the version number for each plugin in square
     brackets after the path. (Robert Collins, #125421)

   * Pushing, pulling and branching branches with subtree references was not
     copying the subtree weave, preventing the file graph from being accessed
     and causing errors in commits in clones. (Robert Collins)

   * Suppress warning "integer argument expected, got float" from Paramiko,
     which sometimes caused false test failures.  (Martin Pool)

   * Fix bug in bundle 4 that could cause attempts to write data to wrong
     versionedfile.  (Aaron Bentley)

   * Diffs generated using "diff -p" no longer break the patch parser.
     (Aaron Bentley)

   * get_transport treats an empty possible_transports list the same as a non-
     empty one.  (Aaron Bentley)

   * patch verification for merge directives is reactivated, and works with
     CRLF and CR files.  (Aaron Bentley)

   * Accept ..\ as a path in revision specifiers. This fixes for example
     "-r branch:..\other-branch" on Windows.  (Lukáš Lalinský) 

   * ``BZR_PLUGIN_PATH`` may now contain trailing slashes.
     (Blake Winton, #129299)

   * man page no longer lists hidden options (#131667, Aaron Bentley)

   * ``uncommit --help`` now explains the -r option adequately.  (Daniel
     Watkins, #106726)

   * Error messages are now better formatted with parameters (such as
     filenames) quoted when necessary. This avoids confusion when directory
     names ending in a '.' at the end of messages were confused with a
     full stop that may or not have been there. (Daniel Watkins, #129791)

   * Fix ``status FILE -r X..Y``. (Lukáš Lalinský)

   * If a particular command is an alias, ``help`` will show the alias
     instead of claiming there is no help for said alias. (Daniel Watkins,
     #133548)

   * TreeTransform-based operations, like pull, merge, revert, and branch,
     now roll back if they encounter an error.  (Aaron Bentley, #67699)

   * ``bzr commit`` now exits cleanly if a character unsupported by the
     current encoding is used in the commit message.  (Daniel Watkins,
     #116143)

   * bzr send uses default values for ranges when only half of an elipsis
     is specified ("-r..5" or "-r5..").  (#61685, Aaron Bentley)

   * Avoid trouble when Windows ssh calls itself 'plink' but no plink
     binary is present.  (Martin Albisetti, #107155)

   * ``bzr remove`` should remove clean subtrees.  Now it will remove (without
     needing ``--force``) subtrees that contain no files with text changes or
     modified files.  With ``--force`` it removes the subtree regardless of
     text changes or unknown files. Directories with renames in or out (but
     not changed otherwise) will now be removed without needing ``--force``.
     Unknown ignored files will be deleted without needing ``--force``.
     (Marius Kruger, #111665)

   * When two plugins conflict, the source of both the losing and now the
     winning definition is shown.  (Konstantin Mikhaylov, #5454)

   * When committing to a branch, the location being committed to is
     displayed.  (Daniel Watkins, #52479)

   * ``bzr --version`` takes care about encoding of stdout, especially
     when output is redirected. (Alexander Belchenko, #131100)

   * Prompt for an ftp password if none is provided.
     (Vincent Ladeuil, #137044)

   * Reuse bound branch associated transport to avoid multiple
     connections.
     (Vincent Ladeuil, #128076, #131396)

   * Overwrite conflicting tags by ``push`` and ``pull`` if the
     ``--overwrite`` option is specified.  (Lukáš Lalinský, #93947)

   * In checkouts, tags are copied into the master branch when created,
     changed or deleted, and are copied into the checkout when it is 
     updated.  (Martin Pool, #93856, #93860)

   * Print a warning instead of aborting the ``python setup.py install``
     process if building of a C extension is not possible.
     (Lukáš Lalinský, Alexander Belchenko)

  IMPROVEMENTS:

   * Add the option "--show-diff" to the commit command in order to display
     the diff during the commit log creation. (Goffredo Baroncelli)

   * ``pull`` and ``merge`` are much faster at installing bundle format 4.
     (Aaron Bentley)

   * ``pull -v`` no longer includes deltas, making it much faster.
     (Aaron Bentley)

   * ``send`` now sends the directive as an attachment by default.
     (Aaron Bentley, Lukáš Lalinský, Alexander Belchenko)

   * Documentation updates (Martin Albisetti)

   * Help on debug flags is now included in ``help global-options``.
     (Daniel Watkins, #124853)

   * Parameters passed on the command line are checked to ensure they are
     supported by the encoding in use. (Daniel Watkins)

   * The compression used within the bzr repository has changed from zlib
     level 9 to the zlib default level. This improves commit performance with
     only a small increase in space used (and in some cases a reduction in
     space). (Robert Collins)

   * Initial commit no longer SHAs files twice and now reuses the path
     rather than looking it up again, making it faster.
     (Ian Clatworthy)

   * New option ``-c``/``--change`` for ``diff`` and ``status`` to show
     changes in one revision.  (Lukáš Lalinský)

   * If versioned files match a given ignore pattern, a warning is now
     given. (Daniel Watkins, #48623)

   * ``bzr status`` now has -S as a short name for --short and -V as a
     short name for --versioned. These have been added to assist users
     migrating from Subversion: ``bzr status -SV`` is now like
     ``svn status -q``.  (Daniel Watkins, #115990)

   * Added C implementation of  ``PatienceSequenceMatcher``, which is about
     10x faster than the Python version. This speeds up commands that
     need file diffing, such as ``bzr commit`` or ``bzr diff``.
     (Lukáš Lalinský)

   * HACKING has been extended with a large section on core developer tasks.
     (Ian Clatworthy)

   * Add ``branches`` and ``standalone-trees`` as online help topics and
     include them as Concepts within the User Reference.
     (Paul Moore, Ian Clatworthy)

    * ``check`` can detect versionedfile parent references that are
      inconsistent with revision and inventory info, and ``reconcile`` can fix
      them.  These faulty references were generated by 0.8-era releases,
      so repositories which were manipulated by old bzrs should be
      checked, and possibly reconciled ASAP.  (Aaron Bentley, Andrew Bennetts)

  API BREAKS:

   * ``Branch.append_revision`` is removed altogether; please use 
     ``Branch.set_last_revision_info`` instead.  (Martin Pool)

   * CommitBuilder now advertises itself as requiring the root entry to be
     supplied. This only affects foreign repository implementations which reuse
     CommitBuilder directly and have changed record_entry_contents to require
     that the root not be supplied. This should be precisely zero plugins
     affected. (Robert Collins)

   * The ``add_lines`` methods on ``VersionedFile`` implementations has changed
     its return value to include the sha1 and length of the inserted text. This
     allows the avoidance of double-sha1 calculations during commit.
     (Robert Collins)

   * ``Transport.should_cache`` has been removed.  It was not called in the
     previous release.  (Martin Pool)

  TESTING:

   * Tests may now raise TestNotApplicable to indicate they shouldn't be 
     run in a particular scenario.  (Martin Pool)

   * New function multiply_tests_from_modules to give a simpler interface
     to test parameterization.  (Martin Pool, Robert Collins)

   * ``Transport.should_cache`` has been removed.  It was not called in the
     previous release.  (Martin Pool)

   * NULL_REVISION is returned to indicate the null revision, not None.
     (Aaron Bentley)

   * Use UTF-8 encoded StringIO for log tests to avoid failures on
     non-ASCII committer names.  (Lukáš Lalinský)

  INTERNALS:

   * ``bzrlib.plugin.all_plugins`` has been deprecated in favour of
     ``bzrlib.plugin.plugins()`` which returns PlugIn objects that provide
     useful functionality for determining the path of a plugin, its tests, and
     its version information. (Robert Collins)

   * Add the option user_encoding to the function 'show_diff_trees()'
     in order to move the user encoding at the UI level. (Goffredo Baroncelli)

   * Add the function make_commit_message_template_encoded() and the function
     edit_commit_message_encoded() which handle encoded strings.
     This is done in order to mix the commit messages (which is a unicode
     string), and the diff which is a raw string. (Goffredo Baroncelli)

   * CommitBuilder now defaults to using add_lines_with_ghosts, reducing
     overhead on non-weave repositories which don't require all parents to be
     present. (Robert Collins)

   * Deprecated method ``find_previous_heads`` on
     ``bzrlib.inventory.InventoryEntry``. This has been superseded by the use
     of ``parent_candidates`` and a separate heads check via the repository
     API. (Robert Collins)

   * New trace function ``mutter_callsite`` will print out a subset of the
     stack to the log, which can be useful for gathering debug details.
     (Robert Collins)

   * ``bzrlib.pack.ContainerWriter`` now tracks how many records have been
     added via a public attribute records_written. (Robert Collins)

   * New method ``bzrlib.transport.Transport.get_recommended_page_size``.
     This provides a hint to users of transports as to the reasonable
     minimum data to read. In principle this can take latency and
     bandwidth into account on a per-connection basis, but for now it
     just has hard coded values based on the url. (e.g. http:// has a large
     page size, file:// has a small one.) (Robert Collins)

   * New method on ``bzrlib.transport.Transport`` ``open_write_stream`` allows
     incremental addition of data to a file without requiring that all the
     data be buffered in memory. (Robert Collins)

   * New methods on ``bzrlib.knit.KnitVersionedFile``:
     ``get_data_stream(versions)``, ``insert_data_stream(stream)`` and
     ``get_format_signature()``.  These provide some infrastructure for
     efficiently streaming the knit data for a set of versions over the smart
     protocol.

   * Knits with no annotation cache still produce correct annotations.
     (Aaron Bentley)

   * Three new methods have been added to ``bzrlib.trace``:
     ``set_verbosity_level``, ``get_verbosity_level`` and ``is_verbose``.
     ``set_verbosity_level`` expects a numeric value: negative for quiet,
     zero for normal, positive for verbose. The size of the number can be
     used to determine just how quiet or verbose the application should be.
     The existing ``be_quiet`` and ``is_quiet`` routines have been
     integrated into this new scheme. (Ian Clatworthy)

   * Options can now be delcared with a ``custom_callback`` parameter. If
     set, this routine is called after the option is processed. This feature
     is now used by the standard options ``verbose`` and ``quiet`` so that
     setting one implicitly resets the other. (Ian Clatworthy)

   * Rather than declaring a new option from scratch in order to provide
     custom help, a centrally registered option can be decorated using the
     new ``bzrlib.Option.custom_help`` routine. In particular, this routine
     is useful when declaring better help for the ``verbose`` and ``quiet``
     standard options as the base definition of these is now more complex
     than before thanks to their use of a custom callback. (Ian Clatworthy)
      
    * Tree._iter_changes(specific_file=[]) now iterates through no files,
      instead of iterating through all files.  None is used to iterate through
      all files.  (Aaron Bentley)

    * WorkingTree.revert() now accepts None to revert all files.  The use of
      [] to revert all files is deprecated.  (Aaron Bentley)


bzr 0.90 2007-08-28
-------------------

  IMPROVEMENTS:

    * Documentation is now organized into multiple directories with a level
      added for different languages or locales. Added the Mini Tutorial
      and Quick Start Summary (en) documents from the Wiki, improving the
      content and readability of the former. Formatted NEWS as Release Notes
      complete with a Table of Conents, one heading per release. Moved the
      Developer Guide into the main document catalog and provided a link
      from the developer document catalog back to the main one.
      (Ian Clatworthy, Sabin Iacob, Alexander Belchenko)


  API CHANGES:

    * The static convenience method ``BzrDir.create_repository``
      is deprecated.  Callers should instead create a ``BzrDir`` instance
      and call ``create_repository`` on that.  (Martin Pool)


bzr 0.90rc1 2007-08-14
----------------------

  BUGFIXES:

    * ``bzr init`` should connect to the remote location one time only.  We
      have been connecting several times because we forget to pass around the
      Transport object. This modifies ``BzrDir.create_branch_convenience``,
      so that we can give it the Transport we already have.
      (John Arbash Meinel, Vincent Ladeuil, #111702)

    * Get rid of sftp connection cache (get rid of the FTP one too).
      (Vincent Ladeuil, #43731)

    * bzr branch {local|remote} remote don't try to create a working tree
      anymore.
      (Vincent Ladeuil, #112173)

    * All identified multiple connections for a single bzr command have been
      fixed. See bzrlib/tests/commands directory.
      (Vincent Ladeuil)

    * ``bzr rm`` now does not insist on ``--force`` to delete files that
      have been renamed but not otherwise modified.  (Marius Kruger,
      #111664)

    * ``bzr selftest --bench`` no longer emits deprecation warnings
      (Lukáš Lalinský)

    * ``bzr status`` now honours FILE parameters for conflict lists
      (Aaron Bentley, #127606)

    * ``bzr checkout`` now honours -r when reconstituting a working tree.
      It also honours -r 0.  (Aaron Bentley, #127708)

    * ``bzr add *`` no more fails on Windows if working tree contains
      non-ascii file names. (Kuno Meyer, #127361)

    * allow ``easy_install bzr`` runs without fatal errors. 
      (Alexander Belchenko, #125521)

    * Graph._filter_candidate_lca does not raise KeyError if a candidate
      is eliminated just before it would normally be examined.  (Aaron Bentley)

    * SMTP connection failures produce a nice message, not a traceback.
      (Aaron Bentley)

  IMPROVEMENTS:

    * Don't show "dots" progress indicators when run non-interactively, such
      as from cron.  (Martin Pool)

    * ``info`` now formats locations more nicely and lists "submit" and
      "public" branches (Aaron Bentley)

    * New ``pack`` command that will trigger database compression within
      the repository (Robert Collins)

    * Implement ``_KnitIndex._load_data`` in a pyrex extension. The pyrex
      version is approximately 2-3x faster at parsing a ``.kndx`` file.
      Which yields a measurable improvement for commands which have to
      read from the repository, such as a 1s => 0.75s improvement in
      ``bzr diff`` when there are changes to be shown.  (John Arbash Meinel)

    * Merge is now faster.  Depending on the scenario, it can be more than 2x
      faster. (Aaron Bentley)

    * Give a clearer warning, and allow ``python setup.py install`` to
      succeed even if pyrex is not available.
      (John Arbash Meinel)

    * ``DirState._read_dirblocks`` now has an optional Pyrex
      implementation. This improves the speed of any command that has to
      read the entire DirState. (``diff``, ``status``, etc, improve by
      about 10%).
      ``bisect_dirblocks`` has also been improved, which helps all
      ``_get_entry`` type calls (whenever we are searching for a
      particular entry in the in-memory DirState).
      (John Arbash Meinel)

    * ``bzr pull`` and ``bzr push`` no longer do a complete walk of the 
      branch revision history for ui display unless -v is supplied.
      (Robert Collins)

    * ``bzr log -rA..B`` output shifted to the left margin if the log only 
      contains merge revisions. (Kent Gibson) 

    * The ``plugins`` command is now public with improved help.
      (Ian Clatworthy)

    * New bundle and merge directive formats are faster to generate, and

    * Annotate merge now works when there are local changes. (Aaron Bentley)

    * Commit now only shows the progress in terms of directories instead of
      entries. (Ian Clatworthy)

    * Fix ``KnitRepository.get_revision_graph`` to not request the graph 2
      times. This makes ``get_revision_graph`` 2x faster. (John Arbash
      Meinel)

    * Fix ``VersionedFile.get_graph()`` to avoid using
      ``set.difference_update(other)``, which has bad scaling when
      ``other`` is large. This improves ``VF.get_graph([version_id])`` for
      a 12.5k graph from 2.9s down to 200ms. (John Arbash Meinel)

    * The ``--lsprof-file`` option now generates output for KCacheGrind if
      the file starts with ``callgrind.out``. This matches the default file
      filtering done by KCacheGrind's Open Dialog. (Ian Clatworthy)

    * Fix ``bzr update`` to avoid an unnecessary
      ``branch.get_master_branch`` call, which avoids 1 extra connection
      to the remote server. (Partial fix for #128076, John Arbash Meinel)

    * Log errors from the smart server in the trace file, to make debugging 
      test failures (and live failures!) easier.  (Andrew Bennetts)

    * The HTML version of the man page has been superceded by a more
      comprehensive manual called the Bazaar User Reference. This manual
      is completed generated from the online help topics. As part of this
      change, limited reStructuredText is now explicitly supported in help
      topics and command help with 'unnatural' markup being removed prior
      to display by the online help or inclusion in the man page.
      (Ian Clatworthy)

    * HTML documentation now use files extension ``*.html``
      (Alexander Belchenko)

    * The cache of ignore definitions is now cleared in WorkingTree.unlock()
      so that changes to .bzrignore aren't missed. (#129694, Daniel Watkins)

    * ``bzr selftest --strict`` fails if there are any missing features or
      expected test failures. (Daniel Watkins, #111914)

    * Link to registration survey added to README. (Ian Clatworthy)

    * Windows standalone installer show link to registration survey
      when installation finished. (Alexander Belchenko)

  LIBRARY API BREAKS:

    * Deprecated dictionary ``bzrlib.option.SHORT_OPTIONS`` removed.
      Options are now required to provide a help string and it must
      comply with the style guide by being one or more sentences with an
      initial capital and final period. (Martin Pool)

    * KnitIndex.get_parents now returns tuples. (Robert Collins)

    * Ancient unused ``Repository.text_store`` attribute has been removed.
      (Robert Collins)

    * The ``bzrlib.pack`` interface has changed to use tuples of bytestrings
      rather than just bytestrings, making it easier to represent multiple
      element names. As this interface was not used by any internal facilities
      since it was introduced in 0.18 no API compatibility is being preserved.
      The serialised form of these packs is identical with 0.18 when a single
      element tuple is in use. (Robert Collins)

  INTERNALS:

    * merge now uses ``iter_changes`` to calculate changes, which makes room for
      future performance increases.  It is also more consistent with other
      operations that perform comparisons, and reduces reliance on
      Tree.inventory.  (Aaron Bentley)

    * Refactoring of transport classes connected to a remote server.
      ConnectedTransport is a new class that serves as a basis for all
      transports needing to connect to a remote server.  transport.split_url
      have been deprecated, use the static method on the object instead. URL
      tests have been refactored too.
      (Vincent Ladeuil)

    * Better connection sharing for ConnectedTransport objects.
      transport.get_transport() now accepts a 'possible_transports' parameter.
      If a newly requested transport can share a connection with one of the
      list, it will.
      (Vincent Ladeuil)

    * Most functions now accept ``bzrlib.revision.NULL_REVISION`` to indicate
      the null revision, and consider using ``None`` for this purpose
      deprecated.  (Aaron Bentley)

    * New ``index`` module with abstract index functionality. This will be
      used during the planned changes in the repository layer. Currently the
      index layer provides a graph aware immutable index, a builder for the
      same index type to allow creating them, and finally a composer for
      such indices to allow the use of many indices in a single query. The
      index performance is not optimised, however the API is stable to allow
      development on top of the index. (Robert Collins)

    * ``bzrlib.dirstate.cmp_by_dirs`` can be used to compare two paths by
      their directory sections. This is equivalent to comparing
      ``path.split('/')``, only without having to split the paths.
      This has a Pyrex implementation available.
      (John Arbash Meinel)

    * New transport decorator 'unlistable+' which disables the list_dir
      functionality for testing.

    * Deprecated ``change_entry`` in transform.py. (Ian Clatworthy)

    * RevisionTree.get_weave is now deprecated.  Tree.plan_merge is now used
      for performing annotate-merge.  (Aaron Bentley)

    * New EmailMessage class to create email messages. (Adeodato Simó)

    * Unused functions on the private interface KnitIndex have been removed.
      (Robert Collins)

    * New ``knit.KnitGraphIndex`` which provides a ``KnitIndex`` layered on top
      of a ``index.GraphIndex``. (Robert Collins)

    * New ``knit.KnitVersionedFile.iter_parents`` method that allows querying
      the parents of many knit nodes at once, reducing round trips to the 
      underlying index. (Robert Collins)

    * Graph now has an is_ancestor method, various bits use it.
      (Aaron Bentley)

    * The ``-Dhpss`` flag now includes timing information. As well as
      logging when a new connection is opened. (John Arbash Meinel)

    * ``bzrlib.pack.ContainerWriter`` now returns an offset, length tuple to
      callers when inserting data, allowing generation of readv style access
      during pack creation, without needing a separate pass across the output
      pack to gather such details. (Robert Collins)

    * ``bzrlib.pack.make_readv_reader`` allows readv based access to pack
      files that are stored on a transport. (Robert Collins)

    * New ``Repository.has_same_location`` method that reports if two
      repository objects refer to the same repository (although with some risk
      of false negatives).  (Andrew Bennetts)

    * InterTree.compare now passes require_versioned on correctly.
      (Marius Kruger)

    * New methods on Repository - ``start_write_group``,
      ``commit_write_group``, ``abort_write_group`` and ``is_in_write_group`` -
      which provide a clean hook point for transactional Repositories - ones
      where all the data for a fetch or commit needs to be made atomically
      available in one step. This allows the write lock to remain while making
      a series of data insertions.  (e.g. data conversion). (Robert Collins)

    * In ``bzrlib.knit`` the internal interface has been altered to use
      3-tuples (index, pos, length) rather than two-tuples (pos, length) to
      describe where data in a knit is, allowing knits to be split into 
      many files. (Robert Collins)

    * ``bzrlib.knit._KnitData`` split into cache management and physical access
      with two access classes - ``_PackAccess`` and ``_KnitAccess`` defined.
      The former provides access into a .pack file, and the latter provides the
      current production repository form of .knit files. (Robert Collins)

  TESTING:

    * Remove selftest ``--clean-output``, ``--numbered-dirs`` and
      ``--keep-output`` options, which are obsolete now that tests
      are done within directories in $TMPDIR.  (Martin Pool)

    * The SSH_AUTH_SOCK environment variable is now reset to avoid 
      interaction with any running ssh agents.  (Jelmer Vernooij, #125955)

    * run_bzr_subprocess handles parameters the same way as run_bzr:
      either a string or a list of strings should be passed as the first
      parameter.  Varargs-style parameters are deprecated. (Aaron Bentley)


bzr 0.18  2007-07-17
--------------------

  BUGFIXES:

    * Fix 'bzr add' crash under Win32 (Kuno Meyer)


bzr 0.18rc1  2007-07-10
-----------------------

  BUGFIXES:

    * Do not suppress pipe errors, etc. in non-display commands
      (Alexander Belchenko, #87178)

    * Display a useful error message when the user requests to annotate
      a file that is not present in the specified revision.
      (James Westby, #122656)

    * Commands that use status flags now have a reference to 'help
      status-flags'.  (Daniel Watkins, #113436)

    * Work around python-2.4.1 inhability to correctly parse the
      authentication header.
      (Vincent Ladeuil, #121889)

    * Use exact encoding for merge directives. (Adeodato Simó, #120591)

    * Fix tempfile permissions error in smart server tar bundling under
      Windows. (Martin _, #119330)

    * Fix detection of directory entries in the inventory. (James Westby)

    * Fix handling of http code 400: Bad Request When issuing too many ranges.
      (Vincent Ladeuil, #115209)

    * Issue a CONNECT request when connecting to an https server
      via a proxy to enable SSL tunneling.
      (Vincent Ladeuil, #120678)

    * Fix ``bzr log -r`` to support selecting merge revisions, both 
      individually and as part of revision ranges.
      (Kent Gibson, #4663)
 
    * Don't leave cruft behind when failing to acquire a lockdir.
      (Martin Pool, #109169)

    * Don't use the '-f' strace option during tests.
      (Vincent Ladeuil, #102019).

    * Warn when setting ``push_location`` to a value that will be masked by
      locations.conf.  (Aaron Bentley, #122286)

    * Fix commit ordering in corner case (Aaron Bentley, #94975)

    *  Make annotate behave in a non-ASCII world (Adeodato Simó).

  IMPROVEMENTS:

    * The --lsprof-file option now dumps a text rendering of the profiling
      information if the filename ends in ".txt". It will also convert the
      profiling information to a format suitable for KCacheGrind if the
      output filename ends in ".callgrind". Fixes to the lsprofcalltree
      conversion process by Jean Paul Calderone and Itamar were also merged.
      See http://ddaa.net/blog/python/lsprof-calltree. (Ian Clatworthy)

    * ``info`` now defaults to non-verbose mode, displaying only paths and
      abbreviated format info.  ``info -v`` displays all the information
      formerly displayed by ``info``.  (Aaron Bentley, Adeodato Simó)

    * ``bzr missing`` now has better option names ``--this`` and ``--other``.
      (Elliot Murphy)

    * The internal ``weave-list`` command has become ``versionedfile-list``,
      and now lists knits as well as weaves.  (Aaron Bentley)

    * Automatic merge base selection uses a faster algorithm that chooses
      better bases in criss-cross merge situations (Aaron Bentley)

    * Progress reporting in ``commit`` has been improved. The various logical
      stages are now reported on as follows, namely:

      * Collecting changes [Entry x/y] - Stage n/m
      * Saving data locally - Stage n/m
      * Uploading data to master branch - Stage n/m
      * Updating the working tree - Stage n/m
      * Running post commit hooks - Stage n/m
      
      If there is no master branch, the 3rd stage is omitted and the total
      number of stages is adjusted accordingly.

      Each hook that is run after commit is listed with a name (as hooks
      can be slow it is useful feedback).
      (Ian Clatworthy, Robert Collins)

    * Various operations that are now faster due to avoiding unnecessary
      topological sorts. (Aaron Bentley)

    * Make merge directives robust against broken bundles. (Aaron Bentley)

    * The lsprof filename note is emitted via trace.note(), not standard
      output.  (Aaron Bentley)

    * ``bzrlib`` now exports explicit API compatibility information to assist
      library users and plugins. See the ``bzrlib.api`` module for details.
      (Robert Collins)

    * Remove unnecessary lock probes when acquiring a lockdir.
      (Martin Pool)

    * ``bzr --version`` now shows the location of the bzr log file, which
      is especially useful on Windows.  (Martin Pool)

    * -D now supports hooks to get debug tracing of hooks (though its currently
      minimal in nature). (Robert Collins)

    * Long log format reports deltas on merge revisions. 
      (John Arbash Meinel, Kent Gibson)

    * Make initial push over ftp more resilient. (John Arbash Meinel)

    * Print a summary of changes for update just like pull does.
      (Daniel Watkins, #113990)

    * Add a -Dhpss option to trace smart protocol requests and responses.
      (Andrew Bennetts)

  LIBRARY API BREAKS:

    * Testing cleanups - 
      ``bzrlib.repository.RepositoryTestProviderAdapter`` has been moved
      to ``bzrlib.tests.repository_implementations``;
      ``bzrlib.repository.InterRepositoryTestProviderAdapter`` has been moved
      to ``bzrlib.tests.interrepository_implementations``;
      ``bzrlib.transport.TransportTestProviderAdapter`` has moved to 
      ``bzrlib.tests.test_transport_implementations``.
      ``bzrlib.branch.BranchTestProviderAdapter`` has moved to
      ``bzrlib.tests.branch_implementations``.
      ``bzrlib.bzrdir.BzrDirTestProviderAdapter`` has moved to 
      ``bzrlib.tests.bzrdir_implementations``.
      ``bzrlib.versionedfile.InterVersionedFileTestProviderAdapter`` has moved
      to ``bzrlib.tests.interversionedfile_implementations``.
      ``bzrlib.store.revision.RevisionStoreTestProviderAdapter`` has moved to
      ``bzrlib.tests.revisionstore_implementations``.
      ``bzrlib.workingtree.WorkingTreeTestProviderAdapter`` has moved to
      ``bzrlib.tests.workingtree_implementations``.
      These changes are an API break in the testing infrastructure only.
      (Robert Collins)

    * Relocate TestCaseWithRepository to be more central. (Robert Collins)

    * ``bzrlib.add.smart_add_tree`` will no longer perform glob expansion on
      win32. Callers of the function should do this and use the new
      ``MutableTree.smart_add`` method instead. (Robert Collins)

    * ``bzrlib.add.glob_expand_for_win32`` is now
      ``bzrlib.win32utils.glob_expand``.  (Robert Collins)

    * ``bzrlib.add.FastPath`` is now private and moved to 
      ``bzrlib.mutabletree._FastPath``. (Robert Collins, Martin Pool)

    * ``LockDir.wait`` removed.  (Martin Pool)

    * The ``SmartServer`` hooks API has changed for the ``server_started`` and
      ``server_stopped`` hooks. The first parameter is now an iterable of
      backing URLs rather than a single URL. This is to reflect that many
      URLs may map to the external URL of the server. E.g. the server interally
      may have a chrooted URL but also the local file:// URL will be at the 
      same location. (Robert Collins)

  INTERNALS:

    * New SMTPConnection class to unify email handling.  (Adeodato Simó)

    * Fix documentation of BzrError. (Adeodato Simó)

    * Make BzrBadParameter an internal error. (Adeodato Simó)

    * Remove use of 'assert False' to raise an exception unconditionally.
      (Martin Pool)

    * Give a cleaner error when failing to decode knit index entry.
      (Martin Pool)

    * TreeConfig would mistakenly search the top level when asked for options
      from a section. It now respects the section argument and only
      searches the specified section. (James Westby)

    * Improve ``make api-docs`` output. (John Arbash Meinel)

    * Use os.lstat rather than os.stat for osutils.make_readonly and
      osutils.make_writeable. This makes the difftools plugin more
      robust when dangling symlinks are found. (Elliot Murphy)

    * New ``-Dlock`` option to log (to ~/.bzr.log) information on when 
      lockdirs are taken or released.  (Martin Pool)

    * ``bzrlib`` Hooks are now nameable using ``Hooks.name_hook``. This 
      allows a nicer UI when hooks are running as the current hook can
      be displayed. (Robert Collins)

    * ``Transport.get`` has had its interface made more clear for ease of use.
      Retrieval of a directory must now fail with either 'PathError' at open
      time, or raise 'ReadError' on a read. (Robert Collins)

    * New method ``_maybe_expand_globs`` on the ``Command`` class for 
      dealing with unexpanded glob lists - e.g. on the win32 platform. This
      was moved from ``bzrlib.add._prepare_file_list``. (Robert Collins)

    * ``bzrlib.add.smart_add`` and ``bzrlib.add.smart_add_tree`` are now
      deprecated in favour of ``MutableTree.smart_add``. (Robert Collins,
      Martin Pool)

    * New method ``external_url`` on Transport for obtaining the url to
      hand to external processes. (Robert Collins)

    * Teach windows installers to build pyrex/C extensions.
      (Alexander Belchenko)

  TESTING:

    * Removed the ``--keep-output`` option from selftest and clean up test
      directories as they're used.  This reduces the IO load from 
      running the test suite and cuts the time by about half.
      (Andrew Bennetts, Martin Pool)

    * Add scenarios as a public attribute on the TestAdapter classes to allow
      modification of the generated scenarios before adaption and easier
      testing. (Robert Collins)

    * New testing support class ``TestScenarioApplier`` which multiplies
      out a single teste by a list of supplied scenarios. (RobertCollins)

    * Setting ``repository_to_test_repository`` on a repository_implementations
      test will cause it to be called during repository creation, allowing the
      testing of repository classes which are not based around the Format
      concept. For example a repository adapter can be tested in this manner,
      by altering the repository scenarios to include a scenario that sets this
      attribute during the test parameterisation in
      ``bzrlib.tests.repository.repository_implementations``. (Robert Collins)

    * Clean up many of the APIs for blackbox testing of Bazaar.  The standard 
      interface is now self.run_bzr.  The command to run can be passed as
      either a list of parameters, a string containing the command line, or
      (deprecated) varargs parameters.  (Martin Pool)

    * The base TestCase now isolates tests from -D parameters by clearing
      ``debug.debug_flags`` and restores it afterwards. (Robert Collins)

    * Add a relpath parameter to get_transport methods in test framework to
      avoid useless cloning.
      (Vincent Ladeuil, #110448)


bzr 0.17  2007-06-18
--------------------

  BUGFIXES:

    * Fix crash of commit due to wrong lookup of filesystem encoding.
      (Colin Watson, #120647)

    * Revert logging just to stderr in commit as broke unicode filenames.
      (Aaron Bentley, Ian Clatworthy, #120930)


bzr 0.17rc1  2007-06-12
-----------------------

  NOTES WHEN UPGRADING:

    * The kind() and is_executable() APIs on the WorkingTree interface no
      longer implicitly (read) locks and unlocks the tree. This *might*
      impact some plug-ins and tools using this part of the API. If you find
      an issue that may be caused by this change, please let us know,
      particularly the plug-in/tool maintainer. If encountered, the API
      fix is to surround kind() and is_executable() calls with lock_read()
      and unlock() like so::

        work_tree.lock_read()
        try:
            kind = work_tree.kind(...)
        finally:
            work_tree.unlock()

  INTERNALS:
    * Rework of LogFormatter API to provide beginning/end of log hooks and to
      encapsulate the details of the revision to be logged in a LogRevision
      object.
      In long log formats, merge revision ids are only shown when --show-ids
      is specified, and are labelled "revision-id:", as per mainline
      revisions, instead of "merged:". (Kent Gibson)

    * New ``BranchBuilder`` API which allows the construction of particular
      histories quickly. Useful for testing and potentially other applications
      too. (Robert Collins)

  IMPROVEMENTS:
  
    * There are two new help topics, working-trees and repositories that
      attempt to explain these concepts. (James Westby, John Arbash Meinel,
      Aaron Bentley)

    * Added ``bzr log --limit`` to report a limited number of revisions.
      (Kent Gibson, #3659)

    * Revert does not try to preserve file contents that were originally
      produced by reverting to a historical revision.  (Aaron Bentley)

    * ``bzr log --short`` now includes ``[merge]`` for revisions which
      have more than one parent. This is a small improvement to help
      understanding what changes have occurred
      (John Arbash Meinel, #83887)

    * TreeTransform avoids many renames when contructing large trees,
      improving speed.  3.25x speedups have been observed for construction of
      kernel-sized-trees, and checkouts are 1.28x faster.  (Aaron Bentley)

    * Commit on large trees is now faster. In my environment, a commit of
      a small change to the Mozilla tree (55k files) has dropped from
      66 seconds to 32 seconds. For a small tree of 600 files, commit of a
      small change is 33% faster. (Ian Clatworthy)

    * New --create-prefix option to bzr init, like for push.  (Daniel Watkins,
      #56322)

  BUGFIXES:

    * ``bzr push`` should only connect to the remote location one time.
      We have been connecting 3 times because we forget to pass around
      the Transport object. This adds ``BzrDir.clone_on_transport()``, so
      that we can pass in the Transport that we already have.
      (John Arbash Meinel, #75721)

    * ``DirState.set_state_from_inventory()`` needs to properly order
      based on split paths, not just string paths.
      (John Arbash Meinel, #115947)

    * Let TestUIFactoy encode the password prompt with its own stdout.
      (Vincent Ladeuil, #110204)

    * pycurl should take use the range header that takes the range hint
      into account.
      (Vincent Ladeuil, #112719)

    * WorkingTree4.get_file_sha1 no longer raises an exception when invoked
      on a missing file.  (Aaron Bentley, #118186)

    * WorkingTree.remove works correctly with tree references, and when pwd is
      not the tree root. (Aaron Bentley)

    * Merge no longer fails when a file is renamed in one tree and deleted
      in the other. (Aaron Bentley, #110279)

    * ``revision-info`` now accepts dotted revnos, doesn't require a tree,
      and defaults to the last revision (Matthew Fuller, #90048)

    * Tests no longer fail when BZR_REMOTE_PATH is set in the environment.
      (Daniel Watkins, #111958)

    * ``bzr branch -r revid:foo`` can be used to branch any revision in
      your repository. (Previously Branch6 only supported revisions in your
      mainline). (John Arbash Meinel, #115343)

bzr 0.16  2007-05-07
--------------------
  
  BUGFIXES:

    * Handle when you have 2 directories with similar names, but one has a
      hyphen. (``'abc'`` versus ``'abc-2'``). The WT4._iter_changes
      iterator was using direct comparison and ``'abc/a'`` sorts after
      ``'abc-2'``, but ``('abc', 'a')`` sorts before ``('abc-2',)``.
      (John Arbash Meinel, #111227)

    * Handle when someone renames a file on disk without telling bzr.
      Previously we would report the first file as missing, but not show
      the new unknown file. (John Arbash Meinel, #111288)

    * Avoid error when running hooks after pulling into or pushing from
      a branch bound to a smartserver branch.  (Martin Pool, #111968)

  IMPROVEMENTS:

    * Move developer documentation to doc/developers/. This reduces clutter in
      the root of the source tree and allows HACKING to be split into multiple
      files. (Robert Collins, Alexander Belchenko)

    * Clean up the ``WorkingTree4._iter_changes()`` internal loops as well as
      ``DirState.update_entry()``. This optimizes the core logic for ``bzr
      diff`` and ``bzr status`` significantly improving the speed of
      both. (John Arbash Meinel)

bzr 0.16rc2  2007-04-30
-----------------------

  BUGFIXES:

    * Handle the case when you delete a file, and then rename another file
      on top of it. Also handle the case of ``bzr rm --keep foo``. ``bzr
      status`` should show the removed file and an unknown file in its
      place. (John Arbash Meinel, #109993)

    * Bundles properly read and write revision properties that have an
      empty value. And when the value is not ASCII.
      (John Arbash Meinel, #109613)

    * Fix the bzr commit message to be in text mode.
      (Alexander Belchenko, #110901)

    * Also handle when you rename a file and create a file where it used
      to be. (John Arbash Meinel, #110256)

    * ``WorkingTree4._iter_changes`` should not descend into unversioned
      directories. (John Arbash Meinel, #110399)

bzr 0.16rc1  2007-04-26
-----------------------

  NOTES WHEN UPGRADING:

    * ``bzr remove`` and ``bzr rm`` will now remove the working file, if
      it could be recovered again.
      This has been done for consistency with svn and the unix rm command.
      The old ``remove`` behaviour has been retained in the new option
      ``bzr remove --keep``, which will just stop versioning the file,
      but not delete it.
      ``bzr remove --force`` have been added which will always delete the
      files.
      ``bzr remove`` is also more verbose.
      (Marius Kruger, #82602)

  IMPROVEMENTS:

    * Merge directives can now be supplied as input to `merge` and `pull`,
      like bundles can.  (Aaron Bentley)

    * Sending the SIGQUIT signal to bzr, which can be done on Unix by
      pressing Control-Backslash, drops bzr into a debugger.  Type ``'c'``
      to continue.  This can be disabled by setting the environment variable
      ``BZR_SIGQUIT_PDB=0``.  (Martin Pool)

    * selftest now supports --list-only to list tests instead of running
      them. (Ian Clatworthy)

    * selftest now supports --exclude PATTERN (or -x PATTERN) to exclude
      tests with names that match that regular expression.
      (Ian Clatworthy, #102679)

    * selftest now supports --randomize SEED to run tests in a random order.
      SEED is typically the value 'now' meaning 'use the current time'.
      (Ian Clatworthy, #102686)

    * New option ``--fixes`` to commit, which stores bug fixing annotations as
      revision properties. Built-in support for Launchpad, Debian, Trac and
      Bugzilla bug trackers. (Jonathan Lange, James Henstridge, Robert Collins)

    * New API, ``bzrlib.bugtracker.tracker_registry``, for adding support for
      other bug trackers to ``fixes``. (Jonathan Lange, James Henstridge,
      Robert Collins)

    * ``selftest`` has new short options ``-f`` and ``-1``.  (Martin
      Pool)

    * ``bzrlib.tsort.MergeSorter`` optimizations. Change the inner loop
      into using local variables instead of going through ``self._var``.
      Improves the time to ``merge_sort`` a 10k revision graph by
      approximately 40% (~700->400ms).  (John Arbash Meinel)

    * ``make docs`` now creates a man page at ``man1/bzr.1`` fixing bug 107388.
      (Robert Collins)

    * ``bzr help`` now provides cross references to other help topics using
      the _see_also facility on command classes. Likewise the bzr_man
      documentation, and the bzr.1 man page also include this information.
      (Robert Collins)

    * Tags are now included in logs, that use the long log formatter. 
      (Erik Bågfors, Alexander Belchenko)

    * ``bzr help`` provides a clearer message when a help topic cannot be
      found. (Robert Collins, #107656)

    * ``bzr help`` now accepts optional prefixes for command help. The help
      for all commands can now be found at ``bzr help commands/COMMANDNAME``
      as well as ``bzr help COMMANDNAME`` (which only works for commands 
      where the name is not the same as a more general help topic). 
      (Robert Collins)

    * ``bzr help PLUGINNAME`` will now return the module docstring from the
      plugin PLUGINNAME. (Robert Collins, #50408)

    * New help topic ``urlspec`` which lists the availables transports.
      (Goffredo Baroncelli)

    * doc/server.txt updated to document the default bzr:// port
      and also update the blurb about the hpss' current status.
      (Robert Collins, #107125).

    * ``bzr serve`` now listens on interface 0.0.0.0 by default, making it
      serve out to the local LAN (and anyone in the world that can reach the
      machine running ``bzr serve``. (Robert Collins, #98918)

    * A new smart server protocol version has been added.  It prefixes requests
      and responses with an explicit version identifier so that future protocol
      revisions can be dealt with gracefully.  (Andrew Bennetts, Robert Collins)

    * The bzr protocol version 2 indicates success or failure in every response
      without depending on particular commands encoding that consistently,
      allowing future client refactorings to be much more robust about error
      handling. (Robert Collins, Martin Pool, Andrew Bennetts)

    * The smart protocol over HTTP client has been changed to always post to the
      same ``.bzr/smart`` URL under the original location when it can.  This allows
      HTTP servers to only have to pass URLs ending in .bzr/smart to the smart
      server handler, and not arbitrary ``.bzr/*/smart`` URLs.  (Andrew Bennetts)

    * digest authentication is now supported for proxies and HTTP by the urllib
      based http implementation. Tested against Apache 2.0.55 and Squid
      2.6.5. Basic and digest authentication are handled coherently for HTTP
      and proxy: if the user is provided in the url (bzr command line for HTTP,
      proxy environment variables for proxies), the password is prompted for
      (only once). If the password is provided, it is taken into account. Once
      the first authentication is successful, all further authentication
      roundtrips are avoided by preventively setting the right authentication
      header(s).
      (Vincent Ladeuil).

  INTERNALS:

    * bzrlib API compatability with 0.8 has been dropped, cleaning up some
      code paths. (Robert Collins)

    * Change the format of chroot urls so that they can be safely manipulated
      by generic url utilities without causing the resulting urls to have
      escaped the chroot. A side effect of this is that creating a chroot
      requires an explicit action using a ChrootServer.
      (Robert Collins, Andrew Bennetts)

    * Deprecate ``Branch.get_root_id()`` because branches don't have root ids,
      rather than fixing bug #96847.  (Aaron Bentley)

    * ``WorkingTree.apply_inventory_delta`` provides a better alternative to
      ``WorkingTree._write_inventory``.  (Aaron Bentley)

    * Convenience method ``TestCase.expectFailure`` ensures that known failures
      do not silently pass.  (Aaron Bentley)

    * ``Transport.local_abspath`` now raises ``NotLocalUrl`` rather than 
      ``TransportNotPossible``. (Martin Pool, Ian Clatworthy)

    * New SmartServer hooks facility. There are two initial hooks documented
      in ``bzrlib.transport.smart.SmartServerHooks``. The two initial hooks allow
      plugins to execute code upon server startup and shutdown.
      (Robert Collins).

    * SmartServer in standalone mode will now close its listening socket
      when it stops, rather than waiting for garbage collection. This primarily
      fixes test suite hangs when a test tries to connect to a shutdown server.
      It may also help improve behaviour when dealing with a server running
      on a specific port (rather than dynamically assigned ports).
      (Robert Collins)

    * Move most SmartServer code into a new package, bzrlib/smart.
      bzrlib/transport/remote.py contains just the Transport classes that used
      to be in bzrlib/transport/smart.py.  (Andrew Bennetts)

    * urllib http implementation avoid roundtrips associated with
      401 (and 407) errors once the authentication succeeds.
      (Vincent Ladeuil).

    * urlib http now supports querying the user for a proxy password if
      needed. Realm is shown in the prompt for both HTTP and proxy
      authentication when the user is required to type a password. 
      (Vincent Ladeuil).

    * Renamed SmartTransport (and subclasses like SmartTCPTransport) to
      RemoteTransport (and subclasses to RemoteTCPTransport, etc).  This is more
      consistent with its new home in ``bzrlib/transport/remote.py``, and because
      it's not really a "smart" transport, just one that does file operations
      via remote procedure calls.  (Andrew Bennetts)
 
    * The ``lock_write`` method of ``LockableFiles``, ``Repository`` and
      ``Branch`` now accept a ``token`` keyword argument, so that separate
      instances of those objects can share a lock if it has the right token.
      (Andrew Bennetts, Robert Collins)

    * New method ``get_branch_reference`` on ``BzrDir`` allows the detection of
      branch references - which the smart server component needs.

    * The Repository API ``make_working_trees`` is now permitted to return
      False when ``set_make_working_trees`` is not implemented - previously
      an unimplemented ``set_make_working_trees`` implied the result True
      from ``make_working_trees``. This has been changed to accomodate the
      smart server, where it does not make sense (at this point) to ever
      make working trees by default. (Robert Collins)

    * Command objects can now declare related help topics by having _see_also
      set to a list of related topic. (Robert Collins)

    * ``bzrlib.help`` now delegates to the Command class for Command specific
      help. (Robert Collins)

    * New class ``TransportListRegistry``, derived from the Registry class, which 
      simplifies tracking the available Transports. (Goffredo Baroncelli)

    * New function ``Branch.get_revision_id_to_revno_map`` which will
      return a dictionary mapping revision ids to dotted revnos. Since
      dotted revnos are defined in the context of the branch tip, it makes
      sense to generate them from a ``Branch`` object.
      (John Arbash Meinel)

    * Fix the 'Unprintable error' message display to use the repr of the 
      exception that prevented printing the error because the str value
      for it is often not useful in debugging (e.g. KeyError('foo') has a
      str() of 'foo' but a repr of 'KeyError('foo')' which is much more
      useful. (Robert Collins)

    * ``urlutils.normalize_url`` now unescapes unreserved characters, such as "~".
      (Andrew Bennetts)

  BUGFIXES:

    * Don't fail bundle selftest if email has 'two' embedded.  
      (Ian Clatworthy, #98510)

    * Remove ``--verbose`` from ``bzr bundle``. It didn't work anyway.
      (Robert Widhopf-Fenk, #98591)

    * Remove ``--basis`` from the checkout/branch commands - it didn't work
      properly and is no longer beneficial.
      (Robert Collins, #53675, #43486)

    * Don't produce encoding error when adding duplicate files.
      (Aaron Bentley)

    * Fix ``bzr log <file>`` so it only logs the revisions that changed
      the file, and does it faster.
      (Kent Gibson, John Arbash Meinel, #51980, #69477)
 
    * Fix ``InterDirstateTre._iter_changes`` to handle when we come across
      an empty versioned directory, which now has files in it.
      (John Arbash Meinel, #104257)

    * Teach ``common_ancestor`` to shortcut when the tip of one branch is
      inside the ancestry of the other. Saves a lot of graph processing
      (with an ancestry of 16k revisions, ``bzr merge ../already-merged``
      changes from 2m10s to 13s).  (John Arbash Meinel, #103757)

    * Fix ``show_diff_trees`` to handle the case when a file is modified,
      and the containing directory is renamed. (The file path is different
      in this versus base, but it isn't marked as a rename).
      (John Arbash Meinel, #103870)

    * FTP now works even when the FTP server does not support atomic rename.
      (Aaron Bentley, #89436)

    * Correct handling in bundles and merge directives of timezones with
      that are not an integer number of hours offset from UTC.  Always 
      represent the epoch time in UTC to avoid problems with formatting 
      earlier times on win32.  (Martin Pool, Alexander Belchenko, John
      Arbash Meinel)

    * Typo in the help for ``register-branch`` fixed. (Robert Collins, #96770)

    * "dirstate" and "dirstate-tags" formats now produce branches compatible
      with old versions of bzr. (Aaron Bentley, #107168))

    * Handle moving a directory when children have been added, removed,
      and renamed. (John Arbash Meinel, #105479)

    * Don't preventively use basic authentication for proxy before receiving a
      407 error. Otherwise people willing to use other authentication schemes
      may expose their password in the clear (or nearly). This add one
      roundtrip in case basic authentication should be used, but plug the
      security hole.
      (Vincent Ladeuil)

    * Handle http and proxy digest authentication.
      (Vincent Ladeuil, #94034).

  TESTING:

    * Added ``bzrlib.strace.strace`` which will strace a single callable and
      return a StraceResult object which contains just the syscalls involved
      in running it. (Robert Collins)

    * New test method ``reduceLockdirTimeout`` to drop the default (ui-centric)
      default time down to one suitable for tests. (Andrew Bennetts)

    * Add new ``vfs_transport_factory`` attribute on tests which provides the 
      common vfs backing for both the readonly and readwrite transports.
      This allows the RemoteObject tests to back onto local disk or memory,
      and use the existing ``transport_server`` attribute all tests know about
      to be the smart server transport. This in turn allows tests to 
      differentiate between 'transport to access the branch', and 
      'transport which is a VFS' - which matters in Remote* tests.
      (Robert Collins, Andrew Bennetts)

    * The ``make_branch_and_tree`` method for tests will now create a 
      lightweight checkout for the tree if the ``vfs_transport_factory`` is not
      a LocalURLServer. (Robert Collins, Andrew Bennetts)

    * Branch implementation tests have been audited to ensure that all urls 
      passed to Branch APIs use proper urls, except when local-disk paths
      are intended. This is so that tests correctly access the test transport
      which is often not equivalent to local disk in Remote* tests. As part
      of this many tests were adjusted to remove dependencies on local disk
      access.
      (Robert Collins, Andrew Bennetts)

    * Mark bzrlib.tests and bzrlib.tests.TestUtil as providing assertFOO helper
      functions by adding a ``__unittest`` global attribute. (Robert Collins,
      Andrew Bennetts, Martin Pool, Jonathan Lange)

    * Refactored proxy and authentication handling to simplify the
      implementation of new auth schemes for both http and proxy. 
      (Vincent Ladeuil)

bzr 0.15 2007-04-01
-------------------

  BUGFIXES:

    * Handle incompatible repositories as a user issue when fetching.
      (Aaron Bentley)

    * Don't give a recommendation to upgrade when branching or 
      checking out a branch that contains an old-format working tree.
      (Martin Pool)

bzr 0.15rc3  2007-03-26
-----------------------

  CHANGES:
 
    * A warning is now displayed when opening working trees in older 
      formats, to encourage people to upgrade to WorkingTreeFormat4.
      (Martin Pool)

  IMPROVEMENTS:

    * HTTP redirections are now taken into account when a branch (or a
      bundle) is accessed for the first time. A message is issued at each
      redirection to inform the user. In the past, http redirections were
      silently followed for each request which significantly degraded the
      performances. The http redirections are not followed anymore by
      default, instead a RedirectRequested exception is raised. For bzrlib
      users needing to follow http redirections anyway,
      ``bzrlib.transport.do_catching_redirections`` provide an easy transition
      path.  (vila)

  INTERNALS:

    * Added ``ReadLock.temporary_write_lock()`` to allow upgrading an OS read
      lock to an OS write lock. Linux can do this without unlocking, Win32
      needs to unlock in between. (John Arbash Meinel)
 
    * New parameter ``recommend_upgrade`` to ``BzrDir.open_workingtree``
      to silence (when false) warnings about opening old formats.
      (Martin Pool)

    * Fix minor performance regression with bzr-0.15 on pre-dirstate
      trees. (We were reading the working inventory too many times).
      (John Arbash Meinel)

    * Remove ``Branch.get_transaction()`` in favour of a simple cache of
      ``revision_history``.  Branch subclasses should override
      ``_gen_revision_history`` rather than ``revision_history`` to make use of
      this cache, and call ``_clear_revision_history_cache`` and
      ``_cache_revision_history`` at appropriate times. (Andrew Bennetts)

  BUGFIXES:

    * Take ``smtp_server`` from user config into account.
      (vila, #92195)

    * Restore Unicode filename handling for versioned and unversioned files.
      (John Arbash Meinel, #92608)

    * Don't fail during ``bzr commit`` if a file is marked removed, and
      the containing directory is auto-removed.  (John Arbash Meinel, #93681)

    * ``bzr status FILENAME`` failed on Windows because of an uncommon
      errno. (``ERROR_DIRECTORY == 267 != ENOTDIR``).
      (Wouter van Heyst, John Arbash Meinel, #90819)

    * ``bzr checkout source`` should create a local branch in the same
      format as source. (John Arbash Meinel, #93854)

    * ``bzr commit`` with a kind change was failing to update the
      last-changed-revision for directories.  The
      InventoryDirectory._unchanged only looked at the ``parent_id`` and name,
      ignoring the fact that the kind could have changed, too.
      (John Arbash Meinel, #90111)

    * ``bzr mv dir/subdir other`` was incorrectly updating files inside
      the directory. So that there was a chance it would break commit,
      etc. (John Arbash Meinel, #94037)
 
    * Correctly handles mutiple permanent http redirections.
      (vila, #88780)

bzr 0.15rc2  2007-03-14
-----------------------

  NOTES WHEN UPGRADING:
        
    * Release 0.15rc2 of bzr changes the ``bzr init-repo`` command to
      default to ``--trees`` instead of ``--no-trees``.
      Existing shared repositories are not affected.

  IMPROVEMENTS:

    * New ``merge-directive`` command to generate machine- and human-readable
      merge requests.  (Aaron Bentley)

    * New ``submit:`` revision specifier makes it easy to diff against the
      common ancestor with the submit location (Aaron Bentley)

    * Added support for Putty's SSH implementation. (Dmitry Vasiliev)

    * Added ``bzr status --versioned`` to report only versioned files, 
      not unknowns. (Kent Gibson)

    * Merge now autodetects the correct line-ending style for its conflict
      markers.  (Aaron Bentley)

  INTERNALS:

    * Refactored SSH vendor registration into SSHVendorManager class.
      (Dmitry Vasiliev)

  BUGFIXES:

    * New ``--numbered-dirs`` option to ``bzr selftest`` to use
      numbered dirs for TestCaseInTempDir. This is default behavior
      on Windows. Anyone can force named dirs on Windows
      with ``--no-numbered-dirs``. (Alexander Belchenko)

    * Fix ``RevisionSpec_revid`` to handle the Unicode strings passed in
      from the command line. (Marien Zwart, #90501)

    * Fix ``TreeTransform._iter_changes`` when both the source and
      destination are missing. (Aaron Bentley, #88842)

    * Fix commit of merges with symlinks in dirstate trees.
      (Marien Zwart)
    
    * Switch the ``bzr init-repo`` default from --no-trees to --trees. 
      (Wouter van Heyst, #53483)


bzr 0.15rc1  2007-03-07
-----------------------

  SURPRISES:

    * The default disk format has changed. Please run 'bzr upgrade' in your
      working trees to upgrade. This new default is compatible for network
      operations, but not for local operations. That is, if you have two
      versions of bzr installed locally, after upgrading you can only use the
      bzr 0.15 version. This new default does not enable tags or nested-trees
      as they are incompatible with bzr versions before 0.15 over the network.

    * For users of bzrlib: Two major changes have been made to the working tree
      api in bzrlib. The first is that many methods and attributes, including
      the inventory attribute, are no longer valid for use until one of
      ``lock_read``/``lock_write``/``lock_tree_write`` has been called,
      and become invalid again after unlock is called. This has been done
      to improve performance and correctness as part of the dirstate
      development.
      (Robert Collins, John A Meinel, Martin Pool, and others).

    * For users of bzrlib: The attribute 'tree.inventory' should be considered
      readonly. Previously it was possible to directly alter this attribute, or
      its contents, and have the tree notice this. This has been made
      unsupported - it may work in some tree formats, but in the newer dirstate
      format such actions will have no effect and will be ignored, or even
      cause assertions. All operations possible can still be carried out by a
      combination of the tree API, and the bzrlib.transform API. (Robert
      Collins, John A Meinel, Martin Pool, and others).

  IMPROVEMENTS:

    * Support for OS Windows 98. Also .bzr.log on any windows system
      saved in My Documents folder. (Alexander Belchenko)

    * ``bzr mv`` enhanced to support already moved files.
      In the past the mv command would have failed if the source file doesn't
      exist. In this situation ``bzr mv`` would now detect that the file has
      already moved and update the repository accordingly, if the target file
      does exist.
      A new option ``--after`` has been added so that if two files already
      exist, you could notify Bazaar that you have moved a (versioned) file
      and replaced it with another. Thus in this case ``bzr move --after``
      will only update the Bazaar identifier.
      (Steffen Eichenberg, Marius Kruger)

    * ``ls`` now works on treeless branches and remote branches.
      (Aaron Bentley)

    * ``bzr help global-options`` describes the global options.
      (Aaron Bentley)

    * ``bzr pull --overwrite`` will now correctly overwrite checkouts.
      (Robert Collins)

    * Files are now allowed to change kind (e.g. from file to symlink).
      Supported by ``commit``, ``revert`` and ``status``
      (Aaron Bentley)

    * ``inventory`` and ``unknowns`` hidden in favour of ``ls``
      (Aaron Bentley)

    * ``bzr help checkouts`` descibes what checkouts are and some possible
      uses of them. (James Westby, Aaron Bentley)

    * A new ``-d`` option to push, pull and merge overrides the default 
      directory.  (Martin Pool)

    * Branch format 6: smaller, and potentially faster than format 5.  Supports
      ``append_history_only`` mode, where the log view and revnos do not change,
      except by being added to.  Stores policy settings in
      ".bzr/branch/branch.conf".

    * ``append_only`` branches:  Format 6 branches may be configured so that log
      view and revnos are always consistent.  Either create the branch using
      "bzr init --append-revisions-only" or edit the config file as descriped
      in docs/configuration.txt.

    * rebind: Format 6 branches retain the last-used bind location, so if you
      "bzr unbind", you can "bzr bind" to bind to the previously-selected
      bind location.

    * Builtin tags support, created and deleted by the ``tag`` command and
      stored in the branch.  Tags can be accessed with the revisionspec
      ``-rtag:``, and listed with ``bzr tags``.  Tags are not versioned 
      at present. Tags require a network incompatible upgrade. To perform this
      upgrade, run ``bzr upgrade --dirstate-tags`` in your branch and
      repositories. (Martin Pool)

    * The ``bzr://`` transport now has a well-known port number, 4155,
      which it will use by default.  (Andrew Bennetts, Martin Pool)

    * Bazaar now looks for user-installed plugins before looking for site-wide
      plugins. (Jonathan Lange)

    * ``bzr resolve`` now detects and marks resolved text conflicts.
      (Aaron Bentley)

  INTERNALS:

    * Internally revision ids and file ids are now passed around as utf-8
      bytestrings, rather than treating them as Unicode strings. This has
      performance benefits for Knits, since we no longer need to decode the
      revision id for each line of content, nor for each entry in the index.
      This will also help with the future dirstate format.
      (John Arbash Meinel)

    * Reserved ids (any revision-id ending in a colon) are rejected by
      versionedfiles, repositories, branches, and working trees
      (Aaron Bentley)

    * Minor performance improvement by not creating a ProgressBar for
      every KnitIndex we create. (about 90ms for a bzr.dev tree)
      (John Arbash Meinel)

    * New easier to use Branch hooks facility. There are five initial hooks,
      all documented in bzrlib.branch.BranchHooks.__init__ - ``'set_rh'``,
      ``'post_push'``, ``'post_pull'``, ``'post_commit'``,
      ``'post_uncommit'``. These hooks fire after the matching operation
      on a branch has taken place, and were originally added for the
      branchrss plugin. (Robert Collins)

    * New method ``Branch.push()`` which should be used when pushing from a
      branch as it makes performance and policy decisions to match the UI
      level command ``push``. (Robert Collins).

    * Add a new method ``Tree.revision_tree`` which allows access to cached
      trees for arbitrary revisions. This allows the in development dirstate
      tree format to provide access to the callers to cached copies of 
      inventory data which are cheaper to access than inventories from the
      repository.
      (Robert Collins, Martin Pool)

    * New ``Branch.last_revision_info`` method, this is being done to allow
      optimization of requests for both the number of revisions and the last
      revision of a branch with smartservers and potentially future branch
      formats. (Wouter van Heyst, Robert Collins)

    * Allow ``'import bzrlib.plugins.NAME'`` to work when the plugin NAME has not
      yet been loaded by ``load_plugins()``. This allows plugins to depend on each
      other for code reuse without requiring users to perform file-renaming
      gymnastics. (Robert Collins)

    * New Repository method ``'gather_stats'`` for statistic data collection.
      This is expected to grow to cover a number of related uses mainly
      related to bzr info. (Robert Collins)

    * Log formatters are now managed with a registry.
      ``log.register_formatter`` continues to work, but callers accessing
      the FORMATTERS dictionary directly will not.

    * Allow a start message to be passed to the ``edit_commit_message``
      function.  This will be placed in the message offered to the user
      for editing above the separator. It allows a template commit message
      to be used more easily. (James Westby)

    * ``GPGStrategy.sign()`` will now raise ``BzrBadParameterUnicode`` if
      you pass a Unicode string rather than an 8-bit string. Callers need
      to be updated to encode first. (John Arbash Meinel)

    * Branch.push, pull, merge now return Result objects with information
      about what happened, rather than a scattering of various methods.  These
      are also passed to the post hooks.  (Martin Pool)

    * File formats and architecture is in place for managing a forest of trees
      in bzr, and splitting up existing trees into smaller subtrees, and
      finally joining trees to make a larger tree. This is the first iteration
      of this support, and the user-facing aspects still require substantial
      work.  If you wish to experiment with it, use ``bzr upgrade
      --dirstate-with-subtree`` in your working trees and repositories.
      You can use the hidden commands ``split`` and ``join`` and to create
      and manipulate nested trees, but please consider using the nested-trees
      branch, which contains substantial UI improvements, instead.
      http://code.aaronbentley.com/bzr/bzrrepo/nested-trees/
      (Aaron Bentley, Martin Pool, Robert Collins).

  BUGFIXES:

    * ``bzr annotate`` now uses dotted revnos from the viewpoint of the
      branch, rather than the last changed revision of the file.
      (John Arbash Meinel, #82158)

    * Lock operations no longer hang if they encounter a permission problem.
      (Aaron Bentley)

    * ``bzr push`` can resume a push that was canceled before it finished.
      Also, it can push even if the target directory exists if you supply
      the ``--use-existing-dir`` flag.
      (John Arbash Meinel, #30576, #45504)

    * Fix http proxy authentication when user and an optional
      password appears in the ``*_proxy`` vars. (Vincent Ladeuil,
      #83954).

    * ``bzr log branch/file`` works for local treeless branches
      (Aaron Bentley, #84247)

    * Fix problem with UNC paths on Windows 98. (Alexander Belchenko, #84728)

    * Searching location of CA bundle for PyCurl in env variable
      (``CURL_CA_BUNDLE``), and on win32 along the PATH.
      (Alexander Belchenko, #82086)

    * ``bzr init`` works with unicode argument LOCATION.
      (Alexander Belchenko, #85599)

    * Raise ``DependencyNotPresent`` if pycurl do not support https. 
      (Vincent Ladeuil, #85305)

    * Invalid proxy env variables should not cause a traceback.
      (Vincent Ladeuil, #87765)

    * Ignore patterns normalised to use '/' path separator.
      (Kent Gibson, #86451)

    * bzr rocks. It sure does! Fix case. (Vincent Ladeuil, #78026)

    * Fix bzrtools shelve command for removed lines beginning with "--"
      (Johan Dahlberg, #75577)

  TESTING:

    * New ``--first`` option to ``bzr selftest`` to run specified tests
      before the rest of the suite.  (Martin Pool)


bzr 0.14  2007-01-23
--------------------

  IMPROVEMENTS:

    * ``bzr help global-options`` describes the global options. (Aaron Bentley)

  BUG FIXES:
    
    * Skip documentation generation tests if the tools to do so are not
      available. Fixes running selftest for installled copies of bzr. 
      (John Arbash Meinel, #80330)

    * Fix the code that discovers whether bzr is being run from it's
      working tree to handle the case when it isn't but the directory
      it is in is below a repository. (James Westby, #77306)


bzr 0.14rc1  2007-01-16
-----------------------

  IMPROVEMENTS:

    * New connection: ``bzr+http://`` which supports tunnelling the smart
      protocol over an HTTP connection. If writing is enabled on the bzr
      server, then you can write over the http connection.
      (Andrew Bennetts, John Arbash Meinel)

    * Aliases now support quotation marks, so they can contain whitespace
      (Marius Kruger)

    * PyCurlTransport now use a single curl object. By specifying explicitly
      the 'Range' header, we avoid the need to use two different curl objects
      (and two connections to the same server). (Vincent Ladeuil)

    * ``bzr commit`` does not prompt for a message until it is very likely to
      succeed.  (Aaron Bentley)

    * ``bzr conflicts`` now takes --text to list pathnames of text conflicts
      (Aaron Bentley)

    * Fix ``iter_lines_added_or_present_in_versions`` to use a set instead
      of a list while checking if a revision id was requested. Takes 10s
      off of the ``fileids_affected_by_revision_ids`` time, which is 10s
      of the ``bzr branch`` time. Also improve ``fileids_...`` time by
      filtering lines with a regex rather than multiple ``str.find()``
      calls. (saves another 300ms) (John Arbash Meinel)

    * Policy can be set for each configuration key. This allows keys to be
      inherited properly across configuration entries. For example, this
      should enable you to do::
        
        [/home/user/project]
        push_location = sftp://host/srv/project/
        push_location:policy = appendpath

      And then a branch like ``/home/user/project/mybranch`` should get an
      automatic push location of ``sftp://host/srv/project/mybranch``.
      (James Henstridge)

    * Added ``bzr status --short`` to make status report svn style flags
      for each file.  For example::

        $ bzr status --short
        A  foo
        A  bar
        D  baz
        ?  wooley

    * 'bzr selftest --clean-output' allows easily clean temporary tests 
      directories without running tests. (Alexander Belchenko)

    * ``bzr help hidden-commands`` lists all hidden commands. (Aaron Bentley)

    * ``bzr merge`` now has an option ``--pull`` to fall back to pull if
      local is fully merged into remote. (Jan Hudec)

    * ``bzr help formats`` describes available directory formats. (Aaron Bentley)

  INTERNALS:

    * A few tweaks directly to ``fileids_affected_by_revision_ids`` to
      help speed up processing, as well allowing to extract unannotated
      lines. Between the two ``fileids_affected_by_revision_ids`` is
      improved by approx 10%. (John Arbash Meinel)

    * Change Revision serialization to only write out millisecond
      resolution. Rather than expecting floating point serialization to
      preserve more resolution than we need. (Henri Weichers, Martin Pool)

    * Test suite ends cleanly on Windows.  (Vincent Ladeuil)

    * When ``encoding_type`` attribute of class Command is equal to 'exact', 
      force sys.stdout to be a binary stream on Windows, and therefore
      keep exact line-endings (without LF -> CRLF conversion).
      (Alexander Belchenko)

    * Single-letter short options are no longer globally declared.  (Martin
      Pool)

    * Before using detected user/terminal encoding bzr should check
      that Python has corresponding codec. (Alexander Belchenko)

    * Formats for end-user selection are provided via a FormatRegistry (Aaron Bentley)

  BUG FIXES:

    * ``bzr missing --verbose`` was showing adds/removals in the wrong
      direction. (John Arbash Meinel)

    * ``bzr annotate`` now defaults to showing dotted revnos for merged
      revisions. It cuts them off at a depth of 12 characters, but you can
      supply ``--long`` to see the full number. You can also use
      ``--show-ids`` to display the original revision ids, rather than
      revision numbers and committer names. (John Arbash Meinel, #75637)

    * bzr now supports Win32 UNC path (e.g. ``\HOST\path``. 
      (Alexander Belchenko, #57869)

    * Win32-specific: output of cat, bundle and diff commands don't mangle
      line-endings (Alexander Belchenko, #55276)

    * Replace broken fnmatch based ignore pattern matching with custom pattern
      matcher.
      (Kent Gibson, Jan Hudec #57637)

    * pycurl and urllib can detect short reads at different places. Update
      the test suite to test more cases. Also detect http error code 416
      which was raised for that specific bug. Also enhance the urllib
      robustness by detecting invalid ranges (and pycurl's one by detecting
      short reads during the initial GET). (Vincent Ladeuil, #73948)

    * The urllib connection sharing interacts badly with urllib2
      proxy setting (the connections didn't go thru the proxy
      anymore). Defining a proper ProxyHandler solves the
      problem.  (Vincent Ladeuil, #74759)

    * Use urlutils to generate relative URLs, not osutils 
      (Aaron Bentley, #76229)

    * ``bzr status`` in a readonly directory should work without giving
      lots of errors. (John Arbash Meinel, #76299)

    * Mention the revisionspec topic for the revision option help.
      (Wouter van Heyst, #31663)

    * Allow plugins import from zip archives.
      (Alexander Belchenko, #68124)


bzr 0.13  2006-12-05
--------------------
    
  No changes from 0.13rc1
    
bzr 0.13rc1  2006-11-27
-----------------------

  IMPROVEMENTS:

    * New command ``bzr remove-tree`` allows the removal of the working
      tree from a branch.
      (Daniel Silverstone)

    * urllib uses shared keep-alive connections, so http 
      operations are substantially faster.
      (Vincent Ladeuil, #53654)

    * ``bzr export`` allows an optional branch parameter, to export a bzr
      tree from some other url. For example:
      ``bzr export bzr.tar.gz http://bazaar-vcs.org/bzr/bzr.dev``
      (Daniel Silverstone)

    * Added ``bzr help topics`` to the bzr help system. This gives a
      location for general information, outside of a specific command.
      This includes updates for ``bzr help revisionspec`` the first topic
      included. (Goffredo Baroncelli, John Arbash Meinel, #42714)

    * WSGI-compatible HTTP smart server.  See ``doc/http_smart_server.txt``.
      (Andrew Bennetts)

    * Knit files will now cache full texts only when the size of the
      deltas is as large as the size of the fulltext. (Or after 200
      deltas, whichever comes first). This has the most benefit on large
      files with small changes, such as the inventory for a large project.
      (eg For a project with 2500 files, and 7500 revisions, it changes
      the size of inventory.knit from 11MB to 5.4MB) (John Arbash Meinel)

  INTERNALS:

    * New -D option given before the command line turns on debugging output
      for particular areas.  -Derror shows tracebacks on all errors.
      (Martin Pool)

    * Clean up ``bzr selftest --benchmark bundle`` to correct an import,
      and remove benchmarks that take longer than 10min to run.
      (John Arbash Meinel)

    * Use ``time.time()`` instead of ``time.clock()`` to decide on
      progress throttling. Because ``time.clock()`` is actually CPU time,
      so over a high-latency connection, too many updates get throttled.
      (John Arbash Meinel)

    * ``MemoryTransport.list_dir()`` would strip the first character for
      files or directories in root directory. (John Arbash Meinel)

    * New method ``get_branch_reference`` on 'BzrDir' allows the detection of 
      branch references - which the smart server component needs.
  
    * New ``ChrootTransportDecorator``, accessible via the ``chroot+`` url
      prefix.  It disallows any access to locations above a set URL.  (Andrew
      Bennetts)

  BUG FIXES:

    * Now ``_KnitIndex`` properly decode revision ids when loading index data.
      And optimize the knit index parsing code. 
      (Dmitry Vasiliev, John Arbash Meinel)

    * ``bzrlib/bzrdir.py`` was directly referencing ``bzrlib.workingtree``,
      without importing it. This prevented ``bzr upgrade`` from working
      unless a plugin already imported ``bzrlib.workingtree``
      (John Arbash Meinel, #70716)

    * Suppress the traceback on invalid URLs (Vincent Ladeuil, #70803).

    * Give nicer error message when an http server returns a 403
      error code. (Vincent Ladeuil, #57644).

    * When a multi-range http GET request fails, try a single
      range one. If it fails too, forget about ranges. Remember that until 
      the death of the transport and propagates that to the clones.
      (Vincent Ladeuil, #62276, #62029).

    * Handles user/passwords supplied in url from command
      line (for the urllib implementation). Don't request already
      known passwords (Vincent Ladeuil, #42383, #44647, #48527)

    * ``_KnitIndex.add_versions()`` dictionary compresses revision ids as they
      are added. This fixes bug where fetching remote revisions records
      them as full references rather than integers.
      (John Arbash Meinel, #64789)

    * ``bzr ignore`` strips trailing slashes in patterns.
      Also ``bzr ignore`` rejects absolute paths. (Kent Gibson, #4559)

    * ``bzr ignore`` takes multiple arguments. (Cheuksan Edward Wang, #29488)

    * mv correctly handles paths that traverse symlinks. 
      (Aaron Bentley, #66964)

    * Give nicer looking error messages when failing to connect over ssh.
      (John Arbash Meinel, #49172)

    * Pushing to a remote branch does not currently update the remote working
      tree. After a remote push, ``bzr status`` and ``bzr diff`` on the remote
      machine now show that the working tree is out of date.
      (Cheuksan Edward Wang #48136)

    * Use patiencediff instead of difflib for determining deltas to insert
      into knits. This avoids the O(N^3) behavior of difflib. Patience
      diff should be O(N^2). (Cheuksan Edward Wang, #65714)

    * Running ``bzr log`` on nonexistent file gives an error instead of the
      entire log history. (Cheuksan Edward Wang #50793)

    * ``bzr cat`` can look up contents of removed or renamed files. If the
      pathname is ambiguous, i.e. the files in the old and new trees have
      different id's, the default is the file in the new tree. The user can
      use "--name-from-revision" to select the file in the old tree.
      (Cheuksan Edward Wang, #30190)

  TESTING:

    * TestingHTTPRequestHandler really handles the Range header
      (previously it was ignoring it and returning the whole file,).

bzr 0.12  2006-10-30
--------------------

  INTERNALS:

    * Clean up ``bzr selftest --benchmark bundle`` to correct an import,
      and remove benchmarks that take longer than 10min to run.
      (John Arbash Meinel)
  
bzr 0.12rc1  2006-10-23
-----------------------

  IMPROVEMENTS:

    * ``bzr log`` now shows dotted-decimal revision numbers for all revisions,
      rather than just showing a decimal revision number for revisions on the
      mainline. These revision numbers are not yet accepted as input into bzr
      commands such as log, diff etc. (Robert Collins)

    * revisions can now be specified using dotted-decimal revision numbers.
      For instance, ``bzr diff -r 1.2.1..1.2.3``. (Robert Collins)

    * ``bzr help commands`` output is now shorter (Aaron Bentley)

    * ``bzr`` now uses lazy importing to reduce the startup time. This has
      a moderate effect on lots of actions, especially ones that have
      little to do. For example ``bzr rocks`` time is down to 116ms from
      283ms. (John Arbash Meinel)

    * New Registry class to provide name-to-object registry-like support,
      for example for schemes where plugins can register new classes to
      do certain tasks (e.g. log formatters). Also provides lazy registration
      to allow modules to be loaded on request.
      (John Arbash Meinel, Adeodato Simó)

  API INCOMPATABILITY:
  
    * LogFormatter subclasses show now expect the 'revno' parameter to 
      show() to be a string rather than an int. (Robert Collins)

  INTERNALS:

    * ``TestCase.run_bzr``, ``run_bzr_captured``, and ``run_bzr_subprocess``
      can take a ``working_dir='foo'`` parameter, which will change directory 
      for the command. (John Arbash Meinel)

    * ``bzrlib.lazy_regex.lazy_compile`` can be used to create a proxy
      around a regex, which defers compilation until first use. 
      (John Arbash Meinel)

    * ``TestCase.run_bzr_subprocess`` defaults to supplying the
      ``--no-plugins`` parameter to ensure test reproducability, and avoid
      problems with system-wide installed plugins. (John Arbash Meinel)

    * Unique tree root ids are now supported. Newly created trees still
      use the common root id for compatibility with bzr versions before 0.12.
      (Aaron Bentley)

    * ``WorkingTree.set_root_id(None)`` is now deprecated. Please
      pass in ``inventory.ROOT_ID`` if you want the default root id value.
      (Robert Collins, John Arbash Meinel)

    * New method ``WorkingTree.flush()`` which will write the current memory
      inventory out to disk. At the same time, ``read_working_inventory`` will
      no longer trash the current tree inventory if it has been modified within
      the current lock, and the tree will now ``flush()`` automatically on
      ``unlock()``. ``WorkingTree.set_root_id()`` has been updated to take
      advantage of this functionality. (Robert Collins, John Arbash Meinel)

    * ``bzrlib.tsort.merge_sorted`` now accepts ``generate_revnos``. This
      parameter will cause it to add another column to its output, which
      contains the dotted-decimal revno for each revision, as a tuple.
      (Robert Collins)

    * ``LogFormatter.show_merge`` is deprecated in favour of
      ``LogFormatter.show_merge_revno``. (Robert Collins)

  BUG FIXES:

    * Avoid circular imports by creating a deprecated function for
      ``bzrlib.tree.RevisionTree``. Callers should have been using
      ``bzrlib.revisontree.RevisionTree`` anyway. (John Arbash Meinel,
      #63360, #66349)

    * Don't use ``socket.MSG_WAITALL`` as it doesn't exist on all
      platforms. (Martin Pool, #66356)

    * Don't require ``Content-Type`` in range responses. Assume they are a
      single range if ``Content-Type`` does not exist.
      (John Arbash Meinel, #62473)

    * bzr branch/pull no longer complain about progress bar cleanup when
      interrupted during fetch.  (Aaron Bentley, #54000)

    * ``WorkingTree.set_parent_trees()`` uses the trees to directly write
      the basis inventory, rather than going through the repository. This
      allows us to have 1 inventory read, and 2 inventory writes when
      committing a new tree. (John Arbash Meinel)

    * When reverting, files that are not locally modified that do not exist
      in the target are deleted, not just unversioned (Aaron Bentley)

    * When trying to acquire a lock, don't fail immediately. Instead, try
      a few times (up to 1 hour) before timing out. Also, report why the
      lock is unavailable (John Arbash Meinel, #43521, #49556)

    * Leave HttpTransportBase daughter classes decides how they
      implement cloning. (Vincent Ladeuil, #61606)

    * diff3 does not indicate conflicts on clean merge. (Aaron Bentley)

    * If a commit fails, the commit message is stored in a file at the root of
      the tree for later commit. (Cheuksan Edward Wang, Stefan Metzmacher,
      #32054)

  TESTING:

    * New test base class TestCaseWithMemoryTransport offers memory-only
      testing facilities: its not suitable for tests that need to mutate disk
      state, but most tests should not need that and should be converted to
      TestCaseWithMemoryTransport. (Robert Collins)

    * ``TestCase.make_branch_and_memory_tree`` now takes a format
      option to set the BzrDir, Repository and Branch formats of the
      created objects. (Robert Collins, John Arbash Meinel)

bzr 0.11  2006-10-02
--------------------

    * Smart server transport test failures on windows fixed. (Lukáš Lalinský).

bzr 0.11rc2  2006-09-27
-----------------------

  BUG FIXES:

    * Test suite hangs on windows fixed. (Andrew Bennets, Alexander Belchenko).
    
    * Commit performance regression fixed. (Aaron Bentley, Robert Collins, John
      Arbash Meinel).

bzr 0.11rc1  2006-09-25
-----------------------

  IMPROVEMENTS:

    * Knit files now wait to create their contents until the first data is
      added. The old code used to create an empty .knit and a .kndx with just
      the header. However, this caused a lot of extra round trips over sftp.
      This can change the time for ``bzr push`` to create a new remote branch
      from 160s down to 100s. This also affects ``bzr commit`` performance when
      adding new files, ``bzr commit`` on a new kernel-like tree drops from 50s
      down to 40s (John Arbash Meinel, #44692)

    * When an entire subtree has been deleted, commit will now report that
      just the top of the subtree has been deleted, rather than reporting
      all the individual items. (Robert Collins)

    * Commit performs one less XML parse. (Robert Collins)

    * ``bzr checkout`` now operates on readonly branches as well
      as readwrite branches. This fixes bug #39542. (Robert Collins)

    * ``bzr bind`` no longer synchronises history with the master branch.
      Binding should be followed by an update or push to synchronise the 
      two branches. This is closely related to the fix for bug #39542.
      (Robert Collins)

    * ``bzrlib.lazy_import.lazy_import`` function to create on-demand 
      objects.  This allows all imports to stay at the global scope, but
      modules will not actually be imported if they are not used.
      (John Arbash Meinel)

    * Support ``bzr://`` and ``bzr+ssh://`` urls to work with the new RPC-based
      transport which will be used with the upcoming high-performance smart
      server. The new command ``bzr serve`` will invoke bzr in server mode,
      which processes these requests. (Andrew Bennetts, Robert Collins, Martin
      Pool)

    * New command ``bzr version-info`` which can be used to get a summary
      of the current state of the tree. This is especially useful as part
      of a build commands. See ``doc/version_info.txt`` for more information 
      (John Arbash Meinel)

  BUG FIXES:

    * ``'bzr inventory [FILE...]'`` allows restricting the file list to a
      specific set of files. (John Arbash Meinel, #3631)

    * Don't abort when annotating empty files (John Arbash Meinel, #56814)

    * Add ``Stanza.to_unicode()`` which can be passed to another Stanza
      when nesting stanzas. Also, add ``read_stanza_unicode`` to handle when
      reading a nested Stanza. (John Arbash Meinel)

    * Transform._set_mode() needs to stat the right file. 
      (John Arbash Meinel, #56549)

    * Raise WeaveFormatError rather than StopIteration when trying to read
      an empty Weave file. (John Arbash Meinel, #46871)

    * Don't access e.code for generic URLErrors, only HTTPErrors have .code.
      (Vincent Ladeuil, #59835)

    * Handle boundary="" lines properly to allow access through a Squid proxy.
      (John Arbash Meinel, #57723)

    * revert now removes newly-added directories (Aaron Bentley, #54172)

    * ``bzr upgrade sftp://`` shouldn't fail to upgrade v6 branches if there 
      isn't a working tree. (David Allouche, #40679)

    * Give nicer error messages when a user supplies an invalid --revision
      parameter. (John Arbash Meinel, #55420)

    * Handle when LANG is not recognized by python. Emit a warning, but
      just revert to using 'ascii'. (John Arbash Meinel, #35392)

    * Don't use ``preexec_fn`` on win32, as it is not supported by subprocess.
      (John Arbash Meinel)

    * Skip specific tests when the dependencies aren't met. This includes
      some ``setup.py`` tests when ``python-dev`` is not available, and
      some tests that depend on paramiko. (John Arbash Meinel, Mattheiu Moy)

    * Fallback to Paramiko properly, if no ``ssh`` executable exists on
      the system. (Andrew Bennetts, John Arbash Meinel)

    * ``Branch.bind(other_branch)`` no longer takes a write lock on the
      other branch, and will not push or pull between the two branches.
      API users will need to perform a push or pull or update operation if they
      require branch synchronisation to take place. (Robert Collins, #47344)

    * When creating a tarball or zipfile export, export unicode names as utf-8
      paths. This may not work perfectly on all platforms, but has the best
      chance of working in the common case. (John Arbash Meinel, #56816)

    * When committing, only files that exist in working tree or basis tree
      may be specified (Aaron Bentley, #50793)

  PORTABILITY:

    * Fixes to run on Python 2.5 (Brian M. Carlson, Martin Pool, Marien Zwart)

  INTERNALS:

    * TestCaseInTempDir now creates a separate directory for HOME, rather
      than having HOME set to the same location as the working directory.
      (John Arbash Meinel)

    * ``run_bzr_subprocess()`` can take an optional ``env_changes={}`` parameter,
      which will update os.environ inside the spawned child. It also can
      take a ``universal_newlines=True``, which helps when checking the output
      of the command. (John Arbash Meinel)

    * Refactor SFTP vendors to allow easier re-use when ssh is used. 
      (Andrew Bennetts)

    * ``Transport.list_dir()`` and ``Transport.iter_files_recursive()`` should always
      return urlescaped paths. This is now tested (there were bugs in a few
      of the transports) (Andrew Bennetts, David Allouche, John Arbash Meinel)

    * New utility function ``symbol_versioning.deprecation_string``. Returns the
      formatted string for a callable, deprecation format pair. (Robert Collins)

    * New TestCase helper applyDeprecated. This allows you to call a callable
      which is deprecated without it spewing to the screen, just by supplying
      the deprecation format string issued for it. (Robert Collins)

    * Transport.append and Transport.put have been deprecated in favor of
      ``.append_bytes``, ``.append_file``, ``.put_bytes``, and
      ``.put_file``. This removes the ambiguity in what type of object the
      functions take.  ``Transport.non_atomic_put_{bytes,file}`` has also
      been added. Which works similarly to ``Transport.append()`` except for
      SFTP, it doesn't have a round trip when opening the file. Also, it
      provides functionality for creating a parent directory when trying
      to create a file, rather than raise NoSuchFile and forcing the
      caller to repeat their request.
      (John Arbash Meinel)

    * WorkingTree has a new api ``unversion`` which allow the unversioning of
      entries by their file id. (Robert Collins)

    * ``WorkingTree.pending_merges`` is deprecated.  Please use the
      ``get_parent_ids`` (introduced in 0.10) method instead. (Robert Collins)

    * WorkingTree has a new ``lock_tree_write`` method which locks the branch for
      read rather than write. This is appropriate for actions which only need
      the branch data for reference rather than mutation. A new decorator
      ``needs_tree_write_lock`` is provided in the workingtree module. Like the
      ``needs_read_lock`` and ``needs_write_lock`` decorators this allows static 
      declaration of the locking requirements of a function to ensure that
      a lock is taken out for casual scripts. (Robert Collins, #54107)

    * All WorkingTree methods which write to the tree, but not to the branch
      have been converted to use ``needs_tree_write_lock`` rather than 
      ``needs_write_lock``. Also converted is the revert, conflicts and tree
      transform modules. This provides a modest performance improvement on 
      metadir style trees, due to the reduce lock-acquisition, and a more
      significant performance improvement on lightweight checkouts from 
      remote branches, where trivial operations used to pay a significant 
      penalty. It also provides the basis for allowing readonly checkouts.
      (Robert Collins)

    * Special case importing the standard library 'copy' module. This shaves
      off 40ms of startup time, while retaining compatibility. See:
      ``bzrlib/inspect_for_copy.py`` for more details. (John Arbash Meinel)

    * WorkingTree has a new parent class MutableTree which represents the 
      specialisations of Tree which are able to be altered. (Robert Collins)

    * New methods mkdir and ``put_file_bytes_non_atomic`` on MutableTree that
      mutate the tree and its contents. (Robert Collins)

    * Transport behaviour at the root of the URL is now defined and tested.
      (Andrew Bennetts, Robert Collins)

  TESTING:

    * New test helper classs MemoryTree. This is typically accessed via
      ``self.make_branch_and_memory_tree()`` in test cases. (Robert Collins)
      
    * Add ``start_bzr_subprocess`` and ``stop_bzr_subprocess`` to allow test
      code to continue running concurrently with a subprocess of bzr.
      (Andrew Bennetts, Robert Collins)

    * Add a new method ``Transport.get_smart_client()``. This is provided to
      allow upgrades to a richer interface than the VFS one provided by
      Transport. (Andrew Bennetts, Martin Pool)

bzr 0.10  2006-08-29
--------------------
  
  IMPROVEMENTS:
    * 'merge' now takes --uncommitted, to apply uncommitted changes from a
      tree.  (Aaron Bentley)
  
    * 'bzr add --file-ids-from' can be used to specify another path to use
      for creating file ids, rather than generating all new ones. Internally,
      the 'action' passed to ``smart_add_tree()`` can return ``file_ids`` that
      will be used, rather than having bzrlib generate new ones.
      (John Arbash Meinel, #55781)

    * ``bzr selftest --benchmark`` now allows a ``--cache-dir`` parameter.
      This will cache some of the intermediate trees, and decrease the
      setup time for benchmark tests. (John Arbash Meinel)

    * Inverse forms are provided for all boolean options.  For example,
      --strict has --no-strict, --no-recurse has --recurse (Aaron Bentley)

    * Serialize out Inventories directly, rather than using ElementTree.
      Writing out a kernel sized inventory drops from 2s down to ~350ms.
      (Robert Collins, John Arbash Meinel)

  BUG FIXES:

    * Help diffutils 2.8.4 get along with binary tests (Marien Zwart: #57614)

    * Change LockDir so that if the lock directory doesn't exist when
      ``lock_write()`` is called, an attempt will be made to create it.
      (John Arbash Meinel, #56974)

    * ``bzr uncommit`` preserves pending merges. (John Arbash Meinel, #57660)

    * Active FTP transport now works as intended. (ghozzy, #56472)

    * Really fix mutter() so that it won't ever raise a UnicodeError.
      It means it is possible for ~/.bzr.log to contain non UTF-8 characters.
      But it is a debugging log, not a real user file.
      (John Arbash Meinel, #56947, #53880)

    * Change Command handle to allow Unicode command and options.
      At present we cannot register Unicode command names, so we will get
      BzrCommandError('unknown command'), or BzrCommandError('unknown option')
      But that is better than a UnicodeError + a traceback.
      (John Arbash Meinel, #57123)

    * Handle TZ=UTC properly when reading/writing revisions.
      (John Arbash Meinel, #55783, #56290)

    * Use ``GPG_TTY`` to allow gpg --cl to work with gpg-agent in a pipeline,
      (passing text to sign in on stdin). (John Arbash Meinel, #54468)

    * External diff does the right thing for binaries even in foreign 
      languages. (John Arbash Meinel, #56307)

    * Testament handles more cases when content is unicode. Specific bug was
      in handling of revision properties.
      (John Arbash Meinel, Holger Krekel, #54723)

    * The bzr selftest was failing on installed versions due to a bug in a new
      test helper. (John Arbash Meinel, Robert Collins, #58057)

  INTERNALS:

    * ``bzrlib.cache_utf8`` contains ``encode()`` and ``decode()`` functions
      which can be used to cache the conversion between utf8 and Unicode.
      Especially helpful for some of the knit annotation code, which has to
      convert revision ids to utf8 to annotate lines in storage.
      (John Arbash Meinel)

    * ``setup.py`` now searches the filesystem to find all packages which
      need to be installed. This should help make the life of packagers
      easier. (John Arbash Meinel)

bzr 0.9.0  2006-08-11
---------------------

  SURPRISES:

   * The hard-coded built-in ignore rules have been removed. There are
     now two rulesets which are enforced. A user global one in 
     ``~/.bazaar/ignore`` which will apply to every tree, and the tree
     specific one '.bzrignore'.
     ``~/.bazaar/ignore`` will be created if it does not exist, but with
     a more conservative list than the old default.
     This fixes bugs with default rules being enforced no matter what. 
     The old list of ignore rules from bzr is available by
     running 'bzr ignore --old-default-rules'.
     (Robert Collins, Martin Pool, John Arbash Meinel)

   * 'branches.conf' has been changed to 'locations.conf', since it can apply
     to more locations than just branch locations.
     (Aaron Bentley)
   
  IMPROVEMENTS:

   * The revision specifier "revno:" is extended to accept the syntax
     revno:N:branch. For example,
     revno:42:http://bazaar-vcs.org/bzr/bzr.dev/ means revision 42 in
     bzr.dev.  (Matthieu Moy)

   * Tests updates to ensure proper URL handling, UNICODE support, and
     proper printing when the user's terminal encoding cannot display 
     the path of a file that has been versioned.
     ``bzr branch`` can take a target URL rather than only a local directory.
     ``Branch.get_parent()/set_parent()`` now save a relative path if possible,
     and normalize the parent based on root, allowing access across
     different transports. (John Arbash Meinel, Wouter van Heyst, Martin Pool)
     (Malone #48906, #42699, #40675, #5281, #3980, #36363, #43689,
     #42517, #42514)

   * On Unix, detect terminal width using an ioctl not just $COLUMNS.
     Use terminal width for single-line logs from ``bzr log --line`` and
     pending-merge display.  (Robert Widhopf-Fenk, Gustavo Niemeyer)
     (Malone #3507)

   * On Windows, detect terminal width using GetConsoleScreenBufferInfo.
     (Alexander Belchenko)

   * Speedup improvement for 'date:'-revision search. (Guillaume Pinot).

   * Show the correct number of revisions pushed when pushing a new branch.
     (Robert Collins).

   * 'bzr selftest' now shows a progress bar with the number of tests, and 
     progress made. 'make check' shows tests in -v mode, to be more useful
     for the PQM status window. (Robert Collins).
     When using a progress bar, failed tests are printed out, rather than
     being overwritten by the progress bar until the suite finishes.
     (John Arbash Meinel)

   * 'bzr selftest --benchmark' will run a new benchmarking selftest.
     'bzr selftest --benchmark --lsprof-timed' will use lsprofile to generate
     profile data for the individual profiled calls, allowing for fine
     grained analysis of performance.
     (Robert Collins, Martin Pool).

   * 'bzr commit' shows a progress bar. This is useful for commits over sftp
     where commit can take an appreciable time. (Robert Collins)

   * 'bzr add' is now less verbose in telling you what ignore globs were
     matched by files being ignored. Instead it just tells you how many 
     were ignored (because you might reasonably be expecting none to be
     ignored). 'bzr add -v' is unchanged and will report every ignored
     file. (Robert Collins).

   * ftp now has a test server if medusa is installed. As part of testing,
     ftp support has been improved, including support for supplying a
     non-standard port. (John Arbash Meinel).

   * 'bzr log --line' shows the revision number, and uses only the
     first line of the log message (#5162, Alexander Belchenko;
     Matthieu Moy)

   * 'bzr status' has had the --all option removed. The 'bzr ls' command
     should be used to retrieve all versioned files. (Robert Collins)

   * 'bzr bundle OTHER/BRANCH' will create a bundle which can be sent
     over email, and applied on the other end, while maintaining ancestry.
     This bundle can be applied with either 'bzr merge' or 'bzr pull',
     the same way you would apply another branch.
     (John Arbash Meinel, Aaron Bentley)
  
   * 'bzr whoami' can now be used to set your identity from the command line,
     for a branch or globally.  (Robey Pointer)

   * 'bzr checkout' now aliased to 'bzr co', and 'bzr annotate' to 'bzr ann'.
     (Michael Ellerman)

   * 'bzr revert DIRECTORY' now reverts the contents of the directory as well.
     (Aaron Bentley)

   * 'bzr get sftp://foo' gives a better error when paramiko is not present.
     Also updates things like 'http+pycurl://' if pycurl is not present.
     (John Arbash Meinel) (Malone #47821, #52204)

   * New env variable ``BZR_PROGRESS_BAR``, sets the default progress bar type.
     Can be set to 'none' or 'dummy' to disable the progress bar, 'dots' or 
     'tty' to create the respective type. (John Arbash Meinel, #42197, #51107)

   * Improve the help text for 'bzr diff' to explain what various options do.
     (John Arbash Meinel, #6391)

   * 'bzr uncommit -r 10' now uncommits revisions 11.. rather than uncommitting
     revision 10. This makes -r10 more in line with what other commands do.
     'bzr uncommit' also now saves the pending merges of the revisions that
     were removed. So it is safe to uncommit after a merge, fix something,
     and commit again. (John Arbash Meinel, #32526, #31426)

   * 'bzr init' now also works on remote locations.
     (Wouter van Heyst, #48904)

   * HTTP support has been updated. When using pycurl we now support 
     connection keep-alive, which reduces dns requests and round trips.
     And for both urllib and pycurl we support multi-range requests, 
     which decreases the number of round-trips. Performance results for
     ``bzr branch http://bazaar-vcs.org/bzr/bzr.dev/`` indicate
     http branching is now 2-3x faster, and ``bzr pull`` in an existing 
     branch is as much as 4x faster.
     (Michael Ellerman, Johan Rydberg, John Arbash Meinel, #46768)

   * Performance improvements for sftp. Branching and pulling are now up to
     2x faster. Utilize paramiko.readv() support for async requests if it
     is available (paramiko > 1.6) (John Arbash Meinel)

  BUG FIXES:

    * Fix shadowed definition of TestLocationConfig that caused some 
      tests not to run.
      (Erik Bågfors, Michael Ellerman, Martin Pool, #32587)

    * Fix unnecessary requirement of sign-my-commits that it be run from
      a working directory.  (Martin Pool, Robert Collins)

    * 'bzr push location' will only remember the push location if it succeeds
      in connecting to the remote location. (John Arbash Meinel, #49742)

    * 'bzr revert' no longer toggles the executable bit on win32
      (John Arbash Meinel, #45010)

    * Handle broken pipe under win32 correctly. (John Arbash Meinel)
    
    * sftp tests now work correctly on win32 if you have a newer paramiko
      (John Arbash Meinel)

    * Cleanup win32 test suite, and general cleanup of places where
      file handles were being held open. (John Arbash Meinel)

    * When specifying filenames for 'diff -r x..y', the name of the file in the
      working directory can be used, even if its name is different in both x
      and y.

    * File-ids containing single- or double-quotes are handled correctly by
      push. (Aaron Bentley, #52227)

    * Normalize unicode filenames to ensure cross-platform consistency.
      (John Arbash Meinel, #43689)

    * The argument parser can now handle '-' as an argument. Currently
      no code interprets it specially (it is mostly handled as a file named 
      '-'). But plugins, and future operations can use it.
      (John Arbash meinel, #50984)

    * Bundles can properly read binary files with a plain '\r' in them.
      (John Arbash Meinel, #51927)

    * Tuning ``iter_entries()`` to be more efficient (John Arbash Meinel, #5444)

    * Lots of win32 fixes (the test suite passes again).
      (John Arbash Meinel, #50155)

    * Handle openbsd returning None for sys.getfilesystemencoding() (#41183) 

    * Support ftp APPE (append) to allow Knits to be used over ftp (#42592)

    * Removals are only committed if they match the filespec (or if there is
      no filespec).  (#46635, Aaron Bentley)

    * smart-add recurses through all supplied directories 
      (John Arbash Meinel, #52578)

    * Make the bundle reader extra lines before and after the bundle text.
      This allows you to parse an email with the bundle inline.
      (John Arbash Meinel, #49182)

    * Change the file id generator to squash a little bit more. Helps when
      working with long filenames on windows. (Also helps for unicode filenames
      not generating hidden files). (John Arbash Meinel, #43801)

    * Restore terminal mode on C-c while reading sftp password.  (#48923, 
      Nicholas Allen, Martin Pool)

    * Timestamps are rounded to 1ms, and revision entries can be recreated
      exactly. (John Arbash Meinel, Jamie Wilkinson, #40693)

    * Branch.base has changed to a URL, but ~/.bazaar/locations.conf should
      use local paths, since it is user visible (John Arbash Meinel, #53653)

    * ``bzr status foo`` when foo was unversioned used to cause a full delta
      to be generated (John Arbash Meinel, #53638)

    * When reading revision properties, an empty value should be considered
      the empty string, not None (John Arbash Meinel, #47782)

    * ``bzr diff --diff-options`` can now handle binary files being changed.
      Also, the output is consistent when --diff-options is not supplied.
      (John Arbash Meinel, #54651, #52930)

    * Use the right suffixes for loading plugins (John Arbash Meinel, #51810)

    * Fix ``Branch.get_parent()`` to handle the case when the parent is not 
      accessible (John Arbash Meinel, #52976)

  INTERNALS:

    * Combine the ignore rules into a single regex rather than looping over
      them to reduce the threshold where  N^2 behaviour occurs in operations
      like status. (Jan Hudec, Robert Collins).

    * Appending to ``bzrlib.DEFAULT_IGNORE`` is now deprecated. Instead, use
      one of the add functions in bzrlib.ignores. (John Arbash Meinel)

    * 'bzr push' should only push the ancestry of the current revision, not
      all of the history in the repository. This is especially important for
      shared repositories. (John Arbash Meinel)

    * ``bzrlib.delta.compare_trees`` now iterates in alphabetically sorted order,
      rather than randomly walking the inventories. (John Arbash Meinel)

    * Doctests are now run in temporary directories which are cleaned up when
      they finish, rather than using special ScratchDir/ScratchBranch objects.
      (Martin Pool)

    * Split ``check`` into separate methods on the branch and on the repository,
      so that it can be specialized in ways that are useful or efficient for
      different formats.  (Martin Pool, Robert Collins)

    * Deprecate ``Repository.all_revision_ids``; most methods don't really need
      the global revision graph but only that part leading up to a particular
      revision.  (Martin Pool, Robert Collins)

    * Add a BzrDirFormat ``control_formats`` list which allows for control formats
      that do not use '.bzr' to store their data - i.e. '.svn', '.hg' etc.
      (Robert Collins, Jelmer Vernooij).

    * ``bzrlib.diff.external_diff`` can be redirected to any file-like object.
      Uses subprocess instead of spawnvp.
      (James Henstridge, John Arbash Meinel, #4047, #48914)

    * New command line option '--profile-imports', which will install a custom
      importer to log time to import modules and regex compilation time to 
      sys.stderr (John Arbash Meinel)

    * 'EmptyTree' is now deprecated, please use ``repository.revision_tree(None)``
      instead. (Robert Collins)

    * "RevisionTree" is now in bzrlib/revisiontree.py. (Robert Collins)

bzr 0.8.2  2006-05-17
---------------------
  
  BUG FIXES:
   
    * setup.py failed to install launchpad plugin.  (Martin Pool)

bzr 0.8.1  2006-05-16
---------------------

  BUG FIXES:

    * Fix failure to commit a merge in a checkout.  (Martin Pool, 
      Robert Collins, Erik Bågfors, #43959)

    * Nicer messages from 'commit' in the case of renames, and correct
      messages when a merge has occured. (Robert Collins, Martin Pool)

    * Separate functionality from assert statements as they are skipped in
      optimized mode of python. Add the same check to pending merges.
      (Olaf Conradi, #44443)

  CHANGES:

    * Do not show the None revision in output of bzr ancestry. (Olaf Conradi)

    * Add info on standalone branches without a working tree.
      (Olaf Conradi, #44155)

    * Fix bug in knits when raising InvalidRevisionId. (Olaf Conradi, #44284)

  CHANGES:

    * Make editor invocation comply with Debian Policy. First check
      environment variables VISUAL and EDITOR, then try editor from
      alternatives system. If that all fails, fall back to the pre-defined
      list of editors. (Olaf Conradi, #42904)

  NEW FEATURES:

    * New 'register-branch' command registers a public branch into 
      Launchpad.net, where it can be associated with bugs, etc.
      (Martin Pool, Bjorn Tillenius, Robert Collins)

  INTERNALS:

    * New public api in InventoryEntry - ``describe_change(old, new)`` which
      provides a human description of the changes between two old and
      new. (Robert Collins, Martin Pool)

  TESTING:

    * Fix test case for bzr info in upgrading a standalone branch to metadir,
      uses bzrlib api now. (Olaf Conradi)

bzr 0.8  2006-05-08
-------------------

  NOTES WHEN UPGRADING:

    Release 0.8 of bzr introduces a new format for history storage, called
    'knit', as an evolution of to the 'weave' format used in 0.7.  Local 
    and remote operations are faster using knits than weaves.  Several
    operations including 'init', 'init-repo', and 'upgrade' take a 
    --format option that controls this.  Branching from an existing branch
    will keep the same format.

    It is possible to merge, pull and push between branches of different
    formats but this is slower than moving data between homogenous
    branches.  It is therefore recommended (but not required) that you
    upgrade all branches for a project at the same time.  Information on
    formats is shown by 'bzr info'.

    bzr 0.8 now allows creation of 'repositories', which hold the history 
    of files and revisions for several branches.  Previously bzr kept all
    the history for a branch within the .bzr directory at the root of the
    branch, and this is still the default.  To create a repository, use
    the new 'bzr init-repo' command.  Branches exist as directories under
    the repository and contain just a small amount of information
    indicating the current revision of the branch.

    bzr 0.8 also supports 'checkouts', which are similar to in cvs and
    subversion.  Checkouts are associated with a branch (optionally in a
    repository), which contains all the historical information.  The
    result is that a checkout can be deleted without losing any
    already-committed revisions.  A new 'update' command is also available. 

    Repositories and checkouts are not supported with the 0.7 storage
    format.  To use them you must upgrad to either knits, or to the
    'metaweave' format, which uses weaves but changes the .bzr directory
    arrangement.
    

  IMPROVEMENTS:

    * Sftp paths can now be relative, or local, according to the lftp
      convention. Paths now take the form::

          sftp://user:pass@host:port/~/relative/path
          or
          sftp://user:pass@host:port/absolute/path

    * The FTP transport now tries to reconnect after a temporary
      failure. ftp put is made atomic. (Matthieu Moy)

    * The FTP transport now maintains a pool of connections, and
      reuses them to avoid multiple connections to the same host (like
      sftp did). (Daniel Silverstone)

    * The ``bzr_man.py`` file has been removed. To create the man page now,
      use ``./generate_docs.py man``. The new program can also create other files.
      Run ``python generate_docs.py --help`` for usage information.
      (Hans Ulrich Niedermann & James Blackwell).

    * Man Page now gives full help (James Blackwell).
      Help also updated to reflect user config now being stored in .bazaar
      (Hans Ulrich Niedermann)

    * It's now possible to set aliases in bazaar.conf (Erik Bågfors)

    * Pull now accepts a --revision argument (Erik Bågfors)

    * ``bzr re-sign`` now allows multiple revisions to be supplied on the command
      line. You can now use the following command to sign all of your old
      commits::

        find .bzr/revision-store// -name my@email-* \
          | sed 's/.*\/\/..\///' \
          | xargs bzr re-sign

    * Upgrade can now upgrade over the network. (Robert Collins)

    * Two new commands 'bzr checkout' and 'bzr update' allow for CVS/SVN-alike
      behaviour.  By default they will cache history in the checkout, but
      with --lightweight almost all data is kept in the master branch.
      (Robert Collins)

    * 'revert' unversions newly-versioned files, instead of deleting them.

    * 'merge' is more robust.  Conflict messages have changed.

    * 'merge' and 'revert' no longer clobber existing files that end in '~' or
      '.moved'.

    * Default log format can be set in configuration and plugins can register
      their own formatters. (Erik Bågfors)

    * New 'reconcile' command will check branch consistency and repair indexes
      that can become out of sync in pre 0.8 formats. (Robert Collins,
      Daniel Silverstone)

    * New 'bzr init --format' and 'bzr upgrade --format' option to control 
      what storage format is created or produced.  (Robert Collins, 
      Martin Pool)

    * Add parent location to 'bzr info', if there is one.  (Olaf Conradi)

    * New developer commands 'weave-list' and 'weave-join'.  (Martin Pool)

    * New 'init-repository' command, plus support for repositories in 'init'
      and 'branch' (Aaron Bentley, Erik Bågfors, Robert Collins)

    * Improve output of 'info' command. Show all relevant locations related to
      working tree, branch and repository. Use kibibytes for binary quantities.
      Fix off-by-one error in missing revisions of working tree.  Make 'info'
      work on branches, repositories and remote locations.  Show locations
      relative to the shared repository, if applicable.  Show locking status
      of locations.  (Olaf Conradi)

    * Diff and merge now safely handle binary files. (Aaron Bentley)

    * 'pull' and 'push' now normalise the revision history, so that any two
      branches with the same tip revision will have the same output from 'log'.
      (Robert Collins)

    * 'merge' accepts --remember option to store parent location, like 'push'
      and 'pull'. (Olaf Conradi)

    * bzr status and diff when files given as arguments do not exist
      in the relevant trees.  (Martin Pool, #3619)

    * Add '.hg' to the default ignore list.  (Martin Pool)

    * 'knit' is now the default disk format. This improves disk performance and
      utilization, increases incremental pull performance, robustness with SFTP
      and allows checkouts over SFTP to perform acceptably. 
      The initial Knit code was contributed by Johan Rydberg based on a
      specification by Martin Pool.
      (Robert Collins, Aaron Bentley, Johan Rydberg, Martin Pool).

    * New tool to generate all-in-one html version of the manual.  (Alexander
      Belchenko)

    * Hitting CTRL-C while doing an SFTP push will no longer cause stale locks
      to be left in the SFTP repository. (Robert Collins, Martin Pool).

    * New option 'diff --prefix' to control how files are named in diff
      output, with shortcuts '-p0' and '-p1' corresponding to the options for 
      GNU patch.  (Alexander Belchenko, Goffredo Baroncelli, Martin Pool)

    * Add --revision option to 'annotate' command.  (Olaf Conradi)

    * If bzr shows an unexpected revision-history after pulling (perhaps due
      to a reweave) it can now be corrected by 'bzr reconcile'.
      (Robert Collins)

  CHANGES:

    * Commit is now verbose by default, and shows changed filenames and the 
      new revision number.  (Robert Collins, Martin Pool)

    * Unify 'mv', 'move', 'rename'.  (Matthew Fuller, #5379)

    * 'bzr -h' shows help.  (Martin Pool, Ian Bicking, #35940)

    * Make 'pull' and 'push' remember location on failure using --remember.
      (Olaf Conradi)

    * For compatibility, make old format for using weaves inside metadir
      available as 'metaweave' format.  Rename format 'metadir' to 'default'.
      Clean up help for option --format in commands 'init', 'init-repo' and
      'upgrade'.  (Olaf Conradi)

  INTERNALS:
  
    * The internal storage of history, and logical branch identity have now
      been split into Branch, and Repository. The common locking and file 
      management routines are now in bzrlib.lockablefiles. 
      (Aaron Bentley, Robert Collins, Martin Pool)

    * Transports can now raise DependencyNotPresent if they need a library
      which is not installed, and then another implementation will be 
      tried.  (Martin Pool)

    * Remove obsolete (and no-op) `decode` parameter to `Transport.get`.  
      (Martin Pool)

    * Using Tree Transform for merge, revert, tree-building

    * WorkingTree.create, Branch.create, ``WorkingTree.create_standalone``,
      Branch.initialize are now deprecated. Please see ``BzrDir.create_*`` for
      replacement API's. (Robert Collins)

    * New BzrDir class represents the .bzr control directory and manages
      formatting issues. (Robert Collins)

    * New repository.InterRepository class encapsulates Repository to 
      Repository actions and allows for clean selection of optimised code
      paths. (Robert Collins)

    * ``bzrlib.fetch.fetch`` and ``bzrlib.fetch.greedy_fetch`` are now
      deprecated, please use ``branch.fetch`` or ``repository.fetch``
      depending on your needs. (Robert Collins)

    * deprecated methods now have a ``is_deprecated`` flag on them that can
      be checked, if you need to determine whether a given callable is 
      deprecated at runtime. (Robert Collins)

    * Progress bars are now nested - see
      ``bzrlib.ui.ui_factory.nested_progress_bar``.
      (Robert Collins, Robey Pointer)

    * New API call ``get_format_description()`` for each type of format.
      (Olaf Conradi)

    * Changed ``branch.set_parent()`` to accept None to remove parent.
      (Olaf Conradi)

    * Deprecated BzrError AmbiguousBase.  (Olaf Conradi)

    * WorkingTree.branch is now a read only property.  (Robert Collins)

    * bzrlib.ui.text.TextUIFactory now accepts a ``bar_type`` parameter which
      can be None or a factory that will create a progress bar. This is
      useful for testing or for overriding the bzrlib.progress heuristic.
      (Robert Collins)

    * New API method ``get_physical_lock_status()`` to query locks present on a
      transport.  (Olaf Conradi)

    * Repository.reconcile now takes a thorough keyword parameter to allow
      requesting an indepth reconciliation, rather than just a data-loss 
      check. (Robert Collins)

    * ``bzrlib.ui.ui_factory protocol`` now supports ``get_boolean`` to prompt
      the user for yes/no style input. (Robert Collins)

  TESTING:

    * SFTP tests now shortcut the SSH negotiation, reducing test overhead
      for testing SFTP protocol support. (Robey Pointer)

    * Branch formats are now tested once per implementation (see ``bzrlib.
      tests.branch_implementations``. This is analagous to the transport
      interface tests, and has been followed up with working tree,
      repository and BzrDir tests. (Robert Collins)

    * New test base class TestCaseWithTransport provides a transport aware
      test environment, useful for testing any transport-interface using
      code. The test suite option --transport controls the transport used
      by this class (when its not being used as part of implementation
      contract testing). (Robert Collins)

    * Close logging handler on disabling the test log. This will remove the
      handler from the internal list inside python's logging module,
      preventing shutdown from closing it twice.  (Olaf Conradi)

    * Move test case for uncommit to blackbox tests.  (Olaf Conradi)

    * ``run_bzr`` and ``run_bzr_captured`` now accept a 'stdin="foo"'
      parameter which will provide String("foo") to the command as its stdin.

bzr 0.7 2006-01-09
------------------

  CHANGES:

    * .bzrignore is excluded from exports, on the grounds that it's a bzr 
      internal-use file and may not be wanted.  (Jamie Wilkinson)

    * The "bzr directories" command were removed in favor of the new
      --kind option to the "bzr inventory" command.  To list all 
      versioned directories, now use "bzr inventory --kind directory".  
      (Johan Rydberg)

    * Under Windows configuration directory is now ``%APPDATA%\bazaar\2.0``
      by default. (John Arbash Meinel)

    * The parent of Bzr configuration directory can be set by ``BZR_HOME``
      environment variable. Now the path for it is searched in ``BZR_HOME``,
      then in HOME. Under Windows the order is: ``BZR_HOME``, ``APPDATA``
      (usually points to ``C:\Documents and Settings\User Name\Application Data``),
      ``HOME``. (John Arbash Meinel)

    * Plugins with the same name in different directories in the bzr plugin
      path are no longer loaded: only the first successfully loaded one is
      used. (Robert Collins)

    * Use systems' external ssh command to open connections if possible.  
      This gives better integration with user settings such as ProxyCommand.
      (James Henstridge)

    * Permissions on files underneath .bzr/ are inherited from the .bzr 
      directory. So for a shared repository, simply doing 'chmod -R g+w .bzr/'
      will mean that future file will be created with group write permissions.

    * configure.in and config.guess are no longer in the builtin default 
      ignore list.

    * '.sw[nop]' pattern ignored, to ignore vim swap files for nameless
      files.  (John Arbash Meinel, Martin Pool)

  IMPROVEMENTS:

    * "bzr INIT dir" now initializes the specified directory, and creates 
      it if it does not exist.  (John Arbash Meinel)

    * New remerge command (Aaron Bentley)

    * Better zsh completion script.  (Steve Borho)

    * 'bzr diff' now returns 1 when there are changes in the working 
      tree. (Robert Collins)

    * 'bzr push' now exists and can push changes to a remote location. 
      This uses the transport infrastructure, and can store the remote
      location in the ~/.bazaar/branches.conf configuration file.
      (Robert Collins)

    * Test directories are only kept if the test fails and the user requests
      that they be kept.

    * Tweaks to short log printing

    * Added branch nicks, new nick command, printing them in log output. 
      (Aaron Bentley)

    * If ``$BZR_PDB`` is set, pop into the debugger when an uncaught exception 
      occurs.  (Martin Pool)

    * Accept 'bzr resolved' (an alias for 'bzr resolve'), as this is
      the same as Subversion.  (Martin Pool)

    * New ftp transport support (on ftplib), for ftp:// and aftp:// 
      URLs.  (Daniel Silverstone)

    * Commit editor temporary files now start with ``bzr_log.``, to allow 
      text editors to match the file name and set up appropriate modes or 
      settings.  (Magnus Therning)

    * Improved performance when integrating changes from a remote weave.  
      (Goffredo Baroncelli)

    * Sftp will attempt to cache the connection, so it is more likely that
      a connection will be reused, rather than requiring multiple password
      requests.

    * bzr revno now takes an optional argument indicating the branch whose
      revno should be printed.  (Michael Ellerman)

    * bzr cat defaults to printing the last version of the file.  
      (Matthieu Moy, #3632)

    * New global option 'bzr --lsprof COMMAND' runs bzr under the lsprof 
      profiler.  (Denys Duchier)

    * Faster commits by reading only the headers of affected weave files. 
      (Denys Duchier)

    * 'bzr add' now takes a --dry-run parameter which shows you what would be
      added, but doesn't actually add anything. (Michael Ellerman)

    * 'bzr add' now lists how many files were ignored per glob.  add --verbose
      lists the specific files.  (Aaron Bentley)

    * 'bzr missing' now supports displaying changes in diverged trees and can
      be limited to show what either end of the comparison is missing.
      (Aaron Bently, with a little prompting from Daniel Silverstone)

  BUG FIXES:

    * SFTP can walk up to the root path without index errors. (Robert Collins)

    * Fix bugs in running bzr with 'python -O'.  (Martin Pool)

    * Error when run with -OO

    * Fix bug in reporting http errors that don't have an http error code.
      (Martin Pool)

    * Handle more cases of pipe errors in display commands

    * Change status to 3 for all errors

    * Files that are added and unlinked before committing are completely
      ignored by diff and status

    * Stores with some compressed texts and some uncompressed texts are now
      able to be used. (John A Meinel)

    * Fix for bzr pull failing sometimes under windows

    * Fix for sftp transport under windows when using interactive auth

    * Show files which are both renamed and modified as such in 'bzr 
      status' output.  (Daniel Silverstone, #4503)

    * Make annotate cope better with revisions committed without a valid 
      email address.  (Marien Zwart)

    * Fix representation of tab characters in commit messages.
      (Harald Meland)

    * List of plugin directories in ``BZR_PLUGIN_PATH`` environment variable is
      now parsed properly under Windows. (Alexander Belchenko)

    * Show number of revisions pushed/pulled/merged. (Robey Pointer)

    * Keep a cached copy of the basis inventory to speed up operations 
      that need to refer to it.  (Johan Rydberg, Martin Pool)

    * Fix bugs in bzr status display of non-ascii characters.
      (Martin Pool)

    * Remove Makefile.in from default ignore list.
      (Tollef Fog Heen, Martin Pool, #6413)

    * Fix failure in 'bzr added'.  (Nathan McCallum, Martin Pool)

  TESTING:

    * Fix selftest asking for passwords when there are no SFTP keys.  
      (Robey Pointer, Jelmer Vernooij) 

    * Fix selftest run with 'python -O'.  (Martin Pool)

    * Fix HTTP tests under Windows. (John Arbash Meinel)

    * Make tests work even if HOME is not set (Aaron Bentley)

    * Updated ``build_tree`` to use fixed line-endings for tests which read 
      the file cotents and compare. Make some tests use this to pass under
      Windows. (John Arbash Meinel)

    * Skip stat and symlink tests under Windows. (Alexander Belchenko)

    * Delay in selftest/testhashcash is now issued under win32 and Cygwin.
      (John Arbash Meinel)

    * Use terminal width to align verbose test output.  (Martin Pool)

    * Blackbox tests are maintained within the bzrlib.tests.blackbox directory.
      If adding a new test script please add that to
      ``bzrlib.tests.blackbox.__init__``. (Robert Collins)

    * Much better error message if one of the test suites can't be 
      imported.  (Martin Pool)

    * Make check now runs the test suite twice - once with the default locale,
      and once with all locales forced to C, to expose bugs. This is not 
      trivially done within python, so for now its only triggered by running
      Make check. Integrators and packagers who wish to check for full 
      platform support should run 'make check' to test the source.
      (Robert Collins)

    * Tests can now run TestSkipped if they can't execute for any reason.
      (Martin Pool) (NB: TestSkipped should only be raised for correctable
      reasons - see the wiki spec ImprovingBzrTestSuite).

    * Test sftp with relative, absolute-in-homedir and absolute-not-in-homedir
      paths for the transport tests. Introduce blackbox remote sftp tests that
      test the same permutations. (Robert Collins, Robey Pointer)

    * Transport implementation tests are now independent of the local file
      system, which allows tests for esoteric transports, and for features
      not available in the local file system. They also repeat for variations
      on the URL scheme that can introduce issues in the transport code,
      see bzrlib.transport.TransportTestProviderAdapter() for this.
      (Robert Collins).

    * ``TestCase.build_tree`` uses the transport interface to build trees,
      pass in a transport parameter to give it an existing connection.
      (Robert Collins).

  INTERNALS:

    * WorkingTree.pull has been split across Branch and WorkingTree,
      to allow Branch only pulls. (Robert Collins)

    * ``commands.display_command`` now returns the result of the decorated 
      function. (Robert Collins)

    * LocationConfig now has a ``set_user_option(key, value)`` call to save
      a setting in its matching location section (a new one is created
      if needed). (Robert Collins)

    * Branch has two new methods, ``get_push_location`` and
      ``set_push_location`` to respectively, get and set the push location.
      (Robert Collins)

    * ``commands.register_command`` now takes an optional flag to signal that
      the registrant is planning to decorate an existing command. When 
      given multiple plugins registering a command is not an error, and
      the original command class (whether built in or a plugin based one) is
      returned to the caller. There is a new error 'MustUseDecorated' for
      signalling when a wrapping command should switch to the original
      version. (Robert Collins)

    * Some option parsing errors will raise 'BzrOptionError', allowing 
      granular detection for decorating commands. (Robert Collins).

    * ``Branch.read_working_inventory`` has moved to
      ``WorkingTree.read_working_inventory``. This necessitated changes to
      ``Branch.get_root_id``, and a move of ``Branch.set_inventory`` to
      WorkingTree as well. To make it clear that a WorkingTree cannot always
      be obtained ``Branch.working_tree()`` will raise
      ``errors.NoWorkingTree`` if one cannot be obtained. (Robert Collins)

    * All pending merges operations from Branch are now on WorkingTree.
      (Robert Collins)

    * The follow operations from Branch have moved to WorkingTree::

          add()
          commit()
          move()
          rename_one()
          unknowns()

      (Robert Collins)

    * ``bzrlib.add.smart_add_branch`` is now ``smart_add_tree``. (Robert Collins)

    * New "rio" serialization format, similar to rfc-822. (Martin Pool)

    * Rename selftests to ``bzrlib.tests.test_foo``.  (John A Meinel, Martin 
      Pool)

    * ``bzrlib.plugin.all_plugins`` has been changed from an attribute to a 
      query method. (Robert Collins)
 
    * New options to read only the table-of-contents of a weave.  
      (Denys Duchier)

    * Raise NoSuchFile when someone tries to add a non-existant file.
      (Michael Ellerman)

    * Simplify handling of DivergedBranches in ``cmd_pull()``.
      (Michael Ellerman)
   
    * Branch.controlfile* logic has moved to lockablefiles.LockableFiles, which
      is exposed as ``Branch().control_files``. Also this has been altered with the
      controlfile pre/suffix replaced by simple method names like 'get' and
      'put'. (Aaron Bentley, Robert Collins).

    * Deprecated functions and methods can now be marked as such using the 
      ``bzrlib.symbol_versioning`` module. Marked method have their docstring
      updated and will issue a DeprecationWarning using the warnings module
      when they are used. (Robert Collins)

    * ``bzrlib.osutils.safe_unicode`` now exists to provide parameter coercion
      for functions that need unicode strings. (Robert Collins)

bzr 0.6 2005-10-28
------------------

  IMPROVEMENTS:
  
    * pull now takes --verbose to show you what revisions are added or removed
      (John A Meinel)

    * merge now takes a --show-base option to include the base text in
      conflicts.
      (Aaron Bentley)

    * The config files are now read using ConfigObj, so '=' should be used as
      a separator, not ':'.
      (Aaron Bentley)

    * New 'bzr commit --strict' option refuses to commit if there are 
      any unknown files in the tree.  To commit, make sure all files are 
      either ignored, added, or deleted.  (Michael Ellerman)

    * The config directory is now ~/.bazaar, and there is a single file 
      ~/.bazaar/bazaar.conf storing email, editor and other preferences.
      (Robert Collins)

    * 'bzr add' no longer takes a --verbose option, and a --quiet option
      has been added that suppresses all output.

    * Improved zsh completion support in contrib/zsh, from Clint
      Adams.

    * Builtin 'bzr annotate' command, by Martin Pool with improvements from 
      Goffredo Baroncelli.
    
    * 'bzr check' now accepts -v for verbose reporting, and checks for
      ghosts in the branch. (Robert Collins)

    * New command 're-sign' which will regenerate the gpg signature for 
      a revision. (Robert Collins)

    * If you set ``check_signatures=require`` for a path in 
      ``~/.bazaar/branches.conf`` then bzr will invoke your
      ``gpg_signing_command`` (defaults to gpg) and record a digital signature
      of your commit. (Robert Collins)

    * New sftp transport, based on Paramiko.  (Robey Pointer)

    * 'bzr pull' now accepts '--clobber' which will discard local changes
      and make this branch identical to the source branch. (Robert Collins)

    * Just give a quieter warning if a plugin can't be loaded, and 
      put the details in .bzr.log.  (Martin Pool)

    * 'bzr branch' will now set the branch-name to the last component of the
      output directory, if one was supplied.

    * If the option ``post_commit`` is set to one (or more) python function
      names (must be in the bzrlib namespace), then they will be invoked
      after the commit has completed, with the branch and ``revision_id`` as
      parameters. (Robert Collins)

    * Merge now has a retcode of 1 when conflicts occur. (Robert Collins)

    * --merge-type weave is now supported for file contents.  Tree-shape
      changes are still three-way based.  (Martin Pool, Aaron Bentley)

    * 'bzr check' allows the first revision on revision-history to have
      parents - something that is expected for cheap checkouts, and occurs
      when conversions from baz do not have all history.  (Robert Collins).

   * 'bzr merge' can now graft unrelated trees together, if your specify
     0 as a base. (Aaron Bentley)

   * 'bzr commit branch' and 'bzr commit branch/file1 branch/file2' now work
     (Aaron Bentley)

    * Add '.sconsign*' to default ignore list.  (Alexander Belchenko)

   * 'bzr merge --reprocess' minimizes conflicts

  TESTING:

    * The 'bzr selftest --pattern' option for has been removed, now 
      test specifiers on the command line can be simple strings, or 
      regexps, or both. (Robert Collins)

    * Passing -v to selftest will now show the time each test took to 
      complete, which will aid in analysing performance regressions and
      related questions. (Robert Collins)

    * 'bzr selftest' runs all tests, even if one fails, unless '--one'
      is given. (Martin Pool)

    * There is a new method for TestCaseInTempDir, assertFileEqual, which
      will check that a given content is equal to the content of the named
      file. (Robert Collins)

    * Fix test suite's habit of leaving many temporary log files in $TMPDIR.
      (Martin Pool)

  INTERNALS:

    * New 'testament' command and concept for making gpg-signatures 
      of revisions that are not tied to a particular internal
      representation.  (Martin Pool).

    * Per-revision properties ('revprops') as key-value associated 
      strings on each revision created when the revision is committed.
      Intended mainly for the use of external tools.  (Martin Pool).

    * Config options have moved from bzrlib.osutils to bzrlib.config.
      (Robert Collins)

    * Improved command line option definitions allowing explanations
      for individual options, among other things.  Contributed by 
      Magnus Therning.

    * Config options have moved from bzrlib.osutils to bzrlib.config.
      Configuration is now done via the config.Config interface:
      Depending on whether you have a Branch, a Location or no information
      available, construct a ``*Config``, and use its ``signature_checking``,
      ``username`` and ``user_email`` methods. (Robert Collins)

    * Plugins are now loaded under bzrlib.plugins, not bzrlib.plugin, and
      they are made available for other plugins to use. You should not 
      import other plugins during the ``__init__`` of your plugin though, as 
      no ordering is guaranteed, and the plugins directory is not on the
      python path. (Robert Collins)

    * Branch.relpath has been moved to WorkingTree.relpath. WorkingTree no
      no longer takes an inventory, rather it takes an option branch
      parameter, and if None is given will open the branch at basedir 
      implicitly. (Robert Collins)

    * Cleaner exception structure and error reporting.  Suggested by 
      Scott James Remnant.  (Martin Pool)

    * Branch.remove has been moved to WorkingTree, which has also gained
      ``lock_read``, ``lock_write`` and ``unlock`` methods for convenience.
      (Robert Collins)

    * Two decorators, ``needs_read_lock`` and ``needs_write_lock`` have been
      added to the branch module. Use these to cause a function to run in a
      read or write lock respectively. (Robert Collins)

    * ``Branch.open_containing`` now returns a tuple (Branch, relative-path),
      which allows direct access to the common case of 'get me this file
      from its branch'. (Robert Collins)

    * Transports can register using ``register_lazy_transport``, and they 
      will be loaded when first used.  (Martin Pool)

    * 'pull' has been factored out of the command as ``WorkingTree.pull()``.
      A new option to WorkingTree.pull has been added, clobber, which will
      ignore diverged history and pull anyway.
      (Robert Collins)

    * config.Config has a ``get_user_option`` call that accepts an option name.
      This will be looked up in branches.conf and bazaar.conf as normal.
      It is intended that this be used by plugins to support options - 
      options of built in programs should have specific methods on the config.
      (Robert Collins)

    * ``merge.merge_inner`` now has tempdir as an optional parameter.
      (Robert Collins)

    * Tree.kind is not recorded at the top level of the hierarchy, as it was
      missing on EmptyTree, leading to a bug with merge on EmptyTrees.
      (Robert Collins)

    * ``WorkingTree.__del__`` has been removed, it was non deterministic and not 
      doing what it was intended to. See ``WorkingTree.__init__`` for a comment
      about future directions. (Robert Collins/Martin Pool)

    * bzrlib.transport.http has been modified so that only 404 urllib errors
      are returned as NoSuchFile. Other exceptions will propogate as normal.
      This allows debuging of actual errors. (Robert Collins)

    * bzrlib.transport.Transport now accepts *ONLY* url escaped relative paths
      to apis like 'put', 'get' and 'has'. This is to provide consistent
      behaviour - it operates on url's only. (Robert Collins)

    * Transports can register using ``register_lazy_transport``, and they 
      will be loaded when first used.  (Martin Pool)

    * ``merge_flex`` no longer calls ``conflict_handler.finalize()``, instead that
      is called by ``merge_inner``. This is so that the conflict count can be 
      retrieved (and potentially manipulated) before returning to the caller
      of ``merge_inner``. Likewise 'merge' now returns the conflict count to the
      caller. (Robert Collins)

    * ``revision.revision_graph`` can handle having only partial history for
      a revision - that is no revisions in the graph with no parents.
      (Robert Collins).

    * New ``builtins.branch_files`` uses the standard ``file_list`` rules to
      produce a branch and a list of paths, relative to that branch
      (Aaron Bentley)

    * New TestCase.addCleanup facility.

    * New ``bzrlib.version_info`` tuple (similar to ``sys.version_info``),
      which can be used by programs importing bzrlib.

  BUG FIXES:

    * Better handling of branches in directories with non-ascii names. 
      (Joel Rosdahl, Panagiotis Papadakos)

    * Upgrades of trees with no commits will not fail due to accessing
      [-1] in the revision-history. (Andres Salomon)


bzr 0.1.1 2005-10-12
--------------------

  BUG FIXES:

    * Fix problem in pulling over http from machines that do not 
      allow directories to be listed.

    * Avoid harmless warning about invalid hash cache after 
      upgrading branch format.

  PERFORMANCE: 
  
    * Avoid some unnecessary http operations in branch and pull.


bzr 0.1 2005-10-11
------------------

  NOTES:

    * 'bzr branch' over http initially gives a very high estimate
      of completion time but it should fall as the first few 
      revisions are pulled in.  branch is still slow on 
      high-latency connections.

  BUG FIXES:
  
    * bzr-man.py has been updated to work again. Contributed by
      Rob Weir.

    * Locking is now done with fcntl.lockf which works with NFS
      file systems. Contributed by Harald Meland.

    * When a merge encounters a file that has been deleted on
      one side and modified on the other, the old contents are
      written out to foo.BASE and foo.SIDE, where SIDE is this
      or OTHER. Contributed by Aaron Bentley.

    * Export was choosing incorrect file paths for the content of
      the tarball, this has been fixed by Aaron Bentley.

    * Commit will no longer commit without a log message, an 
      error is returned instead. Contributed by Jelmer Vernooij.

    * If you commit a specific file in a sub directory, any of its
      parent directories that are added but not listed will be 
      automatically included. Suggested by Michael Ellerman.

    * bzr commit and upgrade did not correctly record new revisions
      for files with only a change to their executable status.
      bzr will correct this when it encounters it. Fixed by
      Robert Collins

    * HTTP tests now force off the use of ``http_proxy`` for the duration.
      Contributed by Gustavo Niemeyer.

    * Fix problems in merging weave-based branches that have 
      different partial views of history.

    * Symlink support: working with symlinks when not in the root of a 
      bzr tree was broken, patch from Scott James Remnant.

  IMPROVEMENTS:

    * 'branch' now accepts a --basis parameter which will take advantage
      of local history when making a new branch. This allows faster 
      branching of remote branches. Contributed by Aaron Bentley.

    * New tree format based on weave files, called version 5.
      Existing branches can be upgraded to this format using 
      'bzr upgrade'.

    * Symlinks are now versionable. Initial patch by 
      Erik Toubro Nielsen, updated to head by Robert Collins.

    * Executable bits are tracked on files. Patch from Gustavo
      Niemeyer.

    * 'bzr status' now shows unknown files inside a selected directory.
      Patch from Heikki Paajanen.

    * Merge conflicts are recorded in .bzr. Two new commands 'conflicts'
      and 'resolve' have needed added, which list and remove those 
      merge conflicts respectively. A conflicted tree cannot be committed
      in. Contributed by Aaron Bentley.

    * 'rm' is now an alias for 'remove'.

    * Stores now split out their content in a single byte prefixed hash,
      dropping the density of files per directory by 256. Contributed by
      Gustavo Niemeyer.

    * 'bzr diff -r branch:URL' will now perform a diff between two branches.
      Contributed by Robert Collins.

    * 'bzr log' with the default formatter will show merged revisions,
      indented to the right. Initial implementation contributed by Gustavo
      Niemeyer, made incremental by Robert Collins.


  INTERNALS:

    * Test case failures have the exception printed after the log 
      for your viewing pleasure.

    * InventoryEntry is now an abstract base class, use one of the
      concrete InventoryDirectory etc classes instead.

    * Branch raises an UnsupportedFormatError when it detects a 
      bzr branch it cannot understand. This allows for precise
      handling of such circumstances.

    * Remove RevisionReference class; ``Revision.parent_ids`` is now simply a
      list of their ids and ``parent_sha1s`` is a list of their corresponding
      sha1s (for old branches only at the moment.)

    * New method-object style interface for Commit() and Fetch().

    * Renamed ``Branch.last_patch()`` to ``Branch.last_revision()``, since
      we call them revisions not patches.

    * Move ``copy_branch`` to ``bzrlib.clone.copy_branch``.  The destination
      directory is created if it doesn't exist.

    * Inventories now identify the files which were present by 
      giving the revision *of that file*.

    * Inventory and Revision XML contains a version identifier.  
      This must be consistent with the overall branch version
      but allows for more flexibility in future upgrades.

  TESTING:

    * Removed testsweet module so that tests can be run after 
      bzr installed by 'bzr selftest'.

    * 'bzr selftest' command-line arguments can now be partial ids
      of tests to run, e.g. ``bzr selftest test_weave``

      
bzr 0.0.9 2005-09-23
--------------------

  BUG FIXES:

    * Fixed "branch -r" option.

    * Fix remote access to branches containing non-compressed history.
      (Robert Collins).

    * Better reliability of http server tests.  (John Arbash-Meinel)

    * Merge graph maximum distance calculation fix.  (Aaron Bentley)
   
    * Various minor bug in windows support have been fixed, largely in the
      test suite. Contributed by Alexander Belchenko.

  IMPROVEMENTS:

    * Status now accepts a -r argument to give status between chosen
      revisions. Contributed by Heikki Paajanen.

    * Revision arguments no longer use +/-/= to control ranges, instead
      there is a 'before' namespace, which limits the successive namespace.
      For example '$ bzr log -r date:yesterday..before:date:today' will
      select everything from yesterday and before today. Contributed by
      Robey Pointer

    * There is now a bzr.bat file created by distutils when building on 
      Windows. Contributed by Alexander Belchenko.

  INTERNALS:

    * Removed uuid() as it was unused.

    * Improved 'fetch' code for pulling revisions from one branch into
      another (used by pull, merged, etc.)


bzr 0.0.8 2005-09-20
--------------------

  IMPROVEMENTS:

    * Adding a file whose parent directory is not versioned will
      implicitly add the parent, and so on up to the root. This means
      you should never need to explictly add a directory, they'll just
      get added when you add a file in the directory.  Contributed by
      Michael Ellerman.

    * Ignore ``.DS_Store`` (contains Mac metadata) by default.
      (Nir Soffer)

    * If you set ``BZR_EDITOR`` in the environment, it is checked in
      preference to EDITOR and the config file for the interactive commit
      editing program. Related to this is a bugfix where a missing program
      set in EDITOR would cause editing to fail, now the fallback program
      for the operating system is still tried.

    * Files that are not directories/symlinks/regular files will no longer
      cause bzr to fail, it will just ignore them by default. You cannot add
      them to the tree though - they are not versionable.


  INTERNALS:

    * Refactor xml packing/unpacking.

  BUG FIXES: 

    * Fixed 'bzr mv' by Ollie Rutherfurd.

    * Fixed strange error when trying to access a nonexistent http
      branch.

    * Make sure that the hashcache gets written out if it can't be
      read.


  PORTABILITY:

    * Various Windows fixes from Ollie Rutherfurd.

    * Quieten warnings about locking; patch from Matt Lavin.


bzr-0.0.7 2005-09-02
--------------------

  NEW FEATURES:

    * ``bzr shell-complete`` command contributed by Clint Adams to
      help with intelligent shell completion.

    * New expert command ``bzr find-merge-base`` for debugging merges.


  ENHANCEMENTS:

    * Much better merge support.

    * merge3 conflicts are now reported with markers like '<<<<<<<'
      (seven characters) which is the same as CVS and pleases things
      like emacs smerge.


  BUG FIXES:

    * ``bzr upgrade`` no longer fails when trying to fix trees that
      mention revisions that are not present.

    * Fixed bugs in listing plugins from ``bzr plugins``.

    * Fix case of $EDITOR containing options for the editor.

    * Fix log -r refusing to show the last revision.
      (Patch from Goffredo Baroncelli.)


  CHANGES:

    * ``bzr log --show-ids`` shows the revision ids of all parents.

    * Externally provided commands on your $BZRPATH no longer need
      to recognize --bzr-usage to work properly, and can just handle
      --help themselves.


  LIBRARY:

    * Changed trace messages to go through the standard logging
      framework, so that they can more easily be redirected by
      libraries.



bzr-0.0.6 2005-08-18
--------------------

  NEW FEATURES:

    * Python plugins, automatically loaded from the directories on
      ``BZR_PLUGIN_PATH`` or ``~/.bzr.conf/plugins`` by default.

    * New 'bzr mkdir' command.

    * Commit mesage is fetched from an editor if not given on the
      command line; patch from Torsten Marek.

    * ``bzr log -m FOO`` displays commits whose message matches regexp 
      FOO.
      
    * ``bzr add`` with no arguments adds everything under the current directory.

    * ``bzr mv`` does move or rename depending on its arguments, like
      the Unix command.

    * ``bzr missing`` command shows a summary of the differences
      between two trees.  (Merged from John Arbash-Meinel.)

    * An email address for commits to a particular tree can be
      specified by putting it into .bzr/email within a branch.  (Based
      on a patch from Heikki Paajanen.)


  ENHANCEMENTS:

    * Faster working tree operations.


  CHANGES:

    * 3rd-party modules shipped with bzr are copied within the bzrlib
      python package, so that they can be installed by the setup
      script without clashing with anything already existing on the
      system.  (Contributed by Gustavo Niemeyer.)

    * Moved plugins directory to bzrlib/, so that there's a standard
      plugin directory which is not only installed with bzr itself but
      is also available when using bzr from the development tree.
      ``BZR_PLUGIN_PATH`` and ``DEFAULT_PLUGIN_PATH`` are then added to the
      standard plugins directory.

    * When exporting to a tarball with ``bzr export --format tgz``, put 
      everything under a top directory rather than dumping it into the
      current directory.   This can be overridden with the ``--root`` 
      option.  Patch from William Dodé and John Meinel.

    * New ``bzr upgrade`` command to upgrade the format of a branch,
      replacing ``bzr check --update``.

    * Files within store directories are no longer marked readonly on
      disk.

    * Changed ``bzr log`` output to a more compact form suggested by
      John A Meinel.  Old format is available with the ``--long`` or
      ``-l`` option, patched by William Dodé.

    * By default the commit command refuses to record a revision with
      no changes unless the ``--unchanged`` option is given.

    * The ``--no-plugins``, ``--profile`` and ``--builtin`` command
      line options must come before the command name because they 
      affect what commands are available; all other options must come 
      after the command name because their interpretation depends on
      it.

    * ``branch`` and ``clone`` added as aliases for ``branch``.

    * Default log format is back to the long format; the compact one
      is available with ``--short``.
      
      
  BUG FIXES:
  
    * Fix bugs in committing only selected files or within a subdirectory.


bzr-0.0.5  2005-06-15
---------------------
  
  CHANGES:

    * ``bzr`` with no command now shows help rather than giving an
      error.  Suggested by Michael Ellerman.

    * ``bzr status`` output format changed, because svn-style output
      doesn't really match the model of bzr.  Now files are grouped by
      status and can be shown with their IDs.  ``bzr status --all``
      shows all versioned files and unknown files but not ignored files.

    * ``bzr log`` runs from most-recent to least-recent, the reverse
      of the previous order.  The previous behaviour can be obtained
      with the ``--forward`` option.
        
    * ``bzr inventory`` by default shows only filenames, and also ids
      if ``--show-ids`` is given, in which case the id is the second
      field.


  ENHANCEMENTS:

    * New 'bzr whoami --email' option shows only the email component
      of the user identification, from Jo Vermeulen.

    * New ``bzr ignore PATTERN`` command.

    * Nicer error message for broken pipe, interrupt and similar
      conditions that don't indicate an internal error.

    * Add ``.*.sw[nop] .git .*.tmp *,v`` to default ignore patterns.

    * Per-branch locks keyed on ``.bzr/branch-lock``, available in
      either read or write mode.

    * New option ``bzr log --show-ids`` shows revision and file ids.

    * New usage ``bzr log FILENAME`` shows only revisions that
      affected that file.

    * Changed format for describing changes in ``bzr log -v``.

    * New option ``bzr commit --file`` to take a message from a file,
      suggested by LarstiQ.

    * New syntax ``bzr status [FILE...]`` contributed by Bartosz
      Oler.  File may be in a branch other than the working directory.

    * ``bzr log`` and ``bzr root`` can be given an http URL instead of
      a filename.

    * Commands can now be defined by external programs or scripts
      in a directory on $BZRPATH.

    * New "stat cache" avoids reading the contents of files if they 
      haven't changed since the previous time.

    * If the Python interpreter is too old, try to find a better one
      or give an error.  Based on a patch from Fredrik Lundh.

    * New optional parameter ``bzr info [BRANCH]``.

    * New form ``bzr commit SELECTED`` to commit only selected files.

    * New form ``bzr log -r FROM:TO`` shows changes in selected
      range; contributed by John A Meinel.

    * New option ``bzr diff --diff-options 'OPTS'`` allows passing
      options through to an external GNU diff.

    * New option ``bzr add --no-recurse`` to add a directory but not
      their contents.

    * ``bzr --version`` now shows more information if bzr is being run
      from a branch.

  
  BUG FIXES:

    * Fixed diff format so that added and removed files will be
      handled properly by patch.  Fix from Lalo Martins.

    * Various fixes for files whose names contain spaces or other
      metacharacters.


  TESTING:

    * Converted black-box test suites from Bourne shell into Python;
      now run using ``./testbzr``.  Various structural improvements to
      the tests.

    * testbzr by default runs the version of bzr found in the same
      directory as the tests, or the one given as the first parameter.

    * testbzr also runs the internal tests, so the only command
      required to check is just ``./testbzr``.

    * testbzr requires python2.4, but can be used to test bzr running
      under a different version.

    * Tests added for many other changes in this release.


  INTERNAL:

    * Included ElementTree library upgraded to 1.2.6 by Fredrik Lundh.

    * Refactor command functions into Command objects based on HCT by
      Scott James Remnant.

    * Better help messages for many commands.

    * Expose ``bzrlib.open_tracefile()`` to start the tracefile; until
      this is called trace messages are just discarded.

    * New internal function ``find_touching_revisions()`` and hidden
      command touching-revisions trace the changes to a given file.

    * Simpler and faster ``compare_inventories()`` function.

    * ``bzrlib.open_tracefile()`` takes a tracefilename parameter.

    * New AtomicFile class.

    * New developer commands ``added``, ``modified``.


  PORTABILITY:

    * Cope on Windows on python2.3 by using the weaker random seed.
      2.4 is now only recommended.


bzr-0.0.4  2005-04-22
---------------------

  ENHANCEMENTS:

    * 'bzr diff' optionally takes a list of files to diff.  Still a bit
      basic.  Patch from QuantumG.

    * More default ignore patterns.

    * New 'bzr log --verbose' shows a list of files changed in the
      changeset.  Patch from Sebastian Cote.

    * Roll over ~/.bzr.log if it gets too large.

    * Command abbreviations 'ci', 'st', 'stat', '?' based on a patch
      by Jason Diamon.

    * New 'bzr help commands' based on a patch from Denys Duchier.


  CHANGES:

    * User email is determined by looking at $BZREMAIL or ~/.bzr.email
      or $EMAIL.  All are decoded by the locale preferred encoding.
      If none of these are present user@hostname is used.  The host's
      fully-qualified name is not used because that tends to fail when
      there are DNS problems.

    * New 'bzr whoami' command instead of username user-email.


  BUG FIXES: 

    * Make commit safe for hardlinked bzr trees.

    * Some Unicode/locale fixes.

    * Partial workaround for ``difflib.unified_diff`` not handling
      trailing newlines properly.


  INTERNAL:

    * Allow docstrings for help to be in PEP0257 format.  Patch from
      Matt Brubeck.

    * More tests in test.sh.

    * Write profile data to a temporary file not into working
      directory and delete it when done.

    * Smaller .bzr.log with process ids.


  PORTABILITY:

    * Fix opening of ~/.bzr.log on Windows.  Patch from Andrew
      Bennetts.

    * Some improvements in handling paths on Windows, based on a patch
      from QuantumG.


bzr-0.0.3  2005-04-06
---------------------

  ENHANCEMENTS:

    * New "directories" internal command lists versioned directories
      in the tree.

    * Can now say "bzr commit --help".

    * New "rename" command to rename one file to a different name
      and/or directory.

    * New "move" command to move one or more files into a different
      directory.

    * New "renames" command lists files renamed since base revision.

    * New cat command contributed by janmar.

  CHANGES:

    * .bzr.log is placed in $HOME (not pwd) and is always written in
      UTF-8.  (Probably not a completely good long-term solution, but
      will do for now.)

  PORTABILITY:

    * Workaround for difflib bug in Python 2.3 that causes an
      exception when comparing empty files.  Reported by Erik Toubro
      Nielsen.

  INTERNAL:

    * Refactored inventory storage to insert a root entry at the top.

  TESTING:

    * Start of shell-based black-box testing in test.sh.


bzr-0.0.2.1
-----------

  PORTABILITY:

    * Win32 fixes from Steve Brown.


bzr-0.0.2  "black cube"  2005-03-31
-----------------------------------

  ENHANCEMENTS:

    * Default ignore list extended (see bzrlib/__init__.py).

    * Patterns in .bzrignore are now added to the default ignore list,
      rather than replacing it.

    * Ignore list isn't reread for every file.

    * More help topics.

    * Reinstate the 'bzr check' command to check invariants of the
      branch.

    * New 'ignored' command lists which files are ignored and why;
      'deleted' lists files deleted in the current working tree.

    * Performance improvements.

    * New global --profile option.
    
    * Ignore patterns like './config.h' now correctly match files in
      the root directory only.


bzr-0.0.1  2005-03-26
---------------------

  ENHANCEMENTS:

    * More information from info command.

    * Can now say "bzr help COMMAND" for more detailed help.

    * Less file flushing and faster performance when writing logs and
      committing to stores.

    * More useful verbose output from some commands.

  BUG FIXES:

    * Fix inverted display of 'R' and 'M' during 'commit -v'.

  PORTABILITY:

    * Include a subset of ElementTree-1.2.20040618 to make
      installation easier.

    * Fix time.localtime call to work with Python 2.3 (the minimum
      supported).


bzr-0.0.0.69  2005-03-22
------------------------

  ENHANCEMENTS:

    * First public release.

    * Storage of local versions: init, add, remove, rm, info, log,
      diff, status, etc.

..
   vim: tw=74 ft=rst ff=unix<|MERGE_RESOLUTION|>--- conflicted
+++ resolved
@@ -27,7 +27,10 @@
       to stdout; also ``tar`` and ``tbz2``.
       (Martin Pool)
 
-<<<<<<< HEAD
+    * ``bzr send`` documents and better supports ``emacsclient`` (proper
+      escaping of mail headers and handling of the MUA Mew).
+      (Christophe Troestler)
+
     * Remembered locations can be specified by aliases, e.g. :parent, :public,
       :submit.  (Aaron Bentley)
 
@@ -35,11 +38,6 @@
       revision info directly.  This makes operations like push
       faster.  The new request method name is
       ``Branch.set_last_revision_ex``.  (Andrew Bennetts)
-=======
-    * ``bzr send'' documents and better supports `emacsclient' (proper
-      escaping of mail headers and handling of the MUA Mew).
-      (Christophe Troestler)
->>>>>>> 18af7a35
 
   BUGFIXES:
 
