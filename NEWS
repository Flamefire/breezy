--- conflicted
+++ resolved
@@ -63,15 +63,15 @@
 
     * 'bzr check' allows the first revision on revision-history to have
       parents - something that is expected for cheap checkouts, and occurs
-      when conversions from baz do not have all history.  (Robert Collins)
-
-    * Add '.sconsign*' to default ignore list.  (Alexander Belchenko)
+      when conversions from baz do not have all history.  (Robert Collins).
 
    * 'bzr merge' can now graft unrelated trees together, if your specify
      0 as a base. (Aaron Bentley)
 
    * 'bzr commit branch' and 'bzr commit branch/file1 branch/file2' now work
      (Aaron Bentley)
+
+    * Add '.sconsign*' to default ignore list.  (Alexander Belchenko)
 
   TESTING:
 
@@ -191,12 +191,10 @@
       a revision - that is no revisions in the graph with no parents.
       (Robert Collins).
 
-<<<<<<< HEAD
     * New builtins.branch_files uses the standard file_list rules to produce
       a branch and a list of paths, relative to that branch (Aaron Bentley)
-=======
+
     * New TestCase.addCleanup facility.
->>>>>>> 1f9f9d9d
 
   BUG FIXES:
 
