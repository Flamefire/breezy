--- conflicted
+++ resolved
@@ -56,11 +56,10 @@
   test that all commands available to the test suite have help.
   (Robert Collins, #177500)
 
-<<<<<<< HEAD
 * Most of the leaked threads during selftest are now fixed, allowing the
   full test suite to pass on gentoo.
   (Vincent Ladeuil, #392127)
-=======
+
 * Raise ValueError instead of a string exception.
   (John Arbash Meinel, #586926)
 
@@ -70,7 +69,6 @@
 * ``ScriptRunner`` now strips off leading indentation from test scripts,
   which previously caused "SyntaxError: No command for line".
   (Martin Pool)
->>>>>>> 39b0fd9e
 
 Improvements
 ************
