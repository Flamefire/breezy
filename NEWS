IN DEVELOPMENT

  IMPROVEMENTS:

   * The revision specifier "revno:" is extended to accept the syntax
     revno:N:branch. For example,
     revno:42:http://bazaar-vcs.org/bzr/bzr.dev/ means revision 42 in
     bzr.dev.  (Matthieu Moy)

   * No default ignore rules are applied by bzr - only the rules in .bzrignore
     are considered. This fixes bugs with default rules being enforced no
     matter what. The old list of ignore rules from bzr is available by
     running 'bzr ignore --old-default-rules'.

   * Tests updates to ensure proper URL handling, UNICODE support, and
     proper printing when the user's terminal encoding cannot display 
     the path of a file that has been versioned.
     ``bzr branch`` can take a target URL rather than only a local directory.
     Branch.get_parent()/set_parent() now save a relative path if possible,
     and normalize the parent based on root, allowing access across
     different transports. (John Arbash Meinel, Wouter van Heyst, Martin Pool)
     (Malone #48906, #42699, #40675, #5281, #3980, #36363, #43689,
      #42517, #42514)

   * On Unix, detect terminal width using an ioctl not just $COLUMNS.
     Use terminal width for single-line logs from ``bzr log --line`` and
     pending-merge display.  (Robert Widhopf-Fenk, Gustavo Niemeyer)
     (Malone #3507)

   * On Windows, detect terminal width using GetConsoleScreenBufferInfo.
     (Alexander Belchenko)

   * Speedup improvement for 'date:'-revision search. (Guillaume Pinot).

   * Show the correct number of revisions pushed when pushing a new branch.
     (Robert Collins).

   * 'bzr selftest' now shows a progress bar with the number of tests, and 
     progress made. 'make check' shows tests in -v mode, to be more useful
     for the PQM status window. (Robert Collins).

   * 'bzr selftest --benchmark' will run a new benchmarking selftest.
     'bzr selftest --benchmark --lsprof-timed' will use lsprofile to generate
     profile data for the individual profiled calls, allowing for fine
     grained analysis of performance.
     (Robert Collins, Martin Pool).

   * 'bzr commit' shows a progress bar. This is useful for commits over sftp
     where commit can take an appreciable time. (Robert Collins)

   * 'bzr add' is now less verbose in telling you what ignore globs were
     matched by files being ignored. Instead it just tells you how many 
     were ignored (because you might reasonably be expecting none to be
     ignored). 'bzr add -v' is unchanged and will report every ignored
     file. (Robert Collins).

   * ftp now has a test server if medusa is installed. As part of testing,
     ftp support has been improved, including support for supplying a
     non-standard port. (John Arbash Meinel).

   * 'bzr log --line' shows the revision number, and uses only the
     first line of the log message (#5162, Alexander Belchenko;
     Matthieu Moy)

   * 'bzr status' has had the --all option removed. The 'bzr ls' command
     should be used to retrieve all versioned files. (Robert Collins)

   * 'bzr bundle OTHER/BRANCH' will create a bundle which can be sent
     over email, and applied on the other end, while maintaining ancestry.
     This bundle can be applied with either 'bzr merge' or 'bzr pull',
     the same way you would apply another branch.
     (John Arbash Meinel, Aaron Bentley)
  
   * 'branches.conf' has been changed to 'locations.conf', since it can apply
     to more locations than just branch locations.
     (Aaron Bentley)
   
   * 'bzr whoami' can now be used to set your identity from the command line,
     for a branch or globally.  (Robey Pointer)

   * 'bzr checkout' now aliased to 'bzr co', and 'bzr annotate' to 'bzr ann'.
     (Michael Ellerman)

   * 'bzr revert DIRECTORY' now reverts the contents of the directory as well.
     (Aaron Bentley)

   * 'bzr get sftp://foo' gives a better error when paramiko is not present.
     Also updates things like 'http+pycurl://' if pycurl is not present.
     (John Arbash Meinel) (Malone #47821, #52204)

   * New env variable BZR_PROGRESS_BAR, sets the default progress bar type.
     Can be set to 'none' or 'dummy' to disable the progress bar, 'dots' or 
     'tty' to create the respective type. (John Arbash Meinel, #42197, #51107)

  BUG FIXES:

    * Fix shadowed definition of TestLocationConfig that caused some 
      tests not to run.  (#32587, Erik Bågfors, Michael Ellerman, 
      Martin Pool)

    * Fix unnecessary requirement of sign-my-commits that it be run from
      a working directory.  (Martin Pool, Robert Collins)

    * 'bzr push location' will only remember the push location if it succeeds
      in connecting to the remote location. (#49742, John Arbash Meinel)

    * 'bzr revert' no longer toggles the executable bit on win32
      (#45010, John Arbash Meinel)

    * Handle broken pipe under win32 correctly. (John Arbash Meinel)
    
    * sftp tests now work correctly on win32 if you have a newer paramiko
      (John Arbash Meinel)

    * Cleanup win32 test suite, and general cleanup of places where
      file handles were being held open. (John Arbash Meinel)

    * When specifying filenames for 'diff -r x..y', the name of the file in the
      working directory can be used, even if its name is different in both x
      and y.

    * File-ids containing single- or double-quotes are handled correctly by
      push.  (#52227, Aaron Bentley)

<<<<<<< HEAD
    * Removals are only committed if they match the filespec (or if there is
      no filespec).  (#46635, Aaron Bentley)
=======
    * Normalize unicode filenames to ensure cross-platform consistency.
      (John Arbash Meinel, #43689)

    * The argument parser can now handle '-' as an argument. Currently
      no code interprets it specially (it is mostly handled as a file named 
      '-'). But plugins, and future operations can use it.
      (John Arbash meinel, #50984)

    * Bundles can properly read binary files with a plain '\r' in them.
      (John Arbash Meinel, #51927)

    * Tuning iter_entries() to be more efficient (John Arbash Meinel, #5444)

    * Lots of win32 fixes (the test suite passes again).
      (John Arbash Meinel, #50155)

    * Handle openbsd returning None for sys.getfilesystemencoding() (#41183) 

    * Support ftp APPE (append) to allow Knits to be used over ftp (#42592)
>>>>>>> a921b45d

  INTERNALS:

    * Combine the ignore rules into a single regex rather than looping over
      them to reduce the threshold where  N^2 behaviour occurs in operations
      like status. (Jan Hudec, Robert Collins).

    * 'bzr push' should only push the ancestry of the current revision, not
      all of the history in the repository. This is especially important for
      shared repositories. (John Arbash Meinel)

    * bzrlib.delta.compare_trees now iterates in alphabetically sorted order,
      rather than randomly walking the inventories. (John Arbash Meinel)

    * Doctests are now run in temporary directories which are cleaned up when
      they finish, rather than using special ScratchDir/ScratchBranch objects.
      (Martin Pool)

    * Split ``check`` into separate methods on the branch and on the repository,
      so that it can be specialized in ways that are useful or efficient for
      different formats.  (Martin Pool, Robert Collins)

    * Deprecate Repository.all_revision_ids; most methods don't really need
      the global revision graph but only that part leading up to a particular
      revision.  (Martin Pool, Robert Collins)

    * Add a BzrDirFormat control_formats list which allows for control formats
      that do not use '.bzr' to store their data - i.e. '.svn', '.hg' etc.
      (Robert Collins, Jelmer Vernooij).

    * bzrlib.diff.external_diff can be redirected to any file-like object.
      Uses subprocess instead of spawnvp.
      (#4047, #48914, James Henstridge, John Arbash Meinel)

    * New command line option '--profile-imports', which will install a custom
      importer to log time to import modules and regex compilation time to 
      sys.stderr (John Arbash Meinel)

bzr 0.8.2  2006-05-17
  
  BUG FIXES:
   
    * setup.py failed to install launchpad plugin.  (Martin Pool)

bzr 0.8.1  2006-05-16

  BUG FIXES:

    * Fix failure to commit a merge in a checkout.  (Martin Pool, 
      Robert Collins, Erik Bågfors, #43959)

    * Nicer messages from 'commit' in the case of renames, and correct
      messages when a merge has occured. (Robert Collins, Martin Pool)

    * Separate functionality from assert statements as they are skipped in
      optimized mode of python. Add the same check to pending merges.
      (#44443, Olaf Conradi)

  CHANGES:

    * Do not show the None revision in output of bzr ancestry. (Olaf Conradi)

    * Add info on standalone branches without a working tree.
      (#44155, Olaf Conradi)

    * Fix bug in knits when raising InvalidRevisionId. (#44284, Olaf Conradi)

  CHANGES:

    * Make editor invocation comply with Debian Policy. First check
      environment variables VISUAL and EDITOR, then try editor from
      alternatives system. If that all fails, fall back to the pre-defined
      list of editors. (#42904, Olaf Conradi)

  NEW FEATURES:

    * New 'register-branch' command registers a public branch into 
      Launchpad.net, where it can be associated with bugs, etc.
      (Martin Pool, Bjorn Tillenius, Robert Collins)

  INTERNALS:

    * New public api in InventoryEntry - 'describe_change(old, new)' which
      provides a human description of the changes between two old and
      new. (Robert Collins, Martin Pool)

  TESTING:

    * Fix test case for bzr info in upgrading a standalone branch to metadir,
      uses bzrlib api now. (Olaf Conradi)

bzr 0.8  2006-05-08

  NOTES WHEN UPGRADING:

    Release 0.8 of bzr introduces a new format for history storage, called
    'knit', as an evolution of to the 'weave' format used in 0.7.  Local 
    and remote operations are faster using knits than weaves.  Several
    operations including 'init', 'init-repo', and 'upgrade' take a 
    --format option that controls this.  Branching from an existing branch
    will keep the same format.

    It is possible to merge, pull and push between branches of different
    formats but this is slower than moving data between homogenous
    branches.  It is therefore recommended (but not required) that you
    upgrade all branches for a project at the same time.  Information on
    formats is shown by 'bzr info'.

    bzr 0.8 now allows creation of 'repositories', which hold the history 
    of files and revisions for several branches.  Previously bzr kept all
    the history for a branch within the .bzr directory at the root of the
    branch, and this is still the default.  To create a repository, use
    the new 'bzr init-repo' command.  Branches exist as directories under
    the repository and contain just a small amount of information
    indicating the current revision of the branch.

    bzr 0.8 also supports 'checkouts', which are similar to in cvs and
    subversion.  Checkouts are associated with a branch (optionally in a
    repository), which contains all the historical information.  The
    result is that a checkout can be deleted without losing any
    already-committed revisions.  A new 'update' command is also available. 

    Repositories and checkouts are not supported with the 0.7 storage
    format.  To use them you must upgrad to either knits, or to the
    'metaweave' format, which uses weaves but changes the .bzr directory
    arrangement.
    

  IMPROVEMENTS:

    * Sftp paths can now be relative, or local, according to the lftp
      convention. Paths now take the form:
      sftp://user:pass@host:port/~/relative/path
      or
      sftp://user:pass@host:port/absolute/path

    * The FTP transport now tries to reconnect after a temporary
      failure. ftp put is made atomic. (Matthieu Moy)

    * The FTP transport now maintains a pool of connections, and
      reuses them to avoid multiple connections to the same host (like
      sftp did). (Daniel Silverstone)

    * The bzr_man.py file has been removed. To create the man page now,
      use ./generate_docs.py man. The new program can also create other files.
      Run "python generate_docs.py --help" for usage information. (Hans
      Ulrich Niedermann & James Blackwell).

    * Man Page now gives full help (James Blackwell). Help also updated to 
      reflect user config now being stored in .bazaar (Hans Ulrich
      Niedermann)

    * It's now possible to set aliases in bazaar.conf (Erik Bågfors)

    * Pull now accepts a --revision argument (Erik Bågfors)

    * 'bzr re-sign' now allows multiple revisions to be supplied on the command
      line. You can now use the following command to sign all of your old commits.
        find .bzr/revision-store// -name my@email-* \
          | sed 's/.*\/\/..\///' \
          | xargs bzr re-sign

    * Upgrade can now upgrade over the network. (Robert Collins)

    * Two new commands 'bzr checkout' and 'bzr update' allow for CVS/SVN-alike
      behaviour.  By default they will cache history in the checkout, but
      with --lightweight almost all data is kept in the master branch.
      (Robert Collins)

    * 'revert' unversions newly-versioned files, instead of deleting them.

    * 'merge' is more robust.  Conflict messages have changed.

    * 'merge' and 'revert' no longer clobber existing files that end in '~' or
      '.moved'.

    * Default log format can be set in configuration and plugins can register
      their own formatters. (Erik Bågfors)

    * New 'reconcile' command will check branch consistency and repair indexes
      that can become out of sync in pre 0.8 formats. (Robert Collins,
      Daniel Silverstone)

    * New 'bzr init --format' and 'bzr upgrade --format' option to control 
      what storage format is created or produced.  (Robert Collins, 
      Martin Pool)

    * Add parent location to 'bzr info', if there is one.  (Olaf Conradi)

    * New developer commands 'weave-list' and 'weave-join'.  (Martin Pool)

    * New 'init-repository' command, plus support for repositories in 'init'
      and 'branch' (Aaron Bentley, Erik Bågfors, Robert Collins)

    * Improve output of 'info' command. Show all relevant locations related to
      working tree, branch and repository. Use kibibytes for binary quantities.
      Fix off-by-one error in missing revisions of working tree.  Make 'info'
      work on branches, repositories and remote locations.  Show locations
      relative to the shared repository, if applicable.  Show locking status
      of locations.  (Olaf Conradi)

    * Diff and merge now safely handle binary files. (Aaron Bentley)

    * 'pull' and 'push' now normalise the revision history, so that any two
      branches with the same tip revision will have the same output from 'log'.
      (Robert Collins)

    * 'merge' accepts --remember option to store parent location, like 'push'
      and 'pull'. (Olaf Conradi)

    * bzr status and diff when files given as arguments do not exist
      in the relevant trees.  (Martin Pool, #3619)

    * Add '.hg' to the default ignore list.  (Martin Pool)

    * 'knit' is now the default disk format. This improves disk performance and
      utilization, increases incremental pull performance, robustness with SFTP
      and allows checkouts over SFTP to perform acceptably. 
      The initial Knit code was contributed by Johan Rydberg based on a
      specification by Martin Pool.
      (Robert Collins, Aaron Bentley, Johan Rydberg, Martin Pool).

    * New tool to generate all-in-one html version of the manual.  (Alexander
      Belchenko)

    * Hitting CTRL-C while doing an SFTP push will no longer cause stale locks
      to be left in the SFTP repository. (Robert Collins, Martin Pool).

    * New option 'diff --prefix' to control how files are named in diff
      output, with shortcuts '-p0' and '-p1' corresponding to the options for 
      GNU patch.  (Alexander Belchenko, Goffredo Baroncelli, Martin Pool)

    * Add --revision option to 'annotate' command.  (Olaf Conradi)

    * If bzr shows an unexpected revision-history after pulling (perhaps due
      to a reweave) it can now be corrected by 'bzr reconcile'.
      (Robert Collins)

  CHANGES:

    * Commit is now verbose by default, and shows changed filenames and the 
      new revision number.  (Robert Collins, Martin Pool)

    * Unify 'mv', 'move', 'rename'.  (#5379, Matthew Fuller)

    * 'bzr -h' shows help.  (#35940, Martin Pool, Ian Bicking)

    * Make 'pull' and 'push' remember location on failure using --remember.
      (Olaf Conradi)

    * For compatibility, make old format for using weaves inside metadir
      available as 'metaweave' format.  Rename format 'metadir' to 'default'.
      Clean up help for option --format in commands 'init', 'init-repo' and
      'upgrade'.  (Olaf Conradi)

  INTERNALS:
  
    * The internal storage of history, and logical branch identity have now
      been split into Branch, and Repository. The common locking and file 
      management routines are now in bzrlib.lockablefiles. 
      (Aaron Bentley, Robert Collins, Martin Pool)

    * Transports can now raise DependencyNotPresent if they need a library
      which is not installed, and then another implementation will be 
      tried.  (Martin Pool)

    * Remove obsolete (and no-op) `decode` parameter to `Transport.get`.  
      (Martin Pool)

    * Using Tree Transform for merge, revert, tree-building

    * WorkingTree.create, Branch.create, WorkingTree.create_standalone,
      Branch.initialize are now deprecated. Please see BzrDir.create_* for
      replacement API's. (Robert Collins)

    * New BzrDir class represents the .bzr control directory and manages
      formatting issues. (Robert Collins)

    * New repository.InterRepository class encapsulates Repository to 
      Repository actions and allows for clean selection of optimised code
      paths. (Robert Collins)

    * bzrlib.fetch.fetch and bzrlib.fetch.greedy_fetch are now deprecated,
      please use 'branch.fetch' or 'repository.fetch' depending on your
      needs. (Robert Collins)

    * deprecated methods now have a 'is_deprecated' flag on them that can
      be checked, if you need to determine whether a given callable is 
      deprecated at runtime. (Robert Collins)

    * Progress bars are now nested - see
      bzrlib.ui.ui_factory.nested_progress_bar. (Robert Collins, Robey Pointer)

    * New API call get_format_description() for each type of format.
      (Olaf Conradi)

    * Changed branch.set_parent() to accept None to remove parent.
      (Olaf Conradi)

    * Deprecated BzrError AmbiguousBase.  (Olaf Conradi)

    * WorkingTree.branch is now a read only property.  (Robert Collins)

    * bzrlib.ui.text.TextUIFactory now accepts a bar_type parameter which
      can be None or a factory that will create a progress bar. This is
      useful for testing or for overriding the bzrlib.progress heuristic.
      (Robert Collins)

    * New API method get_physical_lock_status() to query locks present on a
      transport.  (Olaf Conradi)

    * Repository.reconcile now takes a thorough keyword parameter to allow
      requesting an indepth reconciliation, rather than just a data-loss 
      check. (Robert Collins)

    * bzrlib.ui.ui_factory protocol now supports 'get_boolean' to prompt
      the user for yes/no style input. (Robert Collins)

  TESTING:

    * SFTP tests now shortcut the SSH negotiation, reducing test overhead
      for testing SFTP protocol support. (Robey Pointer)

    * Branch formats are now tested once per implementation (see bzrlib.
      tests.branch_implementations. This is analagous to the transport
      interface tests, and has been followed up with working tree,
      repository and BzrDir tests. (Robert Collins)

    * New test base class TestCaseWithTransport provides a transport aware
      test environment, useful for testing any transport-interface using
      code. The test suite option --transport controls the transport used
      by this class (when its not being used as part of implementation
      contract testing). (Robert Collins)

    * Close logging handler on disabling the test log. This will remove the
      handler from the internal list inside python's logging module,
      preventing shutdown from closing it twice.  (Olaf Conradi)

    * Move test case for uncommit to blackbox tests.  (Olaf Conradi)

    * run_bzr and run_bzr_captured now accept a 'stdin="foo"' parameter which
      will provide String("foo") to the command as its stdin.

bzr 0.7 2006-01-09

  CHANGES:

    * .bzrignore is excluded from exports, on the grounds that it's a bzr 
      internal-use file and may not be wanted.  (Jamie Wilkinson)

    * The "bzr directories" command were removed in favor of the new
      --kind option to the "bzr inventory" command.  To list all 
      versioned directories, now use "bzr inventory --kind directory".  
      (Johan Rydberg)

    * Under Windows configuration directory is now %APPDATA%\bazaar\2.0
      by default. (John Arbash Meinel)

    * The parent of Bzr configuration directory can be set by BZR_HOME
      environment variable. Now the path for it is searched in BZR_HOME, then
      in HOME. Under Windows the order is: BZR_HOME, APPDATA (usually
      points to C:\Documents and Settings\User Name\Application Data), HOME.
      (John Arbash Meinel)

    * Plugins with the same name in different directories in the bzr plugin
      path are no longer loaded: only the first successfully loaded one is
      used. (Robert Collins)

    * Use systems' external ssh command to open connections if possible.  
      This gives better integration with user settings such as ProxyCommand.
      (James Henstridge)

    * Permissions on files underneath .bzr/ are inherited from the .bzr 
      directory. So for a shared repository, simply doing 'chmod -R g+w .bzr/'
      will mean that future file will be created with group write permissions.

    * configure.in and config.guess are no longer in the builtin default 
      ignore list.

    * '.sw[nop]' pattern ignored, to ignore vim swap files for nameless
      files.  (John Arbash Meinel, Martin Pool)

  IMPROVEMENTS:

    * "bzr INIT dir" now initializes the specified directory, and creates 
      it if it does not exist.  (John Arbash Meinel)

    * New remerge command (Aaron Bentley)

    * Better zsh completion script.  (Steve Borho)

    * 'bzr diff' now returns 1 when there are changes in the working 
      tree. (Robert Collins)

    * 'bzr push' now exists and can push changes to a remote location. 
      This uses the transport infrastructure, and can store the remote
      location in the ~/.bazaar/branches.conf configuration file.
      (Robert Collins)

    * Test directories are only kept if the test fails and the user requests
      that they be kept.

    * Tweaks to short log printing

    * Added branch nicks, new nick command, printing them in log output. 
      (Aaron Bentley)

    * If $BZR_PDB is set, pop into the debugger when an uncaught exception 
      occurs.  (Martin Pool)

    * Accept 'bzr resolved' (an alias for 'bzr resolve'), as this is
      the same as Subversion.  (Martin Pool)

    * New ftp transport support (on ftplib), for ftp:// and aftp:// 
      URLs.  (Daniel Silverstone)

    * Commit editor temporary files now start with 'bzr_log.', to allow 
      text editors to match the file name and set up appropriate modes or 
      settings.  (Magnus Therning)

    * Improved performance when integrating changes from a remote weave.  
      (Goffredo Baroncelli)

    * Sftp will attempt to cache the connection, so it is more likely that
      a connection will be reused, rather than requiring multiple password
      requests.

    * bzr revno now takes an optional argument indicating the branch whose
      revno should be printed.  (Michael Ellerman)

    * bzr cat defaults to printing the last version of the file.  
      (#3632, Matthieu Moy)

    * New global option 'bzr --lsprof COMMAND' runs bzr under the lsprof 
      profiler.  (Denys Duchier)

    * Faster commits by reading only the headers of affected weave files. 
      (Denys Duchier)

    * 'bzr add' now takes a --dry-run parameter which shows you what would be
      added, but doesn't actually add anything. (Michael Ellerman)

    * 'bzr add' now lists how many files were ignored per glob.  add --verbose
      lists the specific files.  (Aaron Bentley)

    * 'bzr missing' now supports displaying changes in diverged trees and can
      be limited to show what either end of the comparison is missing.
      (Aaron Bently, with a little prompting from Daniel Silverstone)

  BUG FIXES:

    * SFTP can walk up to the root path without index errors. (Robert Collins)

    * Fix bugs in running bzr with 'python -O'.  (Martin Pool)

    * Error when run with -OO

    * Fix bug in reporting http errors that don't have an http error code.
      (Martin Pool)

    * Handle more cases of pipe errors in display commands

    * Change status to 3 for all errors

    * Files that are added and unlinked before committing are completely
      ignored by diff and status

    * Stores with some compressed texts and some uncompressed texts are now
      able to be used. (John A Meinel)

    * Fix for bzr pull failing sometimes under windows

    * Fix for sftp transport under windows when using interactive auth

    * Show files which are both renamed and modified as such in 'bzr 
      status' output.  (#4503, Daniel Silverstone)

    * Make annotate cope better with revisions committed without a valid 
      email address.  (Marien Zwart)

    * Fix representation of tab characters in commit messages.  (Harald 
      Meland)

    * List of plugin directories in BZR_PLUGIN_PATH environment variable is
      now parsed properly under Windows. (Alexander Belchenko)

    * Show number of revisions pushed/pulled/merged. (Robey Pointer)

    * Keep a cached copy of the basis inventory to speed up operations 
      that need to refer to it.  (Johan Rydberg, Martin Pool)

    * Fix bugs in bzr status display of non-ascii characters.  (Martin 
      Pool)

    * Remove Makefile.in from default ignore list.  (#6413, Tollef Fog 
      Heen, Martin Pool)

    * Fix failure in 'bzr added'.  (Nathan McCallum, Martin Pool)

  TESTING:

    * Fix selftest asking for passwords when there are no SFTP keys.  
      (Robey Pointer, Jelmer Vernooij) 

    * Fix selftest run with 'python -O'.  (Martin Pool)

    * Fix HTTP tests under Windows. (John Arbash Meinel)

    * Make tests work even if HOME is not set (Aaron Bentley)

    * Updated build_tree to use fixed line-endings for tests which read 
      the file cotents and compare. Make some tests use this to pass under
      Windows. (John Arbash Meinel)

    * Skip stat and symlink tests under Windows. (Alexander Belchenko)

    * Delay in selftest/testhashcash is now issued under win32 and Cygwin.
      (John Arbash Meinel)

    * Use terminal width to align verbose test output.  (Martin Pool)

    * Blackbox tests are maintained within the bzrlib.tests.blackbox directory.
      If adding a new test script please add that to
      bzrlib.tests.blackbox.__init__. (Robert Collins)

    * Much better error message if one of the test suites can't be 
      imported.  (Martin Pool)

    * Make check now runs the test suite twice - once with the default locale,
      and once with all locales forced to C, to expose bugs. This is not 
      trivially done within python, so for now its only triggered by running
      Make check. Integrators and packagers who wish to check for full 
      platform support should run 'make check' to test the source.
      (Robert Collins)

    * Tests can now run TestSkipped if they can't execute for any reason.
      (Martin Pool) (NB: TestSkipped should only be raised for correctable
      reasons - see the wiki spec ImprovingBzrTestSuite).

    * Test sftp with relative, absolute-in-homedir and absolute-not-in-homedir
      paths for the transport tests. Introduce blackbox remote sftp tests that
      test the same permutations. (Robert Collins, Robey Pointer)

    * Transport implementation tests are now independent of the local file
      system, which allows tests for esoteric transports, and for features
      not available in the local file system. They also repeat for variations
      on the URL scheme that can introduce issues in the transport code,
      see bzrlib.transport.TransportTestProviderAdapter() for this.
      (Robert Collins).

    * TestCase.build_tree uses the transport interface to build trees, pass
      in a transport parameter to give it an existing connection.
      (Robert Collins).

  INTERNALS:

    * WorkingTree.pull has been split across Branch and WorkingTree,
      to allow Branch only pulls. (Robert Collins)

    * commands.display_command now returns the result of the decorated 
      function. (Robert Collins)

    * LocationConfig now has a set_user_option(key, value) call to save
      a setting in its matching location section (a new one is created
      if needed). (Robert Collins)

    * Branch has two new methods, get_push_location and set_push_location
      to respectively, get and set the push location. (Robert Collins)

    * commands.register_command now takes an optional flag to signal that
      the registrant is planning to decorate an existing command. When 
      given multiple plugins registering a command is not an error, and
      the original command class (whether built in or a plugin based one) is
      returned to the caller. There is a new error 'MustUseDecorated' for
      signalling when a wrapping command should switch to the original
      version. (Robert Collins)

    * Some option parsing errors will raise 'BzrOptionError', allowing 
      granular detection for decorating commands. (Robert Collins).

    * Branch.read_working_inventory has moved to
      WorkingTree.read_working_inventory. This necessitated changes to
      Branch.get_root_id, and a move of Branch.set_inventory to WorkingTree
      as well. To make it clear that a WorkingTree cannot always be obtained
      Branch.working_tree() will raise 'errors.NoWorkingTree' if one cannot
      be obtained. (Robert Collins)

    * All pending merges operations from Branch are now on WorkingTree.
      (Robert Collins)

    * The follow operations from Branch have moved to WorkingTree:
      add()
      commit()
      move()
      rename_one()
      unknowns()
      (Robert Collins)

    * bzrlib.add.smart_add_branch is now smart_add_tree. (Robert Collins)

    * New "rio" serialization format, similar to rfc-822. (Martin Pool)

    * Rename selftests to `bzrlib.tests.test_foo`.  (John A Meinel, Martin 
      Pool)

    * bzrlib.plugin.all_plugins has been changed from an attribute to a 
      query method. (Robert Collins)
 
    * New options to read only the table-of-contents of a weave.  
      (Denys Duchier)

    * Raise NoSuchFile when someone tries to add a non-existant file.
      (Michael Ellerman)

    * Simplify handling of DivergedBranches in cmd_pull().
      (Michael Ellerman)
		   
   
    * Branch.controlfile* logic has moved to lockablefiles.LockableFiles, which
      is exposed as Branch().control_files. Also this has been altered with the
      controlfile pre/suffix replaced by simple method names like 'get' and
      'put'. (Aaron Bentley, Robert Collins).

    * Deprecated functions and methods can now be marked as such using the 
      bzrlib.symbol_versioning module. Marked method have their docstring
      updated and will issue a DeprecationWarning using the warnings module
      when they are used. (Robert Collins)

    * bzrlib.osutils.safe_unicode now exists to provide parameter coercion
      for functions that need unicode strings. (Robert Collins)

bzr 0.6 2005-10-28

  IMPROVEMENTS:
  
    * pull now takes --verbose to show you what revisions are added or removed
      (John A Meinel)

    * merge now takes a --show-base option to include the base text in
      conflicts.
      (Aaron Bentley)

    * The config files are now read using ConfigObj, so '=' should be used as
      a separator, not ':'.
      (Aaron Bentley)

    * New 'bzr commit --strict' option refuses to commit if there are 
      any unknown files in the tree.  To commit, make sure all files are 
      either ignored, added, or deleted.  (Michael Ellerman)

    * The config directory is now ~/.bazaar, and there is a single file 
      ~/.bazaar/bazaar.conf storing email, editor and other preferences.
      (Robert Collins)

    * 'bzr add' no longer takes a --verbose option, and a --quiet option
      has been added that suppresses all output.

    * Improved zsh completion support in contrib/zsh, from Clint
      Adams.

    * Builtin 'bzr annotate' command, by Martin Pool with improvements from 
      Goffredo Baroncelli.
    
    * 'bzr check' now accepts -v for verbose reporting, and checks for
      ghosts in the branch. (Robert Collins)

    * New command 're-sign' which will regenerate the gpg signature for 
      a revision. (Robert Collins)

    * If you set check_signatures=require for a path in 
      ~/.bazaar/branches.conf then bzr will invoke your
      gpg_signing_command (defaults to gpg) and record a digital signature
      of your commit. (Robert Collins)

    * New sftp transport, based on Paramiko.  (Robey Pointer)

    * 'bzr pull' now accepts '--clobber' which will discard local changes
      and make this branch identical to the source branch. (Robert Collins)

    * Just give a quieter warning if a plugin can't be loaded, and 
      put the details in .bzr.log.  (Martin Pool)

    * 'bzr branch' will now set the branch-name to the last component of the
      output directory, if one was supplied.

    * If the option 'post_commit' is set to one (or more) python function
      names (must be in the bzrlib namespace), then they will be invoked
      after the commit has completed, with the branch and revision_id as
      parameters. (Robert Collins)

    * Merge now has a retcode of 1 when conflicts occur. (Robert Collins)

    * --merge-type weave is now supported for file contents.  Tree-shape
      changes are still three-way based.  (Martin Pool, Aaron Bentley)

    * 'bzr check' allows the first revision on revision-history to have
      parents - something that is expected for cheap checkouts, and occurs
      when conversions from baz do not have all history.  (Robert Collins).

   * 'bzr merge' can now graft unrelated trees together, if your specify
     0 as a base. (Aaron Bentley)

   * 'bzr commit branch' and 'bzr commit branch/file1 branch/file2' now work
     (Aaron Bentley)

    * Add '.sconsign*' to default ignore list.  (Alexander Belchenko)

   * 'bzr merge --reprocess' minimizes conflicts

  TESTING:

    * The 'bzr selftest --pattern' option for has been removed, now 
      test specifiers on the command line can be simple strings, or 
      regexps, or both. (Robert Collins)

    * Passing -v to selftest will now show the time each test took to 
      complete, which will aid in analysing performance regressions and
      related questions. (Robert Collins)

    * 'bzr selftest' runs all tests, even if one fails, unless '--one'
      is given. (Martin Pool)

    * There is a new method for TestCaseInTempDir, assertFileEqual, which
      will check that a given content is equal to the content of the named
      file. (Robert Collins)

    * Fix test suite's habit of leaving many temporary log files in $TMPDIR.
      (Martin Pool)

  INTERNALS:

    * New 'testament' command and concept for making gpg-signatures 
      of revisions that are not tied to a particular internal
      representation.  (Martin Pool).

    * Per-revision properties ('revprops') as key-value associated 
      strings on each revision created when the revision is committed.
      Intended mainly for the use of external tools.  (Martin Pool).

    * Config options have moved from bzrlib.osutils to bzrlib.config.
      (Robert Collins)

    * Improved command line option definitions allowing explanations
      for individual options, among other things.  Contributed by 
      Magnus Therning.

    * Config options have moved from bzrlib.osutils to bzrlib.config.
      Configuration is now done via the config.Config interface:
      Depending on whether you have a Branch, a Location or no information
      available, construct a *Config, and use its signature_checking,
      username and user_email methods. (Robert Collins)

    * Plugins are now loaded under bzrlib.plugins, not bzrlib.plugin, and
      they are made available for other plugins to use. You should not 
      import other plugins during the __init__ of your plugin though, as 
      no ordering is guaranteed, and the plugins directory is not on the
      python path. (Robert Collins)

    * Branch.relpath has been moved to WorkingTree.relpath. WorkingTree no
      no longer takes an inventory, rather it takes an option branch
      parameter, and if None is given will open the branch at basedir 
      implicitly. (Robert Collins)

    * Cleaner exception structure and error reporting.  Suggested by 
      Scott James Remnant.  (Martin Pool)

    * Branch.remove has been moved to WorkingTree, which has also gained
      lock_read, lock_write and unlock methods for convenience. (Robert
      Collins)

    * Two decorators, needs_read_lock and needs_write_lock have been added
      to the branch module. Use these to cause a function to run in a
      read or write lock respectively. (Robert Collins)

    * Branch.open_containing now returns a tuple (Branch, relative-path),
      which allows direct access to the common case of 'get me this file
      from its branch'. (Robert Collins)

    * Transports can register using register_lazy_transport, and they 
      will be loaded when first used.  (Martin Pool)

    * 'pull' has been factored out of the command as WorkingTree.pull().
      A new option to WorkingTree.pull has been added, clobber, which will
      ignore diverged history and pull anyway.
      (Robert Collins)

    * config.Config has a 'get_user_option' call that accepts an option name.
      This will be looked up in branches.conf and bazaar.conf as normal.
      It is intended that this be used by plugins to support options - 
      options of built in programs should have specific methods on the config.
      (Robert Collins)

    * merge.merge_inner now has tempdir as an optional parameter. (Robert
      Collins)

    * Tree.kind is not recorded at the top level of the hierarchy, as it was
      missing on EmptyTree, leading to a bug with merge on EmptyTrees.
      (Robert Collins)

    * WorkingTree.__del__ has been removed, it was non deterministic and not 
      doing what it was intended to. See WorkingTree.__init__ for a comment
      about future directions. (Robert Collins/Martin Pool)

    * bzrlib.transport.http has been modified so that only 404 urllib errors
      are returned as NoSuchFile. Other exceptions will propogate as normal.
      This allows debuging of actual errors. (Robert Collins)

    * bzrlib.transport.Transport now accepts *ONLY* url escaped relative paths
      to apis like 'put', 'get' and 'has'. This is to provide consistent
      behaviour - it operates on url's only. (Robert Collins)

    * Transports can register using register_lazy_transport, and they 
      will be loaded when first used.  (Martin Pool)

    * 'merge_flex' no longer calls conflict_handler.finalize(), instead that
      is called by merge_inner. This is so that the conflict count can be 
      retrieved (and potentially manipulated) before returning to the caller
      of merge_inner. Likewise 'merge' now returns the conflict count to the
      caller. (Robert Collins)

    * 'revision.revision_graph can handle having only partial history for
      a revision - that is no revisions in the graph with no parents.
      (Robert Collins).

    * New builtins.branch_files uses the standard file_list rules to produce
      a branch and a list of paths, relative to that branch (Aaron Bentley)

    * New TestCase.addCleanup facility.

    * New bzrlib.version_info tuple (similar to sys.version_info), which can
      be used by programs importing bzrlib.

  BUG FIXES:

    * Better handling of branches in directories with non-ascii names. 
      (Joel Rosdahl, Panagiotis Papadakos)

    * Upgrades of trees with no commits will not fail due to accessing
      [-1] in the revision-history. (Andres Salomon)


bzr 0.1.1 2005-10-12

  BUG FIXES:

    * Fix problem in pulling over http from machines that do not 
      allow directories to be listed.

    * Avoid harmless warning about invalid hash cache after 
      upgrading branch format.

  PERFORMANCE: 
  
    * Avoid some unnecessary http operations in branch and pull.


bzr 0.1 2005-10-11

  NOTES:

    * 'bzr branch' over http initially gives a very high estimate
      of completion time but it should fall as the first few 
      revisions are pulled in.  branch is still slow on 
      high-latency connections.

  BUG FIXES:
  
    * bzr-man.py has been updated to work again. Contributed by
      Rob Weir.

    * Locking is now done with fcntl.lockf which works with NFS
      file systems. Contributed by Harald Meland.

    * When a merge encounters a file that has been deleted on
      one side and modified on the other, the old contents are
      written out to foo.BASE and foo.SIDE, where SIDE is this
      or OTHER. Contributed by Aaron Bentley.

    * Export was choosing incorrect file paths for the content of
      the tarball, this has been fixed by Aaron Bentley.

    * Commit will no longer commit without a log message, an 
      error is returned instead. Contributed by Jelmer Vernooij.

    * If you commit a specific file in a sub directory, any of its
      parent directories that are added but not listed will be 
      automatically included. Suggested by Michael Ellerman.

    * bzr commit and upgrade did not correctly record new revisions
      for files with only a change to their executable status.
      bzr will correct this when it encounters it. Fixed by
      Robert Collins

    * HTTP tests now force off the use of http_proxy for the duration.
      Contributed by Gustavo Niemeyer.

    * Fix problems in merging weave-based branches that have 
      different partial views of history.

    * Symlink support: working with symlinks when not in the root of a 
      bzr tree was broken, patch from Scott James Remnant.


  IMPROVEMENTS:

    * 'branch' now accepts a --basis parameter which will take advantage
      of local history when making a new branch. This allows faster 
      branching of remote branches. Contributed by Aaron Bentley.

    * New tree format based on weave files, called version 5.
      Existing branches can be upgraded to this format using 
      'bzr upgrade'.

    * Symlinks are now versionable. Initial patch by 
      Erik Toubro Nielsen, updated to head by Robert Collins.

    * Executable bits are tracked on files. Patch from Gustavo
      Niemeyer.

    * 'bzr status' now shows unknown files inside a selected directory.
      Patch from Heikki Paajanen.

    * Merge conflicts are recorded in .bzr. Two new commands 'conflicts'
      and 'resolve' have needed added, which list and remove those 
      merge conflicts respectively. A conflicted tree cannot be committed
      in. Contributed by Aaron Bentley.

    * 'rm' is now an alias for 'remove'.

    * Stores now split out their content in a single byte prefixed hash,
      dropping the density of files per directory by 256. Contributed by
      Gustavo Niemeyer.

    * 'bzr diff -r branch:URL' will now perform a diff between two branches.
      Contributed by Robert Collins.

    * 'bzr log' with the default formatter will show merged revisions,
      indented to the right. Initial implementation contributed by Gustavo
      Niemeyer, made incremental by Robert Collins.


  INTERNALS:

    * Test case failures have the exception printed after the log 
      for your viewing pleasure.

    * InventoryEntry is now an abstract base class, use one of the
      concrete InventoryDirectory etc classes instead.

    * Branch raises an UnsupportedFormatError when it detects a 
      bzr branch it cannot understand. This allows for precise
      handling of such circumstances.


  TESTING:

    * Removed testsweet module so that tests can be run after 
      bzr installed by 'bzr selftest'.

    * 'bzr selftest' command-line arguments can now be partial ids
      of tests to run, e.g. 'bzr selftest test_weave'

      
bzr 0.0.9 2005-09-23

  BUG FIXES:

    * Fixed "branch -r" option.

    * Fix remote access to branches containing non-compressed history.
      (Robert Collins).

    * Better reliability of http server tests.  (John Arbash-Meinel)

    * Merge graph maximum distance calculation fix.  (Aaron Bentley)
   
    * Various minor bug in windows support have been fixed, largely in the
      test suite. Contributed by Alexander Belchenko.

  IMPROVEMENTS:

    * Status now accepts a -r argument to give status between chosen
      revisions. Contributed by Heikki Paajanen.

    * Revision arguments no longer use +/-/= to control ranges, instead
      there is a 'before' namespace, which limits the successive namespace.
      For example '$ bzr log -r date:yesterday..before:date:today' will
      select everything from yesterday and before today. Contributed by
      Robey Pointer

    * There is now a bzr.bat file created by distutils when building on 
      Windows. Contributed by Alexander Belchenko.

  INTERNALS:

    * Removed uuid() as it was unused.

    * Improved 'fetch' code for pulling revisions from one branch into
      another (used by pull, merged, etc.)


bzr 0.0.8 2005-09-20

  IMPROVEMENTS:

    * Adding a file whose parent directory is not versioned will
      implicitly add the parent, and so on up to the root. This means
      you should never need to explictly add a directory, they'll just
      get added when you add a file in the directory.  Contributed by
      Michael Ellerman.

    * Ignore .DS_Store (contains Mac metadata) by default.  Patch from
      Nir Soffer.

    * If you set BZR_EDITOR in the environment, it is checked in
      preference to EDITOR and the config file for the interactive commit
      editing program. Related to this is a bugfix where a missing program
      set in EDITOR would cause editing to fail, now the fallback program
      for the operating system is still tried.

    * Files that are not directories/symlinks/regular files will no longer
      cause bzr to fail, it will just ignore them by default. You cannot add
      them to the tree though - they are not versionable.


  INTERNALS:

    * Refactor xml packing/unpacking.

  BUG FIXES: 

    * Fixed 'bzr mv' by Ollie Rutherfurd.

    * Fixed strange error when trying to access a nonexistent http
      branch.

    * Make sure that the hashcache gets written out if it can't be
      read.


  PORTABILITY:

    * Various Windows fixes from Ollie Rutherfurd.

    * Quieten warnings about locking; patch from Matt Lavin.


bzr-0.0.7 2005-09-02

  NEW FEATURES:

    * ``bzr shell-complete`` command contributed by Clint Adams to
      help with intelligent shell completion.

    * New expert command ``bzr find-merge-base`` for debugging merges.


  ENHANCEMENTS:

    * Much better merge support.

    * merge3 conflicts are now reported with markers like '<<<<<<<'
      (seven characters) which is the same as CVS and pleases things
      like emacs smerge.


  BUG FIXES:

    * ``bzr upgrade`` no longer fails when trying to fix trees that
      mention revisions that are not present.

    * Fixed bugs in listing plugins from ``bzr plugins``.

    * Fix case of $EDITOR containing options for the editor.

    * Fix log -r refusing to show the last revision.
      (Patch from Goffredo Baroncelli.)


  CHANGES:

    * ``bzr log --show-ids`` shows the revision ids of all parents.

    * Externally provided commands on your $BZRPATH no longer need
      to recognize --bzr-usage to work properly, and can just handle
      --help themselves.


  LIBRARY:

    * Changed trace messages to go through the standard logging
      framework, so that they can more easily be redirected by
      libraries.



bzr-0.0.6 2005-08-18

  NEW FEATURES:

    * Python plugins, automatically loaded from the directories on
      BZR_PLUGIN_PATH or ~/.bzr.conf/plugins by default.

    * New 'bzr mkdir' command.

    * Commit mesage is fetched from an editor if not given on the
      command line; patch from Torsten Marek.

    * ``bzr log -m FOO`` displays commits whose message matches regexp 
      FOO.
      
    * ``bzr add`` with no arguments adds everything under the current directory.

    * ``bzr mv`` does move or rename depending on its arguments, like
      the Unix command.

    * ``bzr missing`` command shows a summary of the differences
      between two trees.  (Merged from John Arbash-Meinel.)

    * An email address for commits to a particular tree can be
      specified by putting it into .bzr/email within a branch.  (Based
      on a patch from Heikki Paajanen.)


  ENHANCEMENTS:

    * Faster working tree operations.


  CHANGES:

    * 3rd-party modules shipped with bzr are copied within the bzrlib
      python package, so that they can be installed by the setup
      script without clashing with anything already existing on the
      system.  (Contributed by Gustavo Niemeyer.)

    * Moved plugins directory to bzrlib/, so that there's a standard
      plugin directory which is not only installed with bzr itself but
      is also available when using bzr from the development tree.
      BZR_PLUGIN_PATH and DEFAULT_PLUGIN_PATH are then added to the
      standard plugins directory.

    * When exporting to a tarball with ``bzr export --format tgz``, put 
      everything under a top directory rather than dumping it into the
      current directory.   This can be overridden with the ``--root`` 
      option.  Patch from William Dodé and John Meinel.

    * New ``bzr upgrade`` command to upgrade the format of a branch,
      replacing ``bzr check --update``.

    * Files within store directories are no longer marked readonly on
      disk.

    * Changed ``bzr log`` output to a more compact form suggested by
      John A Meinel.  Old format is available with the ``--long`` or
      ``-l`` option, patched by William Dodé.

    * By default the commit command refuses to record a revision with
      no changes unless the ``--unchanged`` option is given.

    * The ``--no-plugins``, ``--profile`` and ``--builtin`` command
      line options must come before the command name because they 
      affect what commands are available; all other options must come 
      after the command name because their interpretation depends on
      it.

    * ``branch`` and ``clone`` added as aliases for ``branch``.

    * Default log format is back to the long format; the compact one
      is available with ``--short``.
      
      
  BUG FIXES:
  
    * Fix bugs in committing only selected files or within a subdirectory.


bzr-0.0.5  2005-06-15
  
  CHANGES:

    * ``bzr`` with no command now shows help rather than giving an
      error.  Suggested by Michael Ellerman.

    * ``bzr status`` output format changed, because svn-style output
      doesn't really match the model of bzr.  Now files are grouped by
      status and can be shown with their IDs.  ``bzr status --all``
      shows all versioned files and unknown files but not ignored files.

    * ``bzr log`` runs from most-recent to least-recent, the reverse
      of the previous order.  The previous behaviour can be obtained
      with the ``--forward`` option.
        
    * ``bzr inventory`` by default shows only filenames, and also ids
      if ``--show-ids`` is given, in which case the id is the second
      field.


  ENHANCEMENTS:

    * New 'bzr whoami --email' option shows only the email component
      of the user identification, from Jo Vermeulen.

    * New ``bzr ignore PATTERN`` command.

    * Nicer error message for broken pipe, interrupt and similar
      conditions that don't indicate an internal error.

    * Add ``.*.sw[nop] .git .*.tmp *,v`` to default ignore patterns.

    * Per-branch locks keyed on ``.bzr/branch-lock``, available in
      either read or write mode.

    * New option ``bzr log --show-ids`` shows revision and file ids.

    * New usage ``bzr log FILENAME`` shows only revisions that
      affected that file.

    * Changed format for describing changes in ``bzr log -v``.

    * New option ``bzr commit --file`` to take a message from a file,
      suggested by LarstiQ.

    * New syntax ``bzr status [FILE...]`` contributed by Bartosz
      Oler.  File may be in a branch other than the working directory.

    * ``bzr log`` and ``bzr root`` can be given an http URL instead of
      a filename.

    * Commands can now be defined by external programs or scripts
      in a directory on $BZRPATH.

    * New "stat cache" avoids reading the contents of files if they 
      haven't changed since the previous time.

    * If the Python interpreter is too old, try to find a better one
      or give an error.  Based on a patch from Fredrik Lundh.

    * New optional parameter ``bzr info [BRANCH]``.

    * New form ``bzr commit SELECTED`` to commit only selected files.

    * New form ``bzr log -r FROM:TO`` shows changes in selected
      range; contributed by John A Meinel.

    * New option ``bzr diff --diff-options 'OPTS'`` allows passing
      options through to an external GNU diff.

    * New option ``bzr add --no-recurse`` to add a directory but not
      their contents.

    * ``bzr --version`` now shows more information if bzr is being run
      from a branch.

  
  BUG FIXES:

    * Fixed diff format so that added and removed files will be
      handled properly by patch.  Fix from Lalo Martins.

    * Various fixes for files whose names contain spaces or other
      metacharacters.


  TESTING:

    * Converted black-box test suites from Bourne shell into Python;
      now run using ``./testbzr``.  Various structural improvements to
      the tests.

    * testbzr by default runs the version of bzr found in the same
      directory as the tests, or the one given as the first parameter.

    * testbzr also runs the internal tests, so the only command
      required to check is just ``./testbzr``.

    * testbzr requires python2.4, but can be used to test bzr running
      under a different version.

    * Tests added for many other changes in this release.


  INTERNAL:

    * Included ElementTree library upgraded to 1.2.6 by Fredrik Lundh.

    * Refactor command functions into Command objects based on HCT by
      Scott James Remnant.

    * Better help messages for many commands.

    * Expose bzrlib.open_tracefile() to start the tracefile; until
      this is called trace messages are just discarded.

    * New internal function find_touching_revisions() and hidden
      command touching-revisions trace the changes to a given file.

    * Simpler and faster compare_inventories() function.

    * bzrlib.open_tracefile() takes a tracefilename parameter.

    * New AtomicFile class.

    * New developer commands ``added``, ``modified``.


  PORTABILITY:

    * Cope on Windows on python2.3 by using the weaker random seed.
      2.4 is now only recommended.


bzr-0.0.4  2005-04-22

  ENHANCEMENTS:

    * 'bzr diff' optionally takes a list of files to diff.  Still a bit
      basic.  Patch from QuantumG.

    * More default ignore patterns.

    * New 'bzr log --verbose' shows a list of files changed in the
      changeset.  Patch from Sebastian Cote.

    * Roll over ~/.bzr.log if it gets too large.

    * Command abbreviations 'ci', 'st', 'stat', '?' based on a patch
      by Jason Diamon.

    * New 'bzr help commands' based on a patch from Denys Duchier.


  CHANGES:

    * User email is determined by looking at $BZREMAIL or ~/.bzr.email
      or $EMAIL.  All are decoded by the locale preferred encoding.
      If none of these are present user@hostname is used.  The host's
      fully-qualified name is not used because that tends to fail when
      there are DNS problems.

    * New 'bzr whoami' command instead of username user-email.


  BUG FIXES: 

    * Make commit safe for hardlinked bzr trees.

    * Some Unicode/locale fixes.

    * Partial workaround for difflib.unified_diff not handling
      trailing newlines properly.


  INTERNAL:

    * Allow docstrings for help to be in PEP0257 format.  Patch from
      Matt Brubeck.

    * More tests in test.sh.

    * Write profile data to a temporary file not into working
      directory and delete it when done.

    * Smaller .bzr.log with process ids.


  PORTABILITY:

    * Fix opening of ~/.bzr.log on Windows.  Patch from Andrew
      Bennetts.

    * Some improvements in handling paths on Windows, based on a patch
      from QuantumG.


bzr-0.0.3  2005-04-06

  ENHANCEMENTS:

    * New "directories" internal command lists versioned directories
      in the tree.

    * Can now say "bzr commit --help".

    * New "rename" command to rename one file to a different name
      and/or directory.

    * New "move" command to move one or more files into a different
      directory.

    * New "renames" command lists files renamed since base revision.

    * New cat command contributed by janmar.

  CHANGES:

    * .bzr.log is placed in $HOME (not pwd) and is always written in
      UTF-8.  (Probably not a completely good long-term solution, but
      will do for now.)

  PORTABILITY:

    * Workaround for difflib bug in Python 2.3 that causes an
      exception when comparing empty files.  Reported by Erik Toubro
      Nielsen.

  INTERNAL:

    * Refactored inventory storage to insert a root entry at the top.

  TESTING:

    * Start of shell-based black-box testing in test.sh.


bzr-0.0.2.1

  PORTABILITY:

    * Win32 fixes from Steve Brown.


bzr-0.0.2  "black cube"  2005-03-31

  ENHANCEMENTS:

    * Default ignore list extended (see bzrlib/__init__.py).

    * Patterns in .bzrignore are now added to the default ignore list,
      rather than replacing it.

    * Ignore list isn't reread for every file.

    * More help topics.

    * Reinstate the 'bzr check' command to check invariants of the
      branch.

    * New 'ignored' command lists which files are ignored and why;
      'deleted' lists files deleted in the current working tree.

    * Performance improvements.

    * New global --profile option.
    
    * Ignore patterns like './config.h' now correctly match files in
      the root directory only.


bzr-0.0.1  2005-03-26

  ENHANCEMENTS:

    * More information from info command.

    * Can now say "bzr help COMMAND" for more detailed help.

    * Less file flushing and faster performance when writing logs and
      committing to stores.

    * More useful verbose output from some commands.

  BUG FIXES:

    * Fix inverted display of 'R' and 'M' during 'commit -v'.

  PORTABILITY:

    * Include a subset of ElementTree-1.2.20040618 to make
      installation easier.

    * Fix time.localtime call to work with Python 2.3 (the minimum
      supported).


bzr-0.0.0.69  2005-03-22

  ENHANCEMENTS:

    * First public release.

    * Storage of local versions: init, add, remove, rm, info, log,
      diff, status, etc.<|MERGE_RESOLUTION|>--- conflicted
+++ resolved
@@ -122,10 +122,6 @@
     * File-ids containing single- or double-quotes are handled correctly by
       push.  (#52227, Aaron Bentley)
 
-<<<<<<< HEAD
-    * Removals are only committed if they match the filespec (or if there is
-      no filespec).  (#46635, Aaron Bentley)
-=======
     * Normalize unicode filenames to ensure cross-platform consistency.
       (John Arbash Meinel, #43689)
 
@@ -145,7 +141,9 @@
     * Handle openbsd returning None for sys.getfilesystemencoding() (#41183) 
 
     * Support ftp APPE (append) to allow Knits to be used over ftp (#42592)
->>>>>>> a921b45d
+
+    * Removals are only committed if they match the filespec (or if there is
+      no filespec).  (#46635, Aaron Bentley)
 
   INTERNALS:
 
