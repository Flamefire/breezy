IN DEVELOPMENT

  IMPROVEMENTS:

<<<<<<< HEAD
    * New command ``bzr remove-tree`` allows the removal of the working
      tree from a branch.
      (Daniel Silverstone)
=======
    * urllib implements keep-alive connections and share them
      (Vincent Ladeuil, #53654)
>>>>>>> 7ace115c

    * ``bzr export`` allows an optional branch parameter, to export a bzr
      tree from some other url. For example:
      ``bzr export bzr.tar.gz http://bazaar-vcs.org/bzr/bzr.dev``
      (Daniel Silverstone)

    * Added ``bzr help topics`` to the bzr help system. This gives a
      location for general information, outside of a specific command.
      This includes updates for ``bzr help revisionspec`` the first topic
      included. (Goffredo Baroncelli, John Arbash Meinel, #42714)
      
    * WSGI-compatible HTTP smart server.  See ``doc/http_smart_server.txt``.
      (Andrew Bennetts)

  INTERNALS:

    * New -D option given before the command line turns on debugging output
      for particular areas.  -Derror shows tracebacks on all errors.
      (Martin Pool)

    * Clean up ``bzr selftest --benchmark bundle`` to correct an import,
      and remove benchmarks that take longer than 10min to run.
      (John Arbash Meinel)

    * Use ``time.time()`` instead of ``time.clock()`` to decide on
      progress throttling. Because ``time.clock()`` is actually CPU time,
      so over a high-latency connection, too many updates get throttled.
      (John Arbash Meinel)

    * ``MemoryTransport.list_dir()`` would strip the first character for
      files or directories in root directory. (John Arbash Meinel)
  
    * New ``ChrootTransportDecorator``, accessible via the ``chroot+`` url
      prefix.  It disallows any access to locations above a set URL.  (Andrew
      Bennetts)

  BUG FIXES:

<<<<<<< HEAD
    * ``bzrlib/bzrdir.py`` was directly referencing ``bzrlib.workingtree``,
      without importing it. This prevented ``bzr upgrade`` from working
      unless a plugin already imported ``bzrlib.workingtree``
      (John Arbash Meinel, #70716)
=======
    * Suppress the traceback on invalid URLs (Vincent Ladeuil, #70803).

    * Give nicer error message when an http server returns a 403
      error code. (Vincent Ladeuil, #57644).

    * When a multi-range http GET request fails, try a single
      range one. If it fails too, forget about ranges. Remember that until 
      the death of the transport and propagates that to the clones.
      (Vincent Ladeuil, #62276, #62029).

    * Handles user/passwords supplied in url from command
      line (for the urllib implementation). Don't request already
      known passwords (Vincent Ladeuil, #42383, #44647, #48527)
>>>>>>> 7ace115c

    * _KnitIndex.add_versions() dictionary compresses revision ids as they
      are added. This fixes bug where fetching remote revisions records
      them as full references rather than integers. (John Arbash Meinel,
      #64789)

    * ``bzr ignore`` strips trailing slashes in patterns.
      Also ``bzr ignore`` rejects absolute paths. (Kent Gibson, #4559)

    * ``bzr ignore`` takes multiple arguments. (Cheuksan Edward Wang, #29488)

    * mv correctly handles paths that traverse symlinks. 
      (Aaron Bentley, #66964)

    * Give nicer looking error messages when failing to connect over ssh.
      (John Arbash Meinel, #49172)

    * Pushing to a remote branch does not currently update the remote working
      tree. After a remote push, ``bzr status`` and ``bzr diff`` on the remote
      machine now show that the working tree is out of date.
      (Cheuksan Edward Wang #48136)

    * Use patiencediff instead of difflib for determining deltas to insert
      into knits. This avoids the O(N^3) behavior of difflib. Patience
      diff should be O(N^2). (Cheuksan Edward Wang, #65714)

    * Running ``bzr log`` on nonexistent file gives an error instead of the
      entire log history. (Cheuksan Edward Wang #50793)

    * ``bzr cat`` can look up contents of removed or renamed files. If the
      pathname is ambiguous, i.e. the files in the old and new trees have
      different id's, the default is the file in the new tree. The user can
      use "--name-from-revision" to select the file in the old tree.
      (Cheuksan Edward Wang, #30190)

  TESTING:

    * TestingHTTPRequestHandler really handles the Range header
      (previously it was ignoring it and returning the whole file,).


bzr 0.12  2006-10-30

  INTERNALS:

    * Clean up ``bzr selftest --benchmark bundle`` to correct an import,
      and remove benchmarks that take longer than 10min to run.
      (John Arbash Meinel)
  
bzr 0.12rc1  2006-10-23

  IMPROVEMENTS:

    * ``bzr log`` now shows dotted-decimal revision numbers for all revisions,
      rather than just showing a decimal revision number for revisions on the
      mainline. These revision numbers are not yet accepted as input into bzr
      commands such as log, diff etc. (Robert Collins)

    * revisions can now be specified using dotted-decimal revision numbers.
      For instance, ``bzr diff -r 1.2.1..1.2.3. (Robert Collins)

    * ``bzr help commands`` output is now shorter (Aaron Bentley)

    * New connection: ``bzr+http://`` which supports tunnelling the smart
      protocol over an HTTP connection. If writing is enabled on the bzr
      server, then you can write over the http connection.
      (Andrew Bennetts)

    * ``bzr`` now uses lazy importing to reduce the startup time. This has
      a moderate effect on lots of actions, especially ones that have
      little to do. For example ``bzr rocks`` time is down to 116ms from
      283ms. (John Arbash Meinel)

    * New Registry class to provide name-to-object registry-like support,
      for example for schemes where plugins can register new classes to
      do certain tasks (e.g. log formatters). Also provides lazy registration
      to allow modules to be loaded on request. (John Arbash Meinel, Adeodato
      Simó)

  API INCOMPATABILITY:
  
    * LogFormatter subclasses show now expect the 'revno' parameter to 
      show() to be a string rather than an int. (Robert Collins)

  INTERNALS:

    * ``TestCase.run_bzr``, ``run_bzr_captured``, and ``run_bzr_subprocess``
      can take a ``working_dir='foo'`` parameter, which will change directory 
      for the command. (John Arbash Meinel)

    * ``bzrlib.lazy_regex.lazy_compile`` can be used to create a proxy
      around a regex, which defers compilation until first use. 
      (John Arbash Meinel)

    * ``TestCase.run_bzr_subprocess`` defaults to supplying the
      ``--no-plugins`` parameter to ensure test reproducability, and avoid
      problems with system-wide installed plugins. (John Arbash Meinel)

    * Unique tree root ids are now supported. Newly created trees still
      use the common root id for compatibility with bzr versions before 0.12.
      (Aaron Bentley)

    * ``WorkingTree.set_root_id(None)`` is now deprecated. Please
      pass in inventory.ROOT_ID if you want the default root id value.
      (Robert Collins, John Arbash Meinel)

    * New method ``WorkingTree.flush()`` which will write the current memory
      inventory out to disk. At the same time, read_working_inventory will
      no longer trash the current tree inventory if it has been modified within
      the current lock, and the tree will now ``flush()`` automatically on
      ``unlock()``. ``WorkingTree.set_root_id()`` has been updated to take
      advantage of this functionality. (Robert Collins, John Arbash Meinel)

    * ``bzrlib.tsort.merge_sorted`` now accepts ``generate_revnos``. This
      parameter will cause it to add another column to its output, which
      contains the dotted-decimal revno for each revision, as a tuple.
      (Robert Collins)

    * ``LogFormatter.show_merge`` is deprecated in favour of
      ``LogFormatter.show_merge_revno``. (Robert Collins)

  BUG FIXES:

    * Avoid circular imports by creating a deprecated function for
      ``bzrlib.tree.RevisionTree``. Callers should have been using
      ``bzrlib.revisontree.RevisionTree`` anyway. (John Arbash Meinel,
      #63360, #66349)

    * Don't use ``socket.MSG_WAITALL`` as it doesn't exist on all
      platforms. (Martin Pool, #66356)

    * Don't require ``Content-Type`` in range responses. Assume they are a
      single range if ``Content-Type`` does not exist.
      (John Arbash Meinel, #62473)

    * bzr branch/pull no longer complain about progress bar cleanup when
      interrupted during fetch.  (Aaron Bentley, #54000)

    * ``WorkingTree.set_parent_trees()`` uses the trees to directly write
      the basis inventory, rather than going through the repository. This
      allows us to have 1 inventory read, and 2 inventory writes when
      committing a new tree. (John Arbash Meinel)

    * When reverting, files that are not locally modified that do not exist
      in the target are deleted, not just unversioned (Aaron Bentley)

    * When trying to acquire a lock, don't fail immediately. Instead, try
      a few times (up to 1 hour) before timing out. Also, report why the
      lock is unavailable (John Arbash Meinel, #43521, #49556)

    * Leave HttpTransportBase daughter classes decides how they
      implement cloning. (Vincent Ladeuil, #61606)

    * diff3 does not indicate conflicts on clean merge. (Aaron Bentley)

    * If a commit fails, the commit message is stored in a file at the root of
      the tree for later commit. (Cheuksan Edward Wang, Stefan Metzmacher,
      #32054)

  TESTING:

    * New test base class TestCaseWithMemoryTransport offers memory-only
      testing facilities: its not suitable for tests that need to mutate disk
      state, but most tests should not need that and should be converted to
      TestCaseWithMemoryTransport. (Robert Collins)

    * ``TestCase.make_branch_and_memory_tree`` now takes a format
      option to set the BzrDir, Repository and Branch formats of the
      created objects. (Robert Collins, John Arbash Meinel)

bzr 0.11  2006-10-02

    * Smart server transport test failures on windows fixed. (Lukáš Lalinský).

bzr 0.11rc2  2006-09-27

  BUG FIXES:

    * Test suite hangs on windows fixed. (Andrew Bennets, Alexander Belchenko).
    
    * Commit performance regression fixed. (Aaron Bentley, Robert Collins, John
      Arbash Meinel).

bzr 0.11rc1  2006-09-25

  IMPROVEMENTS:

    * Knit files now wait to create their contents until the first data is
      added. The old code used to create an empty .knit and a .kndx with just
      the header. However, this caused a lot of extra round trips over sftp.
      This can change the time for ``bzr push`` to create a new remote branch
      from 160s down to 100s. This also affects ``bzr commit`` performance when
      adding new files, ``bzr commit`` on a new kernel-like tree drops from 50s
      down to 40s (John Arbash Meinel, #44692)

    * When an entire subtree has been deleted, commit will now report that
      just the top of the subtree has been deleted, rather than reporting
      all the individual items. (Robert Collins)

    * Commit performs one less XML parse. (Robert Collins)

    * ``bzr checkout`` now operates on readonly branches as well
      as readwrite branches. This fixes bug #39542. (Robert Collins)

    * ``bzr bind`` no longer synchronises history with the master branch.
      Binding should be followed by an update or push to synchronise the 
      two branches. This is closely related to the fix for bug #39542.
      (Robert Collins)

    * ``bzrlib.lazy_import.lazy_import`` function to create on-demand 
      objects.  This allows all imports to stay at the global scope, but
      modules will not actually be imported if they are not used.
      (John Arbash Meinel)

    * Support bzr:// and bzr+ssh:// urls to work with the new RPC-based
      transport which will be used with the upcoming high-performance smart
      server. The new command ``bzr serve`` will invoke bzr in server mode,
      which processes these requests. (Andrew Bennetts, Robert Collins, Martin
      Pool)

    * New command ``bzr version-info`` which can be used to get a summary
      of the current state of the tree. This is especially useful as part
      of a build commands. See ``doc/version_info.txt`` for more information 
      (John Arbash Meinel)

  BUG FIXES:

    * 'bzr inventory [FILE...]' allows restricting the file list to a
      specific set of files. (John Arbash Meinel, #3631)

    * Don't abort when annotating empty files (John Arbash Meinel, #56814)

    * Add ``Stanza.to_unicode()`` which can be passed to another Stanza
      when nesting stanzas. Also, add ``read_stanza_unicode`` to handle when
      reading a nested Stanza. (John Arbash Meinel)

    * Transform._set_mode() needs to stat the right file. 
      (John Arbash Meinel, #56549)

    * Raise WeaveFormatError rather than StopIteration when trying to read
      an empty Weave file. (John Arbash Meinel, #46871)

    * Don't access e.code for generic URLErrors, only HTTPErrors have .code.
      (Vincent Ladeuil, #59835)

    * Handle boundary="" lines properly to allow access through a Squid proxy.
      (John Arbash Meinel, #57723)

    * revert now removes newly-added directories (Aaron Bentley, #54172)

    * ``bzr upgrade sftp://`` shouldn't fail to upgrade v6 branches if there 
      isn't a working tree. (David Allouche, #40679)

    * Give nicer error messages when a user supplies an invalid --revision
      parameter. (John Arbash Meinel, #55420)

    * Handle when LANG is not recognized by python. Emit a warning, but
      just revert to using 'ascii'. (John Arbash Meinel, #35392)

    * Don't use preexec_fn on win32, as it is not supported by subprocess.
      (John Arbash Meinel)

    * Skip specific tests when the dependencies aren't met. This includes
      some ``setup.py`` tests when ``python-dev`` is not available, and
      some tests that depend on paramiko. (John Arbash Meinel, Mattheiu Moy)

    * Fallback to Paramiko properly, if no ``ssh`` executable exists on
      the system. (Andrew Bennetts, John Arbash Meinel)

    * ``Branch.bind(other_branch)`` no longer takes a write lock on the
      other branch, and will not push or pull between the two branches.
      API users will need to perform a push or pull or update operation if they
      require branch synchronisation to take place. (Robert Collins, #47344)

    * When creating a tarball or zipfile export, export unicode names as utf-8
      paths. This may not work perfectly on all platforms, but has the best
      chance of working in the common case. (John Arbash Meinel, #56816)

    * When committing, only files that exist in working tree or basis tree
      may be specified (Aaron Bentley, #50793)

  PORTABILITY:

    * Fixes to run on Python 2.5 (Brian M. Carlson, Martin Pool, Marien Zwart)

  INTERNALS:

    * TestCaseInTempDir now creates a separate directory for HOME, rather
      than having HOME set to the same location as the working directory.
      (John Arbash Meinel)

    * run_bzr_subprocess() can take an optional 'env_changes={}' parameter,
      which will update os.environ inside the spawned child. It also can
      take a 'universal_newlines=True', which helps when checking the output
      of the command. (John Arbash Meinel)

    * Refactor SFTP vendors to allow easier re-use when ssh is used. 
      (Andrew Bennetts)

    * Transport.list_dir() and Transport.iter_files_recursive() should always
      return urlescaped paths. This is now tested (there were bugs in a few
      of the transports) (Andrew Bennetts, David Allouche, John Arbash Meinel)

    * New utility function symbol_versioning.deprecation_string. Returns the
      formatted string for a callable, deprecation format pair. (Robert Collins)

    * New TestCase helper applyDeprecated. This allows you to call a callable
      which is deprecated without it spewing to the screen, just by supplying
      the deprecation format string issued for it. (Robert Collins)

    * Transport.append and Transport.put have been deprecated in favor of
      .append_bytes, .append_file, .put_bytes, and .put_file. This removes the
      ambiguity in what type of object the functions take.
      Transport.non_atomic_put_{bytes,file} has also been added. Which works
      similarly to Transport.append() except for SFTP, it doesn't have a round
      trip when opening the file. Also, it provides functionality for creating
      a parent directory when trying to create a file, rather than raise
      NoSuchFile and forcing the caller to repeat their request.
      (John Arbash Meinel)

    * WorkingTree has a new api ``unversion`` which allow the unversioning of
      entries by their file id. (Robert Collins)

    * WorkingTree.pending_merges is deprecated.  Please use the get_parent_ids
      (introduced in 0.10) method instead. (Robert Collins)

    * WorkingTree has a new lock_tree_write method which locks the branch for
      read rather than write. This is appropriate for actions which only need
      the branch data for reference rather than mutation. A new decorator
      needs_tree_write_lock is provided in the workingtree module. Like the
      needs_read_lock and needs_write_lock decorators this allows static 
      declaration of the locking requirements of a function to ensure that
      a lock is taken out for casual scripts. (Robert Collins, #54107)

    * All WorkingTree methods which write to the tree, but not to the branch
      have been converted to use ``needs_tree_write_lock`` rather than 
      ``needs_write_lock``. Also converted is the revert, conflicts and tree
      transform modules. This provides a modest performance improvement on 
      metadir style trees, due to the reduce lock-acquisition, and a more
      significant performance improvement on lightweight checkouts from 
      remote branches, where trivial operations used to pay a significant 
      penalty. It also provides the basis for allowing readonly checkouts.
      (Robert Collins)

    * Special case importing the standard library 'copy' module. This shaves
      off 40ms of startup time, while retaining compatibility. See:
      ``bzrlib/inspect_for_copy.py`` for more details. (John Arbash Meinel)

    * WorkingTree has a new parent class MutableTree which represents the 
      specialisations of Tree which are able to be altered. (Robert Collins)

    * New methods mkdir and put_file_bytes_non_atomic on MutableTree that
      mutate the tree and its contents. (Robert Collins)

    * Transport behaviour at the root of the URL is now defined and tested.
      (Andrew Bennetts, Robert Collins)

  TESTING:

    * New test helper classs MemoryTree. This is typically accessed via
      ``self.make_branch_and_memory_tree()`` in test cases. (Robert Collins)
      
    * Add start_bzr_subprocess and stop_bzr_subprocess to allow test code to
      continue running concurrently with a subprocess of bzr. (Andrew Bennetts,
      Robert Collins)

    * Add a new method ``Transport.get_smart_client()``. This is provided to
      allow upgrades to a richer interface than the VFS one provided by
      Transport. (Andrew Bennetts, Martin Pool)

bzr 0.10  2006-08-29
  
  IMPROVEMENTS:
    * 'merge' now takes --uncommitted, to apply uncommitted changes from a
      tree.  (Aaron Bentley)
  
    * 'bzr add --file-ids-from' can be used to specify another path to use
      for creating file ids, rather than generating all new ones. Internally,
      the 'action' passed to smart_add_tree() can return file_ids that
      will be used, rather than having bzrlib generate new ones.
      (John Arbash Meinel, #55781)

    * ``bzr selftest --benchmark`` now allows a ``--cache-dir`` parameter.
      This will cache some of the intermediate trees, and decrease the
      setup time for benchmark tests. (John Arbash Meinel)

    * Inverse forms are provided for all boolean options.  For example,
      --strict has --no-strict, --no-recurse has --recurse (Aaron Bentley)

    * Serialize out Inventories directly, rather than using ElementTree.
      Writing out a kernel sized inventory drops from 2s down to ~350ms.
      (Robert Collins, John Arbash Meinel)

  BUG FIXES:

    * Help diffutils 2.8.4 get along with binary tests (Marien Zwart: #57614)

    * Change LockDir so that if the lock directory doesn't exist when
      lock_write() is called, an attempt will be made to create it.
      (John Arbash Meinel, #56974)

    * ``bzr uncommit`` preserves pending merges. (John Arbash Meinel, #57660)

    * Active FTP transport now works as intended. (ghozzy, #56472)

    * Really fix mutter() so that it won't ever raise a UnicodeError.
      It means it is possible for ~/.bzr.log to contain non UTF-8 characters.
      But it is a debugging log, not a real user file.
      (John Arbash Meinel, #56947, #53880)

    * Change Command handle to allow Unicode command and options.
      At present we cannot register Unicode command names, so we will get
      BzrCommandError('unknown command'), or BzrCommandError('unknown option')
      But that is better than a UnicodeError + a traceback.
      (John Arbash Meinel, #57123)

    * Handle TZ=UTC properly when reading/writing revisions.
      (John Arbash Meinel, #55783, #56290)

    * Use GPG_TTY to allow gpg --cl to work with gpg-agent in a pipeline,
      (passing text to sign in on stdin). (John Arbash Meinel, #54468)

    * External diff does the right thing for binaries even in foreign 
      languages. (John Arbash Meinel, #56307)

    * Testament handles more cases when content is unicode. Specific bug was
      in handling of revision properties. (John Arbash Meinel, Holger Krekel,
      #54723)

    * The bzr selftest was failing on installed versions due to a bug in a new
      test helper. (John Arbash Meinel, Robert Collins, #58057)

  INTERNALS:

    * ``bzrlib.cache_utf8`` contains ``encode()`` and ``decode()`` functions
      which can be used to cache the conversion between utf8 and Unicode.
      Especially helpful for some of the knit annotation code, which has to
      convert revision ids to utf8 to annotate lines in storage.
      (John Arbash Meinel)

    * ``setup.py`` now searches the filesystem to find all packages which
      need to be installed. This should help make the life of packagers
      easier. (John Arbash Meinel)

bzr 0.9.0  2006-08-11

  SURPRISES:

   * The hard-coded built-in ignore rules have been removed. There are
     now two rulesets which are enforced. A user global one in 
     ~/.bazaar/ignore which will apply to every tree, and the tree
     specific one '.bzrignore'.
     ~/.bazaar/ignore will be created if it does not exist, but with
     a more conservative list than the old default.
     This fixes bugs with default rules being enforced no matter what. 
     The old list of ignore rules from bzr is available by
     running 'bzr ignore --old-default-rules'.
     (Robert Collins, Martin Pool, John Arbash Meinel)

   * 'branches.conf' has been changed to 'locations.conf', since it can apply
     to more locations than just branch locations.
     (Aaron Bentley)
   
  IMPROVEMENTS:

   * The revision specifier "revno:" is extended to accept the syntax
     revno:N:branch. For example,
     revno:42:http://bazaar-vcs.org/bzr/bzr.dev/ means revision 42 in
     bzr.dev.  (Matthieu Moy)

   * Tests updates to ensure proper URL handling, UNICODE support, and
     proper printing when the user's terminal encoding cannot display 
     the path of a file that has been versioned.
     ``bzr branch`` can take a target URL rather than only a local directory.
     Branch.get_parent()/set_parent() now save a relative path if possible,
     and normalize the parent based on root, allowing access across
     different transports. (John Arbash Meinel, Wouter van Heyst, Martin Pool)
     (Malone #48906, #42699, #40675, #5281, #3980, #36363, #43689,
      #42517, #42514)

   * On Unix, detect terminal width using an ioctl not just $COLUMNS.
     Use terminal width for single-line logs from ``bzr log --line`` and
     pending-merge display.  (Robert Widhopf-Fenk, Gustavo Niemeyer)
     (Malone #3507)

   * On Windows, detect terminal width using GetConsoleScreenBufferInfo.
     (Alexander Belchenko)

   * Speedup improvement for 'date:'-revision search. (Guillaume Pinot).

   * Show the correct number of revisions pushed when pushing a new branch.
     (Robert Collins).

   * 'bzr selftest' now shows a progress bar with the number of tests, and 
     progress made. 'make check' shows tests in -v mode, to be more useful
     for the PQM status window. (Robert Collins).
     When using a progress bar, failed tests are printed out, rather than
     being overwritten by the progress bar until the suite finishes.
     (John Arbash Meinel)

   * 'bzr selftest --benchmark' will run a new benchmarking selftest.
     'bzr selftest --benchmark --lsprof-timed' will use lsprofile to generate
     profile data for the individual profiled calls, allowing for fine
     grained analysis of performance.
     (Robert Collins, Martin Pool).

   * 'bzr commit' shows a progress bar. This is useful for commits over sftp
     where commit can take an appreciable time. (Robert Collins)

   * 'bzr add' is now less verbose in telling you what ignore globs were
     matched by files being ignored. Instead it just tells you how many 
     were ignored (because you might reasonably be expecting none to be
     ignored). 'bzr add -v' is unchanged and will report every ignored
     file. (Robert Collins).

   * ftp now has a test server if medusa is installed. As part of testing,
     ftp support has been improved, including support for supplying a
     non-standard port. (John Arbash Meinel).

   * 'bzr log --line' shows the revision number, and uses only the
     first line of the log message (#5162, Alexander Belchenko;
     Matthieu Moy)

   * 'bzr status' has had the --all option removed. The 'bzr ls' command
     should be used to retrieve all versioned files. (Robert Collins)

   * 'bzr bundle OTHER/BRANCH' will create a bundle which can be sent
     over email, and applied on the other end, while maintaining ancestry.
     This bundle can be applied with either 'bzr merge' or 'bzr pull',
     the same way you would apply another branch.
     (John Arbash Meinel, Aaron Bentley)
  
   * 'bzr whoami' can now be used to set your identity from the command line,
     for a branch or globally.  (Robey Pointer)

   * 'bzr checkout' now aliased to 'bzr co', and 'bzr annotate' to 'bzr ann'.
     (Michael Ellerman)

   * 'bzr revert DIRECTORY' now reverts the contents of the directory as well.
     (Aaron Bentley)

   * 'bzr get sftp://foo' gives a better error when paramiko is not present.
     Also updates things like 'http+pycurl://' if pycurl is not present.
     (John Arbash Meinel) (Malone #47821, #52204)

   * New env variable BZR_PROGRESS_BAR, sets the default progress bar type.
     Can be set to 'none' or 'dummy' to disable the progress bar, 'dots' or 
     'tty' to create the respective type. (John Arbash Meinel, #42197, #51107)

   * Improve the help text for 'bzr diff' to explain what various options do.
     (John Arbash Meinel, #6391)

   * 'bzr uncommit -r 10' now uncommits revisions 11.. rather than uncommitting
     revision 10. This makes -r10 more in line with what other commands do.
     'bzr uncommit' also now saves the pending merges of the revisions that
     were removed. So it is safe to uncommit after a merge, fix something,
     and commit again. (John Arbash Meinel, #32526, #31426)

   * 'bzr init' now also works on remote locations.
     (Wouter van Heyst, #48904)

   * HTTP support has been updated. When using pycurl we now support 
     connection keep-alive, which reduces dns requests and round trips.
     And for both urllib and pycurl we support multi-range requests, 
     which decreases the number of round-trips. Performance results for
     ``bzr branch http://bazaar-vcs.org/bzr/bzr.dev/`` indicate
     http branching is now 2-3x faster, and ``bzr pull`` in an existing 
     branch is as much as 4x faster.
     (Michael Ellerman, Johan Rydberg, John Arbash Meinel, #46768)

   * Performance improvements for sftp. Branching and pulling are now up to
     2x faster. Utilize paramiko.readv() support for async requests if it
     is available (paramiko > 1.6) (John Arbash Meinel)

  BUG FIXES:

    * Fix shadowed definition of TestLocationConfig that caused some 
      tests not to run.  (#32587, Erik Bågfors, Michael Ellerman, 
      Martin Pool)

    * Fix unnecessary requirement of sign-my-commits that it be run from
      a working directory.  (Martin Pool, Robert Collins)

    * 'bzr push location' will only remember the push location if it succeeds
      in connecting to the remote location. (#49742, John Arbash Meinel)

    * 'bzr revert' no longer toggles the executable bit on win32
      (#45010, John Arbash Meinel)

    * Handle broken pipe under win32 correctly. (John Arbash Meinel)
    
    * sftp tests now work correctly on win32 if you have a newer paramiko
      (John Arbash Meinel)

    * Cleanup win32 test suite, and general cleanup of places where
      file handles were being held open. (John Arbash Meinel)

    * When specifying filenames for 'diff -r x..y', the name of the file in the
      working directory can be used, even if its name is different in both x
      and y.

    * File-ids containing single- or double-quotes are handled correctly by
      push.  (#52227, Aaron Bentley)

    * Normalize unicode filenames to ensure cross-platform consistency.
      (John Arbash Meinel, #43689)

    * The argument parser can now handle '-' as an argument. Currently
      no code interprets it specially (it is mostly handled as a file named 
      '-'). But plugins, and future operations can use it.
      (John Arbash meinel, #50984)

    * Bundles can properly read binary files with a plain '\r' in them.
      (John Arbash Meinel, #51927)

    * Tuning iter_entries() to be more efficient (John Arbash Meinel, #5444)

    * Lots of win32 fixes (the test suite passes again).
      (John Arbash Meinel, #50155)

    * Handle openbsd returning None for sys.getfilesystemencoding() (#41183) 

    * Support ftp APPE (append) to allow Knits to be used over ftp (#42592)

    * Removals are only committed if they match the filespec (or if there is
      no filespec).  (#46635, Aaron Bentley)

    * smart-add recurses through all supplied directories 
      (John Arbash Meinel, #52578)

    * Make the bundle reader extra lines before and after the bundle text.
      This allows you to parse an email with the bundle inline.
      (John Arbash Meinel, #49182)

    * Change the file id generator to squash a little bit more. Helps when
      working with long filenames on windows. (Also helps for unicode filenames
      not generating hidden files). (John Arbash Meinel, #43801)

    * Restore terminal mode on C-c while reading sftp password.  (#48923, 
      Nicholas Allen, Martin Pool)

    * Timestamps are rounded to 1ms, and revision entries can be recreated
      exactly. (John Arbash Meinel, Jamie Wilkinson, #40693)

    * Branch.base has changed to a URL, but ~/.bazaar/locations.conf should
      use local paths, since it is user visible (John Arbash Meinel, #53653)

    * ``bzr status foo`` when foo was unversioned used to cause a full delta
      to be generated (John Arbash Meinel, #53638)

    * When reading revision properties, an empty value should be considered
      the empty string, not None (John Arbash Meinel, #47782)

    * ``bzr diff --diff-options`` can now handle binary files being changed.
      Also, the output is consistent when --diff-options is not supplied.
      (John Arbash Meinel, #54651, #52930)

    * Use the right suffixes for loading plugins (John Arbash Meinel, #51810)

    * Fix Branch.get_parent() to handle the case when the parent is not 
      accessible (John Arbash Meinel, #52976)

  INTERNALS:

    * Combine the ignore rules into a single regex rather than looping over
      them to reduce the threshold where  N^2 behaviour occurs in operations
      like status. (Jan Hudec, Robert Collins).

    * Appending to bzrlib.DEFAULT_IGNORE is now deprecated. Instead, use
      one of the add functions in bzrlib.ignores. (John Arbash Meinel)

    * 'bzr push' should only push the ancestry of the current revision, not
      all of the history in the repository. This is especially important for
      shared repositories. (John Arbash Meinel)

    * bzrlib.delta.compare_trees now iterates in alphabetically sorted order,
      rather than randomly walking the inventories. (John Arbash Meinel)

    * Doctests are now run in temporary directories which are cleaned up when
      they finish, rather than using special ScratchDir/ScratchBranch objects.
      (Martin Pool)

    * Split ``check`` into separate methods on the branch and on the repository,
      so that it can be specialized in ways that are useful or efficient for
      different formats.  (Martin Pool, Robert Collins)

    * Deprecate Repository.all_revision_ids; most methods don't really need
      the global revision graph but only that part leading up to a particular
      revision.  (Martin Pool, Robert Collins)

    * Add a BzrDirFormat control_formats list which allows for control formats
      that do not use '.bzr' to store their data - i.e. '.svn', '.hg' etc.
      (Robert Collins, Jelmer Vernooij).

    * bzrlib.diff.external_diff can be redirected to any file-like object.
      Uses subprocess instead of spawnvp.
      (#4047, #48914, James Henstridge, John Arbash Meinel)

    * New command line option '--profile-imports', which will install a custom
      importer to log time to import modules and regex compilation time to 
      sys.stderr (John Arbash Meinel)

    * 'EmptyTree' is now deprecated, please use repository.revision_tree(None)
      instead. (Robert Collins)

    * "RevisionTree" is now in bzrlib/revisiontree.py. (Robert Collins)

bzr 0.8.2  2006-05-17
  
  BUG FIXES:
   
    * setup.py failed to install launchpad plugin.  (Martin Pool)

bzr 0.8.1  2006-05-16

  BUG FIXES:

    * Fix failure to commit a merge in a checkout.  (Martin Pool, 
      Robert Collins, Erik Bågfors, #43959)

    * Nicer messages from 'commit' in the case of renames, and correct
      messages when a merge has occured. (Robert Collins, Martin Pool)

    * Separate functionality from assert statements as they are skipped in
      optimized mode of python. Add the same check to pending merges.
      (#44443, Olaf Conradi)

  CHANGES:

    * Do not show the None revision in output of bzr ancestry. (Olaf Conradi)

    * Add info on standalone branches without a working tree.
      (#44155, Olaf Conradi)

    * Fix bug in knits when raising InvalidRevisionId. (#44284, Olaf Conradi)

  CHANGES:

    * Make editor invocation comply with Debian Policy. First check
      environment variables VISUAL and EDITOR, then try editor from
      alternatives system. If that all fails, fall back to the pre-defined
      list of editors. (#42904, Olaf Conradi)

  NEW FEATURES:

    * New 'register-branch' command registers a public branch into 
      Launchpad.net, where it can be associated with bugs, etc.
      (Martin Pool, Bjorn Tillenius, Robert Collins)

  INTERNALS:

    * New public api in InventoryEntry - 'describe_change(old, new)' which
      provides a human description of the changes between two old and
      new. (Robert Collins, Martin Pool)

  TESTING:

    * Fix test case for bzr info in upgrading a standalone branch to metadir,
      uses bzrlib api now. (Olaf Conradi)

bzr 0.8  2006-05-08

  NOTES WHEN UPGRADING:

    Release 0.8 of bzr introduces a new format for history storage, called
    'knit', as an evolution of to the 'weave' format used in 0.7.  Local 
    and remote operations are faster using knits than weaves.  Several
    operations including 'init', 'init-repo', and 'upgrade' take a 
    --format option that controls this.  Branching from an existing branch
    will keep the same format.

    It is possible to merge, pull and push between branches of different
    formats but this is slower than moving data between homogenous
    branches.  It is therefore recommended (but not required) that you
    upgrade all branches for a project at the same time.  Information on
    formats is shown by 'bzr info'.

    bzr 0.8 now allows creation of 'repositories', which hold the history 
    of files and revisions for several branches.  Previously bzr kept all
    the history for a branch within the .bzr directory at the root of the
    branch, and this is still the default.  To create a repository, use
    the new 'bzr init-repo' command.  Branches exist as directories under
    the repository and contain just a small amount of information
    indicating the current revision of the branch.

    bzr 0.8 also supports 'checkouts', which are similar to in cvs and
    subversion.  Checkouts are associated with a branch (optionally in a
    repository), which contains all the historical information.  The
    result is that a checkout can be deleted without losing any
    already-committed revisions.  A new 'update' command is also available. 

    Repositories and checkouts are not supported with the 0.7 storage
    format.  To use them you must upgrad to either knits, or to the
    'metaweave' format, which uses weaves but changes the .bzr directory
    arrangement.
    

  IMPROVEMENTS:

    * Sftp paths can now be relative, or local, according to the lftp
      convention. Paths now take the form:
      sftp://user:pass@host:port/~/relative/path
      or
      sftp://user:pass@host:port/absolute/path

    * The FTP transport now tries to reconnect after a temporary
      failure. ftp put is made atomic. (Matthieu Moy)

    * The FTP transport now maintains a pool of connections, and
      reuses them to avoid multiple connections to the same host (like
      sftp did). (Daniel Silverstone)

    * The bzr_man.py file has been removed. To create the man page now,
      use ./generate_docs.py man. The new program can also create other files.
      Run "python generate_docs.py --help" for usage information. (Hans
      Ulrich Niedermann & James Blackwell).

    * Man Page now gives full help (James Blackwell). Help also updated to 
      reflect user config now being stored in .bazaar (Hans Ulrich
      Niedermann)

    * It's now possible to set aliases in bazaar.conf (Erik Bågfors)

    * Pull now accepts a --revision argument (Erik Bågfors)

    * 'bzr re-sign' now allows multiple revisions to be supplied on the command
      line. You can now use the following command to sign all of your old commits.
        find .bzr/revision-store// -name my@email-* \
          | sed 's/.*\/\/..\///' \
          | xargs bzr re-sign

    * Upgrade can now upgrade over the network. (Robert Collins)

    * Two new commands 'bzr checkout' and 'bzr update' allow for CVS/SVN-alike
      behaviour.  By default they will cache history in the checkout, but
      with --lightweight almost all data is kept in the master branch.
      (Robert Collins)

    * 'revert' unversions newly-versioned files, instead of deleting them.

    * 'merge' is more robust.  Conflict messages have changed.

    * 'merge' and 'revert' no longer clobber existing files that end in '~' or
      '.moved'.

    * Default log format can be set in configuration and plugins can register
      their own formatters. (Erik Bågfors)

    * New 'reconcile' command will check branch consistency and repair indexes
      that can become out of sync in pre 0.8 formats. (Robert Collins,
      Daniel Silverstone)

    * New 'bzr init --format' and 'bzr upgrade --format' option to control 
      what storage format is created or produced.  (Robert Collins, 
      Martin Pool)

    * Add parent location to 'bzr info', if there is one.  (Olaf Conradi)

    * New developer commands 'weave-list' and 'weave-join'.  (Martin Pool)

    * New 'init-repository' command, plus support for repositories in 'init'
      and 'branch' (Aaron Bentley, Erik Bågfors, Robert Collins)

    * Improve output of 'info' command. Show all relevant locations related to
      working tree, branch and repository. Use kibibytes for binary quantities.
      Fix off-by-one error in missing revisions of working tree.  Make 'info'
      work on branches, repositories and remote locations.  Show locations
      relative to the shared repository, if applicable.  Show locking status
      of locations.  (Olaf Conradi)

    * Diff and merge now safely handle binary files. (Aaron Bentley)

    * 'pull' and 'push' now normalise the revision history, so that any two
      branches with the same tip revision will have the same output from 'log'.
      (Robert Collins)

    * 'merge' accepts --remember option to store parent location, like 'push'
      and 'pull'. (Olaf Conradi)

    * bzr status and diff when files given as arguments do not exist
      in the relevant trees.  (Martin Pool, #3619)

    * Add '.hg' to the default ignore list.  (Martin Pool)

    * 'knit' is now the default disk format. This improves disk performance and
      utilization, increases incremental pull performance, robustness with SFTP
      and allows checkouts over SFTP to perform acceptably. 
      The initial Knit code was contributed by Johan Rydberg based on a
      specification by Martin Pool.
      (Robert Collins, Aaron Bentley, Johan Rydberg, Martin Pool).

    * New tool to generate all-in-one html version of the manual.  (Alexander
      Belchenko)

    * Hitting CTRL-C while doing an SFTP push will no longer cause stale locks
      to be left in the SFTP repository. (Robert Collins, Martin Pool).

    * New option 'diff --prefix' to control how files are named in diff
      output, with shortcuts '-p0' and '-p1' corresponding to the options for 
      GNU patch.  (Alexander Belchenko, Goffredo Baroncelli, Martin Pool)

    * Add --revision option to 'annotate' command.  (Olaf Conradi)

    * If bzr shows an unexpected revision-history after pulling (perhaps due
      to a reweave) it can now be corrected by 'bzr reconcile'.
      (Robert Collins)

  CHANGES:

    * Commit is now verbose by default, and shows changed filenames and the 
      new revision number.  (Robert Collins, Martin Pool)

    * Unify 'mv', 'move', 'rename'.  (#5379, Matthew Fuller)

    * 'bzr -h' shows help.  (#35940, Martin Pool, Ian Bicking)

    * Make 'pull' and 'push' remember location on failure using --remember.
      (Olaf Conradi)

    * For compatibility, make old format for using weaves inside metadir
      available as 'metaweave' format.  Rename format 'metadir' to 'default'.
      Clean up help for option --format in commands 'init', 'init-repo' and
      'upgrade'.  (Olaf Conradi)

  INTERNALS:
  
    * The internal storage of history, and logical branch identity have now
      been split into Branch, and Repository. The common locking and file 
      management routines are now in bzrlib.lockablefiles. 
      (Aaron Bentley, Robert Collins, Martin Pool)

    * Transports can now raise DependencyNotPresent if they need a library
      which is not installed, and then another implementation will be 
      tried.  (Martin Pool)

    * Remove obsolete (and no-op) `decode` parameter to `Transport.get`.  
      (Martin Pool)

    * Using Tree Transform for merge, revert, tree-building

    * WorkingTree.create, Branch.create, WorkingTree.create_standalone,
      Branch.initialize are now deprecated. Please see BzrDir.create_* for
      replacement API's. (Robert Collins)

    * New BzrDir class represents the .bzr control directory and manages
      formatting issues. (Robert Collins)

    * New repository.InterRepository class encapsulates Repository to 
      Repository actions and allows for clean selection of optimised code
      paths. (Robert Collins)

    * bzrlib.fetch.fetch and bzrlib.fetch.greedy_fetch are now deprecated,
      please use 'branch.fetch' or 'repository.fetch' depending on your
      needs. (Robert Collins)

    * deprecated methods now have a 'is_deprecated' flag on them that can
      be checked, if you need to determine whether a given callable is 
      deprecated at runtime. (Robert Collins)

    * Progress bars are now nested - see
      bzrlib.ui.ui_factory.nested_progress_bar. (Robert Collins, Robey Pointer)

    * New API call get_format_description() for each type of format.
      (Olaf Conradi)

    * Changed branch.set_parent() to accept None to remove parent.
      (Olaf Conradi)

    * Deprecated BzrError AmbiguousBase.  (Olaf Conradi)

    * WorkingTree.branch is now a read only property.  (Robert Collins)

    * bzrlib.ui.text.TextUIFactory now accepts a bar_type parameter which
      can be None or a factory that will create a progress bar. This is
      useful for testing or for overriding the bzrlib.progress heuristic.
      (Robert Collins)

    * New API method get_physical_lock_status() to query locks present on a
      transport.  (Olaf Conradi)

    * Repository.reconcile now takes a thorough keyword parameter to allow
      requesting an indepth reconciliation, rather than just a data-loss 
      check. (Robert Collins)

    * bzrlib.ui.ui_factory protocol now supports 'get_boolean' to prompt
      the user for yes/no style input. (Robert Collins)

  TESTING:

    * SFTP tests now shortcut the SSH negotiation, reducing test overhead
      for testing SFTP protocol support. (Robey Pointer)

    * Branch formats are now tested once per implementation (see bzrlib.
      tests.branch_implementations. This is analagous to the transport
      interface tests, and has been followed up with working tree,
      repository and BzrDir tests. (Robert Collins)

    * New test base class TestCaseWithTransport provides a transport aware
      test environment, useful for testing any transport-interface using
      code. The test suite option --transport controls the transport used
      by this class (when its not being used as part of implementation
      contract testing). (Robert Collins)

    * Close logging handler on disabling the test log. This will remove the
      handler from the internal list inside python's logging module,
      preventing shutdown from closing it twice.  (Olaf Conradi)

    * Move test case for uncommit to blackbox tests.  (Olaf Conradi)

    * run_bzr and run_bzr_captured now accept a 'stdin="foo"' parameter which
      will provide String("foo") to the command as its stdin.

bzr 0.7 2006-01-09

  CHANGES:

    * .bzrignore is excluded from exports, on the grounds that it's a bzr 
      internal-use file and may not be wanted.  (Jamie Wilkinson)

    * The "bzr directories" command were removed in favor of the new
      --kind option to the "bzr inventory" command.  To list all 
      versioned directories, now use "bzr inventory --kind directory".  
      (Johan Rydberg)

    * Under Windows configuration directory is now %APPDATA%\bazaar\2.0
      by default. (John Arbash Meinel)

    * The parent of Bzr configuration directory can be set by BZR_HOME
      environment variable. Now the path for it is searched in BZR_HOME, then
      in HOME. Under Windows the order is: BZR_HOME, APPDATA (usually
      points to C:\Documents and Settings\User Name\Application Data), HOME.
      (John Arbash Meinel)

    * Plugins with the same name in different directories in the bzr plugin
      path are no longer loaded: only the first successfully loaded one is
      used. (Robert Collins)

    * Use systems' external ssh command to open connections if possible.  
      This gives better integration with user settings such as ProxyCommand.
      (James Henstridge)

    * Permissions on files underneath .bzr/ are inherited from the .bzr 
      directory. So for a shared repository, simply doing 'chmod -R g+w .bzr/'
      will mean that future file will be created with group write permissions.

    * configure.in and config.guess are no longer in the builtin default 
      ignore list.

    * '.sw[nop]' pattern ignored, to ignore vim swap files for nameless
      files.  (John Arbash Meinel, Martin Pool)

  IMPROVEMENTS:

    * "bzr INIT dir" now initializes the specified directory, and creates 
      it if it does not exist.  (John Arbash Meinel)

    * New remerge command (Aaron Bentley)

    * Better zsh completion script.  (Steve Borho)

    * 'bzr diff' now returns 1 when there are changes in the working 
      tree. (Robert Collins)

    * 'bzr push' now exists and can push changes to a remote location. 
      This uses the transport infrastructure, and can store the remote
      location in the ~/.bazaar/branches.conf configuration file.
      (Robert Collins)

    * Test directories are only kept if the test fails and the user requests
      that they be kept.

    * Tweaks to short log printing

    * Added branch nicks, new nick command, printing them in log output. 
      (Aaron Bentley)

    * If $BZR_PDB is set, pop into the debugger when an uncaught exception 
      occurs.  (Martin Pool)

    * Accept 'bzr resolved' (an alias for 'bzr resolve'), as this is
      the same as Subversion.  (Martin Pool)

    * New ftp transport support (on ftplib), for ftp:// and aftp:// 
      URLs.  (Daniel Silverstone)

    * Commit editor temporary files now start with 'bzr_log.', to allow 
      text editors to match the file name and set up appropriate modes or 
      settings.  (Magnus Therning)

    * Improved performance when integrating changes from a remote weave.  
      (Goffredo Baroncelli)

    * Sftp will attempt to cache the connection, so it is more likely that
      a connection will be reused, rather than requiring multiple password
      requests.

    * bzr revno now takes an optional argument indicating the branch whose
      revno should be printed.  (Michael Ellerman)

    * bzr cat defaults to printing the last version of the file.  
      (#3632, Matthieu Moy)

    * New global option 'bzr --lsprof COMMAND' runs bzr under the lsprof 
      profiler.  (Denys Duchier)

    * Faster commits by reading only the headers of affected weave files. 
      (Denys Duchier)

    * 'bzr add' now takes a --dry-run parameter which shows you what would be
      added, but doesn't actually add anything. (Michael Ellerman)

    * 'bzr add' now lists how many files were ignored per glob.  add --verbose
      lists the specific files.  (Aaron Bentley)

    * 'bzr missing' now supports displaying changes in diverged trees and can
      be limited to show what either end of the comparison is missing.
      (Aaron Bently, with a little prompting from Daniel Silverstone)

  BUG FIXES:

    * SFTP can walk up to the root path without index errors. (Robert Collins)

    * Fix bugs in running bzr with 'python -O'.  (Martin Pool)

    * Error when run with -OO

    * Fix bug in reporting http errors that don't have an http error code.
      (Martin Pool)

    * Handle more cases of pipe errors in display commands

    * Change status to 3 for all errors

    * Files that are added and unlinked before committing are completely
      ignored by diff and status

    * Stores with some compressed texts and some uncompressed texts are now
      able to be used. (John A Meinel)

    * Fix for bzr pull failing sometimes under windows

    * Fix for sftp transport under windows when using interactive auth

    * Show files which are both renamed and modified as such in 'bzr 
      status' output.  (#4503, Daniel Silverstone)

    * Make annotate cope better with revisions committed without a valid 
      email address.  (Marien Zwart)

    * Fix representation of tab characters in commit messages.  (Harald 
      Meland)

    * List of plugin directories in BZR_PLUGIN_PATH environment variable is
      now parsed properly under Windows. (Alexander Belchenko)

    * Show number of revisions pushed/pulled/merged. (Robey Pointer)

    * Keep a cached copy of the basis inventory to speed up operations 
      that need to refer to it.  (Johan Rydberg, Martin Pool)

    * Fix bugs in bzr status display of non-ascii characters.  (Martin 
      Pool)

    * Remove Makefile.in from default ignore list.  (#6413, Tollef Fog 
      Heen, Martin Pool)

    * Fix failure in 'bzr added'.  (Nathan McCallum, Martin Pool)

  TESTING:

    * Fix selftest asking for passwords when there are no SFTP keys.  
      (Robey Pointer, Jelmer Vernooij) 

    * Fix selftest run with 'python -O'.  (Martin Pool)

    * Fix HTTP tests under Windows. (John Arbash Meinel)

    * Make tests work even if HOME is not set (Aaron Bentley)

    * Updated build_tree to use fixed line-endings for tests which read 
      the file cotents and compare. Make some tests use this to pass under
      Windows. (John Arbash Meinel)

    * Skip stat and symlink tests under Windows. (Alexander Belchenko)

    * Delay in selftest/testhashcash is now issued under win32 and Cygwin.
      (John Arbash Meinel)

    * Use terminal width to align verbose test output.  (Martin Pool)

    * Blackbox tests are maintained within the bzrlib.tests.blackbox directory.
      If adding a new test script please add that to
      bzrlib.tests.blackbox.__init__. (Robert Collins)

    * Much better error message if one of the test suites can't be 
      imported.  (Martin Pool)

    * Make check now runs the test suite twice - once with the default locale,
      and once with all locales forced to C, to expose bugs. This is not 
      trivially done within python, so for now its only triggered by running
      Make check. Integrators and packagers who wish to check for full 
      platform support should run 'make check' to test the source.
      (Robert Collins)

    * Tests can now run TestSkipped if they can't execute for any reason.
      (Martin Pool) (NB: TestSkipped should only be raised for correctable
      reasons - see the wiki spec ImprovingBzrTestSuite).

    * Test sftp with relative, absolute-in-homedir and absolute-not-in-homedir
      paths for the transport tests. Introduce blackbox remote sftp tests that
      test the same permutations. (Robert Collins, Robey Pointer)

    * Transport implementation tests are now independent of the local file
      system, which allows tests for esoteric transports, and for features
      not available in the local file system. They also repeat for variations
      on the URL scheme that can introduce issues in the transport code,
      see bzrlib.transport.TransportTestProviderAdapter() for this.
      (Robert Collins).

    * TestCase.build_tree uses the transport interface to build trees, pass
      in a transport parameter to give it an existing connection.
      (Robert Collins).

  INTERNALS:

    * WorkingTree.pull has been split across Branch and WorkingTree,
      to allow Branch only pulls. (Robert Collins)

    * commands.display_command now returns the result of the decorated 
      function. (Robert Collins)

    * LocationConfig now has a set_user_option(key, value) call to save
      a setting in its matching location section (a new one is created
      if needed). (Robert Collins)

    * Branch has two new methods, get_push_location and set_push_location
      to respectively, get and set the push location. (Robert Collins)

    * commands.register_command now takes an optional flag to signal that
      the registrant is planning to decorate an existing command. When 
      given multiple plugins registering a command is not an error, and
      the original command class (whether built in or a plugin based one) is
      returned to the caller. There is a new error 'MustUseDecorated' for
      signalling when a wrapping command should switch to the original
      version. (Robert Collins)

    * Some option parsing errors will raise 'BzrOptionError', allowing 
      granular detection for decorating commands. (Robert Collins).

    * Branch.read_working_inventory has moved to
      WorkingTree.read_working_inventory. This necessitated changes to
      Branch.get_root_id, and a move of Branch.set_inventory to WorkingTree
      as well. To make it clear that a WorkingTree cannot always be obtained
      Branch.working_tree() will raise 'errors.NoWorkingTree' if one cannot
      be obtained. (Robert Collins)

    * All pending merges operations from Branch are now on WorkingTree.
      (Robert Collins)

    * The follow operations from Branch have moved to WorkingTree:
      add()
      commit()
      move()
      rename_one()
      unknowns()
      (Robert Collins)

    * bzrlib.add.smart_add_branch is now smart_add_tree. (Robert Collins)

    * New "rio" serialization format, similar to rfc-822. (Martin Pool)

    * Rename selftests to `bzrlib.tests.test_foo`.  (John A Meinel, Martin 
      Pool)

    * bzrlib.plugin.all_plugins has been changed from an attribute to a 
      query method. (Robert Collins)
 
    * New options to read only the table-of-contents of a weave.  
      (Denys Duchier)

    * Raise NoSuchFile when someone tries to add a non-existant file.
      (Michael Ellerman)

    * Simplify handling of DivergedBranches in cmd_pull().
      (Michael Ellerman)
		   
   
    * Branch.controlfile* logic has moved to lockablefiles.LockableFiles, which
      is exposed as Branch().control_files. Also this has been altered with the
      controlfile pre/suffix replaced by simple method names like 'get' and
      'put'. (Aaron Bentley, Robert Collins).

    * Deprecated functions and methods can now be marked as such using the 
      bzrlib.symbol_versioning module. Marked method have their docstring
      updated and will issue a DeprecationWarning using the warnings module
      when they are used. (Robert Collins)

    * bzrlib.osutils.safe_unicode now exists to provide parameter coercion
      for functions that need unicode strings. (Robert Collins)

bzr 0.6 2005-10-28

  IMPROVEMENTS:
  
    * pull now takes --verbose to show you what revisions are added or removed
      (John A Meinel)

    * merge now takes a --show-base option to include the base text in
      conflicts.
      (Aaron Bentley)

    * The config files are now read using ConfigObj, so '=' should be used as
      a separator, not ':'.
      (Aaron Bentley)

    * New 'bzr commit --strict' option refuses to commit if there are 
      any unknown files in the tree.  To commit, make sure all files are 
      either ignored, added, or deleted.  (Michael Ellerman)

    * The config directory is now ~/.bazaar, and there is a single file 
      ~/.bazaar/bazaar.conf storing email, editor and other preferences.
      (Robert Collins)

    * 'bzr add' no longer takes a --verbose option, and a --quiet option
      has been added that suppresses all output.

    * Improved zsh completion support in contrib/zsh, from Clint
      Adams.

    * Builtin 'bzr annotate' command, by Martin Pool with improvements from 
      Goffredo Baroncelli.
    
    * 'bzr check' now accepts -v for verbose reporting, and checks for
      ghosts in the branch. (Robert Collins)

    * New command 're-sign' which will regenerate the gpg signature for 
      a revision. (Robert Collins)

    * If you set check_signatures=require for a path in 
      ~/.bazaar/branches.conf then bzr will invoke your
      gpg_signing_command (defaults to gpg) and record a digital signature
      of your commit. (Robert Collins)

    * New sftp transport, based on Paramiko.  (Robey Pointer)

    * 'bzr pull' now accepts '--clobber' which will discard local changes
      and make this branch identical to the source branch. (Robert Collins)

    * Just give a quieter warning if a plugin can't be loaded, and 
      put the details in .bzr.log.  (Martin Pool)

    * 'bzr branch' will now set the branch-name to the last component of the
      output directory, if one was supplied.

    * If the option 'post_commit' is set to one (or more) python function
      names (must be in the bzrlib namespace), then they will be invoked
      after the commit has completed, with the branch and revision_id as
      parameters. (Robert Collins)

    * Merge now has a retcode of 1 when conflicts occur. (Robert Collins)

    * --merge-type weave is now supported for file contents.  Tree-shape
      changes are still three-way based.  (Martin Pool, Aaron Bentley)

    * 'bzr check' allows the first revision on revision-history to have
      parents - something that is expected for cheap checkouts, and occurs
      when conversions from baz do not have all history.  (Robert Collins).

   * 'bzr merge' can now graft unrelated trees together, if your specify
     0 as a base. (Aaron Bentley)

   * 'bzr commit branch' and 'bzr commit branch/file1 branch/file2' now work
     (Aaron Bentley)

    * Add '.sconsign*' to default ignore list.  (Alexander Belchenko)

   * 'bzr merge --reprocess' minimizes conflicts

  TESTING:

    * The 'bzr selftest --pattern' option for has been removed, now 
      test specifiers on the command line can be simple strings, or 
      regexps, or both. (Robert Collins)

    * Passing -v to selftest will now show the time each test took to 
      complete, which will aid in analysing performance regressions and
      related questions. (Robert Collins)

    * 'bzr selftest' runs all tests, even if one fails, unless '--one'
      is given. (Martin Pool)

    * There is a new method for TestCaseInTempDir, assertFileEqual, which
      will check that a given content is equal to the content of the named
      file. (Robert Collins)

    * Fix test suite's habit of leaving many temporary log files in $TMPDIR.
      (Martin Pool)

  INTERNALS:

    * New 'testament' command and concept for making gpg-signatures 
      of revisions that are not tied to a particular internal
      representation.  (Martin Pool).

    * Per-revision properties ('revprops') as key-value associated 
      strings on each revision created when the revision is committed.
      Intended mainly for the use of external tools.  (Martin Pool).

    * Config options have moved from bzrlib.osutils to bzrlib.config.
      (Robert Collins)

    * Improved command line option definitions allowing explanations
      for individual options, among other things.  Contributed by 
      Magnus Therning.

    * Config options have moved from bzrlib.osutils to bzrlib.config.
      Configuration is now done via the config.Config interface:
      Depending on whether you have a Branch, a Location or no information
      available, construct a ``*Config``, and use its ``signature_checking``,
      ``username`` and ``user_email`` methods. (Robert Collins)

    * Plugins are now loaded under bzrlib.plugins, not bzrlib.plugin, and
      they are made available for other plugins to use. You should not 
      import other plugins during the __init__ of your plugin though, as 
      no ordering is guaranteed, and the plugins directory is not on the
      python path. (Robert Collins)

    * Branch.relpath has been moved to WorkingTree.relpath. WorkingTree no
      no longer takes an inventory, rather it takes an option branch
      parameter, and if None is given will open the branch at basedir 
      implicitly. (Robert Collins)

    * Cleaner exception structure and error reporting.  Suggested by 
      Scott James Remnant.  (Martin Pool)

    * Branch.remove has been moved to WorkingTree, which has also gained
      lock_read, lock_write and unlock methods for convenience. (Robert
      Collins)

    * Two decorators, needs_read_lock and needs_write_lock have been added
      to the branch module. Use these to cause a function to run in a
      read or write lock respectively. (Robert Collins)

    * Branch.open_containing now returns a tuple (Branch, relative-path),
      which allows direct access to the common case of 'get me this file
      from its branch'. (Robert Collins)

    * Transports can register using register_lazy_transport, and they 
      will be loaded when first used.  (Martin Pool)

    * 'pull' has been factored out of the command as WorkingTree.pull().
      A new option to WorkingTree.pull has been added, clobber, which will
      ignore diverged history and pull anyway.
      (Robert Collins)

    * config.Config has a 'get_user_option' call that accepts an option name.
      This will be looked up in branches.conf and bazaar.conf as normal.
      It is intended that this be used by plugins to support options - 
      options of built in programs should have specific methods on the config.
      (Robert Collins)

    * merge.merge_inner now has tempdir as an optional parameter. (Robert
      Collins)

    * Tree.kind is not recorded at the top level of the hierarchy, as it was
      missing on EmptyTree, leading to a bug with merge on EmptyTrees.
      (Robert Collins)

    * WorkingTree.__del__ has been removed, it was non deterministic and not 
      doing what it was intended to. See WorkingTree.__init__ for a comment
      about future directions. (Robert Collins/Martin Pool)

    * bzrlib.transport.http has been modified so that only 404 urllib errors
      are returned as NoSuchFile. Other exceptions will propogate as normal.
      This allows debuging of actual errors. (Robert Collins)

    * bzrlib.transport.Transport now accepts *ONLY* url escaped relative paths
      to apis like 'put', 'get' and 'has'. This is to provide consistent
      behaviour - it operates on url's only. (Robert Collins)

    * Transports can register using register_lazy_transport, and they 
      will be loaded when first used.  (Martin Pool)

    * 'merge_flex' no longer calls conflict_handler.finalize(), instead that
      is called by merge_inner. This is so that the conflict count can be 
      retrieved (and potentially manipulated) before returning to the caller
      of merge_inner. Likewise 'merge' now returns the conflict count to the
      caller. (Robert Collins)

    * 'revision.revision_graph can handle having only partial history for
      a revision - that is no revisions in the graph with no parents.
      (Robert Collins).

    * New builtins.branch_files uses the standard file_list rules to produce
      a branch and a list of paths, relative to that branch (Aaron Bentley)

    * New TestCase.addCleanup facility.

    * New bzrlib.version_info tuple (similar to sys.version_info), which can
      be used by programs importing bzrlib.

  BUG FIXES:

    * Better handling of branches in directories with non-ascii names. 
      (Joel Rosdahl, Panagiotis Papadakos)

    * Upgrades of trees with no commits will not fail due to accessing
      [-1] in the revision-history. (Andres Salomon)


bzr 0.1.1 2005-10-12

  BUG FIXES:

    * Fix problem in pulling over http from machines that do not 
      allow directories to be listed.

    * Avoid harmless warning about invalid hash cache after 
      upgrading branch format.

  PERFORMANCE: 
  
    * Avoid some unnecessary http operations in branch and pull.


bzr 0.1 2005-10-11

  NOTES:

    * 'bzr branch' over http initially gives a very high estimate
      of completion time but it should fall as the first few 
      revisions are pulled in.  branch is still slow on 
      high-latency connections.

  BUG FIXES:
  
    * bzr-man.py has been updated to work again. Contributed by
      Rob Weir.

    * Locking is now done with fcntl.lockf which works with NFS
      file systems. Contributed by Harald Meland.

    * When a merge encounters a file that has been deleted on
      one side and modified on the other, the old contents are
      written out to foo.BASE and foo.SIDE, where SIDE is this
      or OTHER. Contributed by Aaron Bentley.

    * Export was choosing incorrect file paths for the content of
      the tarball, this has been fixed by Aaron Bentley.

    * Commit will no longer commit without a log message, an 
      error is returned instead. Contributed by Jelmer Vernooij.

    * If you commit a specific file in a sub directory, any of its
      parent directories that are added but not listed will be 
      automatically included. Suggested by Michael Ellerman.

    * bzr commit and upgrade did not correctly record new revisions
      for files with only a change to their executable status.
      bzr will correct this when it encounters it. Fixed by
      Robert Collins

    * HTTP tests now force off the use of http_proxy for the duration.
      Contributed by Gustavo Niemeyer.

    * Fix problems in merging weave-based branches that have 
      different partial views of history.

    * Symlink support: working with symlinks when not in the root of a 
      bzr tree was broken, patch from Scott James Remnant.

  IMPROVEMENTS:

    * 'branch' now accepts a --basis parameter which will take advantage
      of local history when making a new branch. This allows faster 
      branching of remote branches. Contributed by Aaron Bentley.

    * New tree format based on weave files, called version 5.
      Existing branches can be upgraded to this format using 
      'bzr upgrade'.

    * Symlinks are now versionable. Initial patch by 
      Erik Toubro Nielsen, updated to head by Robert Collins.

    * Executable bits are tracked on files. Patch from Gustavo
      Niemeyer.

    * 'bzr status' now shows unknown files inside a selected directory.
      Patch from Heikki Paajanen.

    * Merge conflicts are recorded in .bzr. Two new commands 'conflicts'
      and 'resolve' have needed added, which list and remove those 
      merge conflicts respectively. A conflicted tree cannot be committed
      in. Contributed by Aaron Bentley.

    * 'rm' is now an alias for 'remove'.

    * Stores now split out their content in a single byte prefixed hash,
      dropping the density of files per directory by 256. Contributed by
      Gustavo Niemeyer.

    * 'bzr diff -r branch:URL' will now perform a diff between two branches.
      Contributed by Robert Collins.

    * 'bzr log' with the default formatter will show merged revisions,
      indented to the right. Initial implementation contributed by Gustavo
      Niemeyer, made incremental by Robert Collins.


  INTERNALS:

    * Test case failures have the exception printed after the log 
      for your viewing pleasure.

    * InventoryEntry is now an abstract base class, use one of the
      concrete InventoryDirectory etc classes instead.

    * Branch raises an UnsupportedFormatError when it detects a 
      bzr branch it cannot understand. This allows for precise
      handling of such circumstances.


  TESTING:

    * Removed testsweet module so that tests can be run after 
      bzr installed by 'bzr selftest'.

    * 'bzr selftest' command-line arguments can now be partial ids
      of tests to run, e.g. 'bzr selftest test_weave'

      
bzr 0.0.9 2005-09-23

  BUG FIXES:

    * Fixed "branch -r" option.

    * Fix remote access to branches containing non-compressed history.
      (Robert Collins).

    * Better reliability of http server tests.  (John Arbash-Meinel)

    * Merge graph maximum distance calculation fix.  (Aaron Bentley)
   
    * Various minor bug in windows support have been fixed, largely in the
      test suite. Contributed by Alexander Belchenko.

  IMPROVEMENTS:

    * Status now accepts a -r argument to give status between chosen
      revisions. Contributed by Heikki Paajanen.

    * Revision arguments no longer use +/-/= to control ranges, instead
      there is a 'before' namespace, which limits the successive namespace.
      For example '$ bzr log -r date:yesterday..before:date:today' will
      select everything from yesterday and before today. Contributed by
      Robey Pointer

    * There is now a bzr.bat file created by distutils when building on 
      Windows. Contributed by Alexander Belchenko.

  INTERNALS:

    * Removed uuid() as it was unused.

    * Improved 'fetch' code for pulling revisions from one branch into
      another (used by pull, merged, etc.)


bzr 0.0.8 2005-09-20

  IMPROVEMENTS:

    * Adding a file whose parent directory is not versioned will
      implicitly add the parent, and so on up to the root. This means
      you should never need to explictly add a directory, they'll just
      get added when you add a file in the directory.  Contributed by
      Michael Ellerman.

    * Ignore .DS_Store (contains Mac metadata) by default.  Patch from
      Nir Soffer.

    * If you set BZR_EDITOR in the environment, it is checked in
      preference to EDITOR and the config file for the interactive commit
      editing program. Related to this is a bugfix where a missing program
      set in EDITOR would cause editing to fail, now the fallback program
      for the operating system is still tried.

    * Files that are not directories/symlinks/regular files will no longer
      cause bzr to fail, it will just ignore them by default. You cannot add
      them to the tree though - they are not versionable.


  INTERNALS:

    * Refactor xml packing/unpacking.

  BUG FIXES: 

    * Fixed 'bzr mv' by Ollie Rutherfurd.

    * Fixed strange error when trying to access a nonexistent http
      branch.

    * Make sure that the hashcache gets written out if it can't be
      read.


  PORTABILITY:

    * Various Windows fixes from Ollie Rutherfurd.

    * Quieten warnings about locking; patch from Matt Lavin.


bzr-0.0.7 2005-09-02

  NEW FEATURES:

    * ``bzr shell-complete`` command contributed by Clint Adams to
      help with intelligent shell completion.

    * New expert command ``bzr find-merge-base`` for debugging merges.


  ENHANCEMENTS:

    * Much better merge support.

    * merge3 conflicts are now reported with markers like '<<<<<<<'
      (seven characters) which is the same as CVS and pleases things
      like emacs smerge.


  BUG FIXES:

    * ``bzr upgrade`` no longer fails when trying to fix trees that
      mention revisions that are not present.

    * Fixed bugs in listing plugins from ``bzr plugins``.

    * Fix case of $EDITOR containing options for the editor.

    * Fix log -r refusing to show the last revision.
      (Patch from Goffredo Baroncelli.)


  CHANGES:

    * ``bzr log --show-ids`` shows the revision ids of all parents.

    * Externally provided commands on your $BZRPATH no longer need
      to recognize --bzr-usage to work properly, and can just handle
      --help themselves.


  LIBRARY:

    * Changed trace messages to go through the standard logging
      framework, so that they can more easily be redirected by
      libraries.



bzr-0.0.6 2005-08-18

  NEW FEATURES:

    * Python plugins, automatically loaded from the directories on
      BZR_PLUGIN_PATH or ~/.bzr.conf/plugins by default.

    * New 'bzr mkdir' command.

    * Commit mesage is fetched from an editor if not given on the
      command line; patch from Torsten Marek.

    * ``bzr log -m FOO`` displays commits whose message matches regexp 
      FOO.
      
    * ``bzr add`` with no arguments adds everything under the current directory.

    * ``bzr mv`` does move or rename depending on its arguments, like
      the Unix command.

    * ``bzr missing`` command shows a summary of the differences
      between two trees.  (Merged from John Arbash-Meinel.)

    * An email address for commits to a particular tree can be
      specified by putting it into .bzr/email within a branch.  (Based
      on a patch from Heikki Paajanen.)


  ENHANCEMENTS:

    * Faster working tree operations.


  CHANGES:

    * 3rd-party modules shipped with bzr are copied within the bzrlib
      python package, so that they can be installed by the setup
      script without clashing with anything already existing on the
      system.  (Contributed by Gustavo Niemeyer.)

    * Moved plugins directory to bzrlib/, so that there's a standard
      plugin directory which is not only installed with bzr itself but
      is also available when using bzr from the development tree.
      BZR_PLUGIN_PATH and DEFAULT_PLUGIN_PATH are then added to the
      standard plugins directory.

    * When exporting to a tarball with ``bzr export --format tgz``, put 
      everything under a top directory rather than dumping it into the
      current directory.   This can be overridden with the ``--root`` 
      option.  Patch from William Dodé and John Meinel.

    * New ``bzr upgrade`` command to upgrade the format of a branch,
      replacing ``bzr check --update``.

    * Files within store directories are no longer marked readonly on
      disk.

    * Changed ``bzr log`` output to a more compact form suggested by
      John A Meinel.  Old format is available with the ``--long`` or
      ``-l`` option, patched by William Dodé.

    * By default the commit command refuses to record a revision with
      no changes unless the ``--unchanged`` option is given.

    * The ``--no-plugins``, ``--profile`` and ``--builtin`` command
      line options must come before the command name because they 
      affect what commands are available; all other options must come 
      after the command name because their interpretation depends on
      it.

    * ``branch`` and ``clone`` added as aliases for ``branch``.

    * Default log format is back to the long format; the compact one
      is available with ``--short``.
      
      
  BUG FIXES:
  
    * Fix bugs in committing only selected files or within a subdirectory.


bzr-0.0.5  2005-06-15
  
  CHANGES:

    * ``bzr`` with no command now shows help rather than giving an
      error.  Suggested by Michael Ellerman.

    * ``bzr status`` output format changed, because svn-style output
      doesn't really match the model of bzr.  Now files are grouped by
      status and can be shown with their IDs.  ``bzr status --all``
      shows all versioned files and unknown files but not ignored files.

    * ``bzr log`` runs from most-recent to least-recent, the reverse
      of the previous order.  The previous behaviour can be obtained
      with the ``--forward`` option.
        
    * ``bzr inventory`` by default shows only filenames, and also ids
      if ``--show-ids`` is given, in which case the id is the second
      field.


  ENHANCEMENTS:

    * New 'bzr whoami --email' option shows only the email component
      of the user identification, from Jo Vermeulen.

    * New ``bzr ignore PATTERN`` command.

    * Nicer error message for broken pipe, interrupt and similar
      conditions that don't indicate an internal error.

    * Add ``.*.sw[nop] .git .*.tmp *,v`` to default ignore patterns.

    * Per-branch locks keyed on ``.bzr/branch-lock``, available in
      either read or write mode.

    * New option ``bzr log --show-ids`` shows revision and file ids.

    * New usage ``bzr log FILENAME`` shows only revisions that
      affected that file.

    * Changed format for describing changes in ``bzr log -v``.

    * New option ``bzr commit --file`` to take a message from a file,
      suggested by LarstiQ.

    * New syntax ``bzr status [FILE...]`` contributed by Bartosz
      Oler.  File may be in a branch other than the working directory.

    * ``bzr log`` and ``bzr root`` can be given an http URL instead of
      a filename.

    * Commands can now be defined by external programs or scripts
      in a directory on $BZRPATH.

    * New "stat cache" avoids reading the contents of files if they 
      haven't changed since the previous time.

    * If the Python interpreter is too old, try to find a better one
      or give an error.  Based on a patch from Fredrik Lundh.

    * New optional parameter ``bzr info [BRANCH]``.

    * New form ``bzr commit SELECTED`` to commit only selected files.

    * New form ``bzr log -r FROM:TO`` shows changes in selected
      range; contributed by John A Meinel.

    * New option ``bzr diff --diff-options 'OPTS'`` allows passing
      options through to an external GNU diff.

    * New option ``bzr add --no-recurse`` to add a directory but not
      their contents.

    * ``bzr --version`` now shows more information if bzr is being run
      from a branch.

  
  BUG FIXES:

    * Fixed diff format so that added and removed files will be
      handled properly by patch.  Fix from Lalo Martins.

    * Various fixes for files whose names contain spaces or other
      metacharacters.


  TESTING:

    * Converted black-box test suites from Bourne shell into Python;
      now run using ``./testbzr``.  Various structural improvements to
      the tests.

    * testbzr by default runs the version of bzr found in the same
      directory as the tests, or the one given as the first parameter.

    * testbzr also runs the internal tests, so the only command
      required to check is just ``./testbzr``.

    * testbzr requires python2.4, but can be used to test bzr running
      under a different version.

    * Tests added for many other changes in this release.


  INTERNAL:

    * Included ElementTree library upgraded to 1.2.6 by Fredrik Lundh.

    * Refactor command functions into Command objects based on HCT by
      Scott James Remnant.

    * Better help messages for many commands.

    * Expose bzrlib.open_tracefile() to start the tracefile; until
      this is called trace messages are just discarded.

    * New internal function find_touching_revisions() and hidden
      command touching-revisions trace the changes to a given file.

    * Simpler and faster compare_inventories() function.

    * bzrlib.open_tracefile() takes a tracefilename parameter.

    * New AtomicFile class.

    * New developer commands ``added``, ``modified``.


  PORTABILITY:

    * Cope on Windows on python2.3 by using the weaker random seed.
      2.4 is now only recommended.


bzr-0.0.4  2005-04-22

  ENHANCEMENTS:

    * 'bzr diff' optionally takes a list of files to diff.  Still a bit
      basic.  Patch from QuantumG.

    * More default ignore patterns.

    * New 'bzr log --verbose' shows a list of files changed in the
      changeset.  Patch from Sebastian Cote.

    * Roll over ~/.bzr.log if it gets too large.

    * Command abbreviations 'ci', 'st', 'stat', '?' based on a patch
      by Jason Diamon.

    * New 'bzr help commands' based on a patch from Denys Duchier.


  CHANGES:

    * User email is determined by looking at $BZREMAIL or ~/.bzr.email
      or $EMAIL.  All are decoded by the locale preferred encoding.
      If none of these are present user@hostname is used.  The host's
      fully-qualified name is not used because that tends to fail when
      there are DNS problems.

    * New 'bzr whoami' command instead of username user-email.


  BUG FIXES: 

    * Make commit safe for hardlinked bzr trees.

    * Some Unicode/locale fixes.

    * Partial workaround for difflib.unified_diff not handling
      trailing newlines properly.


  INTERNAL:

    * Allow docstrings for help to be in PEP0257 format.  Patch from
      Matt Brubeck.

    * More tests in test.sh.

    * Write profile data to a temporary file not into working
      directory and delete it when done.

    * Smaller .bzr.log with process ids.


  PORTABILITY:

    * Fix opening of ~/.bzr.log on Windows.  Patch from Andrew
      Bennetts.

    * Some improvements in handling paths on Windows, based on a patch
      from QuantumG.


bzr-0.0.3  2005-04-06

  ENHANCEMENTS:

    * New "directories" internal command lists versioned directories
      in the tree.

    * Can now say "bzr commit --help".

    * New "rename" command to rename one file to a different name
      and/or directory.

    * New "move" command to move one or more files into a different
      directory.

    * New "renames" command lists files renamed since base revision.

    * New cat command contributed by janmar.

  CHANGES:

    * .bzr.log is placed in $HOME (not pwd) and is always written in
      UTF-8.  (Probably not a completely good long-term solution, but
      will do for now.)

  PORTABILITY:

    * Workaround for difflib bug in Python 2.3 that causes an
      exception when comparing empty files.  Reported by Erik Toubro
      Nielsen.

  INTERNAL:

    * Refactored inventory storage to insert a root entry at the top.

  TESTING:

    * Start of shell-based black-box testing in test.sh.


bzr-0.0.2.1

  PORTABILITY:

    * Win32 fixes from Steve Brown.


bzr-0.0.2  "black cube"  2005-03-31

  ENHANCEMENTS:

    * Default ignore list extended (see bzrlib/__init__.py).

    * Patterns in .bzrignore are now added to the default ignore list,
      rather than replacing it.

    * Ignore list isn't reread for every file.

    * More help topics.

    * Reinstate the 'bzr check' command to check invariants of the
      branch.

    * New 'ignored' command lists which files are ignored and why;
      'deleted' lists files deleted in the current working tree.

    * Performance improvements.

    * New global --profile option.
    
    * Ignore patterns like './config.h' now correctly match files in
      the root directory only.


bzr-0.0.1  2005-03-26

  ENHANCEMENTS:

    * More information from info command.

    * Can now say "bzr help COMMAND" for more detailed help.

    * Less file flushing and faster performance when writing logs and
      committing to stores.

    * More useful verbose output from some commands.

  BUG FIXES:

    * Fix inverted display of 'R' and 'M' during 'commit -v'.

  PORTABILITY:

    * Include a subset of ElementTree-1.2.20040618 to make
      installation easier.

    * Fix time.localtime call to work with Python 2.3 (the minimum
      supported).


bzr-0.0.0.69  2005-03-22

  ENHANCEMENTS:

    * First public release.

    * Storage of local versions: init, add, remove, rm, info, log,
      diff, status, etc.<|MERGE_RESOLUTION|>--- conflicted
+++ resolved
@@ -2,14 +2,13 @@
 
   IMPROVEMENTS:
 
-<<<<<<< HEAD
     * New command ``bzr remove-tree`` allows the removal of the working
       tree from a branch.
       (Daniel Silverstone)
-=======
-    * urllib implements keep-alive connections and share them
+
+    * urllib uses shared keep-alive connections, so http 
+      operations are substantially faster.
       (Vincent Ladeuil, #53654)
->>>>>>> 7ace115c
 
     * ``bzr export`` allows an optional branch parameter, to export a bzr
       tree from some other url. For example:
@@ -48,12 +47,11 @@
 
   BUG FIXES:
 
-<<<<<<< HEAD
     * ``bzrlib/bzrdir.py`` was directly referencing ``bzrlib.workingtree``,
       without importing it. This prevented ``bzr upgrade`` from working
       unless a plugin already imported ``bzrlib.workingtree``
       (John Arbash Meinel, #70716)
-=======
+
     * Suppress the traceback on invalid URLs (Vincent Ladeuil, #70803).
 
     * Give nicer error message when an http server returns a 403
@@ -67,7 +65,6 @@
     * Handles user/passwords supplied in url from command
       line (for the urllib implementation). Don't request already
       known passwords (Vincent Ladeuil, #42383, #44647, #48527)
->>>>>>> 7ace115c
 
     * _KnitIndex.add_versions() dictionary compresses revision ids as they
       are added. This fixes bug where fetching remote revisions records
