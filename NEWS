--- conflicted
+++ resolved
@@ -85,14 +85,12 @@
 
   BUG FIXES:
 
-<<<<<<< HEAD
-    * ``bzr send`` help is more specific about how to apply merge
-      directives.  (Neil Martinsen-Burrell, #253470)
-=======
     * Bazaar now gives a better message including the filename if it's
       unable to read a file in the working directory, for example because
       of a permission error.  (Martin Pool, #338653)
->>>>>>> 0c79525b
+
+    * ``bzr send`` help is more specific about how to apply merge
+      directives.  (Neil Martinsen-Burrell, #253470)
 
     * ``bzr missing`` now uses ``Repository.get_revision_delta()`` rather
       than fetching trees and determining a delta itself. (Jelmer
