--- conflicted
+++ resolved
@@ -22,7 +22,6 @@
   ``keyboard-interactive`` auth but not ``password`` auth when using
   Paramiko.   (Andrew Bennetts, #433846)
 
-<<<<<<< HEAD
 * Occasional IndexError on renamed files have been fixed. Operations that
   set a full inventory in the working tree will now go via the
   apply_inventory_delta code path which is simpler and easier to
@@ -30,10 +29,9 @@
   have a small performance impact on operations built on _write_inventory,
   but such operations are already doing full tree scans, so no radical
   performance change should be observed. (Robert Collins, #403322)
-=======
+
 * When a file kind becomes unversionable after being added, a sensible
   error will be shown instead of a traceback. (Robert Collins, #438569)
->>>>>>> 8ee09f80
 
 Improvements
 ************
