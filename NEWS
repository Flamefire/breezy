--- conflicted
+++ resolved
@@ -18,30 +18,25 @@
   both working tree and branch.
   (Danny van Heumen, #498409)
 
+* ``bzr upgrade`` now creates the ``backup.bzr`` directory with the same
+  permissions as ``.bzr`` directory on a POSIX OS.
+  (Parth Malwankar, #262450)
+
 
 bzr 2.0.5
 #########
 
-<<<<<<< HEAD
-:Codename:
-:2.0.5: not released yet
-=======
 :2.0.5: 2010-03-23
 
 This fifth release in our 2.0 series addresses several user-inconvenience
 bugs.  None are critical, but upgrading is recommended for all users on
 earlier 2.0 releases.
->>>>>>> f3c3e919
 
 Bug Fixes
 *********
 
 * Avoid ``malloc(0)`` in ``patiencediff``, which is non-portable.
   (Martin Pool, #331095)
-
-* ``bzr upgrade`` now creates the ``backup.bzr`` directory with the same
-  permissions as ``.bzr`` directory on a POSIX OS.
-  (Parth Malwankar, #262450)
 
 * Concurrent autopacking is more resilient to already-renamed pack files.
   If we find that a file we are about to obsolete is already obsoleted, we
