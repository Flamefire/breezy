--- conflicted
+++ resolved
@@ -148,6 +148,9 @@
 ``bzr ls`` is now faster. On OpenOffice.org, the time drops from 2.4
   to 1.1 seconds. The improvement for ``bzr ls -r-1`` is more
   substantial dropping from 54.3 to 1.1 seconds. (Ian Clatworthy)
+
+* Can now rename/move files even if they have been removed from the inventory.
+  (Marius Kruger)
 
 * Improve "Path(s) are not versioned" error reporting for some commands.
   (Benoît PIERRE)
@@ -309,10 +312,6 @@
 Improvements
 ************
 
-<<<<<<< HEAD
-* Can now rename/move files even if they have been removed from the inventory.
-  (Marius Kruger)
-=======
 
 * ``--development6-rich-root`` can now stack. (Modulo some smart-server
   bugs with stacking and non default formats.)
@@ -341,7 +340,6 @@
   ``bzrlib.utils.bencode`` is now deprecated.
   (Alexander Belchenko, Jelmer Vernooij, John Arbash Meinel)
 
->>>>>>> 4c7ed77b
 
 Bug Fixes
 *********
