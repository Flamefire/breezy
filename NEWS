--------------------
Bazaar Release Notes
--------------------

.. contents::


IN DEVELOPMENT
--------------

  COMPATIBILITY BREAKS:

    * ``bzr log --line`` now indicates which revisions are merges with
      `[merge]` after the date.  Scripts which parse the output of this
      command may need to be adjusted.
      (Neil Martinsen-Burrell)

  NEW FEATURES:

    * ``bzr reconfigure`` now supports --with-trees and --with-no-trees
      options to change the default tree-creation policy of shared
      repositories.  (Matthew Fuller, Marius Kruger, #145033)

    * Debug flags can now be set in ``~/.bazaar/bazaar.conf``.
      (Martin Pool)

    * Filtered views provide a mask over the tree so that users can focus
      on a subset of a tree when doing their work. See ``Filtered views``
      in chapter 7 of the User Guide and ``bzr help view`` for details.
      (Ian Clatworthy)

    * GNU Changelog output can now be produced by ``bzr log --format
      gnu-changelog``.  (Andrea Bolognani, Martin Pool)

    * The ``-Dmemory`` flag now gives memory information on Windows.
      (John Arbash Meinel)

    * Multiple authors for a commit can now be recorded by using the "--author"
      option multiple times. (James Westby, #185772)

    * New clean-tree command, from bzrtools.  (Aaron Bentley, Jelmer Vernoij)

    * New command ``bzr launchpad-open`` opens a Launchpad web page for that
      branch in your web browser, as long as the branch is on Launchpad at all.
      (Jonathan Lange)

  IMPROVEMENTS:

    * ``bzr add`` no longer prints ``add completed`` on success. Failure
      still prints an error message. (Robert Collins)

    * ``bzr branch`` now has a ``--no-tree`` option which turns off the
      generation of a working tree in the new branch.
      (Daniel Watkins, John Klinger, #273993)

    * Bazaar will now point out ``bzr+ssh://`` to the user when they 
      use ssh://. (Jelmer Vernooij, #330535)

    * ``bzr -v info`` now omits the number of committers branch statistic,
      making it many times faster for large projects. To include that
      statistic in the output, use ``bzr -vv info``.
      (Ian Clatworthy)

    * ``bzr push`` to a ``bzr`` url (``bzr://``, ``bzr+ssh://`` etc) will
      stream if the server is version 1.13 or greater, reducing roundtrips
      significantly. (Andrew Bennetts, Robert Collins)

    * Lightweight Checkouts and Stacked Branches should both be much
      faster over remote connections. Building the working tree now
      batches up requests into approx 5MB requests, rather than a separate
      request for each file. (John Arbash Meinel)

    * Progress bars now show the rate of network activity for
      ``bzr+ssh://`` and ``bzr://`` connections.  (Andrew Bennetts)

    * Support for GSSAPI authentication when using HTTP or HTTPS. 
      (Jelmer Vernooij)

    * The ``bzr shelve`` prompt now includes a '?' help option to explain the
      short options better. (Daniel Watkins, #327429)

    * ``bzr lp-open`` now falls back to the push location if it cannot find a
      public location. (Jonathan Lange, #332372)

    * ``bzr lp-open`` will try to find the Launchpad URL for the location
      passed on the command line. This makes ``bzr lp-open lp:foo`` work as
      expected. (Jonathan Lange, #332705)

    * ``bzr send`` now supports MH-E via ``emacsclient``. (Eric Gillespie)

  BUG FIXES:

    * Bazaar now gives a better message including the filename if it's
      unable to read a file in the working directory, for example because
      of a permission error.  (Martin Pool, #338653)

    * ``bzr send`` help is more specific about how to apply merge
      directives.  (Neil Martinsen-Burrell, #253470)

    * ``bzr missing`` now uses ``Repository.get_revision_delta()`` rather
      than fetching trees and determining a delta itself. (Jelmer
      Vernooij, #315048)

    * ``bzr push`` to a smart server no longer causes "Revision
      {set([('null:',)])} not present ..." errors when the branch has
      multiple root revisions. (Andrew Bennetts, #317654)

    * ``bzr shelve`` now properly handle patches with no terminating newline.
      (Benoît PIERRE, #303569)

    * ``bzr unshelve`` gives a more palatable error if passed a non-integer
      shelf id. (Daniel Watkins)

    * Export now handles files that are not present in the tree.
      (James Westby, #174539)

    * Fixed "sprout() got an unexpected keyword argument 'source_branch'"
      error branching from old repositories.
      (Martin Pool, #321695)

    * Make ``bzr push --quiet <non-local location>`` less chatty.
      (Kent Gibson, #221461)

    * Many Branch hooks would not fire with ``bzr://`` and ``bzr+ssh://``
      branches, and this was not noticed due to a bug in the test logic
      for branches. This is now fixed and a test added to prevent it
      reoccuring. (Robert Collins, Andrew Bennetts)

    * Restore the progress bar on Windows. We were disabling it when TERM
      wasn't set, but Windows doesn't set TERM. (Alexander Belchenko)

    * ``setup.py build_ext`` now gives a proper error when an extension
      fails to build. (John Arbash Meinel)

    * Under rare circumstances (aka nobody reported a bug about it), the ftp
      transport could revert to ascii mode. It now stays in binary mode except
      when needed.
      (Vincent Ladeuil)

<<<<<<< HEAD
    * Unshelve does not generate warnings about progress bars.
      (Aaron Bentley, #328148)
=======
    * Corrected a disconnect between ``AuthenticationConfig`` and credential 
      provider plug-ins where the credentials dictionary passed to 
      providers would not contain expected keys, as tested by the netrc 
      provider plug-in tests.
      (Jean-Francois Roy)
>>>>>>> 27792cc1

  DOCUMENTATION:

    * Added ``Organizing your workspace`` to the User Guide appendices,
      summarizing some common ways of organizing trees, branches and
      repositories and the processes/workflows implied/enabled by each.
      (Ian Clatworthy)

    * Hooks can now be self documenting. ``bzrlib.hooks.Hooks.create_hook``
      is the entry point for this feature. (Robert Collins)

    * The documentation for ``shelve`` and ``unshelve`` has been clarified.
      (Daniel Watkins, #327421, #327425)

    * The generated manpage now explicitly lists aliases as commands.
      (James Westby, #336998)

  API CHANGES:

    * ``bzr selftest`` now fails if the bazaar sources contain trailing
      whitespace, non-unix style line endings and files not ending in a
      newline. About 372 files and 3243 lines with trailing whitespace was
      updated to comply with this. The code already complied with the other
      criteria, but now it is enforced. (Marius Kruger)

    * ``Branch.fetch`` and ``Repository.fetch`` now return None rather
      than a count of copied revisions and failed revisions. A while back
      we stopped ever reporting failed revisions because we started
      erroring instead, and the copied revisions count is not used in the
      UI at all - indeed it only reflects the repository status not
      changes to the branch itself. (Robert Collins)

    * MutableTree.commit now favours the "authors" argument, with the old
      "author" argument being deprecated.

    * Remove deprecated EmptyTree.  (Martin Pool)

    * ``Repository.fetch`` now accepts an optional ``fetch_spec``
      parameter.  A ``SearchResult`` or ``MiniSearchResult`` may be passed
      to ``fetch_spec`` instead of a ``last_revision`` to specify exactly
      which revisions to fetch. (Andrew Bennetts)

    * ``RepositoryAcquisitionPolicy.acquire_repository`` now returns a
      tuple of ``(repository, is_new_flag)``, rather than just the
      repository.  (Andrew Bennetts)

    * Revision.get_apparent_author() is now deprecated, replaced by
      Revision.get_apparent_authors(), which returns a list. The former
      now returns the first item that would be returned from the second.

    * The ``BranchBuilder`` test helper now accepts a ``timestamp``
      parameter to ``build_commit`` and ``build_snapshot``.  (Martin Pool)

    * The ``_fetch_*`` attributes on ``Repository`` are now on
      ``RepositoryFormat``, more accurately reflecting their intent (they
      describe a disk format capability, not state of a particular
      repository of that format). (Robert Collins)

    * The ``get_credentials`` and ``set_credentials`` methods of 
      ``AuthenticationConfig`` now accept an optional realm argument.
      (Jean-Francois Roy)

  INTERNALS:

    * Branching from a non-stacked branch on a smart protocol is now
      free of virtual file system methods.
      (Robert Collins, Andrew Bennetts)

    * Branch and Repository creation on a bzr+ssh://server are now done
      via RPC calls rather than VFS calls, reducing round trips for
      pushing new branches substantially. (Robert Collins)

    * ``Branch.clone`` now takes the ``repository_policy`` formerly used
      inside ``BzrDir.clone_on_transport``, allowing stacking to be
      configured before the branch tags and revision tip are set. This
      fixes a race condition cloning stacked branches that would cause
      plugins to have hooks called on non-stacked instances.
      (Robert Collins, #334187)

    * ``BzrDir.cloning_metadir`` now has a RPC call. (Robert Collins)

    * ``BzrDirFormat.__str__`` now uses the human readable description
      rather than the sometimes-absent disk label. (Robert Collins)

    * ``bzrlib.fetch`` is now composed of a sender and a sink component
      allowing for decoupling over a network connection. Fetching from
      or into a RemoteRepository with a 1.13 server will use this to
      stream the operation.
      (Andrew Bennetts, Robert Collins)

    * ``bzrlib.tests.run_suite`` accepts a runner_class parameter
      supporting the use of different runners. (Robert Collins)

    * Change how file_ids and revision_ids are interned as part of
      inventory deserialization. Now we use the real ``intern()``, rather
      than our own workaround that would also cache a Unicode copy of the
      string, and never emptied the cache. This should slightly reduce
      memory consumption. (John Arbash Meinel)

    * New branch method ``create_clone_on_transport`` that returns a
      branch object. (Robert Collins)

    * New hook Commands['extend_command'] to allow plugins to access a
      command object before the command is run (or help generated from
      it), without overriding the command. (Robert Collins)

    * New version of the ``BzrDir.find_repository`` verb supporting
      ``_network_name`` to support removing more _ensure_real calls.
      (Robert Collins)

    * ``RemoteBranchFormat`` no longer claims to have a disk format string.
      (Robert Collins)

    * ``Repository`` objects now have ``suspend_write_group`` and
      ``resume_write_group`` methods.  These are currently only useful
      with pack repositories. (Andrew Bennetts, Robert Collins)

    * ``BzrDirFormat``, ``BranchFormat`` and ``RepositoryFormat`` objects
      now have a ``network_name`` for passing the format across RPC calls.
      (Robert Collins, Andrew Bennetts)

    * ``RepositoryFormat`` objects now all have a new attribute
      ``_serializer`` used by fetch when reserialising is required.
      (Robert Collins, Andrew Bennetts)

    * Some methods have been pulled up from ``BzrBranch`` to ``Branch``
      to aid branch types that are not bzr branch objects (like
      RemoteBranch). (Robert Collins, Andrew Bennetts)

    * Test adaptation has been made consistent throughout the built in
      tests. ``TestScenarioApplier``, ``multiply_tests_from_modules``,
      ``adapt_tests``, ``adapt_modules`` have all been deleted. Please
      use ``multiply_tests``, or for lower level needs ``apply_scenarios``
      and ``apply_scenario``. (Robert Collins)

    * ``TestSkipped`` is now detected by TestCase and passed to the
      ``TestResult`` by calling ``addSkip``. For older TestResult objects,
      where ``addSkip`` is not available, ``addError`` is still called.
      This permits test filtering in subunit to strip out skipped tests
      resulting in a faster fix-shrink-list-run cycle. This is compatible
      with the testtools protocol for skips. (Robert Collins)

    * The ``_index`` of ``KnitVersionedFiles`` now supports the ability
      to scan an underlying index that is going to be incorporated into
      the ``KnitVersionedFiles`` object, to determine if it has missing
      delta references. The method is ``scan_unvalidated_index``.
      (Andrew Bennetts, Robert Collins)

    * There is a RemoteSink object which handles pushing to smart servers.
      (Andrew Bennetts, Robert Collins)

    * ``TransportTraceDecorator`` now logs ``put_bytes_non_atomic`` and
      ``rmdir`` calls. (Robert Collins)

    * ``VersionedFiles`` record adapters have had their signature change
      from ``(record, record.get_bytes_as(record.storage_kind))`` to
      ``(record)`` reducing excess duplication and allowing adapters
      to access private data in record to obtain content more
      efficiently. (Robert Collins)

    * We no longer probe to see if we should create a working tree during
      clone if we cannot get a local_abspath for the new bzrdir.
      (Robert Collins)


bzr 1.12 "1234567890" 2009-02-13
--------------------------------

This release of Bazaar contains many improvements to the speed,
documentation and functionality of ``bzr log`` and the display of logged
revisions by ``bzr status``.  bzr now also gives a better indication of
progress, both in the way operations are drawn onto a text terminal, and
by showing the rate of network IO.

  BUG FIXES:

    * ``bzr init --development-wt5[-rich-root]`` would fail because of
      circular import errors. (John Arbash Meinel, #328135)

  DOCUMENTATION:

    * Expanded the help for log and added a new help topic called
      ``log-formats``.  (Ian Clatworthy)


bzr 1.12rc1 "1234567890" 2009-02-10
-----------------------------------

  COMPATIBILITY BREAKS:

    * By default, ``bzr status`` after a merge now shows just the pending
      merge tip revisions. This improves the signal-to-noise ratio after
      merging from trunk and completes much faster. To see all merged
      revisions, use the new ``-v`` flag.  (Ian Clatworthy)

    * ``bzr log --line`` now shows any tags after the date and before
      the commit message. If you have scripts which parse the output
      from this command, you may need to adjust them accordingly.
      (Ian Clatworthy)

    * ``bzr log --short`` now shows any additional revision properties
      after the date and before the commit message.  Scripts that parse 
      output of the log command in this situation may need to adjust.
      (Neil Martinsen-Burrell)

    * The experimental formats ``1.12-preview`` and ``1.12-preview-rich-root``
      have been renamed ``development-wt5`` and ``development-wt5-rich-root``
      respectively, given they are not ready for release in 1.12.
      (Ian Clatworthy)

    * ``read_bundle_from_url`` has been deprecated. (Vincent Ladeuil)

  NEW FEATURES:

    * Add support for filtering ``bzr missing`` on revisions.  Remote revisions
      can be filtered using ``bzr missing -r -20..-10`` and local revisions can
      be filtered using ``bzr missing --my-revision -20..-10``.
      (Marius Kruger)

    * ``bzr log -p`` displays the patch diff for each revision.
      When logging a file, the diff only includes changes to that file.
      (Ian Clatworthy, #202331, #227335)

    * ``bzr log`` supports a new option called ``-n N`` or ``--level N``.
      A value of 0 (zero) means "show all nested merge revisions" while
      a value of 1 (one) means "show just the top level". Values above
      1 can be used to see a limited amount of nesting. That can be
      useful for seeing the level or two below PQM submits for example.
      To force the ``--short`` and ``--line`` formats to display all nested
      merge revisions just like ``--long`` does by default, use a command
      like ``bzr log --short -n0``. To display just the mainline using
      ``--long`` format, ``bzr log --long -n1``.
      (Ian Clatworthy)

  IMPROVEMENTS:

    * ``bzr add`` more clearly communicates success vs failure.
      (Daniel Watkins)

    * ``bzr init`` will now print a little less verbose output.
      (Marius Kruger)

    * ``bzr log`` is now much faster in many use cases, particularly
      at incrementally displaying results and filtering by a
      revision range. (Ian Clatworthy)

    * ``bzr log --short`` and ``bzr log --line`` now show tags, if any,
      for each revision. The tags are shown comma-separated inside
      ``{}``. For short format, the tags appear at the end of line
      before the optional ``[merge]`` indicator. For line format,
      the tags appear after the date. (Ian Clatworthy)

    * Progress bars now show the rate of activity for some sftp 
      operations, and they are drawn different.  (Martin Pool, #172741)

    * Progress bars now show the rate of activity for urllib and pycurl based
      http client implementations. The operations are tracked at the socket
      level for better precision.
      (Vincent Ladeuil)

    * Rule-based preferences can now accept multiple patterns for a set of
      rules.  (Marius Kruger)

    * The ``ancestor:`` revision spec will now default to referring to the
      parent of the branch if no other location is given.
      (Daniel Watkins, #198417)

    * The debugger started as a result of setting ``$BZR_PDB`` works
      around a bug in ``pdb``, http://bugs.python.org/issue4150.  The bug
      can cause truncated tracebacks in Python versions before 2.6.
      (Andrew Bennetts)

    * VirtualVersionedFiles now implements
      ``iter_lines_added_or_present_in_keys``. This allows the creation of 
      new branches based on stacked bzr-svn branches. (#311997)

  BUG FIXES:

    * ``bzr annotate --show-ids`` doesn't give a backtrace on empty files
      anymore.
      (Anne Mohsen, Vincent Ladeuil, #314525)

    * ``bzr log FILE`` now correctly shows mainline revisions merging
      a change to FILE when the ``--short`` and ``--line`` log formats
      are used. (Ian Clatworthy, #317417)

    * ``bzr log -rX..Y FILE`` now shows the history of FILE provided
      it existed in Y or X, even if the file has since been deleted or
      renamed. If no range is given, the current/basis tree and
      initial tree are searched in that order. More generally, log
      now interprets filenames in their historical context.
      (Ian Clatworthy, #175520)

    * ``bzr status`` now reports nonexistent files and continues, then
      errors (with code 3) at the end.  (Karl Fogel, #306394)

    * Don't require the present compression base in knits to be the same
      when adding records in knits. (Jelmer Vernooij, #307394)

    * Fix a problem with CIFS client/server lag on Windows colliding with
      an invariant-per-process algorithm for generating AtomicFile names
      (Adrian Wilkins, #304023)

    * Many socket operations now handle EINTR by retrying the operation.
      Previously EINTR was treated as an unrecoverable failure.  There is
      a new ``until_no_eintr`` helper function in ``bzrlib.osutils``.
      (Andrew Bennetts)

    * Support symlinks with non-ascii characters in the symlink filename.
      (Jelmer Vernooij, #319323)

    * There was a bug in how we handled resolving when a file is deleted
      in one branch, and modified in the other. If there was a criss-cross
      merge, we would cause the deletion to conflict a second time.
      (Vincent Ladeuil, John Arbash Meinel)

    * There was another bug in how we chose the correct intermediate LCA in
      criss-cross merges leading to several kind of changes be incorrectly
      handled.
      (John Arbash Meinel, Vincent Ladeuil)

    * Unshelve now handles deleted paths without crashing. (Robert Collins)

  DOCUMENTATION:

    * Improved plugin developer documentation.  (Martin Pool)

  API CHANGES:

    * ``ProgressBarStack`` is deprecated; instead use
      ``ui_factory.nested_progress_bar`` to create new progress bars.
      (Martin Pool)

    * ForeignVcsMapping() now requires a ForeignVcs object as first
      argument. (Jelmer Vernooij)

    * ForeignVcsMapping.show_foreign_revid() has been moved to
      ForeignVcs. (Jelmer Vernooij)

    * ``read_bundle_from_url`` is deprecated in favor of
      ``read_mergeable_from_url``.  (Vincent Ladeuil)

    * Revision specifiers are now registered in
      ``bzrlib.revisionspec.revspec_registry``, and the old list of 
      revisionspec classes (``bzrlib.revisionspec.SPEC_TYPES``) has been
      deprecated. (Jelmer Vernooij, #321183)

    * The progress and UI classes have changed; the main APIs remain the
      same but code that provides a new UI or progress bar class may
      need to be updated.  (Martin Pool)

  INTERNALS:

    * Default User Interface (UI) is CLIUIFactory when bzr runs in a dumb
      terminal. It is sometimes desirable do override this default by forcing
      bzr to use TextUIFactory. This can be achieved by setting the
      BZR_USE_TEXT_UI environment variable (emacs shells, as opposed to
      compile buffers, are such an example).
      (Vincent Ladeuil)

    * New API ``Branch.iter_merge_sorted_revisions()`` that iterates over
      ``(revision_id, depth, revno, end_of_merge)`` tuples.
      (Ian Clatworthy)

    * New ``Branch.dotted_revno_to_revision_id()`` and
      ``Branch.revision_id_to_dotted_revno()`` APIs that pick the most
      efficient way of doing the mapping.
      (Ian Clatworthy)

    * Refactor cmd_serve so that it's a little easier to build commands that
      extend it, and perhaps even a bit easier to read.  (Jonathan Lange)

    * ``TreeDelta.show()`` now accepts a ``filter`` parameter allowing log
      formatters to retrict the output.
      (Vincent Ladeuil)


bzr 1.11 "Eyes up!" 2009-01-19
------------------------------

This first monthly release of Bazaar for 2009 improves Bazaar's operation
in Windows, Mac OS X, and other situations where file names are matched
without regard to capitalization: Bazaar tries to match the case of an
existing file.  This release of Bazaar also improves the efficiency of
Tortoise Windows Shell integration and lets it work on 64-bit platforms.

The UI through which Bazaar supports historic formats has been improved,
so 'bzr help formats' now gives a simpler and shorter list, with clear
advice.

This release also fixes a number of bugs, particularly a glitch that can
occur when there are concurrent writes to a pack repository.

  BUG FIXES:

    * Fix failing test when CompiledChunksToLines is not available.
      (Vincent Ladeuil)

    * Stacked branches don't repeatedly open their transport connection.
      (John Arbash Meinel)



bzr 1.11rc1 "Eyes up!" 2009-01-09
---------------------------------

  CHANGES:

    * Formats using Knit-based repository formats are now explicitly
      marked as deprecated. (Ian Clatworthy)

  NEW FEATURES:

    * Add support for `bzr tags -r 1..2`, that is we now support showing
      tags applicable for a specified revision range. (Marius Kruger)

    * ``authentication.conf`` now accepts pluggable read-only credential
      stores. Such a plugin (``netrc_credential_store``) is now included,
      handles the ``$HOME/.netrc`` file and can server as an example to
      implement other plugins.
      (Vincent Ladeuil)

    * ``shelve --list`` can now be used to list shelved changes.
      (Aaron Bentley)

  IMPROVEMENTS:

    * Add trailing slash to directories in all output of ``bzr ls``, except
      ``bzr ls --null``. (Gordon P. Hemsley, #306424)

    * ``bzr revision-info`` now supports a -d option to specify an
      alternative branch. (Michael Hudson)

    * Add connection to a C++ implementation of the Windows Shell Extension
      which is able to fully replace the current Python implemented one.
      Advantages include 64bit support and reduction in overhead for
      processes which drag in shell extensions.
      (Mark Hammond)

    * Support the Claws mail client directly, rather than via
      xdg-email. This prevents the display of an unnecessary modal
      dialog in Claws, informing the user that a file has been
      attached to the message, and works around bug #291847 in
      xdg-utils which corrupts the destination address.

    * When working on a case-insensitive case-preserving file-system, as
      commonly found with Windows, bzr will often ignore the case of the
      arguments specified by the user in preference to the case of an existing
      item on the file-system or in the inventory to help prevent
      counter-intuitive behaviour on Windows. (Mark Hammond)

  BUG FIXES:
  
    * Allow BzrDir implementation to implement backing up of 
      control directory. (#139691)

    * ``bzr push`` creating a new stacked branch will now only open a
      single connection to the target machine. (John Arbash Meinel)

    * Don't call iteritems on transport_list_registry, because it may
      change during iteration.  (Martin Pool, #277048)

    * Don't make a broken branch when pushing an unstackable-format branch
      that's in a stackable shared repository to a location with default
      stack-on location.  (Andrew Bennetts, #291046)

    * Don't require embedding user in HTTP(S) URLs do use authentication.conf.
      (Ben Jansen, Vincent Ladeuil, #300347)

    * Fix a problem with CIFS client/server lag on windows colliding with
      an invariant-per-process algorithm for generating AtomicFile names
      (Adrian Wilkins, #304023)

    * Fix bogus setUp signature in UnavailableFTPServer.
      (Gary van der Merwe, #313498)

    * Fix compilation error in ``_dirstate_helpers_c`` on SunOS/Solaris.
      (Jari Aalto)

    * Fix SystemError in ``_patiencediff_c`` module by calling
      PyErr_NoMemory() before returning NULL in PatienceSequenceMatcher_new.
      (Andrew Bennetts, #303206)

    * Give proper error message for diff with non-existent dotted revno.
      (Marius Kruger, #301969)

    * Handle EACCES (permission denied) errors when launching a message
      editor, and emit warnings when a configured editor cannot be
      started. (Andrew Bennetts)

    * ``$HOME/.netrc`` file is now recognized as a read-only credential store
      if configured in ``authentication.conf`` with 'password_encoding=netrc'
      in the appropriate sections.
      (Vincent Ladeuil, #103029)

    * Opening a stacked branch now properly shares the connection, rather
      than opening a new connection for the stacked-on branch.
      (John Arbash meinel)

    * Preserve transport decorators while following redirections.
      (Vincent Ladeuil, #245964, #270863)

    * Provides a finer and more robust filter for accepted redirections.
      (Vincent Ladeuil, #303959, #265070)

    * ``shelve`` paths are now interpreted relative to the current working
      tree.  (Aaron Bentley)

    * ``Transport.readv()`` defaults to not reading more than 100MB in a
      single array. Further ``RemoteTransport.readv`` sets this to 5MB to
      work better with how it splits its requests.
      (John Arbash Meinel, #303538)

    * Pack repositories are now able to reload the pack listing and retry
      the current operation if another action causes the data to be
      repacked.  (John Arbash Meinel, #153786)

    * ``pull -v`` now respects the log_format configuration variable.
      (Aaron Bentley)

    * ``push -v`` now works on non-initial pushes.  (Aaron Bentley)

    * Use the short status format when the short format is used for log.
      (Vincent Ladeuil, #87179)

    * Allow files to be renamed or moved via remove + add-by-id. (Charles
      Duffy, #314251)

  DOCUMENTATION:

    * Improved the formats help topic to explain why multiple formats
      exist and to provide guidelines in selecting one. Introduced
      two new supporting help topics: current-formats and other-formats.
      (Ian Clatworthy)

  API CHANGES:

    * ``LRUCache(after_cleanup_size)`` was renamed to
      ``after_cleanup_count`` and the old name deprecated. The new name is
      used for clarity, and to avoid confusion with
      ``LRUSizeCache(after_cleanup_size)``. (John Arbash Meinel)

    * New ``ForeignRepository`` base class, to help with foreign branch 
      support (e.g. svn).  (Jelmer Vernooij)

    * ``node_distances`` and ``select_farthest`` can no longer be imported
      from ``bzrlib.graph``.  They can still be imported from
      ``bzrlib.deprecated_graph``, which has been the preferred way to
      import them since before 1.0.  (Andrew Bennetts)
      
    * The logic in commit now delegates inventory basis calculations to
      the ``CommitBuilder`` object; this requires that the commit builder
      in use has been updated to support the new ``recording_deletes`` and
      ``record_delete`` methods. (Robert Collins)

  TESTING:

    * An HTTPS server is now available (it requires python-2.6). Future bzr
      versions will allow the use of the python-2.6 ssl module that can be
      installed for 2.5 and 2.4.

    * ``bzr selftest`` now fails if new trailing white space is added to
      the bazaar sources. It only checks changes not committed yet. This
      means that PQM will now reject changes that introduce new trailing
      whitespace. (Marius Kruger)

    * Introduced new experimental formats called ``1.12-preview`` and
      ``1.12-preview-rich-root`` to enable testing of related pending
      features, namely content filtering and filtered views.
      (Ian Clatworthy)

  INTERNALS:

    * Added an ``InventoryEntry`` cache when deserializing inventories.
      Can cut the time to iterate over multiple RevisionsTrees in half.
      (John Arbash Meinel)

    * Added ``bzrlib.fifo_cache.FIFOCache`` which is designed to have
      minimal overhead versus using a plain dict for cache hits, at the
      cost of not preserving the 'active' set as well as an ``LRUCache``.
      (John Arbash Meinel)

    * ``bzrlib.patience_diff.unified_diff`` now properly uses a tab
      character to separate the filename from the date stamp, and doesn't
      add trailing whitespace when a date stamp is not supplied.
      (Adeodato Simó, John Arbash Meinel)

    * ``DirStateWorkingTree`` and ``DirStateWorkingTreeFormat`` added
      as base classes of ``WorkingTree4`` and ``WorkingTreeFormat4``
      respectively. (Ian Clatworthy)

    * ``KnitVersionedFiles._check_should_delta()`` now uses the
      ``get_build_details`` api to avoid multiple hits to the index, and
      to properly follow the ``compression_parent`` rather than assuming
      it is the left-hand parent. (John Arbash Meinel)

    * ``KnitVersionedFiles.get_record_stream()`` will now chose a
      more optimal ordering when the keys are requested 'unordered'.
      Previously the order was fully random, now the records should be
      returned from each pack in turn, in forward I/O order.
      (John Arbash Meinel)
    
    * ``mutter()`` will now flush the ``~/.bzr.log`` if it has been more
      than 2s since the last time it flushed. (John Arbash Meinel)

    * New method ``bzrlib.repository.Repository.add_inventory_by_delta``
      allows adding an inventory via an inventory delta, which can be
      more efficient for some repository types. (Robert Collins)

    * Repository ``CommitBuilder`` objects can now accumulate an inventory
      delta. To enable this functionality call ``builder.recording_deletes``
      and additionally call ``builder.record_delete`` when a delete
      against the basis occurs. (Robert Collins)

    * The default http handler has been changed from pycurl to urllib.
      The default is still pycurl for https connections. (The only
      advantage of pycurl is that it checks ssl certificates.)
      (John Arbash Meinel)

    * ``VersionedFiles.get_record_stream()`` can now return objects with a
      storage_kind of ``chunked``. This is a collection (list/tuple) of
      strings. You can use ``osutils.chunks_to_lines()`` to turn them into
      guaranteed 'lines' or you can use ``''.join(chunks)`` to turn it
      into a fulltext. This allows for some very good memory savings when
      asking for many texts that share ancestry, as the individual chunks
      can be shared between versions of the file. (John Arbash Meinel)

    * ``pull -v`` and ``push -v`` use new function
      ``bzrlib.log.show_branch_change`` (Aaron Bentley)



bzr 1.10 2008-12-05
-------------------

Bazaar 1.10 has several performance improvements for copying revisions
(especially for small updates to large projects).  There has also been a
significant amount of effort in polishing stacked branches.  The commands
``shelve`` and ``unshelve`` have become core commands, with an improved
implementation.

The only changes versus bzr-1.10rc1 are bugfixes for stacked branches.

  BUG FIXES:

    * Don't set a pack write cache size from RepoFetcher, because the
      cache is not coherent with reads and causes ShortReadvErrors.
      This reverses the change that fixed #294479.
      (Martin Pool, #303856)

    * Properly handle when a revision can be inserted as a delta versus
      when it needs to be expanded to a fulltext for stacked branches.
      There was a bug involving merge revisions. As a method to help
      prevent future difficulties, also make stacked fetches sort
      topologically. (John Arbash Meinel, #304841)


bzr 1.10rc1 2008-11-28
----------------------

This release of Bazaar focuses on performance improvements when pushing
and pulling revisions, both locally and to remote networks.  The popular
``shelve`` and ``unshelve`` commands, used to interactively revert and
restore work in progress, have been merged from bzrtools into the bzr
core.  There are also bug fixes for portability, and for stacked branches.

  NEW FEATURES:

    * New ``commit_message_template`` hook that is called by the commit
      code to generate a template commit message. (Jelmer Vernooij)

    * New `shelve` and `unshelve` commands allow undoing and redoing changes.
      (Aaron Bentley)

  IMPROVEMENTS:

    * ``(Remote)Branch.copy_content_into`` no longer generates the full revision
      history just to set the last revision info.
      (Andrew Bennetts, John Arbash Meinel)

    * Fetches between formats with different serializers (such as
      pack-0.92-subtree and 1.9-rich-root) are faster now.  This is due to
      operating on batches of 100 revisions at time rather than
      one-by-one.  (Andrew Bennetts, John Arbash Meinel)

    * Search index files corresponding to pack files we've already used
      before searching others, because they are more likely to have the
      keys we're looking for.  This reduces the number of iix and tix
      files accessed when pushing 1 new revision, for instance.
      (John Arbash Meinel)

    * Signatures to transfer are calculated more efficiently in
      ``item_keys_introduced_by``.  (Andrew Bennetts, John Arbash Meinel)

    * The generic fetch code can once again copy revisions and signatures
      without extracting them completely to fulltexts and then serializing
      them back down into byte strings. This is a significant performance
      improvement when fetching from a stacked branch.
      (John Arbash Meinel, #300289)

    * When making a large readv() request over ``bzr+ssh``, break up the
      request into more manageable chunks. Because the RPC is not yet able
      to stream, this helps keep us from buffering too much information at
      once. (John Arbash Meinel)

  BUG FIXES:

    * Better message when the user needs to set their Launchpad ID.
      (Martin Pool, #289148)

    * ``bzr commit --local`` doesn't access the master branch anymore.
      This fixes a regression introduced in 1.9.  (Marius Kruger, #299313)

    * Don't call the system ``chdir()`` with an empty path. Sun OS seems
      to give an error in that case.  Also, don't count on ``getcwd()``
      being able to allocate a new buffer, which is a gnu extension.
      (John Arbash Meinel, Martin Pool, Harry Hirsch, #297831)

    * Don't crash when requesting log --forward <file> for a revision range
      starting with a dotted revno.
      (Vincent Ladeuil, #300055)

    * Don't create text deltas spanning stacked repositories; this could
      cause "Revision X not present in Y" when later accessing them.
      (Martin Pool, #288751)

    * Pack repositories are now able to reload the pack listing and retry
      the current operation if another action causes the data to be
      repacked.  (John Arbash Meinel, #153786)

    * PermissionDenied errors from smart servers no longer cause
      "PermissionDenied: "None"" on the client.
      (Andrew Bennetts, #299254)

    * Pushing to a stacked pack repository now batches writes, the same
      way writes are batched to ordinary pack repository.  This makes
      pushing to a stacked branch over the network much faster.
      (Andrew Bennetts, #294479)

    * TooManyConcurrentRequests no longer occur when a fetch fails and
      tries to abort a write group.  This allows the root cause (e.g. a
      network interruption) to be reported.  (Andrew Bennetts, #297014)

    * RemoteRepository.get_parent_map now uses fallback repositories.
      (Aaron Bentley, #297991?, #293679?)

  API CHANGES:

    * ``CommitBuilder`` now validates the strings it will be committing,
      to ensure that they do not have characters that will not be properly
      round-tripped. For now, it just checks for characters that are
      invalid in the XML form. (John Arbash Meinel, #295161)

    * Constructor parameters for NewPack (internal to pack repositories)
      have changed incompatibly.

    * ``Repository.abort_write_group`` now accepts an optional
      ``suppress_errors`` flag.  Repository implementations that override
      ``abort_write_group`` will need to be updated to accept the new
      argument.  Subclasses that only override ``_abort_write_group``
      don't need to change.

    * Transport implementations must provide copy_tree_to_transport.  A default
      implementation is provided for Transport subclasses.

  TESTING:

    * ``bzr selftest`` now fails if no doctests are found in a module
      that's expected to have them.  (Martin Pool)

    * Doctests now only report the first failure.  (Martin Pool)


bzr 1.9 2008-11-07
------------------

This release of Bazaar adds a new repository format, ``1.9``, with smaller
and more efficient index files.  This format can be specified when
creating a new repository, or used to losslessly upgrade an existing
repository.  bzr 1.9 also speeds most operations over the smart server
protocol, makes annotate faster, and uses less memory when making
checkouts or pulling large amounts of data.

  BUG FIXES:

   * Fix "invalid property value 'branch-nick' for None" regression with
     branches bound to svn branches.  (Martin Pool, #293440)

   * Fix SSL/https on Python2.6.  (Vincent Ladeuil, #293054)

   * ``SFTPTransport.readv()`` had a bug when requests were out-of-order.
     This only triggers some-of-the-time on Knit format repositories.
     (John Arbash Meinel, #293746)


bzr 1.9rc1 2008-10-31
---------------------

  NEW FEATURES:

    * New Branch hook ``transform_fallback_location`` allows a function to
      be called when looking up the stacked source. (Michael Hudson)

    * New repository formats ``1.9`` and ``1.9-rich-root``. These have all
      the functionality of ``1.6``, but use the new btree indexes.
      These indexes are both smaller and faster for access to historical
      information.  (John Arbash Meinel)

  IMPROVEMENTS:

    * ``BTreeIndex`` code now is able to prefetch extra pages to help tune
      the tradeoff between bandwidth and latency. Should be tuned
      appropriately to not impact commands which need minimal information,
      but provide a significant boost to ones that need more context. Only
      has a direct impact on the ``--development2`` format which uses
      btree's for the indexes. (John Arbash Meinel)

    * ``bzr dump-btree`` is a hidden command introduced to allow dumping
      the contents of a compressed btree file.  (John Arbash Meinel)

    * ``bzr pack`` now tells the index builders to optimize for size. For
      btree index repositories, this can save 25% of the index size
      (mostly in the text indexes). (John Arbash Meinel)

    * ``bzr push`` to an existing branch or repository on a smart server
      is faster, due to Bazaar making more use of the ``get_parent_map``
      RPC when querying the remote branch's revision graph.
      (Andrew Bennetts)

    * default username for bzr+ssh and sftp can be configured in
      authentication.conf. (Aaron Bentley)

    * launchpad-login now provides a default username for bzr+ssh and sftp
      URLs, allowing username-free URLs to work for everyone. (Aaron Bentley)

    * ``lp:`` lookups no longer include usernames, making them shareable and
      shorter. (Aaron Bentley)

    * New ``PackRepository.autopack`` smart server RPC, which does
      autopacking entirely on the server.  This is much faster than
      autopacking via plain file methods, which downloads a large amount
      of pack data and then re-uploads the same pack data into a single
      file.  This fixes a major (although infrequent) cause of lengthy
      delays when using a smart server.  For example, pushing the 10th
      revision to a repository with 9 packs now takes 44 RPCs rather than
      179, and much less bandwidth too.  This requires Bazaar 1.9 on both
      the client and the server, otherwise the client will fallback to the
      slower method.  (Andrew Bennetts)

  BUG FIXES:

    * A failure to load a plugin due to an IncompatibleAPI exception is
      now correctly reported. (Robert Collins, #279451)

    * API versioning support now has a multiple-version checking api
      ``require_any_api``. (Robert Collins, #279447)

    * ``bzr branch --stacked`` from a smart server to a standalone branch
      works again.  This fixes a regression in 1.7 and 1.8.
      (Andrew Bennetts, #270397)

    * ``bzr co`` uses less memory. It used to unpack the entire WT into
      memory before writing it to disk. This was a little bit faster, but
      consumed lots of memory. (John Arbash Meinel, #269456)

    * ``bzr missing --quiet`` no longer prints messages about whether
      there are missing revisions.  The exit code indicates whether there
      were or not.  (Martin Pool, #284748)

    * Fixes to the ``annotate`` code. The fast-path which re-used the
      stored deltas was accidentally disabled all the time, instead of
      only when a branch was stacked. Second, the code would accidentally
      re-use a delta even if it wasn't against the left-parent, this
      could only happen if ``bzr reconcile`` decided that the parent
      ordering was incorrect in the file graph.  (John Arbash Meinel)

    * "Permission denied" errors that occur when pushing a new branch to a
      smart server no longer cause tracebacks.  (Andrew Bennetts, #278673)

    * Some compatibility fixes for building the extensions with MSVC and
      for python2.4. (John Arbash Meinel, #277484)

    * The index logic is now able to reload the list of pack files if and
      index ends up disappearing. We still don't reload if the pack data
      itself goes missing after checking the index. This bug appears as a
      transient failure (file not found) when another process is writing
      to the repository.  (John Arbash Meinel, #153786)

    * ``bzr switch`` and ``bzr bind`` will now update the branch nickname if
      it was previously set. All checkouts will now refer to the bound branch
      for a nickname if one was not explicitly set.
      (Marius Kruger, #230903)

  DOCUMENTATION:

    * Improved hook documentation. (Michael Ernst)

  API CHANGES:

    * commands.plugins_cmds is now a CommandRegistry, not a dict.

  INTERNALS:

     * New AuthenticationConfig.set_credentials method allows easy programmatic
       configuration of authetication credentials.


bzr 1.8 2008-10-16
------------------

Bazaar 1.8 includes several fixes that improve working tree performance,
display of revision logs, and merges.  The bzr testsuite now passes on OS
X and Python 2.6, and almost completely passes on Windows.  The
smartserver code has gained several bug fixes and performance
improvements, and can now run server-side hooks within an http server.

  BUG FIXES:

   * Fix "Must end write group" error when another error occurs during
     ``bzr push``.  (Andrew Bennetts, #230902)

  PORTABILITY:

   * Some Pyrex versions require the WIN32 macro defined to compile on
     that platform.  (Alexander Belchenko, Martin Pool, #277481)


bzr 1.8rc1 2008-10-07
---------------------

  CHANGES:

    * ``bzr log file`` has been changed. It now uses a different method
      for determining which revisions to show as merging the changes to
      the file. It now only shows revisions which merged the change
      towards your mainline. This simplifies the output, makes it faster,
      and reduces memory consumption.  (John Arbash Meinel)

    * ``bzr merge`` now defaults to having ``--reprocess`` set, whenever
      ``--show-base`` is not supplied.  (John Arbash Meinel)

    * ``bzr+http//`` will now optionally load plugins and write logs on the
      server. (Marius Kruger)

    * ``bzrlib._dirstate_helpers_c.pyx`` does not compile correctly with
      Pyrex 0.9.4.1 (it generates C code which causes segfaults). We
      explicitly blacklist that version of the compiler for that
      extension. Packaged versions will include .c files created with
      pyrex >= 0.9.6 so it doesn't effect releases, only users running
      from the source tree. (John Arbash Meinel, #276868)

  FEATURES:

    * bzr is now compatible with python-2.6. python-2.6 is not yet officially
      supported (nor released, tests were conducted with the dev version of
      python-2.6rc2), but all known problems have been fixed.  Feedback
      welcome.
      (Vincent Ladeuil, #269535)

  IMPROVEMENTS:

    * ``bzr annotate`` will now include uncommitted changes from the local
      working tree by default. Such uncommitted changes are given the
      revision number they would get if a commit was done, followed with a
      ? to indicate that its not actually known. (Robert Collins, #3439)

    * ``bzr branch`` now accepts a ``--standalone`` option, which creates a
      standalone branch regardless of the presence of shared repositories.
      (Daniel Watkins)

    * ``bzr push`` is faster in the case there are no new revisions to
      push.  It is also faster if there are no tags in the local branch.
      (Andrew Bennetts)

    * File changes during a commit will update the tree stat cache.
      (Robert Collins)

    * Location aliases can now accept a trailing path.  (Micheal Hudson)

    * New hooks ``Lock.hooks`` when LockDirs are acquired and released.
      (Robert Collins, MartinPool)

    * Switching in heavyweight checkouts uses the master branch's context, not
      the checkout's context.  (Adrian Wilkins)

    * ``status`` on large trees is now faster, due to optimisations in the
      walkdirs code. Of particular note, the walkdirs code now performs
      a temporary ``chdir()`` while reading a single directory; if your
      platform has non thread-local current working directories (and is
      not windows which has its own implementation), this may introduce a
      race condition during concurrent uses of bzrlib. The bzrlib CLI
      will not encounter this as it is single threaded for working tree
      operations. (Robert Collins)

    * The C extensions now build on python 2.4 (Robert Collins, #271939)

    * The ``-Dhpss`` debug flag now reports the number of smart server
      calls per medium to stderr.  This is in addition to the existing
      detailed logging to the .bzr.log trace file.  (Andrew Bennetts)

  BUG FIXES:

    * Avoid random failures arising from misinterpreted ``errno`` values
      in ``_readdir_pyx.read_dir``.
      (Martin Pool, #279381)

    * Branching from a shared repository on a smart server into a new
      repository now preserves the repository format.
      (Andrew Bennetts, #269214)

    * ``bzr log`` now accepts a ``--change`` option.
      (Vincent Ladeuil, #248427)

    * ``bzr missing`` now accepts an ``--include-merges`` option.
      (Vincent Ladeuil, #233817)

    * Don't try to filter (internally) '.bzr' from the files to be deleted if
      it's not there.
      (Vincent Ladeuil, #272648)

    * Fix '_in_buffer' AttributeError when using the -Dhpss debug flag.
      (Andrew Bennetts)

    * Fix TooManyConcurrentRequests errors caused by a connection failure
      when doing ``bzr pull`` or ``bzr merge`` from a ``bzr+ssh`` URL.
      (Andrew Bennetts, #246233)

    * Fixed ``bzr st -r branch:PATH_TO_BRANCH`` where the other branch
      is in a different repository than the current one.
      (Lukáš Lalinský, #144421)

    * Make the first line of the manpage preamble a comment again.
      (David Futcher, #242106)

    * Remove use of optional parameter in GSSAPI FTP support, since
      it breaks newer versions of Python-Kerberos. (Jelmer Vernooij)

    * The autopacking logic will now always create a single new pack from
      all of the content which it deems is worth moving. This avoids the
      'repack a single pack' bug and should result in better packing
      overall.  (John Arbash Meinel, #242510, #172644)

    * Trivial documentation fix.
      (John Arbash Meinel, #270471)

    * ``bzr switch`` and ``bzr bind`` will now update the branch nickname if
      it was previously set. All checkouts will now refer to the bound branch
      for a nickname if one was not explicitly set.
      (Marius Kruger, #230903)

  DOCUMENTATION:

    * Explain revision/range identifiers. (Daniel Clemente)

  API CHANGES:

    * ``CommitBuilder.record_entry_contents`` returns one more element in
      its result tuple - an optional file system hash for the hash cache
      to use. (Robert Collins)

    * ``dirstate.DirState.update_entry`` will now only calculate the sha1
      of a file if it is likely to be needed in determining the output
      of iter_changes. (Robert Collins)

    * The PackRepository, RepositoryPackCollection, NewPack classes have a
      slightly changed interface to support different index types; as a
      result other users of these classes need to supply the index types
      they want. (Robert Collins)

  TESTING:

    * ``bzrlib.tests.repository_implementations`` has been renamed to
      ``bzrlib.tests.per_repository`` so that we have a common structure
      (and it is shorter). (John Arbash Meinel, #239343)

    * ``LocalTransport.abspath()`` now returns a drive letter if the
      transport has one, fixing numerous tests on Windows.
      (Mark Hammond)

    * PreviewTree is now tested via intertree_implementations.
      (Aaron Bentley)

    * The full test suite is passing again on OSX.
      (Guillermo Gonzalez, Vincent Ladeuil)

    * The full test suite passes when run with ``-Eallow_debug``.
      (Andrew Bennetts)

  INTERNALS:

    * A new hook, ``Branch.open``, has been added, which is called when
      branch objects are opened. (Robert Collins)

    * ``bzrlib.osutils._walkdirs_utf8`` has been refactored into common
      tree walking, and modular directory listing code to aid future
      performance optimisations and refactoring. (Robert Collins)

    * ``bzrlib.trace.debug_memory`` can be used to get a quick memory dump
      in the middle of processing. It only reports memory if
      ``/proc/PID/status`` is available. (John Arbash Meinel)

    * New method ``RevisionSpec.as_tree`` for representing the revision
      specifier as a revision tree object. (Lukáš Lalinský)

    * New race-free method on MutableTree ``get_file_with_stat`` for use
      when generating stat cache results. (Robert Collins)

    * New win32utils.get_local_appdata_location() provides access to a local
      directory for storing data.  (Mark Hammond)

    * To be compatible with python-2.6 a few new rules should be
      observed. 'message' attribute can't be used anymore in exception
      classes, 'sha' and 'md5' modules have been deprecated (use
      osutils.[md5|sha]), object__init__ and object.__new__ don't accept
      parameters anymore.
      (Vincent Ladeuil)


bzr 1.7.1 2008-10-01
--------------------

  No changes from 1.7.1rc1.


bzr 1.7.1rc1 2008-09-24
-----------------------

This release just includes an update to how the merge algorithm handles
file paths when we encounter complex history.

  FEATURES:

    * If we encounter a criss-cross in history, use information from
      direct Least Common Ancestors to resolve inventory shape (locations
      of files, adds, deletes, etc). This is similar in concept to using
      ``--lca`` for merging file texts, only applied to paths.
      (John Arbash Meinel)


bzr 1.7 2008-09-23
------------------

This release includes many bug fixes and a few performance and feature
improvements.  ``bzr rm`` will now scan for missing files and remove them,
like how ``bzr add`` scans for unknown files and adds them. A bit more
polish has been applied to the stacking code. The b-tree indexing code has
been brought in, with an eye on using it in a future repository format.
There are only minor installer changes since bzr-1.7rc2.

  FEATURES

    * Some small updates to the win32 installer. Include localization
      files found in plugins, and include the builtin distutils as part of
      packaging qbzr. (Mark Hammond)


bzr 1.7rc2 2008-09-17
---------------------

A few bug fixes from 1.7rc1. The biggest change is a new
``RemoteBranch.get_stacked_on_url`` rpc. This allows clients that are
trying to access a Stacked branch over the smart protocol, to properly
connect to the stacked-on location.

  BUG FIXES:

    * Branching from a shared repository on a smart server into a new
      repository now preserves the repository format.
      (Andrew Bennetts, #269214)

   * Branching from a stacked branch via ``bzr+ssh`` can properly connect
     to the stacked-on branch.  (Martin Pool, #261315)

    * ``bzr init`` no longer re-opens the BzrDir multiple times.
      (Vincent Ladeuil)

    * Fix '_in_buffer' AttributeError when using the -Dhpss debug flag.
      (Andrew Bennetts)


bzr 1.7rc1 2008-09-09
---------------------

This release candidate for bzr 1.7 has several bug fixes and a few
performance and feature improvements.  ``bzr rm`` will now scan for
missing files and remove them, like how ``bzr add`` scans for unknown
files and adds them. A bit more polish has been applied to the stacking
code. The b-tree indexing code has been brought in, with an eye on using
it in a future repository format.


  CHANGES:

    * ``bzr export`` can now export a subdirectory of a project.
      (Robert Collins)

    * ``bzr remove-tree`` will now refuse to remove a tree with uncommitted
      changes, unless the ``--force`` option is specified.
      (Lukáš Lalinský, #74101)

    * ``bzr rm`` will now scan for files that are missing and remove just
      them automatically, much as ``bzr add`` scans for new files that
      are not ignored and adds them automatically. (Robert Collins)

  FEATURES

    * Support for GSSAPI authentication when using FTP as documented in
      RFC2228. (Jelmer Vernooij, #49623)

    * Add support for IPv6 in the smart server. (Jelmer Vernooij, #165014)

  IMPROVEMENTS:

    * A url like ``log+file:///tmp`` will log all access to that Transport
      to ``.bzr.log``, which may help in debugging or profiling.
      (Martin Pool)

    * ``bzr branch`` and ``bzr push`` use the default stacking policy if the
      branch format supports it. (Aaron Bentley)

    * ``bzr init`` and ``bzr init-repo`` will now print out the same as
      ``bzr info`` if it completed successfully.
      (Marius Kruger)

    * ``bzr uncommit`` logs the old tip revision id, and displays how to
      restore the branch to that tip using ``bzr pull``.  This allows you
      to recover if you realize you uncommitted the wrong thing.
      (John Arbash Meinel)

    * Fix problems in accessing stacked repositories over ``bzr://``.
      (Martin Pool, #261315)

    * ``SFTPTransport.readv()`` was accidentally using ``list += string``,
      which 'works', but adds each character separately to the list,
      rather than using ``list.append(string)``. Fixing this makes the
      SFTP transport a little bit faster (~20%) and use a bit less memory.
      (John Arbash Meinel)

    * When reading index files, if we happen to read the whole file in a
      single request treat it as a ``_buffer_all`` request. This happens
      most often on small indexes over remote transports, where we default
      to reading 64kB. It saves a round trip for each small index during
      fetch operations. Also, if we have read more than 50% of an index
      file, trigger a ``_buffer_all`` on the next request. This works
      around some inefficiencies because reads don't fall neatly on page
      boundaries, so we would ignore those bytes, but request them again
      later. This could trigger a total read size of more than the whole
      file. (John Arbash Meinel)

  BUG FIXES:

    * ``bzr rm`` is now aliased to ``bzr del`` for the convenience of svn
      users. (Robert Collins, #205416)

    * Catch the infamous "select/poll returned error" which occurs when
      pycurl try to send a body request to an HTTP/1.0 server which has
      already refused to handle the request. (Vincent Ladeuil, #225020)

    * Fix ``ObjectNotLocked`` errors when using various commands
      (including ``bzr cat`` and ``bzr annotate``) in combination with a
      smart server URL.  (Andrew Bennetts, #237067)

    * ``FTPTransport.stat()`` would return ``0000`` as the permission bits
      for the containing ``.bzr/`` directory (it does not implement
      permissions). This would cause us to set all subdirectories to
      ``0700`` and files to ``0600`` rather than leaving them unmodified.
      Now we ignore ``0000`` as the permissions and assume they are
      invalid. (John Arbash Meinel, #259855)

    * Merging from a previously joined branch will no longer cause
      a traceback. (Jelmer Vernooij, #203376)

    * Pack operations on windows network shares will work even with large
      files. (Robert Collins, #255656)

    * Running ``bzr st PATH_TO_TREE`` will no longer suppress merge
      status. Status is also about 7% faster on mozilla sized trees
      when the path to the root of the tree has been given. Users of
      the internal ``show_tree_status`` function should be aware that
      the show_pending flag is now authoritative for showing pending
      merges, as it was originally. (Robert Collins, #225204)

    * Set valid default _param_name for Option so that ListOption can embed
      '-' in names. (Vincent Ladeuil, #263249)

    * Show proper error rather than traceback when an unknown revision
      id is specified to ``bzr cat-revision``. (Jelmer Vernooij, #175569)

    * Trailing text in the dirstate file could cause the C dirstate parser
      to try to allocate an invalid amount of memory. We now properly
      check and test for parsing a dirstate with invalid trailing data.
      (John Arbash Meinel, #186014)

    * Unexpected error responses from a smart server no longer cause the
      client to traceback.  (Andrew Bennetts, #263527)

    * Use a Windows api function to get a Unicode host name, rather than
      assuming the host name is ascii.
      (Mark Hammond, John Arbash Meinel, #256550)

    * ``WorkingTree4`` trees will now correctly report missing-and-new
      paths in the output of ``iter_changes``. (Robert Collins)

  DOCUMENTATION:

    * Updated developer documentation.  (Martin Pool)

  API CHANGES:

    * Exporters now take 4 parameters. (Robert Collins)

    * ``Tree.iter_changes`` will now return False for the content change
      field when a file is missing in the basis tree and not present in
      the target tree. Previously it returned True unconditionally.
      (Robert Collins)

    * The deprecated ``Branch.abspath`` and unimplemented
      ``Branch.rename_one`` and ``Branch.move`` were removed. (Jelmer Vernooij)

    * BzrDir.clone_on_transport implementations must now accept a stacked_on
      parameter.  (Aaron Bentley)

    * BzrDir.cloning_metadir implementations must now take a require_stacking
      parameter.  (Aaron Bentley)

  TESTING:

    * ``addCleanup`` now takes ``*arguments`` and ``**keyword_arguments``
      which are then passed to the cleanup callable as it is run. In
      addition, addCleanup no longer requires that the callables passed to
      it be unique. (Jonathan Lange)

    * Fix some tests that fail on Windows because files are deleted while
      still in use.
      (Mark Hammond)

    * ``selftest``'s ``--starting-with`` option can now use predefined
      prefixes so that one can say ``bzr selftest -s bp.loom`` instead of
      ``bzr selftest -s bzrlib.plugins.loom``. (Vincent Ladeuil)

    * ``selftest``'s ``--starting-with`` option now accepts multiple values.
      (Vincent Ladeuil)

  INTERNALS:

    * A new plugin interface, ``bzrlib.log.log_adapters``, has been added.
      This allows dynamic log output filtering by plugins.
      (Robert Collins)

    * ``bzrlib.btree_index`` is now available, providing a b-tree index
      layer. The design is memory conservative (limited memory cache),
      faster to seek (approx 100 nodes per page, gives 100-way fan out),
      and stores compressed pages allowing more keys per page.
      (Robert Collins, John Arbash Meinel)

    * ``bzrlib.diff.DiffTree.show_diff`` now skips changes where the kind
      is unknown in both source and target.
      (Robert Collins, Aaron Bentley)

    * ``GraphIndexBuilder.add_node`` and ``BTreeBuilder`` have been
      streamlined a bit. This should make creating large indexes faster.
      (In benchmarking, it now takes less time to create a BTree index than
      it takes to read the GraphIndex one.) (John Arbash Meinel)

    * Mail clients for `bzr send` are now listed in a registry.  This
      allows plugins to add new clients by registering them with
      ``bzrlib.mail_client.mail_client_registry``.  All of the built-in
      clients now use this mechanism.  (Neil Martinsen-Burrell)


bzr 1.6.1 2008-09-05
--------------------

A couple regressions were found in the 1.6 release. There was a
performance issue when using ``bzr+ssh`` to branch large repositories,
and some problems with stacking and ``rich-root`` capable repositories.


bzr 1.6.1rc2 2008-09-03
-----------------------

  BUG FIXES:

    * Copying between ``rich-root`` and ``rich-root-pack`` (and vice
      versa) was accidentally using the inter-model fetcher, instead of
      recognizing that both were 'rich root' formats.
      (John Arbash Meinel, #264321)


bzr 1.6.1rc1 2008-08-29
-----------------------

This release fixes a few regressions found in the 1.6 client. Fetching
changes was using an O(N^2) buffering algorithm, so for large projects it
would cause memory thrashing. There is also a specific problem with the
``--1.6-rich-root`` format, which prevented stacking on top of
``--rich-root-pack`` repositories, and could allow users to accidentally
fetch experimental data (``-subtree``) without representing it properly.
The ``--1.6-rich-root`` format has been deprecated and users are
recommended to upgrade to ``--1.6.1-rich-root`` immediately.  Also we
re-introduced a workaround for users who have repositories with incorrect
nodes (not possible if you only used official releases).
I should also clarify that none of this is data loss level issues, but
still sufficient enough to warrant an updated release.

  BUG FIXES:

    * ``RemoteTransport.readv()`` was being inefficient about how it
      buffered the readv data and processed it. It would keep appending to
      the same string (causing many copies) and then pop bytes out of the
      start of the string (causing more copies).
      With this patch "bzr+ssh://local" can improve dramatically,
      especially for projects with large files.
      (John Arbash Meinel)

    * Revision texts were always meant to be stored as fulltexts. There
      was a bug in a bzr.dev version that would accidentally create deltas
      when copying from a Pack repo to a Knit repo. This has been fixed,
      but to support those repositories, we know always request full texts
      for Revision texts. (John Arbash Meinel, #261339)

    * The previous ``--1.6-rich-root`` format used an incorrect xml
      serializer, which would accidentally support fetching from a
      repository that supported subtrees, even though the local one would
      not. We deprecated that format, and introduced a new one that uses
      the correct serializer ``--1.6.1-rich-root``.
      (John Arbash Meinel, #262333)


bzr 1.6 2008-08-25
------------------

Finally, the long awaited bzr 1.6 has been released. This release includes
new features like Stacked Branches, improved weave merge, and an updated
server protocol (now on v3) which will allow for better cross version
compatibility. With this release we have deprecated Knit format
repositories, and recommend that users upgrade them, we will continue to
support reading and writing them for the forseeable future, but we will
not be tuning them for performance as pack repositories have proven to be
better at scaling. This will also be the first release to bundle
TortoiseBzr in the standalone Windows installer.


bzr 1.6rc5 2008-08-19
---------------------

  BUG FIXES:

    * Disable automatic detection of stacking based on a containing
      directory of the target. It interacted badly with push, and needs a
      bit more work to get the edges polished before it should happen
      automatically. (John Arbash Meinel, #259275)
      (This change was reverted when merged to bzr.dev)


bzr 1.6rc4 2008-08-18
---------------------

  BUG FIXES:

    * Fix a regression in knit => pack fetching.  We had a logic
      inversion, causing the fetch to insert fulltexts in random order,
      rather than preserving deltas.  (John Arbash Meinel, #256757)


bzr 1.6rc3 2008-08-14
---------------------

  CHANGES:

    * Disable reading ``.bzrrules`` as a per-branch rule preferences
      file. The feature was not quite ready for a full release.
      (Robert Collins)

  IMPROVEMENTS:

    * Update the windows installer to bundle TortoiseBzr and ``qbzr``
      into the standalone installer. This will be the first official
      windows release that installs Tortoise by default.
      (Mark Hammond)

  BUG FIXES:

    * Fix a regression in ``bzr+http`` support. There was a missing
      function (``_read_line``) that needed to be carried over from
      ``bzr+ssh`` support. (Andrew Bennetts)

    * ``GraphIndex`` objects will internally read an entire index if more
      than 1/20th of their keyspace is requested in a single operation.
      This largely mitigates a performance regression in ``bzr log FILE``
      and completely corrects the performance regression in ``bzr log``.
      The regression was caused by removing an accomodation which had been
      supporting the index format in use. A newer index format is in
      development which is substantially faster. (Robert Collins)


bzr 1.6rc2 2008-08-13
---------------------

This release candidate has a few minor bug fixes, and some regression
fixes for Windows.

  BUG FIXES:

    * ``bzr upgrade`` on remote branches accessed via bzr:// and
      bzr+ssh:// now works.  (Andrew Bennetts)

    * Change the ``get_format_description()`` strings for
      ``RepositoryFormatKnitPack5`` et al to be single line messages.
      (Aaron Bentley)

    * Fix for a regression on Win32 where we would try to call
      ``os.listdir()`` on a file and not catch the exception properly.
      (Windows raises a different exception.) This would manifest in
      places like ``bzr rm file`` or ``bzr switch``.
      (Mark Hammond, John Arbash Meinel)

    * ``Inventory.copy()`` was failing to set the revision property for
      the root entry. (Jelmer Vernooij)

    * sftp transport: added missing ``FileExists`` case to
      ``_translate_io_exception`` (Christophe Troestler, #123475)

    * The help for ``bzr ignored`` now suggests ``bzr ls --ignored`` for
      scripting use. (Robert Collins, #3834)

    * The default ``annotate`` logic will now always assign the
      last-modified value of a line to one of the revisions that modified
      it, rather than a merge revision. This would happen when both sides
      claimed to have modified the line resulting in the same text. The
      choice is arbitrary but stable, so merges in different directions
      will get the same results.  (John Arbash Meinel, #232188)


bzr 1.6rc1 2008-08-06
---------------------

This release candidate for bzr 1.6 solidifies the new branch stacking
feature.  Bazaar now recommends that users upgrade all knit repositories,
because later formats are much faster.  However, we plan to continue read/write and
upgrade support for knit repostories for the forseeable future.  Several
other bugs and performance issues were fixed.

  CHANGES:

    * Knit format repositories are deprecated and bzr will now emit
      warnings whenever it encounters one.  Use ``bzr upgrade`` to upgrade
      knit repositories to pack format.  (Andrew Bennetts)

  IMPROVEMENTS:

    * ``bzr check`` can now be told which elements at a location it should
      check.  (Daniel Watkins)

    * Commit now supports ``--exclude`` (or ``-x``) to exclude some files
      from the commit. (Robert Collins, #3117)

    * Fetching data between repositories that have the same model but no
      optimised fetcher will not reserialise all the revisions, increasing
      performance. (Robert Collins, John Arbash Meinel)

    * Give a more specific error when target branch is not reachable.
      (James Westby)

    * Implemented a custom ``walkdirs_utf8`` implementation for win32.
      This uses a pyrex extension to get direct access to the
      ``FindFirstFileW`` style apis, rather than using ``listdir`` +
      ``lstat``. Shows a very strong improvement in commands like
      ``status`` and ``diff`` which have to iterate the working tree.
      Anywhere from 2x-6x faster depending on the size of the tree (bigger
      trees, bigger benefit.) (John Arbash Meinel)

    * New registry for log properties handles  and the method in
      LongLogFormatter to display the custom properties returned by the
      registered handlers. (Guillermo Gonzalez, #162469)

  BUG FIXES:

    * Add more tests that stacking does not create deltas spanning
      physical repository boundaries.
      (Martin Pool, #252428)

    * Better message about incompatible repositories.
      (Martin Pool, #206258)

    * ``bzr branch --stacked`` ensures the destination branch format can
      support stacking, even if the origin does not.
      (Martin Pool)

    * ``bzr export`` no longer exports ``.bzrrules``.
      (Ian Clatworthy)

    * ``bzr serve --directory=/`` now correctly allows the whole
      filesystem to be accessed on Windows, not just the root of the drive
      that Python is running from.
      (Adrian Wilkins, #240910)

    * Deleting directories by hand before running ``bzr rm`` will not
      cause subsequent errors in ``bzr st`` and ``bzr commit``.
      (Robert Collins, #150438)

    * Fix a test case that was failing if encoding wasn't UTF-8.
      (John Arbash Meinel, #247585)

    * Fix "no buffer space available" error when branching with the new
      smart server protocol to or from Windows.
      (Andrew Bennetts, #246180)

    * Fixed problem in branching from smart server.
      (#249256, Michael Hudson, Martin Pool)

    * Handle a file turning in to a directory in TreeTransform.
      (James Westby, #248448)

  API CHANGES:

    * ``MutableTree.commit`` has an extra optional keywork parameter
      ``exclude`` that will be unconditionally supplied by the command
      line UI - plugins that add tree formats may need an update.
      (Robert Collins)

    * The API minimum version for plugin compatibility has been raised to
      1.6 - there are significant changes throughout the code base.
      (Robert Collins)

    * The generic fetch code now uses three attributes on Repository objects
      to control fetch. The streams requested are controlled via :
      ``_fetch_order`` and ``_fetch_uses_deltas``. Setting these
      appropriately allows different repository implementations to recieve
      data in their optimial form. If the ``_fetch_reconcile`` is set then
      a reconcile operation is triggered at the end of the fetch.
      (Robert Collins)

    * The ``put_on_disk`` and ``get_tar_item`` methods in
      ``InventoryEntry`` were deprecated. (Ian Clatworthy)

    * ``Repository.is_shared`` doesn't take a read lock. It didn't
      need one in the first place (nobody cached the value, and
      ``RemoteRepository`` wasn't taking one either). This saves a round
      trip when probing Pack repositories, as they read the ``pack-names``
      file when locked. And during probe, locking the repo isn't very
      useful. (John Arbash Meinel)

  INTERNALS:

    * ``bzrlib.branchbuilder.BranchBuilder`` is now much more capable of
      putting together a real history without having to create a full
      WorkingTree. It is recommended that tests that are not directly
      testing the WorkingTree use BranchBuilder instead.  See
      ``BranchBuilder.build_snapshot`` or
      ``TestCaseWithMemoryTree.make_branch_builder``.  (John Arbash Meinel)

    * ``bzrlib.builtins.internal_tree_files`` broken into two giving a new
      helper ``safe_relpath_files`` - used by the new ``exclude``
      parameter to commit. (Robert Collins)

    * Make it easier to introduce new WorkingTree formats.
      (Ian Clatworthy)

    * The code for exporting trees was refactored not to use the
      deprecated ``InventoryEntry`` methods. (Ian Clatworthy)

    * RuleSearchers return () instead of [] now when there are no matches.
      (Ian Clatworthy)


bzr 1.6beta3 2008-07-17
-----------------------

This release adds a new 'stacked branches' feature allowing branches to
share storage without being in the same repository or on the same machine.
(See the user guide for more details.)  It also adds a new hook, improved
weaves, aliases for related locations, faster bzr+ssh push, and several
bug fixes.

  FEATURES:

    * New ``pre_change_branch_tip`` hook that is called before the
      branch tip is moved, while the branch is write-locked.  See the User
      Reference for signature details.  (Andrew Bennetts)

    * Rule-based preferences can now be defined for selected files in
      selected branches, allowing commands and plugins to provide
      custom behaviour for files matching defined patterns.
      See ``Rule-based preferences`` (part of ``Configuring Bazaar``)
      in the User Guide and ``bzr help rules`` for more information.
      (Ian Clatworthy)

    * Sites may suggest a branch to stack new branches on.  (Aaron Bentley)

    * Stacked branches are now supported. See ``bzr help branch`` and
      ``bzr help push``.  Branches must be in the ``development1`` format
      to stack, though the stacked-on branch can be of any format.
      (Robert Collins)

  IMPROVEMENTS:

    * ``bzr export --format=tgz --root=NAME -`` to export a gzipped tarball
      to stdout; also ``tar`` and ``tbz2``.
      (Martin Pool)

    * ``bzr (re)merge --weave`` will now use a standard Weave algorithm,
      rather than the annotation-based merge it was using. It does so by
      building up a Weave of the important texts, without needing to build
      the full ancestry. (John Arbash Meinel, #238895)

    * ``bzr send`` documents and better supports ``emacsclient`` (proper
      escaping of mail headers and handling of the MUA Mew).
      (Christophe Troestler)

    * Remembered locations can be specified by aliases, e.g. :parent, :public,
      :submit.  (Aaron Bentley)

    * The smart protocol now has improved support for setting branches'
      revision info directly.  This makes operations like push
      faster.  The new request method name is
      ``Branch.set_last_revision_ex``.  (Andrew Bennetts)

  BUG FIXES:

    * Bazaar is now able to be a client to the web server of IIS 6 and 7.
      The broken implementations of RFC822 in Python and RFC2046 in IIS
      combined with boundary-line checking in Bazaar previously made this
      impossible. (NB, IIS 5 does not suffer from this problem).
      (Adrian Wilkins, #247585)

    * ``bzr log --long`` with a ghost in your mainline now handles that
      ghost properly. (John Arbash Meinel, #243536)

    * ``check`` handles the split-up .bzr layout correctly, so no longer
      requires a branch to be present.
      (Daniel Watkins, #64783)

    * Clearer message about how to set the PYTHONPATH if bzrlib can't be
      loaded.
      (Martin Pool, #205230)

    * Errors about missing libraries are now shown without a traceback,
      and with a suggestion to install the library.  The full traceback is
      still in ``.bzr.log`` and can be shown with ``-Derror``.
      (Martin Pool, #240161)

    * Fetch from a stacked branch copies all required data.
      (Aaron Bentley, #248506)

    * Handle urls such as ftp://user@host.com@www.host.com where the user
      name contains an @.
      (Neil Martinsen-Burrell, #228058)

    * ``needs_read_lock`` and ``needs_write_lock`` now suppress an error during
      ``unlock`` if there was an error in the original function. This helps
      most when there is a failure with a smart server action, since often the
      connection closes and we cannot unlock.
      (Andrew Bennetts, John Arbash Meinel, #125784)

    * Obsolete hidden command ``bzr fetch`` removed.
      (Martin Pool, #172870)

    * Raise the correct exception when doing ``-rbefore:0`` or ``-c0``.
      (John Arbash Meinel, #239933)

    * You can now compare file revisions in Windows diff programs from
      Cygwin Bazaar.
      (Matt McClure, #209281)

    * revision_history now tolerates mainline ghosts for Branch format 6.
      (Aaron Bentley, #235055)

    * Set locale from environment for third party libs.
      (Martin von Gagern, #128496)

  DOCUMENTATION:

    * Added *Using stacked branches* to the User Guide.
      (Ian Clatworthy)

    * Updated developer documentation.
      (Martin Pool)

  TESTING:

   * ``-Dmemory`` will cause /proc/PID/status to be catted before bzr
     exits, allowing low-key analysis of peak memory use. (Robert Collins)

   * ``TestCaseWithTransport.make_branch_and_tree`` tries harder to return
     a tree with a ``branch`` attribute of the right format.  This was
     preventing some ``RemoteBranch`` tests from actually running with
     ``RemoteBranch`` instances.  (Andrew Bennetts)

  API CHANGES:

    * Removed ``Repository.text_store``, ``control_store``, etc.  Instead,
      there are new attributes ``texts, inventories, revisions,
      signatures``, each of which is a ``VersionedFiles``.  See the
      Repository docstring for more details.
      (Robert Collins)

    * ``Branch.pull`` now accepts an ``_override_hook_target`` optional
      parameter.  If you have a subclass of ``Branch`` that overrides
      ``pull`` then you should add this parameter.  (Andrew Bennetts)

    * ``bzrlib.check.check()`` has been deprecated in favour of the more
      aptly-named ``bzrlib.check.check_branch()``.
      (Daniel Watkins)

    * ``Tree.print_file`` and ``Repository.print_file`` are deprecated.
      These methods are bad APIs because they write directly to sys.stdout.
      bzrlib does not use them internally, and there are no direct tests
      for them. (Alexander Belchenko)

  INTERNALS:

    * ``cat`` command no longer uses ``Tree.print_file()`` internally.
      (Alexander Belchenko)

    * New class method ``BzrDir.open_containing_tree_branch_or_repository``
      which eases the discovery of the tree, the branch and the repository
      containing a given location.
      (Daniel Watkins)

    * New ``versionedfile.KeyMapper`` interface to abstract out the access to
      underlying .knit/.kndx etc files in repositories with partitioned
      storage. (Robert Collins)

    * Obsolete developer-use command ``weave-join`` has been removed.
      (Robert Collins)

    * ``RemoteToOtherFetcher`` and ``get_data_stream_for_search`` removed,
      to support new ``VersionedFiles`` layering.
      (Robert Collins)


bzr 1.6beta2 2008-06-10
-----------------------

This release contains further progress towards our 1.6 goals of shallow
repositories, and contains a fix for some user-affecting bugs in the
repository layer.  Building working trees during checkout and branch is
now faster.

  BUG FIXES:

    * Avoid KnitCorrupt error extracting inventories from some repositories.
      (The data is not corrupt; an internal check is detecting a problem
      reading from the repository.)
      (Martin Pool, Andrew Bennetts, Robert Collins, #234748)

    * ``bzr status`` was breaking if you merged the same revision twice.
      (John Arbash Meinel, #235407)

    * Fix infinite loop consuming 100% CPU when a connection is lost while
      reading a response body via the smart protocol v1 or v2.
      (Andrew Bennetts)

    * Inserting a bundle which changes the contents of a file with no trailing
      end of line, causing a knit snapshot in a 'knits' repository will no longer
      cause KnitCorrupt. (Robert Collins)

    * ``RemoteBranch.pull`` needs to return the ``self._real_branch``'s
      pull result. It was instead just returning None, which breaks ``bzr
      pull``. (John Arbash Meinel, #238149)

    * Sanitize branch nick before using it as an attachment filename in
      ``bzr send``. (Lukáš Lalinský, #210218)

    * Squash ``inv_entry.symlink_target`` to a plain string when
      generating DirState details. This prevents from getting a
      ``UnicodeError`` when you have symlinks and non-ascii filenames.
      (John Arbash Meinel, #135320)

  IMPROVEMENTS:

    * Added the 'alias' command to set/unset and display aliases. (Tim Penhey)

    * ``added``, ``modified``, and ``unknowns`` behaviour made consistent (all three
      now quote paths where required). Added ``--null`` option to ``added`` and
      ``modified`` (for null-separated unknowns, use ``ls --unknown --null``)
      (Adrian Wilkins)

    * Faster branching (1.09x) and lightweight checkouts (1.06x) on large trees.
      (Ian Clatworthy, Aaron Bentley)

  DOCUMENTATION:

    * Added *Bazaar Zen* section to the User Guide. (Ian Clatworthy)

  TESTING:

    * Fix the test HTTPServer to be isolated from chdir calls made while it is
      running, allowing it to be used in blackbox tests. (Robert Collins)

  API CHANGES:

    * ``WorkingTree.set_parent_(ids/trees)`` will now filter out revisions
      which are in the ancestry of other revisions. So if you merge the same
      tree twice, or merge an ancestor of an existing merge, it will only
      record the newest. (If you merge a descendent, it will replace its
      ancestor). (John Arbash Meinel, #235407)

    * ``RepositoryPolicy.__init__`` now requires stack_on and stack_on_pwd,
      through the derived classes do not.  (Aaron Bentley)

  INTERNALS:

    * ``bzrlib.bzrdir.BzrDir.sprout`` now accepts ``stacked`` to control
      creating stacked branches. (Robert Collins)

    * Knit record serialisation is now stricter on what it will accept, to
      guard against potential internal bugs, or broken input. (Robert Collins)


bzr 1.6beta1 2008-06-02
-----------------------


Commands that work on the revision history such as push, pull, missing,
uncommit and log are now substantially faster.  This release adds a
translation of some of the user documentation into Spanish.  (Contributions of
other translations would be very welcome.)  Bazaar 1.6beta1 adds a new network
protocol which is used by default and which allows for more efficient transfers
and future extensions.


  NOTES WHEN UPGRADING:

    * There is a new version of the network protocol used for bzr://, bzr+ssh://
      and bzr+http:// connections.  This will allow more efficient requests and
      responses, and more graceful fallback when a server is too old to
      recognise a request from a more recent client.  Bazaar 1.6 will
      interoperate with 0.16 and later versions, but servers should be upgraded
      when possible.  Bazaar 1.6 no longer interoperates with 0.15 and earlier via
      these protocols.  Use alternatives like SFTP or upgrade those servers.
      (Andrew Bennetts, #83935)

  CHANGES:

    * Deprecation warnings will not be suppressed when running ``bzr selftest``
      so that developers can see if their code is using deprecated functions.
      (John Arbash Meinel)

  FEATURES:

    * Adding ``-Derror`` will now display a traceback when a plugin fails to
      load. (James Westby)

  IMPROVEMENTS:

    * ``bzr branch/push/pull -r XXX`` now have a helper function for finding
      the revno of the new revision (``Graph.find_distance_to_null``). This
      should make something like ``bzr branch -r -100`` in a shared, no-trees
      repository much snappier. (John Arbash Meinel)

    * ``bzr log --short -r X..Y`` no longer needs to access the full revision
      history. This makes it noticeably faster when logging the last few
      revisions. (John Arbash Meinel)

    * ``bzr ls`` now accepts ``-V`` as an alias for ``--versioned``.
      (Jerad Cramp, #165086)

    * ``bzr missing`` uses the new ``Graph.find_unique_ancestors`` and
      ``Graph.find_differences`` to determine missing revisions without having
      to search the whole ancestry. (John Arbash Meinel, #174625)

    * ``bzr uncommit`` now uses partial history access, rather than always
      extracting the full revision history for a branch. This makes it
      resolve the appropriate revisions much faster (in testing it drops
      uncommit from 1.5s => 0.4s). It also means ``bzr log --short`` is one
      step closer to not using full revision history.
      (John Arbash Meinel, #172649)

  BUGFIXES:

    * ``bzr merge --lca`` should handle when two revisions have no common
      ancestor other than NULL_REVISION. (John Arbash Meinel, #235715)

    * ``bzr status`` was breaking if you merged the same revision twice.
      (John Arbash Meinel, #235407)

    * ``bzr push`` with both ``--overwrite`` and ``-r NNN`` options no longer
      fails.  (Andrew Bennetts, #234229)

    * Correctly track the base URL of a smart medium when using bzr+http://
      URLs, which was causing spurious "No repository present" errors with
      branches in shared repositories accessed over bzr+http.
      (Andrew Bennetts, #230550)

    * Define ``_remote_is_at_least_1_2`` on ``SmartClientMedium`` so that all
      implementations have the attribute.  Fixes 'PyCurlTransport' object has no
      attribute '_remote_is_at_least_1_2' attribute errors.
      (Andrew Bennetts, #220806)

    * Failure to delete an obsolete pack file should just give a warning
      message, not a fatal error.  It may for example fail if the file is still
      in use by another process.
      (Martin Pool)

    * Fix MemoryError during large fetches over HTTP by limiting the amount of
      data we try to read per ``recv`` call.  The problem was observed with
      Windows and a proxy, but might affect other environments as well.
      (Eric Holmberg, #215426)

    * Handle old merge directives correctly in Merger.from_mergeable.  Stricter
      get_parent_map requirements exposed a latent bug here.  (Aaron Bentley)

    * Issue a warning and ignore passwords declared in authentication.conf when
      used for an ssh scheme (sftp or bzr+ssh).
      (Vincent Ladeuil, #203186)

    * Make both http implementations raise appropriate exceptions on 403
      Forbidden when POSTing smart requests.
      (Vincent Ladeuil, #230223)

    * Properly *title* header names in http requests instead of capitalizing
      them.
      (Vincent Ladeuil, #229076)

    * The "Unable to obtain lock" error message now also suggests using
      ``bzr break-lock`` to fix it.  (Martin Albisetti, #139202)

    * Treat an encoding of '' as ascii; this can happen when bzr is run
      under vim on Mac OS X.
      (Neil Martinsen-Burrell)

    * ``VersionedFile.make_mpdiffs()`` was raising an exception that wasn't in
      scope. (Daniel Fischer #235687)

  DOCUMENTATION:

    * Added directory structure and started translation of docs in spanish.
      (Martin Albisetti, Lucio Albenga)

    * Incorporate feedback from Jelmer Vernooij and Neil Martinsen-Burrell
      on the plugin and integration chapters of the User Guide.
      (Ian Clatworthy)

    * More Bazaar developer documentation about packaging and release process,
      and about use of Python reprs.
      (Martin Pool, Martin Albisetti)

    * Updated Tortise strategy document. (Mark Hammond)

  TESTING:

    * ``bzrlib.tests.adapt_tests`` was broken and unused - it has been fixed.
      (Robert Collins)

    * Fix the test HTTPServer to be isolated from chdir calls made while it is
      running, allowing it to be used in blackbox tests. (Robert Collins)

    * New helper function for splitting test suites
      ``split_suite_by_condition``. (Robert Collins)

  INTERNALS:

    * ``Branch.missing_revisions`` has been deprecated. Similar functionality
      can be obtained using ``bzrlib.missing.find_unmerged``. The api was
      fairly broken, and the function was unused, so we are getting rid of it.
      (John Arbash Meinel)

  API CHANGES:

    * ``Branch.abspath`` is deprecated; use the Tree or Transport
      instead.  (Martin Pool)

    * ``Branch.update_revisions`` now takes an optional ``Graph``
      object. This can be used by ``update_revisions`` when it is
      checking ancestry, and allows callers to prefer request to go to a
      local branch.  (John Arbash Meinel)

    * Branch, Repository, Tree and BzrDir should expose a Transport as an
      attribute if they have one, rather than having it indirectly accessible
      as ``.control_files._transport``.  This doesn't add a requirement
      to support a Transport in cases where it was not needed before;
      it just simplifies the way it is reached.  (Martin Pool)

    * ``bzr missing --mine-only`` will return status code 0 if you have no
      new revisions, but the remote does. Similarly for ``--theirs-only``.
      The new code only checks one side, so it doesn't know if the other
      side has changes. This seems more accurate with the request anyway.
      It also changes the output to print '[This|Other] branch is up to
      date.' rather than displaying nothing.  (John Arbash Meinel)

    * ``LockableFiles.put_utf8``, ``put_bytes`` and ``controlfilename``
      are now deprecated in favor of using Transport operations.
      (Martin Pool)

    * Many methods on ``VersionedFile``, ``Repository`` and in
      ``bzrlib.revision``  deprecated before bzrlib 1.5 have been removed.
      (Robert Collins)

    * ``RevisionSpec.wants_revision_history`` can be set to False for a given
      ``RevisionSpec``. This will disable the existing behavior of passing in
      the full revision history to ``self._match_on``. Useful for specs that
      don't actually need access to the full history. (John Arbash Meinel)

    * The constructors of ``SmartClientMedium`` and its subclasses now require a
      ``base`` parameter.  ``SmartClientMedium`` implementations now also need
      to provide a ``remote_path_from_transport`` method.  (Andrew Bennetts)

    * The default permissions for creating new files and directories
      should now be obtained from ``BzrDir._get_file_mode()`` and
      ``_get_dir_mode()``, rather than from LockableFiles.  The ``_set_file_mode``
      and ``_set_dir_mode`` variables on LockableFiles which were advertised
      as a way for plugins to control this are no longer consulted.
      (Martin Pool)

    * ``VersionedFile.join`` is deprecated. This method required local
      instances of both versioned file objects and was thus hostile to being
      used for streaming from a smart server. The new get_record_stream and
      insert_record_stream are meant to efficiently replace this method.
      (Robert Collins)

    * ``WorkingTree.set_parent_(ids/trees)`` will now filter out revisions
      which are in the ancestry of other revisions. So if you merge the same
      tree twice, or merge an ancestor of an existing merge, it will only
      record the newest. (If you merge a descendent, it will replace its
      ancestor). (John Arbash Meinel, #235407)

    * ``WorkingTreeFormat2.stub_initialize_remote`` is now private.
      (Martin Pool)


bzr 1.5 2008-05-16
------------------

This release of Bazaar includes several updates to the documentation, and fixes
to prepare for making rich root support the default format. Many bugs have been
squashed, including fixes to log, bzr+ssh inter-operation with older servers.

  CHANGES:

    * Suppress deprecation warnings when bzrlib is a 'final' release. This way
      users of packaged software won't be bothered with DeprecationWarnings,
      but developers and testers will still see them. (John Arbash Meinel)

  DOCUMENTATION:

    * Incorporate feedback from Jelmer Vernooij and Neil Martinsen-Burrell
      on the plugin and integration chapters of the User Guide.
      (Ian Clatworthy)


bzr 1.5rc1 2008-05-09
---------------------

  NOTES WHEN UPGRADING:

  CHANGES:

    * Broader support of GNU Emacs mail clients. Set
      ``mail_client=emacsclient`` in your bazaar.conf and ``send`` will pop the
      bundle in a mail buffer according to the value of ``mail-user-agent``
      variable. (Xavier Maillard)

  FEATURES:

  IMPROVEMENTS:

    * Diff now handles revision specs like "branch:" and "submit:" more
      efficiently.  (Aaron Bentley, #202928)

    * More friendly error given when attempt to start the smart server
      on an address already in use. (Andrea Corbellini, #200575)

    * Pull completes much faster when there is nothing to pull.
      (Aaron Bentley)

  BUGFIXES:

    * Authentication.conf can define sections without password.
      (Vincent Ladeuil, #199440)

    * Avoid muttering every time a child update does not cause a progress bar
      update. (John Arbash Meinel, #213771)

    * ``Branch.reconcile()`` is now implemented. This allows ``bzr reconcile``
      to fix when a Branch has a non-canonical mainline history. ``bzr check``
      also detects this condition. (John Arbash Meinel, #177855)

    * ``bzr log -r ..X bzr://`` was failing, because it was getting a request
      for ``revision_id=None`` which was not a string.
      (John Arbash Meinel, #211661)

    * ``bzr commit`` now works with Microsoft's FTP service.
      (Andreas Deininger)

    * Catch definitions outside sections in authentication.conf.
      (Vincent Ladeuil, #217650)

    * Conversion from non-rich-root to rich-root(-pack) updates inventory
      sha1s, even when bundles are used.  (Aaron Bentley, #181391)

    * Conversion from non-rich-root to rich-root(-pack) works correctly even
      though search keys are not topologically sorted.  (Aaron Bentley)

    * Conversion from non-rich-root to rich-root(-pack) works even when a
      parent revision has a different root id.  (Aaron Bentley, #177874)

    * Disable strace testing until strace is fixed (see bug #103133) and emit a
      warning when selftest ends to remind us of leaking tests.
      (Vincent Ladeuil, #226769)

    * Fetching all revisions from a repository does not cause pack collisions.
      (Robert Collins, Aaron Bentley, #212908)

    * Fix error about "attempt to add line-delta in non-delta knit".
      (Andrew Bennetts, #217701)

    * Pushing a branch in "dirstate" format (Branch5) over bzr+ssh would break
      if the remote server was < version 1.2. This was due to a bug in the
      RemoteRepository.get_parent_map() fallback code.
      (John Arbash Meinel, #214894)

    * Remove leftover code in ``bzr_branch`` that inappropriately creates
      a ``branch-name`` file in the branch control directory.
      (Martin Pool)

    * Set SO_REUSEADDR on server sockets of ``bzr serve`` to avoid problems
      rebinding the socket when starting the server a second time.
      (John Arbash Meinel, Martin Pool, #164288)

    * Severe performance degradation in fetching from knit repositories to
      knits and packs due to parsing the entire revisions.kndx on every graph
      walk iteration fixed by using the Repository.get_graph API.  There was
      another regression in knit => knit fetching which re-read the index for
      every revision each side had in common.
      (Robert Collins, John Arbash Meinel)

    * When logging the changes to a particular file, there was a bug if there
      were ghosts in the revision ancestry. (John Arbash Meinel, #209948)

    * xs4all's ftp server returns a temporary error when trying to list an
      empty directory, rather than returning an empty list. Adding a
      workaround so that we don't get spurious failures.
      (John Arbash Meinel, #215522)

  DOCUMENTATION:

    * Expanded the User Guide to include new chapters on popular plugins and
      integrating Bazaar into your environment. The *Best practices* chapter
      was renamed to *Miscellaneous topics* as suggested by community
      feedback as well. (Ian Clatworthy)

    * Document outlining strategies for TortoiseBzr. (Mark Hammond)

    * Improved the documentation on hooks. (Ian Clatworthy)

    * Update authentication docs regarding ssh agents.
      (Vincent Ladeuil, #183705)

  TESTING:

    * Add ``thread_name_suffix`` parameter to SmartTCPServer_for_testing, to
      make it easy to identify which test spawned a thread with an unhandled
      exception. (Andrew Bennetts)

    * New ``--debugflag``/``-E`` option to ``bzr selftest`` for setting
      options for debugging tests, these are complementary to the the -D
      options.  The ``-Dselftest_debug`` global option has been replaced by the
      ``-E=allow_debug`` option for selftest. (Andrew Bennetts)

    * Parameterised test ids are preserved correctly to aid diagnosis of test
      failures. (Robert Collins, Andrew Bennetts)

    * selftest now accepts --starting-with <id> to load only the tests whose id
      starts with the one specified. This greatly speeds up running the test
      suite on a limited set of tests and can be used to run the tests for a
      single module, a single class or even a single test.  (Vincent Ladeuil)

    * The test suite modules have been modified to define load_tests() instead
      of test_suite(). That speeds up selective loading (via --load-list)
      significantly and provides many examples on how to migrate (grep for
      load_tests).  (Vincent Ladeuil)

  INTERNALS:

    * ``Hooks.install_hook`` is now deprecated in favour of
      ``Hooks.install_named_hook`` which adds a required ``name`` parameter, to
      avoid having to call ``Hooks.name_hook``. (Daniel Watkins)

    * Implement xml8 serializer.  (Aaron Bentley)

    * New form ``@deprecated_method(deprecated_in(1, 5, 0))`` for making
      deprecation wrappers.  (Martin Pool)

    * ``Repository.revision_parents`` is now deprecated in favour of
      ``Repository.get_parent_map([revid])[revid]``. (Jelmer Vernooij)

    * The Python ``assert`` statement is no longer used in Bazaar source, and
      a test checks this.  (Martin Pool)

  API CHANGES:

    * ``bzrlib.status.show_pending_merges`` requires the repository to be
      locked by the caller. Callers should have been doing it anyway, but it
      will now raise an exception if they do not. (John Arbash Meinel)

    * Repository.get_data_stream, Repository.get_data_stream_for_search(),
      Repository.get_deltas_for_revsions(), Repository.revision_trees(),
      Repository.item_keys_introduced_by() no longer take read locks.
      (Aaron Bentley)

    * ``LockableFiles.get_utf8`` and ``.get`` are deprecated, as a start
      towards removing LockableFiles and ``.control_files`` entirely.
      (Martin Pool)

    * Methods deprecated prior to 1.1 have been removed.
      (Martin Pool)


bzr 1.4 2008-04-28
------------------

This release of Bazaar includes handy improvements to the speed of log and
status, new options for several commands, improved documentation, and better
hooks, including initial code for server-side hooks.  A number of bugs have
been fixed, particularly in interoperability between different formats or
different releases of Bazaar over there network.  There's been substantial
internal work in both the repository and network code to enable new features
and faster performance.

  BUG FIXES:

    * Pushing a branch in "dirstate" format (Branch5) over bzr+ssh would break
      if the remote server was < version 1.2.  This was due to a bug in the
      RemoteRepository.get_parent_map() fallback code.
      (John Arbash Meinel, Andrew Bennetts, #214894)


bzr 1.4rc2 2008-04-21
---------------------

  BUG FIXES:

    * ``bzr log -r ..X bzr://`` was failing, because it was getting a request
      for ``revision_id=None`` which was not a string.
      (John Arbash Meinel, #211661)

    * Fixed a bug in handling ghost revisions when logging changes in a
      particular file.  (John Arbash Meinel, #209948)

    * Fix error about "attempt to add line-delta in non-delta knit".
      (Andrew Bennetts, #205156)

    * Fixed performance degradation in fetching from knit repositories to
      knits and packs due to parsing the entire revisions.kndx on every graph
      walk iteration fixed by using the Repository.get_graph API.  There was
      another regression in knit => knit fetching which re-read the index for
      every revision each side had in common.
      (Robert Collins, John Arbash Meinel)


bzr 1.4rc1 2008-04-11
---------------------

  CHANGES:

   * bzr main script cannot be imported (Benjamin Peterson)

   * On Linux bzr additionally looks for plugins in arch-independent site
     directory. (Toshio Kuratomi)

   * The ``set_rh`` branch hook is now deprecated. Please migrate
     any plugins using this hook to use an alternative, e.g.
     ``post_change_branch_tip``. (Ian Clatworthy)

   * When a plugin cannot be loaded as the file path is not a valid
     python module name bzr will now strip a ``bzr_`` prefix from the
     front of the suggested name, as many plugins (e.g. bzr-svn)
     want to be installed without this prefix. It is a common mistake
     to have a folder named "bzr-svn" for that plugin, especially
     as this is what bzr branch lp:bzr-svn will give you. (James Westby,
     Andrew Cowie)

   * UniqueIntegerBugTracker now appends bug-ids instead of joining
     them to the base URL. Plugins that register bug trackers may
     need a trailing / added to the base URL if one is not already there.
     (James Wesby, Andrew Cowie)

  FEATURES:

    * Added start_commit hook for mutable trees. (Jelmer Vernooij, #186422)

    * ``status`` now accepts ``--no-pending`` to show the status without
      listing pending merges, which speeds up the command a lot on large
      histories.  (James Westby, #202830)

    * New ``post_change_branch_tip`` hook that is called after the
      branch tip is moved but while the branch is still write-locked.
      See the User Reference for signature details.
      (Ian Clatworthy, James Henstridge)

    * Reconfigure can convert a branch to be standalone or to use a shared
      repository.  (Aaron Bentley)

  IMPROVEMENTS:

    * The smart protocol now has support for setting branches' revision info
      directly.  This should make operations like push slightly faster, and is a
      step towards server-side hooks.  The new request method name is
      ``Branch.set_last_revision_info``.  (Andrew Bennetts)

    * ``bzr commit --fixes`` now recognises "gnome" as a tag by default.
      (James Westby, Andrew Cowie)

    * ``bzr switch`` will attempt to find branches to switch to relative to the
      current branch. E.g. ``bzr switch branchname`` will look for
      ``current_branch/../branchname``. (Robert Collins, Jelmer Vernooij,
      Wouter van Heyst)

    * Diff is now more specific about execute-bit changes it describes
      (Chad Miller)

    * Fetching data over HTTP is a bit faster when urllib is used.  This is done
      by forcing it to recv 64k at a time when reading lines in HTTP headers,
      rather than just 1 byte at a time.  (Andrew Bennetts)

    * Log --short and --line are much faster when -r is not specified.
      (Aaron Bentley)

    * Merge is faster.  We no longer check a file's existence unnecessarily
      when merging the execute bit.  (Aaron Bentley)

    * ``bzr status`` on an explicit list of files no longer shows pending
      merges, making it much faster on large trees. (John Arbash Meinel)

    * The launchpad directory service now warns the user if they have not set
      their launchpad login and are trying to resolve a URL using it, just
      in case they want to do a write operation with it.  (James Westby)

    * The smart protocol client is slightly faster, because it now only queries
      the server for the protocol version once per connection.  Also, the HTTP
      transport will now automatically probe for and use a smart server if
      one is present.  You can use the new ``nosmart+`` transport decorator
      to get the old behaviour.  (Andrew Bennetts)

    * The ``version`` command takes a ``--short`` option to print just the
      version number, for easier use in scripts.  (Martin Pool)

    * Various operations with revision specs and commands that calculate
      revnos and revision ids are faster.  (John A. Meinel, Aaron Bentley)

  BUGFIXES:

    * Add ``root_client_path`` parameter to SmartWSGIApp and
      SmartServerRequest.  This makes it possible to publish filesystem
      locations that don't exactly match URL paths. SmartServerRequest
      subclasses should use the new ``translate_client_path`` and
      ``transport_from_client_path`` methods when dealing with paths received
      from a client to take this into account.  (Andrew Bennetts, #124089)

    * ``bzr mv a b`` can be now used also to rename previously renamed
      directories, not only files. (Lukáš Lalinský, #107967)

    * ``bzr uncommit --local`` can now remove revisions from the local
      branch to be symmetric with ``bzr commit --local``.
      (John Arbash Meinel, #93412)

    * Don't ask for a password if there is no real terminal.
      (Alexander Belchenko, #69851)

    * Fix a bug causing a ValueError crash in ``parse_line_delta_iter`` when
      fetching revisions from a knit to pack repository or vice versa using
      bzr:// (including over http or ssh).
      (#208418, Andrew Bennetts, Martin Pool, Robert Collins)

    * Fixed ``_get_line`` in ``bzrlib.smart.medium``, which was buggy.  Also
      fixed ``_get_bytes`` in the same module to use the push back buffer.
      These bugs had no known impact in normal use, but were problematic for
      developers working on the code, and were likely to cause real bugs sooner
      or later.  (Andrew Bennetts)

    * Implement handling of basename parameter for DefaultMail.  (James Westby)

    * Incompatibility with Paramiko versions newer than 1.7.2 was fixed.
      (Andrew Bennetts, #213425)

    * Launchpad locations (lp: URLs) can be pulled.  (Aaron Bentley, #181945)

    * Merges that add files to deleted root directories complete.  They
      do create conflicts.  (Aaron Bentley, #210092)

    * vsftp's return ``550 RNFR command failed.`` supported.
      (Marcus Trautwig, #129786)

  DOCUMENTATION:

    * Improved documentation on send/merge relationship. (Peter Schuller)

    * Minor fixes to the User Guide. (Matthew Fuller)

    * Reduced the evangelism in the User Guide. (Ian Clatworthy)

    * Added Integrating with Bazaar document for developers (Martin Albisetti)

  API BREAKS:

    * Attempting to pull data from a ghost aware repository (e.g. knits) into a
      non-ghost aware repository such as weaves will now fail if there are
      ghosts.  (Robert Collins)

    * ``KnitVersionedFile`` no longer accepts an ``access_mode`` parameter, and
      now requires the ``index`` and ``access_method`` parameters to be
      supplied. A compatible shim has been kept in the new function
      ``knit.make_file_knit``. (Robert Collins)

    * Log formatters must now provide log_revision instead of show and
      show_merge_revno methods. The latter had been deprecated since the 0.17
      release. (James Westby)

    * ``LoopbackSFTP`` is now called ``SocketAsChannelAdapter``.
      (Andrew Bennetts)

    * ``osutils.backup_file`` is removed. (Alexander Belchenko)

    * ``Repository.get_revision_graph`` is deprecated, with no replacement
      method. The method was size(history) and not desirable. (Robert Collins)

    * ``revision.revision_graph`` is deprecated, with no replacement function.
      The function was size(history) and not desirable. (Robert Collins)

    * ``Transport.get_shared_medium`` is deprecated.  Use
      ``Transport.get_smart_medium`` instead.  (Andrew Bennetts)

    * ``VersionedFile`` factories now accept a get_scope parameter rather
      than using a call to ``transaction_finished``, allowing the removal of
      the fixed list of versioned files per repository. (Robert Collins)

    * ``VersionedFile.annotate_iter`` is deprecated. While in principle this
      allowed lower memory use, all users of annotations wanted full file
      annotations, and there is no storage format suitable for incremental
      line-by-line annotation. (Robert Collins)

    * ``VersionedFile.clone_text`` is deprecated. This performance optimisation
      is no longer used - reading the content of a file that is undergoing a
      file level merge to identical state on two branches is rare enough, and
      not expensive enough to special case. (Robert Collins)

    * ``VersionedFile.clear_cache`` and ``enable_cache`` are deprecated.
      These methods added significant complexity to the ``VersionedFile``
      implementation, but were only used for optimising fetches from knits -
      which can be done from outside the knit layer, or via a caching
      decorator. As knits are not the default format, the complexity is no
      longer worth paying. (Robert Collins)

    * ``VersionedFile.create_empty`` is removed. This method presupposed a
      sensible mapping to a transport for individual files, but pack backed
      versioned files have no such mapping. (Robert Collins)

    * ``VersionedFile.get_graph`` is deprecated, with no replacement method.
      The method was size(history) and not desirable. (Robert Collins)

    * ``VersionedFile.get_graph_with_ghosts`` is deprecated, with no
      replacement method.  The method was size(history) and not desirable.
      (Robert Collins)

    * ``VersionedFile.get_parents`` is deprecated, please use
      ``VersionedFile.get_parent_map``. (Robert Collins)

    * ``VersionedFile.get_sha1`` is deprecated, please use
      ``VersionedFile.get_sha1s``. (Robert Collins)

    * ``VersionedFile.has_ghost`` is now deprecated, as it is both expensive
      and unused outside of a single test. (Robert Collins)

    * ``VersionedFile.iter_parents`` is now deprecated in favour of
      ``get_parent_map`` which can be used to instantiate a Graph on a
      VersionedFile. (Robert Collins)

    * ``VersionedFileStore`` no longer uses the transaction parameter given
      to most methods; amongst other things this means that the
      get_weave_or_empty method no longer guarantees errors on a missing weave
      in a readonly transaction, and no longer caches versioned file instances
      which reduces memory pressure (but requires more careful management by
      callers to preserve performance). (Robert Collins)

  TESTING:

    * New -Dselftest_debug flag disables clearing of the debug flags during
      tests.  This is useful if you want to use e.g. -Dhpss to help debug a
      failing test.  Be aware that using this feature is likely to cause
      spurious test failures if used with the full suite. (Andrew Bennetts)

    * selftest --load-list now uses a new more agressive test loader that will
      avoid loading unneeded modules and building their tests. Plugins can use
      this new loader by defining a load_tests function instead of a test_suite
      function. (a forthcoming patch will provide many examples on how to
      implement this).
      (Vincent Ladeuil)

    * selftest --load-list now does some sanity checks regarding duplicate test
      IDs and tests present in the list but not found in the actual test suite.
      (Vincent Ladeuil)

    * Slightly more concise format for the selftest progress bar, so there's
      more space to show the test name.  (Martin Pool) ::

        [2500/10884, 1fail, 3miss in 1m29s] test_revisionnamespaces.TestRev

    * The test suite takes much less memory to run, and is a bit faster.  This
      is done by clearing most attributes of TestCases after running them, if
      they succeeded.  (Andrew Bennetts)

  INTERNALS:

    * Added ``_build_client_protocol`` to ``_SmartClient``.  (Andrew Bennetts)

    * Added basic infrastructure for automatic plugin suggestion.
      (Martin Albisetti)

    * If a ``LockableFiles`` object is not explicitly unlocked (for example
      because of a missing ``try/finally`` block, it will give a warning but
      not automatically unlock itself.  (Previously they did.)  This
      sometimes caused knock-on errors if for example the network connection
      had already failed, and should not be relied upon by code.
      (Martin Pool, #109520)

    * ``make dist`` target to build a release tarball, and also
      ``check-dist-tarball`` and ``dist-upload-escudero``.  (Martin Pool)

    * The ``read_response_tuple`` method of ``SmartClientRequestProtocol*``
      classes will now raise ``UnknownSmartMethod`` when appropriate, so that
      callers don't need to try distinguish unknown request errors from other
      errors.  (Andrew Bennetts)

    * ``set_make_working_trees`` is now implemented provided on all repository
      implementations (Aaron Bentley)

    * ``VersionedFile`` now has a new method ``get_parent_map`` which, like
      ``Graph.get_parent_map`` returns a dict of key:parents. (Robert Collins)


bzr 1.3.1 2008-04-09
--------------------

  No changes from 1.3.1rc1.


bzr 1.3rc1 2008-04-04
---------------------

  BUG FIXES:

    * Fix a bug causing a ValueError crash in ``parse_line_delta_iter`` when
      fetching revisions from a knit to pack repository or vice versa using
      bzr:// (including over http or ssh).
      (#208418, Andrew Bennetts, Martin Pool, Robert Collins)


bzr 1.3 2008-03-20
------------------

Bazaar has become part of the GNU project <http://www.gnu.org>

Many operations that act on history, including ``log`` and ``annotate`` are now
substantially faster.  Several bugs have been fixed and several new options and
features have been added.

  TESTING:

    * Avoid spurious failure of ``TestVersion.test_version`` matching
      directory names.
      (#202778, Martin Pool)


bzr 1.3rc1 2008-03-16
---------------------

  NOTES WHEN UPGRADING:

    * The backup directory created by ``upgrade`` is now called
      ``backup.bzr``, not ``.bzr.backup``. (Martin Albisetti)

  CHANGES:

    * A new repository format 'development' has been added. This format will
      represent the latest 'in-progress' format that the bzr developers are
      interested in getting early-adopter testing and feedback on.
      ``doc/developers/development-repo.txt`` has detailed information.
      (Robert Collins)

    * BZR_LOG environment variable controls location of .bzr.log trace file.
      User can suppress writing messages to .bzr.log by using '/dev/null'
      filename (on Linux) or 'NUL' (on Windows). If BZR_LOG variable
      is not defined but BZR_HOME is defined then default location
      for .bzr.log trace file is ``$BZR_HOME/.bzr.log``.
      (Alexander Belchenko, #106117)

    * ``launchpad`` builtin plugin now shipped as separate part in standalone
      bzr.exe, installed to ``C:\Program Files\Bazaar\plugins`` directory,
      and standalone installer allows user to skip installation of this plugin.
      (Alexander Belchenko)

    * Restore auto-detection of plink.exe on Windows. (Dmitry Vasiliev)

    * Version number is now shown as "1.2" or "1.2pr2", without zeroed or
      missing final fields.  (Martin Pool)

  FEATURES:

    * ``branch`` and ``checkout`` can hard-link working tree files, which is
      faster and saves space.  (Aaron Bentley)

    * ``bzr send`` will now also look at the ``child_submit_to`` setting in
      the submit branch to determine the email address to send to.
      (Jelmer Vernooij)

  IMPROVEMENTS:

    * BzrBranch._lefthand_history is faster on pack repos.  (Aaron Bentley)

    * Branch6.generate_revision_history is faster.  (Aaron Bentley)

    * Directory services can now be registered, allowing special URLs to be
      dereferenced into real URLs.  This is a generalization and cleanup of
      the lp: transport lookup.  (Aaron Bentley)

    * Merge directives that are automatically attached to emails have nicer
      filenames, based on branch-nick + revno. (Aaron Bentley)

    * ``push`` has a ``--revision`` option, to specify what revision to push up
      to.  (Daniel Watkins)

    * Significantly reducing execution time and network traffic for trivial
      case of running ``bzr missing`` command for two identical branches.
      (Alexander Belchenko)

    * Speed up operations that look at the revision graph (such as 'bzr log').
      ``KnitPackRepositor.get_revision_graph`` uses ``Graph.iter_ancestry`` to
      extract the revision history. This allows filtering ghosts while
      stepping instead of needing to peek ahead. (John Arbash Meinel)

    * The ``hooks`` command lists installed hooks, to assist in debugging.
      (Daniel Watkins)

    * Updates to how ``annotate`` work. Should see a measurable improvement in
      performance and memory consumption for file with a lot of merges.
      Also, correctly handle when a line is introduced by both parents (it
      should be attributed to the first merge which notices this, and not
      to all subsequent merges.) (John Arbash Meinel)

  BUGFIXES:

    * Autopacking no longer holds the full set of inventory lines in
      memory while copying. For large repositories, this can amount to
      hundreds of MB of ram consumption.
      (Ian Clatworthy, John Arbash Meinel)

    * Cherrypicking when using ``--format=merge3`` now explictly excludes
      BASE lines. (John Arbash Meinel, #151731)

    * Disable plink's interactive prompt for password.
      (#107593, Dmitry Vasiliev)

    * Encode command line arguments from unicode to user_encoding before
      invoking external mail client in `bzr send` command.
      (#139318, Alexander Belchenko)

    * Fixed problem connecting to ``bzr+https://`` servers.
      (#198793, John Ferlito)

    * Improved error reporting in the Launchpad plugin. (Daniel Watkins,
      #196618)

    * Include quick-start-summary.svg file to python-based installer(s)
      for Windows. (#192924, Alexander Belchenko)

    * lca merge now respects specified files. (Aaron Bentley)

    * Make version-info --custom imply --all. (#195560, James Westby)

    * ``merge --preview`` now works for merges that add or modify
      symlinks (James Henstridge)

    * Redirecting the output from ``bzr merge`` (when the remembered
      location is used) now works. (John Arbash Meinel)

    * setup.py script explicitly checks for Python version.
      (Jari Aalto, Alexander Belchenko, #200569)

    * UnknownFormatErrors no longer refer to branches regardless of kind of
      unknown format. (Daniel Watkins, #173980)

    * Upgrade bundled ConfigObj to version 4.5.2, which properly quotes #
      signs, among other small improvements. (Matt Nordhoff, #86838)

    * Use correct indices when emitting LCA conflicts.  This fixes IndexError
      errors.  (Aaron Bentley, #196780)

  DOCUMENTATION:

    * Explained how to use ``version-info --custom`` in the User Guide.
      (Neil Martinsen-Burrell)

  API BREAKS:

    * Support for loading plugins from zip files and
      ``bzrlib.plugin.load_from_zip()`` function are deprecated.
      (Alexander Belchenko)

  TESTING:

    * Added missing blackbox tests for ``modified`` (Adrian Wilkins)

    * The branch interface tests were invalid for branches using rich-root
      repositories because the empty string is not a valid file-id.
      (Robert Collins)

  INTERNALS:

    * ``Graph.iter_ancestry`` returns the ancestry of revision ids. Similar to
      ``Repository.get_revision_graph()`` except it includes ghosts and you can
      stop part-way through. (John Arbash Meinel)

    * New module ``tools/package_mf.py`` provide custom module finder for
      python packages (improves standard python library's modulefinder.py)
      used by ``setup.py`` script while building standalone bzr.exe.
      (Alexander Belchenko)

    * New remote method ``RemoteBzrDir.find_repositoryV2`` adding support for
      detecting external lookup support on remote repositories. This method is
      now attempted first when lookup up repositories, leading to an extra
      round trip on older bzr smart servers. (Robert Collins)

    * Repository formats have a new supported-feature attribute
      ``supports_external_lookups`` used to indicate repositories which support
      falling back to other repositories when they have partial data.
      (Robert Collins)

    * ``Repository.get_revision_graph_with_ghosts`` and
      ``bzrlib.revision.(common_ancestor,MultipleRevisionSources,common_graph)``
      have been deprecated.  (John Arbash Meinel)

    * ``Tree.iter_changes`` is now a public API, replacing the work-in-progress
      ``Tree._iter_changes``. The api is now considered stable and ready for
      external users.  (Aaron Bentley)

    * The bzrdir format registry now accepts an ``alias`` keyword to
      register_metadir, used to indicate that a format name is an alias for
      some other format and thus should not be reported when describing the
      format. (Robert Collins)


bzr 1.2 2008-02-15
------------------

  BUG FIXES:

    * Fix failing test in Launchpad plugin. (Martin Pool)


bzr 1.2rc1 2008-02-13
---------------------

  NOTES WHEN UPGRADING:

    * Fetching via the smart protocol may need to reconnect once during a fetch
      if the remote server is running Bazaar 1.1 or earlier, because the client
      attempts to use more efficient requests that confuse older servers.  You
      may be required to re-enter a password or passphrase when this happens.
      This won't happen if the server is upgraded to Bazaar 1.2.
      (Andrew Bennetts)

  CHANGES:

    * Fetching via bzr+ssh will no longer fill ghosts by default (this is
      consistent with pack-0.92 fetching over SFTP). (Robert Collins)

    * Formatting of ``bzr plugins`` output is changed to be more human-
      friendly. Full path of plugins locations will be shown only with
      ``--verbose`` command-line option. (Alexander Belchenko)

    * ``merge`` now prefers to use the submit branch, but will fall back to
      parent branch.  For many users, this has no effect.  But some users who
      pull and merge on the same branch will notice a change.  This change
      makes it easier to work on a branch on two different machines, pulling
      between the machines, while merging from the upstream.
      ``merge --remember`` can now be used to set the submit_branch.
      (Aaron Bentley)

  FEATURES:

    * ``merge --preview`` produces a diff of the changes merge would make,
      but does not actually perform the merge.  (Aaron Bentley)

    * New smart method ``Repository.get_parent_map`` for getting revision
      parent data. This returns additional parent information topologically
      adjacent to the requested data to reduce round trip latency impacts.
      (Robert Collins)

    * New smart method, ``Repository.stream_revisions_chunked``, for fetching
      revision data that streams revision data via a chunked encoding.  This
      avoids buffering large amounts of revision data on the server and on the
      client, and sends less data to the server to request the revisions.
      (Andrew Bennetts, Robert Collins, #178353)

    * The launchpad plugin now handles lp urls of the form
      ``lp://staging/``, ``lp://demo/``, ``lp://dev/`` to use the appropriate
      launchpad instance to do the resolution of the branch identities.
      This is primarily of use to Launchpad developers, but can also
      be used by other users who want to try out Launchpad as
      a branch location without messing up their public Launchpad
      account.  Branches that are pushed to the staging environment
      have an expected lifetime of one day. (Tim Penhey)

  IMPROVEMENTS:

    * Creating a new branch no longer tries to read the entire revision-history
      unnecessarily over smart server operations. (Robert Collins)

    * Fetching between different repository formats with compatible models now
      takes advantage of the smart method to stream revisions.  (Andrew Bennetts)

    * The ``--coverage`` option is now global, rather specific to ``bzr
      selftest``.  (Andrew Bennetts)

    * The ``register-branch`` command will now use the public url of the branch
      containing the current directory, if one has been set and no explicit
      branch is provided.  (Robert Collins)

    * Tweak the ``reannotate`` code path to optimize the 2-parent case.
      Speeds up ``bzr annotate`` with a pack repository by approx 3:2.
      (John Arbash Meinel)

  BUGFIXES:

    * Calculate remote path relative to the shared medium in _SmartClient.  This
      is related to the problem in bug #124089.  (Andrew Bennetts)

    * Cleanly handle connection errors in smart protocol version two, the same
      way as they are handled by version one.  (Andrew Bennetts)

    * Clearer error when ``version-info --custom`` is used without
      ``--template`` (Lukáš Lalinský)

    * Don't raise UnavailableFeature during test setup when medusa is not
      available or tearDown is never called leading to nasty side effects.
      (#137823, Vincent Ladeuil)

    * If a plugin's test suite cannot be loaded, for example because of a syntax
      error in the tests, then ``selftest`` fails, rather than just printing
      a warning.  (Martin Pool, #189771)

    * List possible values for BZR_SSH environment variable in env-variables
      help topic. (Alexander Belchenko, #181842)

    * New methods ``push_log_file`` and ``pop_log_file`` to intercept messages:
      popping the log redirection now precisely restores the previous state,
      which makes it easier to use bzr log output from other programs.
      TestCaseInTempDir no longer depends on a log redirection being established
      by the test framework, which lets bzr tests cleanly run from a normal
      unittest runner.
      (#124153, #124849, Martin Pool, Jonathan Lange)

    * ``pull --quiet`` is now more quiet, in particular a message is no longer
      printed when the remembered pull location is used. (James Westby,
      #185907)

    * ``reconfigure`` can safely be interrupted while fetching.
      (Aaron Bentley, #179316)

    * ``reconfigure`` preserves tags when converting to and from lightweight
      checkouts.  (Aaron Bentley, #182040)

    * Stop polluting /tmp when running selftest.
      (Vincent Ladeuil, #123623)

    * Switch from NFKC => NFC for normalization checks. NFC allows a few
      more characters which should be considered valid.
      (John Arbash Meinel, #185458)

    * The launchpad plugin now uses the ``edge`` xmlrpc server to avoid
      interacting badly with a bug on the launchpad side. (Robert Collins)

    * Unknown hostnames when connecting to a ``bzr://`` URL no longer cause
      tracebacks.  (Andrew Bennetts, #182849)

  API BREAKS:

    * Classes implementing Merge types like Merge3Merger must now accept (and
      honour) a do_merge flag in their constructor.  (Aaron Bentley)

    * ``Repository.add_inventory`` and ``add_revision`` now require the caller
      to previously take a write lock (and start a write group.)
      (Martin Pool)

  TESTING:

    * selftest now accepts --load-list <file> to load a test id list. This
      speeds up running the test suite on a limited set of tests.
      (Vincent Ladeuil)

  INTERNALS:

    * Add a new method ``get_result`` to graph search objects. The resulting
      ``SearchResult`` can be used to recreate the search later, which will
      be useful in reducing network traffic. (Robert Collins)

    * Use convenience function to check whether two repository handles
      are referring to the same repository in ``Repository.get_graph``.
      (Jelmer Vernooij, #187162)

    * Fetching now passes the find_ghosts flag through to the
      ``InterRepository.missing_revision_ids`` call consistently for all
      repository types. This will enable faster missing revision discovery with
      bzr+ssh. (Robert Collins)

    * Fix error handling in Repository.insert_data_stream. (Lukas Lalinsky)

    * ``InterRepository.missing_revision_ids`` is now deprecated in favour of
      ``InterRepository.search_missing_revision_ids`` which returns a
      ``bzrlib.graph.SearchResult`` suitable for making requests from the smart
      server. (Robert Collins)

    * New error ``NoPublicBranch`` for commands that need a public branch to
      operate. (Robert Collins)

    * New method ``iter_inventories`` on Repository for access to many
      inventories. This is primarily used by the ``revision_trees`` method, as
      direct access to inventories is discouraged. (Robert Collins)

    * New method ``next_with_ghosts`` on the Graph breadth-first-search objects
      which will split out ghosts and present parents into two separate sets,
      useful for code which needs to be aware of ghosts (e.g. fetching data
      cares about ghosts during revision selection). (Robert Collins)

    * Record a timestamp against each mutter to the trace file, relative to the
      first import of bzrlib.  (Andrew Bennetts)

    * ``Repository.get_data_stream`` is now deprecated in favour of
      ``Repository.get_data_stream_for_search`` which allows less network
      traffic when requesting data streams over a smart server. (Robert Collins)

    * ``RemoteBzrDir._get_tree_branch`` no longer triggers ``_ensure_real``,
      removing one round trip on many network operations. (Robert Collins)

    * RemoteTransport's ``recommended_page_size`` method now returns 64k, like
      SFTPTransport and HttpTransportBase.  (Andrew Bennetts)

    * Repository has a new method ``has_revisions`` which signals the presence
      of many revisions by returning a set of the revisions listed which are
      present. This can be done by index queries without reading data for parent
      revision names etc. (Robert Collins)


bzr 1.1 2008-01-15
------------------

(no changes from 1.1rc1)

bzr 1.1rc1 2008-01-05
---------------------

  CHANGES:

   * Dotted revision numbers have been revised. Instead of growing longer with
     nested branches the branch number just increases. (eg instead of 1.1.1.1.1
     we now report 1.2.1.) This helps scale long lived branches which have many
     feature branches merged between them. (John Arbash Meinel)

   * The syntax ``bzr diff branch1 branch2`` is no longer supported.
     Use ``bzr diff branch1 --new branch2`` instead. This change has
     been made to remove the ambiguity where ``branch2`` is in fact a
     specific file to diff within ``branch1``.

  FEATURES:

   * New option to use custom template-based formats in  ``bzr version-info``.
     (Lukáš Lalinský)

   * diff '--using' allows an external diff tool to be used for files.
     (Aaron Bentley)

   * New "lca" merge-type for fast everyday merging that also supports
     criss-cross merges.  (Aaron Bentley)

  IMPROVEMENTS:

   * ``annotate`` now doesn't require a working tree. (Lukáš Lalinský,
     #90049)

   * ``branch`` and ``checkout`` can now use files from a working tree to
     to speed up the process.  For checkout, this requires the new
     --files-from flag.  (Aaron Bentley)

   * ``bzr diff`` now sorts files in alphabetical order.  (Aaron Bentley)

   * ``bzr diff`` now works on branches without working trees. Tree-less
     branches can also be compared to each other and to working trees using
     the new diff options ``--old`` and ``--new``. Diffing between branches,
     with or without trees, now supports specific file filtering as well.
     (Ian Clatworthy, #6700)

   * ``bzr pack`` now orders revision texts in topological order, with newest
     at the start of the file, promoting linear reads for ``bzr log`` and the
     like. This partially fixes #154129. (Robert Collins)

   * Merge directives now fetch prerequisites from the target branch if
     needed.  (Aaron Bentley)

   * pycurl now handles digest authentication.
     (Vincent Ladeuil)

   * ``reconfigure`` can now convert from repositories.  (Aaron Bentley)

   * ``-l`` is now a short form for ``--limit`` in ``log``.  (Matt Nordhoff)

   * ``merge`` now warns when merge directives cause cherrypicks.
     (Aaron Bentley)

   * ``split`` now supported, to enable splitting large trees into smaller
     pieces.  (Aaron Bentley)

  BUGFIXES:

   * Avoid AttributeError when unlocking a pack repository when an error occurs.
     (Martin Pool, #180208)

   * Better handle short reads when processing multiple range requests.
     (Vincent Ladeuil, #179368)

   * build_tree acceleration uses the correct path when a file has been moved.
     (Aaron Bentley)

   * ``commit`` now succeeds when a checkout and its master branch share a
     repository.  (Aaron Bentley, #177592)

   * Fixed error reporting of unsupported timezone format in
     ``log --timezone``. (Lukáš Lalinský, #178722)

   * Fixed Unicode encoding error in ``ignored`` when the output is
     redirected to a pipe. (Lukáš Lalinský)

   * Fix traceback when sending large response bodies over the smart protocol
     on Windows. (Andrew Bennetts, #115781)

   * Fix ``urlutils.relative_url`` for the case of two ``file:///`` URLs
     pointed to different logical drives on Windows.
     (Alexander Belchenko, #90847)

   * HTTP test servers are now compatible with the http protocol version 1.1.
     (Vincent Ladeuil, #175524)

   * _KnitParentsProvider.get_parent_map now handles requests for ghosts
     correctly, instead of erroring or attributing incorrect parents to ghosts.
     (Aaron Bentley)

   * ``merge --weave --uncommitted`` now works.  (Aaron Bentley)

   * pycurl authentication handling was broken and incomplete. Fix handling of
     user:pass embedded in the urls.
     (Vincent Ladeuil, #177643)

   * Files inside non-directories are now handled like other conflict types.
     (Aaron Bentley, #177390)

   * ``reconfigure`` is able to convert trees into lightweight checkouts.
     (Aaron Bentley)

   * Reduce lockdir timeout to 0 when running ``bzr serve``.  (Andrew Bennetts,
     #148087)

   * Test that the old ``version_info_format`` functions still work, even
     though they are deprecated. (John Arbash Meinel, ShenMaq, #177872)

   * Transform failures no longer cause ImmortalLimbo errors (Aaron Bentley,
     #137681)

   * ``uncommit`` works even when the commit messages of revisions to be
     removed use characters not supported in the terminal encoding.
     (Aaron Bentley)

   * When dumb http servers return whole files instead of the requested ranges,
     read the remaining bytes by chunks to avoid overflowing network buffers.
     (Vincent Ladeuil, #175886)

  DOCUMENTATION:

   * Minor tweaks made to the bug tracker integration documentation.
     (Ian Clatworthy)

   * Reference material has now be moved out of the User Guide and added
     to the User Reference. The User Reference has gained 4 sections as
     a result: Authenication Settings, Configuration Settings, Conflicts
     and Hooks. All help topics are now dumped into text format in the
     doc/en/user-reference directory for those who like browsing that
     information in their editor. (Ian Clatworthy)

   * *Using Bazaar with Launchpad* tutorial added. (Ian Clatworthy)

  INTERNALS:

    * find_* methods available for BzrDirs, Branches and WorkingTrees.
      (Aaron Bentley)

    * Help topics can now be loaded from files.
      (Ian Clatworthy, Alexander Belchenko)

    * get_parent_map now always provides tuples as its output.  (Aaron Bentley)

    * Parent Providers should now implement ``get_parent_map`` returning a
      dictionary instead of ``get_parents`` returning a list.
      ``Graph.get_parents`` is now deprecated. (John Arbash Meinel,
      Robert Collins)

    * Patience Diff now supports arbitrary python objects, as long as they
      support ``hash()``. (John Arbash Meinel)

    * Reduce selftest overhead to establish test names by memoization.
      (Vincent Ladeuil)

  API BREAKS:

  TESTING:

   * Modules can now customise their tests by defining a ``load_tests``
     attribute. ``pydoc bzrlib.tests.TestUtil.TestLoader.loadTestsFromModule``
     for the documentation on this attribute. (Robert Collins)

   * New helper function ``bzrlib.tests.condition_id_re`` which helps
     filter tests based on a regular expression search on the tests id.
     (Robert Collins)

   * New helper function ``bzrlib.tests.condition_isinstance`` which helps
     filter tests based on class. (Robert Collins)

   * New helper function ``bzrlib.tests.exclude_suite_by_condition`` which
     generalises the ``exclude_suite_by_re`` function. (Robert Collins)

   * New helper function ``bzrlib.tests.filter_suite_by_condition`` which
     generalises the ``filter_suite_by_re`` function. (Robert Collins)

   * New helper method ``bzrlib.tests.exclude_tests_by_re`` which gives a new
     TestSuite that does not contain tests from the input that matched a
     regular expression. (Robert Collins)

   * New helper method ``bzrlib.tests.randomize_suite`` which returns a
     randomized copy of the input suite. (Robert Collins)

   * New helper method ``bzrlib.tests.split_suite_by_re`` which splits a test
     suite into two according to a regular expression. (Robert Collins)

   * Parametrize all http tests for the transport implementations, the http
     protocol versions (1.0 and 1.1) and the authentication schemes.
     (Vincent Ladeuil)

   * The ``exclude_pattern`` and ``random_order`` parameters to the function
     ``bzrlib.tests.filter_suite_by_re`` have been deprecated. (Robert Collins)

   * The method ``bzrlib.tests.sort_suite_by_re`` has been deprecated. It is
     replaced by the new helper methods added in this release. (Robert Collins)


bzr 1.0 2007-12-14
------------------

  DOCUMENTATION:

   * More improvements and fixes to the User Guide.  (Ian Clatworthy)

   * Add information on cherrypicking/rebasing to the User Guide.
     (Ian Clatworthy)

   * Improve bug tracker integration documentation. (Ian Clatworthy)

   * Minor edits to ``Bazaar in five minutes`` from David Roberts and
     to the rebasing section of the User Guide from Aaron Bentley.
     (Ian Clatworthy)


bzr 1.0rc3 2007-12-11
---------------------

  CHANGES:

   * If a traceback occurs, users are now asked to report the bug
     through Launchpad (https://bugs.launchpad.net/bzr/), rather than
     by mail to the mailing list.
     (Martin Pool)

  BUGFIXES:

   * Fix Makefile rules for doc generation. (Ian Clatworthy, #175207)

   * Give more feedback during long http downloads by making readv deliver data
     as it arrives for urllib, and issue more requests for pycurl. High latency
     networks are better handled by urllib, the pycurl implementation give more
     feedback but also incur more latency.
     (Vincent Ladeuil, #173010)

   * Implement _make_parents_provider on RemoteRepository, allowing generating
     bundles against branches on a smart server.  (Andrew Bennetts, #147836)

  DOCUMENTATION:

   * Improved user guide.  (Ian Clatworthy)

   * The single-page quick reference guide is now available as a PDF.
     (Ian Clatworthy)

  INTERNALS:

    * readv urllib http implementation is now a real iterator above the
      underlying socket and deliver data as soon as it arrives. 'get' still
      wraps its output in a StringIO.
      (Vincent Ladeuil)


bzr 1.0rc2 2007-12-07
---------------------

  IMPROVEMENTS:

   * Added a --coverage option to selftest. (Andrew Bennetts)

   * Annotate merge (merge-type=weave) now supports cherrypicking.
     (Aaron Bentley)

   * ``bzr commit`` now doesn't print the revision number twice. (Matt
     Nordhoff, #172612)

   * New configuration option ``bugtracker_<tracker_abbrevation>_url`` to
     define locations of bug trackers that are not directly supported by
     bzr or a plugin. The URL will be treated as a template and ``{id}``
     placeholders will be replaced by specific bug IDs.  (Lukáš Lalinský)

   * Support logging single merge revisions with short and line log formatters.
     (Kent Gibson)

   * User Guide enhanced with suggested readability improvements from
     Matt Revell and corrections from John Arbash Meinel. (Ian Clatworthy)

   * Quick Start Guide renamed to Quick Start Card, moved down in
     the catalog, provided in pdf and png format and updated to refer
     to ``send`` instead of ``bundle``. (Ian Clatworthy, #165080)

   * ``switch`` can now be used on heavyweight checkouts as well as
     lightweight ones. After switching a heavyweight checkout, the
     local branch is a mirror/cache of the new bound branch and
     uncommitted changes in the working tree are merged. As a safety
     check, if there are local commits in a checkout which have not
     been committed to the previously bound branch, then ``switch``
     fails unless the ``--force`` option is given. This option is
     now also required if the branch a lightweight checkout is pointing
     to has been moved. (Ian Clatworthy)

  INTERNALS:

    * New -Dhttp debug option reports http connections, requests and responses.
      (Vincent Ladeuil)

    * New -Dmerge debug option, which emits merge plans for merge-type=weave.

  BUGFIXES:

   * Better error message when running ``bzr cat`` on a non-existant branch.
     (Lukáš Lalinský, #133782)

   * Catch OSError 17 (file exists) in final phase of tree transform and show
     filename to user.
     (Alexander Belchenko, #111758)

   * Catch ShortReadvErrors while using pycurl. Also make readv more robust by
     allowing multiple GET requests to be issued if too many ranges are
     required.
     (Vincent Ladeuil, #172701)

   * Check for missing basis texts when fetching from packs to packs.
     (John Arbash Meinel, #165290)

   * Fall back to showing e-mail in ``log --short/--line`` if the
     committer/author has only e-mail. (Lukáš Lalinský, #157026)

  API BREAKS:

   * Deprecate not passing a ``location`` argument to commit reporters'
     ``started`` methods. (Matt Nordhoff)


bzr 1.0rc1 2007-11-30
---------------------

  NOTES WHEN UPGRADING:

   * The default repository format is now ``pack-0.92``.  This
     default is used when creating new repositories with ``init`` and
     ``init-repo``, and when branching over bzr+ssh or bzr+hpss.
     (See https://bugs.launchpad.net/bugs/164626)

     This format can be read and written by Bazaar 0.92 and later, and
     data can be transferred to and from older formats.

     To upgrade, please reconcile your repository (``bzr reconcile``), and then
     upgrade (``bzr upgrade``).

     ``pack-0.92`` offers substantially better scaling and performance than the
     previous knits format. Some operations are slower where the code already
     had bad scaling characteristics under knits, the pack format makes such
     operations more visible as part of being more scalable overall. We will
     correct such operations over the coming releases and encourage the filing
     of bugs on any operation which you observe to be slower in a packs
     repository. One particular case that we do not intend to fix is pulling
     data from a pack repository into a knit repository over a high latency
     link;  downgrading such data requires reinsertion of the file texts, and
     this is a classic space/time tradeoff. The current implementation is
     conservative on memory usage because we need to support converting data
     from any tree without problems.
     (Robert Collins, Martin Pool, #164476)

  CHANGES:

   * Disable detection of plink.exe as possible ssh vendor. Plink vendor
     still available if user selects it explicitly with BZR_SSH environment
     variable. (Alexander Belchenko, workaround for bug #107593)

   * The pack format is now accessible as "pack-0.92", or "pack-0.92-subtree"
     to enable the subtree functions (for example, for bzr-svn).
     See http://doc.bazaar-vcs.org/latest/developer/packrepo.html
     (Martin Pool)

  FEATURES:

   * New ``authentication.conf`` file holding the password or other credentials
     for remote servers. This can be used for ssh, sftp, smtp and other
     supported transports.
     (Vincent Ladeuil)

   * New rich-root and rich-root-pack formats, recording the same data about
     tree roots that's recorded for all other directories.
     (Aaron Bentley, #164639)

   * ``pack-0.92`` repositories can now be reconciled.
     (Robert Collins, #154173)

   * ``switch`` command added for changing the branch a lightweight checkout
     is associated with and updating the tree to reflect the latest content
     accordingly. This command was previously part of the BzrTools plug-in.
     (Ian Clatworthy, Aaron Bentley, David Allouche)

   * ``reconfigure`` command can now convert branches, trees, or checkouts to
     lightweight checkouts.  (Aaron Bentley)

  PERFORMANCE:

   * Commit updates the state of the working tree via a delta rather than
     supplying entirely new basis trees. For commit of a single specified file
     this reduces the wall clock time for commit by roughly a 30%.
     (Robert Collins, Martin Pool)

   * Commit with many automatically found deleted paths no longer performs
     linear scanning for the children of those paths during inventory
     iteration. This should fix commit performance blowing out when many such
     paths occur during commit. (Robert Collins, #156491)

   * Fetch with pack repositories will no longer read the entire history graph.
     (Robert Collins, #88319)

   * Revert takes out an appropriate lock when reverting to a basis tree, and
     does not read the basis inventory twice. (Robert Collins)

   * Diff does not require an inventory to be generated on dirstate trees.
     (Aaron Bentley, #149254)

   * New annotate merge (--merge-type=weave) implementation is fast on
     versionedfiles withough cached annotations, e.g. pack-0.92.
     (Aaron Bentley)

  IMPROVEMENTS:

   * ``bzr merge`` now warns when it encounters a criss-cross merge.
     (Aaron Bentley)

   * ``bzr send`` now doesn't require the target e-mail address to be
     specified on the command line if an interactive e-mail client is used.
     (Lukáš Lalinský)

   * ``bzr tags`` now prints the revision number for each tag, instead of
     the revision id, unless --show-ids is passed. In addition, tags can be
     sorted chronologically instead of lexicographically with --sort=time.
     (Adeodato Simó, #120231)

   * Windows standalone version of bzr is able to load system-wide plugins from
     "plugins" subdirectory in installation directory. In addition standalone
     installer write to the registry (HKLM\SOFTWARE\Bazaar) useful info
     about paths and bzr version. (Alexander Belchenko, #129298)

  DOCUMENTATION:

  BUG FIXES:

   * A progress bar has been added for knitpack -> knitpack fetching.
     (Robert Collins, #157789, #159147)

   * Branching from a branch via smart server now preserves the repository
     format. (Andrew Bennetts,  #164626)

   * ``commit`` is now able to invoke an external editor in a non-ascii
     directory. (Daniel Watkins, #84043)

   * Catch connection errors for ftp.
     (Vincent Ladeuil, #164567)

   * ``check`` no longer reports spurious unreferenced text versions.
     (Robert Collins, John A Meinel, #162931, #165071)

   * Conflicts are now resolved recursively by ``revert``.
     (Aaron Bentley, #102739)

   * Detect invalid transport reuse attempts by catching invalid URLs.
     (Vincent Ladeuil, #161819)

   * Deleting a file without removing it shows a correct diff, not a traceback.
     (Aaron Bentley)

   * Do no use timeout in HttpServer anymore.
     (Vincent Ladeuil, #158972).

   * Don't catch the exceptions related to the http pipeline status before
     retrying an http request or some programming errors may be masked.
     (Vincent Ladeuil, #160012)

   * Fix ``bzr rm`` to not delete modified and ignored files.
     (Lukáš Lalinský, #172598)

   * Fix exception when revisionspec contains merge revisons but log
     formatter doesn't support merge revisions. (Kent Gibson, #148908)

   * Fix exception when ScopeReplacer is assigned to before any members have
     been retrieved.  (Aaron Bentley)

   * Fix multiple connections during checkout --lightweight.
     (Vincent Ladeuil, #159150)

   * Fix possible error in insert_data_stream when copying between
     pack repositories over bzr+ssh or bzr+http.
     KnitVersionedFile.get_data_stream now makes sure that requested
     compression parents are sent before any delta hunks that depend
     on them.
     (Martin Pool, #164637)

   * Fix typo in limiting offsets coalescing for http, leading to
     whole files being downloaded instead of parts.
     (Vincent Ladeuil, #165061)

   * FTP server errors don't error in the error handling code.
     (Robert Collins, #161240)

   * Give a clearer message when a pull fails because the source needs
     to be reconciled.
     (Martin Pool, #164443)

   * It is clearer when a plugin cannot be loaded because of its name, and a
     suggestion for an acceptable name is given. (Daniel Watkins, #103023)

   * Leave port as None in transport objects if user doesn't
     specify a port in urls.
     (vincent Ladeuil, #150860)

   * Make sure Repository.fetch(self) is properly a no-op for all
     Repository implementations. (John Arbash Meinel, #158333)

   * Mark .bzr directories as "hidden" on Windows.
     (Alexander Belchenko, #71147)

   * ``merge --uncommitted`` can now operate on a single file.
     (Aaron Bentley, Lukáš Lalinský, #136890)

   * Obsolete packs are now cleaned up by pack and autopack operations.
     (Robert Collins, #153789)

   * Operations pulling data from a smart server where the underlying
     repositories are not both annotated/both unannotated will now work.
     (Robert Collins, #165304).

   * Reconcile now shows progress bars. (Robert Collins, #159351)

   * ``RemoteBranch`` was not initializing ``self._revision_id_to_revno_map``
     properly. (John Arbash Meinel, #162486)

   * Removing an already-removed file reports the file does not exist. (Daniel
     Watkins, #152811)

   * Rename on Windows is able to change filename case.
     (Alexander Belchenko, #77740)

   * Return error instead of a traceback for ``bzr log -r0``.
     (Kent Gibson, #133751)

   * Return error instead of a traceback when bzr is unable to create
     symlink on some platforms (e.g. on Windows).
     (Alexander Belchenko, workaround for #81689)

   * Revert doesn't crash when restoring a single file from a deleted
     directory. (Aaron Bentley)

   * Stderr output via logging mechanism now goes through encoded wrapper
     and no more uses utf-8, but terminal encoding instead. So all unicode
     strings now should be readable in non-utf-8 terminal.
     (Alexander Belchenko, #54173)

   * The error message when ``move --after`` should be used makes how to do so
     clearer. (Daniel Watkins, #85237)

   * Unicode-safe output from ``bzr info``. The output will be encoded
     using the terminal encoding and unrepresentable characters will be
     replaced by '?'. (Lukáš Lalinský, #151844)

   * Working trees are no longer created when pushing into a local no-trees
     repo. (Daniel Watkins, #50582)

   * Upgrade util/configobj to version 4.4.0.
     (Vincent Ladeuil, #151208).

   * Wrap medusa ftp test server as an FTPServer feature.
     (Vincent Ladeuil, #157752)

  API BREAKS:

   * ``osutils.backup_file`` is deprecated. Actually it's not used in bzrlib
     during very long time. (Alexander Belchenko)

   * The return value of
     ``VersionedFile.iter_lines_added_or_present_in_versions`` has been
     changed. Previously it was an iterator of lines, now it is an iterator of
     (line, version_id) tuples. This change has been made to aid reconcile and
     fetch operations. (Robert Collins)

   * ``bzrlib.repository.get_versioned_file_checker`` is now private.
     (Robert Collins)

   * The Repository format registry default has been removed; it was previously
     obsoleted by the bzrdir format default, which implies a default repository
     format.
     (Martin Pool)

  INTERNALS:

   * Added ``ContainerSerialiser`` and ``ContainerPushParser`` to
     ``bzrlib.pack``.  These classes provide more convenient APIs for generating
     and parsing containers from streams rather than from files.  (Andrew
     Bennetts)

   * New module ``lru_cache`` providing a cache for use by tasks that need
     semi-random access to large amounts of data. (John A Meinel)

   * InventoryEntry.diff is now deprecated.  Please use diff.DiffTree instead.

  TESTING:


bzr 0.92 2007-11-05
-------------------

  CHANGES:

  * New uninstaller on Win32.  (Alexander Belchenko)


bzr 0.92rc1 2007-10-29
----------------------

  NOTES WHEN UPGRADING:

  CHANGES:

   * ``bzr`` now returns exit code 4 if an internal error occurred, and
     3 if a normal error occurred.  (Martin Pool)

   * ``pull``, ``merge`` and ``push`` will no longer silently correct some
     repository index errors that occured as a result of the Weave disk format.
     Instead the ``reconcile`` command needs to be run to correct those
     problems if they exist (and it has been able to fix most such problems
     since bzr 0.8). Some new problems have been identified during this release
     and you should run ``bzr check`` once on every repository to see if you
     need to reconcile. If you cannot ``pull`` or ``merge`` from a remote
     repository due to mismatched parent errors - a symptom of index errors -
     you should simply take a full copy of that remote repository to a clean
     directory outside any local repositories, then run reconcile on it, and
     finally pull from it locally. (And naturally email the repositories owner
     to ask them to upgrade and run reconcile).
     (Robert Collins)

  FEATURES:

   * New ``knitpack-experimental`` repository format. This is interoperable with
     the ``dirstate-tags`` format but uses a smarter storage design that greatly
     speeds up many operations, both local and remote. This new format can be
     used as an option to the ``init``, ``init-repository`` and ``upgrade``
     commands. See http://doc.bazaar-vcs.org/0.92/developers/knitpack.html
     for further details. (Robert Collins)

   * For users of bzr-svn (and those testing the prototype subtree support) that
     wish to try packs, a new ``knitpack-subtree-experimental`` format has also
     been added. This is interoperable with the ``dirstate-subtrees`` format.
     (Robert Collins)

   * New ``reconfigure`` command. (Aaron Bentley)

   * New ``revert --forget-merges`` command, which removes the record of a pending
     merge without affecting the working tree contents.  (Martin Pool)

   * New ``bzr_remote_path`` configuration variable allows finer control of
     remote bzr locations than BZR_REMOTE_PATH environment variable.
     (Aaron Bentley)

   * New ``launchpad-login`` command to tell Bazaar your Launchpad
     user ID.  This can then be used by other functions of the
     Launchpad plugin. (James Henstridge)

  PERFORMANCE:

   * Commit in quiet mode is now slightly faster as the information to
     output is no longer calculated. (Ian Clatworthy)

   * Commit no longer checks for new text keys during insertion when the
     revision id was deterministically unique. (Robert Collins)

   * Committing a change which is not a merge and does not change the number of
     files in the tree is faster by utilising the data about whether files are
     changed to determine if the tree is unchanged rather than recalculating
     it at the end of the commit process. (Robert Collins)

   * Inventory serialisation no longer double-sha's the content.
     (Robert Collins)

   * Knit text reconstruction now avoids making copies of the lines list for
     interim texts when building a single text. The new ``apply_delta`` method
     on ``KnitContent`` aids this by allowing modification of the revision id
     such objects represent. (Robert Collins)

   * Pack indices are now partially parsed for specific key lookup using a
     bisection approach. (Robert Collins)

   * Partial commits are now approximately 40% faster by walking over the
     unselected current tree more efficiently. (Robert Collins)

   * XML inventory serialisation takes 20% less time while being stricter about
     the contents. (Robert Collins)

   * Graph ``heads()`` queries have been fixed to no longer access all history
     unnecessarily. (Robert Collins)

  IMPROVEMENTS:

   * ``bzr+https://`` smart server across https now supported.
     (John Ferlito, Martin Pool, #128456)

   * Mutt is now a supported mail client; set ``mail_client=mutt`` in your
     bazaar.conf and ``send`` will use mutt. (Keir Mierle)

   * New option ``-c``/``--change`` for ``merge`` command for cherrypicking
     changes from one revision. (Alexander Belchenko, #141368)

   * Show encodings, locale and list of plugins in the traceback message.
     (Martin Pool, #63894)

   * Experimental directory formats can now be marked with
     ``experimental = True`` during registration. (Ian Clatworthy)

  DOCUMENTATION:

   * New *Bazaar in Five Minutes* guide.  (Matthew Revell)

   * The hooks reference documentation is now converted to html as expected.
     (Ian Clatworthy)

  BUG FIXES:

   * Connection error reporting for the smart server has been fixed to
     display a user friendly message instead of a traceback.
     (Ian Clatworthy, #115601)

   * Make sure to use ``O_BINARY`` when opening files to check their
     sha1sum. (Alexander Belchenko, John Arbash Meinel, #153493)

   * Fix a problem with Win32 handling of the executable bit.
     (John Arbash Meinel, #149113)

   * ``bzr+ssh://`` and ``sftp://`` URLs that do not specify ports explicitly
     no longer assume that means port 22.  This allows people using OpenSSH to
     override the default port in their ``~/.ssh/config`` if they wish.  This
     fixes a bug introduced in bzr 0.91.  (Andrew Bennetts, #146715)

   * Commands reporting exceptions can now be profiled and still have their
     data correctly dumped to a file. For example, a ``bzr commit`` with
     no changes still reports the operation as pointless but doing so no
     longer throws away the profiling data if this command is run with
     ``--lsprof-file callgrind.out.ci`` say. (Ian Clatworthy)

   * Fallback to ftp when paramiko is not installed and sftp can't be used for
     ``tests/commands`` so that the test suite is still usable without
     paramiko.
     (Vincent Ladeuil, #59150)

   * Fix commit ordering in corner case. (Aaron Bentley, #94975)

   * Fix long standing bug in partial commit when there are renames
     left in tree. (Robert Collins, #140419)

   * Fix selftest semi-random noise during http related tests.
     (Vincent Ladeuil, #140614)

   * Fix typo in ftp.py making the reconnection fail on temporary errors.
     (Vincent Ladeuil, #154259)

   * Fix failing test by comparing real paths to cover the case where the TMPDIR
     contains a symbolic link.
     (Vincent Ladeuil, #141382).

   * Fix log against smart server branches that don't support tags.
     (James Westby, #140615)

   * Fix pycurl http implementation by defining error codes from
     pycurl instead of relying on an old curl definition.
     (Vincent Ladeuil, #147530)

   * Fix 'unprintable error' message when displaying BzrCheckError and
     some other exceptions on Python 2.5.
     (Martin Pool, #144633)

   * Fix ``Inventory.copy()`` and add test for it. (Jelmer Vernooij)

   * Handles default value for ListOption in cmd_commit.
     (Vincent Ladeuil, #140432)

   * HttpServer and FtpServer need to be closed properly or a listening socket
     will remain opened.
     (Vincent Ladeuil, #140055)

   * Monitor the .bzr directory created in the top level test
     directory to detect leaking tests.
     (Vincent Ladeuil, #147986)

   * The basename, not the full path, is now used when checking whether
     the profiling dump file begins with ``callgrind.out`` or not. This
     fixes a bug reported by Aaron Bentley on IRC. (Ian Clatworthy)

   * Trivial fix for invoking command ``reconfigure`` without arguments.
     (Rob Weir, #141629)

   * ``WorkingTree.rename_one`` will now raise an error if normalisation of the
     new path causes bzr to be unable to access the file. (Robert Collins)

   * Correctly detect a NoSuchFile when using a filezilla server. (Gary van der
     Merwe)

  API BREAKS:

   * ``bzrlib.index.GraphIndex`` now requires a size parameter to the
     constructor, for enabling bisection searches. (Robert Collins)

   * ``CommitBuilder.record_entry_contents`` now requires the root entry of a
     tree be supplied to it, previously failing to do so would trigger a
     deprecation warning. (Robert Collins)

   * ``KnitVersionedFile.add*`` will no longer cache added records even when
     enable_cache() has been called - the caching feature is now exclusively for
     reading existing data. (Robert Collins)

   * ``ReadOnlyLockError`` is deprecated; ``LockFailed`` is usually more
     appropriate.  (Martin Pool)

   * Removed ``bzrlib.transport.TransportLogger`` - please see the new
     ``trace+`` transport instead. (Robert Collins)

   * Removed previously deprecated varargs interface to ``TestCase.run_bzr`` and
     deprecated methods ``TestCase.capture`` and ``TestCase.run_bzr_captured``.
     (Martin Pool)

   * Removed previous deprecated ``basis_knit`` parameter to the
     ``KnitVersionedFile`` constructor. (Robert Collins)

   * Special purpose method ``TestCase.run_bzr_decode`` is moved to the test_non_ascii
     class that needs it.
     (Martin Pool)

   * The class ``bzrlib.repofmt.knitrepo.KnitRepository3`` has been folded into
     ``KnitRepository`` by parameters to the constructor. (Robert Collins)

   * The ``VersionedFile`` interface now allows content checks to be bypassed
     by supplying check_content=False.  This saves nearly 30% of the minimum
     cost to store a version of a file. (Robert Collins)

   * Tree's with bad state such as files with no length or sha will no longer
     be silently accepted by the repository XML serialiser. To serialise
     inventories without such data, pass working=True to write_inventory.
     (Robert Collins)

   * ``VersionedFile.fix_parents`` has been removed as a harmful API.
     ``VersionedFile.join`` will no longer accept different parents on either
     side of a join - it will either ignore them, or error, depending on the
     implementation. See notes when upgrading for more information.
     (Robert Collins)

  INTERNALS:

   * ``bzrlib.transport.Transport.put_file`` now returns the number of bytes
     put by the method call, to allow avoiding stat-after-write or
     housekeeping in callers. (Robert Collins)

   * ``bzrlib.xml_serializer.Serializer`` is now responsible for checking that
     mandatory attributes are present on serialisation and deserialisation.
     This fixes some holes in API usage and allows better separation between
     physical storage and object serialisation. (Robert Collins)

   * New class ``bzrlib.errors.InternalBzrError`` which is just a convenient
     shorthand for deriving from BzrError and setting internal_error = True.
     (Robert Collins)

   * New method ``bzrlib.mutabletree.update_to_one_parent_via_delta`` for
     moving the state of a parent tree to a new version via a delta rather than
     a complete replacement tree. (Robert Collins)

   * New method ``bzrlib.osutils.minimum_path_selection`` useful for removing
     duplication from user input, when a user mentions both a path and an item
     contained within that path. (Robert Collins)

   * New method ``bzrlib.repository.Repository.is_write_locked`` useful for
     determining if a repository is write locked. (Robert Collins)

   * New method on ``bzrlib.tree.Tree`` ``path_content_summary`` provides a
     tuple containing the key information about a path for commit processing
     to complete. (Robert Collins)

   * New method on xml serialisers, write_inventory_to_lines, which matches the
     API used by knits for adding content. (Robert Collins)

   * New module ``bzrlib.bisect_multi`` with generic multiple-bisection-at-once
     logic, currently only available for byte-based lookup
     (``bisect_multi_bytes``). (Robert Collins)

   * New helper ``bzrlib.tuned_gzip.bytes_to_gzip`` which takes a byte string
     and returns a gzipped version of the same. This is used to avoid a bunch
     of api friction during adding of knit hunks. (Robert Collins)

   * New parameter on ``bzrlib.transport.Transport.readv``
     ``adjust_for_latency`` which changes readv from returning strictly the
     requested data to inserted return larger ranges and in forward read order
     to reduce the effect of network latency. (Robert Collins)

   * New parameter yield_parents on ``Inventory.iter_entries_by_dir`` which
     causes the parents of a selected id to be returned recursively, so all the
     paths from the root down to each element of selected_file_ids are
     returned. (Robert Collins)

   * Knit joining has been enhanced to support plain to annotated conversion
     and annotated to plain conversion. (Ian Clatworthy)

   * The CommitBuilder method ``record_entry_contents`` now returns summary
     information about the effect of the commit on the repository. This tuple
     contains an inventory delta item if the entry changed from the basis, and a
     boolean indicating whether a new file graph node was recorded.
     (Robert Collins)

   * The python path used in the Makefile can now be overridden.
     (Andrew Bennetts, Ian Clatworthy)

  TESTING:

   * New transport implementation ``trace+`` which is useful for testing,
     logging activity taken to its _activity attribute. (Robert Collins)

   * When running bzr commands within the test suite, internal exceptions are
     not caught and reported in the usual way, but rather allowed to propagate
     up and be visible to the test suite.  A new API ``run_bzr_catch_user_errors``
     makes this behavior available to other users.
     (Martin Pool)

   * New method ``TestCase.call_catch_warnings`` for testing methods that
     raises a Python warning.  (Martin Pool)


bzr 0.91 2007-09-26
-------------------

  BUG FIXES:

   * Print a warning instead of aborting the ``python setup.py install``
     process if building of a C extension is not possible.
     (Lukáš Lalinský, Alexander Belchenko)

   * Fix commit ordering in corner case (Aaron Bentley, #94975)

   * Fix ''bzr info bzr://host/'' and other operations on ''bzr://' URLs with
     an implicit port.  We were incorrectly raising PathNotChild due to
     inconsistent treatment of the ''_port'' attribute on the Transport object.
     (Andrew Bennetts, #133965)

   * Make RemoteRepository.sprout cope gracefully with servers that don't
     support the ``Repository.tarball`` request.
     (Andrew Bennetts)


bzr 0.91rc2 2007-09-11
----------------------

   * Replaced incorrect tarball for previous release; a debug statement was left
     in bzrlib/remote.py.


bzr 0.91rc1 2007-09-11
----------------------

  CHANGES:

   * The default branch and repository format has changed to
     ``dirstate-tags``, so tag commands are active by default.
     This format is compatible with Bazaar 0.15 and later.
     This incidentally fixes bug #126141.
     (Martin Pool)

   * ``--quiet`` or ``-q`` is no longer a global option. If present, it
     must now appear after the command name. Scripts doing things like
     ``bzr -q missing`` need to be rewritten as ``bzr missing -q``.
     (Ian Clatworthy)

  FEATURES:

   * New option ``--author`` in ``bzr commit`` to specify the author of the
     change, if it's different from the committer. ``bzr log`` and
     ``bzr annotate`` display the author instead of the committer.
     (Lukáš Lalinský)

   * In addition to global options and command specific options, a set of
     standard options are now supported. Standard options are legal for
     all commands. The initial set of standard options are:

     * ``--help`` or ``-h`` - display help message
     * ``--verbose`` or ``-v`` - display additional information
     * ``--quiet``  or ``-q`` - only output warnings and errors.

     Unlike global options, standard options can be used in aliases and
     may have command-specific help. (Ian Clatworthy)

   * Verbosity level processing has now been unified. If ``--verbose``
     or ``-v`` is specified on the command line multiple times, the
     verbosity level is made positive the first time then increased.
     If ``--quiet`` or ``-q`` is specified on the command line
     multiple times, the verbosity level is made negative the first
     time then decreased. To get the default verbosity level of zero,
     either specify none of the above , ``--no-verbose`` or ``--no-quiet``.
     Note that most commands currently ignore the magnitude of the
     verbosity level but do respect *quiet vs normal vs verbose* when
     generating output. (Ian Clatworthy)

   * ``Branch.hooks`` now supports ``pre_commit`` hook. The hook's signature
     is documented in BranchHooks constructor. (Nam T. Nguyen, #102747)

   * New ``Repository.stream_knit_data_for_revisions`` request added to the
     network protocol for greatly reduced roundtrips when retrieving a set of
     revisions. (Andrew Bennetts)

  BUG FIXES:

   * ``bzr plugins`` now lists the version number for each plugin in square
     brackets after the path. (Robert Collins, #125421)

   * Pushing, pulling and branching branches with subtree references was not
     copying the subtree weave, preventing the file graph from being accessed
     and causing errors in commits in clones. (Robert Collins)

   * Suppress warning "integer argument expected, got float" from Paramiko,
     which sometimes caused false test failures.  (Martin Pool)

   * Fix bug in bundle 4 that could cause attempts to write data to wrong
     versionedfile.  (Aaron Bentley)

   * Diffs generated using "diff -p" no longer break the patch parser.
     (Aaron Bentley)

   * get_transport treats an empty possible_transports list the same as a non-
     empty one.  (Aaron Bentley)

   * patch verification for merge directives is reactivated, and works with
     CRLF and CR files.  (Aaron Bentley)

   * Accept ..\ as a path in revision specifiers. This fixes for example
     "-r branch:..\other-branch" on Windows.  (Lukáš Lalinský)

   * ``BZR_PLUGIN_PATH`` may now contain trailing slashes.
     (Blake Winton, #129299)

   * man page no longer lists hidden options (#131667, Aaron Bentley)

   * ``uncommit --help`` now explains the -r option adequately.  (Daniel
     Watkins, #106726)

   * Error messages are now better formatted with parameters (such as
     filenames) quoted when necessary. This avoids confusion when directory
     names ending in a '.' at the end of messages were confused with a
     full stop that may or not have been there. (Daniel Watkins, #129791)

   * Fix ``status FILE -r X..Y``. (Lukáš Lalinský)

   * If a particular command is an alias, ``help`` will show the alias
     instead of claiming there is no help for said alias. (Daniel Watkins,
     #133548)

   * TreeTransform-based operations, like pull, merge, revert, and branch,
     now roll back if they encounter an error.  (Aaron Bentley, #67699)

   * ``bzr commit`` now exits cleanly if a character unsupported by the
     current encoding is used in the commit message.  (Daniel Watkins,
     #116143)

   * bzr send uses default values for ranges when only half of an elipsis
     is specified ("-r..5" or "-r5..").  (#61685, Aaron Bentley)

   * Avoid trouble when Windows ssh calls itself 'plink' but no plink
     binary is present.  (Martin Albisetti, #107155)

   * ``bzr remove`` should remove clean subtrees.  Now it will remove (without
     needing ``--force``) subtrees that contain no files with text changes or
     modified files.  With ``--force`` it removes the subtree regardless of
     text changes or unknown files. Directories with renames in or out (but
     not changed otherwise) will now be removed without needing ``--force``.
     Unknown ignored files will be deleted without needing ``--force``.
     (Marius Kruger, #111665)

   * When two plugins conflict, the source of both the losing and now the
     winning definition is shown.  (Konstantin Mikhaylov, #5454)

   * When committing to a branch, the location being committed to is
     displayed.  (Daniel Watkins, #52479)

   * ``bzr --version`` takes care about encoding of stdout, especially
     when output is redirected. (Alexander Belchenko, #131100)

   * Prompt for an ftp password if none is provided.
     (Vincent Ladeuil, #137044)

   * Reuse bound branch associated transport to avoid multiple
     connections.
     (Vincent Ladeuil, #128076, #131396)

   * Overwrite conflicting tags by ``push`` and ``pull`` if the
     ``--overwrite`` option is specified.  (Lukáš Lalinský, #93947)

   * In checkouts, tags are copied into the master branch when created,
     changed or deleted, and are copied into the checkout when it is
     updated.  (Martin Pool, #93856, #93860)

   * Print a warning instead of aborting the ``python setup.py install``
     process if building of a C extension is not possible.
     (Lukáš Lalinský, Alexander Belchenko)

  IMPROVEMENTS:

   * Add the option "--show-diff" to the commit command in order to display
     the diff during the commit log creation. (Goffredo Baroncelli)

   * ``pull`` and ``merge`` are much faster at installing bundle format 4.
     (Aaron Bentley)

   * ``pull -v`` no longer includes deltas, making it much faster.
     (Aaron Bentley)

   * ``send`` now sends the directive as an attachment by default.
     (Aaron Bentley, Lukáš Lalinský, Alexander Belchenko)

   * Documentation updates (Martin Albisetti)

   * Help on debug flags is now included in ``help global-options``.
     (Daniel Watkins, #124853)

   * Parameters passed on the command line are checked to ensure they are
     supported by the encoding in use. (Daniel Watkins)

   * The compression used within the bzr repository has changed from zlib
     level 9 to the zlib default level. This improves commit performance with
     only a small increase in space used (and in some cases a reduction in
     space). (Robert Collins)

   * Initial commit no longer SHAs files twice and now reuses the path
     rather than looking it up again, making it faster.
     (Ian Clatworthy)

   * New option ``-c``/``--change`` for ``diff`` and ``status`` to show
     changes in one revision.  (Lukáš Lalinský)

   * If versioned files match a given ignore pattern, a warning is now
     given. (Daniel Watkins, #48623)

   * ``bzr status`` now has -S as a short name for --short and -V as a
     short name for --versioned. These have been added to assist users
     migrating from Subversion: ``bzr status -SV`` is now like
     ``svn status -q``.  (Daniel Watkins, #115990)

   * Added C implementation of  ``PatienceSequenceMatcher``, which is about
     10x faster than the Python version. This speeds up commands that
     need file diffing, such as ``bzr commit`` or ``bzr diff``.
     (Lukáš Lalinský)

   * HACKING has been extended with a large section on core developer tasks.
     (Ian Clatworthy)

   * Add ``branches`` and ``standalone-trees`` as online help topics and
     include them as Concepts within the User Reference.
     (Paul Moore, Ian Clatworthy)

    * ``check`` can detect versionedfile parent references that are
      inconsistent with revision and inventory info, and ``reconcile`` can fix
      them.  These faulty references were generated by 0.8-era releases,
      so repositories which were manipulated by old bzrs should be
      checked, and possibly reconciled ASAP.  (Aaron Bentley, Andrew Bennetts)

  API BREAKS:

   * ``Branch.append_revision`` is removed altogether; please use
     ``Branch.set_last_revision_info`` instead.  (Martin Pool)

   * CommitBuilder now advertises itself as requiring the root entry to be
     supplied. This only affects foreign repository implementations which reuse
     CommitBuilder directly and have changed record_entry_contents to require
     that the root not be supplied. This should be precisely zero plugins
     affected. (Robert Collins)

   * The ``add_lines`` methods on ``VersionedFile`` implementations has changed
     its return value to include the sha1 and length of the inserted text. This
     allows the avoidance of double-sha1 calculations during commit.
     (Robert Collins)

   * ``Transport.should_cache`` has been removed.  It was not called in the
     previous release.  (Martin Pool)

  TESTING:

   * Tests may now raise TestNotApplicable to indicate they shouldn't be
     run in a particular scenario.  (Martin Pool)

   * New function multiply_tests_from_modules to give a simpler interface
     to test parameterization.  (Martin Pool, Robert Collins)

   * ``Transport.should_cache`` has been removed.  It was not called in the
     previous release.  (Martin Pool)

   * NULL_REVISION is returned to indicate the null revision, not None.
     (Aaron Bentley)

   * Use UTF-8 encoded StringIO for log tests to avoid failures on
     non-ASCII committer names.  (Lukáš Lalinský)

  INTERNALS:

   * ``bzrlib.plugin.all_plugins`` has been deprecated in favour of
     ``bzrlib.plugin.plugins()`` which returns PlugIn objects that provide
     useful functionality for determining the path of a plugin, its tests, and
     its version information. (Robert Collins)

   * Add the option user_encoding to the function 'show_diff_trees()'
     in order to move the user encoding at the UI level. (Goffredo Baroncelli)

   * Add the function make_commit_message_template_encoded() and the function
     edit_commit_message_encoded() which handle encoded strings.
     This is done in order to mix the commit messages (which is a unicode
     string), and the diff which is a raw string. (Goffredo Baroncelli)

   * CommitBuilder now defaults to using add_lines_with_ghosts, reducing
     overhead on non-weave repositories which don't require all parents to be
     present. (Robert Collins)

   * Deprecated method ``find_previous_heads`` on
     ``bzrlib.inventory.InventoryEntry``. This has been superseded by the use
     of ``parent_candidates`` and a separate heads check via the repository
     API. (Robert Collins)

   * New trace function ``mutter_callsite`` will print out a subset of the
     stack to the log, which can be useful for gathering debug details.
     (Robert Collins)

   * ``bzrlib.pack.ContainerWriter`` now tracks how many records have been
     added via a public attribute records_written. (Robert Collins)

   * New method ``bzrlib.transport.Transport.get_recommended_page_size``.
     This provides a hint to users of transports as to the reasonable
     minimum data to read. In principle this can take latency and
     bandwidth into account on a per-connection basis, but for now it
     just has hard coded values based on the url. (e.g. http:// has a large
     page size, file:// has a small one.) (Robert Collins)

   * New method on ``bzrlib.transport.Transport`` ``open_write_stream`` allows
     incremental addition of data to a file without requiring that all the
     data be buffered in memory. (Robert Collins)

   * New methods on ``bzrlib.knit.KnitVersionedFile``:
     ``get_data_stream(versions)``, ``insert_data_stream(stream)`` and
     ``get_format_signature()``.  These provide some infrastructure for
     efficiently streaming the knit data for a set of versions over the smart
     protocol.

   * Knits with no annotation cache still produce correct annotations.
     (Aaron Bentley)

   * Three new methods have been added to ``bzrlib.trace``:
     ``set_verbosity_level``, ``get_verbosity_level`` and ``is_verbose``.
     ``set_verbosity_level`` expects a numeric value: negative for quiet,
     zero for normal, positive for verbose. The size of the number can be
     used to determine just how quiet or verbose the application should be.
     The existing ``be_quiet`` and ``is_quiet`` routines have been
     integrated into this new scheme. (Ian Clatworthy)

   * Options can now be delcared with a ``custom_callback`` parameter. If
     set, this routine is called after the option is processed. This feature
     is now used by the standard options ``verbose`` and ``quiet`` so that
     setting one implicitly resets the other. (Ian Clatworthy)

   * Rather than declaring a new option from scratch in order to provide
     custom help, a centrally registered option can be decorated using the
     new ``bzrlib.Option.custom_help`` routine. In particular, this routine
     is useful when declaring better help for the ``verbose`` and ``quiet``
     standard options as the base definition of these is now more complex
     than before thanks to their use of a custom callback. (Ian Clatworthy)

    * Tree._iter_changes(specific_file=[]) now iterates through no files,
      instead of iterating through all files.  None is used to iterate through
      all files.  (Aaron Bentley)

    * WorkingTree.revert() now accepts None to revert all files.  The use of
      [] to revert all files is deprecated.  (Aaron Bentley)


bzr 0.90 2007-08-28
-------------------

  IMPROVEMENTS:

    * Documentation is now organized into multiple directories with a level
      added for different languages or locales. Added the Mini Tutorial
      and Quick Start Summary (en) documents from the Wiki, improving the
      content and readability of the former. Formatted NEWS as Release Notes
      complete with a Table of Conents, one heading per release. Moved the
      Developer Guide into the main document catalog and provided a link
      from the developer document catalog back to the main one.
      (Ian Clatworthy, Sabin Iacob, Alexander Belchenko)


  API CHANGES:

    * The static convenience method ``BzrDir.create_repository``
      is deprecated.  Callers should instead create a ``BzrDir`` instance
      and call ``create_repository`` on that.  (Martin Pool)


bzr 0.90rc1 2007-08-14
----------------------

  BUGFIXES:

    * ``bzr init`` should connect to the remote location one time only.  We
      have been connecting several times because we forget to pass around the
      Transport object. This modifies ``BzrDir.create_branch_convenience``,
      so that we can give it the Transport we already have.
      (John Arbash Meinel, Vincent Ladeuil, #111702)

    * Get rid of sftp connection cache (get rid of the FTP one too).
      (Vincent Ladeuil, #43731)

    * bzr branch {local|remote} remote don't try to create a working tree
      anymore.
      (Vincent Ladeuil, #112173)

    * All identified multiple connections for a single bzr command have been
      fixed. See bzrlib/tests/commands directory.
      (Vincent Ladeuil)

    * ``bzr rm`` now does not insist on ``--force`` to delete files that
      have been renamed but not otherwise modified.  (Marius Kruger,
      #111664)

    * ``bzr selftest --bench`` no longer emits deprecation warnings
      (Lukáš Lalinský)

    * ``bzr status`` now honours FILE parameters for conflict lists
      (Aaron Bentley, #127606)

    * ``bzr checkout`` now honours -r when reconstituting a working tree.
      It also honours -r 0.  (Aaron Bentley, #127708)

    * ``bzr add *`` no more fails on Windows if working tree contains
      non-ascii file names. (Kuno Meyer, #127361)

    * allow ``easy_install bzr`` runs without fatal errors.
      (Alexander Belchenko, #125521)

    * Graph._filter_candidate_lca does not raise KeyError if a candidate
      is eliminated just before it would normally be examined.  (Aaron Bentley)

    * SMTP connection failures produce a nice message, not a traceback.
      (Aaron Bentley)

  IMPROVEMENTS:

    * Don't show "dots" progress indicators when run non-interactively, such
      as from cron.  (Martin Pool)

    * ``info`` now formats locations more nicely and lists "submit" and
      "public" branches (Aaron Bentley)

    * New ``pack`` command that will trigger database compression within
      the repository (Robert Collins)

    * Implement ``_KnitIndex._load_data`` in a pyrex extension. The pyrex
      version is approximately 2-3x faster at parsing a ``.kndx`` file.
      Which yields a measurable improvement for commands which have to
      read from the repository, such as a 1s => 0.75s improvement in
      ``bzr diff`` when there are changes to be shown.  (John Arbash Meinel)

    * Merge is now faster.  Depending on the scenario, it can be more than 2x
      faster. (Aaron Bentley)

    * Give a clearer warning, and allow ``python setup.py install`` to
      succeed even if pyrex is not available.
      (John Arbash Meinel)

    * ``DirState._read_dirblocks`` now has an optional Pyrex
      implementation. This improves the speed of any command that has to
      read the entire DirState. (``diff``, ``status``, etc, improve by
      about 10%).
      ``bisect_dirblocks`` has also been improved, which helps all
      ``_get_entry`` type calls (whenever we are searching for a
      particular entry in the in-memory DirState).
      (John Arbash Meinel)

    * ``bzr pull`` and ``bzr push`` no longer do a complete walk of the
      branch revision history for ui display unless -v is supplied.
      (Robert Collins)

    * ``bzr log -rA..B`` output shifted to the left margin if the log only
      contains merge revisions. (Kent Gibson)

    * The ``plugins`` command is now public with improved help.
      (Ian Clatworthy)

    * New bundle and merge directive formats are faster to generate, and

    * Annotate merge now works when there are local changes. (Aaron Bentley)

    * Commit now only shows the progress in terms of directories instead of
      entries. (Ian Clatworthy)

    * Fix ``KnitRepository.get_revision_graph`` to not request the graph 2
      times. This makes ``get_revision_graph`` 2x faster. (John Arbash
      Meinel)

    * Fix ``VersionedFile.get_graph()`` to avoid using
      ``set.difference_update(other)``, which has bad scaling when
      ``other`` is large. This improves ``VF.get_graph([version_id])`` for
      a 12.5k graph from 2.9s down to 200ms. (John Arbash Meinel)

    * The ``--lsprof-file`` option now generates output for KCacheGrind if
      the file starts with ``callgrind.out``. This matches the default file
      filtering done by KCacheGrind's Open Dialog. (Ian Clatworthy)

    * Fix ``bzr update`` to avoid an unnecessary
      ``branch.get_master_branch`` call, which avoids 1 extra connection
      to the remote server. (Partial fix for #128076, John Arbash Meinel)

    * Log errors from the smart server in the trace file, to make debugging
      test failures (and live failures!) easier.  (Andrew Bennetts)

    * The HTML version of the man page has been superceded by a more
      comprehensive manual called the Bazaar User Reference. This manual
      is completed generated from the online help topics. As part of this
      change, limited reStructuredText is now explicitly supported in help
      topics and command help with 'unnatural' markup being removed prior
      to display by the online help or inclusion in the man page.
      (Ian Clatworthy)

    * HTML documentation now use files extension ``*.html``
      (Alexander Belchenko)

    * The cache of ignore definitions is now cleared in WorkingTree.unlock()
      so that changes to .bzrignore aren't missed. (#129694, Daniel Watkins)

    * ``bzr selftest --strict`` fails if there are any missing features or
      expected test failures. (Daniel Watkins, #111914)

    * Link to registration survey added to README. (Ian Clatworthy)

    * Windows standalone installer show link to registration survey
      when installation finished. (Alexander Belchenko)

  LIBRARY API BREAKS:

    * Deprecated dictionary ``bzrlib.option.SHORT_OPTIONS`` removed.
      Options are now required to provide a help string and it must
      comply with the style guide by being one or more sentences with an
      initial capital and final period. (Martin Pool)

    * KnitIndex.get_parents now returns tuples. (Robert Collins)

    * Ancient unused ``Repository.text_store`` attribute has been removed.
      (Robert Collins)

    * The ``bzrlib.pack`` interface has changed to use tuples of bytestrings
      rather than just bytestrings, making it easier to represent multiple
      element names. As this interface was not used by any internal facilities
      since it was introduced in 0.18 no API compatibility is being preserved.
      The serialised form of these packs is identical with 0.18 when a single
      element tuple is in use. (Robert Collins)

  INTERNALS:

    * merge now uses ``iter_changes`` to calculate changes, which makes room for
      future performance increases.  It is also more consistent with other
      operations that perform comparisons, and reduces reliance on
      Tree.inventory.  (Aaron Bentley)

    * Refactoring of transport classes connected to a remote server.
      ConnectedTransport is a new class that serves as a basis for all
      transports needing to connect to a remote server.  transport.split_url
      have been deprecated, use the static method on the object instead. URL
      tests have been refactored too.
      (Vincent Ladeuil)

    * Better connection sharing for ConnectedTransport objects.
      transport.get_transport() now accepts a 'possible_transports' parameter.
      If a newly requested transport can share a connection with one of the
      list, it will.
      (Vincent Ladeuil)

    * Most functions now accept ``bzrlib.revision.NULL_REVISION`` to indicate
      the null revision, and consider using ``None`` for this purpose
      deprecated.  (Aaron Bentley)

    * New ``index`` module with abstract index functionality. This will be
      used during the planned changes in the repository layer. Currently the
      index layer provides a graph aware immutable index, a builder for the
      same index type to allow creating them, and finally a composer for
      such indices to allow the use of many indices in a single query. The
      index performance is not optimised, however the API is stable to allow
      development on top of the index. (Robert Collins)

    * ``bzrlib.dirstate.cmp_by_dirs`` can be used to compare two paths by
      their directory sections. This is equivalent to comparing
      ``path.split('/')``, only without having to split the paths.
      This has a Pyrex implementation available.
      (John Arbash Meinel)

    * New transport decorator 'unlistable+' which disables the list_dir
      functionality for testing.

    * Deprecated ``change_entry`` in transform.py. (Ian Clatworthy)

    * RevisionTree.get_weave is now deprecated.  Tree.plan_merge is now used
      for performing annotate-merge.  (Aaron Bentley)

    * New EmailMessage class to create email messages. (Adeodato Simó)

    * Unused functions on the private interface KnitIndex have been removed.
      (Robert Collins)

    * New ``knit.KnitGraphIndex`` which provides a ``KnitIndex`` layered on top
      of a ``index.GraphIndex``. (Robert Collins)

    * New ``knit.KnitVersionedFile.iter_parents`` method that allows querying
      the parents of many knit nodes at once, reducing round trips to the
      underlying index. (Robert Collins)

    * Graph now has an is_ancestor method, various bits use it.
      (Aaron Bentley)

    * The ``-Dhpss`` flag now includes timing information. As well as
      logging when a new connection is opened. (John Arbash Meinel)

    * ``bzrlib.pack.ContainerWriter`` now returns an offset, length tuple to
      callers when inserting data, allowing generation of readv style access
      during pack creation, without needing a separate pass across the output
      pack to gather such details. (Robert Collins)

    * ``bzrlib.pack.make_readv_reader`` allows readv based access to pack
      files that are stored on a transport. (Robert Collins)

    * New ``Repository.has_same_location`` method that reports if two
      repository objects refer to the same repository (although with some risk
      of false negatives).  (Andrew Bennetts)

    * InterTree.compare now passes require_versioned on correctly.
      (Marius Kruger)

    * New methods on Repository - ``start_write_group``,
      ``commit_write_group``, ``abort_write_group`` and ``is_in_write_group`` -
      which provide a clean hook point for transactional Repositories - ones
      where all the data for a fetch or commit needs to be made atomically
      available in one step. This allows the write lock to remain while making
      a series of data insertions.  (e.g. data conversion). (Robert Collins)

    * In ``bzrlib.knit`` the internal interface has been altered to use
      3-tuples (index, pos, length) rather than two-tuples (pos, length) to
      describe where data in a knit is, allowing knits to be split into
      many files. (Robert Collins)

    * ``bzrlib.knit._KnitData`` split into cache management and physical access
      with two access classes - ``_PackAccess`` and ``_KnitAccess`` defined.
      The former provides access into a .pack file, and the latter provides the
      current production repository form of .knit files. (Robert Collins)

  TESTING:

    * Remove selftest ``--clean-output``, ``--numbered-dirs`` and
      ``--keep-output`` options, which are obsolete now that tests
      are done within directories in $TMPDIR.  (Martin Pool)

    * The SSH_AUTH_SOCK environment variable is now reset to avoid
      interaction with any running ssh agents.  (Jelmer Vernooij, #125955)

    * run_bzr_subprocess handles parameters the same way as run_bzr:
      either a string or a list of strings should be passed as the first
      parameter.  Varargs-style parameters are deprecated. (Aaron Bentley)


bzr 0.18  2007-07-17
--------------------

  BUGFIXES:

    * Fix 'bzr add' crash under Win32 (Kuno Meyer)


bzr 0.18rc1  2007-07-10
-----------------------

  BUGFIXES:

    * Do not suppress pipe errors, etc. in non-display commands
      (Alexander Belchenko, #87178)

    * Display a useful error message when the user requests to annotate
      a file that is not present in the specified revision.
      (James Westby, #122656)

    * Commands that use status flags now have a reference to 'help
      status-flags'.  (Daniel Watkins, #113436)

    * Work around python-2.4.1 inhability to correctly parse the
      authentication header.
      (Vincent Ladeuil, #121889)

    * Use exact encoding for merge directives. (Adeodato Simó, #120591)

    * Fix tempfile permissions error in smart server tar bundling under
      Windows. (Martin _, #119330)

    * Fix detection of directory entries in the inventory. (James Westby)

    * Fix handling of http code 400: Bad Request When issuing too many ranges.
      (Vincent Ladeuil, #115209)

    * Issue a CONNECT request when connecting to an https server
      via a proxy to enable SSL tunneling.
      (Vincent Ladeuil, #120678)

    * Fix ``bzr log -r`` to support selecting merge revisions, both
      individually and as part of revision ranges.
      (Kent Gibson, #4663)

    * Don't leave cruft behind when failing to acquire a lockdir.
      (Martin Pool, #109169)

    * Don't use the '-f' strace option during tests.
      (Vincent Ladeuil, #102019).

    * Warn when setting ``push_location`` to a value that will be masked by
      locations.conf.  (Aaron Bentley, #122286)

    * Fix commit ordering in corner case (Aaron Bentley, #94975)

    *  Make annotate behave in a non-ASCII world (Adeodato Simó).

  IMPROVEMENTS:

    * The --lsprof-file option now dumps a text rendering of the profiling
      information if the filename ends in ".txt". It will also convert the
      profiling information to a format suitable for KCacheGrind if the
      output filename ends in ".callgrind". Fixes to the lsprofcalltree
      conversion process by Jean Paul Calderone and Itamar were also merged.
      See http://ddaa.net/blog/python/lsprof-calltree. (Ian Clatworthy)

    * ``info`` now defaults to non-verbose mode, displaying only paths and
      abbreviated format info.  ``info -v`` displays all the information
      formerly displayed by ``info``.  (Aaron Bentley, Adeodato Simó)

    * ``bzr missing`` now has better option names ``--this`` and ``--other``.
      (Elliot Murphy)

    * The internal ``weave-list`` command has become ``versionedfile-list``,
      and now lists knits as well as weaves.  (Aaron Bentley)

    * Automatic merge base selection uses a faster algorithm that chooses
      better bases in criss-cross merge situations (Aaron Bentley)

    * Progress reporting in ``commit`` has been improved. The various logical
      stages are now reported on as follows, namely:

      * Collecting changes [Entry x/y] - Stage n/m
      * Saving data locally - Stage n/m
      * Uploading data to master branch - Stage n/m
      * Updating the working tree - Stage n/m
      * Running post commit hooks - Stage n/m

      If there is no master branch, the 3rd stage is omitted and the total
      number of stages is adjusted accordingly.

      Each hook that is run after commit is listed with a name (as hooks
      can be slow it is useful feedback).
      (Ian Clatworthy, Robert Collins)

    * Various operations that are now faster due to avoiding unnecessary
      topological sorts. (Aaron Bentley)

    * Make merge directives robust against broken bundles. (Aaron Bentley)

    * The lsprof filename note is emitted via trace.note(), not standard
      output.  (Aaron Bentley)

    * ``bzrlib`` now exports explicit API compatibility information to assist
      library users and plugins. See the ``bzrlib.api`` module for details.
      (Robert Collins)

    * Remove unnecessary lock probes when acquiring a lockdir.
      (Martin Pool)

    * ``bzr --version`` now shows the location of the bzr log file, which
      is especially useful on Windows.  (Martin Pool)

    * -D now supports hooks to get debug tracing of hooks (though its currently
      minimal in nature). (Robert Collins)

    * Long log format reports deltas on merge revisions.
      (John Arbash Meinel, Kent Gibson)

    * Make initial push over ftp more resilient. (John Arbash Meinel)

    * Print a summary of changes for update just like pull does.
      (Daniel Watkins, #113990)

    * Add a -Dhpss option to trace smart protocol requests and responses.
      (Andrew Bennetts)

  LIBRARY API BREAKS:

    * Testing cleanups -
      ``bzrlib.repository.RepositoryTestProviderAdapter`` has been moved
      to ``bzrlib.tests.repository_implementations``;
      ``bzrlib.repository.InterRepositoryTestProviderAdapter`` has been moved
      to ``bzrlib.tests.interrepository_implementations``;
      ``bzrlib.transport.TransportTestProviderAdapter`` has moved to
      ``bzrlib.tests.test_transport_implementations``.
      ``bzrlib.branch.BranchTestProviderAdapter`` has moved to
      ``bzrlib.tests.branch_implementations``.
      ``bzrlib.bzrdir.BzrDirTestProviderAdapter`` has moved to
      ``bzrlib.tests.bzrdir_implementations``.
      ``bzrlib.versionedfile.InterVersionedFileTestProviderAdapter`` has moved
      to ``bzrlib.tests.interversionedfile_implementations``.
      ``bzrlib.store.revision.RevisionStoreTestProviderAdapter`` has moved to
      ``bzrlib.tests.revisionstore_implementations``.
      ``bzrlib.workingtree.WorkingTreeTestProviderAdapter`` has moved to
      ``bzrlib.tests.workingtree_implementations``.
      These changes are an API break in the testing infrastructure only.
      (Robert Collins)

    * Relocate TestCaseWithRepository to be more central. (Robert Collins)

    * ``bzrlib.add.smart_add_tree`` will no longer perform glob expansion on
      win32. Callers of the function should do this and use the new
      ``MutableTree.smart_add`` method instead. (Robert Collins)

    * ``bzrlib.add.glob_expand_for_win32`` is now
      ``bzrlib.win32utils.glob_expand``.  (Robert Collins)

    * ``bzrlib.add.FastPath`` is now private and moved to
      ``bzrlib.mutabletree._FastPath``. (Robert Collins, Martin Pool)

    * ``LockDir.wait`` removed.  (Martin Pool)

    * The ``SmartServer`` hooks API has changed for the ``server_started`` and
      ``server_stopped`` hooks. The first parameter is now an iterable of
      backing URLs rather than a single URL. This is to reflect that many
      URLs may map to the external URL of the server. E.g. the server interally
      may have a chrooted URL but also the local file:// URL will be at the
      same location. (Robert Collins)

  INTERNALS:

    * New SMTPConnection class to unify email handling.  (Adeodato Simó)

    * Fix documentation of BzrError. (Adeodato Simó)

    * Make BzrBadParameter an internal error. (Adeodato Simó)

    * Remove use of 'assert False' to raise an exception unconditionally.
      (Martin Pool)

    * Give a cleaner error when failing to decode knit index entry.
      (Martin Pool)

    * TreeConfig would mistakenly search the top level when asked for options
      from a section. It now respects the section argument and only
      searches the specified section. (James Westby)

    * Improve ``make api-docs`` output. (John Arbash Meinel)

    * Use os.lstat rather than os.stat for osutils.make_readonly and
      osutils.make_writeable. This makes the difftools plugin more
      robust when dangling symlinks are found. (Elliot Murphy)

    * New ``-Dlock`` option to log (to ~/.bzr.log) information on when
      lockdirs are taken or released.  (Martin Pool)

    * ``bzrlib`` Hooks are now nameable using ``Hooks.name_hook``. This
      allows a nicer UI when hooks are running as the current hook can
      be displayed. (Robert Collins)

    * ``Transport.get`` has had its interface made more clear for ease of use.
      Retrieval of a directory must now fail with either 'PathError' at open
      time, or raise 'ReadError' on a read. (Robert Collins)

    * New method ``_maybe_expand_globs`` on the ``Command`` class for
      dealing with unexpanded glob lists - e.g. on the win32 platform. This
      was moved from ``bzrlib.add._prepare_file_list``. (Robert Collins)

    * ``bzrlib.add.smart_add`` and ``bzrlib.add.smart_add_tree`` are now
      deprecated in favour of ``MutableTree.smart_add``. (Robert Collins,
      Martin Pool)

    * New method ``external_url`` on Transport for obtaining the url to
      hand to external processes. (Robert Collins)

    * Teach windows installers to build pyrex/C extensions.
      (Alexander Belchenko)

  TESTING:

    * Removed the ``--keep-output`` option from selftest and clean up test
      directories as they're used.  This reduces the IO load from
      running the test suite and cuts the time by about half.
      (Andrew Bennetts, Martin Pool)

    * Add scenarios as a public attribute on the TestAdapter classes to allow
      modification of the generated scenarios before adaption and easier
      testing. (Robert Collins)

    * New testing support class ``TestScenarioApplier`` which multiplies
      out a single teste by a list of supplied scenarios. (RobertCollins)

    * Setting ``repository_to_test_repository`` on a repository_implementations
      test will cause it to be called during repository creation, allowing the
      testing of repository classes which are not based around the Format
      concept. For example a repository adapter can be tested in this manner,
      by altering the repository scenarios to include a scenario that sets this
      attribute during the test parameterisation in
      ``bzrlib.tests.repository.repository_implementations``. (Robert Collins)

    * Clean up many of the APIs for blackbox testing of Bazaar.  The standard
      interface is now self.run_bzr.  The command to run can be passed as
      either a list of parameters, a string containing the command line, or
      (deprecated) varargs parameters.  (Martin Pool)

    * The base TestCase now isolates tests from -D parameters by clearing
      ``debug.debug_flags`` and restores it afterwards. (Robert Collins)

    * Add a relpath parameter to get_transport methods in test framework to
      avoid useless cloning.
      (Vincent Ladeuil, #110448)


bzr 0.17  2007-06-18
--------------------

  BUGFIXES:

    * Fix crash of commit due to wrong lookup of filesystem encoding.
      (Colin Watson, #120647)

    * Revert logging just to stderr in commit as broke unicode filenames.
      (Aaron Bentley, Ian Clatworthy, #120930)


bzr 0.17rc1  2007-06-12
-----------------------

  NOTES WHEN UPGRADING:

    * The kind() and is_executable() APIs on the WorkingTree interface no
      longer implicitly (read) locks and unlocks the tree. This *might*
      impact some plug-ins and tools using this part of the API. If you find
      an issue that may be caused by this change, please let us know,
      particularly the plug-in/tool maintainer. If encountered, the API
      fix is to surround kind() and is_executable() calls with lock_read()
      and unlock() like so::

        work_tree.lock_read()
        try:
            kind = work_tree.kind(...)
        finally:
            work_tree.unlock()

  INTERNALS:
    * Rework of LogFormatter API to provide beginning/end of log hooks and to
      encapsulate the details of the revision to be logged in a LogRevision
      object.
      In long log formats, merge revision ids are only shown when --show-ids
      is specified, and are labelled "revision-id:", as per mainline
      revisions, instead of "merged:". (Kent Gibson)

    * New ``BranchBuilder`` API which allows the construction of particular
      histories quickly. Useful for testing and potentially other applications
      too. (Robert Collins)

  IMPROVEMENTS:

    * There are two new help topics, working-trees and repositories that
      attempt to explain these concepts. (James Westby, John Arbash Meinel,
      Aaron Bentley)

    * Added ``bzr log --limit`` to report a limited number of revisions.
      (Kent Gibson, #3659)

    * Revert does not try to preserve file contents that were originally
      produced by reverting to a historical revision.  (Aaron Bentley)

    * ``bzr log --short`` now includes ``[merge]`` for revisions which
      have more than one parent. This is a small improvement to help
      understanding what changes have occurred
      (John Arbash Meinel, #83887)

    * TreeTransform avoids many renames when contructing large trees,
      improving speed.  3.25x speedups have been observed for construction of
      kernel-sized-trees, and checkouts are 1.28x faster.  (Aaron Bentley)

    * Commit on large trees is now faster. In my environment, a commit of
      a small change to the Mozilla tree (55k files) has dropped from
      66 seconds to 32 seconds. For a small tree of 600 files, commit of a
      small change is 33% faster. (Ian Clatworthy)

    * New --create-prefix option to bzr init, like for push.  (Daniel Watkins,
      #56322)

  BUGFIXES:

    * ``bzr push`` should only connect to the remote location one time.
      We have been connecting 3 times because we forget to pass around
      the Transport object. This adds ``BzrDir.clone_on_transport()``, so
      that we can pass in the Transport that we already have.
      (John Arbash Meinel, #75721)

    * ``DirState.set_state_from_inventory()`` needs to properly order
      based on split paths, not just string paths.
      (John Arbash Meinel, #115947)

    * Let TestUIFactoy encode the password prompt with its own stdout.
      (Vincent Ladeuil, #110204)

    * pycurl should take use the range header that takes the range hint
      into account.
      (Vincent Ladeuil, #112719)

    * WorkingTree4.get_file_sha1 no longer raises an exception when invoked
      on a missing file.  (Aaron Bentley, #118186)

    * WorkingTree.remove works correctly with tree references, and when pwd is
      not the tree root. (Aaron Bentley)

    * Merge no longer fails when a file is renamed in one tree and deleted
      in the other. (Aaron Bentley, #110279)

    * ``revision-info`` now accepts dotted revnos, doesn't require a tree,
      and defaults to the last revision (Matthew Fuller, #90048)

    * Tests no longer fail when BZR_REMOTE_PATH is set in the environment.
      (Daniel Watkins, #111958)

    * ``bzr branch -r revid:foo`` can be used to branch any revision in
      your repository. (Previously Branch6 only supported revisions in your
      mainline). (John Arbash Meinel, #115343)

bzr 0.16  2007-05-07
--------------------

  BUGFIXES:

    * Handle when you have 2 directories with similar names, but one has a
      hyphen. (``'abc'`` versus ``'abc-2'``). The WT4._iter_changes
      iterator was using direct comparison and ``'abc/a'`` sorts after
      ``'abc-2'``, but ``('abc', 'a')`` sorts before ``('abc-2',)``.
      (John Arbash Meinel, #111227)

    * Handle when someone renames a file on disk without telling bzr.
      Previously we would report the first file as missing, but not show
      the new unknown file. (John Arbash Meinel, #111288)

    * Avoid error when running hooks after pulling into or pushing from
      a branch bound to a smartserver branch.  (Martin Pool, #111968)

  IMPROVEMENTS:

    * Move developer documentation to doc/developers/. This reduces clutter in
      the root of the source tree and allows HACKING to be split into multiple
      files. (Robert Collins, Alexander Belchenko)

    * Clean up the ``WorkingTree4._iter_changes()`` internal loops as well as
      ``DirState.update_entry()``. This optimizes the core logic for ``bzr
      diff`` and ``bzr status`` significantly improving the speed of
      both. (John Arbash Meinel)

bzr 0.16rc2  2007-04-30
-----------------------

  BUGFIXES:

    * Handle the case when you delete a file, and then rename another file
      on top of it. Also handle the case of ``bzr rm --keep foo``. ``bzr
      status`` should show the removed file and an unknown file in its
      place. (John Arbash Meinel, #109993)

    * Bundles properly read and write revision properties that have an
      empty value. And when the value is not ASCII.
      (John Arbash Meinel, #109613)

    * Fix the bzr commit message to be in text mode.
      (Alexander Belchenko, #110901)

    * Also handle when you rename a file and create a file where it used
      to be. (John Arbash Meinel, #110256)

    * ``WorkingTree4._iter_changes`` should not descend into unversioned
      directories. (John Arbash Meinel, #110399)

bzr 0.16rc1  2007-04-26
-----------------------

  NOTES WHEN UPGRADING:

    * ``bzr remove`` and ``bzr rm`` will now remove the working file, if
      it could be recovered again.
      This has been done for consistency with svn and the unix rm command.
      The old ``remove`` behaviour has been retained in the new option
      ``bzr remove --keep``, which will just stop versioning the file,
      but not delete it.
      ``bzr remove --force`` have been added which will always delete the
      files.
      ``bzr remove`` is also more verbose.
      (Marius Kruger, #82602)

  IMPROVEMENTS:

    * Merge directives can now be supplied as input to `merge` and `pull`,
      like bundles can.  (Aaron Bentley)

    * Sending the SIGQUIT signal to bzr, which can be done on Unix by
      pressing Control-Backslash, drops bzr into a debugger.  Type ``'c'``
      to continue.  This can be disabled by setting the environment variable
      ``BZR_SIGQUIT_PDB=0``.  (Martin Pool)

    * selftest now supports --list-only to list tests instead of running
      them. (Ian Clatworthy)

    * selftest now supports --exclude PATTERN (or -x PATTERN) to exclude
      tests with names that match that regular expression.
      (Ian Clatworthy, #102679)

    * selftest now supports --randomize SEED to run tests in a random order.
      SEED is typically the value 'now' meaning 'use the current time'.
      (Ian Clatworthy, #102686)

    * New option ``--fixes`` to commit, which stores bug fixing annotations as
      revision properties. Built-in support for Launchpad, Debian, Trac and
      Bugzilla bug trackers. (Jonathan Lange, James Henstridge, Robert Collins)

    * New API, ``bzrlib.bugtracker.tracker_registry``, for adding support for
      other bug trackers to ``fixes``. (Jonathan Lange, James Henstridge,
      Robert Collins)

    * ``selftest`` has new short options ``-f`` and ``-1``.  (Martin
      Pool)

    * ``bzrlib.tsort.MergeSorter`` optimizations. Change the inner loop
      into using local variables instead of going through ``self._var``.
      Improves the time to ``merge_sort`` a 10k revision graph by
      approximately 40% (~700->400ms).  (John Arbash Meinel)

    * ``make docs`` now creates a man page at ``man1/bzr.1`` fixing bug 107388.
      (Robert Collins)

    * ``bzr help`` now provides cross references to other help topics using
      the _see_also facility on command classes. Likewise the bzr_man
      documentation, and the bzr.1 man page also include this information.
      (Robert Collins)

    * Tags are now included in logs, that use the long log formatter.
      (Erik Bågfors, Alexander Belchenko)

    * ``bzr help`` provides a clearer message when a help topic cannot be
      found. (Robert Collins, #107656)

    * ``bzr help`` now accepts optional prefixes for command help. The help
      for all commands can now be found at ``bzr help commands/COMMANDNAME``
      as well as ``bzr help COMMANDNAME`` (which only works for commands
      where the name is not the same as a more general help topic).
      (Robert Collins)

    * ``bzr help PLUGINNAME`` will now return the module docstring from the
      plugin PLUGINNAME. (Robert Collins, #50408)

    * New help topic ``urlspec`` which lists the availables transports.
      (Goffredo Baroncelli)

    * doc/server.txt updated to document the default bzr:// port
      and also update the blurb about the hpss' current status.
      (Robert Collins, #107125).

    * ``bzr serve`` now listens on interface 0.0.0.0 by default, making it
      serve out to the local LAN (and anyone in the world that can reach the
      machine running ``bzr serve``. (Robert Collins, #98918)

    * A new smart server protocol version has been added.  It prefixes requests
      and responses with an explicit version identifier so that future protocol
      revisions can be dealt with gracefully.  (Andrew Bennetts, Robert Collins)

    * The bzr protocol version 2 indicates success or failure in every response
      without depending on particular commands encoding that consistently,
      allowing future client refactorings to be much more robust about error
      handling. (Robert Collins, Martin Pool, Andrew Bennetts)

    * The smart protocol over HTTP client has been changed to always post to the
      same ``.bzr/smart`` URL under the original location when it can.  This allows
      HTTP servers to only have to pass URLs ending in .bzr/smart to the smart
      server handler, and not arbitrary ``.bzr/*/smart`` URLs.  (Andrew Bennetts)

    * digest authentication is now supported for proxies and HTTP by the urllib
      based http implementation. Tested against Apache 2.0.55 and Squid
      2.6.5. Basic and digest authentication are handled coherently for HTTP
      and proxy: if the user is provided in the url (bzr command line for HTTP,
      proxy environment variables for proxies), the password is prompted for
      (only once). If the password is provided, it is taken into account. Once
      the first authentication is successful, all further authentication
      roundtrips are avoided by preventively setting the right authentication
      header(s).
      (Vincent Ladeuil).

  INTERNALS:

    * bzrlib API compatability with 0.8 has been dropped, cleaning up some
      code paths. (Robert Collins)

    * Change the format of chroot urls so that they can be safely manipulated
      by generic url utilities without causing the resulting urls to have
      escaped the chroot. A side effect of this is that creating a chroot
      requires an explicit action using a ChrootServer.
      (Robert Collins, Andrew Bennetts)

    * Deprecate ``Branch.get_root_id()`` because branches don't have root ids,
      rather than fixing bug #96847.  (Aaron Bentley)

    * ``WorkingTree.apply_inventory_delta`` provides a better alternative to
      ``WorkingTree._write_inventory``.  (Aaron Bentley)

    * Convenience method ``TestCase.expectFailure`` ensures that known failures
      do not silently pass.  (Aaron Bentley)

    * ``Transport.local_abspath`` now raises ``NotLocalUrl`` rather than
      ``TransportNotPossible``. (Martin Pool, Ian Clatworthy)

    * New SmartServer hooks facility. There are two initial hooks documented
      in ``bzrlib.transport.smart.SmartServerHooks``. The two initial hooks allow
      plugins to execute code upon server startup and shutdown.
      (Robert Collins).

    * SmartServer in standalone mode will now close its listening socket
      when it stops, rather than waiting for garbage collection. This primarily
      fixes test suite hangs when a test tries to connect to a shutdown server.
      It may also help improve behaviour when dealing with a server running
      on a specific port (rather than dynamically assigned ports).
      (Robert Collins)

    * Move most SmartServer code into a new package, bzrlib/smart.
      bzrlib/transport/remote.py contains just the Transport classes that used
      to be in bzrlib/transport/smart.py.  (Andrew Bennetts)

    * urllib http implementation avoid roundtrips associated with
      401 (and 407) errors once the authentication succeeds.
      (Vincent Ladeuil).

    * urlib http now supports querying the user for a proxy password if
      needed. Realm is shown in the prompt for both HTTP and proxy
      authentication when the user is required to type a password.
      (Vincent Ladeuil).

    * Renamed SmartTransport (and subclasses like SmartTCPTransport) to
      RemoteTransport (and subclasses to RemoteTCPTransport, etc).  This is more
      consistent with its new home in ``bzrlib/transport/remote.py``, and because
      it's not really a "smart" transport, just one that does file operations
      via remote procedure calls.  (Andrew Bennetts)

    * The ``lock_write`` method of ``LockableFiles``, ``Repository`` and
      ``Branch`` now accept a ``token`` keyword argument, so that separate
      instances of those objects can share a lock if it has the right token.
      (Andrew Bennetts, Robert Collins)

    * New method ``get_branch_reference`` on ``BzrDir`` allows the detection of
      branch references - which the smart server component needs.

    * The Repository API ``make_working_trees`` is now permitted to return
      False when ``set_make_working_trees`` is not implemented - previously
      an unimplemented ``set_make_working_trees`` implied the result True
      from ``make_working_trees``. This has been changed to accomodate the
      smart server, where it does not make sense (at this point) to ever
      make working trees by default. (Robert Collins)

    * Command objects can now declare related help topics by having _see_also
      set to a list of related topic. (Robert Collins)

    * ``bzrlib.help`` now delegates to the Command class for Command specific
      help. (Robert Collins)

    * New class ``TransportListRegistry``, derived from the Registry class, which
      simplifies tracking the available Transports. (Goffredo Baroncelli)

    * New function ``Branch.get_revision_id_to_revno_map`` which will
      return a dictionary mapping revision ids to dotted revnos. Since
      dotted revnos are defined in the context of the branch tip, it makes
      sense to generate them from a ``Branch`` object.
      (John Arbash Meinel)

    * Fix the 'Unprintable error' message display to use the repr of the
      exception that prevented printing the error because the str value
      for it is often not useful in debugging (e.g. KeyError('foo') has a
      str() of 'foo' but a repr of 'KeyError('foo')' which is much more
      useful. (Robert Collins)

    * ``urlutils.normalize_url`` now unescapes unreserved characters, such as "~".
      (Andrew Bennetts)

  BUGFIXES:

    * Don't fail bundle selftest if email has 'two' embedded.
      (Ian Clatworthy, #98510)

    * Remove ``--verbose`` from ``bzr bundle``. It didn't work anyway.
      (Robert Widhopf-Fenk, #98591)

    * Remove ``--basis`` from the checkout/branch commands - it didn't work
      properly and is no longer beneficial.
      (Robert Collins, #53675, #43486)

    * Don't produce encoding error when adding duplicate files.
      (Aaron Bentley)

    * Fix ``bzr log <file>`` so it only logs the revisions that changed
      the file, and does it faster.
      (Kent Gibson, John Arbash Meinel, #51980, #69477)

    * Fix ``InterDirstateTre._iter_changes`` to handle when we come across
      an empty versioned directory, which now has files in it.
      (John Arbash Meinel, #104257)

    * Teach ``common_ancestor`` to shortcut when the tip of one branch is
      inside the ancestry of the other. Saves a lot of graph processing
      (with an ancestry of 16k revisions, ``bzr merge ../already-merged``
      changes from 2m10s to 13s).  (John Arbash Meinel, #103757)

    * Fix ``show_diff_trees`` to handle the case when a file is modified,
      and the containing directory is renamed. (The file path is different
      in this versus base, but it isn't marked as a rename).
      (John Arbash Meinel, #103870)

    * FTP now works even when the FTP server does not support atomic rename.
      (Aaron Bentley, #89436)

    * Correct handling in bundles and merge directives of timezones with
      that are not an integer number of hours offset from UTC.  Always
      represent the epoch time in UTC to avoid problems with formatting
      earlier times on win32.  (Martin Pool, Alexander Belchenko, John
      Arbash Meinel)

    * Typo in the help for ``register-branch`` fixed. (Robert Collins, #96770)

    * "dirstate" and "dirstate-tags" formats now produce branches compatible
      with old versions of bzr. (Aaron Bentley, #107168))

    * Handle moving a directory when children have been added, removed,
      and renamed. (John Arbash Meinel, #105479)

    * Don't preventively use basic authentication for proxy before receiving a
      407 error. Otherwise people willing to use other authentication schemes
      may expose their password in the clear (or nearly). This add one
      roundtrip in case basic authentication should be used, but plug the
      security hole.
      (Vincent Ladeuil)

    * Handle http and proxy digest authentication.
      (Vincent Ladeuil, #94034).

  TESTING:

    * Added ``bzrlib.strace.strace`` which will strace a single callable and
      return a StraceResult object which contains just the syscalls involved
      in running it. (Robert Collins)

    * New test method ``reduceLockdirTimeout`` to drop the default (ui-centric)
      default time down to one suitable for tests. (Andrew Bennetts)

    * Add new ``vfs_transport_factory`` attribute on tests which provides the
      common vfs backing for both the readonly and readwrite transports.
      This allows the RemoteObject tests to back onto local disk or memory,
      and use the existing ``transport_server`` attribute all tests know about
      to be the smart server transport. This in turn allows tests to
      differentiate between 'transport to access the branch', and
      'transport which is a VFS' - which matters in Remote* tests.
      (Robert Collins, Andrew Bennetts)

    * The ``make_branch_and_tree`` method for tests will now create a
      lightweight checkout for the tree if the ``vfs_transport_factory`` is not
      a LocalURLServer. (Robert Collins, Andrew Bennetts)

    * Branch implementation tests have been audited to ensure that all urls
      passed to Branch APIs use proper urls, except when local-disk paths
      are intended. This is so that tests correctly access the test transport
      which is often not equivalent to local disk in Remote* tests. As part
      of this many tests were adjusted to remove dependencies on local disk
      access.
      (Robert Collins, Andrew Bennetts)

    * Mark bzrlib.tests and bzrlib.tests.TestUtil as providing assertFOO helper
      functions by adding a ``__unittest`` global attribute. (Robert Collins,
      Andrew Bennetts, Martin Pool, Jonathan Lange)

    * Refactored proxy and authentication handling to simplify the
      implementation of new auth schemes for both http and proxy.
      (Vincent Ladeuil)

bzr 0.15 2007-04-01
-------------------

  BUGFIXES:

    * Handle incompatible repositories as a user issue when fetching.
      (Aaron Bentley)

    * Don't give a recommendation to upgrade when branching or
      checking out a branch that contains an old-format working tree.
      (Martin Pool)

bzr 0.15rc3  2007-03-26
-----------------------

  CHANGES:

    * A warning is now displayed when opening working trees in older
      formats, to encourage people to upgrade to WorkingTreeFormat4.
      (Martin Pool)

  IMPROVEMENTS:

    * HTTP redirections are now taken into account when a branch (or a
      bundle) is accessed for the first time. A message is issued at each
      redirection to inform the user. In the past, http redirections were
      silently followed for each request which significantly degraded the
      performances. The http redirections are not followed anymore by
      default, instead a RedirectRequested exception is raised. For bzrlib
      users needing to follow http redirections anyway,
      ``bzrlib.transport.do_catching_redirections`` provide an easy transition
      path.  (vila)

  INTERNALS:

    * Added ``ReadLock.temporary_write_lock()`` to allow upgrading an OS read
      lock to an OS write lock. Linux can do this without unlocking, Win32
      needs to unlock in between. (John Arbash Meinel)

    * New parameter ``recommend_upgrade`` to ``BzrDir.open_workingtree``
      to silence (when false) warnings about opening old formats.
      (Martin Pool)

    * Fix minor performance regression with bzr-0.15 on pre-dirstate
      trees. (We were reading the working inventory too many times).
      (John Arbash Meinel)

    * Remove ``Branch.get_transaction()`` in favour of a simple cache of
      ``revision_history``.  Branch subclasses should override
      ``_gen_revision_history`` rather than ``revision_history`` to make use of
      this cache, and call ``_clear_revision_history_cache`` and
      ``_cache_revision_history`` at appropriate times. (Andrew Bennetts)

  BUGFIXES:

    * Take ``smtp_server`` from user config into account.
      (vila, #92195)

    * Restore Unicode filename handling for versioned and unversioned files.
      (John Arbash Meinel, #92608)

    * Don't fail during ``bzr commit`` if a file is marked removed, and
      the containing directory is auto-removed.  (John Arbash Meinel, #93681)

    * ``bzr status FILENAME`` failed on Windows because of an uncommon
      errno. (``ERROR_DIRECTORY == 267 != ENOTDIR``).
      (Wouter van Heyst, John Arbash Meinel, #90819)

    * ``bzr checkout source`` should create a local branch in the same
      format as source. (John Arbash Meinel, #93854)

    * ``bzr commit`` with a kind change was failing to update the
      last-changed-revision for directories.  The
      InventoryDirectory._unchanged only looked at the ``parent_id`` and name,
      ignoring the fact that the kind could have changed, too.
      (John Arbash Meinel, #90111)

    * ``bzr mv dir/subdir other`` was incorrectly updating files inside
      the directory. So that there was a chance it would break commit,
      etc. (John Arbash Meinel, #94037)

    * Correctly handles mutiple permanent http redirections.
      (vila, #88780)

bzr 0.15rc2  2007-03-14
-----------------------

  NOTES WHEN UPGRADING:

    * Release 0.15rc2 of bzr changes the ``bzr init-repo`` command to
      default to ``--trees`` instead of ``--no-trees``.
      Existing shared repositories are not affected.

  IMPROVEMENTS:

    * New ``merge-directive`` command to generate machine- and human-readable
      merge requests.  (Aaron Bentley)

    * New ``submit:`` revision specifier makes it easy to diff against the
      common ancestor with the submit location (Aaron Bentley)

    * Added support for Putty's SSH implementation. (Dmitry Vasiliev)

    * Added ``bzr status --versioned`` to report only versioned files,
      not unknowns. (Kent Gibson)

    * Merge now autodetects the correct line-ending style for its conflict
      markers.  (Aaron Bentley)

  INTERNALS:

    * Refactored SSH vendor registration into SSHVendorManager class.
      (Dmitry Vasiliev)

  BUGFIXES:

    * New ``--numbered-dirs`` option to ``bzr selftest`` to use
      numbered dirs for TestCaseInTempDir. This is default behavior
      on Windows. Anyone can force named dirs on Windows
      with ``--no-numbered-dirs``. (Alexander Belchenko)

    * Fix ``RevisionSpec_revid`` to handle the Unicode strings passed in
      from the command line. (Marien Zwart, #90501)

    * Fix ``TreeTransform._iter_changes`` when both the source and
      destination are missing. (Aaron Bentley, #88842)

    * Fix commit of merges with symlinks in dirstate trees.
      (Marien Zwart)

    * Switch the ``bzr init-repo`` default from --no-trees to --trees.
      (Wouter van Heyst, #53483)


bzr 0.15rc1  2007-03-07
-----------------------

  SURPRISES:

    * The default disk format has changed. Please run 'bzr upgrade' in your
      working trees to upgrade. This new default is compatible for network
      operations, but not for local operations. That is, if you have two
      versions of bzr installed locally, after upgrading you can only use the
      bzr 0.15 version. This new default does not enable tags or nested-trees
      as they are incompatible with bzr versions before 0.15 over the network.

    * For users of bzrlib: Two major changes have been made to the working tree
      api in bzrlib. The first is that many methods and attributes, including
      the inventory attribute, are no longer valid for use until one of
      ``lock_read``/``lock_write``/``lock_tree_write`` has been called,
      and become invalid again after unlock is called. This has been done
      to improve performance and correctness as part of the dirstate
      development.
      (Robert Collins, John A Meinel, Martin Pool, and others).

    * For users of bzrlib: The attribute 'tree.inventory' should be considered
      readonly. Previously it was possible to directly alter this attribute, or
      its contents, and have the tree notice this. This has been made
      unsupported - it may work in some tree formats, but in the newer dirstate
      format such actions will have no effect and will be ignored, or even
      cause assertions. All operations possible can still be carried out by a
      combination of the tree API, and the bzrlib.transform API. (Robert
      Collins, John A Meinel, Martin Pool, and others).

  IMPROVEMENTS:

    * Support for OS Windows 98. Also .bzr.log on any windows system
      saved in My Documents folder. (Alexander Belchenko)

    * ``bzr mv`` enhanced to support already moved files.
      In the past the mv command would have failed if the source file doesn't
      exist. In this situation ``bzr mv`` would now detect that the file has
      already moved and update the repository accordingly, if the target file
      does exist.
      A new option ``--after`` has been added so that if two files already
      exist, you could notify Bazaar that you have moved a (versioned) file
      and replaced it with another. Thus in this case ``bzr move --after``
      will only update the Bazaar identifier.
      (Steffen Eichenberg, Marius Kruger)

    * ``ls`` now works on treeless branches and remote branches.
      (Aaron Bentley)

    * ``bzr help global-options`` describes the global options.
      (Aaron Bentley)

    * ``bzr pull --overwrite`` will now correctly overwrite checkouts.
      (Robert Collins)

    * Files are now allowed to change kind (e.g. from file to symlink).
      Supported by ``commit``, ``revert`` and ``status``
      (Aaron Bentley)

    * ``inventory`` and ``unknowns`` hidden in favour of ``ls``
      (Aaron Bentley)

    * ``bzr help checkouts`` descibes what checkouts are and some possible
      uses of them. (James Westby, Aaron Bentley)

    * A new ``-d`` option to push, pull and merge overrides the default
      directory.  (Martin Pool)

    * Branch format 6: smaller, and potentially faster than format 5.  Supports
      ``append_history_only`` mode, where the log view and revnos do not change,
      except by being added to.  Stores policy settings in
      ".bzr/branch/branch.conf".

    * ``append_only`` branches:  Format 6 branches may be configured so that log
      view and revnos are always consistent.  Either create the branch using
      "bzr init --append-revisions-only" or edit the config file as descriped
      in docs/configuration.txt.

    * rebind: Format 6 branches retain the last-used bind location, so if you
      "bzr unbind", you can "bzr bind" to bind to the previously-selected
      bind location.

    * Builtin tags support, created and deleted by the ``tag`` command and
      stored in the branch.  Tags can be accessed with the revisionspec
      ``-rtag:``, and listed with ``bzr tags``.  Tags are not versioned
      at present. Tags require a network incompatible upgrade. To perform this
      upgrade, run ``bzr upgrade --dirstate-tags`` in your branch and
      repositories. (Martin Pool)

    * The ``bzr://`` transport now has a well-known port number, 4155,
      which it will use by default.  (Andrew Bennetts, Martin Pool)

    * Bazaar now looks for user-installed plugins before looking for site-wide
      plugins. (Jonathan Lange)

    * ``bzr resolve`` now detects and marks resolved text conflicts.
      (Aaron Bentley)

  INTERNALS:

    * Internally revision ids and file ids are now passed around as utf-8
      bytestrings, rather than treating them as Unicode strings. This has
      performance benefits for Knits, since we no longer need to decode the
      revision id for each line of content, nor for each entry in the index.
      This will also help with the future dirstate format.
      (John Arbash Meinel)

    * Reserved ids (any revision-id ending in a colon) are rejected by
      versionedfiles, repositories, branches, and working trees
      (Aaron Bentley)

    * Minor performance improvement by not creating a ProgressBar for
      every KnitIndex we create. (about 90ms for a bzr.dev tree)
      (John Arbash Meinel)

    * New easier to use Branch hooks facility. There are five initial hooks,
      all documented in bzrlib.branch.BranchHooks.__init__ - ``'set_rh'``,
      ``'post_push'``, ``'post_pull'``, ``'post_commit'``,
      ``'post_uncommit'``. These hooks fire after the matching operation
      on a branch has taken place, and were originally added for the
      branchrss plugin. (Robert Collins)

    * New method ``Branch.push()`` which should be used when pushing from a
      branch as it makes performance and policy decisions to match the UI
      level command ``push``. (Robert Collins).

    * Add a new method ``Tree.revision_tree`` which allows access to cached
      trees for arbitrary revisions. This allows the in development dirstate
      tree format to provide access to the callers to cached copies of
      inventory data which are cheaper to access than inventories from the
      repository.
      (Robert Collins, Martin Pool)

    * New ``Branch.last_revision_info`` method, this is being done to allow
      optimization of requests for both the number of revisions and the last
      revision of a branch with smartservers and potentially future branch
      formats. (Wouter van Heyst, Robert Collins)

    * Allow ``'import bzrlib.plugins.NAME'`` to work when the plugin NAME has not
      yet been loaded by ``load_plugins()``. This allows plugins to depend on each
      other for code reuse without requiring users to perform file-renaming
      gymnastics. (Robert Collins)

    * New Repository method ``'gather_stats'`` for statistic data collection.
      This is expected to grow to cover a number of related uses mainly
      related to bzr info. (Robert Collins)

    * Log formatters are now managed with a registry.
      ``log.register_formatter`` continues to work, but callers accessing
      the FORMATTERS dictionary directly will not.

    * Allow a start message to be passed to the ``edit_commit_message``
      function.  This will be placed in the message offered to the user
      for editing above the separator. It allows a template commit message
      to be used more easily. (James Westby)

    * ``GPGStrategy.sign()`` will now raise ``BzrBadParameterUnicode`` if
      you pass a Unicode string rather than an 8-bit string. Callers need
      to be updated to encode first. (John Arbash Meinel)

    * Branch.push, pull, merge now return Result objects with information
      about what happened, rather than a scattering of various methods.  These
      are also passed to the post hooks.  (Martin Pool)

    * File formats and architecture is in place for managing a forest of trees
      in bzr, and splitting up existing trees into smaller subtrees, and
      finally joining trees to make a larger tree. This is the first iteration
      of this support, and the user-facing aspects still require substantial
      work.  If you wish to experiment with it, use ``bzr upgrade
      --dirstate-with-subtree`` in your working trees and repositories.
      You can use the hidden commands ``split`` and ``join`` and to create
      and manipulate nested trees, but please consider using the nested-trees
      branch, which contains substantial UI improvements, instead.
      http://code.aaronbentley.com/bzr/bzrrepo/nested-trees/
      (Aaron Bentley, Martin Pool, Robert Collins).

  BUGFIXES:

    * ``bzr annotate`` now uses dotted revnos from the viewpoint of the
      branch, rather than the last changed revision of the file.
      (John Arbash Meinel, #82158)

    * Lock operations no longer hang if they encounter a permission problem.
      (Aaron Bentley)

    * ``bzr push`` can resume a push that was canceled before it finished.
      Also, it can push even if the target directory exists if you supply
      the ``--use-existing-dir`` flag.
      (John Arbash Meinel, #30576, #45504)

    * Fix http proxy authentication when user and an optional
      password appears in the ``*_proxy`` vars. (Vincent Ladeuil,
      #83954).

    * ``bzr log branch/file`` works for local treeless branches
      (Aaron Bentley, #84247)

    * Fix problem with UNC paths on Windows 98. (Alexander Belchenko, #84728)

    * Searching location of CA bundle for PyCurl in env variable
      (``CURL_CA_BUNDLE``), and on win32 along the PATH.
      (Alexander Belchenko, #82086)

    * ``bzr init`` works with unicode argument LOCATION.
      (Alexander Belchenko, #85599)

    * Raise ``DependencyNotPresent`` if pycurl do not support https.
      (Vincent Ladeuil, #85305)

    * Invalid proxy env variables should not cause a traceback.
      (Vincent Ladeuil, #87765)

    * Ignore patterns normalised to use '/' path separator.
      (Kent Gibson, #86451)

    * bzr rocks. It sure does! Fix case. (Vincent Ladeuil, #78026)

    * Fix bzrtools shelve command for removed lines beginning with "--"
      (Johan Dahlberg, #75577)

  TESTING:

    * New ``--first`` option to ``bzr selftest`` to run specified tests
      before the rest of the suite.  (Martin Pool)


bzr 0.14  2007-01-23
--------------------

  IMPROVEMENTS:

    * ``bzr help global-options`` describes the global options. (Aaron Bentley)

  BUG FIXES:

    * Skip documentation generation tests if the tools to do so are not
      available. Fixes running selftest for installled copies of bzr.
      (John Arbash Meinel, #80330)

    * Fix the code that discovers whether bzr is being run from it's
      working tree to handle the case when it isn't but the directory
      it is in is below a repository. (James Westby, #77306)


bzr 0.14rc1  2007-01-16
-----------------------

  IMPROVEMENTS:

    * New connection: ``bzr+http://`` which supports tunnelling the smart
      protocol over an HTTP connection. If writing is enabled on the bzr
      server, then you can write over the http connection.
      (Andrew Bennetts, John Arbash Meinel)

    * Aliases now support quotation marks, so they can contain whitespace
      (Marius Kruger)

    * PyCurlTransport now use a single curl object. By specifying explicitly
      the 'Range' header, we avoid the need to use two different curl objects
      (and two connections to the same server). (Vincent Ladeuil)

    * ``bzr commit`` does not prompt for a message until it is very likely to
      succeed.  (Aaron Bentley)

    * ``bzr conflicts`` now takes --text to list pathnames of text conflicts
      (Aaron Bentley)

    * Fix ``iter_lines_added_or_present_in_versions`` to use a set instead
      of a list while checking if a revision id was requested. Takes 10s
      off of the ``fileids_affected_by_revision_ids`` time, which is 10s
      of the ``bzr branch`` time. Also improve ``fileids_...`` time by
      filtering lines with a regex rather than multiple ``str.find()``
      calls. (saves another 300ms) (John Arbash Meinel)

    * Policy can be set for each configuration key. This allows keys to be
      inherited properly across configuration entries. For example, this
      should enable you to do::

        [/home/user/project]
        push_location = sftp://host/srv/project/
        push_location:policy = appendpath

      And then a branch like ``/home/user/project/mybranch`` should get an
      automatic push location of ``sftp://host/srv/project/mybranch``.
      (James Henstridge)

    * Added ``bzr status --short`` to make status report svn style flags
      for each file.  For example::

        $ bzr status --short
        A  foo
        A  bar
        D  baz
        ?  wooley

    * 'bzr selftest --clean-output' allows easily clean temporary tests
      directories without running tests. (Alexander Belchenko)

    * ``bzr help hidden-commands`` lists all hidden commands. (Aaron Bentley)

    * ``bzr merge`` now has an option ``--pull`` to fall back to pull if
      local is fully merged into remote. (Jan Hudec)

    * ``bzr help formats`` describes available directory formats. (Aaron Bentley)

  INTERNALS:

    * A few tweaks directly to ``fileids_affected_by_revision_ids`` to
      help speed up processing, as well allowing to extract unannotated
      lines. Between the two ``fileids_affected_by_revision_ids`` is
      improved by approx 10%. (John Arbash Meinel)

    * Change Revision serialization to only write out millisecond
      resolution. Rather than expecting floating point serialization to
      preserve more resolution than we need. (Henri Weichers, Martin Pool)

    * Test suite ends cleanly on Windows.  (Vincent Ladeuil)

    * When ``encoding_type`` attribute of class Command is equal to 'exact',
      force sys.stdout to be a binary stream on Windows, and therefore
      keep exact line-endings (without LF -> CRLF conversion).
      (Alexander Belchenko)

    * Single-letter short options are no longer globally declared.  (Martin
      Pool)

    * Before using detected user/terminal encoding bzr should check
      that Python has corresponding codec. (Alexander Belchenko)

    * Formats for end-user selection are provided via a FormatRegistry (Aaron Bentley)

  BUG FIXES:

    * ``bzr missing --verbose`` was showing adds/removals in the wrong
      direction. (John Arbash Meinel)

    * ``bzr annotate`` now defaults to showing dotted revnos for merged
      revisions. It cuts them off at a depth of 12 characters, but you can
      supply ``--long`` to see the full number. You can also use
      ``--show-ids`` to display the original revision ids, rather than
      revision numbers and committer names. (John Arbash Meinel, #75637)

    * bzr now supports Win32 UNC path (e.g. ``\HOST\path``.
      (Alexander Belchenko, #57869)

    * Win32-specific: output of cat, bundle and diff commands don't mangle
      line-endings (Alexander Belchenko, #55276)

    * Replace broken fnmatch based ignore pattern matching with custom pattern
      matcher.
      (Kent Gibson, Jan Hudec #57637)

    * pycurl and urllib can detect short reads at different places. Update
      the test suite to test more cases. Also detect http error code 416
      which was raised for that specific bug. Also enhance the urllib
      robustness by detecting invalid ranges (and pycurl's one by detecting
      short reads during the initial GET). (Vincent Ladeuil, #73948)

    * The urllib connection sharing interacts badly with urllib2
      proxy setting (the connections didn't go thru the proxy
      anymore). Defining a proper ProxyHandler solves the
      problem.  (Vincent Ladeuil, #74759)

    * Use urlutils to generate relative URLs, not osutils
      (Aaron Bentley, #76229)

    * ``bzr status`` in a readonly directory should work without giving
      lots of errors. (John Arbash Meinel, #76299)

    * Mention the revisionspec topic for the revision option help.
      (Wouter van Heyst, #31663)

    * Allow plugins import from zip archives.
      (Alexander Belchenko, #68124)


bzr 0.13  2006-12-05
--------------------

  No changes from 0.13rc1

bzr 0.13rc1  2006-11-27
-----------------------

  IMPROVEMENTS:

    * New command ``bzr remove-tree`` allows the removal of the working
      tree from a branch.
      (Daniel Silverstone)

    * urllib uses shared keep-alive connections, so http
      operations are substantially faster.
      (Vincent Ladeuil, #53654)

    * ``bzr export`` allows an optional branch parameter, to export a bzr
      tree from some other url. For example:
      ``bzr export bzr.tar.gz http://bazaar-vcs.org/bzr/bzr.dev``
      (Daniel Silverstone)

    * Added ``bzr help topics`` to the bzr help system. This gives a
      location for general information, outside of a specific command.
      This includes updates for ``bzr help revisionspec`` the first topic
      included. (Goffredo Baroncelli, John Arbash Meinel, #42714)

    * WSGI-compatible HTTP smart server.  See ``doc/http_smart_server.txt``.
      (Andrew Bennetts)

    * Knit files will now cache full texts only when the size of the
      deltas is as large as the size of the fulltext. (Or after 200
      deltas, whichever comes first). This has the most benefit on large
      files with small changes, such as the inventory for a large project.
      (eg For a project with 2500 files, and 7500 revisions, it changes
      the size of inventory.knit from 11MB to 5.4MB) (John Arbash Meinel)

  INTERNALS:

    * New -D option given before the command line turns on debugging output
      for particular areas.  -Derror shows tracebacks on all errors.
      (Martin Pool)

    * Clean up ``bzr selftest --benchmark bundle`` to correct an import,
      and remove benchmarks that take longer than 10min to run.
      (John Arbash Meinel)

    * Use ``time.time()`` instead of ``time.clock()`` to decide on
      progress throttling. Because ``time.clock()`` is actually CPU time,
      so over a high-latency connection, too many updates get throttled.
      (John Arbash Meinel)

    * ``MemoryTransport.list_dir()`` would strip the first character for
      files or directories in root directory. (John Arbash Meinel)

    * New method ``get_branch_reference`` on 'BzrDir' allows the detection of
      branch references - which the smart server component needs.

    * New ``ChrootTransportDecorator``, accessible via the ``chroot+`` url
      prefix.  It disallows any access to locations above a set URL.  (Andrew
      Bennetts)

  BUG FIXES:

    * Now ``_KnitIndex`` properly decode revision ids when loading index data.
      And optimize the knit index parsing code.
      (Dmitry Vasiliev, John Arbash Meinel)

    * ``bzrlib/bzrdir.py`` was directly referencing ``bzrlib.workingtree``,
      without importing it. This prevented ``bzr upgrade`` from working
      unless a plugin already imported ``bzrlib.workingtree``
      (John Arbash Meinel, #70716)

    * Suppress the traceback on invalid URLs (Vincent Ladeuil, #70803).

    * Give nicer error message when an http server returns a 403
      error code. (Vincent Ladeuil, #57644).

    * When a multi-range http GET request fails, try a single
      range one. If it fails too, forget about ranges. Remember that until
      the death of the transport and propagates that to the clones.
      (Vincent Ladeuil, #62276, #62029).

    * Handles user/passwords supplied in url from command
      line (for the urllib implementation). Don't request already
      known passwords (Vincent Ladeuil, #42383, #44647, #48527)

    * ``_KnitIndex.add_versions()`` dictionary compresses revision ids as they
      are added. This fixes bug where fetching remote revisions records
      them as full references rather than integers.
      (John Arbash Meinel, #64789)

    * ``bzr ignore`` strips trailing slashes in patterns.
      Also ``bzr ignore`` rejects absolute paths. (Kent Gibson, #4559)

    * ``bzr ignore`` takes multiple arguments. (Cheuksan Edward Wang, #29488)

    * mv correctly handles paths that traverse symlinks.
      (Aaron Bentley, #66964)

    * Give nicer looking error messages when failing to connect over ssh.
      (John Arbash Meinel, #49172)

    * Pushing to a remote branch does not currently update the remote working
      tree. After a remote push, ``bzr status`` and ``bzr diff`` on the remote
      machine now show that the working tree is out of date.
      (Cheuksan Edward Wang #48136)

    * Use patiencediff instead of difflib for determining deltas to insert
      into knits. This avoids the O(N^3) behavior of difflib. Patience
      diff should be O(N^2). (Cheuksan Edward Wang, #65714)

    * Running ``bzr log`` on nonexistent file gives an error instead of the
      entire log history. (Cheuksan Edward Wang #50793)

    * ``bzr cat`` can look up contents of removed or renamed files. If the
      pathname is ambiguous, i.e. the files in the old and new trees have
      different id's, the default is the file in the new tree. The user can
      use "--name-from-revision" to select the file in the old tree.
      (Cheuksan Edward Wang, #30190)

  TESTING:

    * TestingHTTPRequestHandler really handles the Range header
      (previously it was ignoring it and returning the whole file,).

bzr 0.12  2006-10-30
--------------------

  INTERNALS:

    * Clean up ``bzr selftest --benchmark bundle`` to correct an import,
      and remove benchmarks that take longer than 10min to run.
      (John Arbash Meinel)

bzr 0.12rc1  2006-10-23
-----------------------

  IMPROVEMENTS:

    * ``bzr log`` now shows dotted-decimal revision numbers for all revisions,
      rather than just showing a decimal revision number for revisions on the
      mainline. These revision numbers are not yet accepted as input into bzr
      commands such as log, diff etc. (Robert Collins)

    * revisions can now be specified using dotted-decimal revision numbers.
      For instance, ``bzr diff -r 1.2.1..1.2.3``. (Robert Collins)

    * ``bzr help commands`` output is now shorter (Aaron Bentley)

    * ``bzr`` now uses lazy importing to reduce the startup time. This has
      a moderate effect on lots of actions, especially ones that have
      little to do. For example ``bzr rocks`` time is down to 116ms from
      283ms. (John Arbash Meinel)

    * New Registry class to provide name-to-object registry-like support,
      for example for schemes where plugins can register new classes to
      do certain tasks (e.g. log formatters). Also provides lazy registration
      to allow modules to be loaded on request.
      (John Arbash Meinel, Adeodato Simó)

  API INCOMPATABILITY:

    * LogFormatter subclasses show now expect the 'revno' parameter to
      show() to be a string rather than an int. (Robert Collins)

  INTERNALS:

    * ``TestCase.run_bzr``, ``run_bzr_captured``, and ``run_bzr_subprocess``
      can take a ``working_dir='foo'`` parameter, which will change directory
      for the command. (John Arbash Meinel)

    * ``bzrlib.lazy_regex.lazy_compile`` can be used to create a proxy
      around a regex, which defers compilation until first use.
      (John Arbash Meinel)

    * ``TestCase.run_bzr_subprocess`` defaults to supplying the
      ``--no-plugins`` parameter to ensure test reproducability, and avoid
      problems with system-wide installed plugins. (John Arbash Meinel)

    * Unique tree root ids are now supported. Newly created trees still
      use the common root id for compatibility with bzr versions before 0.12.
      (Aaron Bentley)

    * ``WorkingTree.set_root_id(None)`` is now deprecated. Please
      pass in ``inventory.ROOT_ID`` if you want the default root id value.
      (Robert Collins, John Arbash Meinel)

    * New method ``WorkingTree.flush()`` which will write the current memory
      inventory out to disk. At the same time, ``read_working_inventory`` will
      no longer trash the current tree inventory if it has been modified within
      the current lock, and the tree will now ``flush()`` automatically on
      ``unlock()``. ``WorkingTree.set_root_id()`` has been updated to take
      advantage of this functionality. (Robert Collins, John Arbash Meinel)

    * ``bzrlib.tsort.merge_sorted`` now accepts ``generate_revnos``. This
      parameter will cause it to add another column to its output, which
      contains the dotted-decimal revno for each revision, as a tuple.
      (Robert Collins)

    * ``LogFormatter.show_merge`` is deprecated in favour of
      ``LogFormatter.show_merge_revno``. (Robert Collins)

  BUG FIXES:

    * Avoid circular imports by creating a deprecated function for
      ``bzrlib.tree.RevisionTree``. Callers should have been using
      ``bzrlib.revisontree.RevisionTree`` anyway. (John Arbash Meinel,
      #63360, #66349)

    * Don't use ``socket.MSG_WAITALL`` as it doesn't exist on all
      platforms. (Martin Pool, #66356)

    * Don't require ``Content-Type`` in range responses. Assume they are a
      single range if ``Content-Type`` does not exist.
      (John Arbash Meinel, #62473)

    * bzr branch/pull no longer complain about progress bar cleanup when
      interrupted during fetch.  (Aaron Bentley, #54000)

    * ``WorkingTree.set_parent_trees()`` uses the trees to directly write
      the basis inventory, rather than going through the repository. This
      allows us to have 1 inventory read, and 2 inventory writes when
      committing a new tree. (John Arbash Meinel)

    * When reverting, files that are not locally modified that do not exist
      in the target are deleted, not just unversioned (Aaron Bentley)

    * When trying to acquire a lock, don't fail immediately. Instead, try
      a few times (up to 1 hour) before timing out. Also, report why the
      lock is unavailable (John Arbash Meinel, #43521, #49556)

    * Leave HttpTransportBase daughter classes decides how they
      implement cloning. (Vincent Ladeuil, #61606)

    * diff3 does not indicate conflicts on clean merge. (Aaron Bentley)

    * If a commit fails, the commit message is stored in a file at the root of
      the tree for later commit. (Cheuksan Edward Wang, Stefan Metzmacher,
      #32054)

  TESTING:

    * New test base class TestCaseWithMemoryTransport offers memory-only
      testing facilities: its not suitable for tests that need to mutate disk
      state, but most tests should not need that and should be converted to
      TestCaseWithMemoryTransport. (Robert Collins)

    * ``TestCase.make_branch_and_memory_tree`` now takes a format
      option to set the BzrDir, Repository and Branch formats of the
      created objects. (Robert Collins, John Arbash Meinel)

bzr 0.11  2006-10-02
--------------------

    * Smart server transport test failures on windows fixed. (Lukáš Lalinský).

bzr 0.11rc2  2006-09-27
-----------------------

  BUG FIXES:

    * Test suite hangs on windows fixed. (Andrew Bennets, Alexander Belchenko).

    * Commit performance regression fixed. (Aaron Bentley, Robert Collins, John
      Arbash Meinel).

bzr 0.11rc1  2006-09-25
-----------------------

  IMPROVEMENTS:

    * Knit files now wait to create their contents until the first data is
      added. The old code used to create an empty .knit and a .kndx with just
      the header. However, this caused a lot of extra round trips over sftp.
      This can change the time for ``bzr push`` to create a new remote branch
      from 160s down to 100s. This also affects ``bzr commit`` performance when
      adding new files, ``bzr commit`` on a new kernel-like tree drops from 50s
      down to 40s (John Arbash Meinel, #44692)

    * When an entire subtree has been deleted, commit will now report that
      just the top of the subtree has been deleted, rather than reporting
      all the individual items. (Robert Collins)

    * Commit performs one less XML parse. (Robert Collins)

    * ``bzr checkout`` now operates on readonly branches as well
      as readwrite branches. This fixes bug #39542. (Robert Collins)

    * ``bzr bind`` no longer synchronises history with the master branch.
      Binding should be followed by an update or push to synchronise the
      two branches. This is closely related to the fix for bug #39542.
      (Robert Collins)

    * ``bzrlib.lazy_import.lazy_import`` function to create on-demand
      objects.  This allows all imports to stay at the global scope, but
      modules will not actually be imported if they are not used.
      (John Arbash Meinel)

    * Support ``bzr://`` and ``bzr+ssh://`` urls to work with the new RPC-based
      transport which will be used with the upcoming high-performance smart
      server. The new command ``bzr serve`` will invoke bzr in server mode,
      which processes these requests. (Andrew Bennetts, Robert Collins, Martin
      Pool)

    * New command ``bzr version-info`` which can be used to get a summary
      of the current state of the tree. This is especially useful as part
      of a build commands. See ``doc/version_info.txt`` for more information
      (John Arbash Meinel)

  BUG FIXES:

    * ``'bzr inventory [FILE...]'`` allows restricting the file list to a
      specific set of files. (John Arbash Meinel, #3631)

    * Don't abort when annotating empty files (John Arbash Meinel, #56814)

    * Add ``Stanza.to_unicode()`` which can be passed to another Stanza
      when nesting stanzas. Also, add ``read_stanza_unicode`` to handle when
      reading a nested Stanza. (John Arbash Meinel)

    * Transform._set_mode() needs to stat the right file.
      (John Arbash Meinel, #56549)

    * Raise WeaveFormatError rather than StopIteration when trying to read
      an empty Weave file. (John Arbash Meinel, #46871)

    * Don't access e.code for generic URLErrors, only HTTPErrors have .code.
      (Vincent Ladeuil, #59835)

    * Handle boundary="" lines properly to allow access through a Squid proxy.
      (John Arbash Meinel, #57723)

    * revert now removes newly-added directories (Aaron Bentley, #54172)

    * ``bzr upgrade sftp://`` shouldn't fail to upgrade v6 branches if there
      isn't a working tree. (David Allouche, #40679)

    * Give nicer error messages when a user supplies an invalid --revision
      parameter. (John Arbash Meinel, #55420)

    * Handle when LANG is not recognized by python. Emit a warning, but
      just revert to using 'ascii'. (John Arbash Meinel, #35392)

    * Don't use ``preexec_fn`` on win32, as it is not supported by subprocess.
      (John Arbash Meinel)

    * Skip specific tests when the dependencies aren't met. This includes
      some ``setup.py`` tests when ``python-dev`` is not available, and
      some tests that depend on paramiko. (John Arbash Meinel, Mattheiu Moy)

    * Fallback to Paramiko properly, if no ``ssh`` executable exists on
      the system. (Andrew Bennetts, John Arbash Meinel)

    * ``Branch.bind(other_branch)`` no longer takes a write lock on the
      other branch, and will not push or pull between the two branches.
      API users will need to perform a push or pull or update operation if they
      require branch synchronisation to take place. (Robert Collins, #47344)

    * When creating a tarball or zipfile export, export unicode names as utf-8
      paths. This may not work perfectly on all platforms, but has the best
      chance of working in the common case. (John Arbash Meinel, #56816)

    * When committing, only files that exist in working tree or basis tree
      may be specified (Aaron Bentley, #50793)

  PORTABILITY:

    * Fixes to run on Python 2.5 (Brian M. Carlson, Martin Pool, Marien Zwart)

  INTERNALS:

    * TestCaseInTempDir now creates a separate directory for HOME, rather
      than having HOME set to the same location as the working directory.
      (John Arbash Meinel)

    * ``run_bzr_subprocess()`` can take an optional ``env_changes={}`` parameter,
      which will update os.environ inside the spawned child. It also can
      take a ``universal_newlines=True``, which helps when checking the output
      of the command. (John Arbash Meinel)

    * Refactor SFTP vendors to allow easier re-use when ssh is used.
      (Andrew Bennetts)

    * ``Transport.list_dir()`` and ``Transport.iter_files_recursive()`` should always
      return urlescaped paths. This is now tested (there were bugs in a few
      of the transports) (Andrew Bennetts, David Allouche, John Arbash Meinel)

    * New utility function ``symbol_versioning.deprecation_string``. Returns the
      formatted string for a callable, deprecation format pair. (Robert Collins)

    * New TestCase helper applyDeprecated. This allows you to call a callable
      which is deprecated without it spewing to the screen, just by supplying
      the deprecation format string issued for it. (Robert Collins)

    * Transport.append and Transport.put have been deprecated in favor of
      ``.append_bytes``, ``.append_file``, ``.put_bytes``, and
      ``.put_file``. This removes the ambiguity in what type of object the
      functions take.  ``Transport.non_atomic_put_{bytes,file}`` has also
      been added. Which works similarly to ``Transport.append()`` except for
      SFTP, it doesn't have a round trip when opening the file. Also, it
      provides functionality for creating a parent directory when trying
      to create a file, rather than raise NoSuchFile and forcing the
      caller to repeat their request.
      (John Arbash Meinel)

    * WorkingTree has a new api ``unversion`` which allow the unversioning of
      entries by their file id. (Robert Collins)

    * ``WorkingTree.pending_merges`` is deprecated.  Please use the
      ``get_parent_ids`` (introduced in 0.10) method instead. (Robert Collins)

    * WorkingTree has a new ``lock_tree_write`` method which locks the branch for
      read rather than write. This is appropriate for actions which only need
      the branch data for reference rather than mutation. A new decorator
      ``needs_tree_write_lock`` is provided in the workingtree module. Like the
      ``needs_read_lock`` and ``needs_write_lock`` decorators this allows static
      declaration of the locking requirements of a function to ensure that
      a lock is taken out for casual scripts. (Robert Collins, #54107)

    * All WorkingTree methods which write to the tree, but not to the branch
      have been converted to use ``needs_tree_write_lock`` rather than
      ``needs_write_lock``. Also converted is the revert, conflicts and tree
      transform modules. This provides a modest performance improvement on
      metadir style trees, due to the reduce lock-acquisition, and a more
      significant performance improvement on lightweight checkouts from
      remote branches, where trivial operations used to pay a significant
      penalty. It also provides the basis for allowing readonly checkouts.
      (Robert Collins)

    * Special case importing the standard library 'copy' module. This shaves
      off 40ms of startup time, while retaining compatibility. See:
      ``bzrlib/inspect_for_copy.py`` for more details. (John Arbash Meinel)

    * WorkingTree has a new parent class MutableTree which represents the
      specialisations of Tree which are able to be altered. (Robert Collins)

    * New methods mkdir and ``put_file_bytes_non_atomic`` on MutableTree that
      mutate the tree and its contents. (Robert Collins)

    * Transport behaviour at the root of the URL is now defined and tested.
      (Andrew Bennetts, Robert Collins)

  TESTING:

    * New test helper classs MemoryTree. This is typically accessed via
      ``self.make_branch_and_memory_tree()`` in test cases. (Robert Collins)

    * Add ``start_bzr_subprocess`` and ``stop_bzr_subprocess`` to allow test
      code to continue running concurrently with a subprocess of bzr.
      (Andrew Bennetts, Robert Collins)

    * Add a new method ``Transport.get_smart_client()``. This is provided to
      allow upgrades to a richer interface than the VFS one provided by
      Transport. (Andrew Bennetts, Martin Pool)

bzr 0.10  2006-08-29
--------------------

  IMPROVEMENTS:
    * 'merge' now takes --uncommitted, to apply uncommitted changes from a
      tree.  (Aaron Bentley)

    * 'bzr add --file-ids-from' can be used to specify another path to use
      for creating file ids, rather than generating all new ones. Internally,
      the 'action' passed to ``smart_add_tree()`` can return ``file_ids`` that
      will be used, rather than having bzrlib generate new ones.
      (John Arbash Meinel, #55781)

    * ``bzr selftest --benchmark`` now allows a ``--cache-dir`` parameter.
      This will cache some of the intermediate trees, and decrease the
      setup time for benchmark tests. (John Arbash Meinel)

    * Inverse forms are provided for all boolean options.  For example,
      --strict has --no-strict, --no-recurse has --recurse (Aaron Bentley)

    * Serialize out Inventories directly, rather than using ElementTree.
      Writing out a kernel sized inventory drops from 2s down to ~350ms.
      (Robert Collins, John Arbash Meinel)

  BUG FIXES:

    * Help diffutils 2.8.4 get along with binary tests (Marien Zwart: #57614)

    * Change LockDir so that if the lock directory doesn't exist when
      ``lock_write()`` is called, an attempt will be made to create it.
      (John Arbash Meinel, #56974)

    * ``bzr uncommit`` preserves pending merges. (John Arbash Meinel, #57660)

    * Active FTP transport now works as intended. (ghozzy, #56472)

    * Really fix mutter() so that it won't ever raise a UnicodeError.
      It means it is possible for ~/.bzr.log to contain non UTF-8 characters.
      But it is a debugging log, not a real user file.
      (John Arbash Meinel, #56947, #53880)

    * Change Command handle to allow Unicode command and options.
      At present we cannot register Unicode command names, so we will get
      BzrCommandError('unknown command'), or BzrCommandError('unknown option')
      But that is better than a UnicodeError + a traceback.
      (John Arbash Meinel, #57123)

    * Handle TZ=UTC properly when reading/writing revisions.
      (John Arbash Meinel, #55783, #56290)

    * Use ``GPG_TTY`` to allow gpg --cl to work with gpg-agent in a pipeline,
      (passing text to sign in on stdin). (John Arbash Meinel, #54468)

    * External diff does the right thing for binaries even in foreign
      languages. (John Arbash Meinel, #56307)

    * Testament handles more cases when content is unicode. Specific bug was
      in handling of revision properties.
      (John Arbash Meinel, Holger Krekel, #54723)

    * The bzr selftest was failing on installed versions due to a bug in a new
      test helper. (John Arbash Meinel, Robert Collins, #58057)

  INTERNALS:

    * ``bzrlib.cache_utf8`` contains ``encode()`` and ``decode()`` functions
      which can be used to cache the conversion between utf8 and Unicode.
      Especially helpful for some of the knit annotation code, which has to
      convert revision ids to utf8 to annotate lines in storage.
      (John Arbash Meinel)

    * ``setup.py`` now searches the filesystem to find all packages which
      need to be installed. This should help make the life of packagers
      easier. (John Arbash Meinel)

bzr 0.9.0  2006-08-11
---------------------

  SURPRISES:

   * The hard-coded built-in ignore rules have been removed. There are
     now two rulesets which are enforced. A user global one in
     ``~/.bazaar/ignore`` which will apply to every tree, and the tree
     specific one '.bzrignore'.
     ``~/.bazaar/ignore`` will be created if it does not exist, but with
     a more conservative list than the old default.
     This fixes bugs with default rules being enforced no matter what.
     The old list of ignore rules from bzr is available by
     running 'bzr ignore --old-default-rules'.
     (Robert Collins, Martin Pool, John Arbash Meinel)

   * 'branches.conf' has been changed to 'locations.conf', since it can apply
     to more locations than just branch locations.
     (Aaron Bentley)

  IMPROVEMENTS:

   * The revision specifier "revno:" is extended to accept the syntax
     revno:N:branch. For example,
     revno:42:http://bazaar-vcs.org/bzr/bzr.dev/ means revision 42 in
     bzr.dev.  (Matthieu Moy)

   * Tests updates to ensure proper URL handling, UNICODE support, and
     proper printing when the user's terminal encoding cannot display
     the path of a file that has been versioned.
     ``bzr branch`` can take a target URL rather than only a local directory.
     ``Branch.get_parent()/set_parent()`` now save a relative path if possible,
     and normalize the parent based on root, allowing access across
     different transports. (John Arbash Meinel, Wouter van Heyst, Martin Pool)
     (Malone #48906, #42699, #40675, #5281, #3980, #36363, #43689,
     #42517, #42514)

   * On Unix, detect terminal width using an ioctl not just $COLUMNS.
     Use terminal width for single-line logs from ``bzr log --line`` and
     pending-merge display.  (Robert Widhopf-Fenk, Gustavo Niemeyer)
     (Malone #3507)

   * On Windows, detect terminal width using GetConsoleScreenBufferInfo.
     (Alexander Belchenko)

   * Speedup improvement for 'date:'-revision search. (Guillaume Pinot).

   * Show the correct number of revisions pushed when pushing a new branch.
     (Robert Collins).

   * 'bzr selftest' now shows a progress bar with the number of tests, and
     progress made. 'make check' shows tests in -v mode, to be more useful
     for the PQM status window. (Robert Collins).
     When using a progress bar, failed tests are printed out, rather than
     being overwritten by the progress bar until the suite finishes.
     (John Arbash Meinel)

   * 'bzr selftest --benchmark' will run a new benchmarking selftest.
     'bzr selftest --benchmark --lsprof-timed' will use lsprofile to generate
     profile data for the individual profiled calls, allowing for fine
     grained analysis of performance.
     (Robert Collins, Martin Pool).

   * 'bzr commit' shows a progress bar. This is useful for commits over sftp
     where commit can take an appreciable time. (Robert Collins)

   * 'bzr add' is now less verbose in telling you what ignore globs were
     matched by files being ignored. Instead it just tells you how many
     were ignored (because you might reasonably be expecting none to be
     ignored). 'bzr add -v' is unchanged and will report every ignored
     file. (Robert Collins).

   * ftp now has a test server if medusa is installed. As part of testing,
     ftp support has been improved, including support for supplying a
     non-standard port. (John Arbash Meinel).

   * 'bzr log --line' shows the revision number, and uses only the
     first line of the log message (#5162, Alexander Belchenko;
     Matthieu Moy)

   * 'bzr status' has had the --all option removed. The 'bzr ls' command
     should be used to retrieve all versioned files. (Robert Collins)

   * 'bzr bundle OTHER/BRANCH' will create a bundle which can be sent
     over email, and applied on the other end, while maintaining ancestry.
     This bundle can be applied with either 'bzr merge' or 'bzr pull',
     the same way you would apply another branch.
     (John Arbash Meinel, Aaron Bentley)

   * 'bzr whoami' can now be used to set your identity from the command line,
     for a branch or globally.  (Robey Pointer)

   * 'bzr checkout' now aliased to 'bzr co', and 'bzr annotate' to 'bzr ann'.
     (Michael Ellerman)

   * 'bzr revert DIRECTORY' now reverts the contents of the directory as well.
     (Aaron Bentley)

   * 'bzr get sftp://foo' gives a better error when paramiko is not present.
     Also updates things like 'http+pycurl://' if pycurl is not present.
     (John Arbash Meinel) (Malone #47821, #52204)

   * New env variable ``BZR_PROGRESS_BAR``, sets the default progress bar type.
     Can be set to 'none' or 'dummy' to disable the progress bar, 'dots' or
     'tty' to create the respective type. (John Arbash Meinel, #42197, #51107)

   * Improve the help text for 'bzr diff' to explain what various options do.
     (John Arbash Meinel, #6391)

   * 'bzr uncommit -r 10' now uncommits revisions 11.. rather than uncommitting
     revision 10. This makes -r10 more in line with what other commands do.
     'bzr uncommit' also now saves the pending merges of the revisions that
     were removed. So it is safe to uncommit after a merge, fix something,
     and commit again. (John Arbash Meinel, #32526, #31426)

   * 'bzr init' now also works on remote locations.
     (Wouter van Heyst, #48904)

   * HTTP support has been updated. When using pycurl we now support
     connection keep-alive, which reduces dns requests and round trips.
     And for both urllib and pycurl we support multi-range requests,
     which decreases the number of round-trips. Performance results for
     ``bzr branch http://bazaar-vcs.org/bzr/bzr.dev/`` indicate
     http branching is now 2-3x faster, and ``bzr pull`` in an existing
     branch is as much as 4x faster.
     (Michael Ellerman, Johan Rydberg, John Arbash Meinel, #46768)

   * Performance improvements for sftp. Branching and pulling are now up to
     2x faster. Utilize paramiko.readv() support for async requests if it
     is available (paramiko > 1.6) (John Arbash Meinel)

  BUG FIXES:

    * Fix shadowed definition of TestLocationConfig that caused some
      tests not to run.
      (Erik Bågfors, Michael Ellerman, Martin Pool, #32587)

    * Fix unnecessary requirement of sign-my-commits that it be run from
      a working directory.  (Martin Pool, Robert Collins)

    * 'bzr push location' will only remember the push location if it succeeds
      in connecting to the remote location. (John Arbash Meinel, #49742)

    * 'bzr revert' no longer toggles the executable bit on win32
      (John Arbash Meinel, #45010)

    * Handle broken pipe under win32 correctly. (John Arbash Meinel)

    * sftp tests now work correctly on win32 if you have a newer paramiko
      (John Arbash Meinel)

    * Cleanup win32 test suite, and general cleanup of places where
      file handles were being held open. (John Arbash Meinel)

    * When specifying filenames for 'diff -r x..y', the name of the file in the
      working directory can be used, even if its name is different in both x
      and y.

    * File-ids containing single- or double-quotes are handled correctly by
      push. (Aaron Bentley, #52227)

    * Normalize unicode filenames to ensure cross-platform consistency.
      (John Arbash Meinel, #43689)

    * The argument parser can now handle '-' as an argument. Currently
      no code interprets it specially (it is mostly handled as a file named
      '-'). But plugins, and future operations can use it.
      (John Arbash meinel, #50984)

    * Bundles can properly read binary files with a plain '\r' in them.
      (John Arbash Meinel, #51927)

    * Tuning ``iter_entries()`` to be more efficient (John Arbash Meinel, #5444)

    * Lots of win32 fixes (the test suite passes again).
      (John Arbash Meinel, #50155)

    * Handle openbsd returning None for sys.getfilesystemencoding() (#41183)

    * Support ftp APPE (append) to allow Knits to be used over ftp (#42592)

    * Removals are only committed if they match the filespec (or if there is
      no filespec).  (#46635, Aaron Bentley)

    * smart-add recurses through all supplied directories
      (John Arbash Meinel, #52578)

    * Make the bundle reader extra lines before and after the bundle text.
      This allows you to parse an email with the bundle inline.
      (John Arbash Meinel, #49182)

    * Change the file id generator to squash a little bit more. Helps when
      working with long filenames on windows. (Also helps for unicode filenames
      not generating hidden files). (John Arbash Meinel, #43801)

    * Restore terminal mode on C-c while reading sftp password.  (#48923,
      Nicholas Allen, Martin Pool)

    * Timestamps are rounded to 1ms, and revision entries can be recreated
      exactly. (John Arbash Meinel, Jamie Wilkinson, #40693)

    * Branch.base has changed to a URL, but ~/.bazaar/locations.conf should
      use local paths, since it is user visible (John Arbash Meinel, #53653)

    * ``bzr status foo`` when foo was unversioned used to cause a full delta
      to be generated (John Arbash Meinel, #53638)

    * When reading revision properties, an empty value should be considered
      the empty string, not None (John Arbash Meinel, #47782)

    * ``bzr diff --diff-options`` can now handle binary files being changed.
      Also, the output is consistent when --diff-options is not supplied.
      (John Arbash Meinel, #54651, #52930)

    * Use the right suffixes for loading plugins (John Arbash Meinel, #51810)

    * Fix ``Branch.get_parent()`` to handle the case when the parent is not
      accessible (John Arbash Meinel, #52976)

  INTERNALS:

    * Combine the ignore rules into a single regex rather than looping over
      them to reduce the threshold where  N^2 behaviour occurs in operations
      like status. (Jan Hudec, Robert Collins).

    * Appending to ``bzrlib.DEFAULT_IGNORE`` is now deprecated. Instead, use
      one of the add functions in bzrlib.ignores. (John Arbash Meinel)

    * 'bzr push' should only push the ancestry of the current revision, not
      all of the history in the repository. This is especially important for
      shared repositories. (John Arbash Meinel)

    * ``bzrlib.delta.compare_trees`` now iterates in alphabetically sorted order,
      rather than randomly walking the inventories. (John Arbash Meinel)

    * Doctests are now run in temporary directories which are cleaned up when
      they finish, rather than using special ScratchDir/ScratchBranch objects.
      (Martin Pool)

    * Split ``check`` into separate methods on the branch and on the repository,
      so that it can be specialized in ways that are useful or efficient for
      different formats.  (Martin Pool, Robert Collins)

    * Deprecate ``Repository.all_revision_ids``; most methods don't really need
      the global revision graph but only that part leading up to a particular
      revision.  (Martin Pool, Robert Collins)

    * Add a BzrDirFormat ``control_formats`` list which allows for control formats
      that do not use '.bzr' to store their data - i.e. '.svn', '.hg' etc.
      (Robert Collins, Jelmer Vernooij).

    * ``bzrlib.diff.external_diff`` can be redirected to any file-like object.
      Uses subprocess instead of spawnvp.
      (James Henstridge, John Arbash Meinel, #4047, #48914)

    * New command line option '--profile-imports', which will install a custom
      importer to log time to import modules and regex compilation time to
      sys.stderr (John Arbash Meinel)

    * 'EmptyTree' is now deprecated, please use ``repository.revision_tree(None)``
      instead. (Robert Collins)

    * "RevisionTree" is now in bzrlib/revisiontree.py. (Robert Collins)

bzr 0.8.2  2006-05-17
---------------------

  BUG FIXES:

    * setup.py failed to install launchpad plugin.  (Martin Pool)

bzr 0.8.1  2006-05-16
---------------------

  BUG FIXES:

    * Fix failure to commit a merge in a checkout.  (Martin Pool,
      Robert Collins, Erik Bågfors, #43959)

    * Nicer messages from 'commit' in the case of renames, and correct
      messages when a merge has occured. (Robert Collins, Martin Pool)

    * Separate functionality from assert statements as they are skipped in
      optimized mode of python. Add the same check to pending merges.
      (Olaf Conradi, #44443)

  CHANGES:

    * Do not show the None revision in output of bzr ancestry. (Olaf Conradi)

    * Add info on standalone branches without a working tree.
      (Olaf Conradi, #44155)

    * Fix bug in knits when raising InvalidRevisionId. (Olaf Conradi, #44284)

  CHANGES:

    * Make editor invocation comply with Debian Policy. First check
      environment variables VISUAL and EDITOR, then try editor from
      alternatives system. If that all fails, fall back to the pre-defined
      list of editors. (Olaf Conradi, #42904)

  NEW FEATURES:

    * New 'register-branch' command registers a public branch into
      Launchpad.net, where it can be associated with bugs, etc.
      (Martin Pool, Bjorn Tillenius, Robert Collins)

  INTERNALS:

    * New public api in InventoryEntry - ``describe_change(old, new)`` which
      provides a human description of the changes between two old and
      new. (Robert Collins, Martin Pool)

  TESTING:

    * Fix test case for bzr info in upgrading a standalone branch to metadir,
      uses bzrlib api now. (Olaf Conradi)

bzr 0.8  2006-05-08
-------------------

  NOTES WHEN UPGRADING:

    Release 0.8 of bzr introduces a new format for history storage, called
    'knit', as an evolution of to the 'weave' format used in 0.7.  Local
    and remote operations are faster using knits than weaves.  Several
    operations including 'init', 'init-repo', and 'upgrade' take a
    --format option that controls this.  Branching from an existing branch
    will keep the same format.

    It is possible to merge, pull and push between branches of different
    formats but this is slower than moving data between homogenous
    branches.  It is therefore recommended (but not required) that you
    upgrade all branches for a project at the same time.  Information on
    formats is shown by 'bzr info'.

    bzr 0.8 now allows creation of 'repositories', which hold the history
    of files and revisions for several branches.  Previously bzr kept all
    the history for a branch within the .bzr directory at the root of the
    branch, and this is still the default.  To create a repository, use
    the new 'bzr init-repo' command.  Branches exist as directories under
    the repository and contain just a small amount of information
    indicating the current revision of the branch.

    bzr 0.8 also supports 'checkouts', which are similar to in cvs and
    subversion.  Checkouts are associated with a branch (optionally in a
    repository), which contains all the historical information.  The
    result is that a checkout can be deleted without losing any
    already-committed revisions.  A new 'update' command is also available.

    Repositories and checkouts are not supported with the 0.7 storage
    format.  To use them you must upgrad to either knits, or to the
    'metaweave' format, which uses weaves but changes the .bzr directory
    arrangement.


  IMPROVEMENTS:

    * Sftp paths can now be relative, or local, according to the lftp
      convention. Paths now take the form::

          sftp://user:pass@host:port/~/relative/path
          or
          sftp://user:pass@host:port/absolute/path

    * The FTP transport now tries to reconnect after a temporary
      failure. ftp put is made atomic. (Matthieu Moy)

    * The FTP transport now maintains a pool of connections, and
      reuses them to avoid multiple connections to the same host (like
      sftp did). (Daniel Silverstone)

    * The ``bzr_man.py`` file has been removed. To create the man page now,
      use ``./generate_docs.py man``. The new program can also create other files.
      Run ``python generate_docs.py --help`` for usage information.
      (Hans Ulrich Niedermann & James Blackwell).

    * Man Page now gives full help (James Blackwell).
      Help also updated to reflect user config now being stored in .bazaar
      (Hans Ulrich Niedermann)

    * It's now possible to set aliases in bazaar.conf (Erik Bågfors)

    * Pull now accepts a --revision argument (Erik Bågfors)

    * ``bzr re-sign`` now allows multiple revisions to be supplied on the command
      line. You can now use the following command to sign all of your old
      commits::

        find .bzr/revision-store// -name my@email-* \
          | sed 's/.*\/\/..\///' \
          | xargs bzr re-sign

    * Upgrade can now upgrade over the network. (Robert Collins)

    * Two new commands 'bzr checkout' and 'bzr update' allow for CVS/SVN-alike
      behaviour.  By default they will cache history in the checkout, but
      with --lightweight almost all data is kept in the master branch.
      (Robert Collins)

    * 'revert' unversions newly-versioned files, instead of deleting them.

    * 'merge' is more robust.  Conflict messages have changed.

    * 'merge' and 'revert' no longer clobber existing files that end in '~' or
      '.moved'.

    * Default log format can be set in configuration and plugins can register
      their own formatters. (Erik Bågfors)

    * New 'reconcile' command will check branch consistency and repair indexes
      that can become out of sync in pre 0.8 formats. (Robert Collins,
      Daniel Silverstone)

    * New 'bzr init --format' and 'bzr upgrade --format' option to control
      what storage format is created or produced.  (Robert Collins,
      Martin Pool)

    * Add parent location to 'bzr info', if there is one.  (Olaf Conradi)

    * New developer commands 'weave-list' and 'weave-join'.  (Martin Pool)

    * New 'init-repository' command, plus support for repositories in 'init'
      and 'branch' (Aaron Bentley, Erik Bågfors, Robert Collins)

    * Improve output of 'info' command. Show all relevant locations related to
      working tree, branch and repository. Use kibibytes for binary quantities.
      Fix off-by-one error in missing revisions of working tree.  Make 'info'
      work on branches, repositories and remote locations.  Show locations
      relative to the shared repository, if applicable.  Show locking status
      of locations.  (Olaf Conradi)

    * Diff and merge now safely handle binary files. (Aaron Bentley)

    * 'pull' and 'push' now normalise the revision history, so that any two
      branches with the same tip revision will have the same output from 'log'.
      (Robert Collins)

    * 'merge' accepts --remember option to store parent location, like 'push'
      and 'pull'. (Olaf Conradi)

    * bzr status and diff when files given as arguments do not exist
      in the relevant trees.  (Martin Pool, #3619)

    * Add '.hg' to the default ignore list.  (Martin Pool)

    * 'knit' is now the default disk format. This improves disk performance and
      utilization, increases incremental pull performance, robustness with SFTP
      and allows checkouts over SFTP to perform acceptably.
      The initial Knit code was contributed by Johan Rydberg based on a
      specification by Martin Pool.
      (Robert Collins, Aaron Bentley, Johan Rydberg, Martin Pool).

    * New tool to generate all-in-one html version of the manual.  (Alexander
      Belchenko)

    * Hitting CTRL-C while doing an SFTP push will no longer cause stale locks
      to be left in the SFTP repository. (Robert Collins, Martin Pool).

    * New option 'diff --prefix' to control how files are named in diff
      output, with shortcuts '-p0' and '-p1' corresponding to the options for
      GNU patch.  (Alexander Belchenko, Goffredo Baroncelli, Martin Pool)

    * Add --revision option to 'annotate' command.  (Olaf Conradi)

    * If bzr shows an unexpected revision-history after pulling (perhaps due
      to a reweave) it can now be corrected by 'bzr reconcile'.
      (Robert Collins)

  CHANGES:

    * Commit is now verbose by default, and shows changed filenames and the
      new revision number.  (Robert Collins, Martin Pool)

    * Unify 'mv', 'move', 'rename'.  (Matthew Fuller, #5379)

    * 'bzr -h' shows help.  (Martin Pool, Ian Bicking, #35940)

    * Make 'pull' and 'push' remember location on failure using --remember.
      (Olaf Conradi)

    * For compatibility, make old format for using weaves inside metadir
      available as 'metaweave' format.  Rename format 'metadir' to 'default'.
      Clean up help for option --format in commands 'init', 'init-repo' and
      'upgrade'.  (Olaf Conradi)

  INTERNALS:

    * The internal storage of history, and logical branch identity have now
      been split into Branch, and Repository. The common locking and file
      management routines are now in bzrlib.lockablefiles.
      (Aaron Bentley, Robert Collins, Martin Pool)

    * Transports can now raise DependencyNotPresent if they need a library
      which is not installed, and then another implementation will be
      tried.  (Martin Pool)

    * Remove obsolete (and no-op) `decode` parameter to `Transport.get`.
      (Martin Pool)

    * Using Tree Transform for merge, revert, tree-building

    * WorkingTree.create, Branch.create, ``WorkingTree.create_standalone``,
      Branch.initialize are now deprecated. Please see ``BzrDir.create_*`` for
      replacement API's. (Robert Collins)

    * New BzrDir class represents the .bzr control directory and manages
      formatting issues. (Robert Collins)

    * New repository.InterRepository class encapsulates Repository to
      Repository actions and allows for clean selection of optimised code
      paths. (Robert Collins)

    * ``bzrlib.fetch.fetch`` and ``bzrlib.fetch.greedy_fetch`` are now
      deprecated, please use ``branch.fetch`` or ``repository.fetch``
      depending on your needs. (Robert Collins)

    * deprecated methods now have a ``is_deprecated`` flag on them that can
      be checked, if you need to determine whether a given callable is
      deprecated at runtime. (Robert Collins)

    * Progress bars are now nested - see
      ``bzrlib.ui.ui_factory.nested_progress_bar``.
      (Robert Collins, Robey Pointer)

    * New API call ``get_format_description()`` for each type of format.
      (Olaf Conradi)

    * Changed ``branch.set_parent()`` to accept None to remove parent.
      (Olaf Conradi)

    * Deprecated BzrError AmbiguousBase.  (Olaf Conradi)

    * WorkingTree.branch is now a read only property.  (Robert Collins)

    * bzrlib.ui.text.TextUIFactory now accepts a ``bar_type`` parameter which
      can be None or a factory that will create a progress bar. This is
      useful for testing or for overriding the bzrlib.progress heuristic.
      (Robert Collins)

    * New API method ``get_physical_lock_status()`` to query locks present on a
      transport.  (Olaf Conradi)

    * Repository.reconcile now takes a thorough keyword parameter to allow
      requesting an indepth reconciliation, rather than just a data-loss
      check. (Robert Collins)

    * ``bzrlib.ui.ui_factory protocol`` now supports ``get_boolean`` to prompt
      the user for yes/no style input. (Robert Collins)

  TESTING:

    * SFTP tests now shortcut the SSH negotiation, reducing test overhead
      for testing SFTP protocol support. (Robey Pointer)

    * Branch formats are now tested once per implementation (see ``bzrlib.
      tests.branch_implementations``. This is analagous to the transport
      interface tests, and has been followed up with working tree,
      repository and BzrDir tests. (Robert Collins)

    * New test base class TestCaseWithTransport provides a transport aware
      test environment, useful for testing any transport-interface using
      code. The test suite option --transport controls the transport used
      by this class (when its not being used as part of implementation
      contract testing). (Robert Collins)

    * Close logging handler on disabling the test log. This will remove the
      handler from the internal list inside python's logging module,
      preventing shutdown from closing it twice.  (Olaf Conradi)

    * Move test case for uncommit to blackbox tests.  (Olaf Conradi)

    * ``run_bzr`` and ``run_bzr_captured`` now accept a 'stdin="foo"'
      parameter which will provide String("foo") to the command as its stdin.

bzr 0.7 2006-01-09
------------------

  CHANGES:

    * .bzrignore is excluded from exports, on the grounds that it's a bzr
      internal-use file and may not be wanted.  (Jamie Wilkinson)

    * The "bzr directories" command were removed in favor of the new
      --kind option to the "bzr inventory" command.  To list all
      versioned directories, now use "bzr inventory --kind directory".
      (Johan Rydberg)

    * Under Windows configuration directory is now ``%APPDATA%\bazaar\2.0``
      by default. (John Arbash Meinel)

    * The parent of Bzr configuration directory can be set by ``BZR_HOME``
      environment variable. Now the path for it is searched in ``BZR_HOME``,
      then in HOME. Under Windows the order is: ``BZR_HOME``, ``APPDATA``
      (usually points to ``C:\Documents and Settings\User Name\Application Data``),
      ``HOME``. (John Arbash Meinel)

    * Plugins with the same name in different directories in the bzr plugin
      path are no longer loaded: only the first successfully loaded one is
      used. (Robert Collins)

    * Use systems' external ssh command to open connections if possible.
      This gives better integration with user settings such as ProxyCommand.
      (James Henstridge)

    * Permissions on files underneath .bzr/ are inherited from the .bzr
      directory. So for a shared repository, simply doing 'chmod -R g+w .bzr/'
      will mean that future file will be created with group write permissions.

    * configure.in and config.guess are no longer in the builtin default
      ignore list.

    * '.sw[nop]' pattern ignored, to ignore vim swap files for nameless
      files.  (John Arbash Meinel, Martin Pool)

  IMPROVEMENTS:

    * "bzr INIT dir" now initializes the specified directory, and creates
      it if it does not exist.  (John Arbash Meinel)

    * New remerge command (Aaron Bentley)

    * Better zsh completion script.  (Steve Borho)

    * 'bzr diff' now returns 1 when there are changes in the working
      tree. (Robert Collins)

    * 'bzr push' now exists and can push changes to a remote location.
      This uses the transport infrastructure, and can store the remote
      location in the ~/.bazaar/branches.conf configuration file.
      (Robert Collins)

    * Test directories are only kept if the test fails and the user requests
      that they be kept.

    * Tweaks to short log printing

    * Added branch nicks, new nick command, printing them in log output.
      (Aaron Bentley)

    * If ``$BZR_PDB`` is set, pop into the debugger when an uncaught exception
      occurs.  (Martin Pool)

    * Accept 'bzr resolved' (an alias for 'bzr resolve'), as this is
      the same as Subversion.  (Martin Pool)

    * New ftp transport support (on ftplib), for ftp:// and aftp://
      URLs.  (Daniel Silverstone)

    * Commit editor temporary files now start with ``bzr_log.``, to allow
      text editors to match the file name and set up appropriate modes or
      settings.  (Magnus Therning)

    * Improved performance when integrating changes from a remote weave.
      (Goffredo Baroncelli)

    * Sftp will attempt to cache the connection, so it is more likely that
      a connection will be reused, rather than requiring multiple password
      requests.

    * bzr revno now takes an optional argument indicating the branch whose
      revno should be printed.  (Michael Ellerman)

    * bzr cat defaults to printing the last version of the file.
      (Matthieu Moy, #3632)

    * New global option 'bzr --lsprof COMMAND' runs bzr under the lsprof
      profiler.  (Denys Duchier)

    * Faster commits by reading only the headers of affected weave files.
      (Denys Duchier)

    * 'bzr add' now takes a --dry-run parameter which shows you what would be
      added, but doesn't actually add anything. (Michael Ellerman)

    * 'bzr add' now lists how many files were ignored per glob.  add --verbose
      lists the specific files.  (Aaron Bentley)

    * 'bzr missing' now supports displaying changes in diverged trees and can
      be limited to show what either end of the comparison is missing.
      (Aaron Bently, with a little prompting from Daniel Silverstone)

  BUG FIXES:

    * SFTP can walk up to the root path without index errors. (Robert Collins)

    * Fix bugs in running bzr with 'python -O'.  (Martin Pool)

    * Error when run with -OO

    * Fix bug in reporting http errors that don't have an http error code.
      (Martin Pool)

    * Handle more cases of pipe errors in display commands

    * Change status to 3 for all errors

    * Files that are added and unlinked before committing are completely
      ignored by diff and status

    * Stores with some compressed texts and some uncompressed texts are now
      able to be used. (John A Meinel)

    * Fix for bzr pull failing sometimes under windows

    * Fix for sftp transport under windows when using interactive auth

    * Show files which are both renamed and modified as such in 'bzr
      status' output.  (Daniel Silverstone, #4503)

    * Make annotate cope better with revisions committed without a valid
      email address.  (Marien Zwart)

    * Fix representation of tab characters in commit messages.
      (Harald Meland)

    * List of plugin directories in ``BZR_PLUGIN_PATH`` environment variable is
      now parsed properly under Windows. (Alexander Belchenko)

    * Show number of revisions pushed/pulled/merged. (Robey Pointer)

    * Keep a cached copy of the basis inventory to speed up operations
      that need to refer to it.  (Johan Rydberg, Martin Pool)

    * Fix bugs in bzr status display of non-ascii characters.
      (Martin Pool)

    * Remove Makefile.in from default ignore list.
      (Tollef Fog Heen, Martin Pool, #6413)

    * Fix failure in 'bzr added'.  (Nathan McCallum, Martin Pool)

  TESTING:

    * Fix selftest asking for passwords when there are no SFTP keys.
      (Robey Pointer, Jelmer Vernooij)

    * Fix selftest run with 'python -O'.  (Martin Pool)

    * Fix HTTP tests under Windows. (John Arbash Meinel)

    * Make tests work even if HOME is not set (Aaron Bentley)

    * Updated ``build_tree`` to use fixed line-endings for tests which read
      the file cotents and compare. Make some tests use this to pass under
      Windows. (John Arbash Meinel)

    * Skip stat and symlink tests under Windows. (Alexander Belchenko)

    * Delay in selftest/testhashcash is now issued under win32 and Cygwin.
      (John Arbash Meinel)

    * Use terminal width to align verbose test output.  (Martin Pool)

    * Blackbox tests are maintained within the bzrlib.tests.blackbox directory.
      If adding a new test script please add that to
      ``bzrlib.tests.blackbox.__init__``. (Robert Collins)

    * Much better error message if one of the test suites can't be
      imported.  (Martin Pool)

    * Make check now runs the test suite twice - once with the default locale,
      and once with all locales forced to C, to expose bugs. This is not
      trivially done within python, so for now its only triggered by running
      Make check. Integrators and packagers who wish to check for full
      platform support should run 'make check' to test the source.
      (Robert Collins)

    * Tests can now run TestSkipped if they can't execute for any reason.
      (Martin Pool) (NB: TestSkipped should only be raised for correctable
      reasons - see the wiki spec ImprovingBzrTestSuite).

    * Test sftp with relative, absolute-in-homedir and absolute-not-in-homedir
      paths for the transport tests. Introduce blackbox remote sftp tests that
      test the same permutations. (Robert Collins, Robey Pointer)

    * Transport implementation tests are now independent of the local file
      system, which allows tests for esoteric transports, and for features
      not available in the local file system. They also repeat for variations
      on the URL scheme that can introduce issues in the transport code,
      see bzrlib.transport.TransportTestProviderAdapter() for this.
      (Robert Collins).

    * ``TestCase.build_tree`` uses the transport interface to build trees,
      pass in a transport parameter to give it an existing connection.
      (Robert Collins).

  INTERNALS:

    * WorkingTree.pull has been split across Branch and WorkingTree,
      to allow Branch only pulls. (Robert Collins)

    * ``commands.display_command`` now returns the result of the decorated
      function. (Robert Collins)

    * LocationConfig now has a ``set_user_option(key, value)`` call to save
      a setting in its matching location section (a new one is created
      if needed). (Robert Collins)

    * Branch has two new methods, ``get_push_location`` and
      ``set_push_location`` to respectively, get and set the push location.
      (Robert Collins)

    * ``commands.register_command`` now takes an optional flag to signal that
      the registrant is planning to decorate an existing command. When
      given multiple plugins registering a command is not an error, and
      the original command class (whether built in or a plugin based one) is
      returned to the caller. There is a new error 'MustUseDecorated' for
      signalling when a wrapping command should switch to the original
      version. (Robert Collins)

    * Some option parsing errors will raise 'BzrOptionError', allowing
      granular detection for decorating commands. (Robert Collins).

    * ``Branch.read_working_inventory`` has moved to
      ``WorkingTree.read_working_inventory``. This necessitated changes to
      ``Branch.get_root_id``, and a move of ``Branch.set_inventory`` to
      WorkingTree as well. To make it clear that a WorkingTree cannot always
      be obtained ``Branch.working_tree()`` will raise
      ``errors.NoWorkingTree`` if one cannot be obtained. (Robert Collins)

    * All pending merges operations from Branch are now on WorkingTree.
      (Robert Collins)

    * The follow operations from Branch have moved to WorkingTree::

          add()
          commit()
          move()
          rename_one()
          unknowns()

      (Robert Collins)

    * ``bzrlib.add.smart_add_branch`` is now ``smart_add_tree``. (Robert Collins)

    * New "rio" serialization format, similar to rfc-822. (Martin Pool)

    * Rename selftests to ``bzrlib.tests.test_foo``.  (John A Meinel, Martin
      Pool)

    * ``bzrlib.plugin.all_plugins`` has been changed from an attribute to a
      query method. (Robert Collins)

    * New options to read only the table-of-contents of a weave.
      (Denys Duchier)

    * Raise NoSuchFile when someone tries to add a non-existant file.
      (Michael Ellerman)

    * Simplify handling of DivergedBranches in ``cmd_pull()``.
      (Michael Ellerman)

    * Branch.controlfile* logic has moved to lockablefiles.LockableFiles, which
      is exposed as ``Branch().control_files``. Also this has been altered with the
      controlfile pre/suffix replaced by simple method names like 'get' and
      'put'. (Aaron Bentley, Robert Collins).

    * Deprecated functions and methods can now be marked as such using the
      ``bzrlib.symbol_versioning`` module. Marked method have their docstring
      updated and will issue a DeprecationWarning using the warnings module
      when they are used. (Robert Collins)

    * ``bzrlib.osutils.safe_unicode`` now exists to provide parameter coercion
      for functions that need unicode strings. (Robert Collins)

bzr 0.6 2005-10-28
------------------

  IMPROVEMENTS:

    * pull now takes --verbose to show you what revisions are added or removed
      (John A Meinel)

    * merge now takes a --show-base option to include the base text in
      conflicts.
      (Aaron Bentley)

    * The config files are now read using ConfigObj, so '=' should be used as
      a separator, not ':'.
      (Aaron Bentley)

    * New 'bzr commit --strict' option refuses to commit if there are
      any unknown files in the tree.  To commit, make sure all files are
      either ignored, added, or deleted.  (Michael Ellerman)

    * The config directory is now ~/.bazaar, and there is a single file
      ~/.bazaar/bazaar.conf storing email, editor and other preferences.
      (Robert Collins)

    * 'bzr add' no longer takes a --verbose option, and a --quiet option
      has been added that suppresses all output.

    * Improved zsh completion support in contrib/zsh, from Clint
      Adams.

    * Builtin 'bzr annotate' command, by Martin Pool with improvements from
      Goffredo Baroncelli.

    * 'bzr check' now accepts -v for verbose reporting, and checks for
      ghosts in the branch. (Robert Collins)

    * New command 're-sign' which will regenerate the gpg signature for
      a revision. (Robert Collins)

    * If you set ``check_signatures=require`` for a path in
      ``~/.bazaar/branches.conf`` then bzr will invoke your
      ``gpg_signing_command`` (defaults to gpg) and record a digital signature
      of your commit. (Robert Collins)

    * New sftp transport, based on Paramiko.  (Robey Pointer)

    * 'bzr pull' now accepts '--clobber' which will discard local changes
      and make this branch identical to the source branch. (Robert Collins)

    * Just give a quieter warning if a plugin can't be loaded, and
      put the details in .bzr.log.  (Martin Pool)

    * 'bzr branch' will now set the branch-name to the last component of the
      output directory, if one was supplied.

    * If the option ``post_commit`` is set to one (or more) python function
      names (must be in the bzrlib namespace), then they will be invoked
      after the commit has completed, with the branch and ``revision_id`` as
      parameters. (Robert Collins)

    * Merge now has a retcode of 1 when conflicts occur. (Robert Collins)

    * --merge-type weave is now supported for file contents.  Tree-shape
      changes are still three-way based.  (Martin Pool, Aaron Bentley)

    * 'bzr check' allows the first revision on revision-history to have
      parents - something that is expected for cheap checkouts, and occurs
      when conversions from baz do not have all history.  (Robert Collins).

   * 'bzr merge' can now graft unrelated trees together, if your specify
     0 as a base. (Aaron Bentley)

   * 'bzr commit branch' and 'bzr commit branch/file1 branch/file2' now work
     (Aaron Bentley)

    * Add '.sconsign*' to default ignore list.  (Alexander Belchenko)

   * 'bzr merge --reprocess' minimizes conflicts

  TESTING:

    * The 'bzr selftest --pattern' option for has been removed, now
      test specifiers on the command line can be simple strings, or
      regexps, or both. (Robert Collins)

    * Passing -v to selftest will now show the time each test took to
      complete, which will aid in analysing performance regressions and
      related questions. (Robert Collins)

    * 'bzr selftest' runs all tests, even if one fails, unless '--one'
      is given. (Martin Pool)

    * There is a new method for TestCaseInTempDir, assertFileEqual, which
      will check that a given content is equal to the content of the named
      file. (Robert Collins)

    * Fix test suite's habit of leaving many temporary log files in $TMPDIR.
      (Martin Pool)

  INTERNALS:

    * New 'testament' command and concept for making gpg-signatures
      of revisions that are not tied to a particular internal
      representation.  (Martin Pool).

    * Per-revision properties ('revprops') as key-value associated
      strings on each revision created when the revision is committed.
      Intended mainly for the use of external tools.  (Martin Pool).

    * Config options have moved from bzrlib.osutils to bzrlib.config.
      (Robert Collins)

    * Improved command line option definitions allowing explanations
      for individual options, among other things.  Contributed by
      Magnus Therning.

    * Config options have moved from bzrlib.osutils to bzrlib.config.
      Configuration is now done via the config.Config interface:
      Depending on whether you have a Branch, a Location or no information
      available, construct a ``*Config``, and use its ``signature_checking``,
      ``username`` and ``user_email`` methods. (Robert Collins)

    * Plugins are now loaded under bzrlib.plugins, not bzrlib.plugin, and
      they are made available for other plugins to use. You should not
      import other plugins during the ``__init__`` of your plugin though, as
      no ordering is guaranteed, and the plugins directory is not on the
      python path. (Robert Collins)

    * Branch.relpath has been moved to WorkingTree.relpath. WorkingTree no
      no longer takes an inventory, rather it takes an option branch
      parameter, and if None is given will open the branch at basedir
      implicitly. (Robert Collins)

    * Cleaner exception structure and error reporting.  Suggested by
      Scott James Remnant.  (Martin Pool)

    * Branch.remove has been moved to WorkingTree, which has also gained
      ``lock_read``, ``lock_write`` and ``unlock`` methods for convenience.
      (Robert Collins)

    * Two decorators, ``needs_read_lock`` and ``needs_write_lock`` have been
      added to the branch module. Use these to cause a function to run in a
      read or write lock respectively. (Robert Collins)

    * ``Branch.open_containing`` now returns a tuple (Branch, relative-path),
      which allows direct access to the common case of 'get me this file
      from its branch'. (Robert Collins)

    * Transports can register using ``register_lazy_transport``, and they
      will be loaded when first used.  (Martin Pool)

    * 'pull' has been factored out of the command as ``WorkingTree.pull()``.
      A new option to WorkingTree.pull has been added, clobber, which will
      ignore diverged history and pull anyway.
      (Robert Collins)

    * config.Config has a ``get_user_option`` call that accepts an option name.
      This will be looked up in branches.conf and bazaar.conf as normal.
      It is intended that this be used by plugins to support options -
      options of built in programs should have specific methods on the config.
      (Robert Collins)

    * ``merge.merge_inner`` now has tempdir as an optional parameter.
      (Robert Collins)

    * Tree.kind is not recorded at the top level of the hierarchy, as it was
      missing on EmptyTree, leading to a bug with merge on EmptyTrees.
      (Robert Collins)

    * ``WorkingTree.__del__`` has been removed, it was non deterministic and not
      doing what it was intended to. See ``WorkingTree.__init__`` for a comment
      about future directions. (Robert Collins/Martin Pool)

    * bzrlib.transport.http has been modified so that only 404 urllib errors
      are returned as NoSuchFile. Other exceptions will propogate as normal.
      This allows debuging of actual errors. (Robert Collins)

    * bzrlib.transport.Transport now accepts *ONLY* url escaped relative paths
      to apis like 'put', 'get' and 'has'. This is to provide consistent
      behaviour - it operates on url's only. (Robert Collins)

    * Transports can register using ``register_lazy_transport``, and they
      will be loaded when first used.  (Martin Pool)

    * ``merge_flex`` no longer calls ``conflict_handler.finalize()``, instead that
      is called by ``merge_inner``. This is so that the conflict count can be
      retrieved (and potentially manipulated) before returning to the caller
      of ``merge_inner``. Likewise 'merge' now returns the conflict count to the
      caller. (Robert Collins)

    * ``revision.revision_graph`` can handle having only partial history for
      a revision - that is no revisions in the graph with no parents.
      (Robert Collins).

    * New ``builtins.branch_files`` uses the standard ``file_list`` rules to
      produce a branch and a list of paths, relative to that branch
      (Aaron Bentley)

    * New TestCase.addCleanup facility.

    * New ``bzrlib.version_info`` tuple (similar to ``sys.version_info``),
      which can be used by programs importing bzrlib.

  BUG FIXES:

    * Better handling of branches in directories with non-ascii names.
      (Joel Rosdahl, Panagiotis Papadakos)

    * Upgrades of trees with no commits will not fail due to accessing
      [-1] in the revision-history. (Andres Salomon)


bzr 0.1.1 2005-10-12
--------------------

  BUG FIXES:

    * Fix problem in pulling over http from machines that do not
      allow directories to be listed.

    * Avoid harmless warning about invalid hash cache after
      upgrading branch format.

  PERFORMANCE:

    * Avoid some unnecessary http operations in branch and pull.


bzr 0.1 2005-10-11
------------------

  NOTES:

    * 'bzr branch' over http initially gives a very high estimate
      of completion time but it should fall as the first few
      revisions are pulled in.  branch is still slow on
      high-latency connections.

  BUG FIXES:

    * bzr-man.py has been updated to work again. Contributed by
      Rob Weir.

    * Locking is now done with fcntl.lockf which works with NFS
      file systems. Contributed by Harald Meland.

    * When a merge encounters a file that has been deleted on
      one side and modified on the other, the old contents are
      written out to foo.BASE and foo.SIDE, where SIDE is this
      or OTHER. Contributed by Aaron Bentley.

    * Export was choosing incorrect file paths for the content of
      the tarball, this has been fixed by Aaron Bentley.

    * Commit will no longer commit without a log message, an
      error is returned instead. Contributed by Jelmer Vernooij.

    * If you commit a specific file in a sub directory, any of its
      parent directories that are added but not listed will be
      automatically included. Suggested by Michael Ellerman.

    * bzr commit and upgrade did not correctly record new revisions
      for files with only a change to their executable status.
      bzr will correct this when it encounters it. Fixed by
      Robert Collins

    * HTTP tests now force off the use of ``http_proxy`` for the duration.
      Contributed by Gustavo Niemeyer.

    * Fix problems in merging weave-based branches that have
      different partial views of history.

    * Symlink support: working with symlinks when not in the root of a
      bzr tree was broken, patch from Scott James Remnant.

  IMPROVEMENTS:

    * 'branch' now accepts a --basis parameter which will take advantage
      of local history when making a new branch. This allows faster
      branching of remote branches. Contributed by Aaron Bentley.

    * New tree format based on weave files, called version 5.
      Existing branches can be upgraded to this format using
      'bzr upgrade'.

    * Symlinks are now versionable. Initial patch by
      Erik Toubro Nielsen, updated to head by Robert Collins.

    * Executable bits are tracked on files. Patch from Gustavo
      Niemeyer.

    * 'bzr status' now shows unknown files inside a selected directory.
      Patch from Heikki Paajanen.

    * Merge conflicts are recorded in .bzr. Two new commands 'conflicts'
      and 'resolve' have needed added, which list and remove those
      merge conflicts respectively. A conflicted tree cannot be committed
      in. Contributed by Aaron Bentley.

    * 'rm' is now an alias for 'remove'.

    * Stores now split out their content in a single byte prefixed hash,
      dropping the density of files per directory by 256. Contributed by
      Gustavo Niemeyer.

    * 'bzr diff -r branch:URL' will now perform a diff between two branches.
      Contributed by Robert Collins.

    * 'bzr log' with the default formatter will show merged revisions,
      indented to the right. Initial implementation contributed by Gustavo
      Niemeyer, made incremental by Robert Collins.


  INTERNALS:

    * Test case failures have the exception printed after the log
      for your viewing pleasure.

    * InventoryEntry is now an abstract base class, use one of the
      concrete InventoryDirectory etc classes instead.

    * Branch raises an UnsupportedFormatError when it detects a
      bzr branch it cannot understand. This allows for precise
      handling of such circumstances.

    * Remove RevisionReference class; ``Revision.parent_ids`` is now simply a
      list of their ids and ``parent_sha1s`` is a list of their corresponding
      sha1s (for old branches only at the moment.)

    * New method-object style interface for Commit() and Fetch().

    * Renamed ``Branch.last_patch()`` to ``Branch.last_revision()``, since
      we call them revisions not patches.

    * Move ``copy_branch`` to ``bzrlib.clone.copy_branch``.  The destination
      directory is created if it doesn't exist.

    * Inventories now identify the files which were present by
      giving the revision *of that file*.

    * Inventory and Revision XML contains a version identifier.
      This must be consistent with the overall branch version
      but allows for more flexibility in future upgrades.

  TESTING:

    * Removed testsweet module so that tests can be run after
      bzr installed by 'bzr selftest'.

    * 'bzr selftest' command-line arguments can now be partial ids
      of tests to run, e.g. ``bzr selftest test_weave``


bzr 0.0.9 2005-09-23
--------------------

  BUG FIXES:

    * Fixed "branch -r" option.

    * Fix remote access to branches containing non-compressed history.
      (Robert Collins).

    * Better reliability of http server tests.  (John Arbash-Meinel)

    * Merge graph maximum distance calculation fix.  (Aaron Bentley)

    * Various minor bug in windows support have been fixed, largely in the
      test suite. Contributed by Alexander Belchenko.

  IMPROVEMENTS:

    * Status now accepts a -r argument to give status between chosen
      revisions. Contributed by Heikki Paajanen.

    * Revision arguments no longer use +/-/= to control ranges, instead
      there is a 'before' namespace, which limits the successive namespace.
      For example '$ bzr log -r date:yesterday..before:date:today' will
      select everything from yesterday and before today. Contributed by
      Robey Pointer

    * There is now a bzr.bat file created by distutils when building on
      Windows. Contributed by Alexander Belchenko.

  INTERNALS:

    * Removed uuid() as it was unused.

    * Improved 'fetch' code for pulling revisions from one branch into
      another (used by pull, merged, etc.)


bzr 0.0.8 2005-09-20
--------------------

  IMPROVEMENTS:

    * Adding a file whose parent directory is not versioned will
      implicitly add the parent, and so on up to the root. This means
      you should never need to explictly add a directory, they'll just
      get added when you add a file in the directory.  Contributed by
      Michael Ellerman.

    * Ignore ``.DS_Store`` (contains Mac metadata) by default.
      (Nir Soffer)

    * If you set ``BZR_EDITOR`` in the environment, it is checked in
      preference to EDITOR and the config file for the interactive commit
      editing program. Related to this is a bugfix where a missing program
      set in EDITOR would cause editing to fail, now the fallback program
      for the operating system is still tried.

    * Files that are not directories/symlinks/regular files will no longer
      cause bzr to fail, it will just ignore them by default. You cannot add
      them to the tree though - they are not versionable.


  INTERNALS:

    * Refactor xml packing/unpacking.

  BUG FIXES:

    * Fixed 'bzr mv' by Ollie Rutherfurd.

    * Fixed strange error when trying to access a nonexistent http
      branch.

    * Make sure that the hashcache gets written out if it can't be
      read.


  PORTABILITY:

    * Various Windows fixes from Ollie Rutherfurd.

    * Quieten warnings about locking; patch from Matt Lavin.


bzr-0.0.7 2005-09-02
--------------------

  NEW FEATURES:

    * ``bzr shell-complete`` command contributed by Clint Adams to
      help with intelligent shell completion.

    * New expert command ``bzr find-merge-base`` for debugging merges.


  ENHANCEMENTS:

    * Much better merge support.

    * merge3 conflicts are now reported with markers like '<<<<<<<'
      (seven characters) which is the same as CVS and pleases things
      like emacs smerge.


  BUG FIXES:

    * ``bzr upgrade`` no longer fails when trying to fix trees that
      mention revisions that are not present.

    * Fixed bugs in listing plugins from ``bzr plugins``.

    * Fix case of $EDITOR containing options for the editor.

    * Fix log -r refusing to show the last revision.
      (Patch from Goffredo Baroncelli.)


  CHANGES:

    * ``bzr log --show-ids`` shows the revision ids of all parents.

    * Externally provided commands on your $BZRPATH no longer need
      to recognize --bzr-usage to work properly, and can just handle
      --help themselves.


  LIBRARY:

    * Changed trace messages to go through the standard logging
      framework, so that they can more easily be redirected by
      libraries.



bzr-0.0.6 2005-08-18
--------------------

  NEW FEATURES:

    * Python plugins, automatically loaded from the directories on
      ``BZR_PLUGIN_PATH`` or ``~/.bzr.conf/plugins`` by default.

    * New 'bzr mkdir' command.

    * Commit mesage is fetched from an editor if not given on the
      command line; patch from Torsten Marek.

    * ``bzr log -m FOO`` displays commits whose message matches regexp
      FOO.

    * ``bzr add`` with no arguments adds everything under the current directory.

    * ``bzr mv`` does move or rename depending on its arguments, like
      the Unix command.

    * ``bzr missing`` command shows a summary of the differences
      between two trees.  (Merged from John Arbash-Meinel.)

    * An email address for commits to a particular tree can be
      specified by putting it into .bzr/email within a branch.  (Based
      on a patch from Heikki Paajanen.)


  ENHANCEMENTS:

    * Faster working tree operations.


  CHANGES:

    * 3rd-party modules shipped with bzr are copied within the bzrlib
      python package, so that they can be installed by the setup
      script without clashing with anything already existing on the
      system.  (Contributed by Gustavo Niemeyer.)

    * Moved plugins directory to bzrlib/, so that there's a standard
      plugin directory which is not only installed with bzr itself but
      is also available when using bzr from the development tree.
      ``BZR_PLUGIN_PATH`` and ``DEFAULT_PLUGIN_PATH`` are then added to the
      standard plugins directory.

    * When exporting to a tarball with ``bzr export --format tgz``, put
      everything under a top directory rather than dumping it into the
      current directory.   This can be overridden with the ``--root``
      option.  Patch from William Dodé and John Meinel.

    * New ``bzr upgrade`` command to upgrade the format of a branch,
      replacing ``bzr check --update``.

    * Files within store directories are no longer marked readonly on
      disk.

    * Changed ``bzr log`` output to a more compact form suggested by
      John A Meinel.  Old format is available with the ``--long`` or
      ``-l`` option, patched by William Dodé.

    * By default the commit command refuses to record a revision with
      no changes unless the ``--unchanged`` option is given.

    * The ``--no-plugins``, ``--profile`` and ``--builtin`` command
      line options must come before the command name because they
      affect what commands are available; all other options must come
      after the command name because their interpretation depends on
      it.

    * ``branch`` and ``clone`` added as aliases for ``branch``.

    * Default log format is back to the long format; the compact one
      is available with ``--short``.


  BUG FIXES:

    * Fix bugs in committing only selected files or within a subdirectory.


bzr-0.0.5  2005-06-15
---------------------

  CHANGES:

    * ``bzr`` with no command now shows help rather than giving an
      error.  Suggested by Michael Ellerman.

    * ``bzr status`` output format changed, because svn-style output
      doesn't really match the model of bzr.  Now files are grouped by
      status and can be shown with their IDs.  ``bzr status --all``
      shows all versioned files and unknown files but not ignored files.

    * ``bzr log`` runs from most-recent to least-recent, the reverse
      of the previous order.  The previous behaviour can be obtained
      with the ``--forward`` option.

    * ``bzr inventory`` by default shows only filenames, and also ids
      if ``--show-ids`` is given, in which case the id is the second
      field.


  ENHANCEMENTS:

    * New 'bzr whoami --email' option shows only the email component
      of the user identification, from Jo Vermeulen.

    * New ``bzr ignore PATTERN`` command.

    * Nicer error message for broken pipe, interrupt and similar
      conditions that don't indicate an internal error.

    * Add ``.*.sw[nop] .git .*.tmp *,v`` to default ignore patterns.

    * Per-branch locks keyed on ``.bzr/branch-lock``, available in
      either read or write mode.

    * New option ``bzr log --show-ids`` shows revision and file ids.

    * New usage ``bzr log FILENAME`` shows only revisions that
      affected that file.

    * Changed format for describing changes in ``bzr log -v``.

    * New option ``bzr commit --file`` to take a message from a file,
      suggested by LarstiQ.

    * New syntax ``bzr status [FILE...]`` contributed by Bartosz
      Oler.  File may be in a branch other than the working directory.

    * ``bzr log`` and ``bzr root`` can be given an http URL instead of
      a filename.

    * Commands can now be defined by external programs or scripts
      in a directory on $BZRPATH.

    * New "stat cache" avoids reading the contents of files if they
      haven't changed since the previous time.

    * If the Python interpreter is too old, try to find a better one
      or give an error.  Based on a patch from Fredrik Lundh.

    * New optional parameter ``bzr info [BRANCH]``.

    * New form ``bzr commit SELECTED`` to commit only selected files.

    * New form ``bzr log -r FROM:TO`` shows changes in selected
      range; contributed by John A Meinel.

    * New option ``bzr diff --diff-options 'OPTS'`` allows passing
      options through to an external GNU diff.

    * New option ``bzr add --no-recurse`` to add a directory but not
      their contents.

    * ``bzr --version`` now shows more information if bzr is being run
      from a branch.


  BUG FIXES:

    * Fixed diff format so that added and removed files will be
      handled properly by patch.  Fix from Lalo Martins.

    * Various fixes for files whose names contain spaces or other
      metacharacters.


  TESTING:

    * Converted black-box test suites from Bourne shell into Python;
      now run using ``./testbzr``.  Various structural improvements to
      the tests.

    * testbzr by default runs the version of bzr found in the same
      directory as the tests, or the one given as the first parameter.

    * testbzr also runs the internal tests, so the only command
      required to check is just ``./testbzr``.

    * testbzr requires python2.4, but can be used to test bzr running
      under a different version.

    * Tests added for many other changes in this release.


  INTERNAL:

    * Included ElementTree library upgraded to 1.2.6 by Fredrik Lundh.

    * Refactor command functions into Command objects based on HCT by
      Scott James Remnant.

    * Better help messages for many commands.

    * Expose ``bzrlib.open_tracefile()`` to start the tracefile; until
      this is called trace messages are just discarded.

    * New internal function ``find_touching_revisions()`` and hidden
      command touching-revisions trace the changes to a given file.

    * Simpler and faster ``compare_inventories()`` function.

    * ``bzrlib.open_tracefile()`` takes a tracefilename parameter.

    * New AtomicFile class.

    * New developer commands ``added``, ``modified``.


  PORTABILITY:

    * Cope on Windows on python2.3 by using the weaker random seed.
      2.4 is now only recommended.


bzr-0.0.4  2005-04-22
---------------------

  ENHANCEMENTS:

    * 'bzr diff' optionally takes a list of files to diff.  Still a bit
      basic.  Patch from QuantumG.

    * More default ignore patterns.

    * New 'bzr log --verbose' shows a list of files changed in the
      changeset.  Patch from Sebastian Cote.

    * Roll over ~/.bzr.log if it gets too large.

    * Command abbreviations 'ci', 'st', 'stat', '?' based on a patch
      by Jason Diamon.

    * New 'bzr help commands' based on a patch from Denys Duchier.


  CHANGES:

    * User email is determined by looking at $BZREMAIL or ~/.bzr.email
      or $EMAIL.  All are decoded by the locale preferred encoding.
      If none of these are present user@hostname is used.  The host's
      fully-qualified name is not used because that tends to fail when
      there are DNS problems.

    * New 'bzr whoami' command instead of username user-email.


  BUG FIXES:

    * Make commit safe for hardlinked bzr trees.

    * Some Unicode/locale fixes.

    * Partial workaround for ``difflib.unified_diff`` not handling
      trailing newlines properly.


  INTERNAL:

    * Allow docstrings for help to be in PEP0257 format.  Patch from
      Matt Brubeck.

    * More tests in test.sh.

    * Write profile data to a temporary file not into working
      directory and delete it when done.

    * Smaller .bzr.log with process ids.


  PORTABILITY:

    * Fix opening of ~/.bzr.log on Windows.  Patch from Andrew
      Bennetts.

    * Some improvements in handling paths on Windows, based on a patch
      from QuantumG.


bzr-0.0.3  2005-04-06
---------------------

  ENHANCEMENTS:

    * New "directories" internal command lists versioned directories
      in the tree.

    * Can now say "bzr commit --help".

    * New "rename" command to rename one file to a different name
      and/or directory.

    * New "move" command to move one or more files into a different
      directory.

    * New "renames" command lists files renamed since base revision.

    * New cat command contributed by janmar.

  CHANGES:

    * .bzr.log is placed in $HOME (not pwd) and is always written in
      UTF-8.  (Probably not a completely good long-term solution, but
      will do for now.)

  PORTABILITY:

    * Workaround for difflib bug in Python 2.3 that causes an
      exception when comparing empty files.  Reported by Erik Toubro
      Nielsen.

  INTERNAL:

    * Refactored inventory storage to insert a root entry at the top.

  TESTING:

    * Start of shell-based black-box testing in test.sh.


bzr-0.0.2.1
-----------

  PORTABILITY:

    * Win32 fixes from Steve Brown.


bzr-0.0.2  "black cube"  2005-03-31
-----------------------------------

  ENHANCEMENTS:

    * Default ignore list extended (see bzrlib/__init__.py).

    * Patterns in .bzrignore are now added to the default ignore list,
      rather than replacing it.

    * Ignore list isn't reread for every file.

    * More help topics.

    * Reinstate the 'bzr check' command to check invariants of the
      branch.

    * New 'ignored' command lists which files are ignored and why;
      'deleted' lists files deleted in the current working tree.

    * Performance improvements.

    * New global --profile option.

    * Ignore patterns like './config.h' now correctly match files in
      the root directory only.


bzr-0.0.1  2005-03-26
---------------------

  ENHANCEMENTS:

    * More information from info command.

    * Can now say "bzr help COMMAND" for more detailed help.

    * Less file flushing and faster performance when writing logs and
      committing to stores.

    * More useful verbose output from some commands.

  BUG FIXES:

    * Fix inverted display of 'R' and 'M' during 'commit -v'.

  PORTABILITY:

    * Include a subset of ElementTree-1.2.20040618 to make
      installation easier.

    * Fix time.localtime call to work with Python 2.3 (the minimum
      supported).


bzr-0.0.0.69  2005-03-22
------------------------

  ENHANCEMENTS:

    * First public release.

    * Storage of local versions: init, add, remove, rm, info, log,
      diff, status, etc.

..
   vim: tw=74 ft=rst ff=unix<|MERGE_RESOLUTION|>--- conflicted
+++ resolved
@@ -137,16 +137,14 @@
       when needed.
       (Vincent Ladeuil)
 
-<<<<<<< HEAD
     * Unshelve does not generate warnings about progress bars.
       (Aaron Bentley, #328148)
-=======
+
     * Corrected a disconnect between ``AuthenticationConfig`` and credential 
       provider plug-ins where the credentials dictionary passed to 
       providers would not contain expected keys, as tested by the netrc 
       provider plug-in tests.
       (Jean-Francois Roy)
->>>>>>> 27792cc1
 
   DOCUMENTATION:
 
