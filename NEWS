####################
Bazaar Release Notes
####################

.. contents:: List of Releases
   :depth: 1


bzr 2.1.0b3 (not released yet)
##############################

:Codename:
:2.1.0b3: ???

Compatibility Breaks
********************

New Features
************

Bug Fixes
*********

* Hooks daughter classes should always call the base constructor.
  (Alexander Belchenko, Vincent Ladeuil, #389648) 

* Sanitize commit messages that come in from the '-m' flag. We translate
  '\r\n' => '\n' and a plain '\r' => '\n'. The storage layer doesn't
  allow those because XML store silently translate it anyway. (The parser
  auto-translates \r\n => \n in ways that are hard for us to catch.)

<<<<<<< HEAD
* The fix for bug #186920 accidentally broke compatibility with python
  2.4.  (Vincent Ladeuil, #475585)
=======
* On Windows, do glob expansion at the command-line level (as is usually
  done in bash, etc.) This means that *all* commands get glob expansion
  (bzr status, bzr add, bzr mv, etc). It uses a custom command line
  parser, which allows us to know if a given section was quoted. It means
  you can now do ``bzr ignore "*.py"``. It also means that single-quotes
  are now treated as quoted ``bzr ignore '*.py'``.
  (John Arbash Meinel, #425510, #426410, #194450)
>>>>>>> 6df8d8e2


Improvements
************

Documentation
*************

API Changes
***********

Internals
*********

Testing
*******

* KnownFailure is now signalled to ``ExtendedTestResult`` using the same
  method that Python 2.7 uses - ``addExpectedFailure``. (Robert Collins)

* TestNotApplicable is now handled within the TestCase.run method rather
  than being looked for within ``ExtendedTestResult.addError``. This
  provides better handling with other ``TestResult`` objects, degrading to
  sucess rather than error. (Robert Collins)

* The private method ``_testConcluded`` on ``ExtendedTestResult`` has been
  removed - it was empty and unused. (Robert Collins)

* UnavailableFeature is now handled within the TestCase.run method rather
  than being looked for within addError. If the Result object does not
  have an addNotSupported method, addSkip is attempted instead, and
  failing that addSuccess. (Robert Collins)

* When a TestResult does not have an addSkip method, skipped tests are now
  reported as successful tests, rather than as errors. This change is
  to make it possible to get a clean test run with a less capable
  TestResult. (Robert Collins)



bzr 2.0.3 (not released yet)
############################

:Codename: template
:2.0.3: ???

Compatibility Breaks
********************

New Features
************

Bug Fixes
*********

Improvements
************

Documentation
*************

API Changes
***********

Internals
*********

Testing
*******


bzr 2.1.0b2
###########

:Codename: a load off my mind
:2.1.0b2: 2009-11-02

This is our second feature-filled release since 2.0, pushing us down the
path to a 2.1.0. Once again, all bugfixes in 2.0.2 are present in 2.1.0b2.

Key highlights in this release are: improved handling of
failures-during-cleanup for commit, fixing a long-standing bug with
``bzr+http`` and shared repositories, all ``lp:`` urls to be resolved
behind proxies, and a new StaticTuple datatype, allowing us to reduce
memory consumption (50%) and garbage collector overhead (40% faster) for
many operations.

Bug Fixes
*********

* ``bzr+http`` servers no longer give spurious jail break errors when
  serving branches inside a shared repository.  (Andrew Bennetts, #348308)

* Errors during commit are handled more robustly so that knock-on errors
  are less likely to occur, and will not obscure the original error if
  they do occur.  This fixes some causes of ``TooManyConcurrentRequests``
  and similar errors.  (Andrew Bennetts, #429747, #243391)

* Launchpad urls can now be resolved from behind proxies.
  (Gordon Tyler, Vincent Ladeuil, #186920)

* Reduce the strictness for StaticTuple, instead add a debug flag
  ``-Dstatic_tuple`` which will change apis to be strict and raise errors.
  This way, most users won't see failures, but developers can improve
  internals. (John Arbash Meinel, #471193)

* TreeTransform.adjust_path updates the limbo paths of descendants of adjusted
  files.  (Aaron Bentley)

* Unicode paths are now handled correctly and consistently by the smart
  server.  (Andrew Bennetts, Michael Hudson, #458762)

Improvements
************

* When reading index files, we now use a ``StaticTuple`` rather than a
  plain ``tuple`` object. This generally gives a 20% decrease in peak
  memory, and can give a performance boost up to 40% on large projects.
  (John Arbash Meinel)

* Peak memory under certain operations has been reduced significantly.
  (eg, 'bzr branch launchpad standalone' is cut in half)
  (John Arbash Meinel)

Documentation
*************

* Filtered views user documentation upgraded to refer to format 2a
  instead of pre-2.0 formats. (Ian Clatworthy)

API Changes
***********

* Remove deprecated ``CLIUIFactory``.  (Martin Pool)

* ``UIFactory`` now has new ``show_error``, ``show_message`` and
  ``show_warning`` methods, which can be hooked by non-text UIs.  
  (Martin Pool)

Internals
*********

* Added ``bzrlib._simple_set_pyx``. This is a hybrid between a Set and a
  Dict (it only holds keys, but you can lookup the object located at a
  given key). It has significantly reduced memory consumption versus the
  builtin objects (1/2 the size of Set, 1/3rd the size of Dict). This is
  used as the interning structure for StaticTuple objects.
  (John Arbash Meinel)

* ``bzrlib._static_tuple_c.StaticTuple`` is now available and used by
  the btree index parser and the chk map parser. This class functions
  similarly to ``tuple`` objects. However, it can only point to a limited
  collection of types.  (Currently StaticTuple, str, unicode, None, bool,
  int, long, float, but not subclasses).  This allows us to remove it from
  the garbage collector (it cannot be in a cycle), it also allows us to
  intern the objects. In testing, this can reduce peak memory by 20-40%,
  and significantly improve performance by removing objects from being
  inspected by the garbage collector.  (John Arbash Meinel)

* ``GroupCompressBlock._ensure_content()`` will now release the
  ``zlib.decompressobj()`` when the first request is for all of the
  content. (Previously it would only be released if you made a request for
  part of the content, and then all of it later.) This turns out to be a
  significant memory savings, as a ``zstream`` carries around approx 260kB
  of internal state and buffers. (For branching bzr.dev this drops peak
  memory from 382MB => 345MB.) (John Arbash Meinel)

* When streaming content between ``2a`` format repositories, we now clear
  caches from earlier versioned files. (So 'revisions' is cleared when we
  start reading 'inventories', etc.) This can have a significant impact on
  peak memory for initial copies (~200MB). (John Arbash Meinel)


bzr 2.0.2
#########

:Codename: after the scare
:2.0.2: 2009-11-02

The second in our "let's keep the stable bugfixes flowing" series. As
expected this has a few (~9) bugfixes relative to 2.0.1, and no major api
changes or features.

Bug Fixes
*********

* Avoid "NoneType has no attribute st_mode" error when files disappear
  from a directory while it's being read.  (Martin Pool, #446033)

* Content filters are now applied correctly after revert.
  (Ian Clatworthy)

* Diff parsing handles "Binary files differ" hunks.  (Aaron Bentley, #436325)

* Fetching from stacked pre-2a repository via a smart server no longer
  fails intermittently with "second push failed to complete".
  (Andrew Bennetts, #437626)

* Fix typos left after test_selftest refactoring.
  (Vincent Ladeuil, Matt Nordhoff, #461149)

* Fixed ``ObjectNotLocked`` errors during ``bzr log -r NNN somefile``.
  (Andrew Bennetts, #445171)
  
* PreviewTree file names are not limited by the encoding of the temp
  directory's filesystem. (Aaron Bentley, #436794)

Improvements
************

* ``bzr log`` now read-locks branches exactly once, so makes better use of
  data caches.  (Andrew Bennetts)

Documentation
*************

* Filtered views user documentation upgraded to refer to format 2a
  instead of pre-2.0 formats. (Ian Clatworthy)


bzr 2.1.0b1
###########

:Codename: While the cat is away
:2.1.0b1: 2009-10-14

This is the first development release in the new split "stable" and
"development" series. As such, the release is a snapshot of bzr.dev
without creating a release candidate first. This release includes a
fair amount of internal changes, with deprecated code being removed,
and several new feature developments. People looking for a stable code
base with only bugfixes should focus on the 2.0.1 release. All bugfixes
present in 2.0.1 are present in 2.1.0b1.

Highlights include support for ``bzr+ssh://host/~/homedir`` style urls,
finer control over the plugin search path via extended BZR_PLUGIN_PATH
syntax, visible warnings when extension modules fail to load, and improved
error handling during unlocking.


New Features
************

* Bazaar can now send mail through Apple OS X Mail.app. 
  (Brian de Alwis)

* ``bzr+ssh`` and ``bzr`` paths can now be relative to home directories
  specified in the URL.  Paths starting with a path segment of ``~`` are
  relative to the home directory of the user running the server, and paths
  starting with ``~user`` are relative to the home directory of the named
  user.  For example, for a user "bob" with a home directory of
  ``/home/bob``, these URLs are all equivalent:

  * ``bzr+ssh://bob@host/~/repo``
  * ``bzr+ssh://bob@host/~bob/repo``
  * ``bzr+ssh://bob@host/home/bob/repo``

  If ``bzr serve`` was invoked with a ``--directory`` argument, then no
  home directories outside that directory will be accessible via this
  method.

  This is a feature of ``bzr serve``, so pre-2.1 clients will
  automatically benefit from this feature when ``bzr`` on the server is
  upgraded.  (Andrew Bennetts, #109143)

* Extensions can now be compiled if either Cython or Pyrex is available.
  Currently Pyrex is preferred, but that may change in the future.
  (Arkanes)

* Give more control on BZR_PLUGIN_PATH by providing a way to refer to or
  disable the user, site and core plugin directories.
  (Vincent Ladeuil, #412930, #316192, #145612)

Bug Fixes
*********

* Bazaar's native protocol code now correctly handles EINTR, which most
  noticeably occurs if you break in to the debugger while connected to a
  bzr+ssh server.  You can now can continue from the debugger (by typing
  'c') and the process continues.  However, note that pressing C-\ in the
  shell may still kill the SSH process, which is bug 162509, so you must
  sent a signal to the bzr process specifically, for example by typing
  ``kill -QUIT PID`` in another shell.  (Martin Pool, #341535)

* ``bzr add`` in a tree that has files with ``\r`` or ``\n`` in the
  filename will issue a warning and skip over those files.
  (Robert Collins, #3918)

* ``bzr dpush`` now aborts if uncommitted changes (including pending merges)
  are present in the working tree. The configuration option ``dpush_strict``
  can be used to set the default for this behavior.
  (Vincent Ladeuil, #438158)

* ``bzr merge`` and ``bzr remove-tree`` now requires --force if pending
  merges are present in the working tree.
  (Vincent Ladeuil, #426344)

* Clearer message when Bazaar runs out of memory, instead of a ``MemoryError``
  traceback.  (Martin Pool, #109115)

* Don't give a warning on Windows when failing to import ``_readdir_pyx``
  as it is never built. (John Arbash Meinel, #430645)

* Don't restrict the command name used to run the test suite.
  (Vincent Ladeuil, #419950)

* ftp transports were built differently when the kerberos python module was
  present leading to obscure failures related to ASCII/BINARY modes.
  (Vincent Ladeuil, #443041)

* Network streams now decode adjacent records of the same type into a
  single stream, reducing layering churn. (Robert Collins)

* PreviewTree behaves correctly when get_file_mtime is invoked on an unmodified
  file. (Aaron Bentley, #251532)

* Registry objects should not use iteritems() when asked to use items().
  (Vincent Ladeuil, #430510)

* Weave based repositories couldn't be cloned when committers were using
  domains or user ids embedding '.sig'. Now they can.
  (Matthew Fuller, Vincent Ladeuil, #430868)

Improvements
************

* Revision specifiers can now be given in a more DWIM form, without
  needing explicit prefixes for specifiers like tags or revision id's.
  See ``bzr help revisionspec`` for full details.  (Matthew Fuller)

* Bazaar gives a warning before exiting, and writes into ``.bzr.log``, if 
  compiled extensions can't be loaded.  This typically indicates a
  packaging or installation problem.  In this case Bazaar will keep
  running using pure-Python versions, but this may be substantially
  slower.  The warning can be disabled by setting
  ``ignore_missing_extensions = True`` in ``bazaar.conf``.
  See also <https://answers.launchpad.net/bzr/+faq/703>.
  (Martin Pool, #406113, #430529)

* Secondary errors that occur during Branch.unlock and Repository.unlock
  no longer obscure the original error.  These methods now use a new
  decorator, ``only_raises``.  This fixes many causes of
  ``TooManyConcurrentRequests`` and similar errors.
  (Andrew Bennetts, #429747)

Documentation
*************

* Describe the new shell-like test feature. (Vincent Ladeuil)

* Help on hooks no longer says 'Not deprecated' for hooks that are
  currently supported. (Ian Clatworthy, #422415)

API Changes
***********

* ``bzrlib.user_encoding`` has been removed; use
  ``bzrlib.osutils.get_user_encoding`` instead.  (Martin Pool)

* ``bzrlib.tests`` now uses ``stopTestRun`` for its ``TestResult``
  subclasses - the same as python's unittest module. (Robert Collins)
  
* ``diff._get_trees_to_diff`` has been renamed to 
  ``diff.get_trees_and_branches_to_diff``. It is now a public API, and it 
  returns the old and new branches. (Gary van der Merwe)

* ``bzrlib.trace.log_error``, ``error`` and ``info`` have been deprecated.
  (Martin Pool)

* ``MutableTree.has_changes()`` does not require a tree parameter anymore. It
  now defaults to comparing to the basis tree. It now checks for pending
  merges too.  ``Merger.check_basis`` has been deprecated and replaced by the
  corresponding has_changes() calls. ``Merge.compare_basis``,
  ``Merger.file_revisions`` and ``Merger.ensure_revision_trees`` have also
  been deprecated.
  (Vincent Ladeuil, #440631)

* ``ProgressTask.note`` is deprecated.
  (Martin Pool)

Internals
*********

* Added ``-Drelock`` debug flag.  It will ``note`` a message every time a
  repository or branch object is unlocked then relocked the same way.
  (Andrew Bennetts)
  
* ``BTreeLeafParser.extract_key`` has been tweaked slightly to reduce
  mallocs while parsing the index (approx 3=>1 mallocs per key read).
  This results in a 10% speedup while reading an index.
  (John Arbash Meinel)

* The ``bzrlib.lsprof`` module has a new class ``BzrProfiler`` which makes
  profiling in some situations like callbacks and generators easier.
  (Robert Collins)

Testing
*******

* Passing ``--lsprof-tests -v`` to bzr selftest will cause lsprof output to
  be output for every test. Note that this is very verbose! (Robert Collins)

* Setting ``BZR_TEST_PDB=1`` when running selftest will cause a pdb
  post_mortem to be triggered when a test failure occurs. (Robert Collins)

* Shell-like tests can now be written. Code in ``bzrlib/tests/script.py`` ,
  documentation in ``developers/testing.txt`` for details.
  (Vincent Ladeuil)

* Some tests could end up with the same id, that was dormant for
  a long time.
  (Vincent Ladeuil, #442980)

* Stop showing the number of tests due to missing features in the test
  progress bar.  (Martin Pool)

* Test parameterisation now does a shallow copy, not a deep copy of the test
  to be parameterised. This is not expected to break external use of test
  parameterisation, and is substantially faster. (Robert Collins)

* Tests that try to open a bzr dir on an arbitrary transport will now
  fail unless they have explicitly permitted the transport via
  ``self.permit_url``. The standard test factories such as ``self.get_url``
  will permit the urls they provide automatically, so only exceptional
  tests should need to do this. (Robert Collins)

* The break-in test no longer cares about clean shutdown of the child,
  instead it is happy if the debugger starts up. (Robert  Collins)

* The full test suite is expected to pass when the C extensions are not
  present. (Vincent Ladeuil, #430749)


bzr 2.0.1
#########

:Codename: Stability First
:2.0.1: 2009-10-14

The first of our new ongoing bugfix-only stable releases has arrived. It
includes a collection of 12 bugfixes applied to bzr 2.0.0, but does not
include any of the feature development in the 2.1.0 series.


Bug Fixes
*********

* ``bzr add`` in a tree that has files with ``\r`` or ``\n`` in the
  filename will issue a warning and skip over those files.
  (Robert Collins, #3918)

* bzr will attempt to authenticate with SSH servers that support
  ``keyboard-interactive`` auth but not ``password`` auth when using
  Paramiko.   (Andrew Bennetts, #433846)

* Fixed fetches from a stacked branch on a smart server that were failing
  with some combinations of remote and local formats.  This was causing
  "unknown object type identifier 60" errors.  (Andrew Bennetts, #427736)

* Fixed ``ObjectNotLocked`` errors when doing some log and diff operations
  on branches via a smart server.  (Andrew Bennetts, #389413)

* Handle things like ``bzr add foo`` and ``bzr rm foo`` when the tree is
  at the root of a drive. ``osutils._cicp_canonical_relpath`` always
  assumed that ``abspath()`` returned a path that did not have a trailing
  ``/``, but that is not true when working at the root of the filesystem.
  (John Arbash Meinel, Jason Spashett, #322807)

* Hide deprecation warnings for 'final' releases for python2.6.
  (John Arbash Meinel, #440062)

* Improve the time for ``bzr log DIR`` for 2a format repositories.
  We had been using the same code path as for <2a formats, which required
  iterating over all objects in all revisions.
  (John Arbash Meinel, #374730)

* Make sure that we unlock the tree if we fail to create a TreeTransform
  object when doing a merge, and there is limbo, or pending-deletions
  directory.  (Gary van der Merwe, #427773)

* Occasional IndexError on renamed files have been fixed. Operations that
  set a full inventory in the working tree will now go via the
  apply_inventory_delta code path which is simpler and easier to
  understand than dirstates set_state_from_inventory method. This may
  have a small performance impact on operations built on _write_inventory,
  but such operations are already doing full tree scans, so no radical
  performance change should be observed. (Robert Collins, #403322)

* Retrieving file text or mtime from a _PreviewTree has good performance when
  there are many changes.  (Aaron Bentley)

* The CHK index pages now use an unlimited cache size. With a limited
  cache and a large project, the random access of chk pages could cause us
  to download the entire cix file many times.
  (John Arbash Meinel, #402623)

* When a file kind becomes unversionable after being added, a sensible
  error will be shown instead of a traceback. (Robert Collins, #438569)

Documentation
*************

* Improved README. (Ian Clatworthy)

* Improved upgrade documentation for Launchpad branches.
  (Barry Warsaw)


bzr 2.0.0
#########

:2.0.0: 2009-09-22
:Codename: Instant Karma

This release of Bazaar makes the 2a (previously 'brisbane-core') format
the default when new branches or repositories are created.  This format is
substantially smaller and faster for many operations.  Most of the work in
this release focuses on bug fixes and stabilization, covering both 2a and
previous formats.  (See the Upgrade Guide for information on migrating
existing projects.)

This release also improves the documentation content and presentation,
including adding Windows HtmlHelp manuals.

The Bazaar team decided that 2.0 will be a long-term supported release,
with bugfix-only 2.0.x releases based on it, continuing for at least six
months or until the following stable release.

Changes from 2.0.0rc2 to final
******************************

* Officially branded as 2.0.0 rather than 2.0 to clarify between things
  that "want to happen on the 2.0.x stable series" versus things that want
  to "land in 2.0.0". (Changes how bzrlib._format_version_tuple() handles
  micro = 0.) (John Arbash Meinel)


bzr 2.0.0rc2
############

:2.0.0rc2: 2009-09-10

New Features
************

* Added post_commit hook for mutable trees. This allows the keywords
  plugin to expand keywords on files changed by the commit.
  (Ian Clatworthy, #408841)

Bug Fixes
*********

* Bazaar's native protocol code now correctly handles EINTR, which most
  noticeably occurs if you break in to the debugger while connected to a
  bzr+ssh server.  You can now can continue from the debugger (by typing
  'c') and the process continues.  However, note that pressing C-\ in the
  shell may still kill the SSH process, which is bug 162509, so you must
  sent a signal to the bzr process specifically, for example by typing
  ``kill -QUIT PID`` in another shell.  (Martin Pool, #341535)

* ``bzr check`` in pack-0.92, 1.6 and 1.9 format repositories will no
  longer report incorrect errors about ``Missing inventory ('TREE_ROOT', ...)``
  (Robert Collins, #416732)

* ``bzr info -v`` on a 2a format still claimed that it was a "Development
  format" (John Arbash Meinel, #424392)

* ``bzr log stacked-branch`` shows the full log including
  revisions that are in the fallback repository. (Regressed in 2.0rc1).
  (John Arbash Meinel, #419241)

* Clearer message when Bazaar runs out of memory, instead of a ``MemoryError``
  traceback.  (Martin Pool, #109115)

* Conversion to 2a will create a single pack for all the new revisions (as
  long as it ran without interruption). This improves both ``bzr upgrade``
  and ``bzr pull`` or ``bzr merge`` from local branches in older formats.
  The autopack logic that occurs every 100 revisions during local
  conversions was not returning that pack's identifier, which resulted in
  the partial packs created during the conversion not being consolidated
  at the end of the conversion process. (Robert Collins, #423818)

* Fetches from 2a to 2a are now again requested in 'groupcompress' order.
  Groups that are seen as 'underutilized' will be repacked on-the-fly.
  This means that when the source is fully packed, there is minimal
  overhead during the fetch, but if the source is poorly packed the result
  is a fairly well packed repository (not as good as 'bzr pack' but
  good-enough.) (Robert Collins, John Arbash Meinel, #402652)

* Fix a potential segmentation fault when doing 'log' of a branch that had
  ghosts in its mainline.  (Evaluating None as a tuple is bad.)
  (John Arbash Meinel, #419241)

* ``groupcompress`` sort order is now more stable, rather than relying on
  ``topo_sort`` ordering. The implementation is now
  ``KnownGraph.gc_sort``. (John Arbash Meinel)

* Local data conversion will generate correct deltas. This is a critical
  bugfix vs 2.0rc1, and all 2.0rc1 users should upgrade to 2.0rc2 before
  converting repositories. (Robert Collins, #422849)

* Network streams now decode adjacent records of the same type into a
  single stream, reducing layering churn. (Robert Collins)

* Prevent some kinds of incomplete data from being committed to a 2a
  repository, such as revisions without inventories, a missing chk_bytes
  record for an inventory, or a missing text referenced by an inventory.
  (Andrew Bennetts, #423506, #406687)
  
Documentation
*************

* Fix assertion error about "_remember_remote_is_before" when pushing to
  older smart servers.
  (Andrew Bennetts, #418931)

* Help on hooks no longer says 'Not deprecated' for hooks that are
  currently supported. (Ian Clatworthy, #422415)

* PDF and CHM (Windows HtmlHelp) formats are now supported for the
  user documentation. The HTML documentation is better broken up into
  topics. (Ian Clatworthy)

* The developer and foreign language documents are now separated
  out so that searching in the HTML and CHM files produces more
  useful results. (Ian Clatworthy)

* The main table of contents now provides links to the new Migration Docs
  and Plugins Guide. (Ian Clatworthy)


bzr 2.0.0rc1
############

:Codename: no worries
:2.0.0rc1: 2009-08-26

Compatibility Breaks
********************

* The default format for bzr is now ``2a``. This format brings many
  significant performance and size improvements. bzr can pull from
  any existing repository into a ``2a`` one, but can only transfer
  from ``2a`` into ``rich-root`` repositories. The Upgrade guide
  has more information about this change. (Robert Collins)

* On Windows auto-detection of Putty's plink.exe is disabled.
  Default SSH client for Windows is paramiko. User still can force
  usage of plink if explicitly set environment variable BZR_SSH=plink.
  (#414743, Alexander Belchenko)

New Features
************

* ``bzr branch --switch`` can now switch the checkout in the current directory
  to the newly created branch. (Lukáš Lalinský)

Bug Fixes
*********

* Further tweaks to handling of ``bzr add`` messages about ignored files.
  (Jason Spashett, #76616)

* Fetches were being requested in 'groupcompress' order, but weren't
  recombining the groups. Thus they would 'fragment' to get the correct
  order, but not 'recombine' to actually benefit from it. Until we get
  recombining to work, switching to 'unordered' fetches avoids the
  fragmentation. (John Arbash Meinel, #402645)

* Fix a pycurl related test failure on karmic by recognizing an error
  raised by newer versions of pycurl.
  (Vincent Ladeuil, #306264)

* Fix a test failure on karmic by making a locale test more robust.
  (Vincent Ladeuil, #413514)

* Fix IndexError printing CannotBindAddress errors.
  (Martin Pool, #286871)

* Fix "Revision ... not present" errors when upgrading stacked branches,
  or when doing fetches from a stacked source to a stacked target.
  (Andrew Bennetts, #399140)

* ``bzr branch`` of 2a repositories over HTTP is much faster.  bzr now
  batches together small fetches from 2a repositories, rather than
  fetching only a few hundred bytes at a time.
  (Andrew Bennetts, #402657)

Improvements
************

* A better description of the platform is shown in crash tracebacks, ``bzr
  --version`` and ``bzr selftest``.
  (Martin Pool, #409137)

* bzr can now (again) capture crash data through the apport library, 
  so that a single human-readable file can be attached to bug reports.
  This can be disabled by using ``-Dno_apport`` on the command line, or by
  putting ``no_apport`` into the ``debug_flags`` section of
  ``bazaar.conf``.
  (Martin Pool, Robert Collins, #389328)

* ``bzr push`` locally on windows will no longer give a locking error with
  dirstate based formats. (Robert Collins)

* ``bzr shelve`` and ``bzr unshelve`` now work on windows.
  (Robert Collins, #305006)

* Commit of specific files no longer prevents using the iter_changes
  codepath. On 2a repositories, commit of specific files should now be as
  fast, or slightly faster, than a full commit. (Robert Collins)

* The internal core code that handles specific file operations like
  ``bzr st FILENAME`` or ``bzr commit FILENAME`` has been changed to
  include the parent directories if they have altered, and when a
  directory stops being a directory its children are always included. This
  fixes a number of causes for ``InconsistentDelta`` errors, and permits
  faster commit of specific paths. (Robert Collins, #347649)

Documentation
*************

* New developer documentation for content filtering.
  (Martin Pool)

API Changes
***********

* ``bzrlib.shelf_ui`` has had the ``from_args`` convenience methods of its
  classes changed to manage lock lifetime of the trees they open in a way
  consistent with reader-exclusive locks. (Robert Collins, #305006)

Testing
*******

bzr 1.18.1
##########

:Codename:     nein nein nein!
:1.18.1:       2009-09-09

This release fixes two small but worthwhile bugs relevant to users on
Microsoft Windows: some commands that failed on with locking errors will
now work, and a bug that caused poor performance after committing a file
with line-ending conversion has now been fixed.  It also fixes a bug in
pushing to older servers.

Bug Fixes
*********

* Fixed a problem where using content filtering and especially end-of-line
  conversion will commit too many copies a file.
  (Martin Pool, #415508)

* Fix assertion error about ``_remember_remote_is_before`` in
  ``set_tags_bytes`` when pushing to older smart servers.  
  (Andrew Bennetts, Alexander Belchenko, #418931)

Improvements
************

* ``bzr push`` locally on Windows will no longer give a locking error with
  dirstate based formats. (Robert Collins)

* ``bzr shelve`` and ``bzr unshelve`` now work on Windows.
  (Robert Collins, #305006)

API Changes
***********

* ``bzrlib.shelf_ui`` has had the ``from_args`` convenience methods of its
  classes changed to manage lock lifetime of the trees they open in a way
  consistent with reader-exclusive locks. (Robert Collins, #305006)

* ``Tree.path_content_summary`` may return a size of None, when called on
  a tree with content filtering where the size of the canonical form
  cannot be cheaply determined.  (Martin Pool)

* When manually creating transport servers in test cases, a new helper
  ``TestCase.start_server`` that registers a cleanup and starts the server
  should be used. (Robert Collins)

bzr 1.18
########

Compatibility Breaks
********************

* Committing directly to a stacked branch from a lightweight checkout will
  no longer work. In previous versions this would appear to work but would
  generate repositories with insufficient data to create deltas, leading
  to later errors when branching or reading from the repository.
  (Robert Collins, bug #375013)

New Features
************

Bug Fixes
*********

* Fetching from 2a branches from a version-2 bzr protocol would fail to
  copy the internal inventory pages from the CHK store. This cannot happen
  in normal use as all 2a compatible clients and servers support the
  version-3 protocol, but it does cause test suite failures when testing
  downlevel protocol behaviour. (Robert Collins)

* Fix a test failure on karmic by making a locale test more robust.
  (Vincent Ladeuil, #413514)

* Fixed "Pack ... already exists" error when running ``bzr pack`` on a
  fully packed 2a repository.  (Andrew Bennetts, #382463)

* Further tweaks to handling of ``bzr add`` messages about ignored files.
  (Jason Spashett, #76616)

* Properly handle fetching into a stacked branch while converting the
  data, especially when there are also ghosts. The code was filling in
  parent inventories incorrectly, and also not handling when one of the
  parents was a ghost. (John Arbash Meinel, #402778, #412198)

* ``RemoteStreamSource.get_stream_for_missing_keys`` will fetch CHK
  inventory pages when appropriate (by falling back to the vfs stream
  source).  (Andrew Bennetts, #406686)

* StreamSource generates rich roots from non-rich root sources correctly
  now.  (Andrew Bennetts, #368921)

* When deciding whether a repository was compatible for upgrading or
  fetching, we previously incorrectly checked the default repository
  format for the bzrdir format, rather than the format that was actually
  present on disk.  (Martin Pool, #408824)

Improvements
************

* A better description of the platform is shown in crash tracebacks, ``bzr
  --version`` and ``bzr selftest``.
  (Martin Pool, #409137)

* Cross-format fetches (such as between 1.9-rich-root and 2a) via the
  smart server are more efficient now.  They send inventory deltas rather
  than full inventories.  The smart server has two new requests,
  ``Repository.get_stream_1.19`` and ``Repository.insert_stream_1.19`` to
  support this.  (Andrew Bennetts, #374738, #385826)

* Extracting the full ancestry and computing the ``merge_sort`` is now
  significantly faster. This effects things like ``bzr log -n0``. (For
  example, ``bzr log -r -10..-1 -n0 bzr.dev`` is 2.5s down to 1.0s.
  (John Arbash Meinel)

Documentation
*************

API Changes
***********

Internals
*********

* ``-Dstrict_locks`` can now be used to check that read and write locks
  are treated properly w.r.t. exclusivity. (We don't try to take an OS
  read lock on a file that we already have an OS write lock on.) This is
  now set by default for all tests, if you have a test which cannot be
  fixed, you can use ``self.thisFailsStrictLockCheck()`` as a
  compatibility knob. (John Arbash Meinel)

* InterDifferingSerializer is now only used locally.  Other fetches that
  would have used InterDifferingSerializer now use the more network
  friendly StreamSource, which now automatically does the same
  transformations as InterDifferingSerializer.  (Andrew Bennetts)

* ``KnownGraph`` now has a ``.topo_sort`` and ``.merge_sort`` member which
  are implemented in pyrex and significantly faster. This is exposed along
  with ``CombinedGraphIndex.find_ancestry()`` as
  ``VersionedFiles.get_known_graph_ancestry(keys)``.
  (John Arbash Meinel)

* RemoteBranch.open now honours ignore_fallbacks correctly on bzr-v2
  protocols. (Robert Collins)

* The index code now has some specialized routines to extract the full
  ancestry of a key in a more efficient manner.
  ``CombinedGraphIndex.find_ancestry()``. (Time to get ancestry for
  bzr.dev drops from 1.5s down to 300ms. For OOo from 33s => 10.5s) (John
  Arbash Meinel)

Testing
*******

* Install the test ssl certificate and key so that installed bzr
  can run the https tests. (Denys Duchier, #392401)
  

bzr 1.18rc1
###########

:Codename: little traveller
:1.18:    2009-08-20
:1.18rc1: 2009-08-10

This release of Bazaar marches on towards the 2.0 release in which the 2a
'brisbane-core' format becomes generally recommended.  Most of the work in
this release now focusses on bug fixes and stabilization, covering both 2a
and previous formats.  There is a new text-mode interactive merge feature,
a new guide to migration to 2a format in the user documentation, and
pushing branches to a smart server is now much faster.  

The Bazaar team decided that 2.0 will be a long-term supported release,
with bugfix-only releases based on it continuing for at least six months
or until the following stable release.

There are no changes from 1.18rc1 to 1.18.

New Features
************

* ``bzr merge --interactive`` applies a user-selected portion of the
  merge.  The UI is similar to ``shelve``.  (Aaron Bentley)

* ``bzr reconfigure`` now takes options ``--stacked-on URL`` and
  ``--unstacked`` to change stacking of a branch.
  (Martin Pool, #391411)

Bug Fixes
*********

* Annotating on a stacked branch will now succeed in simple scenarios.
  There are still some complex scenarios where it will fail (bug #399884)
  (John Arbash Meinel, #393366)

* A progress bar is no longer left dangling when ``bzr selftest``
  completes, and the progress bar updates with zero latency so the
  displayed test name is always the one that's actually running.
  (Martin Pool, #123688)

* Authenticating against an ssh server now uses ``auth_none`` to determine
  if password authentication is even supported. This fixes a bug where
  users would be prompted for a launchpad password, even though launchpad
  only supports publickey authentication. (John Arbash Meinel, #375867)

* BranchBuilder now accepts timezone to avoid test failures in countries far
  from GMT. (Vincent Ladeuil, #397716)

* ``bzr commit`` no longer saves the unversioning of missing files until
  the commit has completed on the branch. This means that aborting a
  commit that found a missing file will leave the tree unedited.
  (Robert Collins, #282402)

* ``bzr mv`` no longer takes out branch locks, which allows it to work
  when the branch is readonly. (Robert Collins, #216541)

* ``bzr revert .`` no longer generates an InconsistentDelta error when
  there are missing subtrees. (Robert Collins, #367632)

* ``bzr send`` now generates valid bundles with ``--2a`` formats. However,
  do to internal changes necessary to support this, older clients will
  fail when trying to insert them. For newer clients, the bundle can be
  used to apply the changes to any rich-root compatible format.
  (John Arbash Meinel, #393349)

* Cope with FTP servers that don't support restart/append by falling back
  to reading and then rewriting the whole file, such as TahoeLAFS.  (This
  fallback may be slow for some access patterns.)  (Nils Durner, #294709)

* Encode the paths in ``mbcs`` encoding on Windows when spawning an
  external diff client. This at least allows supporting filenames that are
  not ascii, but are present in the current locale. Ideally we would be
  able to pass the Unicode path, but that would be client dependent.
  (John Arbash Meinel, #382709)

* Fix a compile bug on Solaris having to do with const and
  pointer-to-pointers. (John Arbash Meinel, #408441)

* Fixed a NameError that occurs when merging or pulling from a URL that
  causes a redirection loop when bzr tries to read a URL as a bundle.
  (Andrew Bennetts, #400847)

* Fix ``AttributeError: 'TestUIFactory' object has no attribute 'tick'``
  running send and similar commands on 2a formats.
  (Martin Pool, #408201)
  
* Fix crash in some invocations of ``bzr status`` in format 2a.
  (Martin Pool, #403523)

* Fixed export to existing directory: if directory is empty then export 
  will succeed, otherwise it fails with error.
  (Alexander Belchenko, #406174)

* Fixed spurious "Source branch does not support stacking" warning when
  pushing. (Andrew Bennetts, #388908)

* Fixed spurious transport activity indicator appearing while tests are
  running.  (Martin Pool, #343532)

* Merge now correctly handles empty right-hand revision specs.
  (Aaron Bentley, #333961)

* Renames to lexographically lower basenames in trees that have never been
  committed to will no longer corrupt the dirstate. This was caused by an
  bug in the dirstate update_minimal method. (Robert Collins, #395556)

* Requests for unknown methods no longer cause the smart server to log
  lots of backtraces about ``UnknownSmartMethod``, ``do_chunk`` or
  ``do_end``.  (Andrew Bennetts, #338561)

* Shelve will not shelve the initial add of the tree root.  (Aaron Bentley)

* Streaming from bzr servers where there is a chain of stacked branches
  (A stacked on B stacked on C) will now work. (Robert Collins, #406597)

* The environment variable ``BZR_PROGRESS_BAR`` set to either ``text`` or ``none``
  always forces progress bars either on or off respectively.  Otherwise,
  they're turned on if ``TERM`` is not ``dumb`` and stderr is a terminal.
  bzr always uses the 'text' user interface when run as a command, so
  ``BZR_USE_TEXT_UI`` is no longer needed.
  (Martin Pool, #339385, #387717)

* The optional ``_knit_load_data_pyx`` C extension was never being
  imported.  This caused significant slowdowns when reading data from
  repositories.  (Andrew Bennetts, #405653)
  
* The ``--hardlink`` option to ``branch`` and ``checkout`` is not
  supported at the moment on workingtree formats that can do content
  filtering.  (See <https://bugs.edge.launchpad.net/bzr/+bug/408193>.)
  bzr now says so, rather than just ignoring the option.  (Martin Pool)

* There was a bug in ``osutils.relpath`` that was only triggered on
  Windows. Essentially if you were at the root of a drive, and did
  something to a branch/repo on another drive, we would go into an
  infinite loop while trying to find a 'relative path'.
  (John Arbash Meinel, #394227)

* ``WorkingTree4.unversion`` will no longer fail to unversion ids which
  were present in a parent tree but renamed in the working tree.
  (Robert Collins, #187207)

Improvements
************

* Can now rename/move files even if they have been removed from the inventory.
  (Marius Kruger)

* Pushing branches with tags via ``bzr://`` and ``bzr+ssh://`` is much
  faster, using a new ``Branch.set_tags_bytes`` smart server verb rather
  than VFS methods.  For example, pushes of small branches with tags take
  11 rather than 18 smart server requests.  (Andrew Bennetts, #398608)

* Sending Ctrl-Break on Windows will now drop you into the debugger, in
  the same way that sending Ctrl-\\ does on other platforms.
  (John Arbash Meinel)

Documentation
*************

* Added Bazaar 2.0 Upgrade Guide. (Ian Clatworthy)

API Changes
***********

* ``CLIUIFactory`` is deprecated; use ``TextUIFactory`` instead if you
  need to subclass or create a specific class, or better yet the existing
  ``make_ui_for_terminal``.  ``SilentUIFactory`` is clarified to do no
  user interaction at all, rather than trying to read from stdin but not
  writing any output, which would be strange if reading prompts or
  passwords.  (Martin Pool)

* New TransformPreview.commit() allows committing without a working tree.
  (Aaron Bentley)

* ``pb`` parameter to ``TextTestResult`` is deprecated and ignored.
  (Martin Pool)

* ProgressTasks now prefer to talk direct to their ProgressView not to the
  UIFactory. 
  (Martin Pool)

* ``WorkingTree._check`` now requires a references dict with keys matching
  those returned by ``WorkingTree._get_check_refs``. (Robert Collins)

Internals
*********

* ``CHKInventory.path2id`` uses the parent_id to basename hash to avoid
  reading the entries along the path, reducing work to lookup ids from
  paths. (Robert Collins)

* ``CHKMap.apply_delta`` now raises ``InconsistentDelta`` if a delta adds
  as new a key which was already mapped. (Robert Collins)

* Inventory delta application catches more cases of corruption and can
  prevent corrupt deltas from affecting consistency of data structures on
  disk. (Robert Collins)

* --subunit support now adds timestamps if the subunit version supports
  it. (Robert Collins)

* The Windows all-in-one installer now bundles the PyQt image format
  plugins, which allows previewing more images as part of 'qdiff'.
  (Alexander Belchenko)


Testing
*******

* Merge directive cherrypick tests must use the same root id.
  (Martin Pool, #409684)

* Spurious failure in ``check`` tests on rich-root formats fixed.
  (Martin Pool, #408199)

* The ``bzrlib.tests.TextTestRunner`` will no longer call
  ``countTestsCases`` on the test being run. Progress information is
  instead handled by having the test passed in call ``result.progress``
  before running its contents. This improves the behaviour when using
  ``TextTestRunner`` with test suites that don't support
  ``countTestsCases``. (Robert Collins)


bzr 1.17.1 (unreleased)
#######################

Bug Fixes
*********

* The optional ``_knit_load_data_pyx`` C extension was never being
  imported.  This caused significant slowdowns when reading data from
  knit format repositories.  (Andrew Bennetts, #405653)
  

bzr 1.17
########
:Codename: so-late-its-brunch
:1.17rc1: 2009-07-13
:1.17: 2009-07-20


Bazaar continues to blaze a straight and shining path to the 2.0 release and
the elevation of the ``2a`` beta format to the full glory of "supported and
stable".

Highlights in this release include greatly reduced memory consumption during
commits, faster ``ls``, faster ``annotate``, faster network operations if
you're specifying a revision number and the final destruction of those
annoying progress bar artifacts.


Changes from 1.17rc1 to 1.17final
*********************************

* Change an extension to call the python ``frozenset()`` rather than the C
  api ``PyFrozenSet_New``. It turns out that python2.4 did not expose the
  C api. (John Arbash Meinel, #399366)

* Fixes for the Makefile and the rename of ``generate_docs.py`` to
  ``tools/generate_docs.py`` to allow everything to be built on Windows.
  (John Arbash Meinel, #399356)

* ``bzr serve`` once again applies a ``ChrootServer`` to the given
  directory before serving it. (Andrew Bennetts, #400535)


Compatibility Breaks
********************

* ``bzr register-branch`` from the Launchpad plugin now refers to "project"
  instead of "product" which is the correct Launchpad terminology.  The
  --product option is deprecated and users should switch to using --project.
  (Neil Martinsen-Burrell, #238764)


New Features
************

* ``bzr push`` now aborts if uncommitted changes (including pending merges)
  are present in the working tree (if one is present) and no revision is
  specified. The configuration option ``push_strict`` can be used to set the
  default for this behavior.  (Vincent Ladeuil, #284038, #322808, #65286)

* ``bzr revno`` and ``bzr revision-info`` now have a ``--tree`` option to
  show revision info for the working tree instead of the branch.
  (Matthew Fuller, John Arbash Meinel)

* ``bzr send`` now aborts if uncommitted changes (including pending merges)
  are present in the working tree and no revision is specified. The
  configuration option ``send_strict`` can be used to set the default for this
  behavior.
  (Vincent Ladeuil, #206577)

* ``bzr switch --create-branch/-b`` can now be used to create and switch
  to a new branch. Supplying a name without a ``/`` will create the branch
  relative to the existing branch. (similar to how ``bzr switch name``
  works when the branch already exists.) (John Arbash Meinel)


Bug Fixes
*********

* Accept uppercase "Y/N" to prompts such as from break lock. 
  (#335182, Tim Powell, Martin Pool)

* Add documentation about diverged branches and how to fix them in the
  centralized workflow with local commits.  Mention ``bzr help
  diverged-branches`` when a push fails because the branches have
  diverged.  (Neil Martinsen-Burrell, #269477)

* Annotate would sometimes 'latch on' to trivial lines, causing important
  lines to be incorrectly annotated. (John Arbash Meinel, #387952)

* Automatic format upgrades triggered by default stacking policies on a
  1.16rc1 (or later) smart server work again.
  (Andrew Bennetts, #388675)

* Avoid progress bar artifacts being left behind on the screen.
  (Martin Pool, #321935)

* Better message in ``bzr split`` error suggesting a rich root format.
  (Neil Martinsen-Burrell, #220067)

* ``Branch.set_append_revisions_only`` now works with branches on a smart
  server. (Andrew Bennetts, #365865)

* By default, ``bzr branch`` will fail if the target directory exists, but
  does not already have a control directory.  The flag ``--use-existing-dir``
  will allow operation to proceed.  (Alexander Belchenko, #307554)

* ``bzr ls DIR --from-root`` now shows only things in DIR, not everything.
  (Ian Clatworthy)

* Fetch between repositories does not error if they have inconsistent data
  that should be irrelevant to the fetch operation. (Aaron Bentley)

* Fix ``AttributeError`` exception when reconfiguring lightweight checkout 
  of a remote repository.
  (Jelmer Vernooij, #332194)

* Fix bug in decoding v3 smart server messages when receiving multiple
  lots of excess bytes after an end-of-message.
  (Andrew Bennetts)

* Force deletion of readonly files during merge, update and other tree
  transforms.
  (Craig Hewetson, Martin Pool, #218206)

* Force socket shutdown in threaded http test servers to avoid client hangs
  (pycurl).  (Vincent Ladeuil, #383920).

* ``LRUCache`` will maintain the linked list pointers even if a nodes
  cleanup function raises an exception. (John Arbash Meinel, #396838)

* Progress bars are now suppressed again when the environment variable
  ``BZR_PROGRESS_BAR`` is set to ``none``.
  (Martin Pool, #339385)

* Reduced memory consumption during ``bzr commit`` of large files. For
  pre 2a formats, should be down to ~3x the size of a file.
  For ``--2a`` format repositories, it is down to the size of the file
  content plus the size of the compressed text.  Related to bug #109114.
  (John Arbash Meinel)

* Set hidden attribute on .bzr directory below unicode path should never
  fail with error. The operation should succeed even if bzr unable to set 
  the attribute.  (Alexander Belchenko, related to bug #335362).
  
* Stacking will no longer accept requests to stack on the same
  branch/repository. Existing branches that incorrectly reference the same
  repository in a stacking configuration will now raise
  UnstackableLocationError when the branch is opened. This can be fixed by
  removing the stacking location inside ``.bzr/branch``.
  (Robert Collins, #376243)

* The ``log+`` decorator, useful in debugging or profiling, could cause
  "AttributeError: 'list' object has no attribute 'next'".  This is now
  fixed.  The log decorator no longer shows the elapsed time or transfer
  rate because they're available in the log prefixes and the transport
  activity display respectively.
  (Martin Pool, #340347)

* Unshelve works correctly when multiple zero-length files are present on
  the shelf. (Aaron Bentley, #363444)

* Progress bars no longer show the network transport scheme or direction.
  (Martin Pool)

* launchpad-login now respects the 'verbose' option.
  (Jonathan Lange, #217031)


Internals
*********

* ``bzrlib.user_encoding`` is now officially deprecated. It is not
  possible to write a deprecation wrapper, but the variable will be
  removed in the near future. Use ``bzrlib.osutils.get_user_encoding()``
  instead. (Alexander Belchenko)

* Command lookup has had hooks added. ``bzrlib.Command.hooks`` has
  three new hook points: ``get_command``, ``get_missing_command`` and
  ``list_commands``, which allow just-in-time command name provision
  rather than requiring all command names be known a-priori.
  (Robert Collins)

* ``get_app_path`` from win32utils.py now supports REG_EXPAND_SZ data type
  and can read path to wordpad.exe. (Alexander Belchenko, #392046)

* ``graph.KnownGraph`` has been added. This is a class that can give
  answers to ``heads()`` very quickly. However, it has the assumption that
  the whole graph has already been loaded. This is true during
  ``annotate`` so it is used there with good success (as much as 2x faster
  for files with long ancestry and 'cherrypicked' changes.)
  (John Arbash Meinel, Vincent Ladeuil)

* OS file locks are now taken out using ``CreateFile`` rather than
  ``LockFileEx`` on Windows. The locking remains exclusive with
  ``LockFileEx`` but now it also works on older versions of Windows (such
  as Win98). (Martin <gzlist>)

* pack <=> pack fetching is now done via a ``PackStreamSource`` rather
  than the ``Packer`` code. The user visible change is that we now
  properly fetch the minimum number of texts for non-smart fetching.
  (John Arbash Meinel)


* ``VersionedFiles._add_text`` is a new api that lets us insert text into
  the repository as a single string, rather than a list of lines. This can
  improve memory overhead and performance of committing large files.
  (Currently a private api, used only by commit). (John Arbash Meinel)


Improvements
************

* ``bzr annotate`` can now be significantly faster. The time for
  ``bzr annotate NEWS`` is down to 7s from 22s in 1.16. Files with long
  histories and lots of 'duplicate insertions' will be improved more than
  others. (John Arbash Meinel, Vincent Ladeuil)

* ``bzr ls`` is now faster. On OpenOffice.org, the time drops from 2.4
  to 1.1 seconds. The improvement for ``bzr ls -r-1`` is more
  substantial dropping from 54.3 to 1.1 seconds. (Ian Clatworthy)

* Improve "Path(s) are not versioned" error reporting for some commands.
  (Benoît PIERRE)

* Initial commit performance in ``--2a`` repositories has been improved by
  making it cheaper to build the initial CHKMap. (John Arbash Meinel)

* Resolving a revno to a revision id on a branch accessed via ``bzr://``
  or ``bzr+ssh://`` is now much faster and involves no VFS operations.
  This speeds up commands like ``bzr pull -r 123``.  (Andrew Bennetts)

* ``revision-info`` now properly aligns the revnos/revids in the output
  and doesn't traceback when given revisions not in the current branch.
  Performance is also significantly improved when requesting multiple revs
  at once.  (Matthew Fuller, John Arbash Meinel)

* Tildes are no longer escaped by Transports. (Andy Kilner)


Documentation
*************

* Avoid bad text wrapping in generated documentation.  Slightly better
  formatting in the user reference.
  (Martin Pool, #249908)

* Minor clarifications to the help for End-Of-Line conversions.
  (Ian Clatworthy)

API Changes
***********

* Removed overspecific error class ``InvalidProgressBarType``.
  (Martin Pool)

* The method ``ProgressView._show_transport_activity`` is now
  ``show_transport_activity`` because it's part of the contract between
  this class and the UI.  (Martin Pool)


bzr 1.16.1
##########

:Released: 2009-06-26

End user testing of the 2a format revealed two serious bugs. The first,
#365615, caused bzr to raise AbsentContentFactory errors when autopacking.
This meant that commits or pushes to 2a-format repositories failed
intermittently.

The second bug, #390563, caused the smart server to raise AbsentContentFactory
when streaming 2a stacked 2a-format branches. This particularly affected
branches stored on Launchpad in the 2a format.

Both of these bugs cause command failures only, neither of them cause data
corruption or data loss. And, of course, both of these bugs are now fixed.

Bug Fixes
*********

* We now properly request a more minimal set of file texts when fetching
  multiple revisions. (Robert Collins, John Arbash Meinel, #390563)

* Repositories using CHK pages (which includes the new 2a format) will no
  longer error during commit or push operations when an autopack operation
  is triggered. (Robert Collins, #365615)

* ``chk_map.iter_interesting_nodes`` now properly uses the *intersection*
  of referenced nodes rather than the *union* to determine what
  uninteresting pages we still need to look at. Prior to this,
  incrementally pushing to stacked branch would push the minimal data, but
  fetching everything would request extra texts. There are some unhandled
  cases wrt trees of different depths, but this fixes the common cases.
  (Robert Collins, John Arbash Meinel, #390563)

* ``GroupCompress`` repositories now take advantage of the pack hints
  parameter to permit cross-format fetching to incrementally pack the
  converted data. (Robert Collins)

* ``Repository.commit_write_group`` now returns opaque data about what
  was committed, for passing to the ``Repository.pack``. Repositories
  without atomic commits will still return None. (Robert Collins)

* ``Repository.pack`` now takes an optional ``hint`` parameter
  which will support doing partial packs for repositories that can do
  that. (Robert Collins)

* RepositoryFormat has a new attribute 'pack_compresses' which is True
  when doing a pack operation changes the compression of content in the
  repository. (Robert Collins)

* ``StreamSink`` and ``InterDifferingSerialiser`` will call
  ``Repository.pack`` with the hint returned by
  ``Repository.commit_write_group`` if the formats were different and the
  repository can increase compression by doing a pack operation.
  (Robert Collins, #376748)


bzr 1.16
########
:Codename: yesterday-in-california
:1.16rc1: 2009-06-11
:1.16: 2009-06-18

This version of Bazaar contains the beta release of the new ``2a`` repository
format, suitable for testing by fearless, advanced users. This format or an
updated version of it will become the default format in Bazaar 2.0. Please
read the NEWS entry before even thinking about upgrading to the new format.

Also included are speedups for many operations on huge projects, a bug fix for
pushing stacked new stacked branches to smart servers and the usual bevy of
bug fixes and improvements.


Changes from 1.16rc1 to 1.16final
*********************************

* Fix the nested tree flag check so that upgrade from development formats to
  2a can work correctly.
  (Jelmer Vernooij, #388727)

* Automatic format upgrades triggered by default stacking policies on a
  1.16rc1 (or later) smart server work again.
  (Andrew Bennetts, #388675)


Compatibility Breaks
********************

* Display prompt on stderr (instead of stdout) when querying users so
  that the output of commands can be safely redirected.
  (Vincent Ladeuil, #376582)


New Features
************

* A new repository format ``2a`` has been added.  This is a beta release
  of the brisbane-core (aka group-compress) project.  This format now
  suitable for wider testing by advanced users willing to deal with some
  bugs.  We would appreciate test reports, either positive or negative.
  Format 2a is substantially smaller and faster for many operations on
  many trees.  This format or an updated version will become the default
  in bzr 2.0.

  This is a rich-root format, so this repository format can be used with
  bzr-svn.  Bazaar branches in previous non-rich-root formats can be
  converted (including by merge, push and pull) to format 2a, but not vice
  versa.  We recommend upgrading previous development formats to 2a.

  Upgrading to this format can take considerable time because it expands
  and more concisely repacks the full history.

  If you use stacked branches, you must upgrade the stacked branches
  before the stacked-on branches.  (See <https://bugs.launchpad.net/bugs/374735>)

* ``--development7-rich-root`` is a new dev format, similar to ``--dev6``
  but using a Revision serializer using bencode rather than XML.
  (Jelmer Vernooij, John Arbash Meinel)

* mail_client=claws now supports --body (and message body hooks).  Also uses
  configured from address.  (Barry Warsaw)

Improvements
************


* ``--development6-rich-root`` can now stack. (Modulo some smart-server
  bugs with stacking and non default formats.)
  (John Arbash Meinel, #373455)

* ``--development6-rich-root`` delays generating a delta index for the
  first object inserted into a group. This has a beneficial impact on
  ``bzr commit`` since each committed texts goes to its own group. For
  committing a 90MB file, it drops peak memory by about 200MB, and speeds
  up commit from 7s => 4s. (John Arbash Meinel)

* Numerous operations are now faster for huge projects, i.e. those
  with a large number of files and/or a large number of revisions,
  particularly when the latest development format is used. These
  operations (and improvements on OpenOffice.org) include:

  * branch in a shared repository (2X faster)
  * branch --no-tree (100X faster)
  * diff (2X faster)
  * tags (70X faster)

  (Ian Clatworthy)

* Pyrex version of ``bencode`` support. This provides optimized support
  for both encoding and decoding, and is now found at ``bzrlib.bencode``.
  ``bzrlib.utils.bencode`` is now deprecated.
  (Alexander Belchenko, Jelmer Vernooij, John Arbash Meinel)


Bug Fixes
*********

* Bazaar can now pass attachment files to the mutt email client.
  (Edwin Grubbs, #384158)

* Better message in ``bzr add`` output suggesting using ``bzr ignored`` to
  see which files can also be added.  (Jason Spashett, #76616)

* ``bzr pull -r 123`` from a stacked branch on a smart server no longer fails.
  Also, the ``Branch.revision_history()`` API now works in the same
  situation.  (Andrew Bennetts, #380314)
  
* ``bzr serve`` on Windows no longer displays a traceback simply because a
  TCP client disconnected. (Andrew Bennetts)

* Clarify the rules for locking and fallback repositories. Fix bugs in how
  ``RemoteRepository`` was handling fallbacks along with the
  ``_real_repository``. (Andrew Bennetts, John Arbash Meinel, #375496)

* Fix a small bug with fetching revisions w/ ghosts into a new stacked
  branch. Not often triggered, because it required ghosts to be part of
  the fetched revisions, not in the stacked-on ancestry.
  (John Arbash Meinel)

* Fix status and commit to work with content filtered trees, addressing
  numerous bad bugs with line-ending support. (Ian Clatworthy, #362030)

* Fix problem of "directory not empty" when contending for a lock over
  sftp.  (Martin Pool, #340352)

* Fix rule handling so that eol is optional, not mandatory.
  (Ian Clatworthy, #379370)

* Pushing a new stacked branch to a 1.15 smart server was broken due to a
  bug in the ``BzrDirFormat.initialize_ex`` smart verb.  This is fixed in
  1.16, but required changes to the network protocol, so the
  ``BzrDirFormat.initialize_ex`` verb has been removed and replaced with a
  corrected ``BzrDirFormat.initialize_ex_1.16`` verb.  1.15 clients will
  still work with a 1.16 server as they will fallback to slower (and
  bug-free) methods.
  (Jonathan Lange, Robert Collins, Andrew Bennetts, #385132)

* Reconcile can now deal with text revisions that originated in revisions 
  that are ghosts. (Jelmer Vernooij, #336749)

* Support cloning of branches with ghosts in the left hand side history.
  (Jelmer Vernooij, #248540)

* The ''bzr diff'' now catches OSError from osutils.rmtree and logs a
  helpful message to the trace file, unless the temp directory really was
  removed (which would be very strange).  Since the diff operation has
  succeeded from the user's perspective, no output is written to stderr 
  or stdout.  (Maritza Mendez, #363837)

* Translate errors received from a smart server in response to a
  ``BzrDirFormat.initialize`` or ``BzrDirFormat.initialize_ex`` request.
  This was causing tracebacks even for mundane errors like
  ``PermissionDenied``.  (Andrew Bennetts, #381329)

Documentation
*************

* Added directory structure and started translation of docs in Russian.
  (Alexey Shtokalo, Alexander Iljin, Alexander Belchenko, Dmitry Vasiliev,
  Volodymyr Kotulskyi)

API Changes
***********

* Added osutils.parent_directories(). (Ian Clatworthy)

* ``bzrlib.progress.ProgressBar``, ``ChildProgress``, ``DotsProgressBar``,
  ``TTYProgressBar`` and ``child_progress`` are now deprecated; use
  ``ui_factory.nested_progress_bar`` instead.  (Martin Pool)

* ``graph.StackedParentsProvider`` is now a public API, replacing
  ``graph._StackedParentsProvider``. The api is now considered stable and ready
  for external users. (Gary van der Merwe)

* ``bzrlib.user_encoding`` is deprecated in favor of
  ``get_user_encoding``.  (Alexander Belchenko)

* TreeTransformBase no longer assumes that limbo is provided via disk.
  DiskTreeTransform now provides disk functionality.  (Aaron Bentley)

Internals
*********

* Remove ``weave.py`` script for accessing internals of old weave-format
  repositories.  (Martin Pool)

Testing
*******

* ``make check`` no longer repeats the test run in ``LANG=C``.
  (Martin Pool, #386180)

* The number of cores is now correctly detected on OSX. (John Szakmeister)

* The number of cores is also detected on Solaris and win32. (Vincent Ladeuil)

* The number of cores is also detected on FreeBSD. (Matthew Fuller)


bzr 1.15
########
:1.15rc1: 2009-05-16
:1.15: 2009-05-22
:1.15.1: 2009-06-09

The smart server will no longer raise 'NoSuchRevision' when streaming content
with a size mismatch in a reconstructed graph search. New command ``bzr
dpush``. Plugins can now define their own annotation tie-breaker when two
revisions introduce the exact same line.

Changes from 1.15.1 to 1.15.2
*****************************

* Use zdll on Windows to build ``_chk_map_pyx`` extension.
  (Alexander Belchenko)

Changes from 1.15final to 1.15.1
*********************************

* Translate errors received from a smart server in response to a
  ``BzrDirFormat.initialize`` or ``BzrDirFormat.initialize_ex`` request.
  This was causing tracebacks even for mundane errors like
  ``PermissionDenied``.  (Andrew Bennetts, #381329)

Changes from 1.15rc1 to 1.15final
*********************************

* No changes

Compatibility Breaks
********************

* ``bzr ls`` is no longer recursive by default. To recurse, use the
  new ``-R`` option. The old ``--non-recursive`` option has been removed.
  If you alias ``ls`` to ``ls -R``, you can disable recursion using
  ``--no-recursive`` instead.  (Ian Clatworthy)

New Features
************

* New command ``bzr dpush`` that can push changes to foreign 
  branches (svn, git) without setting custom bzr-specific metadata.
  (Jelmer Vernooij)

* The new development format ``--development6-rich-root`` now supports
  stacking. We chose not to use a new format marker, since old clients
  will just fail to open stacked branches, the same as if we used a new
  format flag. (John Arbash Meinel, #373455)

* Plugins can now define their own annotation tie-breaker when two revisions
  introduce the exact same line. See ``bzrlib.annotate._break_annotation_tie``
  Be aware though that this is temporary, private (as indicated by the leading
  '_') and a first step to address the problem. (Vincent Ladeuil, #348459)

* New command ``bzr dpush`` that can push changes to foreign 
  branches (svn, git) without setting custom bzr-specific metadata.
  (Jelmer Vernooij)

* ``bzr send`` will now check the ``child_submit_format`` setting in
  the submit branch to determine what format to use, if none was 
  specified on the command-line.  (Jelmer Vernooij)

Improvements
************

* -Dhpss output now includes the number of VFS calls made to the remote
  server. (Jonathan Lange)

* ``--coverage`` works for code running in threads too.
  (Andrew Bennets, Vincent Ladeuil)

* ``bzr pull`` now has a ``--local`` option to only make changes to the
  local branch, and not the bound master branch.
  (Gary van der Merwe, #194716)

* ``bzr rm *`` is now as fast as ``bzr rm * --keep``. (Johan Walles, #180116)

Bug Fixes
*********

* Adding now works properly when path contains a symbolic link.
  (Geoff Bache, #183831)

* An error is now raised for unknown eol values. (Brian de Alwis, #358199)

* ``bzr merge --weave`` will now generate a conflict if one side deletes a
  line, and the other side modifies the line. (John Arbash Meinel, #328171)

* ``bzr reconfigure --standalone`` no longer raises IncompatibleRepositories.
  (Martin von Gagern, #248932)

* ``bzr send`` works to send emails again using MAPI.
  (Neil Martinsen-Burrell, #346998)

* Check for missing parent inventories in StreamSink.  This prevents
  incomplete stacked branches being created by 1.13 bzr:// and
  bzr+ssh:// clients (which have bug #354036).  Instead, the server now
  causes those clients to send the missing records.  (Andrew Bennetts)

* Correctly handle http servers proposing multiple authentication schemes.
  (Vincent Ladeuil, #366107)

* End-Of-Line content filters are now loaded correctly.
  (Ian Clatworthy, Brian de Alwis, #355280)

* Fix a bug in the pure-python ``GroupCompress`` code when handling copies
  longer than 64KiB. (John Arbash Meinel, #364900)

* Fix TypeError in running ``bzr break-lock`` on some URLs.
  (Alexander Belchenko, Martin Pool, #365891)

* Non-recursive ``bzr ls`` now works properly when a path is specified.
  (Jelmer Vernooij, #357863)

* ssh usernames (defined in ~/.ssh/config) are honoured for bzr+ssh connections.
  (Vincent Ladeuil, #367726)

* Several bugs related to unicode symlinks have been fixed and the test suite
  enhanced to better catch regressions for them. (Vincent Ladeuil)

* The smart server will no longer raise 'NoSuchRevision' when streaming
  content with a size mismatch in a reconstructed graph search: it assumes
  that the client will make sure it is happy with what it got, and this
  sort of mismatch is normal for stacked environments.
  bzr 1.13.0/1 will stream from unstacked branches only - in that case not
  getting all the content expected would be a bug. However the graph
  search is how we figured out what we wanted, so a mismatch is both odd
  and unrecoverable without starting over, and starting over will end up
  with the same data as if we just permitted the mismatch. If data is
  gc'd, doing a new search will find only the truncated data, so sending
  only the truncated data seems reasonable. bzr versions newer than this
  will stream from stacked branches and check the stream to find missing
  content in the stacked-on branch, and thus will handle the situation
  implicitly.  (Robert Collins, #360791)

* Upgrading to, or fetching into a 'rich-root' format will now correctly
  set the root data the same way that reconcile does.
  (Robert Collins, #368921)

* Using unicode Windows API to obtain command-line arguments.
  (Alexander Belchenko, #375934)

Documentation
*************

API Changes
***********

* ``InterPackRepo.fetch`` and ``RepoFetcher`` now raise ``NoSuchRevision``
  instead of ``InstallFailed`` when they detect a missing revision.
  ``InstallFailed`` itself has been deleted. (Jonathan Lange)

* Not passing arguments to ``bzrlib.commands.main()`` will now grab the
  arguments from ``osutils.get_unicode_argv()`` which has proper support
  for unicode arguments on windows. Further, the supplied arguments are now 
  required to be unicode strings, rather than user_encoded strings.
  (Alexander Belchenko)

Internals
*********

* ``bzrlib.branch.Branch.set_parent`` is now present on the base branch
  class and will call ``_set_parent_location`` after doing unicode 
  encoding. (Robert Collins)

* ``bzrlib.remote.RemoteBranch._set_parent_location`` will use a new verb
  ``Branch.set_parent_location`` removing further VFS operations.
  (Robert Collins)

* ``bzrlib.bzrdir.BzrDir._get_config`` now returns a ``TransportConfig``
  or similar when the dir supports configuration settings. The base class
  defaults to None. There is a matching new server verb
  ``BzrDir.get-config_file`` to reduce roundtrips for getting BzrDir
  configuration. (Robert Collins)

* ``bzrlib.tests.ExtendedTestResult`` has new methods ``startTests``
  called before the first test is started, ``done`` called after the last
  test completes, and a new parameter ``strict``. (Robert Collins)

* ``-Dhpss`` when passed to bzr will cause a backtrace to be printed when
  VFS operations are started on a smart server repository. This should not
  occur on regular push and pull operations, and is a key indicator for
  performance regressions. (Robert Collins)

* ``-Dlock`` when passed to the selftest (e.g. ``bzr -Dlock selftest``) will
  cause mismatched physical locks to cause test errors rather than just
  reporting to the screen. (Robert Collins)

* -Dprogress will cause pdb to start up if a progress view jumps
  backwards. (Robert Collins)

* Fallback ``CredentialStore`` instances registered with ``fallback=True``
  are now be able to provide credentials if obtaining credentials 
  via ~/.bazaar/authentication.conf fails. (Jelmer Vernooij, 
  Vincent Ladeuil, #321918)

* New hook ``Lock.lock_broken`` which runs when a lock is
  broken. This is mainly for testing that lock/unlock are
  balanced in tests. (Vincent Ladeuil)

* New MergeDirective hook 'merge_request_body' allows hooks to supply or
  alter a body for the message produced by ``bzr send``.

* New smart server verb ``BzrDir.initialize_ex`` which implements a
  refactoring to the core of clone allowing less round trips on new
  branches. (Robert Collins)

* New method ``Tags.rename_revisions`` that can rename revision ids tags
  are pointing at. (Jelmer Vernooij)

* Updated the bundled ``ConfigObj`` library to 4.6.0 (Matt Nordhoff)

Testing
*******

* ``bzr selftest`` will now fail if lock/unlock are not correctly balanced in
  tests. Using ``-Dlock`` will turn the related failures into warnings.
  (Vincent Ladeuil, Robert Collins)

bzr 1.14
########
:Codename: brisbane-core
:1.14rc1: 2009-04-06
:1.14rc2: 2009-04-19
:1.14: 2009-04-28
:1.14.1: 2009-05-01

New formats 1.14 and 1.14-rich-root supporting End-Of-Line (EOL) conversions,
keyword templating (via the bzr-keywords plugin) and generic content filtering.
End-of-line conversion is now supported for formats supporting content
filtering.

Changes from 1.14final to 1.14.1
********************************

* Change api_minimum_version back to api_minimum_version = (1, 13, 0)

Changes from 1.14rc2 to 1.14final
*********************************

* Fix a bug in the pure-python ``GroupCompress`` code when handling copies
  longer than 64KiB. (John Arbash Meinel, #364900)

Changes from 1.14rc1 to 1.14rc2
*******************************

* Fix for bug 358037 Revision not in
  bzrlib.groupcompress.GroupCompressVersionedFiles (Brian de Alwis, 
  John A Meinel)

* Fix for bug 354036 ErrorFromSmartServer - AbsentContentFactory object has no
  attribute 'get_bytes_as' exception while pulling from Launchpad 
  (Jean-Francois Roy, Andrew Bennetts, Robert Collins)

* Fix for bug 355280 eol content filters are never loaded and thus never
  applied (Brian de Alwis, Ian Clatworthy)
 
* bzr.dev -r4280  Change _fetch_uses_deltas = False for CHK repos until we can
  write a better fix. (John Arbash Meinel, Robert Collins)

* Fix for bug 361574 uncommit recommends undefined --levels and -n options
  (Marius Kruger, Ian Clatworthy)

* bzr.dev r4289 as cherrypicked at lp:~spiv/bzr/stacking-cherrypick-1.14 
  (Andrew Bennetts, Robert Collins)

Compatibility Breaks
********************

* A previously disabled code path to accelerate getting configuration
  settings from a smart server has been reinstated. We think this *may*
  cause a incompatibility with servers older than bzr 0.15. We intend
  to issue a point release to address this if it turns out to be a
  problem. (Robert Collins, Andrew Bennetts)

* bzr no longer autodetects nested trees as 'tree-references'.  They
  must now be explicitly added tree references.  At the commandline, use
  join --reference instead of add.  (Aaron Bentley)

* The ``--long`` log format (the default) no longer shows merged
  revisions implicitly, making it consistent with the ``short`` and
  ``line`` log formats.  To see merged revisions for just a given
  revision, use ``bzr log -n0 -rX``. To see every merged revision,
  use ``bzr log -n0``.  (Ian Clatworthy)

New Features
************

* New formats ``1.14`` and ``1.14-rich-root`` supporting End-Of-Line
  (EOL) conversions, keyword templating (via the bzr-keywords plugin)
  and generic content filtering. These formats replace the experimental
  ``development-wt5`` and ``development-wt5-rich-root`` formats
  respectively, but have support for filtered views disabled.
  (Ian Clatworthy)

* New ``mv --auto`` option recognizes renames after they occur.
  (Aaron Bentley)

* ``bzr`` can now get passwords from stdin without requiring a controlling
  terminal (i.e. by redirecting stdin). (Vincent Ladeuil)

* ``bzr log`` now supports filtering of multiple files and directories
  and will show changes that touch any of them. Furthermore,
  directory filtering now shows the changes to any children of that
  directory, not just the directory object itself.
  (Ian Clatworthy, #97715)

* ``bzr shelve`` can now apply changes without storing anything on the
  shelf, via the new --destroy option.  (Aaron Bentley)

* ``bzr send`` now accepts --body to specify an initial message body.
  (Aaron bentley)

* ``bzr xxx --usage`` where xxx is a command now shows a usage
  message and the options without the descriptive help sections
  (like Description and Examples). A message is also given
  explaining how to see the complete help, i.e. ``bzr help xxx``.
  (Ian Clatworthy)

* Content filters can now be used to provide custom conversion
  between the canonical format of content (i.e. as stored) and
  the convenience format of content (i.e. as created in working
  trees). See ``bzr help content-filters`` for further details.
  (Ian Clatworthy, Alexander Belchenko)

* End-of-line conversion is now supported for formats supporting
  content filtering. See ``bzr help eol`` for details.
  (Ian Clatworthy)

* Newly-blessed `join` command allows combining two trees into one.
  (Aaron Bentley)

Improvements
************

* A new format name alias ``default-rich-root`` has been added and
  points at the closest relative of the default format that supports 
  rich roots. (Jelmer Vernooij, #338061)

* Branching from a stacked branch using ``bzr*://`` will now stream
  the data when the target repository does not need topological
  ordering, reducing round trips and network overhead. This uses the
  existing smart server methods added in 1.13, so will work on any
  1.13 or newer server. (Robert Collins, Andrew Bennetts)

* ``bzr cat`` and ``bzr export`` now supports a ``--filters`` option
  that displays/saves the content after content filters are applied.
  (Ian Clatworthy)

* ``bzr ignore`` gives a more informative message when existing
  version controlled files match the ignore pattern. (Neil
  Martinsen-Burrell, #248895)

* ``bzr log`` now has ``--include-merges`` as an alias for ``--levels 0``.
  (Ian Clatworthy)

* ``bzr send`` is faster on repositories with deep histories.
  (Ian Clatworthy)

* IPv6 literals are accepted in URLs.
  (stlman, Martin Pool, Jelmer Vernooij, #165014)

* Progress bars now show the rate of network activity for
  ``bzr+ssh://`` and ``bzr://`` connections.  (Andrew Bennetts)

* Prompt for user names if they are not in the configuration. 
  (Jelmer Vernooij, #256612)

* Pushing to a stacked pack-format branch on a 1.12 or older smart server
  now takes many less round trips.  (Andrew Bennetts, Robert Collins,
  #294479)
  
* Streaming push can be done to older repository formats.  This is
  implemented using a new ``Repository.insert_stream_locked`` RPC.
  (Andrew Bennetts, Robert Collins)

* The "ignoring files outside view: .." message has been re-worded
  to "Ignoring files outside view. View is .." to reduce confusion
  about what was being considered and what was being ignored.
  (Ian Clatworthy)

* The ``long`` log formatter now shows [merge] indicators. If
  only one level of revisions is displayed and merges are found,
  the ``long`` and ``short`` log formatters now tell the user
  how to see the hidden merged revisions.  (Ian Clatworthy)

* The ``brisbane-core`` project has delivered its beta format
  ``development6-rich-root``. This format is suitable for judicious
  testing by early adopters. In particular if you are benchmarking bzr
  performance please be sure to test using this format. At this stage
  more information is best obtained by contacting the Bazaar mailing list
  or IRC channel if you are interested in using this format. We will make
  end user documentation available closer to blessing the format as
  production ready. (Robert Collins, John Arbash Meinel, Ian Clatworthy,
  Vincent Ladeuil, Andrew Bennetts, Martin Pool)

* Tildes are no longer escaped. No more %7Euser/project/branch!
  (Jonathan Lange)

Bug Fixes
*********

* Pushing a new stacked branch will also push the parent inventories for
  revisions at the stacking boundary.  This makes sure that the stacked
  branch has enough data to calculate inventory deltas for all of its
  revisions (without requiring the fallback branch).  This avoids
  "'AbsentContentFactory' object has no attribute 'get_bytes_as'" errors
  when fetching the stacked branch from a 1.13 (or later) smart server.
  This partially fixes #354036.  (Andrew Bennetts, Robert Collins)

* End-Of-Line content filters are now loaded correctly.
  (Ian Clatworthy, Brian de Alwis, #355280)

* Authentication plugins now receive all the parameters from the request
  itself (aka host, port, realm, path, etc). Previously, only the 
  authentication section name, username and encoded password were 
  provided. (Jean-Francois Roy)

* bzr gives a better message if an invalid regexp is passed to ``bzr log
  -m``.  (Anne Mohsen, Martin Pool)

* ``bzr split`` now says "See also: join" (Aaron Bentley, #335015)

* ``bzr version-info`` now works in empty branches. (Jelmer Vernooij,
  #313028)

* Fix "is not a stackable format" error when pushing a
  stackable-format branch with an unstackable-format repository to a
  destination with a default stacking policy.  (Andrew Bennetts)

* Fixed incorrect "Source format does not support stacking" warning
  when pushing to a smart server.  (Andrew Bennetts, #334114)

* Fix 'make check-dist-tarball' failure by converting paths to unicode when
  needed. (Vincent Ladeuil, #355454)

* Fixed "Specified file 'x/y/z' is outside current view: " occurring
  on ``bzr add x/y/z`` in formats supporting views when no view is
  defined.  (Ian Clatworthy, #344708)

* It is no longer possible to fetch between repositories while the
  target repository is in a write group. This prevents race conditions
  that prevent the use of RPC's to perform fetch, and thus allows
  optimising more operations. (Robert Collins, Andrew Bennetts)

* ``merge --force`` works again. (Robert Collins, #342105)

* No more warnings are issued about ``sha`` being deprecated under python-2.6.
  (Vincent Ladeuil, #346593)

* Pushing a new branch to a server that has a stacking policy will now
  upgrade from the local branch format when the stacking policy points at
  a branch which is itself stackable, because we know the client can read
  both branches, we know that the trunk for the project can be read too,
  so the upgrade will not inconvenience users. (Robert Collins, #345169)

* Pushing a new stacked branch will also push the parent inventories for
  revisions at the stacking boundary.  This makes sure that the stacked
  branch has enough data to calculate inventory deltas for all of its
  revisions (without requiring the fallback branch).  This avoids
  "'AbsentContentFactory' object has no attribute 'get_bytes_as'" errors
  when fetching the stacked branch from a 1.13 (or later) smart server.
  This partially fixes #354036.  (Andrew Bennetts, Robert Collins)

* The full test suite is passing again on OSX. Several minor issues (mostly
  test related) have been fixed. (Vincent Ladeuil, #355273).

* The GNU Changelog formatter is slightly improved in the case where
  the delta is empty, and now correctly claims not to support tags.
  (Andrea Bolognani)

* Shelve can now shelve changes to a symlink target.
  (James Westby, #341558)

* The help for the ``info`` command has been corrected.
  (Ian Clatworthy, #351931)

* Upgrade will now use a sensible default format if the source repository
  uses rich roots.  (Jelmer Vernooij, #252908)

Documentation
*************

* Expanded the index of the developer documentation. (Eric Siegerman)

* New topic `bzr help debug-flags`.  (Martin Pool)

* The generated manpage now explicitly lists aliases as commands.
  (James Westby, #336998)

API Changes
***********

* APIs deprecated in 1.6 and previous versions of bzr are now removed.
  (Martin Pool)

* ``CommitReporter`` is no longer called with ``unchanged`` status during
  commit - this was a full-tree overhead that bzr no longer performs.
  (Robert Collins)

* New abstract ``UIFactory`` method ``get_username`` which will be called to 
  obtain the username to use when connecting to remote machines. 
  (Jelmer Vernooij)

* New API ``Inventory.filter()`` added that filters an inventory by
  a set of file-ids so that only those fileids, their parents and
  their children are included.  (Ian Clatworthy)

* New sort order for ``get_record_stream`` ``groupcompress`` which
  sorts optimally for use with groupcompress compressors. (John Arbash
  Meinel, Robert Collins)

* Repository APIs ``get_deltas_for_revisions()`` and
  ``get_revision_delta()`` now support an optional ``specific_fileids``
  parameter. If provided, the deltas are filtered so that only those
  file-ids, their parents and their children are included.
  (Ian Clatworthy)

* The ``get_credentials`` and ``set_credentials`` methods of 
  ``AuthenticationConfig`` now accept an optional realm argument.
  (Jean-Francois Roy)

* The ``pb`` argument to ``fetch()`` is deprecated.
  (Martin Pool)

* The ``Serializer`` class and the serializer ``format registry`` have moved
  from ``bzrlib.xml_serializer`` to ``bzrlib.serializer``. (Jelmer Vernooij)

* The smart server jail now hooks into BzrDir.open to prevent any BzrDir
  that is not inside the backing transport from being opened.  See the
  module documentation for ``bzrlib.smart.request`` for details.
  (Andrew Bennetts, Robert Collins)

* ``Tree.get_symlink_target`` now always returns a unicode string result
  or None. Previously it would return the bytes from reading the link
  which could be in any arbitrary encoding. (Robert Collins)

Testing
*******

* ``bzrlib.tests.TestCase`` now fails the test if its own ``setUp``
  and ``tearDown`` weren't called.  This catches faulty tests that
  forget to upcall when overriding ``setUp`` and ``tearDown``.  Those
  faulty tests were not properly isolated.
  (Andrew Bennetts, Robert Collins)

* Fix test_msgeditor.MsgEditorTest test isolation.
  (Vincent Ladeuil, #347130)

* ``medusa`` is not used anymore as an FTP test server starting with
  python2.6. A new FTP test server based on ``pyftplib`` can be used
  instead. This new server is a soft dependency as medusa which is still
  preferred if both are available (modulo python version).
  (Vincent Ladeuil)

Internals
*********

* Added ``chk_map`` for fast, trie-based storage of tuple to string maps.
  (Robert Collins, John Arbash Meinel, Vincent Ladeuil)

* Added ``bzrlib.chk_map`` for fast, trie-based storage of tuple to string
  maps.  (Robert Collins, John Arbash Meinel, Vincent Ladeuil)

* Added ``bzrlib.inventory_delta`` module.  This will be used for
  serializing and deserializing inventory deltas for more efficient
  streaming on the network.  (Robert Collins, Andrew Bennetts)

* ``Branch._get_config`` has been added, which splits out access to the
  specific config file from the branch. This is used to let RemoteBranch
  avoid constructing real branch objects to access configuration settings.
  (Robert Collins, Andrew Bennetts)

* ``Branch`` now implements ``set_stacked_on_url`` in the base class as
  the implementation is generic and should impact foreign formats. This
  helps performance for ``RemoteBranch`` push operations to new stacked
  branches. (Robert Collins, Andrew Bennetts)

* ``BtreeIndex._spill_mem_keys_to_disk()`` now generates disk index with
  optmizations turned off. This only has effect when processing > 100,000
  keys during something like ``bzr pack``. (John Arbash Meinel)

* ``bzr selftest`` now accepts ``--subunit`` to run in subunit output
  mode. Requires ``lp:subunit`` installed to work, but is not a hard
  dependency. (Robert Collins)

* ``BzrDir.open_branch`` now takes an optional ``ignore_fallbacks``
  parameter for controlling opening of stacked branches.
  (Andrew Bennetts, Robert Collins)
  
* ``CommitBuilder`` has a new method, ``record_iter_changes`` which works
  in terms of an iter_changes iterator rather than full tree scanning.
  (Robert Collins)

* ``DirState`` can now be passed a custom ``SHA1Provider`` object
  enabling it to store the SHA1 and stat of the canonical (post
  content filtered) form. (Ian Clatworthy)

* New ``assertLength`` method based on one Martin has squirreled away
  somewhere. (Robert Collins, Martin Pool)

* New hook ``BzrDir.pre_open`` which runs before opening ``BzrDir``
  objects, allowing better enforcement of the smart server jail when
  dealing with stacked branches. (Robert Collins, Andrew Bennetts)

* New hook ``RioVersionInfoBuilder.revision``, allowing extra entries 
  to be added to the stanza that is printed for a particular revision.
  (Jelmer Vernooij)

* New repository method ``refresh_data`` to cause any repository to
  make visible data inserted into the repository by a smart server
  fetch operation. (Robert Collins, Andrew Bennetts)

* ``register_filter_stack_map`` now takes an optional fallback parameter,
  a callable to invoke if a preference has a value not in the map
  of filter stacks. This enhancement allows, for example,  bzr-svn to
  handle existing svn properties that define a list of keywords to be
  expanded.  (Ian Clatworthy)

* ``RemoteBranchConfig`` will use a new verb ``Branch.set_config_option``
  to write config settings to smart servers that support this, saving
  5 round trips on the stacked streaming acceptance test.
  (Robert Collins, Andrew Bennetts)

* ``RemoteBranch`` now provides ``_get_config`` for access to just the
  branch specific configuration from a remote server, which uses the 
  already existing ``Branch.get_config_file`` smart verb.
  (Robert Collins, Andrew Bennetts)

* ``RemoteRepository`` will now negatively cache missing revisions during
  ``get_parent_map`` while read-locked. Write-locks are unaffected.
  (Robert Collins, Andrew Bennetts)

* Removed ``InterRemoteToOther``, ``InterOtherToRemote`` and
  ``InterPackToRemotePack`` classes, as they are now unnecessary.
  (Andrew Bennetts)

* ``RepositoryFormat`` as a new attribute ``fast_deltas`` to indicate
  whether the repository can efficiently generate deltas between trees
  regardless of tree size. (Robert Collins)

* ``Repository.iter_files_bytes()`` now properly returns an "iterable of
  byte strings" (aka 'chunked') for the content. It previously was
  returning a plain string, which worked, but performed very poorly when
  building a working tree (file.writelines(str) is very inefficient). This
  can have a large effect on ``bzr checkout`` times. (John Arbash Meinel)

* selftest now supports a --parallel option, with values of 'fork' or
  'subprocess' to run the test suite in parallel. Currently only linux
  machine work, other platforms need patches submitted. (Robert Collins,
  Vincent Ladeuil)

* ``tests.run_suite`` has a new parameter ``suite_decorators``, a list of 
  callables to use to decorate the test suite. Such decorators can add or
  remove tests, or even remote the test suite to another machine if
  desired. (Robert Collins)

* The smart server verb ``Repository.get_parent_map`` can now include
  information about ghosts when the special revision ``include-missing:``
  is in the requested parents map list. With this flag, ghosts are
  included as ``missing:REVISION_ID``. (Robert Collins, Andrew Bennetts)

* ``_walk_to_common_revisions`` will now batch up at least 50
  revisions before calling ``get_parent_map`` on the target,
  regardless of ``InterRepository``.
  (Andrew Bennetts, Robert Collins)

bzr 1.13
########

:Codename: paraskavedekatriaphobia
:1.13: 2009-03-14
:1.13rc1: 2009-03-10
:1.13.1: 2009-03-23
:1.13.2: 2009-04-27

GNU Changelog output can now be produced by ``bzr log --gnu-changelog``.  Debug
flags can now be set in ``~/.bazaar/bazaar.conf``.  Lightweight checkouts and
stacked branches should both be much faster over remote connections.  

Changes From 1.13.1 to 1.13.2
*****************************

A regression was found in the 1.13.1 release. When bzr 1.13.1 and earlier push
a stacked branch they do not take care to push all the parent inventories for
the transferred revisions. This means that a smart server serving that branch
often cannot calculate inventory deltas for the branch (because smart server
does not/cannot open fallback repositories). Prior to 1.13 the server did not
have a verb to stream revisions out of a repository, so that's why this bug has
appeared now.

Bug Fixes
*********

* Fix for bug 354036 ErrorFromSmartServer - AbsentContentFactory object has no
  attribute 'get_bytes_as' exception while pulling from Launchpad 
  (Jean-Francois Roy, Andrew Bennetts, Robert Collins)

Changes From 1.13final to 1.13.1
********************************

A couple regessions where found in the 1.13 release. The pyrex-generated C
extensions are missing from the .tar.gz and .zip files.  Documentation on how
to generate GNU ChangeLogs is wrong.

Bug Fixes
*********

* Change ``./bzr``'s ``_script_version`` to match ./bzrlib/__init__.py
  version_info. (Bob Tanner, Martin Pool, #345232)

* Distribution archives for 1.13 do not contain generated C extension modules
  (Jean-Francois Roy, Bob Tanner, #344465)

* GNU ChangeLog output can now be produced by bzr log --format gnu-changelog is
  incorrect (Deejay, Bob Tanner, Martin Pool, Robert Collins, #343928)

* ``merge --force`` works again. (Robert Collins, #342105)

Changes From 1.13rc1 to 1.13final
*********************************

* Fix "is not a stackable format" error when pushing a
  stackable-format branch with an unstackable-format repository to a
  destination with a default stacking policy.  (Andrew Bennetts)

* Progress bars now show the rate of network activity for
  ``bzr+ssh://`` and ``bzr://`` connections.  (Andrew Bennetts)

Compatibility Breaks
********************

* ``bzr log --line`` now indicates which revisions are merges with
  `[merge]` after the date.  Scripts which parse the output of this
  command may need to be adjusted.
  (Neil Martinsen-Burrell)

New Features
************

* ``bzr reconfigure`` now supports --with-trees and --with-no-trees
  options to change the default tree-creation policy of shared
  repositories.  (Matthew Fuller, Marius Kruger, #145033)

* Debug flags can now be set in ``~/.bazaar/bazaar.conf``.
  (Martin Pool)

* Filtered views provide a mask over the tree so that users can focus
  on a subset of a tree when doing their work. See ``Filtered views``
  in chapter 7 of the User Guide and ``bzr help view`` for details.
  (Ian Clatworthy)

* GNU Changelog output can now be produced by ``bzr log --gnu-changelog``.
  (Andrea Bolognani, Martin Pool)

* The ``-Dmemory`` flag now gives memory information on Windows.
  (John Arbash Meinel)

* Multiple authors for a commit can now be recorded by using the "--author"
  option multiple times. (James Westby, #185772)

* New clean-tree command, from bzrtools.  (Aaron Bentley, Jelmer Vernoij)

* New command ``bzr launchpad-open`` opens a Launchpad web page for that
  branch in your web browser, as long as the branch is on Launchpad at all.
  (Jonathan Lange)

* New API for getting bugs fixed by a revision: Revision.iter_bugs().
  (Jonathan Lange)

Improvements
************

* All bzr ``Hooks`` classes are now registered in
  ``bzrlib.hooks.known_hooks``. This removes the separate list from
  ``bzrlib.tests`` and ensures that all hooks registered there are
  correctly isolated by the test suite (previously
  ``MutableTreeHooks`` were not being isolated correctly). Further, 
  documentation for hooks is now dynamically generated from the
  present HookPoints. ``bzr hooks`` will now also report on all the
  hooks present in the ``bzrlib.hooks.known_hooks`` registry.
  (Robert Collins)

* ``bzr add`` no longer prints ``add completed`` on success. Failure
  still prints an error message. (Robert Collins)

* ``bzr branch`` now has a ``--no-tree`` option which turns off the
  generation of a working tree in the new branch.
  (Daniel Watkins, John Klinger, #273993)

* Bazaar will now point out ``bzr+ssh://`` to the user when they 
  use ssh://. (Jelmer Vernooij, #330535)

* ``bzr -v info`` now omits the number of committers branch statistic,
  making it many times faster for large projects. To include that
  statistic in the output, use ``bzr -vv info``.
  (Ian Clatworthy)

* ``bzr push`` to a ``bzr`` url (``bzr://``, ``bzr+ssh://`` etc) will
  stream if the server is version 1.13 or greater, reducing roundtrips
  significantly. (Andrew Bennetts, Robert Collins)

* Lightweight Checkouts and Stacked Branches should both be much
  faster over remote connections. Building the working tree now
  batches up requests into approx 5MB requests, rather than a separate
  request for each file. (John Arbash Meinel)

* Support for GSSAPI authentication when using HTTP or HTTPS. 
  (Jelmer Vernooij)

* The ``bzr shelve`` prompt now includes a '?' help option to explain the
  short options better. (Daniel Watkins, #327429)

* ``bzr lp-open`` now falls back to the push location if it cannot find a
  public location. (Jonathan Lange, #332372)

* ``bzr lp-open`` will try to find the Launchpad URL for the location
  passed on the command line. This makes ``bzr lp-open lp:foo`` work as
  expected. (Jonathan Lange, #332705)

* ``bzr send`` now supports MH-E via ``emacsclient``. (Eric Gillespie)

Bug Fixes
*********

* Allows ``bzr log <FILE>`` to be called in an empty branch without
  backtracing. (Vincent Ladeuil, #346431)

* Bazaar now gives a better message including the filename if it's
  unable to read a file in the working directory, for example because
  of a permission error.  (Martin Pool, #338653)

* ``bzr cat -r<old> <path>`` doesn't traceback anymore when <path> has a
  file id in the working tree different from the one in revision <old>.
  (Vincent Ladeuil, #341517, #253806)

* ``bzr send`` help is more specific about how to apply merge
  directives.  (Neil Martinsen-Burrell, #253470)

* ``bzr missing`` now uses ``Repository.get_revision_delta()`` rather
  than fetching trees and determining a delta itself. (Jelmer
  Vernooij, #315048)

* ``bzr push`` to a smart server no longer causes "Revision
  {set([('null:',)])} not present ..." errors when the branch has
  multiple root revisions. (Andrew Bennetts, #317654)

* ``bzr shelve`` now properly handle patches with no terminating newline.
  (Benoît PIERRE, #303569)

* ``bzr unshelve`` gives a more palatable error if passed a non-integer
  shelf id. (Daniel Watkins)

* Export now handles files that are not present in the tree.
  (James Westby, #174539)

* Fixed incorrect "Source format does not support stacking" warning
  when pushing to a smart server.  (Andrew Bennetts, #334114)
  
* Fixed "sprout() got an unexpected keyword argument 'source_branch'"
  error branching from old repositories.
  (Martin Pool, #321695)

* Make ``bzr push --quiet <non-local location>`` less chatty.
  (Kent Gibson, #221461)

* Many Branch hooks would not fire with ``bzr://`` and ``bzr+ssh://``
  branches, and this was not noticed due to a bug in the test logic
  for branches. This is now fixed and a test added to prevent it
  reoccuring. (Robert Collins, Andrew Bennetts)

* Restore the progress bar on Windows. We were disabling it when TERM
  wasn't set, but Windows doesn't set TERM. (Alexander Belchenko,
  #334808)

* ``setup.py build_ext`` now gives a proper error when an extension
  fails to build. (John Arbash Meinel)

* Symlinks to non ascii file names are now supported.
  (Robert Collins, Vincent Ladeuil, #339055, #272444)    

* Under rare circumstances (aka nobody reported a bug about it), the ftp
  transport could revert to ascii mode. It now stays in binary mode except
  when needed.  (Vincent Ladeuil)

* Unshelve does not generate warnings about progress bars.
  (Aaron Bentley, #328148)

* shelve cleans up properly when unversioned files are specified.
  (Benoît Pierre, Aaron Bentley)

Documentation
*************

* Added ``Organizing your workspace`` to the User Guide appendices,
  summarizing some common ways of organizing trees, branches and
  repositories and the processes/workflows implied/enabled by each.
  (Ian Clatworthy)

* Hooks can now be self documenting. ``bzrlib.hooks.Hooks.create_hook``
  is the entry point for this feature. (Robert Collins)

* The documentation for ``shelve`` and ``unshelve`` has been clarified.
  (Daniel Watkins, #327421, #327425)

API Changes
***********

* ``bzr selftest`` now fails if the bazaar sources contain trailing
  whitespace, non-unix style line endings and files not ending in a
  newline. About 372 files and 3243 lines with trailing whitespace was
  updated to comply with this. The code already complied with the other
  criteria, but now it is enforced. (Marius Kruger)

* ``bzrlib.branch.PushResult`` was renamed to 
  ``bzrlib.branch.BranchPushResult``. (Jelmer Vernooij)

* ``Branch.fetch`` and ``Repository.fetch`` now return None rather
  than a count of copied revisions and failed revisions. A while back
  we stopped ever reporting failed revisions because we started
  erroring instead, and the copied revisions count is not used in the
  UI at all - indeed it only reflects the repository status not
  changes to the branch itself. (Robert Collins)

* ``Inventory.apply_delta`` now raises an AssertionError if a file-id
  appears multiple times within the delta. (Ian Clatworthy)

* MutableTree.commit now favours the "authors" argument, with the old
  "author" argument being deprecated.

* Remove deprecated EmptyTree.  (Martin Pool)

* ``Repository.fetch`` now accepts an optional ``fetch_spec``
  parameter.  A ``SearchResult`` or ``MiniSearchResult`` may be passed
  to ``fetch_spec`` instead of a ``last_revision`` to specify exactly
  which revisions to fetch. (Andrew Bennetts)

* ``RepositoryAcquisitionPolicy.acquire_repository`` now returns a
  tuple of ``(repository, is_new_flag)``, rather than just the
  repository.  (Andrew Bennetts)

* Revision.get_apparent_author() is now deprecated, replaced by
  Revision.get_apparent_authors(), which returns a list. The former
  now returns the first item that would be returned from the second.

* The ``BranchBuilder`` test helper now accepts a ``timestamp``
  parameter to ``build_commit`` and ``build_snapshot``.  (Martin Pool)

* The ``_fetch_*`` attributes on ``Repository`` are now on
  ``RepositoryFormat``, more accurately reflecting their intent (they
  describe a disk format capability, not state of a particular
  repository of that format). (Robert Collins)

Internals
*********

* Branching from a non-stacked branch on a smart protocol is now
  free of virtual file system methods.
  (Robert Collins, Andrew Bennetts)

* Branch and Repository creation on a bzr+ssh://server are now done
  via RPC calls rather than VFS calls, reducing round trips for
  pushing new branches substantially. (Robert Collins)

* ``Branch.clone`` now takes the ``repository_policy`` formerly used
  inside ``BzrDir.clone_on_transport``, allowing stacking to be
  configured before the branch tags and revision tip are set. This
  fixes a race condition cloning stacked branches that would cause
  plugins to have hooks called on non-stacked instances.
  (Robert Collins, #334187)

* ``BzrDir.cloning_metadir`` now has a RPC call. (Robert Collins)

* ``BzrDirFormat.__str__`` now uses the human readable description
  rather than the sometimes-absent disk label. (Robert Collins)

* ``bzrlib.fetch`` is now composed of a sender and a sink component
  allowing for decoupling over a network connection. Fetching from
  or into a RemoteRepository with a 1.13 server will use this to
  stream the operation.
  (Andrew Bennetts, Robert Collins)

* ``bzrlib.tests.run_suite`` accepts a runner_class parameter
  supporting the use of different runners. (Robert Collins)

* Change how file_ids and revision_ids are interned as part of
  inventory deserialization. Now we use the real ``intern()``, rather
  than our own workaround that would also cache a Unicode copy of the
  string, and never emptied the cache. This should slightly reduce
  memory consumption. (John Arbash Meinel)

* New branch method ``create_clone_on_transport`` that returns a
  branch object. (Robert Collins)

* New hook Commands['extend_command'] to allow plugins to access a
  command object before the command is run (or help generated from
  it), without overriding the command. (Robert Collins)

* New version of the ``BzrDir.find_repository`` verb supporting
  ``_network_name`` to support removing more _ensure_real calls.
  (Robert Collins)

* ``RemoteBranchFormat`` no longer claims to have a disk format string.
  (Robert Collins)

* ``Repository`` objects now have ``suspend_write_group`` and
  ``resume_write_group`` methods.  These are currently only useful
  with pack repositories. (Andrew Bennetts, Robert Collins)

* ``BzrDirFormat``, ``BranchFormat`` and ``RepositoryFormat`` objects
  now have a ``network_name`` for passing the format across RPC calls.
  (Robert Collins, Andrew Bennetts)

* ``RepositoryFormat`` objects now all have a new attribute
  ``_serializer`` used by fetch when reserialising is required.
  (Robert Collins, Andrew Bennetts)

* Some methods have been pulled up from ``BzrBranch`` to ``Branch``
  to aid branch types that are not bzr branch objects (like
  RemoteBranch). (Robert Collins, Andrew Bennetts)

* Test adaptation has been made consistent throughout the built in
  tests. ``TestScenarioApplier``, ``multiply_tests_from_modules``,
  ``adapt_tests``, ``adapt_modules`` have all been deleted. Please
  use ``multiply_tests``, or for lower level needs ``apply_scenarios``
  and ``apply_scenario``. (Robert Collins)

* ``TestSkipped`` is now detected by TestCase and passed to the
  ``TestResult`` by calling ``addSkip``. For older TestResult objects,
  where ``addSkip`` is not available, ``addError`` is still called.
  This permits test filtering in subunit to strip out skipped tests
  resulting in a faster fix-shrink-list-run cycle. This is compatible
  with the testtools protocol for skips. (Robert Collins)

* The ``_index`` of ``KnitVersionedFiles`` now supports the ability
  to scan an underlying index that is going to be incorporated into
  the ``KnitVersionedFiles`` object, to determine if it has missing
  delta references. The method is ``scan_unvalidated_index``.
  (Andrew Bennetts, Robert Collins)

* There is a RemoteSink object which handles pushing to smart servers.
  (Andrew Bennetts, Robert Collins)

* ``TransportTraceDecorator`` now logs ``put_bytes_non_atomic`` and
  ``rmdir`` calls. (Robert Collins)

* ``VersionedFiles`` record adapters have had their signature change
  from ``(record, record.get_bytes_as(record.storage_kind))`` to
  ``(record)`` reducing excess duplication and allowing adapters
  to access private data in record to obtain content more
  efficiently. (Robert Collins)

* We no longer probe to see if we should create a working tree during
  clone if we cannot get a local_abspath for the new bzrdir.
  (Robert Collins)


bzr 1.12
########

:Codename: 1234567890
:1.12: 2009-02-13
:1.12rc1: 2009-02-10

This release of Bazaar contains many improvements to the speed,
documentation and functionality of ``bzr log`` and the display of logged
revisions by ``bzr status``.  bzr now also gives a better indication of
progress, both in the way operations are drawn onto a text terminal, and
by showing the rate of network IO.

Changes from RC1 to Final
*************************

* ``bzr init --development-wt5[-rich-root]`` would fail because of
  circular import errors. (John Arbash Meinel, #328135)

* Expanded the help for log and added a new help topic called
  ``log-formats``.  (Ian Clatworthy)

Compatibility Breaks
********************

* By default, ``bzr status`` after a merge now shows just the pending
  merge tip revisions. This improves the signal-to-noise ratio after
  merging from trunk and completes much faster. To see all merged
  revisions, use the new ``-v`` flag.  (Ian Clatworthy)

* ``bzr log --line`` now shows any tags after the date and before
  the commit message. If you have scripts which parse the output
  from this command, you may need to adjust them accordingly.
  (Ian Clatworthy)

* ``bzr log --short`` now shows any additional revision properties
  after the date and before the commit message.  Scripts that parse 
  output of the log command in this situation may need to adjust.
  (Neil Martinsen-Burrell)

* The experimental formats ``1.12-preview`` and ``1.12-preview-rich-root``
  have been renamed ``development-wt5`` and ``development-wt5-rich-root``
  respectively, given they are not ready for release in 1.12.
  (Ian Clatworthy)

* ``read_bundle_from_url`` has been deprecated. (Vincent Ladeuil)

New Features
************

* Add support for filtering ``bzr missing`` on revisions.  Remote revisions
  can be filtered using ``bzr missing -r -20..-10`` and local revisions can
  be filtered using ``bzr missing --my-revision -20..-10``.
  (Marius Kruger)

* ``bzr log -p`` displays the patch diff for each revision.
  When logging a file, the diff only includes changes to that file.
  (Ian Clatworthy, #202331, #227335)

* ``bzr log`` supports a new option called ``-n N`` or ``--level N``.
  A value of 0 (zero) means "show all nested merge revisions" while
  a value of 1 (one) means "show just the top level". Values above
  1 can be used to see a limited amount of nesting. That can be
  useful for seeing the level or two below PQM submits for example.
  To force the ``--short`` and ``--line`` formats to display all nested
  merge revisions just like ``--long`` does by default, use a command
  like ``bzr log --short -n0``. To display just the mainline using
  ``--long`` format, ``bzr log --long -n1``.
  (Ian Clatworthy)

Improvements
************

* ``bzr add`` more clearly communicates success vs failure.
  (Daniel Watkins)

* ``bzr init`` will now print a little less verbose output.
  (Marius Kruger)

* ``bzr log`` is now much faster in many use cases, particularly
  at incrementally displaying results and filtering by a
  revision range. (Ian Clatworthy)

* ``bzr log --short`` and ``bzr log --line`` now show tags, if any,
  for each revision. The tags are shown comma-separated inside
  ``{}``. For short format, the tags appear at the end of line
  before the optional ``[merge]`` indicator. For line format,
  the tags appear after the date. (Ian Clatworthy)

* Progress bars now show the rate of activity for some sftp 
  operations, and they are drawn different.  (Martin Pool, #172741)

* Progress bars now show the rate of activity for urllib and pycurl based
  http client implementations. The operations are tracked at the socket
  level for better precision.
  (Vincent Ladeuil)

* Rule-based preferences can now accept multiple patterns for a set of
  rules.  (Marius Kruger)

* The ``ancestor:`` revision spec will now default to referring to the
  parent of the branch if no other location is given.
  (Daniel Watkins, #198417)

* The debugger started as a result of setting ``$BZR_PDB`` works
  around a bug in ``pdb``, http://bugs.python.org/issue4150.  The bug
  can cause truncated tracebacks in Python versions before 2.6.
  (Andrew Bennetts)

* VirtualVersionedFiles now implements
  ``iter_lines_added_or_present_in_keys``. This allows the creation of 
  new branches based on stacked bzr-svn branches. (#311997)

Bug Fixes
*********

* ``bzr annotate --show-ids`` doesn't give a backtrace on empty files
  anymore.
  (Anne Mohsen, Vincent Ladeuil, #314525)

* ``bzr log FILE`` now correctly shows mainline revisions merging
  a change to FILE when the ``--short`` and ``--line`` log formats
  are used. (Ian Clatworthy, #317417)

* ``bzr log -rX..Y FILE`` now shows the history of FILE provided
  it existed in Y or X, even if the file has since been deleted or
  renamed. If no range is given, the current/basis tree and
  initial tree are searched in that order. More generally, log
  now interprets filenames in their historical context.
  (Ian Clatworthy, #175520)

* ``bzr status`` now reports nonexistent files and continues, then
  errors (with code 3) at the end.  (Karl Fogel, #306394)

* Don't require the present compression base in knits to be the same
  when adding records in knits. (Jelmer Vernooij, #307394)

* Fix a problem with CIFS client/server lag on Windows colliding with
  an invariant-per-process algorithm for generating AtomicFile names
  (Adrian Wilkins, #304023)

* Many socket operations now handle EINTR by retrying the operation.
  Previously EINTR was treated as an unrecoverable failure.  There is
  a new ``until_no_eintr`` helper function in ``bzrlib.osutils``.
  (Andrew Bennetts)

* Support symlinks with non-ascii characters in the symlink filename.
  (Jelmer Vernooij, #319323)

* There was a bug in how we handled resolving when a file is deleted
  in one branch, and modified in the other. If there was a criss-cross
  merge, we would cause the deletion to conflict a second time.
  (Vincent Ladeuil, John Arbash Meinel)

* There was another bug in how we chose the correct intermediate LCA in
  criss-cross merges leading to several kind of changes be incorrectly
  handled.
  (John Arbash Meinel, Vincent Ladeuil)

* Unshelve now handles deleted paths without crashing. (Robert Collins)

Documentation
*************

* Improved plugin developer documentation.  (Martin Pool)

API Changes
***********

* ``ProgressBarStack`` is deprecated; instead use
  ``ui_factory.nested_progress_bar`` to create new progress bars.
  (Martin Pool)

* ForeignVcsMapping() now requires a ForeignVcs object as first
  argument. (Jelmer Vernooij)

* ForeignVcsMapping.show_foreign_revid() has been moved to
  ForeignVcs. (Jelmer Vernooij)

* ``read_bundle_from_url`` is deprecated in favor of
  ``read_mergeable_from_url``.  (Vincent Ladeuil)

* Revision specifiers are now registered in
  ``bzrlib.revisionspec.revspec_registry``, and the old list of 
  revisionspec classes (``bzrlib.revisionspec.SPEC_TYPES``) has been
  deprecated. (Jelmer Vernooij, #321183)

* The progress and UI classes have changed; the main APIs remain the
  same but code that provides a new UI or progress bar class may
  need to be updated.  (Martin Pool)

Internals
*********

* Default User Interface (UI) is CLIUIFactory when bzr runs in a dumb
  terminal. It is sometimes desirable do override this default by forcing
  bzr to use TextUIFactory. This can be achieved by setting the
  BZR_USE_TEXT_UI environment variable (emacs shells, as opposed to
  compile buffers, are such an example).
  (Vincent Ladeuil)

* New API ``Branch.iter_merge_sorted_revisions()`` that iterates over
  ``(revision_id, depth, revno, end_of_merge)`` tuples.
  (Ian Clatworthy)

* New ``Branch.dotted_revno_to_revision_id()`` and
  ``Branch.revision_id_to_dotted_revno()`` APIs that pick the most
  efficient way of doing the mapping.
  (Ian Clatworthy)

* Refactor cmd_serve so that it's a little easier to build commands that
  extend it, and perhaps even a bit easier to read.  (Jonathan Lange)

* ``TreeDelta.show()`` now accepts a ``filter`` parameter allowing log
  formatters to retrict the output.
  (Vincent Ladeuil)


bzr 1.11
########

:Codename: "Eyes up!"
:Released: 2009-01-19

This first monthly release of Bazaar for 2009 improves Bazaar's operation
in Windows, Mac OS X, and other situations where file names are matched
without regard to capitalization: Bazaar tries to match the case of an
existing file.  This release of Bazaar also improves the efficiency of
Tortoise Windows Shell integration and lets it work on 64-bit platforms.

The UI through which Bazaar supports historic formats has been improved,
so 'bzr help formats' now gives a simpler and shorter list, with clear
advice.

This release also fixes a number of bugs, particularly a glitch that can
occur when there are concurrent writes to a pack repository.

Bug Fixes
*********

* Fix failing test when CompiledChunksToLines is not available.
  (Vincent Ladeuil)

* Stacked branches don't repeatedly open their transport connection.
  (John Arbash Meinel)



bzr 1.11rc1
###########

:Codename: "Eyes up!"
:Released: 2009-01-09

Changes
*******

* Formats using Knit-based repository formats are now explicitly
  marked as deprecated. (Ian Clatworthy)

New Features
************

* Add support for `bzr tags -r 1..2`, that is we now support showing
  tags applicable for a specified revision range. (Marius Kruger)

* ``authentication.conf`` now accepts pluggable read-only credential
  stores. Such a plugin (``netrc_credential_store``) is now included,
  handles the ``$HOME/.netrc`` file and can server as an example to
  implement other plugins.
  (Vincent Ladeuil)

* ``shelve --list`` can now be used to list shelved changes.
  (Aaron Bentley)

Improvements
************

* Add trailing slash to directories in all output of ``bzr ls``, except
  ``bzr ls --null``. (Gordon P. Hemsley, #306424)

* ``bzr revision-info`` now supports a -d option to specify an
  alternative branch. (Michael Hudson)

* Add connection to a C++ implementation of the Windows Shell Extension
  which is able to fully replace the current Python implemented one.
  Advantages include 64bit support and reduction in overhead for
  processes which drag in shell extensions.
  (Mark Hammond)

* Support the Claws mail client directly, rather than via
  xdg-email. This prevents the display of an unnecessary modal
  dialog in Claws, informing the user that a file has been
  attached to the message, and works around bug #291847 in
  xdg-utils which corrupts the destination address.

* When working on a case-insensitive case-preserving file-system, as
  commonly found with Windows, bzr will often ignore the case of the
  arguments specified by the user in preference to the case of an existing
  item on the file-system or in the inventory to help prevent
  counter-intuitive behaviour on Windows. (Mark Hammond)

Bug Fixes
*********
  
* Allow BzrDir implementation to implement backing up of 
  control directory. (#139691)

* ``bzr push`` creating a new stacked branch will now only open a
  single connection to the target machine. (John Arbash Meinel)

* Don't call iteritems on transport_list_registry, because it may
  change during iteration.  (Martin Pool, #277048)

* Don't make a broken branch when pushing an unstackable-format branch
  that's in a stackable shared repository to a location with default
  stack-on location.  (Andrew Bennetts, #291046)

* Don't require embedding user in HTTP(S) URLs do use authentication.conf.
  (Ben Jansen, Vincent Ladeuil, #300347)

* Fix a problem with CIFS client/server lag on windows colliding with
  an invariant-per-process algorithm for generating AtomicFile names
  (Adrian Wilkins, #304023)

* Fix bogus setUp signature in UnavailableFTPServer.
  (Gary van der Merwe, #313498)

* Fix compilation error in ``_dirstate_helpers_c`` on SunOS/Solaris.
  (Jari Aalto)

* Fix SystemError in ``_patiencediff_c`` module by calling
  PyErr_NoMemory() before returning NULL in PatienceSequenceMatcher_new.
  (Andrew Bennetts, #303206)

* Give proper error message for diff with non-existent dotted revno.
  (Marius Kruger, #301969)

* Handle EACCES (permission denied) errors when launching a message
  editor, and emit warnings when a configured editor cannot be
  started. (Andrew Bennetts)

* ``$HOME/.netrc`` file is now recognized as a read-only credential store
  if configured in ``authentication.conf`` with 'password_encoding=netrc'
  in the appropriate sections.
  (Vincent Ladeuil, #103029)

* Opening a stacked branch now properly shares the connection, rather
  than opening a new connection for the stacked-on branch.
  (John Arbash meinel)

* Preserve transport decorators while following redirections.
  (Vincent Ladeuil, #245964, #270863)

* Provides a finer and more robust filter for accepted redirections.
  (Vincent Ladeuil, #303959, #265070)

* ``shelve`` paths are now interpreted relative to the current working
  tree.  (Aaron Bentley)

* ``Transport.readv()`` defaults to not reading more than 100MB in a
  single array. Further ``RemoteTransport.readv`` sets this to 5MB to
  work better with how it splits its requests.
  (John Arbash Meinel, #303538)

* Pack repositories are now able to reload the pack listing and retry
  the current operation if another action causes the data to be
  repacked.  (John Arbash Meinel, #153786)

* ``pull -v`` now respects the log_format configuration variable.
  (Aaron Bentley)

* ``push -v`` now works on non-initial pushes.  (Aaron Bentley)

* Use the short status format when the short format is used for log.
  (Vincent Ladeuil, #87179)

* Allow files to be renamed or moved via remove + add-by-id. (Charles
  Duffy, #314251)

Documentation
*************

* Improved the formats help topic to explain why multiple formats
  exist and to provide guidelines in selecting one. Introduced
  two new supporting help topics: current-formats and other-formats.
  (Ian Clatworthy)

API Changes
***********

* ``LRUCache(after_cleanup_size)`` was renamed to
  ``after_cleanup_count`` and the old name deprecated. The new name is
  used for clarity, and to avoid confusion with
  ``LRUSizeCache(after_cleanup_size)``. (John Arbash Meinel)

* New ``ForeignRepository`` base class, to help with foreign branch 
  support (e.g. svn).  (Jelmer Vernooij)

* ``node_distances`` and ``select_farthest`` can no longer be imported
  from ``bzrlib.graph``.  They can still be imported from
  ``bzrlib.deprecated_graph``, which has been the preferred way to
  import them since before 1.0.  (Andrew Bennetts)
  
* The logic in commit now delegates inventory basis calculations to
  the ``CommitBuilder`` object; this requires that the commit builder
  in use has been updated to support the new ``recording_deletes`` and
  ``record_delete`` methods. (Robert Collins)

Testing
*******

* An HTTPS server is now available (it requires python-2.6). Future bzr
  versions will allow the use of the python-2.6 ssl module that can be
  installed for 2.5 and 2.4.

* ``bzr selftest`` now fails if new trailing white space is added to
  the bazaar sources. It only checks changes not committed yet. This
  means that PQM will now reject changes that introduce new trailing
  whitespace. (Marius Kruger)

* Introduced new experimental formats called ``1.12-preview`` and
  ``1.12-preview-rich-root`` to enable testing of related pending
  features, namely content filtering and filtered views.
  (Ian Clatworthy)

Internals
*********

* Added an ``InventoryEntry`` cache when deserializing inventories.
  Can cut the time to iterate over multiple RevisionsTrees in half.
  (John Arbash Meinel)

* Added ``bzrlib.fifo_cache.FIFOCache`` which is designed to have
  minimal overhead versus using a plain dict for cache hits, at the
  cost of not preserving the 'active' set as well as an ``LRUCache``.
  (John Arbash Meinel)

* ``bzrlib.patience_diff.unified_diff`` now properly uses a tab
  character to separate the filename from the date stamp, and doesn't
  add trailing whitespace when a date stamp is not supplied.
  (Adeodato Simó, John Arbash Meinel)

* ``DirStateWorkingTree`` and ``DirStateWorkingTreeFormat`` added
  as base classes of ``WorkingTree4`` and ``WorkingTreeFormat4``
  respectively. (Ian Clatworthy)

* ``KnitVersionedFiles._check_should_delta()`` now uses the
  ``get_build_details`` api to avoid multiple hits to the index, and
  to properly follow the ``compression_parent`` rather than assuming
  it is the left-hand parent. (John Arbash Meinel)

* ``KnitVersionedFiles.get_record_stream()`` will now chose a
  more optimal ordering when the keys are requested 'unordered'.
  Previously the order was fully random, now the records should be
  returned from each pack in turn, in forward I/O order.
  (John Arbash Meinel)
    
* ``mutter()`` will now flush the ``~/.bzr.log`` if it has been more
  than 2s since the last time it flushed. (John Arbash Meinel)

* New method ``bzrlib.repository.Repository.add_inventory_by_delta``
  allows adding an inventory via an inventory delta, which can be
  more efficient for some repository types. (Robert Collins)

* Repository ``CommitBuilder`` objects can now accumulate an inventory
  delta. To enable this functionality call ``builder.recording_deletes``
  and additionally call ``builder.record_delete`` when a delete
  against the basis occurs. (Robert Collins)

* The default http handler has been changed from pycurl to urllib.
  The default is still pycurl for https connections. (The only
  advantage of pycurl is that it checks ssl certificates.)
  (John Arbash Meinel)

* ``VersionedFiles.get_record_stream()`` can now return objects with a
  storage_kind of ``chunked``. This is a collection (list/tuple) of
  strings. You can use ``osutils.chunks_to_lines()`` to turn them into
  guaranteed 'lines' or you can use ``''.join(chunks)`` to turn it
  into a fulltext. This allows for some very good memory savings when
  asking for many texts that share ancestry, as the individual chunks
  can be shared between versions of the file. (John Arbash Meinel)

* ``pull -v`` and ``push -v`` use new function
  ``bzrlib.log.show_branch_change`` (Aaron Bentley)



bzr 1.10
########

:Released: 2008-12-05

Bazaar 1.10 has several performance improvements for copying revisions
(especially for small updates to large projects).  There has also been a
significant amount of effort in polishing stacked branches.  The commands
``shelve`` and ``unshelve`` have become core commands, with an improved
implementation.

The only changes versus bzr-1.10rc1 are bugfixes for stacked branches.

bug Fixes
*********

* Don't set a pack write cache size from RepoFetcher, because the
  cache is not coherent with reads and causes ShortReadvErrors.
  This reverses the change that fixed #294479.
  (Martin Pool, #303856)

* Properly handle when a revision can be inserted as a delta versus
  when it needs to be expanded to a fulltext for stacked branches.
  There was a bug involving merge revisions. As a method to help
  prevent future difficulties, also make stacked fetches sort
  topologically. (John Arbash Meinel, #304841)


bzr 1.10rc1
###########

:Released: 2008-11-28

This release of Bazaar focuses on performance improvements when pushing
and pulling revisions, both locally and to remote networks.  The popular
``shelve`` and ``unshelve`` commands, used to interactively revert and
restore work in progress, have been merged from bzrtools into the bzr
core.  There are also bug fixes for portability, and for stacked branches.

New Features
************

* New ``commit_message_template`` hook that is called by the commit
  code to generate a template commit message. (Jelmer Vernooij)

* New `shelve` and `unshelve` commands allow undoing and redoing changes.
  (Aaron Bentley)

Improvements
************

* ``(Remote)Branch.copy_content_into`` no longer generates the full revision
  history just to set the last revision info.
  (Andrew Bennetts, John Arbash Meinel)

* Fetches between formats with different serializers (such as
  pack-0.92-subtree and 1.9-rich-root) are faster now.  This is due to
  operating on batches of 100 revisions at time rather than
  one-by-one.  (Andrew Bennetts, John Arbash Meinel)

* Search index files corresponding to pack files we've already used
  before searching others, because they are more likely to have the
  keys we're looking for.  This reduces the number of iix and tix
  files accessed when pushing 1 new revision, for instance.
  (John Arbash Meinel)

* Signatures to transfer are calculated more efficiently in
  ``item_keys_introduced_by``.  (Andrew Bennetts, John Arbash Meinel)

* The generic fetch code can once again copy revisions and signatures
  without extracting them completely to fulltexts and then serializing
  them back down into byte strings. This is a significant performance
  improvement when fetching from a stacked branch.
  (John Arbash Meinel, #300289)

* When making a large readv() request over ``bzr+ssh``, break up the
  request into more manageable chunks. Because the RPC is not yet able
  to stream, this helps keep us from buffering too much information at
  once. (John Arbash Meinel)

Bug Fixes
*********

* Better message when the user needs to set their Launchpad ID.
  (Martin Pool, #289148)

* ``bzr commit --local`` doesn't access the master branch anymore.
  This fixes a regression introduced in 1.9.  (Marius Kruger, #299313)

* Don't call the system ``chdir()`` with an empty path. Sun OS seems
  to give an error in that case.  Also, don't count on ``getcwd()``
  being able to allocate a new buffer, which is a gnu extension.
  (John Arbash Meinel, Martin Pool, Harry Hirsch, #297831)

* Don't crash when requesting log --forward <file> for a revision range
  starting with a dotted revno.
  (Vincent Ladeuil, #300055)

* Don't create text deltas spanning stacked repositories; this could
  cause "Revision X not present in Y" when later accessing them.
  (Martin Pool, #288751)

* Pack repositories are now able to reload the pack listing and retry
  the current operation if another action causes the data to be
  repacked.  (John Arbash Meinel, #153786)

* PermissionDenied errors from smart servers no longer cause
  "PermissionDenied: "None"" on the client.
  (Andrew Bennetts, #299254)

* Pushing to a stacked pack repository now batches writes, the same
  way writes are batched to ordinary pack repository.  This makes
  pushing to a stacked branch over the network much faster.
  (Andrew Bennetts, #294479)

* TooManyConcurrentRequests no longer occur when a fetch fails and
  tries to abort a write group.  This allows the root cause (e.g. a
  network interruption) to be reported.  (Andrew Bennetts, #297014)

* RemoteRepository.get_parent_map now uses fallback repositories.
  (Aaron Bentley, #297991?, #293679?)

API Changes
***********

* ``CommitBuilder`` now validates the strings it will be committing,
  to ensure that they do not have characters that will not be properly
  round-tripped. For now, it just checks for characters that are
  invalid in the XML form. (John Arbash Meinel, #295161)

* Constructor parameters for NewPack (internal to pack repositories)
  have changed incompatibly.

* ``Repository.abort_write_group`` now accepts an optional
  ``suppress_errors`` flag.  Repository implementations that override
  ``abort_write_group`` will need to be updated to accept the new
  argument.  Subclasses that only override ``_abort_write_group``
  don't need to change.

* Transport implementations must provide copy_tree_to_transport.  A default
  implementation is provided for Transport subclasses.

Testing
*******

* ``bzr selftest`` now fails if no doctests are found in a module
  that's expected to have them.  (Martin Pool)

* Doctests now only report the first failure.  (Martin Pool)


bzr 1.9
#######

:Released: 2008-11-07

This release of Bazaar adds a new repository format, ``1.9``, with smaller
and more efficient index files.  This format can be specified when
creating a new repository, or used to losslessly upgrade an existing
repository.  bzr 1.9 also speeds most operations over the smart server
protocol, makes annotate faster, and uses less memory when making
checkouts or pulling large amounts of data.

Bug Fixes
*********

* Fix "invalid property value 'branch-nick' for None" regression with
  branches bound to svn branches.  (Martin Pool, #293440)

* Fix SSL/https on Python2.6.  (Vincent Ladeuil, #293054)

* ``SFTPTransport.readv()`` had a bug when requests were out-of-order.
  This only triggers some-of-the-time on Knit format repositories.
  (John Arbash Meinel, #293746)


bzr 1.9rc1
##########

:Released: 2008-10-31

New Features
************

* New Branch hook ``transform_fallback_location`` allows a function to
  be called when looking up the stacked source. (Michael Hudson)

* New repository formats ``1.9`` and ``1.9-rich-root``. These have all
  the functionality of ``1.6``, but use the new btree indexes.
  These indexes are both smaller and faster for access to historical
  information.  (John Arbash Meinel)

Improvements
************

* ``BTreeIndex`` code now is able to prefetch extra pages to help tune
  the tradeoff between bandwidth and latency. Should be tuned
  appropriately to not impact commands which need minimal information,
  but provide a significant boost to ones that need more context. Only
  has a direct impact on the ``--development2`` format which uses
  btree's for the indexes. (John Arbash Meinel)

* ``bzr dump-btree`` is a hidden command introduced to allow dumping
  the contents of a compressed btree file.  (John Arbash Meinel)

* ``bzr pack`` now tells the index builders to optimize for size. For
  btree index repositories, this can save 25% of the index size
  (mostly in the text indexes). (John Arbash Meinel)

* ``bzr push`` to an existing branch or repository on a smart server
  is faster, due to Bazaar making more use of the ``get_parent_map``
  RPC when querying the remote branch's revision graph.
  (Andrew Bennetts)

* default username for bzr+ssh and sftp can be configured in
  authentication.conf. (Aaron Bentley)

* launchpad-login now provides a default username for bzr+ssh and sftp
  URLs, allowing username-free URLs to work for everyone. (Aaron Bentley)

* ``lp:`` lookups no longer include usernames, making them shareable and
  shorter. (Aaron Bentley)

* New ``PackRepository.autopack`` smart server RPC, which does
  autopacking entirely on the server.  This is much faster than
  autopacking via plain file methods, which downloads a large amount
  of pack data and then re-uploads the same pack data into a single
  file.  This fixes a major (although infrequent) cause of lengthy
  delays when using a smart server.  For example, pushing the 10th
  revision to a repository with 9 packs now takes 44 RPCs rather than
  179, and much less bandwidth too.  This requires Bazaar 1.9 on both
  the client and the server, otherwise the client will fallback to the
  slower method.  (Andrew Bennetts)

Bug Fixes
*********

* A failure to load a plugin due to an IncompatibleAPI exception is
  now correctly reported. (Robert Collins, #279451)

* API versioning support now has a multiple-version checking api
  ``require_any_api``. (Robert Collins, #279447)

* ``bzr branch --stacked`` from a smart server to a standalone branch
  works again.  This fixes a regression in 1.7 and 1.8.
  (Andrew Bennetts, #270397)

* ``bzr co`` uses less memory. It used to unpack the entire WT into
  memory before writing it to disk. This was a little bit faster, but
  consumed lots of memory. (John Arbash Meinel, #269456)

* ``bzr missing --quiet`` no longer prints messages about whether
  there are missing revisions.  The exit code indicates whether there
  were or not.  (Martin Pool, #284748)

* Fixes to the ``annotate`` code. The fast-path which re-used the
  stored deltas was accidentally disabled all the time, instead of
  only when a branch was stacked. Second, the code would accidentally
  re-use a delta even if it wasn't against the left-parent, this
  could only happen if ``bzr reconcile`` decided that the parent
  ordering was incorrect in the file graph.  (John Arbash Meinel)

* "Permission denied" errors that occur when pushing a new branch to a
  smart server no longer cause tracebacks.  (Andrew Bennetts, #278673)

* Some compatibility fixes for building the extensions with MSVC and
  for python2.4. (John Arbash Meinel, #277484)

* The index logic is now able to reload the list of pack files if and
  index ends up disappearing. We still don't reload if the pack data
  itself goes missing after checking the index. This bug appears as a
  transient failure (file not found) when another process is writing
  to the repository.  (John Arbash Meinel, #153786)

* ``bzr switch`` and ``bzr bind`` will now update the branch nickname if
  it was previously set. All checkouts will now refer to the bound branch
  for a nickname if one was not explicitly set.
  (Marius Kruger, #230903)

Documentation
*************

* Improved hook documentation. (Michael Ernst)

API Changes
***********

* commands.plugins_cmds is now a CommandRegistry, not a dict.

Internals
*********

* New AuthenticationConfig.set_credentials method allows easy programmatic
  configuration of authetication credentials.


bzr 1.8
#######

:Released: 2008-10-16

Bazaar 1.8 includes several fixes that improve working tree performance,
display of revision logs, and merges.  The bzr testsuite now passes on OS
X and Python 2.6, and almost completely passes on Windows.  The
smartserver code has gained several bug fixes and performance
improvements, and can now run server-side hooks within an http server.

Bug Fixes
*********

* Fix "Must end write group" error when another error occurs during
  ``bzr push``.  (Andrew Bennetts, #230902)

Portability
***********

* Some Pyrex versions require the WIN32 macro defined to compile on
  that platform.  (Alexander Belchenko, Martin Pool, #277481)


bzr 1.8rc1
##########

:Released: 2008-10-07

Changes
*******

* ``bzr log file`` has been changed. It now uses a different method
  for determining which revisions to show as merging the changes to
  the file. It now only shows revisions which merged the change
  towards your mainline. This simplifies the output, makes it faster,
  and reduces memory consumption.  (John Arbash Meinel)

* ``bzr merge`` now defaults to having ``--reprocess`` set, whenever
  ``--show-base`` is not supplied.  (John Arbash Meinel)

* ``bzr+http//`` will now optionally load plugins and write logs on the
  server. (Marius Kruger)

* ``bzrlib._dirstate_helpers_c.pyx`` does not compile correctly with
  Pyrex 0.9.4.1 (it generates C code which causes segfaults). We
  explicitly blacklist that version of the compiler for that
  extension. Packaged versions will include .c files created with
  pyrex >= 0.9.6 so it doesn't effect releases, only users running
  from the source tree. (John Arbash Meinel, #276868)

Features
********

* bzr is now compatible with python-2.6. python-2.6 is not yet officially
  supported (nor released, tests were conducted with the dev version of
  python-2.6rc2), but all known problems have been fixed.  Feedback
  welcome.
  (Vincent Ladeuil, #269535)

Improvements
************

* ``bzr annotate`` will now include uncommitted changes from the local
  working tree by default. Such uncommitted changes are given the
  revision number they would get if a commit was done, followed with a
  ? to indicate that its not actually known. (Robert Collins, #3439)

* ``bzr branch`` now accepts a ``--standalone`` option, which creates a
  standalone branch regardless of the presence of shared repositories.
  (Daniel Watkins)

* ``bzr push`` is faster in the case there are no new revisions to
  push.  It is also faster if there are no tags in the local branch.
  (Andrew Bennetts)

* File changes during a commit will update the tree stat cache.
  (Robert Collins)

* Location aliases can now accept a trailing path.  (Micheal Hudson)

* New hooks ``Lock.hooks`` when LockDirs are acquired and released.
  (Robert Collins, MartinPool)

* Switching in heavyweight checkouts uses the master branch's context, not
  the checkout's context.  (Adrian Wilkins)

* ``status`` on large trees is now faster, due to optimisations in the
  walkdirs code. Of particular note, the walkdirs code now performs
  a temporary ``chdir()`` while reading a single directory; if your
  platform has non thread-local current working directories (and is
  not windows which has its own implementation), this may introduce a
  race condition during concurrent uses of bzrlib. The bzrlib CLI
  will not encounter this as it is single threaded for working tree
  operations. (Robert Collins)

* The C extensions now build on python 2.4 (Robert Collins, #271939)

* The ``-Dhpss`` debug flag now reports the number of smart server
  calls per medium to stderr.  This is in addition to the existing
  detailed logging to the .bzr.log trace file.  (Andrew Bennetts)

Bug Fixes
*********

* Avoid random failures arising from misinterpreted ``errno`` values
  in ``_readdir_pyx.read_dir``.
  (Martin Pool, #279381)

* Branching from a shared repository on a smart server into a new
  repository now preserves the repository format.
  (Andrew Bennetts, #269214)

* ``bzr log`` now accepts a ``--change`` option.
  (Vincent Ladeuil, #248427)

* ``bzr missing`` now accepts an ``--include-merges`` option.
  (Vincent Ladeuil, #233817)

* Don't try to filter (internally) '.bzr' from the files to be deleted if
  it's not there.
  (Vincent Ladeuil, #272648)

* Fix '_in_buffer' AttributeError when using the -Dhpss debug flag.
  (Andrew Bennetts)

* Fix TooManyConcurrentRequests errors caused by a connection failure
  when doing ``bzr pull`` or ``bzr merge`` from a ``bzr+ssh`` URL.
  (Andrew Bennetts, #246233)

* Fixed ``bzr st -r branch:PATH_TO_BRANCH`` where the other branch
  is in a different repository than the current one.
  (Lukáš Lalinský, #144421)

* Make the first line of the manpage preamble a comment again.
  (David Futcher, #242106)

* Remove use of optional parameter in GSSAPI FTP support, since
  it breaks newer versions of Python-Kerberos. (Jelmer Vernooij)

* The autopacking logic will now always create a single new pack from
  all of the content which it deems is worth moving. This avoids the
  'repack a single pack' bug and should result in better packing
  overall.  (John Arbash Meinel, #242510, #172644)

* Trivial documentation fix.
  (John Arbash Meinel, #270471)

* ``bzr switch`` and ``bzr bind`` will now update the branch nickname if
  it was previously set. All checkouts will now refer to the bound branch
  for a nickname if one was not explicitly set.
  (Marius Kruger, #230903)

Documentation
*************

* Explain revision/range identifiers. (Daniel Clemente)

API Changes
***********

* ``CommitBuilder.record_entry_contents`` returns one more element in
  its result tuple - an optional file system hash for the hash cache
  to use. (Robert Collins)

* ``dirstate.DirState.update_entry`` will now only calculate the sha1
  of a file if it is likely to be needed in determining the output
  of iter_changes. (Robert Collins)

* The PackRepository, RepositoryPackCollection, NewPack classes have a
  slightly changed interface to support different index types; as a
  result other users of these classes need to supply the index types
  they want. (Robert Collins)

Testing
*******

* ``bzrlib.tests.repository_implementations`` has been renamed to
  ``bzrlib.tests.per_repository`` so that we have a common structure
  (and it is shorter). (John Arbash Meinel, #239343)

* ``LocalTransport.abspath()`` now returns a drive letter if the
  transport has one, fixing numerous tests on Windows.
  (Mark Hammond)

* PreviewTree is now tested via intertree_implementations.
  (Aaron Bentley)

* The full test suite is passing again on OSX.
  (Guillermo Gonzalez, Vincent Ladeuil)

* The full test suite passes when run with ``-Eallow_debug``.
  (Andrew Bennetts)

Internals
*********

* A new hook, ``Branch.open``, has been added, which is called when
  branch objects are opened. (Robert Collins)

* ``bzrlib.osutils._walkdirs_utf8`` has been refactored into common
  tree walking, and modular directory listing code to aid future
  performance optimisations and refactoring. (Robert Collins)

* ``bzrlib.trace.debug_memory`` can be used to get a quick memory dump
  in the middle of processing. It only reports memory if
  ``/proc/PID/status`` is available. (John Arbash Meinel)

* New method ``RevisionSpec.as_tree`` for representing the revision
  specifier as a revision tree object. (Lukáš Lalinský)

* New race-free method on MutableTree ``get_file_with_stat`` for use
  when generating stat cache results. (Robert Collins)

* New win32utils.get_local_appdata_location() provides access to a local
  directory for storing data.  (Mark Hammond)

* To be compatible with python-2.6 a few new rules should be
  observed. 'message' attribute can't be used anymore in exception
  classes, 'sha' and 'md5' modules have been deprecated (use
  osutils.[md5|sha]), object__init__ and object.__new__ don't accept
  parameters anymore.
  (Vincent Ladeuil)


bzr 1.7.1
#########

:Released:  2008-10-01

No changes from 1.7.1rc1.


bzr 1.7.1rc1
############

:Released: 2008-09-24

This release just includes an update to how the merge algorithm handles
file paths when we encounter complex history.

Features
********

* If we encounter a criss-cross in history, use information from
  direct Least Common Ancestors to resolve inventory shape (locations
  of files, adds, deletes, etc). This is similar in concept to using
  ``--lca`` for merging file texts, only applied to paths.
  (John Arbash Meinel)


bzr 1.7
#######

:Released: 2008-09-23

This release includes many bug fixes and a few performance and feature
improvements.  ``bzr rm`` will now scan for missing files and remove them,
like how ``bzr add`` scans for unknown files and adds them. A bit more
polish has been applied to the stacking code. The b-tree indexing code has
been brought in, with an eye on using it in a future repository format.
There are only minor installer changes since bzr-1.7rc2.

Features
********

* Some small updates to the win32 installer. Include localization
  files found in plugins, and include the builtin distutils as part of
  packaging qbzr. (Mark Hammond)


bzr 1.7rc2
##########

:Released: 2008-09-17

A few bug fixes from 1.7rc1. The biggest change is a new
``RemoteBranch.get_stacked_on_url`` rpc. This allows clients that are
trying to access a Stacked branch over the smart protocol, to properly
connect to the stacked-on location.

Bug Fixes
*********

* Branching from a shared repository on a smart server into a new
  repository now preserves the repository format.
  (Andrew Bennetts, #269214)

* Branching from a stacked branch via ``bzr+ssh`` can properly connect
  to the stacked-on branch.  (Martin Pool, #261315)

* ``bzr init`` no longer re-opens the BzrDir multiple times.
  (Vincent Ladeuil)

* Fix '_in_buffer' AttributeError when using the -Dhpss debug flag.
  (Andrew Bennetts)


bzr 1.7rc1
##########

:Released: 2008-09-09

This release candidate for bzr 1.7 has several bug fixes and a few
performance and feature improvements.  ``bzr rm`` will now scan for
missing files and remove them, like how ``bzr add`` scans for unknown
files and adds them. A bit more polish has been applied to the stacking
code. The b-tree indexing code has been brought in, with an eye on using
it in a future repository format.


Changes
*******

* ``bzr export`` can now export a subdirectory of a project.
  (Robert Collins)

* ``bzr remove-tree`` will now refuse to remove a tree with uncommitted
  changes, unless the ``--force`` option is specified.
  (Lukáš Lalinský, #74101)

* ``bzr rm`` will now scan for files that are missing and remove just
  them automatically, much as ``bzr add`` scans for new files that
  are not ignored and adds them automatically. (Robert Collins)

Features
********

* Support for GSSAPI authentication when using FTP as documented in
  RFC2228. (Jelmer Vernooij, #49623)

* Add support for IPv6 in the smart server. (Jelmer Vernooij, #165014)

Improvements
************

* A url like ``log+file:///tmp`` will log all access to that Transport
  to ``.bzr.log``, which may help in debugging or profiling.
  (Martin Pool)

* ``bzr branch`` and ``bzr push`` use the default stacking policy if the
  branch format supports it. (Aaron Bentley)

* ``bzr init`` and ``bzr init-repo`` will now print out the same as
  ``bzr info`` if it completed successfully.
  (Marius Kruger)

* ``bzr uncommit`` logs the old tip revision id, and displays how to
  restore the branch to that tip using ``bzr pull``.  This allows you
  to recover if you realize you uncommitted the wrong thing.
  (John Arbash Meinel)

* Fix problems in accessing stacked repositories over ``bzr://``.
  (Martin Pool, #261315)

* ``SFTPTransport.readv()`` was accidentally using ``list += string``,
  which 'works', but adds each character separately to the list,
  rather than using ``list.append(string)``. Fixing this makes the
  SFTP transport a little bit faster (~20%) and use a bit less memory.
  (John Arbash Meinel)

* When reading index files, if we happen to read the whole file in a
  single request treat it as a ``_buffer_all`` request. This happens
  most often on small indexes over remote transports, where we default
  to reading 64kB. It saves a round trip for each small index during
  fetch operations. Also, if we have read more than 50% of an index
  file, trigger a ``_buffer_all`` on the next request. This works
  around some inefficiencies because reads don't fall neatly on page
  boundaries, so we would ignore those bytes, but request them again
  later. This could trigger a total read size of more than the whole
  file. (John Arbash Meinel)

Bug Fixes
*********

* ``bzr rm`` is now aliased to ``bzr del`` for the convenience of svn
  users. (Robert Collins, #205416)

* Catch the infamous "select/poll returned error" which occurs when
  pycurl try to send a body request to an HTTP/1.0 server which has
  already refused to handle the request. (Vincent Ladeuil, #225020)

* Fix ``ObjectNotLocked`` errors when using various commands
  (including ``bzr cat`` and ``bzr annotate``) in combination with a
  smart server URL.  (Andrew Bennetts, #237067)

* ``FTPTransport.stat()`` would return ``0000`` as the permission bits
  for the containing ``.bzr/`` directory (it does not implement
  permissions). This would cause us to set all subdirectories to
  ``0700`` and files to ``0600`` rather than leaving them unmodified.
  Now we ignore ``0000`` as the permissions and assume they are
  invalid. (John Arbash Meinel, #259855)

* Merging from a previously joined branch will no longer cause
  a traceback. (Jelmer Vernooij, #203376)

* Pack operations on windows network shares will work even with large
  files. (Robert Collins, #255656)

* Running ``bzr st PATH_TO_TREE`` will no longer suppress merge
  status. Status is also about 7% faster on mozilla sized trees
  when the path to the root of the tree has been given. Users of
  the internal ``show_tree_status`` function should be aware that
  the show_pending flag is now authoritative for showing pending
  merges, as it was originally. (Robert Collins, #225204)

* Set valid default _param_name for Option so that ListOption can embed
  '-' in names. (Vincent Ladeuil, #263249)

* Show proper error rather than traceback when an unknown revision
  id is specified to ``bzr cat-revision``. (Jelmer Vernooij, #175569)

* Trailing text in the dirstate file could cause the C dirstate parser
  to try to allocate an invalid amount of memory. We now properly
  check and test for parsing a dirstate with invalid trailing data.
  (John Arbash Meinel, #186014)

* Unexpected error responses from a smart server no longer cause the
  client to traceback.  (Andrew Bennetts, #263527)

* Use a Windows api function to get a Unicode host name, rather than
  assuming the host name is ascii.
  (Mark Hammond, John Arbash Meinel, #256550)

* ``WorkingTree4`` trees will now correctly report missing-and-new
  paths in the output of ``iter_changes``. (Robert Collins)

Documentation
*************

* Updated developer documentation.  (Martin Pool)

API Changes
***********

* Exporters now take 4 parameters. (Robert Collins)

* ``Tree.iter_changes`` will now return False for the content change
  field when a file is missing in the basis tree and not present in
  the target tree. Previously it returned True unconditionally.
  (Robert Collins)

* The deprecated ``Branch.abspath`` and unimplemented
  ``Branch.rename_one`` and ``Branch.move`` were removed. (Jelmer Vernooij)

* BzrDir.clone_on_transport implementations must now accept a stacked_on
  parameter.  (Aaron Bentley)

* BzrDir.cloning_metadir implementations must now take a require_stacking
  parameter.  (Aaron Bentley)

Testing
*******

* ``addCleanup`` now takes ``*arguments`` and ``**keyword_arguments``
  which are then passed to the cleanup callable as it is run. In
  addition, addCleanup no longer requires that the callables passed to
  it be unique. (Jonathan Lange)

* Fix some tests that fail on Windows because files are deleted while
  still in use.
  (Mark Hammond)

* ``selftest``'s ``--starting-with`` option can now use predefined
  prefixes so that one can say ``bzr selftest -s bp.loom`` instead of
  ``bzr selftest -s bzrlib.plugins.loom``. (Vincent Ladeuil)

* ``selftest``'s ``--starting-with`` option now accepts multiple values.
  (Vincent Ladeuil)

Internals
*********

* A new plugin interface, ``bzrlib.log.log_adapters``, has been added.
  This allows dynamic log output filtering by plugins.
  (Robert Collins)

* ``bzrlib.btree_index`` is now available, providing a b-tree index
  layer. The design is memory conservative (limited memory cache),
  faster to seek (approx 100 nodes per page, gives 100-way fan out),
  and stores compressed pages allowing more keys per page.
  (Robert Collins, John Arbash Meinel)

* ``bzrlib.diff.DiffTree.show_diff`` now skips changes where the kind
  is unknown in both source and target.
  (Robert Collins, Aaron Bentley)

* ``GraphIndexBuilder.add_node`` and ``BTreeBuilder`` have been
  streamlined a bit. This should make creating large indexes faster.
  (In benchmarking, it now takes less time to create a BTree index than
  it takes to read the GraphIndex one.) (John Arbash Meinel)

* Mail clients for `bzr send` are now listed in a registry.  This
  allows plugins to add new clients by registering them with
  ``bzrlib.mail_client.mail_client_registry``.  All of the built-in
  clients now use this mechanism.  (Neil Martinsen-Burrell)


bzr 1.6.1
#########

:Released: 2008-09-05

A couple regressions were found in the 1.6 release. There was a
performance issue when using ``bzr+ssh`` to branch large repositories,
and some problems with stacking and ``rich-root`` capable repositories.


bzr 1.6.1rc2
############

:Released: 2008-09-03

Bug Fixes
*********

* Copying between ``rich-root`` and ``rich-root-pack`` (and vice
  versa) was accidentally using the inter-model fetcher, instead of
  recognizing that both were 'rich root' formats.
  (John Arbash Meinel, #264321)


bzr 1.6.1rc1
############

:Released: 2008-08-29

This release fixes a few regressions found in the 1.6 client. Fetching
changes was using an O(N^2) buffering algorithm, so for large projects it
would cause memory thrashing. There is also a specific problem with the
``--1.6-rich-root`` format, which prevented stacking on top of
``--rich-root-pack`` repositories, and could allow users to accidentally
fetch experimental data (``-subtree``) without representing it properly.
The ``--1.6-rich-root`` format has been deprecated and users are
recommended to upgrade to ``--1.6.1-rich-root`` immediately.  Also we
re-introduced a workaround for users who have repositories with incorrect
nodes (not possible if you only used official releases).
I should also clarify that none of this is data loss level issues, but
still sufficient enough to warrant an updated release.

Bug Fixes
*********

* ``RemoteTransport.readv()`` was being inefficient about how it
  buffered the readv data and processed it. It would keep appending to
  the same string (causing many copies) and then pop bytes out of the
  start of the string (causing more copies).
  With this patch "bzr+ssh://local" can improve dramatically,
  especially for projects with large files.
  (John Arbash Meinel)

* Revision texts were always meant to be stored as fulltexts. There
  was a bug in a bzr.dev version that would accidentally create deltas
  when copying from a Pack repo to a Knit repo. This has been fixed,
  but to support those repositories, we know always request full texts
  for Revision texts. (John Arbash Meinel, #261339)

* The previous ``--1.6-rich-root`` format used an incorrect xml
  serializer, which would accidentally support fetching from a
  repository that supported subtrees, even though the local one would
  not. We deprecated that format, and introduced a new one that uses
  the correct serializer ``--1.6.1-rich-root``.
  (John Arbash Meinel, #262333)


bzr 1.6
#######

:Released: 2008-08-25

Finally, the long awaited bzr 1.6 has been released. This release includes
new features like Stacked Branches, improved weave merge, and an updated
server protocol (now on v3) which will allow for better cross version
compatibility. With this release we have deprecated Knit format
repositories, and recommend that users upgrade them, we will continue to
support reading and writing them for the forseeable future, but we will
not be tuning them for performance as pack repositories have proven to be
better at scaling. This will also be the first release to bundle
TortoiseBzr in the standalone Windows installer.


bzr 1.6rc5
##########

:Released: 2008-08-19

Bug Fixes
*********

* Disable automatic detection of stacking based on a containing
  directory of the target. It interacted badly with push, and needs a
  bit more work to get the edges polished before it should happen
  automatically. (John Arbash Meinel, #259275)
  (This change was reverted when merged to bzr.dev)


bzr 1.6rc4
##########

:Released: 2008-08-18

Bug Fixes
*********

* Fix a regression in knit => pack fetching.  We had a logic
  inversion, causing the fetch to insert fulltexts in random order,
  rather than preserving deltas.  (John Arbash Meinel, #256757)


bzr 1.6rc3
##########

:Released: 2008-08-14

Changes
*******

* Disable reading ``.bzrrules`` as a per-branch rule preferences
  file. The feature was not quite ready for a full release.
  (Robert Collins)

Improvements
************

* Update the windows installer to bundle TortoiseBzr and ``qbzr``
  into the standalone installer. This will be the first official
  windows release that installs Tortoise by default.
  (Mark Hammond)

Bug Fixes
*********

* Fix a regression in ``bzr+http`` support. There was a missing
  function (``_read_line``) that needed to be carried over from
  ``bzr+ssh`` support. (Andrew Bennetts)

* ``GraphIndex`` objects will internally read an entire index if more
  than 1/20th of their keyspace is requested in a single operation.
  This largely mitigates a performance regression in ``bzr log FILE``
  and completely corrects the performance regression in ``bzr log``.
  The regression was caused by removing an accomodation which had been
  supporting the index format in use. A newer index format is in
  development which is substantially faster. (Robert Collins)


bzr 1.6rc2
##########

:Released: 2008-08-13

This release candidate has a few minor bug fixes, and some regression
fixes for Windows.

Bug Fixes
*********

* ``bzr upgrade`` on remote branches accessed via bzr:// and
  bzr+ssh:// now works.  (Andrew Bennetts)

* Change the ``get_format_description()`` strings for
  ``RepositoryFormatKnitPack5`` et al to be single line messages.
  (Aaron Bentley)

* Fix for a regression on Win32 where we would try to call
  ``os.listdir()`` on a file and not catch the exception properly.
  (Windows raises a different exception.) This would manifest in
  places like ``bzr rm file`` or ``bzr switch``.
  (Mark Hammond, John Arbash Meinel)

* ``Inventory.copy()`` was failing to set the revision property for
  the root entry. (Jelmer Vernooij)

* sftp transport: added missing ``FileExists`` case to
  ``_translate_io_exception`` (Christophe Troestler, #123475)

* The help for ``bzr ignored`` now suggests ``bzr ls --ignored`` for
  scripting use. (Robert Collins, #3834)

* The default ``annotate`` logic will now always assign the
  last-modified value of a line to one of the revisions that modified
  it, rather than a merge revision. This would happen when both sides
  claimed to have modified the line resulting in the same text. The
  choice is arbitrary but stable, so merges in different directions
  will get the same results.  (John Arbash Meinel, #232188)


bzr 1.6rc1
##########

:Released: 2008-08-06

This release candidate for bzr 1.6 solidifies the new branch stacking
feature.  Bazaar now recommends that users upgrade all knit repositories,
because later formats are much faster.  However, we plan to continue read/write and
upgrade support for knit repostories for the forseeable future.  Several
other bugs and performance issues were fixed.

Changes
*******

* Knit format repositories are deprecated and bzr will now emit
  warnings whenever it encounters one.  Use ``bzr upgrade`` to upgrade
  knit repositories to pack format.  (Andrew Bennetts)

Improvements
************

* ``bzr check`` can now be told which elements at a location it should
  check.  (Daniel Watkins)

* Commit now supports ``--exclude`` (or ``-x``) to exclude some files
  from the commit. (Robert Collins, #3117)

* Fetching data between repositories that have the same model but no
  optimised fetcher will not reserialise all the revisions, increasing
  performance. (Robert Collins, John Arbash Meinel)

* Give a more specific error when target branch is not reachable.
  (James Westby)

* Implemented a custom ``walkdirs_utf8`` implementation for win32.
  This uses a pyrex extension to get direct access to the
  ``FindFirstFileW`` style apis, rather than using ``listdir`` +
  ``lstat``. Shows a very strong improvement in commands like
  ``status`` and ``diff`` which have to iterate the working tree.
  Anywhere from 2x-6x faster depending on the size of the tree (bigger
  trees, bigger benefit.) (John Arbash Meinel)

* New registry for log properties handles  and the method in
  LongLogFormatter to display the custom properties returned by the
  registered handlers. (Guillermo Gonzalez, #162469)

Bug Fixes
*********

* Add more tests that stacking does not create deltas spanning
  physical repository boundaries.
  (Martin Pool, #252428)

* Better message about incompatible repositories.
  (Martin Pool, #206258)

* ``bzr branch --stacked`` ensures the destination branch format can
  support stacking, even if the origin does not.
  (Martin Pool)

* ``bzr export`` no longer exports ``.bzrrules``.
  (Ian Clatworthy)

* ``bzr serve --directory=/`` now correctly allows the whole
  filesystem to be accessed on Windows, not just the root of the drive
  that Python is running from.
  (Adrian Wilkins, #240910)

* Deleting directories by hand before running ``bzr rm`` will not
  cause subsequent errors in ``bzr st`` and ``bzr commit``.
  (Robert Collins, #150438)

* Fix a test case that was failing if encoding wasn't UTF-8.
  (John Arbash Meinel, #247585)

* Fix "no buffer space available" error when branching with the new
  smart server protocol to or from Windows.
  (Andrew Bennetts, #246180)

* Fixed problem in branching from smart server.
  (#249256, Michael Hudson, Martin Pool)

* Handle a file turning in to a directory in TreeTransform.
  (James Westby, #248448)

API Changes
***********

* ``MutableTree.commit`` has an extra optional keywork parameter
  ``exclude`` that will be unconditionally supplied by the command
  line UI - plugins that add tree formats may need an update.
  (Robert Collins)

* The API minimum version for plugin compatibility has been raised to
  1.6 - there are significant changes throughout the code base.
  (Robert Collins)

* The generic fetch code now uses three attributes on Repository objects
  to control fetch. The streams requested are controlled via :
  ``_fetch_order`` and ``_fetch_uses_deltas``. Setting these
  appropriately allows different repository implementations to recieve
  data in their optimial form. If the ``_fetch_reconcile`` is set then
  a reconcile operation is triggered at the end of the fetch.
  (Robert Collins)

* The ``put_on_disk`` and ``get_tar_item`` methods in
  ``InventoryEntry`` were deprecated. (Ian Clatworthy)

* ``Repository.is_shared`` doesn't take a read lock. It didn't
  need one in the first place (nobody cached the value, and
  ``RemoteRepository`` wasn't taking one either). This saves a round
  trip when probing Pack repositories, as they read the ``pack-names``
  file when locked. And during probe, locking the repo isn't very
  useful. (John Arbash Meinel)

Internals
*********

* ``bzrlib.branchbuilder.BranchBuilder`` is now much more capable of
  putting together a real history without having to create a full
  WorkingTree. It is recommended that tests that are not directly
  testing the WorkingTree use BranchBuilder instead.  See
  ``BranchBuilder.build_snapshot`` or
  ``TestCaseWithMemoryTree.make_branch_builder``.  (John Arbash Meinel)

* ``bzrlib.builtins.internal_tree_files`` broken into two giving a new
  helper ``safe_relpath_files`` - used by the new ``exclude``
  parameter to commit. (Robert Collins)

* Make it easier to introduce new WorkingTree formats.
  (Ian Clatworthy)

* The code for exporting trees was refactored not to use the
  deprecated ``InventoryEntry`` methods. (Ian Clatworthy)

* RuleSearchers return () instead of [] now when there are no matches.
  (Ian Clatworthy)


bzr 1.6beta3
############

:Released: 2008-07-17

This release adds a new 'stacked branches' feature allowing branches to
share storage without being in the same repository or on the same machine.
(See the user guide for more details.)  It also adds a new hook, improved
weaves, aliases for related locations, faster bzr+ssh push, and several
bug fixes.

Features
********

* New ``pre_change_branch_tip`` hook that is called before the
  branch tip is moved, while the branch is write-locked.  See the User
  Reference for signature details.  (Andrew Bennetts)

* Rule-based preferences can now be defined for selected files in
  selected branches, allowing commands and plugins to provide
  custom behaviour for files matching defined patterns.
  See ``Rule-based preferences`` (part of ``Configuring Bazaar``)
  in the User Guide and ``bzr help rules`` for more information.
  (Ian Clatworthy)

* Sites may suggest a branch to stack new branches on.  (Aaron Bentley)

* Stacked branches are now supported. See ``bzr help branch`` and
  ``bzr help push``.  Branches must be in the ``development1`` format
  to stack, though the stacked-on branch can be of any format.
  (Robert Collins)

Improvements
************

* ``bzr export --format=tgz --root=NAME -`` to export a gzipped tarball
  to stdout; also ``tar`` and ``tbz2``.
  (Martin Pool)

* ``bzr (re)merge --weave`` will now use a standard Weave algorithm,
  rather than the annotation-based merge it was using. It does so by
  building up a Weave of the important texts, without needing to build
  the full ancestry. (John Arbash Meinel, #238895)

* ``bzr send`` documents and better supports ``emacsclient`` (proper
  escaping of mail headers and handling of the MUA Mew).
  (Christophe Troestler)

* Remembered locations can be specified by aliases, e.g. :parent, :public,
  :submit.  (Aaron Bentley)

* The smart protocol now has improved support for setting branches'
  revision info directly.  This makes operations like push
  faster.  The new request method name is
  ``Branch.set_last_revision_ex``.  (Andrew Bennetts)

Bug Fixes
*********

* Bazaar is now able to be a client to the web server of IIS 6 and 7.
  The broken implementations of RFC822 in Python and RFC2046 in IIS
  combined with boundary-line checking in Bazaar previously made this
  impossible. (NB, IIS 5 does not suffer from this problem).
  (Adrian Wilkins, #247585)

* ``bzr log --long`` with a ghost in your mainline now handles that
  ghost properly. (John Arbash Meinel, #243536)

* ``check`` handles the split-up .bzr layout correctly, so no longer
  requires a branch to be present.
  (Daniel Watkins, #64783)

* Clearer message about how to set the PYTHONPATH if bzrlib can't be
  loaded.
  (Martin Pool, #205230)

* Errors about missing libraries are now shown without a traceback,
  and with a suggestion to install the library.  The full traceback is
  still in ``.bzr.log`` and can be shown with ``-Derror``.
  (Martin Pool, #240161)

* Fetch from a stacked branch copies all required data.
  (Aaron Bentley, #248506)

* Handle urls such as ftp://user@host.com@www.host.com where the user
  name contains an @.
  (Neil Martinsen-Burrell, #228058)

* ``needs_read_lock`` and ``needs_write_lock`` now suppress an error during
  ``unlock`` if there was an error in the original function. This helps
  most when there is a failure with a smart server action, since often the
  connection closes and we cannot unlock.
  (Andrew Bennetts, John Arbash Meinel, #125784)

* Obsolete hidden command ``bzr fetch`` removed.
  (Martin Pool, #172870)

* Raise the correct exception when doing ``-rbefore:0`` or ``-c0``.
  (John Arbash Meinel, #239933)

* You can now compare file revisions in Windows diff programs from
  Cygwin Bazaar.
  (Matt McClure, #209281)

* revision_history now tolerates mainline ghosts for Branch format 6.
  (Aaron Bentley, #235055)

* Set locale from environment for third party libs.
  (Martin von Gagern, #128496)

Documentation
*************

* Added *Using stacked branches* to the User Guide.
  (Ian Clatworthy)

* Updated developer documentation.
  (Martin Pool)

Testing
*******

* ``-Dmemory`` will cause /proc/PID/status to be catted before bzr
  exits, allowing low-key analysis of peak memory use. (Robert Collins)

* ``TestCaseWithTransport.make_branch_and_tree`` tries harder to return
  a tree with a ``branch`` attribute of the right format.  This was
  preventing some ``RemoteBranch`` tests from actually running with
  ``RemoteBranch`` instances.  (Andrew Bennetts)

API Changes
***********

* Removed ``Repository.text_store``, ``control_store``, etc.  Instead,
  there are new attributes ``texts, inventories, revisions,
  signatures``, each of which is a ``VersionedFiles``.  See the
  Repository docstring for more details.
  (Robert Collins)

* ``Branch.pull`` now accepts an ``_override_hook_target`` optional
  parameter.  If you have a subclass of ``Branch`` that overrides
  ``pull`` then you should add this parameter.  (Andrew Bennetts)

* ``bzrlib.check.check()`` has been deprecated in favour of the more
  aptly-named ``bzrlib.check.check_branch()``.
  (Daniel Watkins)

* ``Tree.print_file`` and ``Repository.print_file`` are deprecated.
  These methods are bad APIs because they write directly to sys.stdout.
  bzrlib does not use them internally, and there are no direct tests
  for them. (Alexander Belchenko)

Internals
*********

* ``cat`` command no longer uses ``Tree.print_file()`` internally.
  (Alexander Belchenko)

* New class method ``BzrDir.open_containing_tree_branch_or_repository``
  which eases the discovery of the tree, the branch and the repository
  containing a given location.
  (Daniel Watkins)

* New ``versionedfile.KeyMapper`` interface to abstract out the access to
  underlying .knit/.kndx etc files in repositories with partitioned
  storage. (Robert Collins)

* Obsolete developer-use command ``weave-join`` has been removed.
  (Robert Collins)

* ``RemoteToOtherFetcher`` and ``get_data_stream_for_search`` removed,
  to support new ``VersionedFiles`` layering.
  (Robert Collins)


bzr 1.6beta2
############

:Released: 2008-06-10

This release contains further progress towards our 1.6 goals of shallow
repositories, and contains a fix for some user-affecting bugs in the
repository layer.  Building working trees during checkout and branch is
now faster.

Bug Fixes
*********

* Avoid KnitCorrupt error extracting inventories from some repositories.
  (The data is not corrupt; an internal check is detecting a problem
  reading from the repository.)
  (Martin Pool, Andrew Bennetts, Robert Collins, #234748)

* ``bzr status`` was breaking if you merged the same revision twice.
  (John Arbash Meinel, #235407)

* Fix infinite loop consuming 100% CPU when a connection is lost while
  reading a response body via the smart protocol v1 or v2.
  (Andrew Bennetts)

* Inserting a bundle which changes the contents of a file with no trailing
  end of line, causing a knit snapshot in a 'knits' repository will no longer
  cause KnitCorrupt. (Robert Collins)

* ``RemoteBranch.pull`` needs to return the ``self._real_branch``'s
  pull result. It was instead just returning None, which breaks ``bzr
  pull``. (John Arbash Meinel, #238149)

* Sanitize branch nick before using it as an attachment filename in
  ``bzr send``. (Lukáš Lalinský, #210218)

* Squash ``inv_entry.symlink_target`` to a plain string when
  generating DirState details. This prevents from getting a
  ``UnicodeError`` when you have symlinks and non-ascii filenames.
  (John Arbash Meinel, #135320)

Improvements
************

* Added the 'alias' command to set/unset and display aliases. (Tim Penhey)

* ``added``, ``modified``, and ``unknowns`` behaviour made consistent (all three
  now quote paths where required). Added ``--null`` option to ``added`` and
  ``modified`` (for null-separated unknowns, use ``ls --unknown --null``)
  (Adrian Wilkins)

* Faster branching (1.09x) and lightweight checkouts (1.06x) on large trees.
  (Ian Clatworthy, Aaron Bentley)

Documentation
*************

* Added *Bazaar Zen* section to the User Guide. (Ian Clatworthy)

Testing
*******

* Fix the test HTTPServer to be isolated from chdir calls made while it is
  running, allowing it to be used in blackbox tests. (Robert Collins)

API Changes
***********

* ``WorkingTree.set_parent_(ids/trees)`` will now filter out revisions
  which are in the ancestry of other revisions. So if you merge the same
  tree twice, or merge an ancestor of an existing merge, it will only
  record the newest. (If you merge a descendent, it will replace its
  ancestor). (John Arbash Meinel, #235407)

* ``RepositoryPolicy.__init__`` now requires stack_on and stack_on_pwd,
  through the derived classes do not.  (Aaron Bentley)

Internals
*********

* ``bzrlib.bzrdir.BzrDir.sprout`` now accepts ``stacked`` to control
  creating stacked branches. (Robert Collins)

* Knit record serialisation is now stricter on what it will accept, to
  guard against potential internal bugs, or broken input. (Robert Collins)

bzr 1.6beta1
############

:Released: 2008-06-02

Commands that work on the revision history such as push, pull, missing,
uncommit and log are now substantially faster.  This release adds a
translation of some of the user documentation into Spanish.  (Contributions of
other translations would be very welcome.)  Bazaar 1.6beta1 adds a new network
protocol which is used by default and which allows for more efficient transfers
and future extensions.


Notes When Upgrading
********************

* There is a new version of the network protocol used for bzr://, bzr+ssh://
  and bzr+http:// connections.  This will allow more efficient requests and
  responses, and more graceful fallback when a server is too old to
  recognise a request from a more recent client.  Bazaar 1.6 will
  interoperate with 0.16 and later versions, but servers should be upgraded
  when possible.  Bazaar 1.6 no longer interoperates with 0.15 and earlier via
  these protocols.  Use alternatives like SFTP or upgrade those servers.
  (Andrew Bennetts, #83935)

Changes
*******

* Deprecation warnings will not be suppressed when running ``bzr selftest``
  so that developers can see if their code is using deprecated functions.
  (John Arbash Meinel)

Features
********

* Adding ``-Derror`` will now display a traceback when a plugin fails to
  load. (James Westby)

Improvements
************

* ``bzr branch/push/pull -r XXX`` now have a helper function for finding
  the revno of the new revision (``Graph.find_distance_to_null``). This
  should make something like ``bzr branch -r -100`` in a shared, no-trees
  repository much snappier. (John Arbash Meinel)

* ``bzr log --short -r X..Y`` no longer needs to access the full revision
  history. This makes it noticeably faster when logging the last few
  revisions. (John Arbash Meinel)

* ``bzr ls`` now accepts ``-V`` as an alias for ``--versioned``.
  (Jerad Cramp, #165086)

* ``bzr missing`` uses the new ``Graph.find_unique_ancestors`` and
  ``Graph.find_differences`` to determine missing revisions without having
  to search the whole ancestry. (John Arbash Meinel, #174625)

* ``bzr uncommit`` now uses partial history access, rather than always
  extracting the full revision history for a branch. This makes it
  resolve the appropriate revisions much faster (in testing it drops
  uncommit from 1.5s => 0.4s). It also means ``bzr log --short`` is one
  step closer to not using full revision history.
  (John Arbash Meinel, #172649)

Bugfixes
********

* ``bzr merge --lca`` should handle when two revisions have no common
  ancestor other than NULL_REVISION. (John Arbash Meinel, #235715)

* ``bzr status`` was breaking if you merged the same revision twice.
  (John Arbash Meinel, #235407)

* ``bzr push`` with both ``--overwrite`` and ``-r NNN`` options no longer
  fails.  (Andrew Bennetts, #234229)

* Correctly track the base URL of a smart medium when using bzr+http://
  URLs, which was causing spurious "No repository present" errors with
  branches in shared repositories accessed over bzr+http.
  (Andrew Bennetts, #230550)

* Define ``_remote_is_at_least_1_2`` on ``SmartClientMedium`` so that all
  implementations have the attribute.  Fixes 'PyCurlTransport' object has no
  attribute '_remote_is_at_least_1_2' attribute errors.
  (Andrew Bennetts, #220806)

* Failure to delete an obsolete pack file should just give a warning
  message, not a fatal error.  It may for example fail if the file is still
  in use by another process.
  (Martin Pool)

* Fix MemoryError during large fetches over HTTP by limiting the amount of
  data we try to read per ``recv`` call.  The problem was observed with
  Windows and a proxy, but might affect other environments as well.
  (Eric Holmberg, #215426)

* Handle old merge directives correctly in Merger.from_mergeable.  Stricter
  get_parent_map requirements exposed a latent bug here.  (Aaron Bentley)

* Issue a warning and ignore passwords declared in authentication.conf when
  used for an ssh scheme (sftp or bzr+ssh).
  (Vincent Ladeuil, #203186)

* Make both http implementations raise appropriate exceptions on 403
  Forbidden when POSTing smart requests.
  (Vincent Ladeuil, #230223)

* Properly *title* header names in http requests instead of capitalizing
  them.
  (Vincent Ladeuil, #229076)

* The "Unable to obtain lock" error message now also suggests using
  ``bzr break-lock`` to fix it.  (Martin Albisetti, #139202)

* Treat an encoding of '' as ascii; this can happen when bzr is run
  under vim on Mac OS X.
  (Neil Martinsen-Burrell)

* ``VersionedFile.make_mpdiffs()`` was raising an exception that wasn't in
  scope. (Daniel Fischer #235687)

Documentation
*************

* Added directory structure and started translation of docs in spanish.
  (Martin Albisetti, Lucio Albenga)

* Incorporate feedback from Jelmer Vernooij and Neil Martinsen-Burrell
  on the plugin and integration chapters of the User Guide.
  (Ian Clatworthy)

* More Bazaar developer documentation about packaging and release process,
  and about use of Python reprs.
  (Martin Pool, Martin Albisetti)

* Updated Tortise strategy document. (Mark Hammond)

Testing
*******

* ``bzrlib.tests.adapt_tests`` was broken and unused - it has been fixed.
  (Robert Collins)

* Fix the test HTTPServer to be isolated from chdir calls made while it is
  running, allowing it to be used in blackbox tests. (Robert Collins)

* New helper function for splitting test suites
  ``split_suite_by_condition``. (Robert Collins)

Internals
*********

* ``Branch.missing_revisions`` has been deprecated. Similar functionality
  can be obtained using ``bzrlib.missing.find_unmerged``. The api was
  fairly broken, and the function was unused, so we are getting rid of it.
  (John Arbash Meinel)

API Changes
***********

* ``Branch.abspath`` is deprecated; use the Tree or Transport
  instead.  (Martin Pool)

* ``Branch.update_revisions`` now takes an optional ``Graph``
  object. This can be used by ``update_revisions`` when it is
  checking ancestry, and allows callers to prefer request to go to a
  local branch.  (John Arbash Meinel)

* Branch, Repository, Tree and BzrDir should expose a Transport as an
  attribute if they have one, rather than having it indirectly accessible
  as ``.control_files._transport``.  This doesn't add a requirement
  to support a Transport in cases where it was not needed before;
  it just simplifies the way it is reached.  (Martin Pool)

* ``bzr missing --mine-only`` will return status code 0 if you have no
  new revisions, but the remote does. Similarly for ``--theirs-only``.
  The new code only checks one side, so it doesn't know if the other
  side has changes. This seems more accurate with the request anyway.
  It also changes the output to print '[This|Other] branch is up to
  date.' rather than displaying nothing.  (John Arbash Meinel)

* ``LockableFiles.put_utf8``, ``put_bytes`` and ``controlfilename``
  are now deprecated in favor of using Transport operations.
  (Martin Pool)

* Many methods on ``VersionedFile``, ``Repository`` and in
  ``bzrlib.revision``  deprecated before bzrlib 1.5 have been removed.
  (Robert Collins)

* ``RevisionSpec.wants_revision_history`` can be set to False for a given
  ``RevisionSpec``. This will disable the existing behavior of passing in
  the full revision history to ``self._match_on``. Useful for specs that
  don't actually need access to the full history. (John Arbash Meinel)

* The constructors of ``SmartClientMedium`` and its subclasses now require a
  ``base`` parameter.  ``SmartClientMedium`` implementations now also need
  to provide a ``remote_path_from_transport`` method.  (Andrew Bennetts)

* The default permissions for creating new files and directories
  should now be obtained from ``BzrDir._get_file_mode()`` and
  ``_get_dir_mode()``, rather than from LockableFiles.  The ``_set_file_mode``
  and ``_set_dir_mode`` variables on LockableFiles which were advertised
  as a way for plugins to control this are no longer consulted.
  (Martin Pool)

* ``VersionedFile.join`` is deprecated. This method required local
  instances of both versioned file objects and was thus hostile to being
  used for streaming from a smart server. The new get_record_stream and
  insert_record_stream are meant to efficiently replace this method.
  (Robert Collins)

* ``WorkingTree.set_parent_(ids/trees)`` will now filter out revisions
  which are in the ancestry of other revisions. So if you merge the same
  tree twice, or merge an ancestor of an existing merge, it will only
  record the newest. (If you merge a descendent, it will replace its
  ancestor). (John Arbash Meinel, #235407)

* ``WorkingTreeFormat2.stub_initialize_remote`` is now private.
  (Martin Pool)


bzr 1.5
#######

:Released: 2008-05-16

This release of Bazaar includes several updates to the documentation, and fixes
to prepare for making rich root support the default format. Many bugs have been
squashed, including fixes to log, bzr+ssh inter-operation with older servers.

Changes
*******

* Suppress deprecation warnings when bzrlib is a 'final' release. This way
  users of packaged software won't be bothered with DeprecationWarnings,
  but developers and testers will still see them. (John Arbash Meinel)

Documentation
*************

* Incorporate feedback from Jelmer Vernooij and Neil Martinsen-Burrell
  on the plugin and integration chapters of the User Guide.
  (Ian Clatworthy)


bzr 1.5rc1
##########

:Released: 2008-05-09

Changes
*******

* Broader support of GNU Emacs mail clients. Set
  ``mail_client=emacsclient`` in your bazaar.conf and ``send`` will pop the
  bundle in a mail buffer according to the value of ``mail-user-agent``
  variable. (Xavier Maillard)

Improvements
************

* Diff now handles revision specs like "branch:" and "submit:" more
  efficiently.  (Aaron Bentley, #202928)

* More friendly error given when attempt to start the smart server
  on an address already in use. (Andrea Corbellini, #200575)

* Pull completes much faster when there is nothing to pull.
  (Aaron Bentley)

Bugfixes
********

* Authentication.conf can define sections without password.
  (Vincent Ladeuil, #199440)

* Avoid muttering every time a child update does not cause a progress bar
  update. (John Arbash Meinel, #213771)

* ``Branch.reconcile()`` is now implemented. This allows ``bzr reconcile``
  to fix when a Branch has a non-canonical mainline history. ``bzr check``
  also detects this condition. (John Arbash Meinel, #177855)

* ``bzr log -r ..X bzr://`` was failing, because it was getting a request
  for ``revision_id=None`` which was not a string.
  (John Arbash Meinel, #211661)

* ``bzr commit`` now works with Microsoft's FTP service.
  (Andreas Deininger)

* Catch definitions outside sections in authentication.conf.
  (Vincent Ladeuil, #217650)

* Conversion from non-rich-root to rich-root(-pack) updates inventory
  sha1s, even when bundles are used.  (Aaron Bentley, #181391)

* Conversion from non-rich-root to rich-root(-pack) works correctly even
  though search keys are not topologically sorted.  (Aaron Bentley)

* Conversion from non-rich-root to rich-root(-pack) works even when a
  parent revision has a different root id.  (Aaron Bentley, #177874)

* Disable strace testing until strace is fixed (see bug #103133) and emit a
  warning when selftest ends to remind us of leaking tests.
  (Vincent Ladeuil, #226769)

* Fetching all revisions from a repository does not cause pack collisions.
  (Robert Collins, Aaron Bentley, #212908)

* Fix error about "attempt to add line-delta in non-delta knit".
  (Andrew Bennetts, #217701)

* Pushing a branch in "dirstate" format (Branch5) over bzr+ssh would break
  if the remote server was < version 1.2. This was due to a bug in the
  RemoteRepository.get_parent_map() fallback code.
  (John Arbash Meinel, #214894)

* Remove leftover code in ``bzr_branch`` that inappropriately creates
  a ``branch-name`` file in the branch control directory.
  (Martin Pool)

* Set SO_REUSEADDR on server sockets of ``bzr serve`` to avoid problems
  rebinding the socket when starting the server a second time.
  (John Arbash Meinel, Martin Pool, #164288)

* Severe performance degradation in fetching from knit repositories to
  knits and packs due to parsing the entire revisions.kndx on every graph
  walk iteration fixed by using the Repository.get_graph API.  There was
  another regression in knit => knit fetching which re-read the index for
  every revision each side had in common.
  (Robert Collins, John Arbash Meinel)

* When logging the changes to a particular file, there was a bug if there
  were ghosts in the revision ancestry. (John Arbash Meinel, #209948)

* xs4all's ftp server returns a temporary error when trying to list an
  empty directory, rather than returning an empty list. Adding a
  workaround so that we don't get spurious failures.
  (John Arbash Meinel, #215522)

Documentation
*************

* Expanded the User Guide to include new chapters on popular plugins and
  integrating Bazaar into your environment. The *Best practices* chapter
  was renamed to *Miscellaneous topics* as suggested by community
  feedback as well. (Ian Clatworthy)

* Document outlining strategies for TortoiseBzr. (Mark Hammond)

* Improved the documentation on hooks. (Ian Clatworthy)

* Update authentication docs regarding ssh agents.
  (Vincent Ladeuil, #183705)

Testing
*******

* Add ``thread_name_suffix`` parameter to SmartTCPServer_for_testing, to
  make it easy to identify which test spawned a thread with an unhandled
  exception. (Andrew Bennetts)

* New ``--debugflag``/``-E`` option to ``bzr selftest`` for setting
  options for debugging tests, these are complementary to the -D
  options.  The ``-Dselftest_debug`` global option has been replaced by the
  ``-E=allow_debug`` option for selftest. (Andrew Bennetts)

* Parameterised test ids are preserved correctly to aid diagnosis of test
  failures. (Robert Collins, Andrew Bennetts)

* selftest now accepts --starting-with <id> to load only the tests whose id
  starts with the one specified. This greatly speeds up running the test
  suite on a limited set of tests and can be used to run the tests for a
  single module, a single class or even a single test.  (Vincent Ladeuil)

* The test suite modules have been modified to define load_tests() instead
  of test_suite(). That speeds up selective loading (via --load-list)
  significantly and provides many examples on how to migrate (grep for
  load_tests).  (Vincent Ladeuil)

Internals
*********

* ``Hooks.install_hook`` is now deprecated in favour of
  ``Hooks.install_named_hook`` which adds a required ``name`` parameter, to
  avoid having to call ``Hooks.name_hook``. (Daniel Watkins)

* Implement xml8 serializer.  (Aaron Bentley)

* New form ``@deprecated_method(deprecated_in(1, 5, 0))`` for making
  deprecation wrappers.  (Martin Pool)

* ``Repository.revision_parents`` is now deprecated in favour of
  ``Repository.get_parent_map([revid])[revid]``. (Jelmer Vernooij)

* The Python ``assert`` statement is no longer used in Bazaar source, and
  a test checks this.  (Martin Pool)

API Changes
***********

* ``bzrlib.status.show_pending_merges`` requires the repository to be
  locked by the caller. Callers should have been doing it anyway, but it
  will now raise an exception if they do not. (John Arbash Meinel)

* Repository.get_data_stream, Repository.get_data_stream_for_search(),
  Repository.get_deltas_for_revsions(), Repository.revision_trees(),
  Repository.item_keys_introduced_by() no longer take read locks.
  (Aaron Bentley)

* ``LockableFiles.get_utf8`` and ``.get`` are deprecated, as a start
  towards removing LockableFiles and ``.control_files`` entirely.
  (Martin Pool)

* Methods deprecated prior to 1.1 have been removed.
  (Martin Pool)


bzr 1.4 
#######

:Released: 2008-04-28

This release of Bazaar includes handy improvements to the speed of log and
status, new options for several commands, improved documentation, and better
hooks, including initial code for server-side hooks.  A number of bugs have
been fixed, particularly in interoperability between different formats or
different releases of Bazaar over there network.  There's been substantial
internal work in both the repository and network code to enable new features
and faster performance.

Bug Fixes
*********

* Pushing a branch in "dirstate" format (Branch5) over bzr+ssh would break
  if the remote server was < version 1.2.  This was due to a bug in the
  RemoteRepository.get_parent_map() fallback code.
  (John Arbash Meinel, Andrew Bennetts, #214894)


bzr 1.4rc2
##########

:Released: 2008-04-21

Bug Fixes
*********

* ``bzr log -r ..X bzr://`` was failing, because it was getting a request
  for ``revision_id=None`` which was not a string.
  (John Arbash Meinel, #211661)

* Fixed a bug in handling ghost revisions when logging changes in a
  particular file.  (John Arbash Meinel, #209948)

* Fix error about "attempt to add line-delta in non-delta knit".
  (Andrew Bennetts, #205156)

* Fixed performance degradation in fetching from knit repositories to
  knits and packs due to parsing the entire revisions.kndx on every graph
  walk iteration fixed by using the Repository.get_graph API.  There was
  another regression in knit => knit fetching which re-read the index for
  every revision each side had in common.
  (Robert Collins, John Arbash Meinel)


bzr 1.4rc1
##########

:Released: 2008-04-11

Changes
*******

* bzr main script cannot be imported (Benjamin Peterson)

* On Linux bzr additionally looks for plugins in arch-independent site
  directory. (Toshio Kuratomi)

* The ``set_rh`` branch hook is now deprecated. Please migrate
  any plugins using this hook to use an alternative, e.g.
  ``post_change_branch_tip``. (Ian Clatworthy)

* When a plugin cannot be loaded as the file path is not a valid
  python module name bzr will now strip a ``bzr_`` prefix from the
  front of the suggested name, as many plugins (e.g. bzr-svn)
  want to be installed without this prefix. It is a common mistake
  to have a folder named "bzr-svn" for that plugin, especially
  as this is what bzr branch lp:bzr-svn will give you. (James Westby,
  Andrew Cowie)

* UniqueIntegerBugTracker now appends bug-ids instead of joining
  them to the base URL. Plugins that register bug trackers may
  need a trailing / added to the base URL if one is not already there.
  (James Wesby, Andrew Cowie)

Features
********

* Added start_commit hook for mutable trees. (Jelmer Vernooij, #186422)

* ``status`` now accepts ``--no-pending`` to show the status without
  listing pending merges, which speeds up the command a lot on large
  histories.  (James Westby, #202830)

* New ``post_change_branch_tip`` hook that is called after the
  branch tip is moved but while the branch is still write-locked.
  See the User Reference for signature details.
  (Ian Clatworthy, James Henstridge)

* Reconfigure can convert a branch to be standalone or to use a shared
  repository.  (Aaron Bentley)

Improvements
************

* The smart protocol now has support for setting branches' revision info
  directly.  This should make operations like push slightly faster, and is a
  step towards server-side hooks.  The new request method name is
  ``Branch.set_last_revision_info``.  (Andrew Bennetts)

* ``bzr commit --fixes`` now recognises "gnome" as a tag by default.
  (James Westby, Andrew Cowie)

* ``bzr switch`` will attempt to find branches to switch to relative to the
  current branch. E.g. ``bzr switch branchname`` will look for
  ``current_branch/../branchname``. (Robert Collins, Jelmer Vernooij,
  Wouter van Heyst)

* Diff is now more specific about execute-bit changes it describes
  (Chad Miller)

* Fetching data over HTTP is a bit faster when urllib is used.  This is done
  by forcing it to recv 64k at a time when reading lines in HTTP headers,
  rather than just 1 byte at a time.  (Andrew Bennetts)

* Log --short and --line are much faster when -r is not specified.
  (Aaron Bentley)

* Merge is faster.  We no longer check a file's existence unnecessarily
  when merging the execute bit.  (Aaron Bentley)

* ``bzr status`` on an explicit list of files no longer shows pending
  merges, making it much faster on large trees. (John Arbash Meinel)

* The launchpad directory service now warns the user if they have not set
  their launchpad login and are trying to resolve a URL using it, just
  in case they want to do a write operation with it.  (James Westby)

* The smart protocol client is slightly faster, because it now only queries
  the server for the protocol version once per connection.  Also, the HTTP
  transport will now automatically probe for and use a smart server if
  one is present.  You can use the new ``nosmart+`` transport decorator
  to get the old behaviour.  (Andrew Bennetts)

* The ``version`` command takes a ``--short`` option to print just the
  version number, for easier use in scripts.  (Martin Pool)

* Various operations with revision specs and commands that calculate
  revnos and revision ids are faster.  (John A. Meinel, Aaron Bentley)

Bugfixes
********

* Add ``root_client_path`` parameter to SmartWSGIApp and
  SmartServerRequest.  This makes it possible to publish filesystem
  locations that don't exactly match URL paths. SmartServerRequest
  subclasses should use the new ``translate_client_path`` and
  ``transport_from_client_path`` methods when dealing with paths received
  from a client to take this into account.  (Andrew Bennetts, #124089)

* ``bzr mv a b`` can be now used also to rename previously renamed
  directories, not only files. (Lukáš Lalinský, #107967)

* ``bzr uncommit --local`` can now remove revisions from the local
  branch to be symmetric with ``bzr commit --local``.
  (John Arbash Meinel, #93412)

* Don't ask for a password if there is no real terminal.
  (Alexander Belchenko, #69851)

* Fix a bug causing a ValueError crash in ``parse_line_delta_iter`` when
  fetching revisions from a knit to pack repository or vice versa using
  bzr:// (including over http or ssh).
  (#208418, Andrew Bennetts, Martin Pool, Robert Collins)

* Fixed ``_get_line`` in ``bzrlib.smart.medium``, which was buggy.  Also
  fixed ``_get_bytes`` in the same module to use the push back buffer.
  These bugs had no known impact in normal use, but were problematic for
  developers working on the code, and were likely to cause real bugs sooner
  or later.  (Andrew Bennetts)

* Implement handling of basename parameter for DefaultMail.  (James Westby)

* Incompatibility with Paramiko versions newer than 1.7.2 was fixed.
  (Andrew Bennetts, #213425)

* Launchpad locations (lp: URLs) can be pulled.  (Aaron Bentley, #181945)

* Merges that add files to deleted root directories complete.  They
  do create conflicts.  (Aaron Bentley, #210092)

* vsftp's return ``550 RNFR command failed.`` supported.
  (Marcus Trautwig, #129786)

Documentation
*************

* Improved documentation on send/merge relationship. (Peter Schuller)

* Minor fixes to the User Guide. (Matthew Fuller)

* Reduced the evangelism in the User Guide. (Ian Clatworthy)

* Added Integrating with Bazaar document for developers (Martin Albisetti)

API Breaks
**********

* Attempting to pull data from a ghost aware repository (e.g. knits) into a
  non-ghost aware repository such as weaves will now fail if there are
  ghosts.  (Robert Collins)

* ``KnitVersionedFile`` no longer accepts an ``access_mode`` parameter, and
  now requires the ``index`` and ``access_method`` parameters to be
  supplied. A compatible shim has been kept in the new function
  ``knit.make_file_knit``. (Robert Collins)

* Log formatters must now provide log_revision instead of show and
  show_merge_revno methods. The latter had been deprecated since the 0.17
  release. (James Westby)

* ``LoopbackSFTP`` is now called ``SocketAsChannelAdapter``.
  (Andrew Bennetts)

* ``osutils.backup_file`` is removed. (Alexander Belchenko)

* ``Repository.get_revision_graph`` is deprecated, with no replacement
  method. The method was size(history) and not desirable. (Robert Collins)

* ``revision.revision_graph`` is deprecated, with no replacement function.
  The function was size(history) and not desirable. (Robert Collins)

* ``Transport.get_shared_medium`` is deprecated.  Use
  ``Transport.get_smart_medium`` instead.  (Andrew Bennetts)

* ``VersionedFile`` factories now accept a get_scope parameter rather
  than using a call to ``transaction_finished``, allowing the removal of
  the fixed list of versioned files per repository. (Robert Collins)

* ``VersionedFile.annotate_iter`` is deprecated. While in principle this
  allowed lower memory use, all users of annotations wanted full file
  annotations, and there is no storage format suitable for incremental
  line-by-line annotation. (Robert Collins)

* ``VersionedFile.clone_text`` is deprecated. This performance optimisation
  is no longer used - reading the content of a file that is undergoing a
  file level merge to identical state on two branches is rare enough, and
  not expensive enough to special case. (Robert Collins)

* ``VersionedFile.clear_cache`` and ``enable_cache`` are deprecated.
  These methods added significant complexity to the ``VersionedFile``
  implementation, but were only used for optimising fetches from knits -
  which can be done from outside the knit layer, or via a caching
  decorator. As knits are not the default format, the complexity is no
  longer worth paying. (Robert Collins)

* ``VersionedFile.create_empty`` is removed. This method presupposed a
  sensible mapping to a transport for individual files, but pack backed
  versioned files have no such mapping. (Robert Collins)

* ``VersionedFile.get_graph`` is deprecated, with no replacement method.
  The method was size(history) and not desirable. (Robert Collins)

* ``VersionedFile.get_graph_with_ghosts`` is deprecated, with no
  replacement method.  The method was size(history) and not desirable.
  (Robert Collins)

* ``VersionedFile.get_parents`` is deprecated, please use
  ``VersionedFile.get_parent_map``. (Robert Collins)

* ``VersionedFile.get_sha1`` is deprecated, please use
  ``VersionedFile.get_sha1s``. (Robert Collins)

* ``VersionedFile.has_ghost`` is now deprecated, as it is both expensive
  and unused outside of a single test. (Robert Collins)

* ``VersionedFile.iter_parents`` is now deprecated in favour of
  ``get_parent_map`` which can be used to instantiate a Graph on a
  VersionedFile. (Robert Collins)

* ``VersionedFileStore`` no longer uses the transaction parameter given
  to most methods; amongst other things this means that the
  get_weave_or_empty method no longer guarantees errors on a missing weave
  in a readonly transaction, and no longer caches versioned file instances
  which reduces memory pressure (but requires more careful management by
  callers to preserve performance). (Robert Collins)

Testing
*******

* New -Dselftest_debug flag disables clearing of the debug flags during
  tests.  This is useful if you want to use e.g. -Dhpss to help debug a
  failing test.  Be aware that using this feature is likely to cause
  spurious test failures if used with the full suite. (Andrew Bennetts)

* selftest --load-list now uses a new more agressive test loader that will
  avoid loading unneeded modules and building their tests. Plugins can use
  this new loader by defining a load_tests function instead of a test_suite
  function. (a forthcoming patch will provide many examples on how to
  implement this).
  (Vincent Ladeuil)

* selftest --load-list now does some sanity checks regarding duplicate test
  IDs and tests present in the list but not found in the actual test suite.
  (Vincent Ladeuil)

* Slightly more concise format for the selftest progress bar, so there's
  more space to show the test name.  (Martin Pool) ::

    [2500/10884, 1fail, 3miss in 1m29s] test_revisionnamespaces.TestRev

* The test suite takes much less memory to run, and is a bit faster.  This
  is done by clearing most attributes of TestCases after running them, if
  they succeeded.  (Andrew Bennetts)

Internals
*********

* Added ``_build_client_protocol`` to ``_SmartClient``.  (Andrew Bennetts)

* Added basic infrastructure for automatic plugin suggestion.
  (Martin Albisetti)

* If a ``LockableFiles`` object is not explicitly unlocked (for example
  because of a missing ``try/finally`` block, it will give a warning but
  not automatically unlock itself.  (Previously they did.)  This
  sometimes caused knock-on errors if for example the network connection
  had already failed, and should not be relied upon by code.
  (Martin Pool, #109520)

* ``make dist`` target to build a release tarball, and also
  ``check-dist-tarball`` and ``dist-upload-escudero``.  (Martin Pool)

* The ``read_response_tuple`` method of ``SmartClientRequestProtocol*``
  classes will now raise ``UnknownSmartMethod`` when appropriate, so that
  callers don't need to try distinguish unknown request errors from other
  errors.  (Andrew Bennetts)

* ``set_make_working_trees`` is now implemented provided on all repository
  implementations (Aaron Bentley)

* ``VersionedFile`` now has a new method ``get_parent_map`` which, like
  ``Graph.get_parent_map`` returns a dict of key:parents. (Robert Collins)


bzr 1.3.1
#########

:Released: 2008-04-09

No changes from 1.3.1rc1.


bzr 1.3.1rc1
############

:Released: 2008-04-04

Bug Fixes
*********

* Fix a bug causing a ValueError crash in ``parse_line_delta_iter`` when
  fetching revisions from a knit to pack repository or vice versa using
  bzr:// (including over http or ssh).
  (#208418, Andrew Bennetts, Martin Pool, Robert Collins)


bzr 1.3
#######

:Released: 2008-03-20

Bazaar has become part of the GNU project <http://www.gnu.org>

Many operations that act on history, including ``log`` and ``annotate`` are now
substantially faster.  Several bugs have been fixed and several new options and
features have been added.

Testing
*******

* Avoid spurious failure of ``TestVersion.test_version`` matching
  directory names.
  (#202778, Martin Pool)


bzr 1.3rc1
##########

:Released: 2008-03-16

Notes When Upgrading
********************

* The backup directory created by ``upgrade`` is now called
  ``backup.bzr``, not ``.bzr.backup``. (Martin Albisetti)

Changes
*******

* A new repository format 'development' has been added. This format will
  represent the latest 'in-progress' format that the bzr developers are
  interested in getting early-adopter testing and feedback on.
  ``doc/developers/development-repo.txt`` has detailed information.
  (Robert Collins)

* BZR_LOG environment variable controls location of .bzr.log trace file.
  User can suppress writing messages to .bzr.log by using '/dev/null'
  filename (on Linux) or 'NUL' (on Windows). If BZR_LOG variable
  is not defined but BZR_HOME is defined then default location
  for .bzr.log trace file is ``$BZR_HOME/.bzr.log``.
  (Alexander Belchenko, #106117)

* ``launchpad`` builtin plugin now shipped as separate part in standalone
  bzr.exe, installed to ``C:\Program Files\Bazaar\plugins`` directory,
  and standalone installer allows user to skip installation of this plugin.
  (Alexander Belchenko)

* Restore auto-detection of plink.exe on Windows. (Dmitry Vasiliev)

* Version number is now shown as "1.2" or "1.2pr2", without zeroed or
  missing final fields.  (Martin Pool)

Features
********

* ``branch`` and ``checkout`` can hard-link working tree files, which is
  faster and saves space.  (Aaron Bentley)

* ``bzr send`` will now also look at the ``child_submit_to`` setting in
  the submit branch to determine the email address to send to.
  (Jelmer Vernooij)

Improvements
************

* BzrBranch._lefthand_history is faster on pack repos.  (Aaron Bentley)

* Branch6.generate_revision_history is faster.  (Aaron Bentley)

* Directory services can now be registered, allowing special URLs to be
  dereferenced into real URLs.  This is a generalization and cleanup of
  the lp: transport lookup.  (Aaron Bentley)

* Merge directives that are automatically attached to emails have nicer
  filenames, based on branch-nick + revno. (Aaron Bentley)

* ``push`` has a ``--revision`` option, to specify what revision to push up
  to.  (Daniel Watkins)

* Significantly reducing execution time and network traffic for trivial
  case of running ``bzr missing`` command for two identical branches.
  (Alexander Belchenko)

* Speed up operations that look at the revision graph (such as 'bzr log').
  ``KnitPackRepositor.get_revision_graph`` uses ``Graph.iter_ancestry`` to
  extract the revision history. This allows filtering ghosts while
  stepping instead of needing to peek ahead. (John Arbash Meinel)

* The ``hooks`` command lists installed hooks, to assist in debugging.
  (Daniel Watkins)

* Updates to how ``annotate`` work. Should see a measurable improvement in
  performance and memory consumption for file with a lot of merges.
  Also, correctly handle when a line is introduced by both parents (it
  should be attributed to the first merge which notices this, and not
  to all subsequent merges.) (John Arbash Meinel)

Bugfixes
********

* Autopacking no longer holds the full set of inventory lines in
  memory while copying. For large repositories, this can amount to
  hundreds of MB of ram consumption.
  (Ian Clatworthy, John Arbash Meinel)

* Cherrypicking when using ``--format=merge3`` now explictly excludes
  BASE lines. (John Arbash Meinel, #151731)

* Disable plink's interactive prompt for password.
  (#107593, Dmitry Vasiliev)

* Encode command line arguments from unicode to user_encoding before
  invoking external mail client in `bzr send` command.
  (#139318, Alexander Belchenko)

* Fixed problem connecting to ``bzr+https://`` servers.
  (#198793, John Ferlito)

* Improved error reporting in the Launchpad plugin. (Daniel Watkins,
  #196618)

* Include quick-start-summary.svg file to python-based installer(s)
  for Windows. (#192924, Alexander Belchenko)

* lca merge now respects specified files. (Aaron Bentley)

* Make version-info --custom imply --all. (#195560, James Westby)

* ``merge --preview`` now works for merges that add or modify
  symlinks (James Henstridge)

* Redirecting the output from ``bzr merge`` (when the remembered
  location is used) now works. (John Arbash Meinel)

* setup.py script explicitly checks for Python version.
  (Jari Aalto, Alexander Belchenko, #200569)

* UnknownFormatErrors no longer refer to branches regardless of kind of
  unknown format. (Daniel Watkins, #173980)

* Upgrade bundled ConfigObj to version 4.5.2, which properly quotes #
  signs, among other small improvements. (Matt Nordhoff, #86838)

* Use correct indices when emitting LCA conflicts.  This fixes IndexError
  errors.  (Aaron Bentley, #196780)

Documentation
*************

* Explained how to use ``version-info --custom`` in the User Guide.
  (Neil Martinsen-Burrell)

API Breaks
**********

* Support for loading plugins from zip files and
  ``bzrlib.plugin.load_from_zip()`` function are deprecated.
  (Alexander Belchenko)

Testing
*******

* Added missing blackbox tests for ``modified`` (Adrian Wilkins)

* The branch interface tests were invalid for branches using rich-root
  repositories because the empty string is not a valid file-id.
  (Robert Collins)

Internals
*********

* ``Graph.iter_ancestry`` returns the ancestry of revision ids. Similar to
  ``Repository.get_revision_graph()`` except it includes ghosts and you can
  stop part-way through. (John Arbash Meinel)

* New module ``tools/package_mf.py`` provide custom module finder for
  python packages (improves standard python library's modulefinder.py)
  used by ``setup.py`` script while building standalone bzr.exe.
  (Alexander Belchenko)

* New remote method ``RemoteBzrDir.find_repositoryV2`` adding support for
  detecting external lookup support on remote repositories. This method is
  now attempted first when lookup up repositories, leading to an extra
  round trip on older bzr smart servers. (Robert Collins)

* Repository formats have a new supported-feature attribute
  ``supports_external_lookups`` used to indicate repositories which support
  falling back to other repositories when they have partial data.
  (Robert Collins)

* ``Repository.get_revision_graph_with_ghosts`` and
  ``bzrlib.revision.(common_ancestor,MultipleRevisionSources,common_graph)``
  have been deprecated.  (John Arbash Meinel)

* ``Tree.iter_changes`` is now a public API, replacing the work-in-progress
  ``Tree._iter_changes``. The api is now considered stable and ready for
  external users.  (Aaron Bentley)

* The bzrdir format registry now accepts an ``alias`` keyword to
  register_metadir, used to indicate that a format name is an alias for
  some other format and thus should not be reported when describing the
  format. (Robert Collins)


bzr 1.2
#######

:Released: 2008-02-15

Bug Fixes
*********

* Fix failing test in Launchpad plugin. (Martin Pool)


bzr 1.2rc1
##########

:Released: 2008-02-13

Notes When Upgrading
********************

* Fetching via the smart protocol may need to reconnect once during a fetch
  if the remote server is running Bazaar 1.1 or earlier, because the client
  attempts to use more efficient requests that confuse older servers.  You
  may be required to re-enter a password or passphrase when this happens.
  This won't happen if the server is upgraded to Bazaar 1.2.
  (Andrew Bennetts)

Changes
*******

* Fetching via bzr+ssh will no longer fill ghosts by default (this is
  consistent with pack-0.92 fetching over SFTP). (Robert Collins)

* Formatting of ``bzr plugins`` output is changed to be more human-
  friendly. Full path of plugins locations will be shown only with
  ``--verbose`` command-line option. (Alexander Belchenko)

* ``merge`` now prefers to use the submit branch, but will fall back to
  parent branch.  For many users, this has no effect.  But some users who
  pull and merge on the same branch will notice a change.  This change
  makes it easier to work on a branch on two different machines, pulling
  between the machines, while merging from the upstream.
  ``merge --remember`` can now be used to set the submit_branch.
  (Aaron Bentley)

Features
********

* ``merge --preview`` produces a diff of the changes merge would make,
  but does not actually perform the merge.  (Aaron Bentley)

* New smart method ``Repository.get_parent_map`` for getting revision
  parent data. This returns additional parent information topologically
  adjacent to the requested data to reduce round trip latency impacts.
  (Robert Collins)

* New smart method, ``Repository.stream_revisions_chunked``, for fetching
  revision data that streams revision data via a chunked encoding.  This
  avoids buffering large amounts of revision data on the server and on the
  client, and sends less data to the server to request the revisions.
  (Andrew Bennetts, Robert Collins, #178353)

* The launchpad plugin now handles lp urls of the form
  ``lp://staging/``, ``lp://demo/``, ``lp://dev/`` to use the appropriate
  launchpad instance to do the resolution of the branch identities.
  This is primarily of use to Launchpad developers, but can also
  be used by other users who want to try out Launchpad as
  a branch location without messing up their public Launchpad
  account.  Branches that are pushed to the staging environment
  have an expected lifetime of one day. (Tim Penhey)

Improvements
************

* Creating a new branch no longer tries to read the entire revision-history
  unnecessarily over smart server operations. (Robert Collins)

* Fetching between different repository formats with compatible models now
  takes advantage of the smart method to stream revisions.  (Andrew Bennetts)

* The ``--coverage`` option is now global, rather specific to ``bzr
  selftest``.  (Andrew Bennetts)

* The ``register-branch`` command will now use the public url of the branch
  containing the current directory, if one has been set and no explicit
  branch is provided.  (Robert Collins)

* Tweak the ``reannotate`` code path to optimize the 2-parent case.
  Speeds up ``bzr annotate`` with a pack repository by approx 3:2.
  (John Arbash Meinel)

Bugfixes
********

* Calculate remote path relative to the shared medium in _SmartClient.  This
  is related to the problem in bug #124089.  (Andrew Bennetts)

* Cleanly handle connection errors in smart protocol version two, the same
  way as they are handled by version one.  (Andrew Bennetts)

* Clearer error when ``version-info --custom`` is used without
  ``--template`` (Lukáš Lalinský)

* Don't raise UnavailableFeature during test setup when medusa is not
  available or tearDown is never called leading to nasty side effects.
  (#137823, Vincent Ladeuil)

* If a plugin's test suite cannot be loaded, for example because of a syntax
  error in the tests, then ``selftest`` fails, rather than just printing
  a warning.  (Martin Pool, #189771)

* List possible values for BZR_SSH environment variable in env-variables
  help topic. (Alexander Belchenko, #181842)

* New methods ``push_log_file`` and ``pop_log_file`` to intercept messages:
  popping the log redirection now precisely restores the previous state,
  which makes it easier to use bzr log output from other programs.
  TestCaseInTempDir no longer depends on a log redirection being established
  by the test framework, which lets bzr tests cleanly run from a normal
  unittest runner.
  (#124153, #124849, Martin Pool, Jonathan Lange)

* ``pull --quiet`` is now more quiet, in particular a message is no longer
  printed when the remembered pull location is used. (James Westby,
  #185907)

* ``reconfigure`` can safely be interrupted while fetching.
  (Aaron Bentley, #179316)

* ``reconfigure`` preserves tags when converting to and from lightweight
  checkouts.  (Aaron Bentley, #182040)

* Stop polluting /tmp when running selftest.
  (Vincent Ladeuil, #123363)

* Switch from NFKC => NFC for normalization checks. NFC allows a few
  more characters which should be considered valid.
  (John Arbash Meinel, #185458)

* The launchpad plugin now uses the ``edge`` xmlrpc server to avoid
  interacting badly with a bug on the launchpad side. (Robert Collins)

* Unknown hostnames when connecting to a ``bzr://`` URL no longer cause
  tracebacks.  (Andrew Bennetts, #182849)

API Breaks
**********

* Classes implementing Merge types like Merge3Merger must now accept (and
  honour) a do_merge flag in their constructor.  (Aaron Bentley)

* ``Repository.add_inventory`` and ``add_revision`` now require the caller
  to previously take a write lock (and start a write group.)
  (Martin Pool)

Testing
*******

* selftest now accepts --load-list <file> to load a test id list. This
  speeds up running the test suite on a limited set of tests.
  (Vincent Ladeuil)

Internals
*********

* Add a new method ``get_result`` to graph search objects. The resulting
  ``SearchResult`` can be used to recreate the search later, which will
  be useful in reducing network traffic. (Robert Collins)

* Use convenience function to check whether two repository handles
  are referring to the same repository in ``Repository.get_graph``.
  (Jelmer Vernooij, #187162)

* Fetching now passes the find_ghosts flag through to the
  ``InterRepository.missing_revision_ids`` call consistently for all
  repository types. This will enable faster missing revision discovery with
  bzr+ssh. (Robert Collins)

* Fix error handling in Repository.insert_data_stream. (Lukas Lalinsky)

* ``InterRepository.missing_revision_ids`` is now deprecated in favour of
  ``InterRepository.search_missing_revision_ids`` which returns a
  ``bzrlib.graph.SearchResult`` suitable for making requests from the smart
  server. (Robert Collins)

* New error ``NoPublicBranch`` for commands that need a public branch to
  operate. (Robert Collins)

* New method ``iter_inventories`` on Repository for access to many
  inventories. This is primarily used by the ``revision_trees`` method, as
  direct access to inventories is discouraged. (Robert Collins)

* New method ``next_with_ghosts`` on the Graph breadth-first-search objects
  which will split out ghosts and present parents into two separate sets,
  useful for code which needs to be aware of ghosts (e.g. fetching data
  cares about ghosts during revision selection). (Robert Collins)

* Record a timestamp against each mutter to the trace file, relative to the
  first import of bzrlib.  (Andrew Bennetts)

* ``Repository.get_data_stream`` is now deprecated in favour of
  ``Repository.get_data_stream_for_search`` which allows less network
  traffic when requesting data streams over a smart server. (Robert Collins)

* ``RemoteBzrDir._get_tree_branch`` no longer triggers ``_ensure_real``,
  removing one round trip on many network operations. (Robert Collins)

* RemoteTransport's ``recommended_page_size`` method now returns 64k, like
  SFTPTransport and HttpTransportBase.  (Andrew Bennetts)

* Repository has a new method ``has_revisions`` which signals the presence
  of many revisions by returning a set of the revisions listed which are
  present. This can be done by index queries without reading data for parent
  revision names etc. (Robert Collins)


bzr 1.1
#######

:Released: 2008-01-15

(no changes from 1.1rc1)

bzr 1.1rc1
##########

:Released: 2008-01-05

Changes
*******

* Dotted revision numbers have been revised. Instead of growing longer with
  nested branches the branch number just increases. (eg instead of 1.1.1.1.1
  we now report 1.2.1.) This helps scale long lived branches which have many
  feature branches merged between them. (John Arbash Meinel)

* The syntax ``bzr diff branch1 branch2`` is no longer supported.
  Use ``bzr diff branch1 --new branch2`` instead. This change has
  been made to remove the ambiguity where ``branch2`` is in fact a
  specific file to diff within ``branch1``.

Features
********

* New option to use custom template-based formats in  ``bzr version-info``.
  (Lukáš Lalinský)

* diff '--using' allows an external diff tool to be used for files.
  (Aaron Bentley)

* New "lca" merge-type for fast everyday merging that also supports
  criss-cross merges.  (Aaron Bentley)

Improvements
************

* ``annotate`` now doesn't require a working tree. (Lukáš Lalinský,
  #90049)

* ``branch`` and ``checkout`` can now use files from a working tree to
  to speed up the process.  For checkout, this requires the new
  --files-from flag.  (Aaron Bentley)

* ``bzr diff`` now sorts files in alphabetical order.  (Aaron Bentley)

* ``bzr diff`` now works on branches without working trees. Tree-less
  branches can also be compared to each other and to working trees using
  the new diff options ``--old`` and ``--new``. Diffing between branches,
  with or without trees, now supports specific file filtering as well.
  (Ian Clatworthy, #6700)

* ``bzr pack`` now orders revision texts in topological order, with newest
  at the start of the file, promoting linear reads for ``bzr log`` and the
  like. This partially fixes #154129. (Robert Collins)

* Merge directives now fetch prerequisites from the target branch if
  needed.  (Aaron Bentley)

* pycurl now handles digest authentication.
  (Vincent Ladeuil)

* ``reconfigure`` can now convert from repositories.  (Aaron Bentley)

* ``-l`` is now a short form for ``--limit`` in ``log``.  (Matt Nordhoff)

* ``merge`` now warns when merge directives cause cherrypicks.
  (Aaron Bentley)

* ``split`` now supported, to enable splitting large trees into smaller
  pieces.  (Aaron Bentley)

Bugfixes
********

* Avoid AttributeError when unlocking a pack repository when an error occurs.
  (Martin Pool, #180208)

* Better handle short reads when processing multiple range requests.
  (Vincent Ladeuil, #179368)

* build_tree acceleration uses the correct path when a file has been moved.
  (Aaron Bentley)

* ``commit`` now succeeds when a checkout and its master branch share a
  repository.  (Aaron Bentley, #177592)

* Fixed error reporting of unsupported timezone format in
  ``log --timezone``. (Lukáš Lalinský, #178722)

* Fixed Unicode encoding error in ``ignored`` when the output is
  redirected to a pipe. (Lukáš Lalinský)

* Fix traceback when sending large response bodies over the smart protocol
  on Windows. (Andrew Bennetts, #115781)

* Fix ``urlutils.relative_url`` for the case of two ``file:///`` URLs
  pointed to different logical drives on Windows.
  (Alexander Belchenko, #90847)

* HTTP test servers are now compatible with the http protocol version 1.1.
  (Vincent Ladeuil, #175524)

* _KnitParentsProvider.get_parent_map now handles requests for ghosts
  correctly, instead of erroring or attributing incorrect parents to ghosts.
  (Aaron Bentley)

* ``merge --weave --uncommitted`` now works.  (Aaron Bentley)

* pycurl authentication handling was broken and incomplete. Fix handling of
  user:pass embedded in the urls.
  (Vincent Ladeuil, #177643)

* Files inside non-directories are now handled like other conflict types.
  (Aaron Bentley, #177390)

* ``reconfigure`` is able to convert trees into lightweight checkouts.
  (Aaron Bentley)

* Reduce lockdir timeout to 0 when running ``bzr serve``.  (Andrew Bennetts,
  #148087)

* Test that the old ``version_info_format`` functions still work, even
  though they are deprecated. (John Arbash Meinel, ShenMaq, #177872)

* Transform failures no longer cause ImmortalLimbo errors (Aaron Bentley,
  #137681)

* ``uncommit`` works even when the commit messages of revisions to be
  removed use characters not supported in the terminal encoding.
  (Aaron Bentley)

* When dumb http servers return whole files instead of the requested ranges,
  read the remaining bytes by chunks to avoid overflowing network buffers.
  (Vincent Ladeuil, #175886)

Documentation
*************

* Minor tweaks made to the bug tracker integration documentation.
  (Ian Clatworthy)

* Reference material has now be moved out of the User Guide and added
  to the User Reference. The User Reference has gained 4 sections as
  a result: Authenication Settings, Configuration Settings, Conflicts
  and Hooks. All help topics are now dumped into text format in the
  doc/en/user-reference directory for those who like browsing that
  information in their editor. (Ian Clatworthy)

* *Using Bazaar with Launchpad* tutorial added. (Ian Clatworthy)

Internals
*********

* find_* methods available for BzrDirs, Branches and WorkingTrees.
  (Aaron Bentley)

* Help topics can now be loaded from files.
  (Ian Clatworthy, Alexander Belchenko)

* get_parent_map now always provides tuples as its output.  (Aaron Bentley)

* Parent Providers should now implement ``get_parent_map`` returning a
  dictionary instead of ``get_parents`` returning a list.
  ``Graph.get_parents`` is now deprecated. (John Arbash Meinel,
  Robert Collins)

* Patience Diff now supports arbitrary python objects, as long as they
  support ``hash()``. (John Arbash Meinel)

* Reduce selftest overhead to establish test names by memoization.
  (Vincent Ladeuil)

API Breaks
**********

Testing
*******

* Modules can now customise their tests by defining a ``load_tests``
  attribute. ``pydoc bzrlib.tests.TestUtil.TestLoader.loadTestsFromModule``
  for the documentation on this attribute. (Robert Collins)

* New helper function ``bzrlib.tests.condition_id_re`` which helps
  filter tests based on a regular expression search on the tests id.
  (Robert Collins)

* New helper function ``bzrlib.tests.condition_isinstance`` which helps
  filter tests based on class. (Robert Collins)

* New helper function ``bzrlib.tests.exclude_suite_by_condition`` which
  generalises the ``exclude_suite_by_re`` function. (Robert Collins)

* New helper function ``bzrlib.tests.filter_suite_by_condition`` which
  generalises the ``filter_suite_by_re`` function. (Robert Collins)

* New helper method ``bzrlib.tests.exclude_tests_by_re`` which gives a new
  TestSuite that does not contain tests from the input that matched a
  regular expression. (Robert Collins)

* New helper method ``bzrlib.tests.randomize_suite`` which returns a
  randomized copy of the input suite. (Robert Collins)

* New helper method ``bzrlib.tests.split_suite_by_re`` which splits a test
  suite into two according to a regular expression. (Robert Collins)

* Parametrize all http tests for the transport implementations, the http
  protocol versions (1.0 and 1.1) and the authentication schemes.
  (Vincent Ladeuil)

* The ``exclude_pattern`` and ``random_order`` parameters to the function
  ``bzrlib.tests.filter_suite_by_re`` have been deprecated. (Robert Collins)

* The method ``bzrlib.tests.sort_suite_by_re`` has been deprecated. It is
  replaced by the new helper methods added in this release. (Robert Collins)


bzr 1.0
#######

:Released: 2007-12-14

Documentation
*************

* More improvements and fixes to the User Guide.  (Ian Clatworthy)

* Add information on cherrypicking/rebasing to the User Guide.
  (Ian Clatworthy)

* Improve bug tracker integration documentation. (Ian Clatworthy)

* Minor edits to ``Bazaar in five minutes`` from David Roberts and
  to the rebasing section of the User Guide from Aaron Bentley.
  (Ian Clatworthy)


bzr 1.0rc3
##########

:Released: 2007-12-11

Changes
*******

* If a traceback occurs, users are now asked to report the bug
  through Launchpad (https://bugs.launchpad.net/bzr/), rather than
  by mail to the mailing list.
  (Martin Pool)

Bugfixes
********

* Fix Makefile rules for doc generation. (Ian Clatworthy, #175207)

* Give more feedback during long http downloads by making readv deliver data
  as it arrives for urllib, and issue more requests for pycurl. High latency
  networks are better handled by urllib, the pycurl implementation give more
  feedback but also incur more latency.
  (Vincent Ladeuil, #173010)

* Implement _make_parents_provider on RemoteRepository, allowing generating
  bundles against branches on a smart server.  (Andrew Bennetts, #147836)

Documentation
*************

* Improved user guide.  (Ian Clatworthy)

* The single-page quick reference guide is now available as a PDF.
  (Ian Clatworthy)

Internals
*********

* readv urllib http implementation is now a real iterator above the
  underlying socket and deliver data as soon as it arrives. 'get' still
  wraps its output in a StringIO.
  (Vincent Ladeuil)


bzr 1.0rc2
##########

:Released: 2007-12-07

Improvements
************

* Added a --coverage option to selftest. (Andrew Bennetts)

* Annotate merge (merge-type=weave) now supports cherrypicking.
  (Aaron Bentley)

* ``bzr commit`` now doesn't print the revision number twice. (Matt
  Nordhoff, #172612)

* New configuration option ``bugtracker_<tracker_abbrevation>_url`` to
  define locations of bug trackers that are not directly supported by
  bzr or a plugin. The URL will be treated as a template and ``{id}``
  placeholders will be replaced by specific bug IDs.  (Lukáš Lalinský)

* Support logging single merge revisions with short and line log formatters.
  (Kent Gibson)

* User Guide enhanced with suggested readability improvements from
  Matt Revell and corrections from John Arbash Meinel. (Ian Clatworthy)

* Quick Start Guide renamed to Quick Start Card, moved down in
  the catalog, provided in pdf and png format and updated to refer
  to ``send`` instead of ``bundle``. (Ian Clatworthy, #165080)

* ``switch`` can now be used on heavyweight checkouts as well as
  lightweight ones. After switching a heavyweight checkout, the
  local branch is a mirror/cache of the new bound branch and
  uncommitted changes in the working tree are merged. As a safety
  check, if there are local commits in a checkout which have not
  been committed to the previously bound branch, then ``switch``
  fails unless the ``--force`` option is given. This option is
  now also required if the branch a lightweight checkout is pointing
  to has been moved. (Ian Clatworthy)

Internals
*********

* New -Dhttp debug option reports http connections, requests and responses.
  (Vincent Ladeuil)

* New -Dmerge debug option, which emits merge plans for merge-type=weave.

Bugfixes
********

* Better error message when running ``bzr cat`` on a non-existant branch.
  (Lukáš Lalinský, #133782)

* Catch OSError 17 (file exists) in final phase of tree transform and show
  filename to user.
  (Alexander Belchenko, #111758)

* Catch ShortReadvErrors while using pycurl. Also make readv more robust by
  allowing multiple GET requests to be issued if too many ranges are
  required.
  (Vincent Ladeuil, #172701)

* Check for missing basis texts when fetching from packs to packs.
  (John Arbash Meinel, #165290)

* Fall back to showing e-mail in ``log --short/--line`` if the
  committer/author has only e-mail. (Lukáš Lalinský, #157026)

API Breaks
**********

* Deprecate not passing a ``location`` argument to commit reporters'
  ``started`` methods. (Matt Nordhoff)


bzr 1.0rc1
##########

:Released: 2007-11-30

Notes When Upgrading
********************

* The default repository format is now ``pack-0.92``.  This
  default is used when creating new repositories with ``init`` and
  ``init-repo``, and when branching over bzr+ssh or bzr+hpss.
  (See https://bugs.launchpad.net/bugs/164626)

  This format can be read and written by Bazaar 0.92 and later, and
  data can be transferred to and from older formats.

  To upgrade, please reconcile your repository (``bzr reconcile``), and then
  upgrade (``bzr upgrade``).

  ``pack-0.92`` offers substantially better scaling and performance than the
  previous knits format. Some operations are slower where the code already
  had bad scaling characteristics under knits, the pack format makes such
  operations more visible as part of being more scalable overall. We will
  correct such operations over the coming releases and encourage the filing
  of bugs on any operation which you observe to be slower in a packs
  repository. One particular case that we do not intend to fix is pulling
  data from a pack repository into a knit repository over a high latency
  link;  downgrading such data requires reinsertion of the file texts, and
  this is a classic space/time tradeoff. The current implementation is
  conservative on memory usage because we need to support converting data
  from any tree without problems.
  (Robert Collins, Martin Pool, #164476)

Changes
*******

* Disable detection of plink.exe as possible ssh vendor. Plink vendor
  still available if user selects it explicitly with BZR_SSH environment
  variable. (Alexander Belchenko, workaround for bug #107593)

* The pack format is now accessible as "pack-0.92", or "pack-0.92-subtree"
  to enable the subtree functions (for example, for bzr-svn).
  (Martin Pool)

Features
********

* New ``authentication.conf`` file holding the password or other credentials
  for remote servers. This can be used for ssh, sftp, smtp and other
  supported transports.
  (Vincent Ladeuil)

* New rich-root and rich-root-pack formats, recording the same data about
  tree roots that's recorded for all other directories.
  (Aaron Bentley, #164639)

* ``pack-0.92`` repositories can now be reconciled.
  (Robert Collins, #154173)

* ``switch`` command added for changing the branch a lightweight checkout
  is associated with and updating the tree to reflect the latest content
  accordingly. This command was previously part of the BzrTools plug-in.
  (Ian Clatworthy, Aaron Bentley, David Allouche)

* ``reconfigure`` command can now convert branches, trees, or checkouts to
  lightweight checkouts.  (Aaron Bentley)

Performance
***********

* Commit updates the state of the working tree via a delta rather than
  supplying entirely new basis trees. For commit of a single specified file
  this reduces the wall clock time for commit by roughly a 30%.
  (Robert Collins, Martin Pool)

* Commit with many automatically found deleted paths no longer performs
  linear scanning for the children of those paths during inventory
  iteration. This should fix commit performance blowing out when many such
  paths occur during commit. (Robert Collins, #156491)

* Fetch with pack repositories will no longer read the entire history graph.
  (Robert Collins, #88319)

* Revert takes out an appropriate lock when reverting to a basis tree, and
  does not read the basis inventory twice. (Robert Collins)

* Diff does not require an inventory to be generated on dirstate trees.
  (Aaron Bentley, #149254)

* New annotate merge (--merge-type=weave) implementation is fast on
  versionedfiles withough cached annotations, e.g. pack-0.92.
  (Aaron Bentley)

Improvements
************

* ``bzr merge`` now warns when it encounters a criss-cross merge.
  (Aaron Bentley)

* ``bzr send`` now doesn't require the target e-mail address to be
  specified on the command line if an interactive e-mail client is used.
  (Lukáš Lalinský)

* ``bzr tags`` now prints the revision number for each tag, instead of
  the revision id, unless --show-ids is passed. In addition, tags can be
  sorted chronologically instead of lexicographically with --sort=time.
  (Adeodato Simó, #120231)

* Windows standalone version of bzr is able to load system-wide plugins from
  "plugins" subdirectory in installation directory. In addition standalone
  installer write to the registry (HKLM\SOFTWARE\Bazaar) useful info
  about paths and bzr version. (Alexander Belchenko, #129298)

Documentation
*************

Bug Fixes
*********

* A progress bar has been added for knitpack -> knitpack fetching.
  (Robert Collins, #157789, #159147)

* Branching from a branch via smart server now preserves the repository
  format. (Andrew Bennetts,  #164626)

* ``commit`` is now able to invoke an external editor in a non-ascii
  directory. (Daniel Watkins, #84043)

* Catch connection errors for ftp.
  (Vincent Ladeuil, #164567)

* ``check`` no longer reports spurious unreferenced text versions.
  (Robert Collins, John A Meinel, #162931, #165071)

* Conflicts are now resolved recursively by ``revert``.
  (Aaron Bentley, #102739)

* Detect invalid transport reuse attempts by catching invalid URLs.
  (Vincent Ladeuil, #161819)

* Deleting a file without removing it shows a correct diff, not a traceback.
  (Aaron Bentley)

* Do no use timeout in HttpServer anymore.
  (Vincent Ladeuil, #158972).

* Don't catch the exceptions related to the http pipeline status before
  retrying an http request or some programming errors may be masked.
  (Vincent Ladeuil, #160012)

* Fix ``bzr rm`` to not delete modified and ignored files.
  (Lukáš Lalinský, #172598)

* Fix exception when revisionspec contains merge revisons but log
  formatter doesn't support merge revisions. (Kent Gibson, #148908)

* Fix exception when ScopeReplacer is assigned to before any members have
  been retrieved.  (Aaron Bentley)

* Fix multiple connections during checkout --lightweight.
  (Vincent Ladeuil, #159150)

* Fix possible error in insert_data_stream when copying between
  pack repositories over bzr+ssh or bzr+http.
  KnitVersionedFile.get_data_stream now makes sure that requested
  compression parents are sent before any delta hunks that depend
  on them.
  (Martin Pool, #164637)

* Fix typo in limiting offsets coalescing for http, leading to
  whole files being downloaded instead of parts.
  (Vincent Ladeuil, #165061)

* FTP server errors don't error in the error handling code.
  (Robert Collins, #161240)

* Give a clearer message when a pull fails because the source needs
  to be reconciled.
  (Martin Pool, #164443)

* It is clearer when a plugin cannot be loaded because of its name, and a
  suggestion for an acceptable name is given. (Daniel Watkins, #103023)

* Leave port as None in transport objects if user doesn't
  specify a port in urls.
  (vincent Ladeuil, #150860)

* Make sure Repository.fetch(self) is properly a no-op for all
  Repository implementations. (John Arbash Meinel, #158333)

* Mark .bzr directories as "hidden" on Windows.
  (Alexander Belchenko, #71147)

* ``merge --uncommitted`` can now operate on a single file.
  (Aaron Bentley, Lukáš Lalinský, #136890)

* Obsolete packs are now cleaned up by pack and autopack operations.
  (Robert Collins, #153789)

* Operations pulling data from a smart server where the underlying
  repositories are not both annotated/both unannotated will now work.
  (Robert Collins, #165304).

* Reconcile now shows progress bars. (Robert Collins, #159351)

* ``RemoteBranch`` was not initializing ``self._revision_id_to_revno_map``
  properly. (John Arbash Meinel, #162486)

* Removing an already-removed file reports the file does not exist. (Daniel
  Watkins, #152811)

* Rename on Windows is able to change filename case.
  (Alexander Belchenko, #77740)

* Return error instead of a traceback for ``bzr log -r0``.
  (Kent Gibson, #133751)

* Return error instead of a traceback when bzr is unable to create
  symlink on some platforms (e.g. on Windows).
  (Alexander Belchenko, workaround for #81689)

* Revert doesn't crash when restoring a single file from a deleted
  directory. (Aaron Bentley)

* Stderr output via logging mechanism now goes through encoded wrapper
  and no more uses utf-8, but terminal encoding instead. So all unicode
  strings now should be readable in non-utf-8 terminal.
  (Alexander Belchenko, #54173)

* The error message when ``move --after`` should be used makes how to do so
  clearer. (Daniel Watkins, #85237)

* Unicode-safe output from ``bzr info``. The output will be encoded
  using the terminal encoding and unrepresentable characters will be
  replaced by '?'. (Lukáš Lalinský, #151844)

* Working trees are no longer created when pushing into a local no-trees
  repo. (Daniel Watkins, #50582)

* Upgrade util/configobj to version 4.4.0.
  (Vincent Ladeuil, #151208).

* Wrap medusa ftp test server as an FTPServer feature.
  (Vincent Ladeuil, #157752)

API Breaks
**********

* ``osutils.backup_file`` is deprecated. Actually it's not used in bzrlib
  during very long time. (Alexander Belchenko)

* The return value of
  ``VersionedFile.iter_lines_added_or_present_in_versions`` has been
  changed. Previously it was an iterator of lines, now it is an iterator of
  (line, version_id) tuples. This change has been made to aid reconcile and
  fetch operations. (Robert Collins)

* ``bzrlib.repository.get_versioned_file_checker`` is now private.
  (Robert Collins)

* The Repository format registry default has been removed; it was previously
  obsoleted by the bzrdir format default, which implies a default repository
  format.
  (Martin Pool)

Internals
*********

* Added ``ContainerSerialiser`` and ``ContainerPushParser`` to
  ``bzrlib.pack``.  These classes provide more convenient APIs for generating
  and parsing containers from streams rather than from files.  (Andrew
  Bennetts)

* New module ``lru_cache`` providing a cache for use by tasks that need
  semi-random access to large amounts of data. (John A Meinel)

* InventoryEntry.diff is now deprecated.  Please use diff.DiffTree instead.


bzr 0.92
########

:Released: 2007-11-05

Changes
*******

  * New uninstaller on Win32.  (Alexander Belchenko)


bzr 0.92rc1
###########

:Released: 2007-10-29

Changes
*******

* ``bzr`` now returns exit code 4 if an internal error occurred, and
  3 if a normal error occurred.  (Martin Pool)

* ``pull``, ``merge`` and ``push`` will no longer silently correct some
  repository index errors that occured as a result of the Weave disk format.
  Instead the ``reconcile`` command needs to be run to correct those
  problems if they exist (and it has been able to fix most such problems
  since bzr 0.8). Some new problems have been identified during this release
  and you should run ``bzr check`` once on every repository to see if you
  need to reconcile. If you cannot ``pull`` or ``merge`` from a remote
  repository due to mismatched parent errors - a symptom of index errors -
  you should simply take a full copy of that remote repository to a clean
  directory outside any local repositories, then run reconcile on it, and
  finally pull from it locally. (And naturally email the repositories owner
  to ask them to upgrade and run reconcile).
  (Robert Collins)

Features
********

* New ``knitpack-experimental`` repository format. This is interoperable with
  the ``dirstate-tags`` format but uses a smarter storage design that greatly
  speeds up many operations, both local and remote. This new format can be
  used as an option to the ``init``, ``init-repository`` and ``upgrade``
  commands. (Robert Collins)

* For users of bzr-svn (and those testing the prototype subtree support) that
  wish to try packs, a new ``knitpack-subtree-experimental`` format has also
  been added. This is interoperable with the ``dirstate-subtrees`` format.
  (Robert Collins)

* New ``reconfigure`` command. (Aaron Bentley)

* New ``revert --forget-merges`` command, which removes the record of a pending
  merge without affecting the working tree contents.  (Martin Pool)

* New ``bzr_remote_path`` configuration variable allows finer control of
  remote bzr locations than BZR_REMOTE_PATH environment variable.
  (Aaron Bentley)

* New ``launchpad-login`` command to tell Bazaar your Launchpad
  user ID.  This can then be used by other functions of the
  Launchpad plugin. (James Henstridge)

Performance
***********

* Commit in quiet mode is now slightly faster as the information to
  output is no longer calculated. (Ian Clatworthy)

* Commit no longer checks for new text keys during insertion when the
  revision id was deterministically unique. (Robert Collins)

* Committing a change which is not a merge and does not change the number of
  files in the tree is faster by utilising the data about whether files are
  changed to determine if the tree is unchanged rather than recalculating
  it at the end of the commit process. (Robert Collins)

* Inventory serialisation no longer double-sha's the content.
  (Robert Collins)

* Knit text reconstruction now avoids making copies of the lines list for
  interim texts when building a single text. The new ``apply_delta`` method
  on ``KnitContent`` aids this by allowing modification of the revision id
  such objects represent. (Robert Collins)

* Pack indices are now partially parsed for specific key lookup using a
  bisection approach. (Robert Collins)

* Partial commits are now approximately 40% faster by walking over the
  unselected current tree more efficiently. (Robert Collins)

* XML inventory serialisation takes 20% less time while being stricter about
  the contents. (Robert Collins)

* Graph ``heads()`` queries have been fixed to no longer access all history
  unnecessarily. (Robert Collins)

Improvements
************

* ``bzr+https://`` smart server across https now supported.
  (John Ferlito, Martin Pool, #128456)

* Mutt is now a supported mail client; set ``mail_client=mutt`` in your
  bazaar.conf and ``send`` will use mutt. (Keir Mierle)

* New option ``-c``/``--change`` for ``merge`` command for cherrypicking
  changes from one revision. (Alexander Belchenko, #141368)

* Show encodings, locale and list of plugins in the traceback message.
  (Martin Pool, #63894)

* Experimental directory formats can now be marked with
  ``experimental = True`` during registration. (Ian Clatworthy)

Documentation
*************

* New *Bazaar in Five Minutes* guide.  (Matthew Revell)

* The hooks reference documentation is now converted to html as expected.
  (Ian Clatworthy)

Bug Fixes
*********

* Connection error reporting for the smart server has been fixed to
  display a user friendly message instead of a traceback.
  (Ian Clatworthy, #115601)

* Make sure to use ``O_BINARY`` when opening files to check their
  sha1sum. (Alexander Belchenko, John Arbash Meinel, #153493)

* Fix a problem with Win32 handling of the executable bit.
  (John Arbash Meinel, #149113)

* ``bzr+ssh://`` and ``sftp://`` URLs that do not specify ports explicitly
  no longer assume that means port 22.  This allows people using OpenSSH to
  override the default port in their ``~/.ssh/config`` if they wish.  This
  fixes a bug introduced in bzr 0.91.  (Andrew Bennetts, #146715)

* Commands reporting exceptions can now be profiled and still have their
  data correctly dumped to a file. For example, a ``bzr commit`` with
  no changes still reports the operation as pointless but doing so no
  longer throws away the profiling data if this command is run with
  ``--lsprof-file callgrind.out.ci`` say. (Ian Clatworthy)

* Fallback to ftp when paramiko is not installed and sftp can't be used for
  ``tests/commands`` so that the test suite is still usable without
  paramiko.
  (Vincent Ladeuil, #59150)

* Fix commit ordering in corner case. (Aaron Bentley, #94975)

* Fix long standing bug in partial commit when there are renames
  left in tree. (Robert Collins, #140419)

* Fix selftest semi-random noise during http related tests.
  (Vincent Ladeuil, #140614)

* Fix typo in ftp.py making the reconnection fail on temporary errors.
  (Vincent Ladeuil, #154259)

* Fix failing test by comparing real paths to cover the case where the TMPDIR
  contains a symbolic link.
  (Vincent Ladeuil, #141382).

* Fix log against smart server branches that don't support tags.
  (James Westby, #140615)

* Fix pycurl http implementation by defining error codes from
  pycurl instead of relying on an old curl definition.
  (Vincent Ladeuil, #147530)

* Fix 'unprintable error' message when displaying BzrCheckError and
  some other exceptions on Python 2.5.
  (Martin Pool, #144633)

* Fix ``Inventory.copy()`` and add test for it. (Jelmer Vernooij)

* Handles default value for ListOption in cmd_commit.
  (Vincent Ladeuil, #140432)

* HttpServer and FtpServer need to be closed properly or a listening socket
  will remain opened.
  (Vincent Ladeuil, #140055)

* Monitor the .bzr directory created in the top level test
  directory to detect leaking tests.
  (Vincent Ladeuil, #147986)

* The basename, not the full path, is now used when checking whether
  the profiling dump file begins with ``callgrind.out`` or not. This
  fixes a bug reported by Aaron Bentley on IRC. (Ian Clatworthy)

* Trivial fix for invoking command ``reconfigure`` without arguments.
  (Rob Weir, #141629)

* ``WorkingTree.rename_one`` will now raise an error if normalisation of the
  new path causes bzr to be unable to access the file. (Robert Collins)

* Correctly detect a NoSuchFile when using a filezilla server. (Gary van der
  Merwe)

API Breaks
**********

* ``bzrlib.index.GraphIndex`` now requires a size parameter to the
  constructor, for enabling bisection searches. (Robert Collins)

* ``CommitBuilder.record_entry_contents`` now requires the root entry of a
  tree be supplied to it, previously failing to do so would trigger a
  deprecation warning. (Robert Collins)

* ``KnitVersionedFile.add*`` will no longer cache added records even when
  enable_cache() has been called - the caching feature is now exclusively for
  reading existing data. (Robert Collins)

* ``ReadOnlyLockError`` is deprecated; ``LockFailed`` is usually more
  appropriate.  (Martin Pool)

* Removed ``bzrlib.transport.TransportLogger`` - please see the new
  ``trace+`` transport instead. (Robert Collins)

* Removed previously deprecated varargs interface to ``TestCase.run_bzr`` and
  deprecated methods ``TestCase.capture`` and ``TestCase.run_bzr_captured``.
  (Martin Pool)

* Removed previous deprecated ``basis_knit`` parameter to the
  ``KnitVersionedFile`` constructor. (Robert Collins)

* Special purpose method ``TestCase.run_bzr_decode`` is moved to the test_non_ascii
  class that needs it.
  (Martin Pool)

* The class ``bzrlib.repofmt.knitrepo.KnitRepository3`` has been folded into
  ``KnitRepository`` by parameters to the constructor. (Robert Collins)

* The ``VersionedFile`` interface now allows content checks to be bypassed
  by supplying check_content=False.  This saves nearly 30% of the minimum
  cost to store a version of a file. (Robert Collins)

* Tree's with bad state such as files with no length or sha will no longer
  be silently accepted by the repository XML serialiser. To serialise
  inventories without such data, pass working=True to write_inventory.
  (Robert Collins)

* ``VersionedFile.fix_parents`` has been removed as a harmful API.
  ``VersionedFile.join`` will no longer accept different parents on either
  side of a join - it will either ignore them, or error, depending on the
  implementation. See notes when upgrading for more information.
  (Robert Collins)

Internals
*********

* ``bzrlib.transport.Transport.put_file`` now returns the number of bytes
  put by the method call, to allow avoiding stat-after-write or
  housekeeping in callers. (Robert Collins)

* ``bzrlib.xml_serializer.Serializer`` is now responsible for checking that
  mandatory attributes are present on serialisation and deserialisation.
  This fixes some holes in API usage and allows better separation between
  physical storage and object serialisation. (Robert Collins)

* New class ``bzrlib.errors.InternalBzrError`` which is just a convenient
  shorthand for deriving from BzrError and setting internal_error = True.
  (Robert Collins)

* New method ``bzrlib.mutabletree.update_to_one_parent_via_delta`` for
  moving the state of a parent tree to a new version via a delta rather than
  a complete replacement tree. (Robert Collins)

* New method ``bzrlib.osutils.minimum_path_selection`` useful for removing
  duplication from user input, when a user mentions both a path and an item
  contained within that path. (Robert Collins)

* New method ``bzrlib.repository.Repository.is_write_locked`` useful for
  determining if a repository is write locked. (Robert Collins)

* New method on ``bzrlib.tree.Tree`` ``path_content_summary`` provides a
  tuple containing the key information about a path for commit processing
  to complete. (Robert Collins)

* New method on xml serialisers, write_inventory_to_lines, which matches the
  API used by knits for adding content. (Robert Collins)

* New module ``bzrlib.bisect_multi`` with generic multiple-bisection-at-once
  logic, currently only available for byte-based lookup
  (``bisect_multi_bytes``). (Robert Collins)

* New helper ``bzrlib.tuned_gzip.bytes_to_gzip`` which takes a byte string
  and returns a gzipped version of the same. This is used to avoid a bunch
  of api friction during adding of knit hunks. (Robert Collins)

* New parameter on ``bzrlib.transport.Transport.readv``
  ``adjust_for_latency`` which changes readv from returning strictly the
  requested data to inserted return larger ranges and in forward read order
  to reduce the effect of network latency. (Robert Collins)

* New parameter yield_parents on ``Inventory.iter_entries_by_dir`` which
  causes the parents of a selected id to be returned recursively, so all the
  paths from the root down to each element of selected_file_ids are
  returned. (Robert Collins)

* Knit joining has been enhanced to support plain to annotated conversion
  and annotated to plain conversion. (Ian Clatworthy)

* The CommitBuilder method ``record_entry_contents`` now returns summary
  information about the effect of the commit on the repository. This tuple
  contains an inventory delta item if the entry changed from the basis, and a
  boolean indicating whether a new file graph node was recorded.
  (Robert Collins)

* The python path used in the Makefile can now be overridden.
  (Andrew Bennetts, Ian Clatworthy)

Testing
*******

* New transport implementation ``trace+`` which is useful for testing,
  logging activity taken to its _activity attribute. (Robert Collins)

* When running bzr commands within the test suite, internal exceptions are
  not caught and reported in the usual way, but rather allowed to propagate
  up and be visible to the test suite.  A new API ``run_bzr_catch_user_errors``
  makes this behavior available to other users.
  (Martin Pool)

* New method ``TestCase.call_catch_warnings`` for testing methods that
  raises a Python warning.  (Martin Pool)


bzr 0.91
########

:Released: 2007-09-26

Bug Fixes
*********

* Print a warning instead of aborting the ``python setup.py install``
  process if building of a C extension is not possible.
  (Lukáš Lalinský, Alexander Belchenko)

* Fix commit ordering in corner case (Aaron Bentley, #94975)

* Fix ''bzr info bzr://host/'' and other operations on ''bzr://' URLs with
  an implicit port.  We were incorrectly raising PathNotChild due to
  inconsistent treatment of the ''_port'' attribute on the Transport object.
  (Andrew Bennetts, #133965)

* Make RemoteRepository.sprout cope gracefully with servers that don't
  support the ``Repository.tarball`` request.
  (Andrew Bennetts)


bzr 0.91rc2
###########

:Released: 2007-09-11

* Replaced incorrect tarball for previous release; a debug statement was left
  in bzrlib/remote.py.


bzr 0.91rc1
###########

:Released: 2007-09-11

Changes
*******

* The default branch and repository format has changed to
  ``dirstate-tags``, so tag commands are active by default.
  This format is compatible with Bazaar 0.15 and later.
  This incidentally fixes bug #126141.
  (Martin Pool)

* ``--quiet`` or ``-q`` is no longer a global option. If present, it
  must now appear after the command name. Scripts doing things like
  ``bzr -q missing`` need to be rewritten as ``bzr missing -q``.
  (Ian Clatworthy)

Features
********

* New option ``--author`` in ``bzr commit`` to specify the author of the
  change, if it's different from the committer. ``bzr log`` and
  ``bzr annotate`` display the author instead of the committer.
  (Lukáš Lalinský)

* In addition to global options and command specific options, a set of
  standard options are now supported. Standard options are legal for
  all commands. The initial set of standard options are:

  * ``--help`` or ``-h`` - display help message
  * ``--verbose`` or ``-v`` - display additional information
  * ``--quiet``  or ``-q`` - only output warnings and errors.

  Unlike global options, standard options can be used in aliases and
  may have command-specific help. (Ian Clatworthy)

* Verbosity level processing has now been unified. If ``--verbose``
  or ``-v`` is specified on the command line multiple times, the
  verbosity level is made positive the first time then increased.
  If ``--quiet`` or ``-q`` is specified on the command line
  multiple times, the verbosity level is made negative the first
  time then decreased. To get the default verbosity level of zero,
  either specify none of the above , ``--no-verbose`` or ``--no-quiet``.
  Note that most commands currently ignore the magnitude of the
  verbosity level but do respect *quiet vs normal vs verbose* when
  generating output. (Ian Clatworthy)

* ``Branch.hooks`` now supports ``pre_commit`` hook. The hook's signature
  is documented in BranchHooks constructor. (Nam T. Nguyen, #102747)

* New ``Repository.stream_knit_data_for_revisions`` request added to the
  network protocol for greatly reduced roundtrips when retrieving a set of
  revisions. (Andrew Bennetts)

Bug Fixes
*********

* ``bzr plugins`` now lists the version number for each plugin in square
  brackets after the path. (Robert Collins, #125421)

* Pushing, pulling and branching branches with subtree references was not
  copying the subtree weave, preventing the file graph from being accessed
  and causing errors in commits in clones. (Robert Collins)

* Suppress warning "integer argument expected, got float" from Paramiko,
  which sometimes caused false test failures.  (Martin Pool)

* Fix bug in bundle 4 that could cause attempts to write data to wrong
  versionedfile.  (Aaron Bentley)

* Diffs generated using "diff -p" no longer break the patch parser.
  (Aaron Bentley)

* get_transport treats an empty possible_transports list the same as a non-
  empty one.  (Aaron Bentley)

* patch verification for merge directives is reactivated, and works with
  CRLF and CR files.  (Aaron Bentley)

* Accept ..\ as a path in revision specifiers. This fixes for example
  "-r branch:..\other-branch" on Windows.  (Lukáš Lalinský)

* ``BZR_PLUGIN_PATH`` may now contain trailing slashes.
  (Blake Winton, #129299)

* man page no longer lists hidden options (#131667, Aaron Bentley)

* ``uncommit --help`` now explains the -r option adequately.  (Daniel
  Watkins, #106726)

* Error messages are now better formatted with parameters (such as
  filenames) quoted when necessary. This avoids confusion when directory
  names ending in a '.' at the end of messages were confused with a
  full stop that may or not have been there. (Daniel Watkins, #129791)

* Fix ``status FILE -r X..Y``. (Lukáš Lalinský)

* If a particular command is an alias, ``help`` will show the alias
  instead of claiming there is no help for said alias. (Daniel Watkins,
  #133548)

* TreeTransform-based operations, like pull, merge, revert, and branch,
  now roll back if they encounter an error.  (Aaron Bentley, #67699)

* ``bzr commit`` now exits cleanly if a character unsupported by the
  current encoding is used in the commit message.  (Daniel Watkins,
  #116143)

* bzr send uses default values for ranges when only half of an elipsis
  is specified ("-r..5" or "-r5..").  (#61685, Aaron Bentley)

* Avoid trouble when Windows ssh calls itself 'plink' but no plink
  binary is present.  (Martin Albisetti, #107155)

* ``bzr remove`` should remove clean subtrees.  Now it will remove (without
  needing ``--force``) subtrees that contain no files with text changes or
  modified files.  With ``--force`` it removes the subtree regardless of
  text changes or unknown files. Directories with renames in or out (but
  not changed otherwise) will now be removed without needing ``--force``.
  Unknown ignored files will be deleted without needing ``--force``.
  (Marius Kruger, #111665)

* When two plugins conflict, the source of both the losing and now the
  winning definition is shown.  (Konstantin Mikhaylov, #5454)

* When committing to a branch, the location being committed to is
  displayed.  (Daniel Watkins, #52479)

* ``bzr --version`` takes care about encoding of stdout, especially
  when output is redirected. (Alexander Belchenko, #131100)

* Prompt for an ftp password if none is provided.
  (Vincent Ladeuil, #137044)

* Reuse bound branch associated transport to avoid multiple
  connections.
  (Vincent Ladeuil, #128076, #131396)

* Overwrite conflicting tags by ``push`` and ``pull`` if the
  ``--overwrite`` option is specified.  (Lukáš Lalinský, #93947)

* In checkouts, tags are copied into the master branch when created,
  changed or deleted, and are copied into the checkout when it is
  updated.  (Martin Pool, #93856, #93860)

* Print a warning instead of aborting the ``python setup.py install``
  process if building of a C extension is not possible.
  (Lukáš Lalinský, Alexander Belchenko)

Improvements
************

* Add the option "--show-diff" to the commit command in order to display
  the diff during the commit log creation. (Goffredo Baroncelli)

* ``pull`` and ``merge`` are much faster at installing bundle format 4.
  (Aaron Bentley)

* ``pull -v`` no longer includes deltas, making it much faster.
  (Aaron Bentley)

* ``send`` now sends the directive as an attachment by default.
  (Aaron Bentley, Lukáš Lalinský, Alexander Belchenko)

* Documentation updates (Martin Albisetti)

* Help on debug flags is now included in ``help global-options``.
  (Daniel Watkins, #124853)

* Parameters passed on the command line are checked to ensure they are
  supported by the encoding in use. (Daniel Watkins)

* The compression used within the bzr repository has changed from zlib
  level 9 to the zlib default level. This improves commit performance with
  only a small increase in space used (and in some cases a reduction in
  space). (Robert Collins)

* Initial commit no longer SHAs files twice and now reuses the path
  rather than looking it up again, making it faster.
  (Ian Clatworthy)

* New option ``-c``/``--change`` for ``diff`` and ``status`` to show
  changes in one revision.  (Lukáš Lalinský)

* If versioned files match a given ignore pattern, a warning is now
  given. (Daniel Watkins, #48623)

* ``bzr status`` now has -S as a short name for --short and -V as a
  short name for --versioned. These have been added to assist users
  migrating from Subversion: ``bzr status -SV`` is now like
  ``svn status -q``.  (Daniel Watkins, #115990)

* Added C implementation of  ``PatienceSequenceMatcher``, which is about
  10x faster than the Python version. This speeds up commands that
  need file diffing, such as ``bzr commit`` or ``bzr diff``.
  (Lukáš Lalinský)

* HACKING has been extended with a large section on core developer tasks.
  (Ian Clatworthy)

* Add ``branches`` and ``standalone-trees`` as online help topics and
  include them as Concepts within the User Reference.
  (Paul Moore, Ian Clatworthy)

* ``check`` can detect versionedfile parent references that are
  inconsistent with revision and inventory info, and ``reconcile`` can fix
  them.  These faulty references were generated by 0.8-era releases,
  so repositories which were manipulated by old bzrs should be
  checked, and possibly reconciled ASAP.  (Aaron Bentley, Andrew Bennetts)

API Breaks
**********

* ``Branch.append_revision`` is removed altogether; please use
  ``Branch.set_last_revision_info`` instead.  (Martin Pool)

* CommitBuilder now advertises itself as requiring the root entry to be
  supplied. This only affects foreign repository implementations which reuse
  CommitBuilder directly and have changed record_entry_contents to require
  that the root not be supplied. This should be precisely zero plugins
  affected. (Robert Collins)

* The ``add_lines`` methods on ``VersionedFile`` implementations has changed
  its return value to include the sha1 and length of the inserted text. This
  allows the avoidance of double-sha1 calculations during commit.
  (Robert Collins)

* ``Transport.should_cache`` has been removed.  It was not called in the
  previous release.  (Martin Pool)

Testing
*******

* Tests may now raise TestNotApplicable to indicate they shouldn't be
  run in a particular scenario.  (Martin Pool)

* New function multiply_tests_from_modules to give a simpler interface
  to test parameterization.  (Martin Pool, Robert Collins)

* ``Transport.should_cache`` has been removed.  It was not called in the
  previous release.  (Martin Pool)

* NULL_REVISION is returned to indicate the null revision, not None.
  (Aaron Bentley)

* Use UTF-8 encoded StringIO for log tests to avoid failures on
  non-ASCII committer names.  (Lukáš Lalinský)

Internals
*********

* ``bzrlib.plugin.all_plugins`` has been deprecated in favour of
  ``bzrlib.plugin.plugins()`` which returns PlugIn objects that provide
  useful functionality for determining the path of a plugin, its tests, and
  its version information. (Robert Collins)

* Add the option user_encoding to the function 'show_diff_trees()'
  in order to move the user encoding at the UI level. (Goffredo Baroncelli)

* Add the function make_commit_message_template_encoded() and the function
  edit_commit_message_encoded() which handle encoded strings.
  This is done in order to mix the commit messages (which is a unicode
  string), and the diff which is a raw string. (Goffredo Baroncelli)

* CommitBuilder now defaults to using add_lines_with_ghosts, reducing
  overhead on non-weave repositories which don't require all parents to be
  present. (Robert Collins)

* Deprecated method ``find_previous_heads`` on
  ``bzrlib.inventory.InventoryEntry``. This has been superseded by the use
  of ``parent_candidates`` and a separate heads check via the repository
  API. (Robert Collins)

* New trace function ``mutter_callsite`` will print out a subset of the
  stack to the log, which can be useful for gathering debug details.
  (Robert Collins)

* ``bzrlib.pack.ContainerWriter`` now tracks how many records have been
  added via a public attribute records_written. (Robert Collins)

* New method ``bzrlib.transport.Transport.get_recommended_page_size``.
  This provides a hint to users of transports as to the reasonable
  minimum data to read. In principle this can take latency and
  bandwidth into account on a per-connection basis, but for now it
  just has hard coded values based on the url. (e.g. http:// has a large
  page size, file:// has a small one.) (Robert Collins)

* New method on ``bzrlib.transport.Transport`` ``open_write_stream`` allows
  incremental addition of data to a file without requiring that all the
  data be buffered in memory. (Robert Collins)

* New methods on ``bzrlib.knit.KnitVersionedFile``:
  ``get_data_stream(versions)``, ``insert_data_stream(stream)`` and
  ``get_format_signature()``.  These provide some infrastructure for
  efficiently streaming the knit data for a set of versions over the smart
  protocol.

* Knits with no annotation cache still produce correct annotations.
  (Aaron Bentley)

* Three new methods have been added to ``bzrlib.trace``:
  ``set_verbosity_level``, ``get_verbosity_level`` and ``is_verbose``.
  ``set_verbosity_level`` expects a numeric value: negative for quiet,
  zero for normal, positive for verbose. The size of the number can be
  used to determine just how quiet or verbose the application should be.
  The existing ``be_quiet`` and ``is_quiet`` routines have been
  integrated into this new scheme. (Ian Clatworthy)

* Options can now be delcared with a ``custom_callback`` parameter. If
  set, this routine is called after the option is processed. This feature
  is now used by the standard options ``verbose`` and ``quiet`` so that
  setting one implicitly resets the other. (Ian Clatworthy)

* Rather than declaring a new option from scratch in order to provide
  custom help, a centrally registered option can be decorated using the
  new ``bzrlib.Option.custom_help`` routine. In particular, this routine
  is useful when declaring better help for the ``verbose`` and ``quiet``
  standard options as the base definition of these is now more complex
  than before thanks to their use of a custom callback. (Ian Clatworthy)

* Tree._iter_changes(specific_file=[]) now iterates through no files,
  instead of iterating through all files.  None is used to iterate through
  all files.  (Aaron Bentley)

* WorkingTree.revert() now accepts None to revert all files.  The use of
  [] to revert all files is deprecated.  (Aaron Bentley)


bzr 0.90
########

:Released: 2007-08-28

Improvements
************

* Documentation is now organized into multiple directories with a level
  added for different languages or locales. Added the Mini Tutorial
  and Quick Start Summary (en) documents from the Wiki, improving the
  content and readability of the former. Formatted NEWS as Release Notes
  complete with a Table of Conents, one heading per release. Moved the
  Developer Guide into the main document catalog and provided a link
  from the developer document catalog back to the main one.
  (Ian Clatworthy, Sabin Iacob, Alexander Belchenko)


API Changes
***********

* The static convenience method ``BzrDir.create_repository``
  is deprecated.  Callers should instead create a ``BzrDir`` instance
  and call ``create_repository`` on that.  (Martin Pool)


bzr 0.90rc1
###########

:Released: 2007-08-14

Bugfixes
********

* ``bzr init`` should connect to the remote location one time only.  We
  have been connecting several times because we forget to pass around the
  Transport object. This modifies ``BzrDir.create_branch_convenience``,
  so that we can give it the Transport we already have.
  (John Arbash Meinel, Vincent Ladeuil, #111702)

* Get rid of sftp connection cache (get rid of the FTP one too).
  (Vincent Ladeuil, #43731)

* bzr branch {local|remote} remote don't try to create a working tree
  anymore.
  (Vincent Ladeuil, #112173)

* All identified multiple connections for a single bzr command have been
  fixed. See bzrlib/tests/commands directory.
  (Vincent Ladeuil)

* ``bzr rm`` now does not insist on ``--force`` to delete files that
  have been renamed but not otherwise modified.  (Marius Kruger,
  #111664)

* ``bzr selftest --bench`` no longer emits deprecation warnings
  (Lukáš Lalinský)

* ``bzr status`` now honours FILE parameters for conflict lists
  (Aaron Bentley, #127606)

* ``bzr checkout`` now honours -r when reconstituting a working tree.
  It also honours -r 0.  (Aaron Bentley, #127708)

* ``bzr add *`` no more fails on Windows if working tree contains
  non-ascii file names. (Kuno Meyer, #127361)

* allow ``easy_install bzr`` runs without fatal errors.
  (Alexander Belchenko, #125521)

* Graph._filter_candidate_lca does not raise KeyError if a candidate
  is eliminated just before it would normally be examined.  (Aaron Bentley)

* SMTP connection failures produce a nice message, not a traceback.
  (Aaron Bentley)

Improvements
************

* Don't show "dots" progress indicators when run non-interactively, such
  as from cron.  (Martin Pool)

* ``info`` now formats locations more nicely and lists "submit" and
  "public" branches (Aaron Bentley)

* New ``pack`` command that will trigger database compression within
  the repository (Robert Collins)

* Implement ``_KnitIndex._load_data`` in a pyrex extension. The pyrex
  version is approximately 2-3x faster at parsing a ``.kndx`` file.
  Which yields a measurable improvement for commands which have to
  read from the repository, such as a 1s => 0.75s improvement in
  ``bzr diff`` when there are changes to be shown.  (John Arbash Meinel)

* Merge is now faster.  Depending on the scenario, it can be more than 2x
  faster. (Aaron Bentley)

* Give a clearer warning, and allow ``python setup.py install`` to
  succeed even if pyrex is not available.
  (John Arbash Meinel)

* ``DirState._read_dirblocks`` now has an optional Pyrex
  implementation. This improves the speed of any command that has to
  read the entire DirState. (``diff``, ``status``, etc, improve by
  about 10%).
  ``bisect_dirblocks`` has also been improved, which helps all
  ``_get_entry`` type calls (whenever we are searching for a
  particular entry in the in-memory DirState).
  (John Arbash Meinel)

* ``bzr pull`` and ``bzr push`` no longer do a complete walk of the
  branch revision history for ui display unless -v is supplied.
  (Robert Collins)

* ``bzr log -rA..B`` output shifted to the left margin if the log only
  contains merge revisions. (Kent Gibson)

* The ``plugins`` command is now public with improved help.
  (Ian Clatworthy)

* New bundle and merge directive formats are faster to generate, and

* Annotate merge now works when there are local changes. (Aaron Bentley)

* Commit now only shows the progress in terms of directories instead of
  entries. (Ian Clatworthy)

* Fix ``KnitRepository.get_revision_graph`` to not request the graph 2
  times. This makes ``get_revision_graph`` 2x faster. (John Arbash
  Meinel)

* Fix ``VersionedFile.get_graph()`` to avoid using
  ``set.difference_update(other)``, which has bad scaling when
  ``other`` is large. This improves ``VF.get_graph([version_id])`` for
  a 12.5k graph from 2.9s down to 200ms. (John Arbash Meinel)

* The ``--lsprof-file`` option now generates output for KCacheGrind if
  the file starts with ``callgrind.out``. This matches the default file
  filtering done by KCacheGrind's Open Dialog. (Ian Clatworthy)

* Fix ``bzr update`` to avoid an unnecessary
  ``branch.get_master_branch`` call, which avoids 1 extra connection
  to the remote server. (Partial fix for #128076, John Arbash Meinel)

* Log errors from the smart server in the trace file, to make debugging
  test failures (and live failures!) easier.  (Andrew Bennetts)

* The HTML version of the man page has been superceded by a more
  comprehensive manual called the Bazaar User Reference. This manual
  is completed generated from the online help topics. As part of this
  change, limited reStructuredText is now explicitly supported in help
  topics and command help with 'unnatural' markup being removed prior
  to display by the online help or inclusion in the man page.
  (Ian Clatworthy)

* HTML documentation now use files extension ``*.html``
  (Alexander Belchenko)

* The cache of ignore definitions is now cleared in WorkingTree.unlock()
  so that changes to .bzrignore aren't missed. (#129694, Daniel Watkins)

* ``bzr selftest --strict`` fails if there are any missing features or
  expected test failures. (Daniel Watkins, #111914)

* Link to registration survey added to README. (Ian Clatworthy)

* Windows standalone installer show link to registration survey
  when installation finished. (Alexander Belchenko)

Library API Breaks
******************

* Deprecated dictionary ``bzrlib.option.SHORT_OPTIONS`` removed.
  Options are now required to provide a help string and it must
  comply with the style guide by being one or more sentences with an
  initial capital and final period. (Martin Pool)

* KnitIndex.get_parents now returns tuples. (Robert Collins)

* Ancient unused ``Repository.text_store`` attribute has been removed.
  (Robert Collins)

* The ``bzrlib.pack`` interface has changed to use tuples of bytestrings
  rather than just bytestrings, making it easier to represent multiple
  element names. As this interface was not used by any internal facilities
  since it was introduced in 0.18 no API compatibility is being preserved.
  The serialised form of these packs is identical with 0.18 when a single
  element tuple is in use. (Robert Collins)

Internals
*********

* merge now uses ``iter_changes`` to calculate changes, which makes room for
  future performance increases.  It is also more consistent with other
  operations that perform comparisons, and reduces reliance on
  Tree.inventory.  (Aaron Bentley)

* Refactoring of transport classes connected to a remote server.
  ConnectedTransport is a new class that serves as a basis for all
  transports needing to connect to a remote server.  transport.split_url
  have been deprecated, use the static method on the object instead. URL
  tests have been refactored too.
  (Vincent Ladeuil)

* Better connection sharing for ConnectedTransport objects.
  transport.get_transport() now accepts a 'possible_transports' parameter.
  If a newly requested transport can share a connection with one of the
  list, it will.
  (Vincent Ladeuil)

* Most functions now accept ``bzrlib.revision.NULL_REVISION`` to indicate
  the null revision, and consider using ``None`` for this purpose
  deprecated.  (Aaron Bentley)

* New ``index`` module with abstract index functionality. This will be
  used during the planned changes in the repository layer. Currently the
  index layer provides a graph aware immutable index, a builder for the
  same index type to allow creating them, and finally a composer for
  such indices to allow the use of many indices in a single query. The
  index performance is not optimised, however the API is stable to allow
  development on top of the index. (Robert Collins)

* ``bzrlib.dirstate.cmp_by_dirs`` can be used to compare two paths by
  their directory sections. This is equivalent to comparing
  ``path.split('/')``, only without having to split the paths.
  This has a Pyrex implementation available.
  (John Arbash Meinel)

* New transport decorator 'unlistable+' which disables the list_dir
  functionality for testing.

* Deprecated ``change_entry`` in transform.py. (Ian Clatworthy)

* RevisionTree.get_weave is now deprecated.  Tree.plan_merge is now used
  for performing annotate-merge.  (Aaron Bentley)

* New EmailMessage class to create email messages. (Adeodato Simó)

* Unused functions on the private interface KnitIndex have been removed.
  (Robert Collins)

* New ``knit.KnitGraphIndex`` which provides a ``KnitIndex`` layered on top
  of a ``index.GraphIndex``. (Robert Collins)

* New ``knit.KnitVersionedFile.iter_parents`` method that allows querying
  the parents of many knit nodes at once, reducing round trips to the
  underlying index. (Robert Collins)

* Graph now has an is_ancestor method, various bits use it.
  (Aaron Bentley)

* The ``-Dhpss`` flag now includes timing information. As well as
  logging when a new connection is opened. (John Arbash Meinel)

* ``bzrlib.pack.ContainerWriter`` now returns an offset, length tuple to
  callers when inserting data, allowing generation of readv style access
  during pack creation, without needing a separate pass across the output
  pack to gather such details. (Robert Collins)

* ``bzrlib.pack.make_readv_reader`` allows readv based access to pack
  files that are stored on a transport. (Robert Collins)

* New ``Repository.has_same_location`` method that reports if two
  repository objects refer to the same repository (although with some risk
  of false negatives).  (Andrew Bennetts)

* InterTree.compare now passes require_versioned on correctly.
  (Marius Kruger)

* New methods on Repository - ``start_write_group``,
  ``commit_write_group``, ``abort_write_group`` and ``is_in_write_group`` -
  which provide a clean hook point for transactional Repositories - ones
  where all the data for a fetch or commit needs to be made atomically
  available in one step. This allows the write lock to remain while making
  a series of data insertions.  (e.g. data conversion). (Robert Collins)

* In ``bzrlib.knit`` the internal interface has been altered to use
  3-tuples (index, pos, length) rather than two-tuples (pos, length) to
  describe where data in a knit is, allowing knits to be split into
  many files. (Robert Collins)

* ``bzrlib.knit._KnitData`` split into cache management and physical access
  with two access classes - ``_PackAccess`` and ``_KnitAccess`` defined.
  The former provides access into a .pack file, and the latter provides the
  current production repository form of .knit files. (Robert Collins)

Testing
*******

* Remove selftest ``--clean-output``, ``--numbered-dirs`` and
  ``--keep-output`` options, which are obsolete now that tests
  are done within directories in $TMPDIR.  (Martin Pool)

* The SSH_AUTH_SOCK environment variable is now reset to avoid
  interaction with any running ssh agents.  (Jelmer Vernooij, #125955)

* run_bzr_subprocess handles parameters the same way as run_bzr:
  either a string or a list of strings should be passed as the first
  parameter.  Varargs-style parameters are deprecated. (Aaron Bentley)


bzr 0.18
########

:Released:  2007-07-17

Bugfixes
********

* Fix 'bzr add' crash under Win32 (Kuno Meyer)


bzr 0.18rc1
###########

:Released:  2007-07-10

Bugfixes
********

* Do not suppress pipe errors, etc. in non-display commands
  (Alexander Belchenko, #87178)

* Display a useful error message when the user requests to annotate
  a file that is not present in the specified revision.
  (James Westby, #122656)

* Commands that use status flags now have a reference to 'help
  status-flags'.  (Daniel Watkins, #113436)

* Work around python-2.4.1 inhability to correctly parse the
  authentication header.
  (Vincent Ladeuil, #121889)

* Use exact encoding for merge directives. (Adeodato Simó, #120591)

* Fix tempfile permissions error in smart server tar bundling under
  Windows. (Martin _, #119330)

* Fix detection of directory entries in the inventory. (James Westby)

* Fix handling of http code 400: Bad Request When issuing too many ranges.
  (Vincent Ladeuil, #115209)

* Issue a CONNECT request when connecting to an https server
  via a proxy to enable SSL tunneling.
  (Vincent Ladeuil, #120678)

* Fix ``bzr log -r`` to support selecting merge revisions, both
  individually and as part of revision ranges.
  (Kent Gibson, #4663)

* Don't leave cruft behind when failing to acquire a lockdir.
  (Martin Pool, #109169)

* Don't use the '-f' strace option during tests.
  (Vincent Ladeuil, #102019).

* Warn when setting ``push_location`` to a value that will be masked by
  locations.conf.  (Aaron Bentley, #122286)

* Fix commit ordering in corner case (Aaron Bentley, #94975)

*  Make annotate behave in a non-ASCII world (Adeodato Simó).

Improvements
************

* The --lsprof-file option now dumps a text rendering of the profiling
  information if the filename ends in ".txt". It will also convert the
  profiling information to a format suitable for KCacheGrind if the
  output filename ends in ".callgrind". Fixes to the lsprofcalltree
  conversion process by Jean Paul Calderone and Itamar were also merged.
  See http://ddaa.net/blog/python/lsprof-calltree. (Ian Clatworthy)

* ``info`` now defaults to non-verbose mode, displaying only paths and
  abbreviated format info.  ``info -v`` displays all the information
  formerly displayed by ``info``.  (Aaron Bentley, Adeodato Simó)

* ``bzr missing`` now has better option names ``--this`` and ``--other``.
  (Elliot Murphy)

* The internal ``weave-list`` command has become ``versionedfile-list``,
  and now lists knits as well as weaves.  (Aaron Bentley)

* Automatic merge base selection uses a faster algorithm that chooses
  better bases in criss-cross merge situations (Aaron Bentley)

* Progress reporting in ``commit`` has been improved. The various logical
  stages are now reported on as follows, namely:

  * Collecting changes [Entry x/y] - Stage n/m
  * Saving data locally - Stage n/m
  * Uploading data to master branch - Stage n/m
  * Updating the working tree - Stage n/m
  * Running post commit hooks - Stage n/m

  If there is no master branch, the 3rd stage is omitted and the total
  number of stages is adjusted accordingly.

  Each hook that is run after commit is listed with a name (as hooks
  can be slow it is useful feedback).
  (Ian Clatworthy, Robert Collins)

* Various operations that are now faster due to avoiding unnecessary
  topological sorts. (Aaron Bentley)

* Make merge directives robust against broken bundles. (Aaron Bentley)

* The lsprof filename note is emitted via trace.note(), not standard
  output.  (Aaron Bentley)

* ``bzrlib`` now exports explicit API compatibility information to assist
  library users and plugins. See the ``bzrlib.api`` module for details.
  (Robert Collins)

* Remove unnecessary lock probes when acquiring a lockdir.
  (Martin Pool)

* ``bzr --version`` now shows the location of the bzr log file, which
  is especially useful on Windows.  (Martin Pool)

* -D now supports hooks to get debug tracing of hooks (though its currently
  minimal in nature). (Robert Collins)

* Long log format reports deltas on merge revisions.
  (John Arbash Meinel, Kent Gibson)

* Make initial push over ftp more resilient. (John Arbash Meinel)

* Print a summary of changes for update just like pull does.
  (Daniel Watkins, #113990)

* Add a -Dhpss option to trace smart protocol requests and responses.
  (Andrew Bennetts)

Library API Breaks
******************

* Testing cleanups -
  ``bzrlib.repository.RepositoryTestProviderAdapter`` has been moved
  to ``bzrlib.tests.repository_implementations``;
  ``bzrlib.repository.InterRepositoryTestProviderAdapter`` has been moved
  to ``bzrlib.tests.interrepository_implementations``;
  ``bzrlib.transport.TransportTestProviderAdapter`` has moved to
  ``bzrlib.tests.test_transport_implementations``.
  ``bzrlib.branch.BranchTestProviderAdapter`` has moved to
  ``bzrlib.tests.branch_implementations``.
  ``bzrlib.bzrdir.BzrDirTestProviderAdapter`` has moved to
  ``bzrlib.tests.bzrdir_implementations``.
  ``bzrlib.versionedfile.InterVersionedFileTestProviderAdapter`` has moved
  to ``bzrlib.tests.interversionedfile_implementations``.
  ``bzrlib.store.revision.RevisionStoreTestProviderAdapter`` has moved to
  ``bzrlib.tests.revisionstore_implementations``.
  ``bzrlib.workingtree.WorkingTreeTestProviderAdapter`` has moved to
  ``bzrlib.tests.workingtree_implementations``.
  These changes are an API break in the testing infrastructure only.
  (Robert Collins)

* Relocate TestCaseWithRepository to be more central. (Robert Collins)

* ``bzrlib.add.smart_add_tree`` will no longer perform glob expansion on
  win32. Callers of the function should do this and use the new
  ``MutableTree.smart_add`` method instead. (Robert Collins)

* ``bzrlib.add.glob_expand_for_win32`` is now
  ``bzrlib.win32utils.glob_expand``.  (Robert Collins)

* ``bzrlib.add.FastPath`` is now private and moved to
  ``bzrlib.mutabletree._FastPath``. (Robert Collins, Martin Pool)

* ``LockDir.wait`` removed.  (Martin Pool)

* The ``SmartServer`` hooks API has changed for the ``server_started`` and
  ``server_stopped`` hooks. The first parameter is now an iterable of
  backing URLs rather than a single URL. This is to reflect that many
  URLs may map to the external URL of the server. E.g. the server interally
  may have a chrooted URL but also the local file:// URL will be at the
  same location. (Robert Collins)

Internals
*********

* New SMTPConnection class to unify email handling.  (Adeodato Simó)

* Fix documentation of BzrError. (Adeodato Simó)

* Make BzrBadParameter an internal error. (Adeodato Simó)

* Remove use of 'assert False' to raise an exception unconditionally.
  (Martin Pool)

* Give a cleaner error when failing to decode knit index entry.
  (Martin Pool)

* TreeConfig would mistakenly search the top level when asked for options
  from a section. It now respects the section argument and only
  searches the specified section. (James Westby)

* Improve ``make api-docs`` output. (John Arbash Meinel)

* Use os.lstat rather than os.stat for osutils.make_readonly and
  osutils.make_writeable. This makes the difftools plugin more
  robust when dangling symlinks are found. (Elliot Murphy)

* New ``-Dlock`` option to log (to ~/.bzr.log) information on when
  lockdirs are taken or released.  (Martin Pool)

* ``bzrlib`` Hooks are now nameable using ``Hooks.name_hook``. This
  allows a nicer UI when hooks are running as the current hook can
  be displayed. (Robert Collins)

* ``Transport.get`` has had its interface made more clear for ease of use.
  Retrieval of a directory must now fail with either 'PathError' at open
  time, or raise 'ReadError' on a read. (Robert Collins)

* New method ``_maybe_expand_globs`` on the ``Command`` class for
  dealing with unexpanded glob lists - e.g. on the win32 platform. This
  was moved from ``bzrlib.add._prepare_file_list``. (Robert Collins)

* ``bzrlib.add.smart_add`` and ``bzrlib.add.smart_add_tree`` are now
  deprecated in favour of ``MutableTree.smart_add``. (Robert Collins,
  Martin Pool)

* New method ``external_url`` on Transport for obtaining the url to
  hand to external processes. (Robert Collins)

* Teach windows installers to build pyrex/C extensions.
  (Alexander Belchenko)

Testing
*******

* Removed the ``--keep-output`` option from selftest and clean up test
  directories as they're used.  This reduces the IO load from
  running the test suite and cuts the time by about half.
  (Andrew Bennetts, Martin Pool)

* Add scenarios as a public attribute on the TestAdapter classes to allow
  modification of the generated scenarios before adaption and easier
  testing. (Robert Collins)

* New testing support class ``TestScenarioApplier`` which multiplies
  out a single teste by a list of supplied scenarios. (RobertCollins)

* Setting ``repository_to_test_repository`` on a repository_implementations
  test will cause it to be called during repository creation, allowing the
  testing of repository classes which are not based around the Format
  concept. For example a repository adapter can be tested in this manner,
  by altering the repository scenarios to include a scenario that sets this
  attribute during the test parameterisation in
  ``bzrlib.tests.repository.repository_implementations``. (Robert Collins)

* Clean up many of the APIs for blackbox testing of Bazaar.  The standard
  interface is now self.run_bzr.  The command to run can be passed as
  either a list of parameters, a string containing the command line, or
  (deprecated) varargs parameters.  (Martin Pool)

* The base TestCase now isolates tests from -D parameters by clearing
  ``debug.debug_flags`` and restores it afterwards. (Robert Collins)

* Add a relpath parameter to get_transport methods in test framework to
  avoid useless cloning.
  (Vincent Ladeuil, #110448)


bzr 0.17
########

:Released:  2007-06-18

Bugfixes
********

* Fix crash of commit due to wrong lookup of filesystem encoding.
  (Colin Watson, #120647)

* Revert logging just to stderr in commit as broke unicode filenames.
  (Aaron Bentley, Ian Clatworthy, #120930)


bzr 0.17rc1
###########

:Released:  2007-06-12

Notes When Upgrading
********************

* The kind() and is_executable() APIs on the WorkingTree interface no
  longer implicitly (read) locks and unlocks the tree. This *might*
  impact some plug-ins and tools using this part of the API. If you find
  an issue that may be caused by this change, please let us know,
  particularly the plug-in/tool maintainer. If encountered, the API
  fix is to surround kind() and is_executable() calls with lock_read()
  and unlock() like so::

    work_tree.lock_read()
    try:
        kind = work_tree.kind(...)
    finally:
        work_tree.unlock()

Internals
*********
* Rework of LogFormatter API to provide beginning/end of log hooks and to
  encapsulate the details of the revision to be logged in a LogRevision
  object.
  In long log formats, merge revision ids are only shown when --show-ids
  is specified, and are labelled "revision-id:", as per mainline
  revisions, instead of "merged:". (Kent Gibson)

* New ``BranchBuilder`` API which allows the construction of particular
  histories quickly. Useful for testing and potentially other applications
  too. (Robert Collins)

Improvements
************

* There are two new help topics, working-trees and repositories that
  attempt to explain these concepts. (James Westby, John Arbash Meinel,
  Aaron Bentley)

* Added ``bzr log --limit`` to report a limited number of revisions.
  (Kent Gibson, #3659)

* Revert does not try to preserve file contents that were originally
  produced by reverting to a historical revision.  (Aaron Bentley)

* ``bzr log --short`` now includes ``[merge]`` for revisions which
  have more than one parent. This is a small improvement to help
  understanding what changes have occurred
  (John Arbash Meinel, #83887)

* TreeTransform avoids many renames when contructing large trees,
  improving speed.  3.25x speedups have been observed for construction of
  kernel-sized-trees, and checkouts are 1.28x faster.  (Aaron Bentley)

* Commit on large trees is now faster. In my environment, a commit of
  a small change to the Mozilla tree (55k files) has dropped from
  66 seconds to 32 seconds. For a small tree of 600 files, commit of a
  small change is 33% faster. (Ian Clatworthy)

* New --create-prefix option to bzr init, like for push.  (Daniel Watkins,
  #56322)

Bugfixes
********

* ``bzr push`` should only connect to the remote location one time.
  We have been connecting 3 times because we forget to pass around
  the Transport object. This adds ``BzrDir.clone_on_transport()``, so
  that we can pass in the Transport that we already have.
  (John Arbash Meinel, #75721)

* ``DirState.set_state_from_inventory()`` needs to properly order
  based on split paths, not just string paths.
  (John Arbash Meinel, #115947)

* Let TestUIFactoy encode the password prompt with its own stdout.
  (Vincent Ladeuil, #110204)

* pycurl should take use the range header that takes the range hint
  into account.
  (Vincent Ladeuil, #112719)

* WorkingTree4.get_file_sha1 no longer raises an exception when invoked
  on a missing file.  (Aaron Bentley, #118186)

* WorkingTree.remove works correctly with tree references, and when pwd is
  not the tree root. (Aaron Bentley)

* Merge no longer fails when a file is renamed in one tree and deleted
  in the other. (Aaron Bentley, #110279)

* ``revision-info`` now accepts dotted revnos, doesn't require a tree,
  and defaults to the last revision (Matthew Fuller, #90048)

* Tests no longer fail when BZR_REMOTE_PATH is set in the environment.
  (Daniel Watkins, #111958)

* ``bzr branch -r revid:foo`` can be used to branch any revision in
  your repository. (Previously Branch6 only supported revisions in your
  mainline). (John Arbash Meinel, #115343)

bzr 0.16
########

:Released:  2007-05-07

Bugfixes
********

* Handle when you have 2 directories with similar names, but one has a
  hyphen. (``'abc'`` versus ``'abc-2'``). The WT4._iter_changes
  iterator was using direct comparison and ``'abc/a'`` sorts after
  ``'abc-2'``, but ``('abc', 'a')`` sorts before ``('abc-2',)``.
  (John Arbash Meinel, #111227)

* Handle when someone renames a file on disk without telling bzr.
  Previously we would report the first file as missing, but not show
  the new unknown file. (John Arbash Meinel, #111288)

* Avoid error when running hooks after pulling into or pushing from
  a branch bound to a smartserver branch.  (Martin Pool, #111968)

Improvements
************

* Move developer documentation to doc/developers/. This reduces clutter in
  the root of the source tree and allows HACKING to be split into multiple
  files. (Robert Collins, Alexander Belchenko)

* Clean up the ``WorkingTree4._iter_changes()`` internal loops as well as
  ``DirState.update_entry()``. This optimizes the core logic for ``bzr
  diff`` and ``bzr status`` significantly improving the speed of
  both. (John Arbash Meinel)

bzr 0.16rc2
###########

:Released:  2007-04-30

Bugfixes
********

* Handle the case when you delete a file, and then rename another file
  on top of it. Also handle the case of ``bzr rm --keep foo``. ``bzr
  status`` should show the removed file and an unknown file in its
  place. (John Arbash Meinel, #109993)

* Bundles properly read and write revision properties that have an
  empty value. And when the value is not ASCII.
  (John Arbash Meinel, #109613)

* Fix the bzr commit message to be in text mode.
  (Alexander Belchenko, #110901)

* Also handle when you rename a file and create a file where it used
  to be. (John Arbash Meinel, #110256)

* ``WorkingTree4._iter_changes`` should not descend into unversioned
  directories. (John Arbash Meinel, #110399)

bzr 0.16rc1
###########

:Released:  2007-04-26

Notes When Upgrading
********************

* ``bzr remove`` and ``bzr rm`` will now remove the working file, if
  it could be recovered again.
  This has been done for consistency with svn and the unix rm command.
  The old ``remove`` behaviour has been retained in the new option
  ``bzr remove --keep``, which will just stop versioning the file,
  but not delete it.
  ``bzr remove --force`` have been added which will always delete the
  files.
  ``bzr remove`` is also more verbose.
  (Marius Kruger, #82602)

Improvements
************

* Merge directives can now be supplied as input to `merge` and `pull`,
  like bundles can.  (Aaron Bentley)

* Sending the SIGQUIT signal to bzr, which can be done on Unix by
  pressing Control-Backslash, drops bzr into a debugger.  Type ``'c'``
  to continue.  This can be disabled by setting the environment variable
  ``BZR_SIGQUIT_PDB=0``.  (Martin Pool)

* selftest now supports --list-only to list tests instead of running
  them. (Ian Clatworthy)

* selftest now supports --exclude PATTERN (or -x PATTERN) to exclude
  tests with names that match that regular expression.
  (Ian Clatworthy, #102679)

* selftest now supports --randomize SEED to run tests in a random order.
  SEED is typically the value 'now' meaning 'use the current time'.
  (Ian Clatworthy, #102686)

* New option ``--fixes`` to commit, which stores bug fixing annotations as
  revision properties. Built-in support for Launchpad, Debian, Trac and
  Bugzilla bug trackers. (Jonathan Lange, James Henstridge, Robert Collins)

* New API, ``bzrlib.bugtracker.tracker_registry``, for adding support for
  other bug trackers to ``fixes``. (Jonathan Lange, James Henstridge,
  Robert Collins)

* ``selftest`` has new short options ``-f`` and ``-1``.  (Martin
  Pool)

* ``bzrlib.tsort.MergeSorter`` optimizations. Change the inner loop
  into using local variables instead of going through ``self._var``.
  Improves the time to ``merge_sort`` a 10k revision graph by
  approximately 40% (~700->400ms).  (John Arbash Meinel)

* ``make docs`` now creates a man page at ``man1/bzr.1`` fixing bug 107388.
  (Robert Collins)

* ``bzr help`` now provides cross references to other help topics using
  the _see_also facility on command classes. Likewise the bzr_man
  documentation, and the bzr.1 man page also include this information.
  (Robert Collins)

* Tags are now included in logs, that use the long log formatter.
  (Erik Bågfors, Alexander Belchenko)

* ``bzr help`` provides a clearer message when a help topic cannot be
  found. (Robert Collins, #107656)

* ``bzr help`` now accepts optional prefixes for command help. The help
  for all commands can now be found at ``bzr help commands/COMMANDNAME``
  as well as ``bzr help COMMANDNAME`` (which only works for commands
  where the name is not the same as a more general help topic).
  (Robert Collins)

* ``bzr help PLUGINNAME`` will now return the module docstring from the
  plugin PLUGINNAME. (Robert Collins, #50408)

* New help topic ``urlspec`` which lists the availables transports.
  (Goffredo Baroncelli)

* doc/server.txt updated to document the default bzr:// port
  and also update the blurb about the hpss' current status.
  (Robert Collins, #107125).

* ``bzr serve`` now listens on interface 0.0.0.0 by default, making it
  serve out to the local LAN (and anyone in the world that can reach the
  machine running ``bzr serve``. (Robert Collins, #98918)

* A new smart server protocol version has been added.  It prefixes requests
  and responses with an explicit version identifier so that future protocol
  revisions can be dealt with gracefully.  (Andrew Bennetts, Robert Collins)

* The bzr protocol version 2 indicates success or failure in every response
  without depending on particular commands encoding that consistently,
  allowing future client refactorings to be much more robust about error
  handling. (Robert Collins, Martin Pool, Andrew Bennetts)

* The smart protocol over HTTP client has been changed to always post to the
  same ``.bzr/smart`` URL under the original location when it can.  This allows
  HTTP servers to only have to pass URLs ending in .bzr/smart to the smart
  server handler, and not arbitrary ``.bzr/*/smart`` URLs.  (Andrew Bennetts)

* digest authentication is now supported for proxies and HTTP by the urllib
  based http implementation. Tested against Apache 2.0.55 and Squid
  2.6.5. Basic and digest authentication are handled coherently for HTTP
  and proxy: if the user is provided in the url (bzr command line for HTTP,
  proxy environment variables for proxies), the password is prompted for
  (only once). If the password is provided, it is taken into account. Once
  the first authentication is successful, all further authentication
  roundtrips are avoided by preventively setting the right authentication
  header(s).
  (Vincent Ladeuil).

Internals
*********

* bzrlib API compatability with 0.8 has been dropped, cleaning up some
  code paths. (Robert Collins)

* Change the format of chroot urls so that they can be safely manipulated
  by generic url utilities without causing the resulting urls to have
  escaped the chroot. A side effect of this is that creating a chroot
  requires an explicit action using a ChrootServer.
  (Robert Collins, Andrew Bennetts)

* Deprecate ``Branch.get_root_id()`` because branches don't have root ids,
  rather than fixing bug #96847.  (Aaron Bentley)

* ``WorkingTree.apply_inventory_delta`` provides a better alternative to
  ``WorkingTree._write_inventory``.  (Aaron Bentley)

* Convenience method ``TestCase.expectFailure`` ensures that known failures
  do not silently pass.  (Aaron Bentley)

* ``Transport.local_abspath`` now raises ``NotLocalUrl`` rather than
  ``TransportNotPossible``. (Martin Pool, Ian Clatworthy)

* New SmartServer hooks facility. There are two initial hooks documented
  in ``bzrlib.transport.smart.SmartServerHooks``. The two initial hooks allow
  plugins to execute code upon server startup and shutdown.
  (Robert Collins).

* SmartServer in standalone mode will now close its listening socket
  when it stops, rather than waiting for garbage collection. This primarily
  fixes test suite hangs when a test tries to connect to a shutdown server.
  It may also help improve behaviour when dealing with a server running
  on a specific port (rather than dynamically assigned ports).
  (Robert Collins)

* Move most SmartServer code into a new package, bzrlib/smart.
  bzrlib/transport/remote.py contains just the Transport classes that used
  to be in bzrlib/transport/smart.py.  (Andrew Bennetts)

* urllib http implementation avoid roundtrips associated with
  401 (and 407) errors once the authentication succeeds.
  (Vincent Ladeuil).

* urlib http now supports querying the user for a proxy password if
  needed. Realm is shown in the prompt for both HTTP and proxy
  authentication when the user is required to type a password.
  (Vincent Ladeuil).

* Renamed SmartTransport (and subclasses like SmartTCPTransport) to
  RemoteTransport (and subclasses to RemoteTCPTransport, etc).  This is more
  consistent with its new home in ``bzrlib/transport/remote.py``, and because
  it's not really a "smart" transport, just one that does file operations
  via remote procedure calls.  (Andrew Bennetts)

* The ``lock_write`` method of ``LockableFiles``, ``Repository`` and
  ``Branch`` now accept a ``token`` keyword argument, so that separate
  instances of those objects can share a lock if it has the right token.
  (Andrew Bennetts, Robert Collins)

* New method ``get_branch_reference`` on ``BzrDir`` allows the detection of
  branch references - which the smart server component needs.

* The Repository API ``make_working_trees`` is now permitted to return
  False when ``set_make_working_trees`` is not implemented - previously
  an unimplemented ``set_make_working_trees`` implied the result True
  from ``make_working_trees``. This has been changed to accomodate the
  smart server, where it does not make sense (at this point) to ever
  make working trees by default. (Robert Collins)

* Command objects can now declare related help topics by having _see_also
  set to a list of related topic. (Robert Collins)

* ``bzrlib.help`` now delegates to the Command class for Command specific
  help. (Robert Collins)

* New class ``TransportListRegistry``, derived from the Registry class, which
  simplifies tracking the available Transports. (Goffredo Baroncelli)

* New function ``Branch.get_revision_id_to_revno_map`` which will
  return a dictionary mapping revision ids to dotted revnos. Since
  dotted revnos are defined in the context of the branch tip, it makes
  sense to generate them from a ``Branch`` object.
  (John Arbash Meinel)

* Fix the 'Unprintable error' message display to use the repr of the
  exception that prevented printing the error because the str value
  for it is often not useful in debugging (e.g. KeyError('foo') has a
  str() of 'foo' but a repr of 'KeyError('foo')' which is much more
  useful. (Robert Collins)

* ``urlutils.normalize_url`` now unescapes unreserved characters, such as "~".
  (Andrew Bennetts)

Bugfixes
********

* Don't fail bundle selftest if email has 'two' embedded.
  (Ian Clatworthy, #98510)

* Remove ``--verbose`` from ``bzr bundle``. It didn't work anyway.
  (Robert Widhopf-Fenk, #98591)

* Remove ``--basis`` from the checkout/branch commands - it didn't work
  properly and is no longer beneficial.
  (Robert Collins, #53675, #43486)

* Don't produce encoding error when adding duplicate files.
  (Aaron Bentley)

* Fix ``bzr log <file>`` so it only logs the revisions that changed
  the file, and does it faster.
  (Kent Gibson, John Arbash Meinel, #51980, #69477)

* Fix ``InterDirstateTre._iter_changes`` to handle when we come across
  an empty versioned directory, which now has files in it.
  (John Arbash Meinel, #104257)

* Teach ``common_ancestor`` to shortcut when the tip of one branch is
  inside the ancestry of the other. Saves a lot of graph processing
  (with an ancestry of 16k revisions, ``bzr merge ../already-merged``
  changes from 2m10s to 13s).  (John Arbash Meinel, #103757)

* Fix ``show_diff_trees`` to handle the case when a file is modified,
  and the containing directory is renamed. (The file path is different
  in this versus base, but it isn't marked as a rename).
  (John Arbash Meinel, #103870)

* FTP now works even when the FTP server does not support atomic rename.
  (Aaron Bentley, #89436)

* Correct handling in bundles and merge directives of timezones with
  that are not an integer number of hours offset from UTC.  Always
  represent the epoch time in UTC to avoid problems with formatting
  earlier times on win32.  (Martin Pool, Alexander Belchenko, John
  Arbash Meinel)

* Typo in the help for ``register-branch`` fixed. (Robert Collins, #96770)

* "dirstate" and "dirstate-tags" formats now produce branches compatible
  with old versions of bzr. (Aaron Bentley, #107168))

* Handle moving a directory when children have been added, removed,
  and renamed. (John Arbash Meinel, #105479)

* Don't preventively use basic authentication for proxy before receiving a
  407 error. Otherwise people willing to use other authentication schemes
  may expose their password in the clear (or nearly). This add one
  roundtrip in case basic authentication should be used, but plug the
  security hole.
  (Vincent Ladeuil)

* Handle http and proxy digest authentication.
  (Vincent Ladeuil, #94034).

Testing
*******

* Added ``bzrlib.strace.strace`` which will strace a single callable and
  return a StraceResult object which contains just the syscalls involved
  in running it. (Robert Collins)

* New test method ``reduceLockdirTimeout`` to drop the default (ui-centric)
  default time down to one suitable for tests. (Andrew Bennetts)

* Add new ``vfs_transport_factory`` attribute on tests which provides the
  common vfs backing for both the readonly and readwrite transports.
  This allows the RemoteObject tests to back onto local disk or memory,
  and use the existing ``transport_server`` attribute all tests know about
  to be the smart server transport. This in turn allows tests to
  differentiate between 'transport to access the branch', and
  'transport which is a VFS' - which matters in Remote* tests.
  (Robert Collins, Andrew Bennetts)

* The ``make_branch_and_tree`` method for tests will now create a
  lightweight checkout for the tree if the ``vfs_transport_factory`` is not
  a LocalURLServer. (Robert Collins, Andrew Bennetts)

* Branch implementation tests have been audited to ensure that all urls
  passed to Branch APIs use proper urls, except when local-disk paths
  are intended. This is so that tests correctly access the test transport
  which is often not equivalent to local disk in Remote* tests. As part
  of this many tests were adjusted to remove dependencies on local disk
  access.
  (Robert Collins, Andrew Bennetts)

* Mark bzrlib.tests and bzrlib.tests.TestUtil as providing assertFOO helper
  functions by adding a ``__unittest`` global attribute. (Robert Collins,
  Andrew Bennetts, Martin Pool, Jonathan Lange)

* Refactored proxy and authentication handling to simplify the
  implementation of new auth schemes for both http and proxy.
  (Vincent Ladeuil)

bzr 0.15
########

:Released: 2007-04-01

Bugfixes
********

* Handle incompatible repositories as a user issue when fetching.
  (Aaron Bentley)

* Don't give a recommendation to upgrade when branching or
  checking out a branch that contains an old-format working tree.
  (Martin Pool)

bzr 0.15rc3
###########

:Released:  2007-03-26

Changes
*******

* A warning is now displayed when opening working trees in older
  formats, to encourage people to upgrade to WorkingTreeFormat4.
  (Martin Pool)

Improvements
************

* HTTP redirections are now taken into account when a branch (or a
  bundle) is accessed for the first time. A message is issued at each
  redirection to inform the user. In the past, http redirections were
  silently followed for each request which significantly degraded the
  performances. The http redirections are not followed anymore by
  default, instead a RedirectRequested exception is raised. For bzrlib
  users needing to follow http redirections anyway,
  ``bzrlib.transport.do_catching_redirections`` provide an easy transition
  path.  (vila)

Internals
*********

* Added ``ReadLock.temporary_write_lock()`` to allow upgrading an OS read
  lock to an OS write lock. Linux can do this without unlocking, Win32
  needs to unlock in between. (John Arbash Meinel)

* New parameter ``recommend_upgrade`` to ``BzrDir.open_workingtree``
  to silence (when false) warnings about opening old formats.
  (Martin Pool)

* Fix minor performance regression with bzr-0.15 on pre-dirstate
  trees. (We were reading the working inventory too many times).
  (John Arbash Meinel)

* Remove ``Branch.get_transaction()`` in favour of a simple cache of
  ``revision_history``.  Branch subclasses should override
  ``_gen_revision_history`` rather than ``revision_history`` to make use of
  this cache, and call ``_clear_revision_history_cache`` and
  ``_cache_revision_history`` at appropriate times. (Andrew Bennetts)

Bugfixes
********

* Take ``smtp_server`` from user config into account.
  (vila, #92195)

* Restore Unicode filename handling for versioned and unversioned files.
  (John Arbash Meinel, #92608)

* Don't fail during ``bzr commit`` if a file is marked removed, and
  the containing directory is auto-removed.  (John Arbash Meinel, #93681)

* ``bzr status FILENAME`` failed on Windows because of an uncommon
  errno. (``ERROR_DIRECTORY == 267 != ENOTDIR``).
  (Wouter van Heyst, John Arbash Meinel, #90819)

* ``bzr checkout source`` should create a local branch in the same
  format as source. (John Arbash Meinel, #93854)

* ``bzr commit`` with a kind change was failing to update the
  last-changed-revision for directories.  The
  InventoryDirectory._unchanged only looked at the ``parent_id`` and name,
  ignoring the fact that the kind could have changed, too.
  (John Arbash Meinel, #90111)

* ``bzr mv dir/subdir other`` was incorrectly updating files inside
  the directory. So that there was a chance it would break commit,
  etc. (John Arbash Meinel, #94037)

* Correctly handles mutiple permanent http redirections.
  (vila, #88780)

bzr 0.15rc2
###########

:Released:  2007-03-14

Notes When Upgrading
********************

* Release 0.15rc2 of bzr changes the ``bzr init-repo`` command to
  default to ``--trees`` instead of ``--no-trees``.
  Existing shared repositories are not affected.

Improvements
************

* New ``merge-directive`` command to generate machine- and human-readable
  merge requests.  (Aaron Bentley)

* New ``submit:`` revision specifier makes it easy to diff against the
  common ancestor with the submit location (Aaron Bentley)

* Added support for Putty's SSH implementation. (Dmitry Vasiliev)

* Added ``bzr status --versioned`` to report only versioned files,
  not unknowns. (Kent Gibson)

* Merge now autodetects the correct line-ending style for its conflict
  markers.  (Aaron Bentley)

Internals
*********

* Refactored SSH vendor registration into SSHVendorManager class.
  (Dmitry Vasiliev)

Bugfixes
********

* New ``--numbered-dirs`` option to ``bzr selftest`` to use
  numbered dirs for TestCaseInTempDir. This is default behavior
  on Windows. Anyone can force named dirs on Windows
  with ``--no-numbered-dirs``. (Alexander Belchenko)

* Fix ``RevisionSpec_revid`` to handle the Unicode strings passed in
  from the command line. (Marien Zwart, #90501)

* Fix ``TreeTransform._iter_changes`` when both the source and
  destination are missing. (Aaron Bentley, #88842)

* Fix commit of merges with symlinks in dirstate trees.
  (Marien Zwart)

* Switch the ``bzr init-repo`` default from --no-trees to --trees.
  (Wouter van Heyst, #53483)


bzr 0.15rc1
###########

:Released:  2007-03-07

Surprises
*********

* The default disk format has changed. Please run 'bzr upgrade' in your
  working trees to upgrade. This new default is compatible for network
  operations, but not for local operations. That is, if you have two
  versions of bzr installed locally, after upgrading you can only use the
  bzr 0.15 version. This new default does not enable tags or nested-trees
  as they are incompatible with bzr versions before 0.15 over the network.

* For users of bzrlib: Two major changes have been made to the working tree
  api in bzrlib. The first is that many methods and attributes, including
  the inventory attribute, are no longer valid for use until one of
  ``lock_read``/``lock_write``/``lock_tree_write`` has been called,
  and become invalid again after unlock is called. This has been done
  to improve performance and correctness as part of the dirstate
  development.
  (Robert Collins, John A Meinel, Martin Pool, and others).

* For users of bzrlib: The attribute 'tree.inventory' should be considered
  readonly. Previously it was possible to directly alter this attribute, or
  its contents, and have the tree notice this. This has been made
  unsupported - it may work in some tree formats, but in the newer dirstate
  format such actions will have no effect and will be ignored, or even
  cause assertions. All operations possible can still be carried out by a
  combination of the tree API, and the bzrlib.transform API. (Robert
  Collins, John A Meinel, Martin Pool, and others).

Improvements
************

* Support for OS Windows 98. Also .bzr.log on any windows system
  saved in My Documents folder. (Alexander Belchenko)

* ``bzr mv`` enhanced to support already moved files.
  In the past the mv command would have failed if the source file doesn't
  exist. In this situation ``bzr mv`` would now detect that the file has
  already moved and update the repository accordingly, if the target file
  does exist.
  A new option ``--after`` has been added so that if two files already
  exist, you could notify Bazaar that you have moved a (versioned) file
  and replaced it with another. Thus in this case ``bzr move --after``
  will only update the Bazaar identifier.
  (Steffen Eichenberg, Marius Kruger)

* ``ls`` now works on treeless branches and remote branches.
  (Aaron Bentley)

* ``bzr help global-options`` describes the global options.
  (Aaron Bentley)

* ``bzr pull --overwrite`` will now correctly overwrite checkouts.
  (Robert Collins)

* Files are now allowed to change kind (e.g. from file to symlink).
  Supported by ``commit``, ``revert`` and ``status``
  (Aaron Bentley)

* ``inventory`` and ``unknowns`` hidden in favour of ``ls``
  (Aaron Bentley)

* ``bzr help checkouts`` descibes what checkouts are and some possible
  uses of them. (James Westby, Aaron Bentley)

* A new ``-d`` option to push, pull and merge overrides the default
  directory.  (Martin Pool)

* Branch format 6: smaller, and potentially faster than format 5.  Supports
  ``append_history_only`` mode, where the log view and revnos do not change,
  except by being added to.  Stores policy settings in
  ".bzr/branch/branch.conf".

* ``append_only`` branches:  Format 6 branches may be configured so that log
  view and revnos are always consistent.  Either create the branch using
  "bzr init --append-revisions-only" or edit the config file as descriped
  in docs/configuration.txt.

* rebind: Format 6 branches retain the last-used bind location, so if you
  "bzr unbind", you can "bzr bind" to bind to the previously-selected
  bind location.

* Builtin tags support, created and deleted by the ``tag`` command and
  stored in the branch.  Tags can be accessed with the revisionspec
  ``-rtag:``, and listed with ``bzr tags``.  Tags are not versioned
  at present. Tags require a network incompatible upgrade. To perform this
  upgrade, run ``bzr upgrade --dirstate-tags`` in your branch and
  repositories. (Martin Pool)

* The ``bzr://`` transport now has a well-known port number, 4155,
  which it will use by default.  (Andrew Bennetts, Martin Pool)

* Bazaar now looks for user-installed plugins before looking for site-wide
  plugins. (Jonathan Lange)

* ``bzr resolve`` now detects and marks resolved text conflicts.
  (Aaron Bentley)

Internals
*********

* Internally revision ids and file ids are now passed around as utf-8
  bytestrings, rather than treating them as Unicode strings. This has
  performance benefits for Knits, since we no longer need to decode the
  revision id for each line of content, nor for each entry in the index.
  This will also help with the future dirstate format.
  (John Arbash Meinel)

* Reserved ids (any revision-id ending in a colon) are rejected by
  versionedfiles, repositories, branches, and working trees
  (Aaron Bentley)

* Minor performance improvement by not creating a ProgressBar for
  every KnitIndex we create. (about 90ms for a bzr.dev tree)
  (John Arbash Meinel)

* New easier to use Branch hooks facility. There are five initial hooks,
  all documented in bzrlib.branch.BranchHooks.__init__ - ``'set_rh'``,
  ``'post_push'``, ``'post_pull'``, ``'post_commit'``,
  ``'post_uncommit'``. These hooks fire after the matching operation
  on a branch has taken place, and were originally added for the
  branchrss plugin. (Robert Collins)

* New method ``Branch.push()`` which should be used when pushing from a
  branch as it makes performance and policy decisions to match the UI
  level command ``push``. (Robert Collins).

* Add a new method ``Tree.revision_tree`` which allows access to cached
  trees for arbitrary revisions. This allows the in development dirstate
  tree format to provide access to the callers to cached copies of
  inventory data which are cheaper to access than inventories from the
  repository.
  (Robert Collins, Martin Pool)

* New ``Branch.last_revision_info`` method, this is being done to allow
  optimization of requests for both the number of revisions and the last
  revision of a branch with smartservers and potentially future branch
  formats. (Wouter van Heyst, Robert Collins)

* Allow ``'import bzrlib.plugins.NAME'`` to work when the plugin NAME has not
  yet been loaded by ``load_plugins()``. This allows plugins to depend on each
  other for code reuse without requiring users to perform file-renaming
  gymnastics. (Robert Collins)

* New Repository method ``'gather_stats'`` for statistic data collection.
  This is expected to grow to cover a number of related uses mainly
  related to bzr info. (Robert Collins)

* Log formatters are now managed with a registry.
  ``log.register_formatter`` continues to work, but callers accessing
  the FORMATTERS dictionary directly will not.

* Allow a start message to be passed to the ``edit_commit_message``
  function.  This will be placed in the message offered to the user
  for editing above the separator. It allows a template commit message
  to be used more easily. (James Westby)

* ``GPGStrategy.sign()`` will now raise ``BzrBadParameterUnicode`` if
  you pass a Unicode string rather than an 8-bit string. Callers need
  to be updated to encode first. (John Arbash Meinel)

* Branch.push, pull, merge now return Result objects with information
  about what happened, rather than a scattering of various methods.  These
  are also passed to the post hooks.  (Martin Pool)

* File formats and architecture is in place for managing a forest of trees
  in bzr, and splitting up existing trees into smaller subtrees, and
  finally joining trees to make a larger tree. This is the first iteration
  of this support, and the user-facing aspects still require substantial
  work.  If you wish to experiment with it, use ``bzr upgrade
  --dirstate-with-subtree`` in your working trees and repositories.
  You can use the hidden commands ``split`` and ``join`` and to create
  and manipulate nested trees, but please consider using the nested-trees
  branch, which contains substantial UI improvements, instead.
  http://code.aaronbentley.com/bzr/bzrrepo/nested-trees/
  (Aaron Bentley, Martin Pool, Robert Collins).

Bugfixes
********

* ``bzr annotate`` now uses dotted revnos from the viewpoint of the
  branch, rather than the last changed revision of the file.
  (John Arbash Meinel, #82158)

* Lock operations no longer hang if they encounter a permission problem.
  (Aaron Bentley)

* ``bzr push`` can resume a push that was canceled before it finished.
  Also, it can push even if the target directory exists if you supply
  the ``--use-existing-dir`` flag.
  (John Arbash Meinel, #30576, #45504)

* Fix http proxy authentication when user and an optional
  password appears in the ``*_proxy`` vars. (Vincent Ladeuil,
  #83954).

* ``bzr log branch/file`` works for local treeless branches
  (Aaron Bentley, #84247)

* Fix problem with UNC paths on Windows 98. (Alexander Belchenko, #84728)

* Searching location of CA bundle for PyCurl in env variable
  (``CURL_CA_BUNDLE``), and on win32 along the PATH.
  (Alexander Belchenko, #82086)

* ``bzr init`` works with unicode argument LOCATION.
  (Alexander Belchenko, #85599)

* Raise ``DependencyNotPresent`` if pycurl do not support https.
  (Vincent Ladeuil, #85305)

* Invalid proxy env variables should not cause a traceback.
  (Vincent Ladeuil, #87765)

* Ignore patterns normalised to use '/' path separator.
  (Kent Gibson, #86451)

* bzr rocks. It sure does! Fix case. (Vincent Ladeuil, #78026)

* Fix bzrtools shelve command for removed lines beginning with "--"
  (Johan Dahlberg, #75577)

Testing
*******

* New ``--first`` option to ``bzr selftest`` to run specified tests
  before the rest of the suite.  (Martin Pool)


bzr 0.14
########

:Released:  2007-01-23

Improvements
************

* ``bzr help global-options`` describes the global options. (Aaron Bentley)

Bug Fixes
*********

* Skip documentation generation tests if the tools to do so are not
  available. Fixes running selftest for installled copies of bzr.
  (John Arbash Meinel, #80330)

* Fix the code that discovers whether bzr is being run from it's
  working tree to handle the case when it isn't but the directory
  it is in is below a repository. (James Westby, #77306)


bzr 0.14rc1
###########

:Released:  2007-01-16

Improvements
************

* New connection: ``bzr+http://`` which supports tunnelling the smart
  protocol over an HTTP connection. If writing is enabled on the bzr
  server, then you can write over the http connection.
  (Andrew Bennetts, John Arbash Meinel)

* Aliases now support quotation marks, so they can contain whitespace
  (Marius Kruger)

* PyCurlTransport now use a single curl object. By specifying explicitly
  the 'Range' header, we avoid the need to use two different curl objects
  (and two connections to the same server). (Vincent Ladeuil)

* ``bzr commit`` does not prompt for a message until it is very likely to
  succeed.  (Aaron Bentley)

* ``bzr conflicts`` now takes --text to list pathnames of text conflicts
  (Aaron Bentley)

* Fix ``iter_lines_added_or_present_in_versions`` to use a set instead
  of a list while checking if a revision id was requested. Takes 10s
  off of the ``fileids_affected_by_revision_ids`` time, which is 10s
  of the ``bzr branch`` time. Also improve ``fileids_...`` time by
  filtering lines with a regex rather than multiple ``str.find()``
  calls. (saves another 300ms) (John Arbash Meinel)

* Policy can be set for each configuration key. This allows keys to be
  inherited properly across configuration entries. For example, this
  should enable you to do::

    [/home/user/project]
    push_location = sftp://host/srv/project/
    push_location:policy = appendpath

  And then a branch like ``/home/user/project/mybranch`` should get an
  automatic push location of ``sftp://host/srv/project/mybranch``.
  (James Henstridge)

* Added ``bzr status --short`` to make status report svn style flags
  for each file.  For example::

    $ bzr status --short
    A  foo
    A  bar
    D  baz
    ?  wooley

* 'bzr selftest --clean-output' allows easily clean temporary tests
  directories without running tests. (Alexander Belchenko)

* ``bzr help hidden-commands`` lists all hidden commands. (Aaron Bentley)

* ``bzr merge`` now has an option ``--pull`` to fall back to pull if
  local is fully merged into remote. (Jan Hudec)

* ``bzr help formats`` describes available directory formats. (Aaron Bentley)

Internals
*********

* A few tweaks directly to ``fileids_affected_by_revision_ids`` to
  help speed up processing, as well allowing to extract unannotated
  lines. Between the two ``fileids_affected_by_revision_ids`` is
  improved by approx 10%. (John Arbash Meinel)

* Change Revision serialization to only write out millisecond
  resolution. Rather than expecting floating point serialization to
  preserve more resolution than we need. (Henri Weichers, Martin Pool)

* Test suite ends cleanly on Windows.  (Vincent Ladeuil)

* When ``encoding_type`` attribute of class Command is equal to 'exact',
  force sys.stdout to be a binary stream on Windows, and therefore
  keep exact line-endings (without LF -> CRLF conversion).
  (Alexander Belchenko)

* Single-letter short options are no longer globally declared.  (Martin
  Pool)

* Before using detected user/terminal encoding bzr should check
  that Python has corresponding codec. (Alexander Belchenko)

* Formats for end-user selection are provided via a FormatRegistry (Aaron Bentley)

Bug Fixes
*********

* ``bzr missing --verbose`` was showing adds/removals in the wrong
  direction. (John Arbash Meinel)

* ``bzr annotate`` now defaults to showing dotted revnos for merged
  revisions. It cuts them off at a depth of 12 characters, but you can
  supply ``--long`` to see the full number. You can also use
  ``--show-ids`` to display the original revision ids, rather than
  revision numbers and committer names. (John Arbash Meinel, #75637)

* bzr now supports Win32 UNC path (e.g. ``\HOST\path``.
  (Alexander Belchenko, #57869)

* Win32-specific: output of cat, bundle and diff commands don't mangle
  line-endings (Alexander Belchenko, #55276)

* Replace broken fnmatch based ignore pattern matching with custom pattern
  matcher.
  (Kent Gibson, Jan Hudec #57637)

* pycurl and urllib can detect short reads at different places. Update
  the test suite to test more cases. Also detect http error code 416
  which was raised for that specific bug. Also enhance the urllib
  robustness by detecting invalid ranges (and pycurl's one by detecting
  short reads during the initial GET). (Vincent Ladeuil, #73948)

* The urllib connection sharing interacts badly with urllib2
  proxy setting (the connections didn't go thru the proxy
  anymore). Defining a proper ProxyHandler solves the
  problem.  (Vincent Ladeuil, #74759)

* Use urlutils to generate relative URLs, not osutils
  (Aaron Bentley, #76229)

* ``bzr status`` in a readonly directory should work without giving
  lots of errors. (John Arbash Meinel, #76299)

* Mention the revisionspec topic for the revision option help.
  (Wouter van Heyst, #31663)

* Allow plugins import from zip archives.
  (Alexander Belchenko, #68124)


bzr 0.13
########

:Released:  2006-12-05

No changes from 0.13rc


bzr 0.13rc1
###########

:Released:  2006-11-27

Improvements
************

* New command ``bzr remove-tree`` allows the removal of the working
  tree from a branch.
  (Daniel Silverstone)

* urllib uses shared keep-alive connections, so http
  operations are substantially faster.
  (Vincent Ladeuil, #53654)

* ``bzr export`` allows an optional branch parameter, to export a bzr
  tree from some other url. For example:
  ``bzr export bzr.tar.gz http://bazaar-vcs.org/bzr/bzr.dev``
  (Daniel Silverstone)

* Added ``bzr help topics`` to the bzr help system. This gives a
  location for general information, outside of a specific command.
  This includes updates for ``bzr help revisionspec`` the first topic
  included. (Goffredo Baroncelli, John Arbash Meinel, #42714)

* WSGI-compatible HTTP smart server.  See ``doc/http_smart_server.txt``.
  (Andrew Bennetts)

* Knit files will now cache full texts only when the size of the
  deltas is as large as the size of the fulltext. (Or after 200
  deltas, whichever comes first). This has the most benefit on large
  files with small changes, such as the inventory for a large project.
  (eg For a project with 2500 files, and 7500 revisions, it changes
  the size of inventory.knit from 11MB to 5.4MB) (John Arbash Meinel)

Internals
*********

* New -D option given before the command line turns on debugging output
  for particular areas.  -Derror shows tracebacks on all errors.
  (Martin Pool)

* Clean up ``bzr selftest --benchmark bundle`` to correct an import,
  and remove benchmarks that take longer than 10min to run.
  (John Arbash Meinel)

* Use ``time.time()`` instead of ``time.clock()`` to decide on
  progress throttling. Because ``time.clock()`` is actually CPU time,
  so over a high-latency connection, too many updates get throttled.
  (John Arbash Meinel)

* ``MemoryTransport.list_dir()`` would strip the first character for
  files or directories in root directory. (John Arbash Meinel)

* New method ``get_branch_reference`` on 'BzrDir' allows the detection of
  branch references - which the smart server component needs.

* New ``ChrootTransportDecorator``, accessible via the ``chroot+`` url
  prefix.  It disallows any access to locations above a set URL.  (Andrew
  Bennetts)

Bug Fixes
*********

* Now ``_KnitIndex`` properly decode revision ids when loading index data.
  And optimize the knit index parsing code.
  (Dmitry Vasiliev, John Arbash Meinel)

* ``bzrlib/bzrdir.py`` was directly referencing ``bzrlib.workingtree``,
  without importing it. This prevented ``bzr upgrade`` from working
  unless a plugin already imported ``bzrlib.workingtree``
  (John Arbash Meinel, #70716)

* Suppress the traceback on invalid URLs (Vincent Ladeuil, #70803).

* Give nicer error message when an http server returns a 403
  error code. (Vincent Ladeuil, #57644).

* When a multi-range http GET request fails, try a single
  range one. If it fails too, forget about ranges. Remember that until
  the death of the transport and propagates that to the clones.
  (Vincent Ladeuil, #62276, #62029).

* Handles user/passwords supplied in url from command
  line (for the urllib implementation). Don't request already
  known passwords (Vincent Ladeuil, #42383, #44647, #48527)

* ``_KnitIndex.add_versions()`` dictionary compresses revision ids as they
  are added. This fixes bug where fetching remote revisions records
  them as full references rather than integers.
  (John Arbash Meinel, #64789)

* ``bzr ignore`` strips trailing slashes in patterns.
  Also ``bzr ignore`` rejects absolute paths. (Kent Gibson, #4559)

* ``bzr ignore`` takes multiple arguments. (Cheuksan Edward Wang, #29488)

* mv correctly handles paths that traverse symlinks.
  (Aaron Bentley, #66964)

* Give nicer looking error messages when failing to connect over ssh.
  (John Arbash Meinel, #49172)

* Pushing to a remote branch does not currently update the remote working
  tree. After a remote push, ``bzr status`` and ``bzr diff`` on the remote
  machine now show that the working tree is out of date.
  (Cheuksan Edward Wang #48136)

* Use patiencediff instead of difflib for determining deltas to insert
  into knits. This avoids the O(N^3) behavior of difflib. Patience
  diff should be O(N^2). (Cheuksan Edward Wang, #65714)

* Running ``bzr log`` on nonexistent file gives an error instead of the
  entire log history. (Cheuksan Edward Wang #50793)

* ``bzr cat`` can look up contents of removed or renamed files. If the
  pathname is ambiguous, i.e. the files in the old and new trees have
  different id's, the default is the file in the new tree. The user can
  use "--name-from-revision" to select the file in the old tree.
  (Cheuksan Edward Wang, #30190)

Testing
*******

* TestingHTTPRequestHandler really handles the Range header
  (previously it was ignoring it and returning the whole file,).

bzr 0.12
########

:Released:  2006-10-30

Internals
*********

* Clean up ``bzr selftest --benchmark bundle`` to correct an import,
  and remove benchmarks that take longer than 10min to run.
  (John Arbash Meinel)

bzr 0.12rc1
###########

:Released:  2006-10-23

Improvements
************

* ``bzr log`` now shows dotted-decimal revision numbers for all revisions,
  rather than just showing a decimal revision number for revisions on the
  mainline. These revision numbers are not yet accepted as input into bzr
  commands such as log, diff etc. (Robert Collins)

* revisions can now be specified using dotted-decimal revision numbers.
  For instance, ``bzr diff -r 1.2.1..1.2.3``. (Robert Collins)

* ``bzr help commands`` output is now shorter (Aaron Bentley)

* ``bzr`` now uses lazy importing to reduce the startup time. This has
  a moderate effect on lots of actions, especially ones that have
  little to do. For example ``bzr rocks`` time is down to 116ms from
  283ms. (John Arbash Meinel)

* New Registry class to provide name-to-object registry-like support,
  for example for schemes where plugins can register new classes to
  do certain tasks (e.g. log formatters). Also provides lazy registration
  to allow modules to be loaded on request.
  (John Arbash Meinel, Adeodato Simó)

API Incompatability
*******************

* LogFormatter subclasses show now expect the 'revno' parameter to
  show() to be a string rather than an int. (Robert Collins)

Internals
*********

* ``TestCase.run_bzr``, ``run_bzr_captured``, and ``run_bzr_subprocess``
  can take a ``working_dir='foo'`` parameter, which will change directory
  for the command. (John Arbash Meinel)

* ``bzrlib.lazy_regex.lazy_compile`` can be used to create a proxy
  around a regex, which defers compilation until first use.
  (John Arbash Meinel)

* ``TestCase.run_bzr_subprocess`` defaults to supplying the
  ``--no-plugins`` parameter to ensure test reproducability, and avoid
  problems with system-wide installed plugins. (John Arbash Meinel)

* Unique tree root ids are now supported. Newly created trees still
  use the common root id for compatibility with bzr versions before 0.12.
  (Aaron Bentley)

* ``WorkingTree.set_root_id(None)`` is now deprecated. Please
  pass in ``inventory.ROOT_ID`` if you want the default root id value.
  (Robert Collins, John Arbash Meinel)

* New method ``WorkingTree.flush()`` which will write the current memory
  inventory out to disk. At the same time, ``read_working_inventory`` will
  no longer trash the current tree inventory if it has been modified within
  the current lock, and the tree will now ``flush()`` automatically on
  ``unlock()``. ``WorkingTree.set_root_id()`` has been updated to take
  advantage of this functionality. (Robert Collins, John Arbash Meinel)

* ``bzrlib.tsort.merge_sorted`` now accepts ``generate_revnos``. This
  parameter will cause it to add another column to its output, which
  contains the dotted-decimal revno for each revision, as a tuple.
  (Robert Collins)

* ``LogFormatter.show_merge`` is deprecated in favour of
  ``LogFormatter.show_merge_revno``. (Robert Collins)

Bug Fixes
*********

* Avoid circular imports by creating a deprecated function for
  ``bzrlib.tree.RevisionTree``. Callers should have been using
  ``bzrlib.revisontree.RevisionTree`` anyway. (John Arbash Meinel,
  #66349)

* Don't use ``socket.MSG_WAITALL`` as it doesn't exist on all
  platforms. (Martin Pool, #66356)

* Don't require ``Content-Type`` in range responses. Assume they are a
  single range if ``Content-Type`` does not exist.
  (John Arbash Meinel, #62473)

* bzr branch/pull no longer complain about progress bar cleanup when
  interrupted during fetch.  (Aaron Bentley, #54000)

* ``WorkingTree.set_parent_trees()`` uses the trees to directly write
  the basis inventory, rather than going through the repository. This
  allows us to have 1 inventory read, and 2 inventory writes when
  committing a new tree. (John Arbash Meinel)

* When reverting, files that are not locally modified that do not exist
  in the target are deleted, not just unversioned (Aaron Bentley)

* When trying to acquire a lock, don't fail immediately. Instead, try
  a few times (up to 1 hour) before timing out. Also, report why the
  lock is unavailable (John Arbash Meinel, #43521, #49556)

* Leave HttpTransportBase daughter classes decides how they
  implement cloning. (Vincent Ladeuil, #61606)

* diff3 does not indicate conflicts on clean merge. (Aaron Bentley)

* If a commit fails, the commit message is stored in a file at the root of
  the tree for later commit. (Cheuksan Edward Wang, Stefan Metzmacher,
  #32054)

Testing
*******

* New test base class TestCaseWithMemoryTransport offers memory-only
  testing facilities: its not suitable for tests that need to mutate disk
  state, but most tests should not need that and should be converted to
  TestCaseWithMemoryTransport. (Robert Collins)

* ``TestCase.make_branch_and_memory_tree`` now takes a format
  option to set the BzrDir, Repository and Branch formats of the
  created objects. (Robert Collins, John Arbash Meinel)

bzr 0.11
########

:Released:  2006-10-02

* Smart server transport test failures on windows fixed. (Lukáš Lalinský).

bzr 0.11rc2
###########

:Released:  2006-09-27

Bug Fixes
*********

* Test suite hangs on windows fixed. (Andrew Bennets, Alexander Belchenko).

* Commit performance regression fixed. (Aaron Bentley, Robert Collins, John
  Arbash Meinel).

bzr 0.11rc1
###########

:Released:  2006-09-25

Improvements
************

* Knit files now wait to create their contents until the first data is
  added. The old code used to create an empty .knit and a .kndx with just
  the header. However, this caused a lot of extra round trips over sftp.
  This can change the time for ``bzr push`` to create a new remote branch
  from 160s down to 100s. This also affects ``bzr commit`` performance when
  adding new files, ``bzr commit`` on a new kernel-like tree drops from 50s
  down to 40s (John Arbash Meinel, #44692)

* When an entire subtree has been deleted, commit will now report that
  just the top of the subtree has been deleted, rather than reporting
  all the individual items. (Robert Collins)

* Commit performs one less XML parse. (Robert Collins)

* ``bzr checkout`` now operates on readonly branches as well
  as readwrite branches. This fixes bug #39542. (Robert Collins)

* ``bzr bind`` no longer synchronises history with the master branch.
  Binding should be followed by an update or push to synchronise the
  two branches. This is closely related to the fix for bug #39542.
  (Robert Collins)

* ``bzrlib.lazy_import.lazy_import`` function to create on-demand
  objects.  This allows all imports to stay at the global scope, but
  modules will not actually be imported if they are not used.
  (John Arbash Meinel)

* Support ``bzr://`` and ``bzr+ssh://`` urls to work with the new RPC-based
  transport which will be used with the upcoming high-performance smart
  server. The new command ``bzr serve`` will invoke bzr in server mode,
  which processes these requests. (Andrew Bennetts, Robert Collins, Martin
  Pool)

* New command ``bzr version-info`` which can be used to get a summary
  of the current state of the tree. This is especially useful as part
  of a build commands. See ``doc/version_info.txt`` for more information
  (John Arbash Meinel)

Bug Fixes
*********

* ``'bzr inventory [FILE...]'`` allows restricting the file list to a
  specific set of files. (John Arbash Meinel, #3631)

* Don't abort when annotating empty files (John Arbash Meinel, #56814)

* Add ``Stanza.to_unicode()`` which can be passed to another Stanza
  when nesting stanzas. Also, add ``read_stanza_unicode`` to handle when
  reading a nested Stanza. (John Arbash Meinel)

* Transform._set_mode() needs to stat the right file.
  (John Arbash Meinel, #56549)

* Raise WeaveFormatError rather than StopIteration when trying to read
  an empty Weave file. (John Arbash Meinel, #46871)

* Don't access e.code for generic URLErrors, only HTTPErrors have .code.
  (Vincent Ladeuil, #59835)

* Handle boundary="" lines properly to allow access through a Squid proxy.
  (John Arbash Meinel, #57723)

* revert now removes newly-added directories (Aaron Bentley, #54172)

* ``bzr upgrade sftp://`` shouldn't fail to upgrade v6 branches if there
  isn't a working tree. (David Allouche, #40679)

* Give nicer error messages when a user supplies an invalid --revision
  parameter. (John Arbash Meinel, #55420)

* Handle when LANG is not recognized by python. Emit a warning, but
  just revert to using 'ascii'. (John Arbash Meinel, #35392)

* Don't use ``preexec_fn`` on win32, as it is not supported by subprocess.
  (John Arbash Meinel)

* Skip specific tests when the dependencies aren't met. This includes
  some ``setup.py`` tests when ``python-dev`` is not available, and
  some tests that depend on paramiko. (John Arbash Meinel, Mattheiu Moy)

* Fallback to Paramiko properly, if no ``ssh`` executable exists on
  the system. (Andrew Bennetts, John Arbash Meinel)

* ``Branch.bind(other_branch)`` no longer takes a write lock on the
  other branch, and will not push or pull between the two branches.
  API users will need to perform a push or pull or update operation if they
  require branch synchronisation to take place. (Robert Collins, #47344)

* When creating a tarball or zipfile export, export unicode names as utf-8
  paths. This may not work perfectly on all platforms, but has the best
  chance of working in the common case. (John Arbash Meinel, #56816)

* When committing, only files that exist in working tree or basis tree
  may be specified (Aaron Bentley, #50793)

Portability
***********

* Fixes to run on Python 2.5 (Brian M. Carlson, Martin Pool, Marien Zwart)

Internals
*********

* TestCaseInTempDir now creates a separate directory for HOME, rather
  than having HOME set to the same location as the working directory.
  (John Arbash Meinel)

* ``run_bzr_subprocess()`` can take an optional ``env_changes={}`` parameter,
  which will update os.environ inside the spawned child. It also can
  take a ``universal_newlines=True``, which helps when checking the output
  of the command. (John Arbash Meinel)

* Refactor SFTP vendors to allow easier re-use when ssh is used.
  (Andrew Bennetts)

* ``Transport.list_dir()`` and ``Transport.iter_files_recursive()`` should always
  return urlescaped paths. This is now tested (there were bugs in a few
  of the transports) (Andrew Bennetts, David Allouche, John Arbash Meinel)

* New utility function ``symbol_versioning.deprecation_string``. Returns the
  formatted string for a callable, deprecation format pair. (Robert Collins)

* New TestCase helper applyDeprecated. This allows you to call a callable
  which is deprecated without it spewing to the screen, just by supplying
  the deprecation format string issued for it. (Robert Collins)

* Transport.append and Transport.put have been deprecated in favor of
  ``.append_bytes``, ``.append_file``, ``.put_bytes``, and
  ``.put_file``. This removes the ambiguity in what type of object the
  functions take.  ``Transport.non_atomic_put_{bytes,file}`` has also
  been added. Which works similarly to ``Transport.append()`` except for
  SFTP, it doesn't have a round trip when opening the file. Also, it
  provides functionality for creating a parent directory when trying
  to create a file, rather than raise NoSuchFile and forcing the
  caller to repeat their request.
  (John Arbash Meinel)

* WorkingTree has a new api ``unversion`` which allow the unversioning of
  entries by their file id. (Robert Collins)

* ``WorkingTree.pending_merges`` is deprecated.  Please use the
  ``get_parent_ids`` (introduced in 0.10) method instead. (Robert Collins)

* WorkingTree has a new ``lock_tree_write`` method which locks the branch for
  read rather than write. This is appropriate for actions which only need
  the branch data for reference rather than mutation. A new decorator
  ``needs_tree_write_lock`` is provided in the workingtree module. Like the
  ``needs_read_lock`` and ``needs_write_lock`` decorators this allows static
  declaration of the locking requirements of a function to ensure that
  a lock is taken out for casual scripts. (Robert Collins, #54107)

* All WorkingTree methods which write to the tree, but not to the branch
  have been converted to use ``needs_tree_write_lock`` rather than
  ``needs_write_lock``. Also converted is the revert, conflicts and tree
  transform modules. This provides a modest performance improvement on
  metadir style trees, due to the reduce lock-acquisition, and a more
  significant performance improvement on lightweight checkouts from
  remote branches, where trivial operations used to pay a significant
  penalty. It also provides the basis for allowing readonly checkouts.
  (Robert Collins)

* Special case importing the standard library 'copy' module. This shaves
  off 40ms of startup time, while retaining compatibility. See:
  ``bzrlib/inspect_for_copy.py`` for more details. (John Arbash Meinel)

* WorkingTree has a new parent class MutableTree which represents the
  specialisations of Tree which are able to be altered. (Robert Collins)

* New methods mkdir and ``put_file_bytes_non_atomic`` on MutableTree that
  mutate the tree and its contents. (Robert Collins)

* Transport behaviour at the root of the URL is now defined and tested.
  (Andrew Bennetts, Robert Collins)

Testing
*******

* New test helper classs MemoryTree. This is typically accessed via
  ``self.make_branch_and_memory_tree()`` in test cases. (Robert Collins)

* Add ``start_bzr_subprocess`` and ``stop_bzr_subprocess`` to allow test
  code to continue running concurrently with a subprocess of bzr.
  (Andrew Bennetts, Robert Collins)

* Add a new method ``Transport.get_smart_client()``. This is provided to
  allow upgrades to a richer interface than the VFS one provided by
  Transport. (Andrew Bennetts, Martin Pool)

bzr 0.10
########

:Released:  2006-08-29

Improvements
************
* 'merge' now takes --uncommitted, to apply uncommitted changes from a
  tree.  (Aaron Bentley)

* 'bzr add --file-ids-from' can be used to specify another path to use
  for creating file ids, rather than generating all new ones. Internally,
  the 'action' passed to ``smart_add_tree()`` can return ``file_ids`` that
  will be used, rather than having bzrlib generate new ones.
  (John Arbash Meinel, #55781)

* ``bzr selftest --benchmark`` now allows a ``--cache-dir`` parameter.
  This will cache some of the intermediate trees, and decrease the
  setup time for benchmark tests. (John Arbash Meinel)

* Inverse forms are provided for all boolean options.  For example,
  --strict has --no-strict, --no-recurse has --recurse (Aaron Bentley)

* Serialize out Inventories directly, rather than using ElementTree.
  Writing out a kernel sized inventory drops from 2s down to ~350ms.
  (Robert Collins, John Arbash Meinel)

Bug Fixes
*********

* Help diffutils 2.8.4 get along with binary tests (Marien Zwart: #57614)

* Change LockDir so that if the lock directory doesn't exist when
  ``lock_write()`` is called, an attempt will be made to create it.
  (John Arbash Meinel, #56974)

* ``bzr uncommit`` preserves pending merges. (John Arbash Meinel, #57660)

* Active FTP transport now works as intended. (ghozzy, #56472)

* Really fix mutter() so that it won't ever raise a UnicodeError.
  It means it is possible for ~/.bzr.log to contain non UTF-8 characters.
  But it is a debugging log, not a real user file.
  (John Arbash Meinel, #56947, #53880)

* Change Command handle to allow Unicode command and options.
  At present we cannot register Unicode command names, so we will get
  BzrCommandError('unknown command'), or BzrCommandError('unknown option')
  But that is better than a UnicodeError + a traceback.
  (John Arbash Meinel, #57123)

* Handle TZ=UTC properly when reading/writing revisions.
  (John Arbash Meinel, #55783, #56290)

* Use ``GPG_TTY`` to allow gpg --cl to work with gpg-agent in a pipeline,
  (passing text to sign in on stdin). (John Arbash Meinel, #54468)

* External diff does the right thing for binaries even in foreign
  languages. (John Arbash Meinel, #56307)

* Testament handles more cases when content is unicode. Specific bug was
  in handling of revision properties.
  (John Arbash Meinel, Holger Krekel, #54723)

* The bzr selftest was failing on installed versions due to a bug in a new
  test helper. (John Arbash Meinel, Robert Collins, #58057)

Internals
*********

* ``bzrlib.cache_utf8`` contains ``encode()`` and ``decode()`` functions
  which can be used to cache the conversion between utf8 and Unicode.
  Especially helpful for some of the knit annotation code, which has to
  convert revision ids to utf8 to annotate lines in storage.
  (John Arbash Meinel)

* ``setup.py`` now searches the filesystem to find all packages which
  need to be installed. This should help make the life of packagers
  easier. (John Arbash Meinel)

bzr 0.9.0
#########

:Released:  2006-08-11

Surprises
*********

* The hard-coded built-in ignore rules have been removed. There are
  now two rulesets which are enforced. A user global one in
  ``~/.bazaar/ignore`` which will apply to every tree, and the tree
  specific one '.bzrignore'.
  ``~/.bazaar/ignore`` will be created if it does not exist, but with
  a more conservative list than the old default.
  This fixes bugs with default rules being enforced no matter what.
  The old list of ignore rules from bzr is available by
  running 'bzr ignore --old-default-rules'.
  (Robert Collins, Martin Pool, John Arbash Meinel)

* 'branches.conf' has been changed to 'locations.conf', since it can apply
  to more locations than just branch locations.
  (Aaron Bentley)

Improvements
************

* The revision specifier "revno:" is extended to accept the syntax
  revno:N:branch. For example,
  revno:42:http://bazaar-vcs.org/bzr/bzr.dev/ means revision 42 in
  bzr.dev.  (Matthieu Moy)

* Tests updates to ensure proper URL handling, UNICODE support, and
  proper printing when the user's terminal encoding cannot display
  the path of a file that has been versioned.
  ``bzr branch`` can take a target URL rather than only a local directory.
  ``Branch.get_parent()/set_parent()`` now save a relative path if possible,
  and normalize the parent based on root, allowing access across
  different transports. (John Arbash Meinel, Wouter van Heyst, Martin Pool)
  (Malone #48906, #42699, #40675, #5281, #3980, #36363, #43689,
  #42517, #42514)

* On Unix, detect terminal width using an ioctl not just $COLUMNS.
  Use terminal width for single-line logs from ``bzr log --line`` and
  pending-merge display.  (Robert Widhopf-Fenk, Gustavo Niemeyer)
  (Malone #3507)

* On Windows, detect terminal width using GetConsoleScreenBufferInfo.
  (Alexander Belchenko)

* Speedup improvement for 'date:'-revision search. (Guillaume Pinot).

* Show the correct number of revisions pushed when pushing a new branch.
  (Robert Collins).

* 'bzr selftest' now shows a progress bar with the number of tests, and
  progress made. 'make check' shows tests in -v mode, to be more useful
  for the PQM status window. (Robert Collins).
  When using a progress bar, failed tests are printed out, rather than
  being overwritten by the progress bar until the suite finishes.
  (John Arbash Meinel)

* 'bzr selftest --benchmark' will run a new benchmarking selftest.
  'bzr selftest --benchmark --lsprof-timed' will use lsprofile to generate
  profile data for the individual profiled calls, allowing for fine
  grained analysis of performance.
  (Robert Collins, Martin Pool).

* 'bzr commit' shows a progress bar. This is useful for commits over sftp
  where commit can take an appreciable time. (Robert Collins)

* 'bzr add' is now less verbose in telling you what ignore globs were
  matched by files being ignored. Instead it just tells you how many
  were ignored (because you might reasonably be expecting none to be
  ignored). 'bzr add -v' is unchanged and will report every ignored
  file. (Robert Collins).

* ftp now has a test server if medusa is installed. As part of testing,
  ftp support has been improved, including support for supplying a
  non-standard port. (John Arbash Meinel).

* 'bzr log --line' shows the revision number, and uses only the
  first line of the log message (#5162, Alexander Belchenko;
  Matthieu Moy)

* 'bzr status' has had the --all option removed. The 'bzr ls' command
  should be used to retrieve all versioned files. (Robert Collins)

* 'bzr bundle OTHER/BRANCH' will create a bundle which can be sent
  over email, and applied on the other end, while maintaining ancestry.
  This bundle can be applied with either 'bzr merge' or 'bzr pull',
  the same way you would apply another branch.
  (John Arbash Meinel, Aaron Bentley)

* 'bzr whoami' can now be used to set your identity from the command line,
  for a branch or globally.  (Robey Pointer)

* 'bzr checkout' now aliased to 'bzr co', and 'bzr annotate' to 'bzr ann'.
  (Michael Ellerman)

* 'bzr revert DIRECTORY' now reverts the contents of the directory as well.
  (Aaron Bentley)

* 'bzr get sftp://foo' gives a better error when paramiko is not present.
  Also updates things like 'http+pycurl://' if pycurl is not present.
  (John Arbash Meinel) (Malone #47821, #52204)

* New env variable ``BZR_PROGRESS_BAR``, sets the default progress bar type.
  Can be set to 'none' or 'dummy' to disable the progress bar, 'dots' or
  'tty' to create the respective type. (John Arbash Meinel, #42197, #51107)

* Improve the help text for 'bzr diff' to explain what various options do.
  (John Arbash Meinel, #6391)

* 'bzr uncommit -r 10' now uncommits revisions 11.. rather than uncommitting
  revision 10. This makes -r10 more in line with what other commands do.
  'bzr uncommit' also now saves the pending merges of the revisions that
  were removed. So it is safe to uncommit after a merge, fix something,
  and commit again. (John Arbash Meinel, #32526, #31426)

* 'bzr init' now also works on remote locations.
  (Wouter van Heyst, #48904)

* HTTP support has been updated. When using pycurl we now support
  connection keep-alive, which reduces dns requests and round trips.
  And for both urllib and pycurl we support multi-range requests,
  which decreases the number of round-trips. Performance results for
  ``bzr branch http://bazaar-vcs.org/bzr/bzr.dev/`` indicate
  http branching is now 2-3x faster, and ``bzr pull`` in an existing
  branch is as much as 4x faster.
  (Michael Ellerman, Johan Rydberg, John Arbash Meinel, #46768)

* Performance improvements for sftp. Branching and pulling are now up to
  2x faster. Utilize paramiko.readv() support for async requests if it
  is available (paramiko > 1.6) (John Arbash Meinel)

Bug Fixes
*********

* Fix shadowed definition of TestLocationConfig that caused some
  tests not to run.
  (Erik Bågfors, Michael Ellerman, Martin Pool, #32587)

* Fix unnecessary requirement of sign-my-commits that it be run from
  a working directory.  (Martin Pool, Robert Collins)

* 'bzr push location' will only remember the push location if it succeeds
  in connecting to the remote location. (John Arbash Meinel, #49742)

* 'bzr revert' no longer toggles the executable bit on win32
  (John Arbash Meinel, #45010)

* Handle broken pipe under win32 correctly. (John Arbash Meinel)

* sftp tests now work correctly on win32 if you have a newer paramiko
  (John Arbash Meinel)

* Cleanup win32 test suite, and general cleanup of places where
  file handles were being held open. (John Arbash Meinel)

* When specifying filenames for 'diff -r x..y', the name of the file in the
  working directory can be used, even if its name is different in both x
  and y.

* File-ids containing single- or double-quotes are handled correctly by
  push. (Aaron Bentley, #52227)

* Normalize unicode filenames to ensure cross-platform consistency.
  (John Arbash Meinel, #43689)

* The argument parser can now handle '-' as an argument. Currently
  no code interprets it specially (it is mostly handled as a file named
  '-'). But plugins, and future operations can use it.
  (John Arbash meinel, #50984)

* Bundles can properly read binary files with a plain '\r' in them.
  (John Arbash Meinel, #51927)

* Tuning ``iter_entries()`` to be more efficient (John Arbash Meinel, #5444)

* Lots of win32 fixes (the test suite passes again).
  (John Arbash Meinel, #50155)

* Handle openbsd returning None for sys.getfilesystemencoding() (#41183)

* Support ftp APPE (append) to allow Knits to be used over ftp (#42592)

* Removals are only committed if they match the filespec (or if there is
  no filespec).  (#46635, Aaron Bentley)

* smart-add recurses through all supplied directories
  (John Arbash Meinel, #52578)

* Make the bundle reader extra lines before and after the bundle text.
  This allows you to parse an email with the bundle inline.
  (John Arbash Meinel, #49182)

* Change the file id generator to squash a little bit more. Helps when
  working with long filenames on windows. (Also helps for unicode filenames
  not generating hidden files). (John Arbash Meinel, #43801)

* Restore terminal mode on C-c while reading sftp password.  (#48923,
  Nicholas Allen, Martin Pool)

* Timestamps are rounded to 1ms, and revision entries can be recreated
  exactly. (John Arbash Meinel, Jamie Wilkinson, #40693)

* Branch.base has changed to a URL, but ~/.bazaar/locations.conf should
  use local paths, since it is user visible (John Arbash Meinel, #53653)

* ``bzr status foo`` when foo was unversioned used to cause a full delta
  to be generated (John Arbash Meinel, #53638)

* When reading revision properties, an empty value should be considered
  the empty string, not None (John Arbash Meinel, #47782)

* ``bzr diff --diff-options`` can now handle binary files being changed.
  Also, the output is consistent when --diff-options is not supplied.
  (John Arbash Meinel, #54651, #52930)

* Use the right suffixes for loading plugins (John Arbash Meinel, #51810)

* Fix ``Branch.get_parent()`` to handle the case when the parent is not
  accessible (John Arbash Meinel, #52976)

Internals
*********

* Combine the ignore rules into a single regex rather than looping over
  them to reduce the threshold where  N^2 behaviour occurs in operations
  like status. (Jan Hudec, Robert Collins).

* Appending to ``bzrlib.DEFAULT_IGNORE`` is now deprecated. Instead, use
  one of the add functions in bzrlib.ignores. (John Arbash Meinel)

* 'bzr push' should only push the ancestry of the current revision, not
  all of the history in the repository. This is especially important for
  shared repositories. (John Arbash Meinel)

* ``bzrlib.delta.compare_trees`` now iterates in alphabetically sorted order,
  rather than randomly walking the inventories. (John Arbash Meinel)

* Doctests are now run in temporary directories which are cleaned up when
  they finish, rather than using special ScratchDir/ScratchBranch objects.
  (Martin Pool)

* Split ``check`` into separate methods on the branch and on the repository,
  so that it can be specialized in ways that are useful or efficient for
  different formats.  (Martin Pool, Robert Collins)

* Deprecate ``Repository.all_revision_ids``; most methods don't really need
  the global revision graph but only that part leading up to a particular
  revision.  (Martin Pool, Robert Collins)

* Add a BzrDirFormat ``control_formats`` list which allows for control formats
  that do not use '.bzr' to store their data - i.e. '.svn', '.hg' etc.
  (Robert Collins, Jelmer Vernooij).

* ``bzrlib.diff.external_diff`` can be redirected to any file-like object.
  Uses subprocess instead of spawnvp.
  (James Henstridge, John Arbash Meinel, #4047, #48914)

* New command line option '--profile-imports', which will install a custom
  importer to log time to import modules and regex compilation time to
  sys.stderr (John Arbash Meinel)

* 'EmptyTree' is now deprecated, please use ``repository.revision_tree(None)``
  instead. (Robert Collins)

* "RevisionTree" is now in bzrlib/revisiontree.py. (Robert Collins)

bzr 0.8.2
#########

:Released:  2006-05-17

Bug Fixes
*********

* setup.py failed to install launchpad plugin.  (Martin Pool)

bzr 0.8.1
#########

:Released:  2006-05-16

Bug Fixes
*********

* Fix failure to commit a merge in a checkout.  (Martin Pool,
  Robert Collins, Erik Bågfors, #43959)

* Nicer messages from 'commit' in the case of renames, and correct
  messages when a merge has occured. (Robert Collins, Martin Pool)

* Separate functionality from assert statements as they are skipped in
  optimized mode of python. Add the same check to pending merges.
  (Olaf Conradi, #44443)

Changes
*******

* Do not show the None revision in output of bzr ancestry. (Olaf Conradi)

* Add info on standalone branches without a working tree.
  (Olaf Conradi, #44155)

* Fix bug in knits when raising InvalidRevisionId. (Olaf Conradi, #44284)

Changes
*******

* Make editor invocation comply with Debian Policy. First check
  environment variables VISUAL and EDITOR, then try editor from
  alternatives system. If that all fails, fall back to the pre-defined
  list of editors. (Olaf Conradi, #42904)

New Features
************

* New 'register-branch' command registers a public branch into
  Launchpad.net, where it can be associated with bugs, etc.
  (Martin Pool, Bjorn Tillenius, Robert Collins)

Internals
*********

* New public api in InventoryEntry - ``describe_change(old, new)`` which
  provides a human description of the changes between two old and
  new. (Robert Collins, Martin Pool)

Testing
*******

* Fix test case for bzr info in upgrading a standalone branch to metadir,
  uses bzrlib api now. (Olaf Conradi)

bzr 0.8
#######

:Released:  2006-05-08

Notes When Upgrading
********************

Release 0.8 of bzr introduces a new format for history storage, called
'knit', as an evolution of to the 'weave' format used in 0.7.  Local
and remote operations are faster using knits than weaves.  Several
operations including 'init', 'init-repo', and 'upgrade' take a
--format option that controls this.  Branching from an existing branch
will keep the same format.

It is possible to merge, pull and push between branches of different
formats but this is slower than moving data between homogenous
branches.  It is therefore recommended (but not required) that you
upgrade all branches for a project at the same time.  Information on
formats is shown by 'bzr info'.

bzr 0.8 now allows creation of 'repositories', which hold the history
of files and revisions for several branches.  Previously bzr kept all
the history for a branch within the .bzr directory at the root of the
branch, and this is still the default.  To create a repository, use
the new 'bzr init-repo' command.  Branches exist as directories under
the repository and contain just a small amount of information
indicating the current revision of the branch.

bzr 0.8 also supports 'checkouts', which are similar to in cvs and
subversion.  Checkouts are associated with a branch (optionally in a
repository), which contains all the historical information.  The
result is that a checkout can be deleted without losing any
already-committed revisions.  A new 'update' command is also available.

Repositories and checkouts are not supported with the 0.7 storage
format.  To use them you must upgrad to either knits, or to the
'metaweave' format, which uses weaves but changes the .bzr directory
arrangement.


Improvements
************

* sftp paths can now be relative, or local, according to the lftp
  convention. Paths now take the form::

      sftp://user:pass@host:port/~/relative/path
      or
      sftp://user:pass@host:port/absolute/path

* The FTP transport now tries to reconnect after a temporary
  failure. ftp put is made atomic. (Matthieu Moy)

* The FTP transport now maintains a pool of connections, and
  reuses them to avoid multiple connections to the same host (like
  sftp did). (Daniel Silverstone)

* The ``bzr_man.py`` file has been removed. To create the man page now,
  use ``./generate_docs.py man``. The new program can also create other files.
  Run ``python generate_docs.py --help`` for usage information.
  (Hans Ulrich Niedermann & James Blackwell).

* Man Page now gives full help (James Blackwell).
  Help also updated to reflect user config now being stored in .bazaar
  (Hans Ulrich Niedermann)

* It's now possible to set aliases in bazaar.conf (Erik Bågfors)

* Pull now accepts a --revision argument (Erik Bågfors)

* ``bzr re-sign`` now allows multiple revisions to be supplied on the command
  line. You can now use the following command to sign all of your old
  commits::

    find .bzr/revision-store// -name my@email-* \
      | sed 's/.*\/\/..\///' \
      | xargs bzr re-sign

* Upgrade can now upgrade over the network. (Robert Collins)

* Two new commands 'bzr checkout' and 'bzr update' allow for CVS/SVN-alike
  behaviour.  By default they will cache history in the checkout, but
  with --lightweight almost all data is kept in the master branch.
  (Robert Collins)

* 'revert' unversions newly-versioned files, instead of deleting them.

* 'merge' is more robust.  Conflict messages have changed.

* 'merge' and 'revert' no longer clobber existing files that end in '~' or
  '.moved'.

* Default log format can be set in configuration and plugins can register
  their own formatters. (Erik Bågfors)

* New 'reconcile' command will check branch consistency and repair indexes
  that can become out of sync in pre 0.8 formats. (Robert Collins,
  Daniel Silverstone)

* New 'bzr init --format' and 'bzr upgrade --format' option to control
  what storage format is created or produced.  (Robert Collins,
  Martin Pool)

* Add parent location to 'bzr info', if there is one.  (Olaf Conradi)

* New developer commands 'weave-list' and 'weave-join'.  (Martin Pool)

* New 'init-repository' command, plus support for repositories in 'init'
  and 'branch' (Aaron Bentley, Erik Bågfors, Robert Collins)

* Improve output of 'info' command. Show all relevant locations related to
  working tree, branch and repository. Use kibibytes for binary quantities.
  Fix off-by-one error in missing revisions of working tree.  Make 'info'
  work on branches, repositories and remote locations.  Show locations
  relative to the shared repository, if applicable.  Show locking status
  of locations.  (Olaf Conradi)

* Diff and merge now safely handle binary files. (Aaron Bentley)

* 'pull' and 'push' now normalise the revision history, so that any two
  branches with the same tip revision will have the same output from 'log'.
  (Robert Collins)

* 'merge' accepts --remember option to store parent location, like 'push'
  and 'pull'. (Olaf Conradi)

* bzr status and diff when files given as arguments do not exist
  in the relevant trees.  (Martin Pool, #3619)

* Add '.hg' to the default ignore list.  (Martin Pool)

* 'knit' is now the default disk format. This improves disk performance and
  utilization, increases incremental pull performance, robustness with SFTP
  and allows checkouts over SFTP to perform acceptably.
  The initial Knit code was contributed by Johan Rydberg based on a
  specification by Martin Pool.
  (Robert Collins, Aaron Bentley, Johan Rydberg, Martin Pool).

* New tool to generate all-in-one html version of the manual.  (Alexander
  Belchenko)

* Hitting CTRL-C while doing an SFTP push will no longer cause stale locks
  to be left in the SFTP repository. (Robert Collins, Martin Pool).

* New option 'diff --prefix' to control how files are named in diff
  output, with shortcuts '-p0' and '-p1' corresponding to the options for
  GNU patch.  (Alexander Belchenko, Goffredo Baroncelli, Martin Pool)

* Add --revision option to 'annotate' command.  (Olaf Conradi)

* If bzr shows an unexpected revision-history after pulling (perhaps due
  to a reweave) it can now be corrected by 'bzr reconcile'.
  (Robert Collins)

Changes
*******

* Commit is now verbose by default, and shows changed filenames and the
  new revision number.  (Robert Collins, Martin Pool)

* Unify 'mv', 'move', 'rename'.  (Matthew Fuller, #5379)

* 'bzr -h' shows help.  (Martin Pool, Ian Bicking, #35940)

* Make 'pull' and 'push' remember location on failure using --remember.
  (Olaf Conradi)

* For compatibility, make old format for using weaves inside metadir
  available as 'metaweave' format.  Rename format 'metadir' to 'default'.
  Clean up help for option --format in commands 'init', 'init-repo' and
  'upgrade'.  (Olaf Conradi)

Internals
*********

* The internal storage of history, and logical branch identity have now
  been split into Branch, and Repository. The common locking and file
  management routines are now in bzrlib.lockablefiles.
  (Aaron Bentley, Robert Collins, Martin Pool)

* Transports can now raise DependencyNotPresent if they need a library
  which is not installed, and then another implementation will be
  tried.  (Martin Pool)

* Remove obsolete (and no-op) `decode` parameter to `Transport.get`.
  (Martin Pool)

* Using Tree Transform for merge, revert, tree-building

* WorkingTree.create, Branch.create, ``WorkingTree.create_standalone``,
  Branch.initialize are now deprecated. Please see ``BzrDir.create_*`` for
  replacement API's. (Robert Collins)

* New BzrDir class represents the .bzr control directory and manages
  formatting issues. (Robert Collins)

* New repository.InterRepository class encapsulates Repository to
  Repository actions and allows for clean selection of optimised code
  paths. (Robert Collins)

* ``bzrlib.fetch.fetch`` and ``bzrlib.fetch.greedy_fetch`` are now
  deprecated, please use ``branch.fetch`` or ``repository.fetch``
  depending on your needs. (Robert Collins)

* deprecated methods now have a ``is_deprecated`` flag on them that can
  be checked, if you need to determine whether a given callable is
  deprecated at runtime. (Robert Collins)

* Progress bars are now nested - see
  ``bzrlib.ui.ui_factory.nested_progress_bar``.
  (Robert Collins, Robey Pointer)

* New API call ``get_format_description()`` for each type of format.
  (Olaf Conradi)

* Changed ``branch.set_parent()`` to accept None to remove parent.
  (Olaf Conradi)

* Deprecated BzrError AmbiguousBase.  (Olaf Conradi)

* WorkingTree.branch is now a read only property.  (Robert Collins)

* bzrlib.ui.text.TextUIFactory now accepts a ``bar_type`` parameter which
  can be None or a factory that will create a progress bar. This is
  useful for testing or for overriding the bzrlib.progress heuristic.
  (Robert Collins)

* New API method ``get_physical_lock_status()`` to query locks present on a
  transport.  (Olaf Conradi)

* Repository.reconcile now takes a thorough keyword parameter to allow
  requesting an indepth reconciliation, rather than just a data-loss
  check. (Robert Collins)

* ``bzrlib.ui.ui_factory protocol`` now supports ``get_boolean`` to prompt
  the user for yes/no style input. (Robert Collins)

Testing
*******

* SFTP tests now shortcut the SSH negotiation, reducing test overhead
  for testing SFTP protocol support. (Robey Pointer)

* Branch formats are now tested once per implementation (see ``bzrlib.
  tests.branch_implementations``. This is analagous to the transport
  interface tests, and has been followed up with working tree,
  repository and BzrDir tests. (Robert Collins)

* New test base class TestCaseWithTransport provides a transport aware
  test environment, useful for testing any transport-interface using
  code. The test suite option --transport controls the transport used
  by this class (when its not being used as part of implementation
  contract testing). (Robert Collins)

* Close logging handler on disabling the test log. This will remove the
  handler from the internal list inside python's logging module,
  preventing shutdown from closing it twice.  (Olaf Conradi)

* Move test case for uncommit to blackbox tests.  (Olaf Conradi)

* ``run_bzr`` and ``run_bzr_captured`` now accept a 'stdin="foo"'
  parameter which will provide String("foo") to the command as its stdin.

bzr 0.7
#######

:Released: 2006-01-09

Changes
*******

* .bzrignore is excluded from exports, on the grounds that it's a bzr
  internal-use file and may not be wanted.  (Jamie Wilkinson)

* The "bzr directories" command were removed in favor of the new
  --kind option to the "bzr inventory" command.  To list all
  versioned directories, now use "bzr inventory --kind directory".
  (Johan Rydberg)

* Under Windows configuration directory is now ``%APPDATA%\bazaar\2.0``
  by default. (John Arbash Meinel)

* The parent of Bzr configuration directory can be set by ``BZR_HOME``
  environment variable. Now the path for it is searched in ``BZR_HOME``,
  then in HOME. Under Windows the order is: ``BZR_HOME``, ``APPDATA``
  (usually points to ``C:\Documents and Settings\User Name\Application Data``),
  ``HOME``. (John Arbash Meinel)

* Plugins with the same name in different directories in the bzr plugin
  path are no longer loaded: only the first successfully loaded one is
  used. (Robert Collins)

* Use systems' external ssh command to open connections if possible.
  This gives better integration with user settings such as ProxyCommand.
  (James Henstridge)

* Permissions on files underneath .bzr/ are inherited from the .bzr
  directory. So for a shared repository, simply doing 'chmod -R g+w .bzr/'
  will mean that future file will be created with group write permissions.

* configure.in and config.guess are no longer in the builtin default
  ignore list.

* '.sw[nop]' pattern ignored, to ignore vim swap files for nameless
  files.  (John Arbash Meinel, Martin Pool)

Improvements
************

* "bzr INIT dir" now initializes the specified directory, and creates
  it if it does not exist.  (John Arbash Meinel)

* New remerge command (Aaron Bentley)

* Better zsh completion script.  (Steve Borho)

* 'bzr diff' now returns 1 when there are changes in the working
  tree. (Robert Collins)

* 'bzr push' now exists and can push changes to a remote location.
  This uses the transport infrastructure, and can store the remote
  location in the ~/.bazaar/branches.conf configuration file.
  (Robert Collins)

* Test directories are only kept if the test fails and the user requests
  that they be kept.

* Tweaks to short log printing

* Added branch nicks, new nick command, printing them in log output.
  (Aaron Bentley)

* If ``$BZR_PDB`` is set, pop into the debugger when an uncaught exception
  occurs.  (Martin Pool)

* Accept 'bzr resolved' (an alias for 'bzr resolve'), as this is
  the same as Subversion.  (Martin Pool)

* New ftp transport support (on ftplib), for ftp:// and aftp://
  URLs.  (Daniel Silverstone)

* Commit editor temporary files now start with ``bzr_log.``, to allow
  text editors to match the file name and set up appropriate modes or
  settings.  (Magnus Therning)

* Improved performance when integrating changes from a remote weave.
  (Goffredo Baroncelli)

* Sftp will attempt to cache the connection, so it is more likely that
  a connection will be reused, rather than requiring multiple password
  requests.

* bzr revno now takes an optional argument indicating the branch whose
  revno should be printed.  (Michael Ellerman)

* bzr cat defaults to printing the last version of the file.
  (Matthieu Moy, #3632)

* New global option 'bzr --lsprof COMMAND' runs bzr under the lsprof
  profiler.  (Denys Duchier)

* Faster commits by reading only the headers of affected weave files.
  (Denys Duchier)

* 'bzr add' now takes a --dry-run parameter which shows you what would be
  added, but doesn't actually add anything. (Michael Ellerman)

* 'bzr add' now lists how many files were ignored per glob.  add --verbose
  lists the specific files.  (Aaron Bentley)

* 'bzr missing' now supports displaying changes in diverged trees and can
  be limited to show what either end of the comparison is missing.
  (Aaron Bently, with a little prompting from Daniel Silverstone)

Bug Fixes
*********

* SFTP can walk up to the root path without index errors. (Robert Collins)

* Fix bugs in running bzr with 'python -O'.  (Martin Pool)

* Error when run with -OO

* Fix bug in reporting http errors that don't have an http error code.
  (Martin Pool)

* Handle more cases of pipe errors in display commands

* Change status to 3 for all errors

* Files that are added and unlinked before committing are completely
  ignored by diff and status

* Stores with some compressed texts and some uncompressed texts are now
  able to be used. (John A Meinel)

* Fix for bzr pull failing sometimes under windows

* Fix for sftp transport under windows when using interactive auth

* Show files which are both renamed and modified as such in 'bzr
  status' output.  (Daniel Silverstone, #4503)

* Make annotate cope better with revisions committed without a valid
  email address.  (Marien Zwart)

* Fix representation of tab characters in commit messages.
  (Harald Meland)

* List of plugin directories in ``BZR_PLUGIN_PATH`` environment variable is
  now parsed properly under Windows. (Alexander Belchenko)

* Show number of revisions pushed/pulled/merged. (Robey Pointer)

* Keep a cached copy of the basis inventory to speed up operations
  that need to refer to it.  (Johan Rydberg, Martin Pool)

* Fix bugs in bzr status display of non-ascii characters.
  (Martin Pool)

* Remove Makefile.in from default ignore list.
  (Tollef Fog Heen, Martin Pool, #6413)

* Fix failure in 'bzr added'.  (Nathan McCallum, Martin Pool)

Testing
*******

* Fix selftest asking for passwords when there are no SFTP keys.
  (Robey Pointer, Jelmer Vernooij)

* Fix selftest run with 'python -O'.  (Martin Pool)

* Fix HTTP tests under Windows. (John Arbash Meinel)

* Make tests work even if HOME is not set (Aaron Bentley)

* Updated ``build_tree`` to use fixed line-endings for tests which read
  the file cotents and compare. Make some tests use this to pass under
  Windows. (John Arbash Meinel)

* Skip stat and symlink tests under Windows. (Alexander Belchenko)

* Delay in selftest/testhashcash is now issued under win32 and Cygwin.
  (John Arbash Meinel)

* Use terminal width to align verbose test output.  (Martin Pool)

* Blackbox tests are maintained within the bzrlib.tests.blackbox directory.
  If adding a new test script please add that to
  ``bzrlib.tests.blackbox.__init__``. (Robert Collins)

* Much better error message if one of the test suites can't be
  imported.  (Martin Pool)

* Make check now runs the test suite twice - once with the default locale,
  and once with all locales forced to C, to expose bugs. This is not
  trivially done within python, so for now its only triggered by running
  Make check. Integrators and packagers who wish to check for full
  platform support should run 'make check' to test the source.
  (Robert Collins)

* Tests can now run TestSkipped if they can't execute for any reason.
  (Martin Pool) (NB: TestSkipped should only be raised for correctable
  reasons - see the wiki spec ImprovingBzrTestSuite).

* Test sftp with relative, absolute-in-homedir and absolute-not-in-homedir
  paths for the transport tests. Introduce blackbox remote sftp tests that
  test the same permutations. (Robert Collins, Robey Pointer)

* Transport implementation tests are now independent of the local file
  system, which allows tests for esoteric transports, and for features
  not available in the local file system. They also repeat for variations
  on the URL scheme that can introduce issues in the transport code,
  see bzrlib.transport.TransportTestProviderAdapter() for this.
  (Robert Collins).

* ``TestCase.build_tree`` uses the transport interface to build trees,
  pass in a transport parameter to give it an existing connection.
  (Robert Collins).

Internals
*********

* WorkingTree.pull has been split across Branch and WorkingTree,
  to allow Branch only pulls. (Robert Collins)

* ``commands.display_command`` now returns the result of the decorated
  function. (Robert Collins)

* LocationConfig now has a ``set_user_option(key, value)`` call to save
  a setting in its matching location section (a new one is created
  if needed). (Robert Collins)

* Branch has two new methods, ``get_push_location`` and
  ``set_push_location`` to respectively, get and set the push location.
  (Robert Collins)

* ``commands.register_command`` now takes an optional flag to signal that
  the registrant is planning to decorate an existing command. When
  given multiple plugins registering a command is not an error, and
  the original command class (whether built in or a plugin based one) is
  returned to the caller. There is a new error 'MustUseDecorated' for
  signalling when a wrapping command should switch to the original
  version. (Robert Collins)

* Some option parsing errors will raise 'BzrOptionError', allowing
  granular detection for decorating commands. (Robert Collins).

* ``Branch.read_working_inventory`` has moved to
  ``WorkingTree.read_working_inventory``. This necessitated changes to
  ``Branch.get_root_id``, and a move of ``Branch.set_inventory`` to
  WorkingTree as well. To make it clear that a WorkingTree cannot always
  be obtained ``Branch.working_tree()`` will raise
  ``errors.NoWorkingTree`` if one cannot be obtained. (Robert Collins)

* All pending merges operations from Branch are now on WorkingTree.
  (Robert Collins)

* The follow operations from Branch have moved to WorkingTree::

      add()
      commit()
      move()
      rename_one()
      unknowns()

  (Robert Collins)

* ``bzrlib.add.smart_add_branch`` is now ``smart_add_tree``. (Robert Collins)

* New "rio" serialization format, similar to rfc-822. (Martin Pool)

* Rename selftests to ``bzrlib.tests.test_foo``.  (John A Meinel, Martin
  Pool)

* ``bzrlib.plugin.all_plugins`` has been changed from an attribute to a
  query method. (Robert Collins)

* New options to read only the table-of-contents of a weave.
  (Denys Duchier)

* Raise NoSuchFile when someone tries to add a non-existant file.
  (Michael Ellerman)

* Simplify handling of DivergedBranches in ``cmd_pull()``.
  (Michael Ellerman)

* Branch.controlfile* logic has moved to lockablefiles.LockableFiles, which
  is exposed as ``Branch().control_files``. Also this has been altered with the
  controlfile pre/suffix replaced by simple method names like 'get' and
  'put'. (Aaron Bentley, Robert Collins).

* Deprecated functions and methods can now be marked as such using the
  ``bzrlib.symbol_versioning`` module. Marked method have their docstring
  updated and will issue a DeprecationWarning using the warnings module
  when they are used. (Robert Collins)

* ``bzrlib.osutils.safe_unicode`` now exists to provide parameter coercion
  for functions that need unicode strings. (Robert Collins)

bzr 0.6
#######

:Released: 2005-10-28

Improvements
************

* pull now takes --verbose to show you what revisions are added or removed
  (John A Meinel)

* merge now takes a --show-base option to include the base text in
  conflicts.
  (Aaron Bentley)

* The config files are now read using ConfigObj, so '=' should be used as
  a separator, not ':'.
  (Aaron Bentley)

* New 'bzr commit --strict' option refuses to commit if there are
  any unknown files in the tree.  To commit, make sure all files are
  either ignored, added, or deleted.  (Michael Ellerman)

* The config directory is now ~/.bazaar, and there is a single file
  ~/.bazaar/bazaar.conf storing email, editor and other preferences.
  (Robert Collins)

* 'bzr add' no longer takes a --verbose option, and a --quiet option
  has been added that suppresses all output.

* Improved zsh completion support in contrib/zsh, from Clint
  Adams.

* Builtin 'bzr annotate' command, by Martin Pool with improvements from
  Goffredo Baroncelli.

* 'bzr check' now accepts -v for verbose reporting, and checks for
  ghosts in the branch. (Robert Collins)

* New command 're-sign' which will regenerate the gpg signature for
  a revision. (Robert Collins)

* If you set ``check_signatures=require`` for a path in
  ``~/.bazaar/branches.conf`` then bzr will invoke your
  ``gpg_signing_command`` (defaults to gpg) and record a digital signature
  of your commit. (Robert Collins)

* New sftp transport, based on Paramiko.  (Robey Pointer)

* 'bzr pull' now accepts '--clobber' which will discard local changes
  and make this branch identical to the source branch. (Robert Collins)

* Just give a quieter warning if a plugin can't be loaded, and
  put the details in .bzr.log.  (Martin Pool)

* 'bzr branch' will now set the branch-name to the last component of the
  output directory, if one was supplied.

* If the option ``post_commit`` is set to one (or more) python function
  names (must be in the bzrlib namespace), then they will be invoked
  after the commit has completed, with the branch and ``revision_id`` as
  parameters. (Robert Collins)

* Merge now has a retcode of 1 when conflicts occur. (Robert Collins)

* --merge-type weave is now supported for file contents.  Tree-shape
  changes are still three-way based.  (Martin Pool, Aaron Bentley)

* 'bzr check' allows the first revision on revision-history to have
  parents - something that is expected for cheap checkouts, and occurs
  when conversions from baz do not have all history.  (Robert Collins).

* 'bzr merge' can now graft unrelated trees together, if your specify
  0 as a base. (Aaron Bentley)

* 'bzr commit branch' and 'bzr commit branch/file1 branch/file2' now work
  (Aaron Bentley)

* Add '.sconsign*' to default ignore list.  (Alexander Belchenko)

* 'bzr merge --reprocess' minimizes conflicts

Testing
*******

* The 'bzr selftest --pattern' option for has been removed, now
  test specifiers on the command line can be simple strings, or
  regexps, or both. (Robert Collins)

* Passing -v to selftest will now show the time each test took to
  complete, which will aid in analysing performance regressions and
  related questions. (Robert Collins)

* 'bzr selftest' runs all tests, even if one fails, unless '--one'
  is given. (Martin Pool)

* There is a new method for TestCaseInTempDir, assertFileEqual, which
  will check that a given content is equal to the content of the named
  file. (Robert Collins)

* Fix test suite's habit of leaving many temporary log files in $TMPDIR.
  (Martin Pool)

Internals
*********

* New 'testament' command and concept for making gpg-signatures
  of revisions that are not tied to a particular internal
  representation.  (Martin Pool).

* Per-revision properties ('revprops') as key-value associated
  strings on each revision created when the revision is committed.
  Intended mainly for the use of external tools.  (Martin Pool).

* Config options have moved from bzrlib.osutils to bzrlib.config.
  (Robert Collins)

* Improved command line option definitions allowing explanations
  for individual options, among other things.  Contributed by
  Magnus Therning.

* Config options have moved from bzrlib.osutils to bzrlib.config.
  Configuration is now done via the config.Config interface:
  Depending on whether you have a Branch, a Location or no information
  available, construct a ``*Config``, and use its ``signature_checking``,
  ``username`` and ``user_email`` methods. (Robert Collins)

* Plugins are now loaded under bzrlib.plugins, not bzrlib.plugin, and
  they are made available for other plugins to use. You should not
  import other plugins during the ``__init__`` of your plugin though, as
  no ordering is guaranteed, and the plugins directory is not on the
  python path. (Robert Collins)

* Branch.relpath has been moved to WorkingTree.relpath. WorkingTree no
  no longer takes an inventory, rather it takes an option branch
  parameter, and if None is given will open the branch at basedir
  implicitly. (Robert Collins)

* Cleaner exception structure and error reporting.  Suggested by
  Scott James Remnant.  (Martin Pool)

* Branch.remove has been moved to WorkingTree, which has also gained
  ``lock_read``, ``lock_write`` and ``unlock`` methods for convenience.
  (Robert Collins)

* Two decorators, ``needs_read_lock`` and ``needs_write_lock`` have been
  added to the branch module. Use these to cause a function to run in a
  read or write lock respectively. (Robert Collins)

* ``Branch.open_containing`` now returns a tuple (Branch, relative-path),
  which allows direct access to the common case of 'get me this file
  from its branch'. (Robert Collins)

* Transports can register using ``register_lazy_transport``, and they
  will be loaded when first used.  (Martin Pool)

* 'pull' has been factored out of the command as ``WorkingTree.pull()``.
  A new option to WorkingTree.pull has been added, clobber, which will
  ignore diverged history and pull anyway.
  (Robert Collins)

* config.Config has a ``get_user_option`` call that accepts an option name.
  This will be looked up in branches.conf and bazaar.conf as normal.
  It is intended that this be used by plugins to support options -
  options of built in programs should have specific methods on the config.
  (Robert Collins)

* ``merge.merge_inner`` now has tempdir as an optional parameter.
  (Robert Collins)

* Tree.kind is not recorded at the top level of the hierarchy, as it was
  missing on EmptyTree, leading to a bug with merge on EmptyTrees.
  (Robert Collins)

* ``WorkingTree.__del__`` has been removed, it was non deterministic and not
  doing what it was intended to. See ``WorkingTree.__init__`` for a comment
  about future directions. (Robert Collins/Martin Pool)

* bzrlib.transport.http has been modified so that only 404 urllib errors
  are returned as NoSuchFile. Other exceptions will propagate as normal.
  This allows debuging of actual errors. (Robert Collins)

* bzrlib.transport.Transport now accepts *ONLY* url escaped relative paths
  to apis like 'put', 'get' and 'has'. This is to provide consistent
  behaviour - it operates on url's only. (Robert Collins)

* Transports can register using ``register_lazy_transport``, and they
  will be loaded when first used.  (Martin Pool)

* ``merge_flex`` no longer calls ``conflict_handler.finalize()``, instead that
  is called by ``merge_inner``. This is so that the conflict count can be
  retrieved (and potentially manipulated) before returning to the caller
  of ``merge_inner``. Likewise 'merge' now returns the conflict count to the
  caller. (Robert Collins)

* ``revision.revision_graph`` can handle having only partial history for
  a revision - that is no revisions in the graph with no parents.
  (Robert Collins).

* New ``builtins.branch_files`` uses the standard ``file_list`` rules to
  produce a branch and a list of paths, relative to that branch
  (Aaron Bentley)

* New TestCase.addCleanup facility.

* New ``bzrlib.version_info`` tuple (similar to ``sys.version_info``),
  which can be used by programs importing bzrlib.

Bug Fixes
*********

* Better handling of branches in directories with non-ascii names.
  (Joel Rosdahl, Panagiotis Papadakos)

* Upgrades of trees with no commits will not fail due to accessing
  [-1] in the revision-history. (Andres Salomon)


bzr 0.1.1
#########

:Released: 2005-10-12

Bug Fixes
*********

* Fix problem in pulling over http from machines that do not
  allow directories to be listed.

* Avoid harmless warning about invalid hash cache after
  upgrading branch format.

Performance
***********

* Avoid some unnecessary http operations in branch and pull.


bzr 0.1
#######

:Released: 2005-10-11

Notes
*****

* 'bzr branch' over http initially gives a very high estimate
  of completion time but it should fall as the first few
  revisions are pulled in.  branch is still slow on
  high-latency connections.

Bug Fixes
*********

* bzr-man.py has been updated to work again. Contributed by
  Rob Weir.

* Locking is now done with fcntl.lockf which works with NFS
  file systems. Contributed by Harald Meland.

* When a merge encounters a file that has been deleted on
  one side and modified on the other, the old contents are
  written out to foo.BASE and foo.SIDE, where SIDE is this
  or OTHER. Contributed by Aaron Bentley.

* Export was choosing incorrect file paths for the content of
  the tarball, this has been fixed by Aaron Bentley.

* Commit will no longer commit without a log message, an
  error is returned instead. Contributed by Jelmer Vernooij.

* If you commit a specific file in a sub directory, any of its
  parent directories that are added but not listed will be
  automatically included. Suggested by Michael Ellerman.

* bzr commit and upgrade did not correctly record new revisions
  for files with only a change to their executable status.
  bzr will correct this when it encounters it. Fixed by
  Robert Collins

* HTTP tests now force off the use of ``http_proxy`` for the duration.
  Contributed by Gustavo Niemeyer.

* Fix problems in merging weave-based branches that have
  different partial views of history.

* Symlink support: working with symlinks when not in the root of a
  bzr tree was broken, patch from Scott James Remnant.

Improvements
************

* 'branch' now accepts a --basis parameter which will take advantage
  of local history when making a new branch. This allows faster
  branching of remote branches. Contributed by Aaron Bentley.

* New tree format based on weave files, called version 5.
  Existing branches can be upgraded to this format using
  'bzr upgrade'.

* Symlinks are now versionable. Initial patch by
  Erik Toubro Nielsen, updated to head by Robert Collins.

* Executable bits are tracked on files. Patch from Gustavo
  Niemeyer.

* 'bzr status' now shows unknown files inside a selected directory.
  Patch from Heikki Paajanen.

* Merge conflicts are recorded in .bzr. Two new commands 'conflicts'
  and 'resolve' have needed added, which list and remove those
  merge conflicts respectively. A conflicted tree cannot be committed
  in. Contributed by Aaron Bentley.

* 'rm' is now an alias for 'remove'.

* Stores now split out their content in a single byte prefixed hash,
  dropping the density of files per directory by 256. Contributed by
  Gustavo Niemeyer.

* 'bzr diff -r branch:URL' will now perform a diff between two branches.
  Contributed by Robert Collins.

* 'bzr log' with the default formatter will show merged revisions,
  indented to the right. Initial implementation contributed by Gustavo
  Niemeyer, made incremental by Robert Collins.


Internals
*********

* Test case failures have the exception printed after the log
  for your viewing pleasure.

* InventoryEntry is now an abstract base class, use one of the
  concrete InventoryDirectory etc classes instead.

* Branch raises an UnsupportedFormatError when it detects a
  bzr branch it cannot understand. This allows for precise
  handling of such circumstances.

* Remove RevisionReference class; ``Revision.parent_ids`` is now simply a
  list of their ids and ``parent_sha1s`` is a list of their corresponding
  sha1s (for old branches only at the moment.)

* New method-object style interface for Commit() and Fetch().

* Renamed ``Branch.last_patch()`` to ``Branch.last_revision()``, since
  we call them revisions not patches.

* Move ``copy_branch`` to ``bzrlib.clone.copy_branch``.  The destination
  directory is created if it doesn't exist.

* Inventories now identify the files which were present by
  giving the revision *of that file*.

* Inventory and Revision XML contains a version identifier.
  This must be consistent with the overall branch version
  but allows for more flexibility in future upgrades.

Testing
*******

* Removed testsweet module so that tests can be run after
  bzr installed by 'bzr selftest'.

* 'bzr selftest' command-line arguments can now be partial ids
  of tests to run, e.g. ``bzr selftest test_weave``


bzr 0.0.9
#########

:Released: 2005-09-23

Bug Fixes
*********

* Fixed "branch -r" option.

* Fix remote access to branches containing non-compressed history.
  (Robert Collins).

* Better reliability of http server tests.  (John Arbash-Meinel)

* Merge graph maximum distance calculation fix.  (Aaron Bentley)

* Various minor bug in windows support have been fixed, largely in the
  test suite. Contributed by Alexander Belchenko.

Improvements
************

* Status now accepts a -r argument to give status between chosen
  revisions. Contributed by Heikki Paajanen.

* Revision arguments no longer use +/-/= to control ranges, instead
  there is a 'before' namespace, which limits the successive namespace.
  For example '$ bzr log -r date:yesterday..before:date:today' will
  select everything from yesterday and before today. Contributed by
  Robey Pointer

* There is now a bzr.bat file created by distutils when building on
  Windows. Contributed by Alexander Belchenko.

Internals
*********

* Removed uuid() as it was unused.

* Improved 'fetch' code for pulling revisions from one branch into
  another (used by pull, merged, etc.)


bzr 0.0.8
#########

:Released: 2005-09-20


Improvements
************

* Adding a file whose parent directory is not versioned will
  implicitly add the parent, and so on up to the root. This means
  you should never need to explictly add a directory, they'll just
  get added when you add a file in the directory.  Contributed by
  Michael Ellerman.

* Ignore ``.DS_Store`` (contains Mac metadata) by default.
  (Nir Soffer)

* If you set ``BZR_EDITOR`` in the environment, it is checked in
  preference to EDITOR and the config file for the interactive commit
  editing program. Related to this is a bugfix where a missing program
  set in EDITOR would cause editing to fail, now the fallback program
  for the operating system is still tried.

* Files that are not directories/symlinks/regular files will no longer
  cause bzr to fail, it will just ignore them by default. You cannot add
  them to the tree though - they are not versionable.


Internals
*********

* Refactor xml packing/unpacking.

Bug Fixes
*********

* Fixed 'bzr mv' by Ollie Rutherfurd.

* Fixed strange error when trying to access a nonexistent http
  branch.

* Make sure that the hashcache gets written out if it can't be
  read.


Portability
***********

* Various Windows fixes from Ollie Rutherfurd.

* Quieten warnings about locking; patch from Matt Lavin.


bzr-0.0.7
#########

:Released: 2005-09-02

New Features
************

* ``bzr shell-complete`` command contributed by Clint Adams to
  help with intelligent shell completion.

* New expert command ``bzr find-merge-base`` for debugging merges.


Enhancements
************

* Much better merge support.

* merge3 conflicts are now reported with markers like '<<<<<<<'
  (seven characters) which is the same as CVS and pleases things
  like emacs smerge.


Bug Fixes
*********

* ``bzr upgrade`` no longer fails when trying to fix trees that
  mention revisions that are not present.

* Fixed bugs in listing plugins from ``bzr plugins``.

* Fix case of $EDITOR containing options for the editor.

* Fix log -r refusing to show the last revision.
  (Patch from Goffredo Baroncelli.)


Changes
*******

* ``bzr log --show-ids`` shows the revision ids of all parents.

* Externally provided commands on your $BZRPATH no longer need
  to recognize --bzr-usage to work properly, and can just handle
  --help themselves.


Library
*******

* Changed trace messages to go through the standard logging
  framework, so that they can more easily be redirected by
  libraries.



bzr-0.0.6
#########

:Released: 2005-08-18

New Features
************

* Python plugins, automatically loaded from the directories on
  ``BZR_PLUGIN_PATH`` or ``~/.bzr.conf/plugins`` by default.

* New 'bzr mkdir' command.

* Commit mesage is fetched from an editor if not given on the
  command line; patch from Torsten Marek.

* ``bzr log -m FOO`` displays commits whose message matches regexp
  FOO.

* ``bzr add`` with no arguments adds everything under the current directory.

* ``bzr mv`` does move or rename depending on its arguments, like
  the Unix command.

* ``bzr missing`` command shows a summary of the differences
  between two trees.  (Merged from John Arbash-Meinel.)

* An email address for commits to a particular tree can be
  specified by putting it into .bzr/email within a branch.  (Based
  on a patch from Heikki Paajanen.)


Enhancements
************

* Faster working tree operations.


Changes
*******

* 3rd-party modules shipped with bzr are copied within the bzrlib
  python package, so that they can be installed by the setup
  script without clashing with anything already existing on the
  system.  (Contributed by Gustavo Niemeyer.)

* Moved plugins directory to bzrlib/, so that there's a standard
  plugin directory which is not only installed with bzr itself but
  is also available when using bzr from the development tree.
  ``BZR_PLUGIN_PATH`` and ``DEFAULT_PLUGIN_PATH`` are then added to the
  standard plugins directory.

* When exporting to a tarball with ``bzr export --format tgz``, put
  everything under a top directory rather than dumping it into the
  current directory.   This can be overridden with the ``--root``
  option.  Patch from William Dodé and John Meinel.

* New ``bzr upgrade`` command to upgrade the format of a branch,
  replacing ``bzr check --update``.

* Files within store directories are no longer marked readonly on
  disk.

* Changed ``bzr log`` output to a more compact form suggested by
  John A Meinel.  Old format is available with the ``--long`` or
  ``-l`` option, patched by William Dodé.

* By default the commit command refuses to record a revision with
  no changes unless the ``--unchanged`` option is given.

* The ``--no-plugins``, ``--profile`` and ``--builtin`` command
  line options must come before the command name because they
  affect what commands are available; all other options must come
  after the command name because their interpretation depends on
  it.

* ``branch`` and ``clone`` added as aliases for ``branch``.

* Default log format is back to the long format; the compact one
  is available with ``--short``.


Bug Fixes
*********

* Fix bugs in committing only selected files or within a subdirectory.


bzr-0.0.5
#########

:Released:  2005-06-15

Changes
*******

* ``bzr`` with no command now shows help rather than giving an
  error.  Suggested by Michael Ellerman.

* ``bzr status`` output format changed, because svn-style output
  doesn't really match the model of bzr.  Now files are grouped by
  status and can be shown with their IDs.  ``bzr status --all``
  shows all versioned files and unknown files but not ignored files.

* ``bzr log`` runs from most-recent to least-recent, the reverse
  of the previous order.  The previous behaviour can be obtained
  with the ``--forward`` option.

* ``bzr inventory`` by default shows only filenames, and also ids
  if ``--show-ids`` is given, in which case the id is the second
  field.


Enhancements
************

* New 'bzr whoami --email' option shows only the email component
  of the user identification, from Jo Vermeulen.

* New ``bzr ignore PATTERN`` command.

* Nicer error message for broken pipe, interrupt and similar
  conditions that don't indicate an internal error.

* Add ``.*.sw[nop] .git .*.tmp *,v`` to default ignore patterns.

* Per-branch locks keyed on ``.bzr/branch-lock``, available in
  either read or write mode.

* New option ``bzr log --show-ids`` shows revision and file ids.

* New usage ``bzr log FILENAME`` shows only revisions that
  affected that file.

* Changed format for describing changes in ``bzr log -v``.

* New option ``bzr commit --file`` to take a message from a file,
  suggested by LarstiQ.

* New syntax ``bzr status [FILE...]`` contributed by Bartosz
  Oler.  File may be in a branch other than the working directory.

* ``bzr log`` and ``bzr root`` can be given an http URL instead of
  a filename.

* Commands can now be defined by external programs or scripts
  in a directory on $BZRPATH.

* New "stat cache" avoids reading the contents of files if they
  haven't changed since the previous time.

* If the Python interpreter is too old, try to find a better one
  or give an error.  Based on a patch from Fredrik Lundh.

* New optional parameter ``bzr info [BRANCH]``.

* New form ``bzr commit SELECTED`` to commit only selected files.

* New form ``bzr log -r FROM:TO`` shows changes in selected
  range; contributed by John A Meinel.

* New option ``bzr diff --diff-options 'OPTS'`` allows passing
  options through to an external GNU diff.

* New option ``bzr add --no-recurse`` to add a directory but not
  their contents.

* ``bzr --version`` now shows more information if bzr is being run
  from a branch.


Bug Fixes
*********

* Fixed diff format so that added and removed files will be
  handled properly by patch.  Fix from Lalo Martins.

* Various fixes for files whose names contain spaces or other
  metacharacters.


Testing
*******

* Converted black-box test suites from Bourne shell into Python;
  now run using ``./testbzr``.  Various structural improvements to
  the tests.

* testbzr by default runs the version of bzr found in the same
  directory as the tests, or the one given as the first parameter.

* testbzr also runs the internal tests, so the only command
  required to check is just ``./testbzr``.

* testbzr requires python2.4, but can be used to test bzr running
  under a different version.

* Tests added for many other changes in this release.


Internal
********

* Included ElementTree library upgraded to 1.2.6 by Fredrik Lundh.

* Refactor command functions into Command objects based on HCT by
  Scott James Remnant.

* Better help messages for many commands.

* Expose ``bzrlib.open_tracefile()`` to start the tracefile; until
  this is called trace messages are just discarded.

* New internal function ``find_touching_revisions()`` and hidden
  command touching-revisions trace the changes to a given file.

* Simpler and faster ``compare_inventories()`` function.

* ``bzrlib.open_tracefile()`` takes a tracefilename parameter.

* New AtomicFile class.

* New developer commands ``added``, ``modified``.


Portability
***********

* Cope on Windows on python2.3 by using the weaker random seed.
  2.4 is now only recommended.


bzr-0.0.4
#########

:Released:  2005-04-22

Enhancements
************

* 'bzr diff' optionally takes a list of files to diff.  Still a bit
  basic.  Patch from QuantumG.

* More default ignore patterns.

* New 'bzr log --verbose' shows a list of files changed in the
  changeset.  Patch from Sebastian Cote.

* Roll over ~/.bzr.log if it gets too large.

* Command abbreviations 'ci', 'st', 'stat', '?' based on a patch
  by Jason Diamon.

* New 'bzr help commands' based on a patch from Denys Duchier.


Changes
*******

* User email is determined by looking at $BZREMAIL or ~/.bzr.email
  or $EMAIL.  All are decoded by the locale preferred encoding.
  If none of these are present user@hostname is used.  The host's
  fully-qualified name is not used because that tends to fail when
  there are DNS problems.

* New 'bzr whoami' command instead of username user-email.


Bug Fixes
*********

* Make commit safe for hardlinked bzr trees.

* Some Unicode/locale fixes.

* Partial workaround for ``difflib.unified_diff`` not handling
  trailing newlines properly.


Internal
********

* Allow docstrings for help to be in PEP0257 format.  Patch from
  Matt Brubeck.

* More tests in test.sh.

* Write profile data to a temporary file not into working
  directory and delete it when done.

* Smaller .bzr.log with process ids.


Portability
***********

* Fix opening of ~/.bzr.log on Windows.  Patch from Andrew
  Bennetts.

* Some improvements in handling paths on Windows, based on a patch
  from QuantumG.


bzr-0.0.3
#########

:Released:  2005-04-06

Enhancements
************

* New "directories" internal command lists versioned directories
  in the tree.

* Can now say "bzr commit --help".

* New "rename" command to rename one file to a different name
  and/or directory.

* New "move" command to move one or more files into a different
  directory.

* New "renames" command lists files renamed since base revision.

* New cat command contributed by janmar.

Changes
*******

* .bzr.log is placed in $HOME (not pwd) and is always written in
  UTF-8.  (Probably not a completely good long-term solution, but
  will do for now.)

Portability
***********

* Workaround for difflib bug in Python 2.3 that causes an
  exception when comparing empty files.  Reported by Erik Toubro
  Nielsen.

Internal
********

* Refactored inventory storage to insert a root entry at the top.

Testing
*******

* Start of shell-based black-box testing in test.sh.


bzr-0.0.2.1
###########

Portability
***********

* Win32 fixes from Steve Brown.


bzr-0.0.2
#########

:Codename: "black cube"
:Released: 2005-03-31

Enhancements
************

* Default ignore list extended (see bzrlib/__init__.py).

* Patterns in .bzrignore are now added to the default ignore list,
  rather than replacing it.

* Ignore list isn't reread for every file.

* More help topics.

* Reinstate the 'bzr check' command to check invariants of the
  branch.

* New 'ignored' command lists which files are ignored and why;
  'deleted' lists files deleted in the current working tree.

* Performance improvements.

* New global --profile option.

* Ignore patterns like './config.h' now correctly match files in
  the root directory only.


bzr-0.0.1
#########

:Released:  2005-03-26

Enhancements
************

* More information from info command.

* Can now say "bzr help COMMAND" for more detailed help.

* Less file flushing and faster performance when writing logs and
  committing to stores.

* More useful verbose output from some commands.

Bug Fixes
*********

* Fix inverted display of 'R' and 'M' during 'commit -v'.

Portability
***********

* Include a subset of ElementTree-1.2.20040618 to make
  installation easier.

* Fix time.localtime call to work with Python 2.3 (the minimum
  supported).


bzr-0.0.0.69
############

:Released:  2005-03-22

Enhancements
************

* First public release.

* Storage of local versions: init, add, remove, rm, info, log,
  diff, status, etc.


bzr ?.?.? (not released yet)
############################

:Codename: template
:2.0.2: ???

Compatibility Breaks
********************

New Features
************

Bug Fixes
*********

Improvements
************

Documentation
*************

API Changes
***********

Internals
*********

Testing
*******



..
   vim: tw=74 ft=rst ff=unix<|MERGE_RESOLUTION|>--- conflicted
+++ resolved
@@ -24,15 +24,6 @@
 * Hooks daughter classes should always call the base constructor.
   (Alexander Belchenko, Vincent Ladeuil, #389648) 
 
-* Sanitize commit messages that come in from the '-m' flag. We translate
-  '\r\n' => '\n' and a plain '\r' => '\n'. The storage layer doesn't
-  allow those because XML store silently translate it anyway. (The parser
-  auto-translates \r\n => \n in ways that are hard for us to catch.)
-
-<<<<<<< HEAD
-* The fix for bug #186920 accidentally broke compatibility with python
-  2.4.  (Vincent Ladeuil, #475585)
-=======
 * On Windows, do glob expansion at the command-line level (as is usually
   done in bash, etc.) This means that *all* commands get glob expansion
   (bzr status, bzr add, bzr mv, etc). It uses a custom command line
@@ -40,7 +31,14 @@
   you can now do ``bzr ignore "*.py"``. It also means that single-quotes
   are now treated as quoted ``bzr ignore '*.py'``.
   (John Arbash Meinel, #425510, #426410, #194450)
->>>>>>> 6df8d8e2
+
+* Sanitize commit messages that come in from the '-m' flag. We translate
+  '\r\n' => '\n' and a plain '\r' => '\n'. The storage layer doesn't
+  allow those because XML store silently translate it anyway. (The parser
+  auto-translates \r\n => \n in ways that are hard for us to catch.)
+
+* The fix for bug #186920 accidentally broke compatibility with python
+  2.4.  (Vincent Ladeuil, #475585)
 
 
 Improvements
