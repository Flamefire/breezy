IN DEVELOPMENT

  IMPROVEMENTS:

   * The revision specifier "revno:" is extended to accept the syntax
     revno:N:branch. For example,
     revno:42:http://bazaar-vcs.org/bzr/bzr.dev/ means revision 42 in
     bzr.dev.  (Matthieu Moy)

   * The hard-coded built-in ignore rules have been removed. There are
     now two rulesets which are enforced. A user global one in 
     ~/.bazaar/ignore which will apply to every tree, and the tree
     specific one '.bzrignore'.
     ~/.bazaar/ignore will be created if it does not exist, but with
     a more conservative list than the old default.
     This fixes bugs with default rules being enforced no matter what. 
     The old list of ignore rules from bzr is available by
     running 'bzr ignore --old-default-rules'.
     (Robert Collins, Martin Pool, John Arbash Meinel)

   * Tests updates to ensure proper URL handling, UNICODE support, and
     proper printing when the user's terminal encoding cannot display 
     the path of a file that has been versioned.
     ``bzr branch`` can take a target URL rather than only a local directory.
     Branch.get_parent()/set_parent() now save a relative path if possible,
     and normalize the parent based on root, allowing access across
     different transports. (John Arbash Meinel, Wouter van Heyst, Martin Pool)
     (Malone #48906, #42699, #40675, #5281, #3980, #36363, #43689,
      #42517, #42514)

   * On Unix, detect terminal width using an ioctl not just $COLUMNS.
     Use terminal width for single-line logs from ``bzr log --line`` and
     pending-merge display.  (Robert Widhopf-Fenk, Gustavo Niemeyer)
     (Malone #3507)

   * On Windows, detect terminal width using GetConsoleScreenBufferInfo.
     (Alexander Belchenko)

   * Speedup improvement for 'date:'-revision search. (Guillaume Pinot).

   * Show the correct number of revisions pushed when pushing a new branch.
     (Robert Collins).

   * 'bzr selftest' now shows a progress bar with the number of tests, and 
     progress made. 'make check' shows tests in -v mode, to be more useful
     for the PQM status window. (Robert Collins).
     When using a progress bar, failed tests are printed out, rather than
     being overwritten by the progress bar until the suite finishes.
     (John Arbash Meinel)

   * 'bzr selftest --benchmark' will run a new benchmarking selftest.
     'bzr selftest --benchmark --lsprof-timed' will use lsprofile to generate
     profile data for the individual profiled calls, allowing for fine
     grained analysis of performance.
     (Robert Collins, Martin Pool).

   * 'bzr commit' shows a progress bar. This is useful for commits over sftp
     where commit can take an appreciable time. (Robert Collins)

   * 'bzr add' is now less verbose in telling you what ignore globs were
     matched by files being ignored. Instead it just tells you how many 
     were ignored (because you might reasonably be expecting none to be
     ignored). 'bzr add -v' is unchanged and will report every ignored
     file. (Robert Collins).

   * ftp now has a test server if medusa is installed. As part of testing,
     ftp support has been improved, including support for supplying a
     non-standard port. (John Arbash Meinel).

   * 'bzr log --line' shows the revision number, and uses only the
     first line of the log message (#5162, Alexander Belchenko;
     Matthieu Moy)

   * 'bzr status' has had the --all option removed. The 'bzr ls' command
     should be used to retrieve all versioned files. (Robert Collins)

   * 'bzr bundle OTHER/BRANCH' will create a bundle which can be sent
     over email, and applied on the other end, while maintaining ancestry.
     This bundle can be applied with either 'bzr merge' or 'bzr pull',
     the same way you would apply another branch.
     (John Arbash Meinel, Aaron Bentley)
  
   * 'branches.conf' has been changed to 'locations.conf', since it can apply
     to more locations than just branch locations.
     (Aaron Bentley)
   
   * 'bzr whoami' can now be used to set your identity from the command line,
     for a branch or globally.  (Robey Pointer)

   * 'bzr checkout' now aliased to 'bzr co', and 'bzr annotate' to 'bzr ann'.
     (Michael Ellerman)

   * 'bzr revert DIRECTORY' now reverts the contents of the directory as well.
     (Aaron Bentley)

   * 'bzr get sftp://foo' gives a better error when paramiko is not present.
     Also updates things like 'http+pycurl://' if pycurl is not present.
     (John Arbash Meinel) (Malone #47821, #52204)

   * New env variable BZR_PROGRESS_BAR, sets the default progress bar type.
     Can be set to 'none' or 'dummy' to disable the progress bar, 'dots' or 
     'tty' to create the respective type. (John Arbash Meinel, #42197, #51107)

   * Improve the help text for 'bzr diff' to explain what various options do.
     (John Arbash Meinel, #6391)

   * 'bzr uncommit -r 10' now uncommits revisions 11.. rather than uncommitting
     revision 10. This makes -r10 more in line with what other commands do.
     'bzr uncommit' also now saves the pending merges of the revisions that
     were removed. So it is safe to uncommit after a merge, fix something,
     and commit again. (John Arbash Meinel, #32526, #31426)

   * 'bzr init' now also works on remote locations.
     (Wouter van Heyst, #48904)

   * HTTP support has been updated. When using pycurl we now support 
     connection keep-alive, which reduces dns requests and round trips.
     And for both urllib and pycurl we support multi-range requests, 
     which decreases the number of round-trips. Performance results for
     ``bzr branch http://bazaar-vcs.org/bzr/bzr.dev/`` is not 2-3x faster.
     And ``bzr pull`` in an existing branch is as much as 4x faster.
     (Michael Ellerman, Johan Rydberg, John Arbash Meinel, #46768)

  BUG FIXES:

    * Fix shadowed definition of TestLocationConfig that caused some 
      tests not to run.  (#32587, Erik Bågfors, Michael Ellerman, 
      Martin Pool)

    * Fix unnecessary requirement of sign-my-commits that it be run from
      a working directory.  (Martin Pool, Robert Collins)

    * 'bzr push location' will only remember the push location if it succeeds
      in connecting to the remote location. (#49742, John Arbash Meinel)

    * 'bzr revert' no longer toggles the executable bit on win32
      (#45010, John Arbash Meinel)

    * Handle broken pipe under win32 correctly. (John Arbash Meinel)
    
    * sftp tests now work correctly on win32 if you have a newer paramiko
      (John Arbash Meinel)

    * Cleanup win32 test suite, and general cleanup of places where
      file handles were being held open. (John Arbash Meinel)

    * When specifying filenames for 'diff -r x..y', the name of the file in the
      working directory can be used, even if its name is different in both x
      and y.

    * File-ids containing single- or double-quotes are handled correctly by
      push.  (#52227, Aaron Bentley)

    * Normalize unicode filenames to ensure cross-platform consistency.
      (John Arbash Meinel, #43689)

    * The argument parser can now handle '-' as an argument. Currently
      no code interprets it specially (it is mostly handled as a file named 
      '-'). But plugins, and future operations can use it.
      (John Arbash meinel, #50984)

    * Bundles can properly read binary files with a plain '\r' in them.
      (John Arbash Meinel, #51927)

    * Tuning iter_entries() to be more efficient (John Arbash Meinel, #5444)

    * Lots of win32 fixes (the test suite passes again).
      (John Arbash Meinel, #50155)

    * Handle openbsd returning None for sys.getfilesystemencoding() (#41183) 

    * Support ftp APPE (append) to allow Knits to be used over ftp (#42592)

    * Removals are only committed if they match the filespec (or if there is
      no filespec).  (#46635, Aaron Bentley)

    * smart-add recurses through all supplied directories 
      (John Arbash Meinel, #52578)

    * Make the bundle reader extra lines before and after the bundle text.
      This allows you to parse an email with the bundle inline.
      (John Arbash Meinel, #49182)

    * Change the file id generator to squash a little bit more. Helps when
      working with long filenames on windows. (Also helps for unicode filenames
      not generating hidden files). (John Arbash Meinel, #43801)

    * Restore terminal mode on C-c while reading sftp password.  (#48923, 
      Nicholas Allen, Martin Pool)

  INTERNALS:

    * Combine the ignore rules into a single regex rather than looping over
      them to reduce the threshold where  N^2 behaviour occurs in operations
      like status. (Jan Hudec, Robert Collins).

    * Appending to bzrlib.DEFAULT_IGNORE is now deprecated. Instead, use
      one of the add functions in bzrlib.ignores. (John Arbash Meinel)

    * 'bzr push' should only push the ancestry of the current revision, not
      all of the history in the repository. This is especially important for
      shared repositories. (John Arbash Meinel)

    * bzrlib.delta.compare_trees now iterates in alphabetically sorted order,
      rather than randomly walking the inventories. (John Arbash Meinel)

    * Doctests are now run in temporary directories which are cleaned up when
      they finish, rather than using special ScratchDir/ScratchBranch objects.
      (Martin Pool)

    * Split ``check`` into separate methods on the branch and on the repository,
      so that it can be specialized in ways that are useful or efficient for
      different formats.  (Martin Pool, Robert Collins)

    * Deprecate Repository.all_revision_ids; most methods don't really need
      the global revision graph but only that part leading up to a particular
      revision.  (Martin Pool, Robert Collins)

    * Add a BzrDirFormat control_formats list which allows for control formats
      that do not use '.bzr' to store their data - i.e. '.svn', '.hg' etc.
      (Robert Collins, Jelmer Vernooij).

    * bzrlib.diff.external_diff can be redirected to any file-like object.
      Uses subprocess instead of spawnvp.
      (#4047, #48914, James Henstridge, John Arbash Meinel)

    * New command line option '--profile-imports', which will install a custom
      importer to log time to import modules and regex compilation time to 
      sys.stderr (John Arbash Meinel)

<<<<<<< HEAD
    * "RevisionTree" is now in bzrlib/revisiontree.py. (Robert Collins)
=======
    * 'EmptyTree' is now deprecated, please use repository.revision_tree(None)
      instead. (Robert Collins)
>>>>>>> 7150d9aa

bzr 0.8.2  2006-05-17
  
  BUG FIXES:
   
    * setup.py failed to install launchpad plugin.  (Martin Pool)

bzr 0.8.1  2006-05-16

  BUG FIXES:

    * Fix failure to commit a merge in a checkout.  (Martin Pool, 
      Robert Collins, Erik Bågfors, #43959)

    * Nicer messages from 'commit' in the case of renames, and correct
      messages when a merge has occured. (Robert Collins, Martin Pool)

    * Separate functionality from assert statements as they are skipped in
      optimized mode of python. Add the same check to pending merges.
      (#44443, Olaf Conradi)

  CHANGES:

    * Do not show the None revision in output of bzr ancestry. (Olaf Conradi)

    * Add info on standalone branches without a working tree.
      (#44155, Olaf Conradi)

    * Fix bug in knits when raising InvalidRevisionId. (#44284, Olaf Conradi)

  CHANGES:

    * Make editor invocation comply with Debian Policy. First check
      environment variables VISUAL and EDITOR, then try editor from
      alternatives system. If that all fails, fall back to the pre-defined
      list of editors. (#42904, Olaf Conradi)

  NEW FEATURES:

    * New 'register-branch' command registers a public branch into 
      Launchpad.net, where it can be associated with bugs, etc.
      (Martin Pool, Bjorn Tillenius, Robert Collins)

  INTERNALS:

    * New public api in InventoryEntry - 'describe_change(old, new)' which
      provides a human description of the changes between two old and
      new. (Robert Collins, Martin Pool)

  TESTING:

    * Fix test case for bzr info in upgrading a standalone branch to metadir,
      uses bzrlib api now. (Olaf Conradi)

bzr 0.8  2006-05-08

  NOTES WHEN UPGRADING:

    Release 0.8 of bzr introduces a new format for history storage, called
    'knit', as an evolution of to the 'weave' format used in 0.7.  Local 
    and remote operations are faster using knits than weaves.  Several
    operations including 'init', 'init-repo', and 'upgrade' take a 
    --format option that controls this.  Branching from an existing branch
    will keep the same format.

    It is possible to merge, pull and push between branches of different
    formats but this is slower than moving data between homogenous
    branches.  It is therefore recommended (but not required) that you
    upgrade all branches for a project at the same time.  Information on
    formats is shown by 'bzr info'.

    bzr 0.8 now allows creation of 'repositories', which hold the history 
    of files and revisions for several branches.  Previously bzr kept all
    the history for a branch within the .bzr directory at the root of the
    branch, and this is still the default.  To create a repository, use
    the new 'bzr init-repo' command.  Branches exist as directories under
    the repository and contain just a small amount of information
    indicating the current revision of the branch.

    bzr 0.8 also supports 'checkouts', which are similar to in cvs and
    subversion.  Checkouts are associated with a branch (optionally in a
    repository), which contains all the historical information.  The
    result is that a checkout can be deleted without losing any
    already-committed revisions.  A new 'update' command is also available. 

    Repositories and checkouts are not supported with the 0.7 storage
    format.  To use them you must upgrad to either knits, or to the
    'metaweave' format, which uses weaves but changes the .bzr directory
    arrangement.
    

  IMPROVEMENTS:

    * Sftp paths can now be relative, or local, according to the lftp
      convention. Paths now take the form:
      sftp://user:pass@host:port/~/relative/path
      or
      sftp://user:pass@host:port/absolute/path

    * The FTP transport now tries to reconnect after a temporary
      failure. ftp put is made atomic. (Matthieu Moy)

    * The FTP transport now maintains a pool of connections, and
      reuses them to avoid multiple connections to the same host (like
      sftp did). (Daniel Silverstone)

    * The bzr_man.py file has been removed. To create the man page now,
      use ./generate_docs.py man. The new program can also create other files.
      Run "python generate_docs.py --help" for usage information. (Hans
      Ulrich Niedermann & James Blackwell).

    * Man Page now gives full help (James Blackwell). Help also updated to 
      reflect user config now being stored in .bazaar (Hans Ulrich
      Niedermann)

    * It's now possible to set aliases in bazaar.conf (Erik Bågfors)

    * Pull now accepts a --revision argument (Erik Bågfors)

    * 'bzr re-sign' now allows multiple revisions to be supplied on the command
      line. You can now use the following command to sign all of your old commits.
        find .bzr/revision-store// -name my@email-* \
          | sed 's/.*\/\/..\///' \
          | xargs bzr re-sign

    * Upgrade can now upgrade over the network. (Robert Collins)

    * Two new commands 'bzr checkout' and 'bzr update' allow for CVS/SVN-alike
      behaviour.  By default they will cache history in the checkout, but
      with --lightweight almost all data is kept in the master branch.
      (Robert Collins)

    * 'revert' unversions newly-versioned files, instead of deleting them.

    * 'merge' is more robust.  Conflict messages have changed.

    * 'merge' and 'revert' no longer clobber existing files that end in '~' or
      '.moved'.

    * Default log format can be set in configuration and plugins can register
      their own formatters. (Erik Bågfors)

    * New 'reconcile' command will check branch consistency and repair indexes
      that can become out of sync in pre 0.8 formats. (Robert Collins,
      Daniel Silverstone)

    * New 'bzr init --format' and 'bzr upgrade --format' option to control 
      what storage format is created or produced.  (Robert Collins, 
      Martin Pool)

    * Add parent location to 'bzr info', if there is one.  (Olaf Conradi)

    * New developer commands 'weave-list' and 'weave-join'.  (Martin Pool)

    * New 'init-repository' command, plus support for repositories in 'init'
      and 'branch' (Aaron Bentley, Erik Bågfors, Robert Collins)

    * Improve output of 'info' command. Show all relevant locations related to
      working tree, branch and repository. Use kibibytes for binary quantities.
      Fix off-by-one error in missing revisions of working tree.  Make 'info'
      work on branches, repositories and remote locations.  Show locations
      relative to the shared repository, if applicable.  Show locking status
      of locations.  (Olaf Conradi)

    * Diff and merge now safely handle binary files. (Aaron Bentley)

    * 'pull' and 'push' now normalise the revision history, so that any two
      branches with the same tip revision will have the same output from 'log'.
      (Robert Collins)

    * 'merge' accepts --remember option to store parent location, like 'push'
      and 'pull'. (Olaf Conradi)

    * bzr status and diff when files given as arguments do not exist
      in the relevant trees.  (Martin Pool, #3619)

    * Add '.hg' to the default ignore list.  (Martin Pool)

    * 'knit' is now the default disk format. This improves disk performance and
      utilization, increases incremental pull performance, robustness with SFTP
      and allows checkouts over SFTP to perform acceptably. 
      The initial Knit code was contributed by Johan Rydberg based on a
      specification by Martin Pool.
      (Robert Collins, Aaron Bentley, Johan Rydberg, Martin Pool).

    * New tool to generate all-in-one html version of the manual.  (Alexander
      Belchenko)

    * Hitting CTRL-C while doing an SFTP push will no longer cause stale locks
      to be left in the SFTP repository. (Robert Collins, Martin Pool).

    * New option 'diff --prefix' to control how files are named in diff
      output, with shortcuts '-p0' and '-p1' corresponding to the options for 
      GNU patch.  (Alexander Belchenko, Goffredo Baroncelli, Martin Pool)

    * Add --revision option to 'annotate' command.  (Olaf Conradi)

    * If bzr shows an unexpected revision-history after pulling (perhaps due
      to a reweave) it can now be corrected by 'bzr reconcile'.
      (Robert Collins)

  CHANGES:

    * Commit is now verbose by default, and shows changed filenames and the 
      new revision number.  (Robert Collins, Martin Pool)

    * Unify 'mv', 'move', 'rename'.  (#5379, Matthew Fuller)

    * 'bzr -h' shows help.  (#35940, Martin Pool, Ian Bicking)

    * Make 'pull' and 'push' remember location on failure using --remember.
      (Olaf Conradi)

    * For compatibility, make old format for using weaves inside metadir
      available as 'metaweave' format.  Rename format 'metadir' to 'default'.
      Clean up help for option --format in commands 'init', 'init-repo' and
      'upgrade'.  (Olaf Conradi)

  INTERNALS:
  
    * The internal storage of history, and logical branch identity have now
      been split into Branch, and Repository. The common locking and file 
      management routines are now in bzrlib.lockablefiles. 
      (Aaron Bentley, Robert Collins, Martin Pool)

    * Transports can now raise DependencyNotPresent if they need a library
      which is not installed, and then another implementation will be 
      tried.  (Martin Pool)

    * Remove obsolete (and no-op) `decode` parameter to `Transport.get`.  
      (Martin Pool)

    * Using Tree Transform for merge, revert, tree-building

    * WorkingTree.create, Branch.create, WorkingTree.create_standalone,
      Branch.initialize are now deprecated. Please see BzrDir.create_* for
      replacement API's. (Robert Collins)

    * New BzrDir class represents the .bzr control directory and manages
      formatting issues. (Robert Collins)

    * New repository.InterRepository class encapsulates Repository to 
      Repository actions and allows for clean selection of optimised code
      paths. (Robert Collins)

    * bzrlib.fetch.fetch and bzrlib.fetch.greedy_fetch are now deprecated,
      please use 'branch.fetch' or 'repository.fetch' depending on your
      needs. (Robert Collins)

    * deprecated methods now have a 'is_deprecated' flag on them that can
      be checked, if you need to determine whether a given callable is 
      deprecated at runtime. (Robert Collins)

    * Progress bars are now nested - see
      bzrlib.ui.ui_factory.nested_progress_bar. (Robert Collins, Robey Pointer)

    * New API call get_format_description() for each type of format.
      (Olaf Conradi)

    * Changed branch.set_parent() to accept None to remove parent.
      (Olaf Conradi)

    * Deprecated BzrError AmbiguousBase.  (Olaf Conradi)

    * WorkingTree.branch is now a read only property.  (Robert Collins)

    * bzrlib.ui.text.TextUIFactory now accepts a bar_type parameter which
      can be None or a factory that will create a progress bar. This is
      useful for testing or for overriding the bzrlib.progress heuristic.
      (Robert Collins)

    * New API method get_physical_lock_status() to query locks present on a
      transport.  (Olaf Conradi)

    * Repository.reconcile now takes a thorough keyword parameter to allow
      requesting an indepth reconciliation, rather than just a data-loss 
      check. (Robert Collins)

    * bzrlib.ui.ui_factory protocol now supports 'get_boolean' to prompt
      the user for yes/no style input. (Robert Collins)

  TESTING:

    * SFTP tests now shortcut the SSH negotiation, reducing test overhead
      for testing SFTP protocol support. (Robey Pointer)

    * Branch formats are now tested once per implementation (see bzrlib.
      tests.branch_implementations. This is analagous to the transport
      interface tests, and has been followed up with working tree,
      repository and BzrDir tests. (Robert Collins)

    * New test base class TestCaseWithTransport provides a transport aware
      test environment, useful for testing any transport-interface using
      code. The test suite option --transport controls the transport used
      by this class (when its not being used as part of implementation
      contract testing). (Robert Collins)

    * Close logging handler on disabling the test log. This will remove the
      handler from the internal list inside python's logging module,
      preventing shutdown from closing it twice.  (Olaf Conradi)

    * Move test case for uncommit to blackbox tests.  (Olaf Conradi)

    * run_bzr and run_bzr_captured now accept a 'stdin="foo"' parameter which
      will provide String("foo") to the command as its stdin.

bzr 0.7 2006-01-09

  CHANGES:

    * .bzrignore is excluded from exports, on the grounds that it's a bzr 
      internal-use file and may not be wanted.  (Jamie Wilkinson)

    * The "bzr directories" command were removed in favor of the new
      --kind option to the "bzr inventory" command.  To list all 
      versioned directories, now use "bzr inventory --kind directory".  
      (Johan Rydberg)

    * Under Windows configuration directory is now %APPDATA%\bazaar\2.0
      by default. (John Arbash Meinel)

    * The parent of Bzr configuration directory can be set by BZR_HOME
      environment variable. Now the path for it is searched in BZR_HOME, then
      in HOME. Under Windows the order is: BZR_HOME, APPDATA (usually
      points to C:\Documents and Settings\User Name\Application Data), HOME.
      (John Arbash Meinel)

    * Plugins with the same name in different directories in the bzr plugin
      path are no longer loaded: only the first successfully loaded one is
      used. (Robert Collins)

    * Use systems' external ssh command to open connections if possible.  
      This gives better integration with user settings such as ProxyCommand.
      (James Henstridge)

    * Permissions on files underneath .bzr/ are inherited from the .bzr 
      directory. So for a shared repository, simply doing 'chmod -R g+w .bzr/'
      will mean that future file will be created with group write permissions.

    * configure.in and config.guess are no longer in the builtin default 
      ignore list.

    * '.sw[nop]' pattern ignored, to ignore vim swap files for nameless
      files.  (John Arbash Meinel, Martin Pool)

  IMPROVEMENTS:

    * "bzr INIT dir" now initializes the specified directory, and creates 
      it if it does not exist.  (John Arbash Meinel)

    * New remerge command (Aaron Bentley)

    * Better zsh completion script.  (Steve Borho)

    * 'bzr diff' now returns 1 when there are changes in the working 
      tree. (Robert Collins)

    * 'bzr push' now exists and can push changes to a remote location. 
      This uses the transport infrastructure, and can store the remote
      location in the ~/.bazaar/branches.conf configuration file.
      (Robert Collins)

    * Test directories are only kept if the test fails and the user requests
      that they be kept.

    * Tweaks to short log printing

    * Added branch nicks, new nick command, printing them in log output. 
      (Aaron Bentley)

    * If $BZR_PDB is set, pop into the debugger when an uncaught exception 
      occurs.  (Martin Pool)

    * Accept 'bzr resolved' (an alias for 'bzr resolve'), as this is
      the same as Subversion.  (Martin Pool)

    * New ftp transport support (on ftplib), for ftp:// and aftp:// 
      URLs.  (Daniel Silverstone)

    * Commit editor temporary files now start with 'bzr_log.', to allow 
      text editors to match the file name and set up appropriate modes or 
      settings.  (Magnus Therning)

    * Improved performance when integrating changes from a remote weave.  
      (Goffredo Baroncelli)

    * Sftp will attempt to cache the connection, so it is more likely that
      a connection will be reused, rather than requiring multiple password
      requests.

    * bzr revno now takes an optional argument indicating the branch whose
      revno should be printed.  (Michael Ellerman)

    * bzr cat defaults to printing the last version of the file.  
      (#3632, Matthieu Moy)

    * New global option 'bzr --lsprof COMMAND' runs bzr under the lsprof 
      profiler.  (Denys Duchier)

    * Faster commits by reading only the headers of affected weave files. 
      (Denys Duchier)

    * 'bzr add' now takes a --dry-run parameter which shows you what would be
      added, but doesn't actually add anything. (Michael Ellerman)

    * 'bzr add' now lists how many files were ignored per glob.  add --verbose
      lists the specific files.  (Aaron Bentley)

    * 'bzr missing' now supports displaying changes in diverged trees and can
      be limited to show what either end of the comparison is missing.
      (Aaron Bently, with a little prompting from Daniel Silverstone)

  BUG FIXES:

    * SFTP can walk up to the root path without index errors. (Robert Collins)

    * Fix bugs in running bzr with 'python -O'.  (Martin Pool)

    * Error when run with -OO

    * Fix bug in reporting http errors that don't have an http error code.
      (Martin Pool)

    * Handle more cases of pipe errors in display commands

    * Change status to 3 for all errors

    * Files that are added and unlinked before committing are completely
      ignored by diff and status

    * Stores with some compressed texts and some uncompressed texts are now
      able to be used. (John A Meinel)

    * Fix for bzr pull failing sometimes under windows

    * Fix for sftp transport under windows when using interactive auth

    * Show files which are both renamed and modified as such in 'bzr 
      status' output.  (#4503, Daniel Silverstone)

    * Make annotate cope better with revisions committed without a valid 
      email address.  (Marien Zwart)

    * Fix representation of tab characters in commit messages.  (Harald 
      Meland)

    * List of plugin directories in BZR_PLUGIN_PATH environment variable is
      now parsed properly under Windows. (Alexander Belchenko)

    * Show number of revisions pushed/pulled/merged. (Robey Pointer)

    * Keep a cached copy of the basis inventory to speed up operations 
      that need to refer to it.  (Johan Rydberg, Martin Pool)

    * Fix bugs in bzr status display of non-ascii characters.  (Martin 
      Pool)

    * Remove Makefile.in from default ignore list.  (#6413, Tollef Fog 
      Heen, Martin Pool)

    * Fix failure in 'bzr added'.  (Nathan McCallum, Martin Pool)

  TESTING:

    * Fix selftest asking for passwords when there are no SFTP keys.  
      (Robey Pointer, Jelmer Vernooij) 

    * Fix selftest run with 'python -O'.  (Martin Pool)

    * Fix HTTP tests under Windows. (John Arbash Meinel)

    * Make tests work even if HOME is not set (Aaron Bentley)

    * Updated build_tree to use fixed line-endings for tests which read 
      the file cotents and compare. Make some tests use this to pass under
      Windows. (John Arbash Meinel)

    * Skip stat and symlink tests under Windows. (Alexander Belchenko)

    * Delay in selftest/testhashcash is now issued under win32 and Cygwin.
      (John Arbash Meinel)

    * Use terminal width to align verbose test output.  (Martin Pool)

    * Blackbox tests are maintained within the bzrlib.tests.blackbox directory.
      If adding a new test script please add that to
      bzrlib.tests.blackbox.__init__. (Robert Collins)

    * Much better error message if one of the test suites can't be 
      imported.  (Martin Pool)

    * Make check now runs the test suite twice - once with the default locale,
      and once with all locales forced to C, to expose bugs. This is not 
      trivially done within python, so for now its only triggered by running
      Make check. Integrators and packagers who wish to check for full 
      platform support should run 'make check' to test the source.
      (Robert Collins)

    * Tests can now run TestSkipped if they can't execute for any reason.
      (Martin Pool) (NB: TestSkipped should only be raised for correctable
      reasons - see the wiki spec ImprovingBzrTestSuite).

    * Test sftp with relative, absolute-in-homedir and absolute-not-in-homedir
      paths for the transport tests. Introduce blackbox remote sftp tests that
      test the same permutations. (Robert Collins, Robey Pointer)

    * Transport implementation tests are now independent of the local file
      system, which allows tests for esoteric transports, and for features
      not available in the local file system. They also repeat for variations
      on the URL scheme that can introduce issues in the transport code,
      see bzrlib.transport.TransportTestProviderAdapter() for this.
      (Robert Collins).

    * TestCase.build_tree uses the transport interface to build trees, pass
      in a transport parameter to give it an existing connection.
      (Robert Collins).

  INTERNALS:

    * WorkingTree.pull has been split across Branch and WorkingTree,
      to allow Branch only pulls. (Robert Collins)

    * commands.display_command now returns the result of the decorated 
      function. (Robert Collins)

    * LocationConfig now has a set_user_option(key, value) call to save
      a setting in its matching location section (a new one is created
      if needed). (Robert Collins)

    * Branch has two new methods, get_push_location and set_push_location
      to respectively, get and set the push location. (Robert Collins)

    * commands.register_command now takes an optional flag to signal that
      the registrant is planning to decorate an existing command. When 
      given multiple plugins registering a command is not an error, and
      the original command class (whether built in or a plugin based one) is
      returned to the caller. There is a new error 'MustUseDecorated' for
      signalling when a wrapping command should switch to the original
      version. (Robert Collins)

    * Some option parsing errors will raise 'BzrOptionError', allowing 
      granular detection for decorating commands. (Robert Collins).

    * Branch.read_working_inventory has moved to
      WorkingTree.read_working_inventory. This necessitated changes to
      Branch.get_root_id, and a move of Branch.set_inventory to WorkingTree
      as well. To make it clear that a WorkingTree cannot always be obtained
      Branch.working_tree() will raise 'errors.NoWorkingTree' if one cannot
      be obtained. (Robert Collins)

    * All pending merges operations from Branch are now on WorkingTree.
      (Robert Collins)

    * The follow operations from Branch have moved to WorkingTree:
      add()
      commit()
      move()
      rename_one()
      unknowns()
      (Robert Collins)

    * bzrlib.add.smart_add_branch is now smart_add_tree. (Robert Collins)

    * New "rio" serialization format, similar to rfc-822. (Martin Pool)

    * Rename selftests to `bzrlib.tests.test_foo`.  (John A Meinel, Martin 
      Pool)

    * bzrlib.plugin.all_plugins has been changed from an attribute to a 
      query method. (Robert Collins)
 
    * New options to read only the table-of-contents of a weave.  
      (Denys Duchier)

    * Raise NoSuchFile when someone tries to add a non-existant file.
      (Michael Ellerman)

    * Simplify handling of DivergedBranches in cmd_pull().
      (Michael Ellerman)
		   
   
    * Branch.controlfile* logic has moved to lockablefiles.LockableFiles, which
      is exposed as Branch().control_files. Also this has been altered with the
      controlfile pre/suffix replaced by simple method names like 'get' and
      'put'. (Aaron Bentley, Robert Collins).

    * Deprecated functions and methods can now be marked as such using the 
      bzrlib.symbol_versioning module. Marked method have their docstring
      updated and will issue a DeprecationWarning using the warnings module
      when they are used. (Robert Collins)

    * bzrlib.osutils.safe_unicode now exists to provide parameter coercion
      for functions that need unicode strings. (Robert Collins)

bzr 0.6 2005-10-28

  IMPROVEMENTS:
  
    * pull now takes --verbose to show you what revisions are added or removed
      (John A Meinel)

    * merge now takes a --show-base option to include the base text in
      conflicts.
      (Aaron Bentley)

    * The config files are now read using ConfigObj, so '=' should be used as
      a separator, not ':'.
      (Aaron Bentley)

    * New 'bzr commit --strict' option refuses to commit if there are 
      any unknown files in the tree.  To commit, make sure all files are 
      either ignored, added, or deleted.  (Michael Ellerman)

    * The config directory is now ~/.bazaar, and there is a single file 
      ~/.bazaar/bazaar.conf storing email, editor and other preferences.
      (Robert Collins)

    * 'bzr add' no longer takes a --verbose option, and a --quiet option
      has been added that suppresses all output.

    * Improved zsh completion support in contrib/zsh, from Clint
      Adams.

    * Builtin 'bzr annotate' command, by Martin Pool with improvements from 
      Goffredo Baroncelli.
    
    * 'bzr check' now accepts -v for verbose reporting, and checks for
      ghosts in the branch. (Robert Collins)

    * New command 're-sign' which will regenerate the gpg signature for 
      a revision. (Robert Collins)

    * If you set check_signatures=require for a path in 
      ~/.bazaar/branches.conf then bzr will invoke your
      gpg_signing_command (defaults to gpg) and record a digital signature
      of your commit. (Robert Collins)

    * New sftp transport, based on Paramiko.  (Robey Pointer)

    * 'bzr pull' now accepts '--clobber' which will discard local changes
      and make this branch identical to the source branch. (Robert Collins)

    * Just give a quieter warning if a plugin can't be loaded, and 
      put the details in .bzr.log.  (Martin Pool)

    * 'bzr branch' will now set the branch-name to the last component of the
      output directory, if one was supplied.

    * If the option 'post_commit' is set to one (or more) python function
      names (must be in the bzrlib namespace), then they will be invoked
      after the commit has completed, with the branch and revision_id as
      parameters. (Robert Collins)

    * Merge now has a retcode of 1 when conflicts occur. (Robert Collins)

    * --merge-type weave is now supported for file contents.  Tree-shape
      changes are still three-way based.  (Martin Pool, Aaron Bentley)

    * 'bzr check' allows the first revision on revision-history to have
      parents - something that is expected for cheap checkouts, and occurs
      when conversions from baz do not have all history.  (Robert Collins).

   * 'bzr merge' can now graft unrelated trees together, if your specify
     0 as a base. (Aaron Bentley)

   * 'bzr commit branch' and 'bzr commit branch/file1 branch/file2' now work
     (Aaron Bentley)

    * Add '.sconsign*' to default ignore list.  (Alexander Belchenko)

   * 'bzr merge --reprocess' minimizes conflicts

  TESTING:

    * The 'bzr selftest --pattern' option for has been removed, now 
      test specifiers on the command line can be simple strings, or 
      regexps, or both. (Robert Collins)

    * Passing -v to selftest will now show the time each test took to 
      complete, which will aid in analysing performance regressions and
      related questions. (Robert Collins)

    * 'bzr selftest' runs all tests, even if one fails, unless '--one'
      is given. (Martin Pool)

    * There is a new method for TestCaseInTempDir, assertFileEqual, which
      will check that a given content is equal to the content of the named
      file. (Robert Collins)

    * Fix test suite's habit of leaving many temporary log files in $TMPDIR.
      (Martin Pool)

  INTERNALS:

    * New 'testament' command and concept for making gpg-signatures 
      of revisions that are not tied to a particular internal
      representation.  (Martin Pool).

    * Per-revision properties ('revprops') as key-value associated 
      strings on each revision created when the revision is committed.
      Intended mainly for the use of external tools.  (Martin Pool).

    * Config options have moved from bzrlib.osutils to bzrlib.config.
      (Robert Collins)

    * Improved command line option definitions allowing explanations
      for individual options, among other things.  Contributed by 
      Magnus Therning.

    * Config options have moved from bzrlib.osutils to bzrlib.config.
      Configuration is now done via the config.Config interface:
      Depending on whether you have a Branch, a Location or no information
      available, construct a *Config, and use its signature_checking,
      username and user_email methods. (Robert Collins)

    * Plugins are now loaded under bzrlib.plugins, not bzrlib.plugin, and
      they are made available for other plugins to use. You should not 
      import other plugins during the __init__ of your plugin though, as 
      no ordering is guaranteed, and the plugins directory is not on the
      python path. (Robert Collins)

    * Branch.relpath has been moved to WorkingTree.relpath. WorkingTree no
      no longer takes an inventory, rather it takes an option branch
      parameter, and if None is given will open the branch at basedir 
      implicitly. (Robert Collins)

    * Cleaner exception structure and error reporting.  Suggested by 
      Scott James Remnant.  (Martin Pool)

    * Branch.remove has been moved to WorkingTree, which has also gained
      lock_read, lock_write and unlock methods for convenience. (Robert
      Collins)

    * Two decorators, needs_read_lock and needs_write_lock have been added
      to the branch module. Use these to cause a function to run in a
      read or write lock respectively. (Robert Collins)

    * Branch.open_containing now returns a tuple (Branch, relative-path),
      which allows direct access to the common case of 'get me this file
      from its branch'. (Robert Collins)

    * Transports can register using register_lazy_transport, and they 
      will be loaded when first used.  (Martin Pool)

    * 'pull' has been factored out of the command as WorkingTree.pull().
      A new option to WorkingTree.pull has been added, clobber, which will
      ignore diverged history and pull anyway.
      (Robert Collins)

    * config.Config has a 'get_user_option' call that accepts an option name.
      This will be looked up in branches.conf and bazaar.conf as normal.
      It is intended that this be used by plugins to support options - 
      options of built in programs should have specific methods on the config.
      (Robert Collins)

    * merge.merge_inner now has tempdir as an optional parameter. (Robert
      Collins)

    * Tree.kind is not recorded at the top level of the hierarchy, as it was
      missing on EmptyTree, leading to a bug with merge on EmptyTrees.
      (Robert Collins)

    * WorkingTree.__del__ has been removed, it was non deterministic and not 
      doing what it was intended to. See WorkingTree.__init__ for a comment
      about future directions. (Robert Collins/Martin Pool)

    * bzrlib.transport.http has been modified so that only 404 urllib errors
      are returned as NoSuchFile. Other exceptions will propogate as normal.
      This allows debuging of actual errors. (Robert Collins)

    * bzrlib.transport.Transport now accepts *ONLY* url escaped relative paths
      to apis like 'put', 'get' and 'has'. This is to provide consistent
      behaviour - it operates on url's only. (Robert Collins)

    * Transports can register using register_lazy_transport, and they 
      will be loaded when first used.  (Martin Pool)

    * 'merge_flex' no longer calls conflict_handler.finalize(), instead that
      is called by merge_inner. This is so that the conflict count can be 
      retrieved (and potentially manipulated) before returning to the caller
      of merge_inner. Likewise 'merge' now returns the conflict count to the
      caller. (Robert Collins)

    * 'revision.revision_graph can handle having only partial history for
      a revision - that is no revisions in the graph with no parents.
      (Robert Collins).

    * New builtins.branch_files uses the standard file_list rules to produce
      a branch and a list of paths, relative to that branch (Aaron Bentley)

    * New TestCase.addCleanup facility.

    * New bzrlib.version_info tuple (similar to sys.version_info), which can
      be used by programs importing bzrlib.

  BUG FIXES:

    * Better handling of branches in directories with non-ascii names. 
      (Joel Rosdahl, Panagiotis Papadakos)

    * Upgrades of trees with no commits will not fail due to accessing
      [-1] in the revision-history. (Andres Salomon)


bzr 0.1.1 2005-10-12

  BUG FIXES:

    * Fix problem in pulling over http from machines that do not 
      allow directories to be listed.

    * Avoid harmless warning about invalid hash cache after 
      upgrading branch format.

  PERFORMANCE: 
  
    * Avoid some unnecessary http operations in branch and pull.


bzr 0.1 2005-10-11

  NOTES:

    * 'bzr branch' over http initially gives a very high estimate
      of completion time but it should fall as the first few 
      revisions are pulled in.  branch is still slow on 
      high-latency connections.

  BUG FIXES:
  
    * bzr-man.py has been updated to work again. Contributed by
      Rob Weir.

    * Locking is now done with fcntl.lockf which works with NFS
      file systems. Contributed by Harald Meland.

    * When a merge encounters a file that has been deleted on
      one side and modified on the other, the old contents are
      written out to foo.BASE and foo.SIDE, where SIDE is this
      or OTHER. Contributed by Aaron Bentley.

    * Export was choosing incorrect file paths for the content of
      the tarball, this has been fixed by Aaron Bentley.

    * Commit will no longer commit without a log message, an 
      error is returned instead. Contributed by Jelmer Vernooij.

    * If you commit a specific file in a sub directory, any of its
      parent directories that are added but not listed will be 
      automatically included. Suggested by Michael Ellerman.

    * bzr commit and upgrade did not correctly record new revisions
      for files with only a change to their executable status.
      bzr will correct this when it encounters it. Fixed by
      Robert Collins

    * HTTP tests now force off the use of http_proxy for the duration.
      Contributed by Gustavo Niemeyer.

    * Fix problems in merging weave-based branches that have 
      different partial views of history.

    * Symlink support: working with symlinks when not in the root of a 
      bzr tree was broken, patch from Scott James Remnant.


  IMPROVEMENTS:

    * 'branch' now accepts a --basis parameter which will take advantage
      of local history when making a new branch. This allows faster 
      branching of remote branches. Contributed by Aaron Bentley.

    * New tree format based on weave files, called version 5.
      Existing branches can be upgraded to this format using 
      'bzr upgrade'.

    * Symlinks are now versionable. Initial patch by 
      Erik Toubro Nielsen, updated to head by Robert Collins.

    * Executable bits are tracked on files. Patch from Gustavo
      Niemeyer.

    * 'bzr status' now shows unknown files inside a selected directory.
      Patch from Heikki Paajanen.

    * Merge conflicts are recorded in .bzr. Two new commands 'conflicts'
      and 'resolve' have needed added, which list and remove those 
      merge conflicts respectively. A conflicted tree cannot be committed
      in. Contributed by Aaron Bentley.

    * 'rm' is now an alias for 'remove'.

    * Stores now split out their content in a single byte prefixed hash,
      dropping the density of files per directory by 256. Contributed by
      Gustavo Niemeyer.

    * 'bzr diff -r branch:URL' will now perform a diff between two branches.
      Contributed by Robert Collins.

    * 'bzr log' with the default formatter will show merged revisions,
      indented to the right. Initial implementation contributed by Gustavo
      Niemeyer, made incremental by Robert Collins.


  INTERNALS:

    * Test case failures have the exception printed after the log 
      for your viewing pleasure.

    * InventoryEntry is now an abstract base class, use one of the
      concrete InventoryDirectory etc classes instead.

    * Branch raises an UnsupportedFormatError when it detects a 
      bzr branch it cannot understand. This allows for precise
      handling of such circumstances.


  TESTING:

    * Removed testsweet module so that tests can be run after 
      bzr installed by 'bzr selftest'.

    * 'bzr selftest' command-line arguments can now be partial ids
      of tests to run, e.g. 'bzr selftest test_weave'

      
bzr 0.0.9 2005-09-23

  BUG FIXES:

    * Fixed "branch -r" option.

    * Fix remote access to branches containing non-compressed history.
      (Robert Collins).

    * Better reliability of http server tests.  (John Arbash-Meinel)

    * Merge graph maximum distance calculation fix.  (Aaron Bentley)
   
    * Various minor bug in windows support have been fixed, largely in the
      test suite. Contributed by Alexander Belchenko.

  IMPROVEMENTS:

    * Status now accepts a -r argument to give status between chosen
      revisions. Contributed by Heikki Paajanen.

    * Revision arguments no longer use +/-/= to control ranges, instead
      there is a 'before' namespace, which limits the successive namespace.
      For example '$ bzr log -r date:yesterday..before:date:today' will
      select everything from yesterday and before today. Contributed by
      Robey Pointer

    * There is now a bzr.bat file created by distutils when building on 
      Windows. Contributed by Alexander Belchenko.

  INTERNALS:

    * Removed uuid() as it was unused.

    * Improved 'fetch' code for pulling revisions from one branch into
      another (used by pull, merged, etc.)


bzr 0.0.8 2005-09-20

  IMPROVEMENTS:

    * Adding a file whose parent directory is not versioned will
      implicitly add the parent, and so on up to the root. This means
      you should never need to explictly add a directory, they'll just
      get added when you add a file in the directory.  Contributed by
      Michael Ellerman.

    * Ignore .DS_Store (contains Mac metadata) by default.  Patch from
      Nir Soffer.

    * If you set BZR_EDITOR in the environment, it is checked in
      preference to EDITOR and the config file for the interactive commit
      editing program. Related to this is a bugfix where a missing program
      set in EDITOR would cause editing to fail, now the fallback program
      for the operating system is still tried.

    * Files that are not directories/symlinks/regular files will no longer
      cause bzr to fail, it will just ignore them by default. You cannot add
      them to the tree though - they are not versionable.


  INTERNALS:

    * Refactor xml packing/unpacking.

  BUG FIXES: 

    * Fixed 'bzr mv' by Ollie Rutherfurd.

    * Fixed strange error when trying to access a nonexistent http
      branch.

    * Make sure that the hashcache gets written out if it can't be
      read.


  PORTABILITY:

    * Various Windows fixes from Ollie Rutherfurd.

    * Quieten warnings about locking; patch from Matt Lavin.


bzr-0.0.7 2005-09-02

  NEW FEATURES:

    * ``bzr shell-complete`` command contributed by Clint Adams to
      help with intelligent shell completion.

    * New expert command ``bzr find-merge-base`` for debugging merges.


  ENHANCEMENTS:

    * Much better merge support.

    * merge3 conflicts are now reported with markers like '<<<<<<<'
      (seven characters) which is the same as CVS and pleases things
      like emacs smerge.


  BUG FIXES:

    * ``bzr upgrade`` no longer fails when trying to fix trees that
      mention revisions that are not present.

    * Fixed bugs in listing plugins from ``bzr plugins``.

    * Fix case of $EDITOR containing options for the editor.

    * Fix log -r refusing to show the last revision.
      (Patch from Goffredo Baroncelli.)


  CHANGES:

    * ``bzr log --show-ids`` shows the revision ids of all parents.

    * Externally provided commands on your $BZRPATH no longer need
      to recognize --bzr-usage to work properly, and can just handle
      --help themselves.


  LIBRARY:

    * Changed trace messages to go through the standard logging
      framework, so that they can more easily be redirected by
      libraries.



bzr-0.0.6 2005-08-18

  NEW FEATURES:

    * Python plugins, automatically loaded from the directories on
      BZR_PLUGIN_PATH or ~/.bzr.conf/plugins by default.

    * New 'bzr mkdir' command.

    * Commit mesage is fetched from an editor if not given on the
      command line; patch from Torsten Marek.

    * ``bzr log -m FOO`` displays commits whose message matches regexp 
      FOO.
      
    * ``bzr add`` with no arguments adds everything under the current directory.

    * ``bzr mv`` does move or rename depending on its arguments, like
      the Unix command.

    * ``bzr missing`` command shows a summary of the differences
      between two trees.  (Merged from John Arbash-Meinel.)

    * An email address for commits to a particular tree can be
      specified by putting it into .bzr/email within a branch.  (Based
      on a patch from Heikki Paajanen.)


  ENHANCEMENTS:

    * Faster working tree operations.


  CHANGES:

    * 3rd-party modules shipped with bzr are copied within the bzrlib
      python package, so that they can be installed by the setup
      script without clashing with anything already existing on the
      system.  (Contributed by Gustavo Niemeyer.)

    * Moved plugins directory to bzrlib/, so that there's a standard
      plugin directory which is not only installed with bzr itself but
      is also available when using bzr from the development tree.
      BZR_PLUGIN_PATH and DEFAULT_PLUGIN_PATH are then added to the
      standard plugins directory.

    * When exporting to a tarball with ``bzr export --format tgz``, put 
      everything under a top directory rather than dumping it into the
      current directory.   This can be overridden with the ``--root`` 
      option.  Patch from William Dodé and John Meinel.

    * New ``bzr upgrade`` command to upgrade the format of a branch,
      replacing ``bzr check --update``.

    * Files within store directories are no longer marked readonly on
      disk.

    * Changed ``bzr log`` output to a more compact form suggested by
      John A Meinel.  Old format is available with the ``--long`` or
      ``-l`` option, patched by William Dodé.

    * By default the commit command refuses to record a revision with
      no changes unless the ``--unchanged`` option is given.

    * The ``--no-plugins``, ``--profile`` and ``--builtin`` command
      line options must come before the command name because they 
      affect what commands are available; all other options must come 
      after the command name because their interpretation depends on
      it.

    * ``branch`` and ``clone`` added as aliases for ``branch``.

    * Default log format is back to the long format; the compact one
      is available with ``--short``.
      
      
  BUG FIXES:
  
    * Fix bugs in committing only selected files or within a subdirectory.


bzr-0.0.5  2005-06-15
  
  CHANGES:

    * ``bzr`` with no command now shows help rather than giving an
      error.  Suggested by Michael Ellerman.

    * ``bzr status`` output format changed, because svn-style output
      doesn't really match the model of bzr.  Now files are grouped by
      status and can be shown with their IDs.  ``bzr status --all``
      shows all versioned files and unknown files but not ignored files.

    * ``bzr log`` runs from most-recent to least-recent, the reverse
      of the previous order.  The previous behaviour can be obtained
      with the ``--forward`` option.
        
    * ``bzr inventory`` by default shows only filenames, and also ids
      if ``--show-ids`` is given, in which case the id is the second
      field.


  ENHANCEMENTS:

    * New 'bzr whoami --email' option shows only the email component
      of the user identification, from Jo Vermeulen.

    * New ``bzr ignore PATTERN`` command.

    * Nicer error message for broken pipe, interrupt and similar
      conditions that don't indicate an internal error.

    * Add ``.*.sw[nop] .git .*.tmp *,v`` to default ignore patterns.

    * Per-branch locks keyed on ``.bzr/branch-lock``, available in
      either read or write mode.

    * New option ``bzr log --show-ids`` shows revision and file ids.

    * New usage ``bzr log FILENAME`` shows only revisions that
      affected that file.

    * Changed format for describing changes in ``bzr log -v``.

    * New option ``bzr commit --file`` to take a message from a file,
      suggested by LarstiQ.

    * New syntax ``bzr status [FILE...]`` contributed by Bartosz
      Oler.  File may be in a branch other than the working directory.

    * ``bzr log`` and ``bzr root`` can be given an http URL instead of
      a filename.

    * Commands can now be defined by external programs or scripts
      in a directory on $BZRPATH.

    * New "stat cache" avoids reading the contents of files if they 
      haven't changed since the previous time.

    * If the Python interpreter is too old, try to find a better one
      or give an error.  Based on a patch from Fredrik Lundh.

    * New optional parameter ``bzr info [BRANCH]``.

    * New form ``bzr commit SELECTED`` to commit only selected files.

    * New form ``bzr log -r FROM:TO`` shows changes in selected
      range; contributed by John A Meinel.

    * New option ``bzr diff --diff-options 'OPTS'`` allows passing
      options through to an external GNU diff.

    * New option ``bzr add --no-recurse`` to add a directory but not
      their contents.

    * ``bzr --version`` now shows more information if bzr is being run
      from a branch.

  
  BUG FIXES:

    * Fixed diff format so that added and removed files will be
      handled properly by patch.  Fix from Lalo Martins.

    * Various fixes for files whose names contain spaces or other
      metacharacters.


  TESTING:

    * Converted black-box test suites from Bourne shell into Python;
      now run using ``./testbzr``.  Various structural improvements to
      the tests.

    * testbzr by default runs the version of bzr found in the same
      directory as the tests, or the one given as the first parameter.

    * testbzr also runs the internal tests, so the only command
      required to check is just ``./testbzr``.

    * testbzr requires python2.4, but can be used to test bzr running
      under a different version.

    * Tests added for many other changes in this release.


  INTERNAL:

    * Included ElementTree library upgraded to 1.2.6 by Fredrik Lundh.

    * Refactor command functions into Command objects based on HCT by
      Scott James Remnant.

    * Better help messages for many commands.

    * Expose bzrlib.open_tracefile() to start the tracefile; until
      this is called trace messages are just discarded.

    * New internal function find_touching_revisions() and hidden
      command touching-revisions trace the changes to a given file.

    * Simpler and faster compare_inventories() function.

    * bzrlib.open_tracefile() takes a tracefilename parameter.

    * New AtomicFile class.

    * New developer commands ``added``, ``modified``.


  PORTABILITY:

    * Cope on Windows on python2.3 by using the weaker random seed.
      2.4 is now only recommended.


bzr-0.0.4  2005-04-22

  ENHANCEMENTS:

    * 'bzr diff' optionally takes a list of files to diff.  Still a bit
      basic.  Patch from QuantumG.

    * More default ignore patterns.

    * New 'bzr log --verbose' shows a list of files changed in the
      changeset.  Patch from Sebastian Cote.

    * Roll over ~/.bzr.log if it gets too large.

    * Command abbreviations 'ci', 'st', 'stat', '?' based on a patch
      by Jason Diamon.

    * New 'bzr help commands' based on a patch from Denys Duchier.


  CHANGES:

    * User email is determined by looking at $BZREMAIL or ~/.bzr.email
      or $EMAIL.  All are decoded by the locale preferred encoding.
      If none of these are present user@hostname is used.  The host's
      fully-qualified name is not used because that tends to fail when
      there are DNS problems.

    * New 'bzr whoami' command instead of username user-email.


  BUG FIXES: 

    * Make commit safe for hardlinked bzr trees.

    * Some Unicode/locale fixes.

    * Partial workaround for difflib.unified_diff not handling
      trailing newlines properly.


  INTERNAL:

    * Allow docstrings for help to be in PEP0257 format.  Patch from
      Matt Brubeck.

    * More tests in test.sh.

    * Write profile data to a temporary file not into working
      directory and delete it when done.

    * Smaller .bzr.log with process ids.


  PORTABILITY:

    * Fix opening of ~/.bzr.log on Windows.  Patch from Andrew
      Bennetts.

    * Some improvements in handling paths on Windows, based on a patch
      from QuantumG.


bzr-0.0.3  2005-04-06

  ENHANCEMENTS:

    * New "directories" internal command lists versioned directories
      in the tree.

    * Can now say "bzr commit --help".

    * New "rename" command to rename one file to a different name
      and/or directory.

    * New "move" command to move one or more files into a different
      directory.

    * New "renames" command lists files renamed since base revision.

    * New cat command contributed by janmar.

  CHANGES:

    * .bzr.log is placed in $HOME (not pwd) and is always written in
      UTF-8.  (Probably not a completely good long-term solution, but
      will do for now.)

  PORTABILITY:

    * Workaround for difflib bug in Python 2.3 that causes an
      exception when comparing empty files.  Reported by Erik Toubro
      Nielsen.

  INTERNAL:

    * Refactored inventory storage to insert a root entry at the top.

  TESTING:

    * Start of shell-based black-box testing in test.sh.


bzr-0.0.2.1

  PORTABILITY:

    * Win32 fixes from Steve Brown.


bzr-0.0.2  "black cube"  2005-03-31

  ENHANCEMENTS:

    * Default ignore list extended (see bzrlib/__init__.py).

    * Patterns in .bzrignore are now added to the default ignore list,
      rather than replacing it.

    * Ignore list isn't reread for every file.

    * More help topics.

    * Reinstate the 'bzr check' command to check invariants of the
      branch.

    * New 'ignored' command lists which files are ignored and why;
      'deleted' lists files deleted in the current working tree.

    * Performance improvements.

    * New global --profile option.
    
    * Ignore patterns like './config.h' now correctly match files in
      the root directory only.


bzr-0.0.1  2005-03-26

  ENHANCEMENTS:

    * More information from info command.

    * Can now say "bzr help COMMAND" for more detailed help.

    * Less file flushing and faster performance when writing logs and
      committing to stores.

    * More useful verbose output from some commands.

  BUG FIXES:

    * Fix inverted display of 'R' and 'M' during 'commit -v'.

  PORTABILITY:

    * Include a subset of ElementTree-1.2.20040618 to make
      installation easier.

    * Fix time.localtime call to work with Python 2.3 (the minimum
      supported).


bzr-0.0.0.69  2005-03-22

  ENHANCEMENTS:

    * First public release.

    * Storage of local versions: init, add, remove, rm, info, log,
      diff, status, etc.<|MERGE_RESOLUTION|>--- conflicted
+++ resolved
@@ -228,12 +228,10 @@
       importer to log time to import modules and regex compilation time to 
       sys.stderr (John Arbash Meinel)
 
-<<<<<<< HEAD
-    * "RevisionTree" is now in bzrlib/revisiontree.py. (Robert Collins)
-=======
     * 'EmptyTree' is now deprecated, please use repository.revision_tree(None)
       instead. (Robert Collins)
->>>>>>> 7150d9aa
+
+    * "RevisionTree" is now in bzrlib/revisiontree.py. (Robert Collins)
 
 bzr 0.8.2  2006-05-17
   
