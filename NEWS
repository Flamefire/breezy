IN DEVELOPMENT

  IMPROVEMENTS:

    * New connection: ``bzr+http://`` which supports tunnelling the smart
      protocol over an HTTP connection. If writing is enabled on the bzr
      server, then you can write over the http connection.
      (Andrew Bennetts, John Arbash Meinel)

    * Aliases now support quotation marks, so they can contain whitespace
      (Marius Kruger)

    * PyCurlTransport now use a single curl object. By specifying explicitly
      the 'Range' header, we avoid the need to use two different curl objects
      (and two connections to the same server). (Vincent Ladeuil)

    * ``bzr commit`` does not prompt for a message until it is very likely to
      succeed.  (Aaron Bentley)

    * ``bzr conflicts`` now takes --text to list pathnames of text conflicts
      (Aaron Bentley)

    * Fix ``iter_lines_added_or_present_in_versions`` to use a set instead
      of a list while checking if a revision id was requested. Takes 10s
      off of the ``fileids_affected_by_revision_ids`` time, which is 10s
      of the ``bzr branch`` time. Also improve ``fileids_...`` time by
      filtering lines with a regex rather than multiple ``str.find()``
      calls. (saves another 300ms) (John Arbash Meinel)

    * Policy can be set for each configuration key. This allows keys to be
      inherited properly across configuration entries. For example, this
      should enable you to do::
        
        [/home/user/project]
        push_location = sftp://host/srv/project/
        push_location:policy = appendpath

      And then a branch like ``/home/user/project/mybranch`` should get an
      automatic push location of ``sftp://host/srv/project/mybranch``.
      (James Henstridge)

    * Added ``bzr status --short`` to make status report svn style flags
      for each file.  For example::

        $ bzr status --short
        A  foo
        A  bar
        D  baz
        ?  wooley

    * 'bzr selftest --clean-output' allows easily clean temporary tests 
      directories without running tests. (Alexander Belchenko)

    * ``bzr help hidden-commands`` lists all hidden commands. (Aaron Bentley)

  INTERNALS:

    * A few tweaks directly to ``fileids_affected_by_revision_ids`` to
      help speed up processing, as well allowing to extract unannotated
      lines. Between the two ``fileids_affected_by_revision_ids`` is
      improved by approx 10%. (John Arbash Meinel)

    * Change Revision serialization to only write out millisecond
      resolution. Rather than expecting floating point serialization to
      preserve more resolution than we need. (Henri Weichers, Martin Pool)

    * Test suite ends cleanly on Windows.  (Vincent Ladeuil)

  BUG FIXES:

    * ``bzr annotate`` now defaults to showing dotted revnos for merged
      revisions. It cuts them off at a depth of 12 characters, but you can
      supply ``--long`` to see the full number. You can also use
      ``--show-ids`` to display the original revision ids, rather than
      revision numbers and committer names. (John Arbash Meinel, #75637)

    * bzr now supports Win32 UNC path (e.g. \\HOST\path). 
      (Alexander Belchenko, #57869)

    * Replace broken fnmatch based ignore pattern matching with custom pattern
      matcher.
      (Kent Gibson, Jan Hudec #57637)

    * pycurl and urllib can detect short reads at different places. Update
      the test suite to test more cases. Also detect http error code 416
      which was raised for that specific bug. Also enhance the urllib
      robustness by detecting invalid ranges (and pycurl's one by detecting
      short reads during the initial GET). (Vincent Ladeuil, #73948)

    * The urllib connection sharing interacts badly with urllib2
      proxy setting (the connections didn't go thru the proxy
      anymore). Defining a proper ProxyHandler solves the
      problem.  (Vincent Ladeuil, #74759)


bzr 0.13  2006-12-05
    
  No changes from 0.13rc1
    
bzr 0.13rc1  2006-11-27

  IMPROVEMENTS:

    * New command ``bzr remove-tree`` allows the removal of the working
      tree from a branch.
      (Daniel Silverstone)

    * urllib uses shared keep-alive connections, so http 
      operations are substantially faster.
      (Vincent Ladeuil, #53654)

    * ``bzr export`` allows an optional branch parameter, to export a bzr
      tree from some other url. For example:
      ``bzr export bzr.tar.gz http://bazaar-vcs.org/bzr/bzr.dev``
      (Daniel Silverstone)

    * Added ``bzr help topics`` to the bzr help system. This gives a
      location for general information, outside of a specific command.
      This includes updates for ``bzr help revisionspec`` the first topic
      included. (Goffredo Baroncelli, John Arbash Meinel, #42714)

    * WSGI-compatible HTTP smart server.  See ``doc/http_smart_server.txt``.
      (Andrew Bennetts)

<<<<<<< HEAD
    * Knit files will now cache full texts only when the size of the
      deltas is as large as the size of the fulltext. (Or after 200
      deltas, whichever comes first). This has the most benefit on large
      files with small changes, such as the inventory for a large project.
      (eg For a project with 2500 files, and 7500 revisions, it changes
      the size of inventory.knit from 11MB to 5.4MB) (John Arbash Meinel)
=======
    * ``bzr merge`` now has an option ``--pull`` to fall back to pull if
      local is fully merged into remote.
>>>>>>> 0527ed4d

  INTERNALS:

    * New -D option given before the command line turns on debugging output
      for particular areas.  -Derror shows tracebacks on all errors.
      (Martin Pool)

    * Clean up ``bzr selftest --benchmark bundle`` to correct an import,
      and remove benchmarks that take longer than 10min to run.
      (John Arbash Meinel)

    * Use ``time.time()`` instead of ``time.clock()`` to decide on
      progress throttling. Because ``time.clock()`` is actually CPU time,
      so over a high-latency connection, too many updates get throttled.
      (John Arbash Meinel)

    * ``MemoryTransport.list_dir()`` would strip the first character for
      files or directories in root directory. (John Arbash Meinel)
  
    * New ``ChrootTransportDecorator``, accessible via the ``chroot+`` url
      prefix.  It disallows any access to locations above a set URL.  (Andrew
      Bennetts)

  BUG FIXES:

    * ``bzrlib/bzrdir.py`` was directly referencing ``bzrlib.workingtree``,
      without importing it. This prevented ``bzr upgrade`` from working
      unless a plugin already imported ``bzrlib.workingtree``
      (John Arbash Meinel, #70716)

    * Suppress the traceback on invalid URLs (Vincent Ladeuil, #70803).

    * Give nicer error message when an http server returns a 403
      error code. (Vincent Ladeuil, #57644).

    * When a multi-range http GET request fails, try a single
      range one. If it fails too, forget about ranges. Remember that until 
      the death of the transport and propagates that to the clones.
      (Vincent Ladeuil, #62276, #62029).

    * Handles user/passwords supplied in url from command
      line (for the urllib implementation). Don't request already
      known passwords (Vincent Ladeuil, #42383, #44647, #48527)

    * _KnitIndex.add_versions() dictionary compresses revision ids as they
      are added. This fixes bug where fetching remote revisions records
      them as full references rather than integers. (John Arbash Meinel,
      #64789)

    * ``bzr ignore`` strips trailing slashes in patterns.
      Also ``bzr ignore`` rejects absolute paths. (Kent Gibson, #4559)

    * ``bzr ignore`` takes multiple arguments. (Cheuksan Edward Wang, #29488)

    * mv correctly handles paths that traverse symlinks. 
      (Aaron Bentley, #66964)

    * Give nicer looking error messages when failing to connect over ssh.
      (John Arbash Meinel, #49172)

    * Pushing to a remote branch does not currently update the remote working
      tree. After a remote push, ``bzr status`` and ``bzr diff`` on the remote
      machine now show that the working tree is out of date.
      (Cheuksan Edward Wang #48136)

    * Use patiencediff instead of difflib for determining deltas to insert
      into knits. This avoids the O(N^3) behavior of difflib. Patience
      diff should be O(N^2). (Cheuksan Edward Wang, #65714)

    * Running ``bzr log`` on nonexistent file gives an error instead of the
      entire log history. (Cheuksan Edward Wang #50793)

    * ``bzr cat`` can look up contents of removed or renamed files. If the
      pathname is ambiguous, i.e. the files in the old and new trees have
      different id's, the default is the file in the new tree. The user can
      use "--name-from-revision" to select the file in the old tree.
      (Cheuksan Edward Wang, #30190)

  TESTING:

    * TestingHTTPRequestHandler really handles the Range header
      (previously it was ignoring it and returning the whole file,).

bzr 0.12  2006-10-30

  INTERNALS:

    * Clean up ``bzr selftest --benchmark bundle`` to correct an import,
      and remove benchmarks that take longer than 10min to run.
      (John Arbash Meinel)
  
bzr 0.12rc1  2006-10-23

  IMPROVEMENTS:

    * ``bzr log`` now shows dotted-decimal revision numbers for all revisions,
      rather than just showing a decimal revision number for revisions on the
      mainline. These revision numbers are not yet accepted as input into bzr
      commands such as log, diff etc. (Robert Collins)

    * revisions can now be specified using dotted-decimal revision numbers.
      For instance, ``bzr diff -r 1.2.1..1.2.3. (Robert Collins)

    * ``bzr help commands`` output is now shorter (Aaron Bentley)

    * ``bzr`` now uses lazy importing to reduce the startup time. This has
      a moderate effect on lots of actions, especially ones that have
      little to do. For example ``bzr rocks`` time is down to 116ms from
      283ms. (John Arbash Meinel)

    * New Registry class to provide name-to-object registry-like support,
      for example for schemes where plugins can register new classes to
      do certain tasks (e.g. log formatters). Also provides lazy registration
      to allow modules to be loaded on request. (John Arbash Meinel, Adeodato
      Simó)

  API INCOMPATABILITY:
  
    * LogFormatter subclasses show now expect the 'revno' parameter to 
      show() to be a string rather than an int. (Robert Collins)

  INTERNALS:

    * ``TestCase.run_bzr``, ``run_bzr_captured``, and ``run_bzr_subprocess``
      can take a ``working_dir='foo'`` parameter, which will change directory 
      for the command. (John Arbash Meinel)

    * ``bzrlib.lazy_regex.lazy_compile`` can be used to create a proxy
      around a regex, which defers compilation until first use. 
      (John Arbash Meinel)

    * ``TestCase.run_bzr_subprocess`` defaults to supplying the
      ``--no-plugins`` parameter to ensure test reproducability, and avoid
      problems with system-wide installed plugins. (John Arbash Meinel)

    * Unique tree root ids are now supported. Newly created trees still
      use the common root id for compatibility with bzr versions before 0.12.
      (Aaron Bentley)

    * ``WorkingTree.set_root_id(None)`` is now deprecated. Please
      pass in inventory.ROOT_ID if you want the default root id value.
      (Robert Collins, John Arbash Meinel)

    * New method ``WorkingTree.flush()`` which will write the current memory
      inventory out to disk. At the same time, read_working_inventory will
      no longer trash the current tree inventory if it has been modified within
      the current lock, and the tree will now ``flush()`` automatically on
      ``unlock()``. ``WorkingTree.set_root_id()`` has been updated to take
      advantage of this functionality. (Robert Collins, John Arbash Meinel)

    * ``bzrlib.tsort.merge_sorted`` now accepts ``generate_revnos``. This
      parameter will cause it to add another column to its output, which
      contains the dotted-decimal revno for each revision, as a tuple.
      (Robert Collins)

    * ``LogFormatter.show_merge`` is deprecated in favour of
      ``LogFormatter.show_merge_revno``. (Robert Collins)

  BUG FIXES:

    * Avoid circular imports by creating a deprecated function for
      ``bzrlib.tree.RevisionTree``. Callers should have been using
      ``bzrlib.revisontree.RevisionTree`` anyway. (John Arbash Meinel,
      #63360, #66349)

    * Don't use ``socket.MSG_WAITALL`` as it doesn't exist on all
      platforms. (Martin Pool, #66356)

    * Don't require ``Content-Type`` in range responses. Assume they are a
      single range if ``Content-Type`` does not exist.
      (John Arbash Meinel, #62473)

    * bzr branch/pull no longer complain about progress bar cleanup when
      interrupted during fetch.  (Aaron Bentley, #54000)

    * ``WorkingTree.set_parent_trees()`` uses the trees to directly write
      the basis inventory, rather than going through the repository. This
      allows us to have 1 inventory read, and 2 inventory writes when
      committing a new tree. (John Arbash Meinel)

    * When reverting, files that are not locally modified that do not exist
      in the target are deleted, not just unversioned (Aaron Bentley)

    * When trying to acquire a lock, don't fail immediately. Instead, try
      a few times (up to 1 hour) before timing out. Also, report why the
      lock is unavailable (John Arbash Meinel, #43521, #49556)

    * Leave HttpTransportBase daughter classes decides how they
      implement cloning. (Vincent Ladeuil, #61606)

    * diff3 does not indicate conflicts on clean merge. (Aaron Bentley)

    * If a commit fails, the commit message is stored in a file at the root of
      the tree for later commit. (Cheuksan Edward Wang, Stefan Metzmacher,
      #32054)

  TESTING:

    * New test base class TestCaseWithMemoryTransport offers memory-only
      testing facilities: its not suitable for tests that need to mutate disk
      state, but most tests should not need that and should be converted to
      TestCaseWithMemoryTransport. (Robert Collins)

    * ``TestCase.make_branch_and_memory_tree`` now takes a format
      option to set the BzrDir, Repository and Branch formats of the
      created objects. (Robert Collins, John Arbash Meinel)

bzr 0.11  2006-10-02

    * Smart server transport test failures on windows fixed. (Lukáš Lalinský).

bzr 0.11rc2  2006-09-27

  BUG FIXES:

    * Test suite hangs on windows fixed. (Andrew Bennets, Alexander Belchenko).
    
    * Commit performance regression fixed. (Aaron Bentley, Robert Collins, John
      Arbash Meinel).

bzr 0.11rc1  2006-09-25

  IMPROVEMENTS:

    * Knit files now wait to create their contents until the first data is
      added. The old code used to create an empty .knit and a .kndx with just
      the header. However, this caused a lot of extra round trips over sftp.
      This can change the time for ``bzr push`` to create a new remote branch
      from 160s down to 100s. This also affects ``bzr commit`` performance when
      adding new files, ``bzr commit`` on a new kernel-like tree drops from 50s
      down to 40s (John Arbash Meinel, #44692)

    * When an entire subtree has been deleted, commit will now report that
      just the top of the subtree has been deleted, rather than reporting
      all the individual items. (Robert Collins)

    * Commit performs one less XML parse. (Robert Collins)

    * ``bzr checkout`` now operates on readonly branches as well
      as readwrite branches. This fixes bug #39542. (Robert Collins)

    * ``bzr bind`` no longer synchronises history with the master branch.
      Binding should be followed by an update or push to synchronise the 
      two branches. This is closely related to the fix for bug #39542.
      (Robert Collins)

    * ``bzrlib.lazy_import.lazy_import`` function to create on-demand 
      objects.  This allows all imports to stay at the global scope, but
      modules will not actually be imported if they are not used.
      (John Arbash Meinel)

    * Support bzr:// and bzr+ssh:// urls to work with the new RPC-based
      transport which will be used with the upcoming high-performance smart
      server. The new command ``bzr serve`` will invoke bzr in server mode,
      which processes these requests. (Andrew Bennetts, Robert Collins, Martin
      Pool)

    * New command ``bzr version-info`` which can be used to get a summary
      of the current state of the tree. This is especially useful as part
      of a build commands. See ``doc/version_info.txt`` for more information 
      (John Arbash Meinel)

  BUG FIXES:

    * 'bzr inventory [FILE...]' allows restricting the file list to a
      specific set of files. (John Arbash Meinel, #3631)

    * Don't abort when annotating empty files (John Arbash Meinel, #56814)

    * Add ``Stanza.to_unicode()`` which can be passed to another Stanza
      when nesting stanzas. Also, add ``read_stanza_unicode`` to handle when
      reading a nested Stanza. (John Arbash Meinel)

    * Transform._set_mode() needs to stat the right file. 
      (John Arbash Meinel, #56549)

    * Raise WeaveFormatError rather than StopIteration when trying to read
      an empty Weave file. (John Arbash Meinel, #46871)

    * Don't access e.code for generic URLErrors, only HTTPErrors have .code.
      (Vincent Ladeuil, #59835)

    * Handle boundary="" lines properly to allow access through a Squid proxy.
      (John Arbash Meinel, #57723)

    * revert now removes newly-added directories (Aaron Bentley, #54172)

    * ``bzr upgrade sftp://`` shouldn't fail to upgrade v6 branches if there 
      isn't a working tree. (David Allouche, #40679)

    * Give nicer error messages when a user supplies an invalid --revision
      parameter. (John Arbash Meinel, #55420)

    * Handle when LANG is not recognized by python. Emit a warning, but
      just revert to using 'ascii'. (John Arbash Meinel, #35392)

    * Don't use preexec_fn on win32, as it is not supported by subprocess.
      (John Arbash Meinel)

    * Skip specific tests when the dependencies aren't met. This includes
      some ``setup.py`` tests when ``python-dev`` is not available, and
      some tests that depend on paramiko. (John Arbash Meinel, Mattheiu Moy)

    * Fallback to Paramiko properly, if no ``ssh`` executable exists on
      the system. (Andrew Bennetts, John Arbash Meinel)

    * ``Branch.bind(other_branch)`` no longer takes a write lock on the
      other branch, and will not push or pull between the two branches.
      API users will need to perform a push or pull or update operation if they
      require branch synchronisation to take place. (Robert Collins, #47344)

    * When creating a tarball or zipfile export, export unicode names as utf-8
      paths. This may not work perfectly on all platforms, but has the best
      chance of working in the common case. (John Arbash Meinel, #56816)

    * When committing, only files that exist in working tree or basis tree
      may be specified (Aaron Bentley, #50793)

  PORTABILITY:

    * Fixes to run on Python 2.5 (Brian M. Carlson, Martin Pool, Marien Zwart)

  INTERNALS:

    * TestCaseInTempDir now creates a separate directory for HOME, rather
      than having HOME set to the same location as the working directory.
      (John Arbash Meinel)

    * run_bzr_subprocess() can take an optional 'env_changes={}' parameter,
      which will update os.environ inside the spawned child. It also can
      take a 'universal_newlines=True', which helps when checking the output
      of the command. (John Arbash Meinel)

    * Refactor SFTP vendors to allow easier re-use when ssh is used. 
      (Andrew Bennetts)

    * Transport.list_dir() and Transport.iter_files_recursive() should always
      return urlescaped paths. This is now tested (there were bugs in a few
      of the transports) (Andrew Bennetts, David Allouche, John Arbash Meinel)

    * New utility function symbol_versioning.deprecation_string. Returns the
      formatted string for a callable, deprecation format pair. (Robert Collins)

    * New TestCase helper applyDeprecated. This allows you to call a callable
      which is deprecated without it spewing to the screen, just by supplying
      the deprecation format string issued for it. (Robert Collins)

    * Transport.append and Transport.put have been deprecated in favor of
      .append_bytes, .append_file, .put_bytes, and .put_file. This removes the
      ambiguity in what type of object the functions take.
      Transport.non_atomic_put_{bytes,file} has also been added. Which works
      similarly to Transport.append() except for SFTP, it doesn't have a round
      trip when opening the file. Also, it provides functionality for creating
      a parent directory when trying to create a file, rather than raise
      NoSuchFile and forcing the caller to repeat their request.
      (John Arbash Meinel)

    * WorkingTree has a new api ``unversion`` which allow the unversioning of
      entries by their file id. (Robert Collins)

    * WorkingTree.pending_merges is deprecated.  Please use the get_parent_ids
      (introduced in 0.10) method instead. (Robert Collins)

    * WorkingTree has a new lock_tree_write method which locks the branch for
      read rather than write. This is appropriate for actions which only need
      the branch data for reference rather than mutation. A new decorator
      needs_tree_write_lock is provided in the workingtree module. Like the
      needs_read_lock and needs_write_lock decorators this allows static 
      declaration of the locking requirements of a function to ensure that
      a lock is taken out for casual scripts. (Robert Collins, #54107)

    * All WorkingTree methods which write to the tree, but not to the branch
      have been converted to use ``needs_tree_write_lock`` rather than 
      ``needs_write_lock``. Also converted is the revert, conflicts and tree
      transform modules. This provides a modest performance improvement on 
      metadir style trees, due to the reduce lock-acquisition, and a more
      significant performance improvement on lightweight checkouts from 
      remote branches, where trivial operations used to pay a significant 
      penalty. It also provides the basis for allowing readonly checkouts.
      (Robert Collins)

    * Special case importing the standard library 'copy' module. This shaves
      off 40ms of startup time, while retaining compatibility. See:
      ``bzrlib/inspect_for_copy.py`` for more details. (John Arbash Meinel)

    * WorkingTree has a new parent class MutableTree which represents the 
      specialisations of Tree which are able to be altered. (Robert Collins)

    * New methods mkdir and put_file_bytes_non_atomic on MutableTree that
      mutate the tree and its contents. (Robert Collins)

    * Transport behaviour at the root of the URL is now defined and tested.
      (Andrew Bennetts, Robert Collins)

  TESTING:

    * New test helper classs MemoryTree. This is typically accessed via
      ``self.make_branch_and_memory_tree()`` in test cases. (Robert Collins)
      
    * Add start_bzr_subprocess and stop_bzr_subprocess to allow test code to
      continue running concurrently with a subprocess of bzr. (Andrew Bennetts,
      Robert Collins)

    * Add a new method ``Transport.get_smart_client()``. This is provided to
      allow upgrades to a richer interface than the VFS one provided by
      Transport. (Andrew Bennetts, Martin Pool)

bzr 0.10  2006-08-29
  
  IMPROVEMENTS:
    * 'merge' now takes --uncommitted, to apply uncommitted changes from a
      tree.  (Aaron Bentley)
  
    * 'bzr add --file-ids-from' can be used to specify another path to use
      for creating file ids, rather than generating all new ones. Internally,
      the 'action' passed to smart_add_tree() can return file_ids that
      will be used, rather than having bzrlib generate new ones.
      (John Arbash Meinel, #55781)

    * ``bzr selftest --benchmark`` now allows a ``--cache-dir`` parameter.
      This will cache some of the intermediate trees, and decrease the
      setup time for benchmark tests. (John Arbash Meinel)

    * Inverse forms are provided for all boolean options.  For example,
      --strict has --no-strict, --no-recurse has --recurse (Aaron Bentley)

    * Serialize out Inventories directly, rather than using ElementTree.
      Writing out a kernel sized inventory drops from 2s down to ~350ms.
      (Robert Collins, John Arbash Meinel)

  BUG FIXES:

    * Help diffutils 2.8.4 get along with binary tests (Marien Zwart: #57614)

    * Change LockDir so that if the lock directory doesn't exist when
      lock_write() is called, an attempt will be made to create it.
      (John Arbash Meinel, #56974)

    * ``bzr uncommit`` preserves pending merges. (John Arbash Meinel, #57660)

    * Active FTP transport now works as intended. (ghozzy, #56472)

    * Really fix mutter() so that it won't ever raise a UnicodeError.
      It means it is possible for ~/.bzr.log to contain non UTF-8 characters.
      But it is a debugging log, not a real user file.
      (John Arbash Meinel, #56947, #53880)

    * Change Command handle to allow Unicode command and options.
      At present we cannot register Unicode command names, so we will get
      BzrCommandError('unknown command'), or BzrCommandError('unknown option')
      But that is better than a UnicodeError + a traceback.
      (John Arbash Meinel, #57123)

    * Handle TZ=UTC properly when reading/writing revisions.
      (John Arbash Meinel, #55783, #56290)

    * Use GPG_TTY to allow gpg --cl to work with gpg-agent in a pipeline,
      (passing text to sign in on stdin). (John Arbash Meinel, #54468)

    * External diff does the right thing for binaries even in foreign 
      languages. (John Arbash Meinel, #56307)

    * Testament handles more cases when content is unicode. Specific bug was
      in handling of revision properties. (John Arbash Meinel, Holger Krekel,
      #54723)

    * The bzr selftest was failing on installed versions due to a bug in a new
      test helper. (John Arbash Meinel, Robert Collins, #58057)

  INTERNALS:

    * ``bzrlib.cache_utf8`` contains ``encode()`` and ``decode()`` functions
      which can be used to cache the conversion between utf8 and Unicode.
      Especially helpful for some of the knit annotation code, which has to
      convert revision ids to utf8 to annotate lines in storage.
      (John Arbash Meinel)

    * ``setup.py`` now searches the filesystem to find all packages which
      need to be installed. This should help make the life of packagers
      easier. (John Arbash Meinel)

bzr 0.9.0  2006-08-11

  SURPRISES:

   * The hard-coded built-in ignore rules have been removed. There are
     now two rulesets which are enforced. A user global one in 
     ~/.bazaar/ignore which will apply to every tree, and the tree
     specific one '.bzrignore'.
     ~/.bazaar/ignore will be created if it does not exist, but with
     a more conservative list than the old default.
     This fixes bugs with default rules being enforced no matter what. 
     The old list of ignore rules from bzr is available by
     running 'bzr ignore --old-default-rules'.
     (Robert Collins, Martin Pool, John Arbash Meinel)

   * 'branches.conf' has been changed to 'locations.conf', since it can apply
     to more locations than just branch locations.
     (Aaron Bentley)
   
  IMPROVEMENTS:

   * The revision specifier "revno:" is extended to accept the syntax
     revno:N:branch. For example,
     revno:42:http://bazaar-vcs.org/bzr/bzr.dev/ means revision 42 in
     bzr.dev.  (Matthieu Moy)

   * Tests updates to ensure proper URL handling, UNICODE support, and
     proper printing when the user's terminal encoding cannot display 
     the path of a file that has been versioned.
     ``bzr branch`` can take a target URL rather than only a local directory.
     Branch.get_parent()/set_parent() now save a relative path if possible,
     and normalize the parent based on root, allowing access across
     different transports. (John Arbash Meinel, Wouter van Heyst, Martin Pool)
     (Malone #48906, #42699, #40675, #5281, #3980, #36363, #43689,
      #42517, #42514)

   * On Unix, detect terminal width using an ioctl not just $COLUMNS.
     Use terminal width for single-line logs from ``bzr log --line`` and
     pending-merge display.  (Robert Widhopf-Fenk, Gustavo Niemeyer)
     (Malone #3507)

   * On Windows, detect terminal width using GetConsoleScreenBufferInfo.
     (Alexander Belchenko)

   * Speedup improvement for 'date:'-revision search. (Guillaume Pinot).

   * Show the correct number of revisions pushed when pushing a new branch.
     (Robert Collins).

   * 'bzr selftest' now shows a progress bar with the number of tests, and 
     progress made. 'make check' shows tests in -v mode, to be more useful
     for the PQM status window. (Robert Collins).
     When using a progress bar, failed tests are printed out, rather than
     being overwritten by the progress bar until the suite finishes.
     (John Arbash Meinel)

   * 'bzr selftest --benchmark' will run a new benchmarking selftest.
     'bzr selftest --benchmark --lsprof-timed' will use lsprofile to generate
     profile data for the individual profiled calls, allowing for fine
     grained analysis of performance.
     (Robert Collins, Martin Pool).

   * 'bzr commit' shows a progress bar. This is useful for commits over sftp
     where commit can take an appreciable time. (Robert Collins)

   * 'bzr add' is now less verbose in telling you what ignore globs were
     matched by files being ignored. Instead it just tells you how many 
     were ignored (because you might reasonably be expecting none to be
     ignored). 'bzr add -v' is unchanged and will report every ignored
     file. (Robert Collins).

   * ftp now has a test server if medusa is installed. As part of testing,
     ftp support has been improved, including support for supplying a
     non-standard port. (John Arbash Meinel).

   * 'bzr log --line' shows the revision number, and uses only the
     first line of the log message (#5162, Alexander Belchenko;
     Matthieu Moy)

   * 'bzr status' has had the --all option removed. The 'bzr ls' command
     should be used to retrieve all versioned files. (Robert Collins)

   * 'bzr bundle OTHER/BRANCH' will create a bundle which can be sent
     over email, and applied on the other end, while maintaining ancestry.
     This bundle can be applied with either 'bzr merge' or 'bzr pull',
     the same way you would apply another branch.
     (John Arbash Meinel, Aaron Bentley)
  
   * 'bzr whoami' can now be used to set your identity from the command line,
     for a branch or globally.  (Robey Pointer)

   * 'bzr checkout' now aliased to 'bzr co', and 'bzr annotate' to 'bzr ann'.
     (Michael Ellerman)

   * 'bzr revert DIRECTORY' now reverts the contents of the directory as well.
     (Aaron Bentley)

   * 'bzr get sftp://foo' gives a better error when paramiko is not present.
     Also updates things like 'http+pycurl://' if pycurl is not present.
     (John Arbash Meinel) (Malone #47821, #52204)

   * New env variable BZR_PROGRESS_BAR, sets the default progress bar type.
     Can be set to 'none' or 'dummy' to disable the progress bar, 'dots' or 
     'tty' to create the respective type. (John Arbash Meinel, #42197, #51107)

   * Improve the help text for 'bzr diff' to explain what various options do.
     (John Arbash Meinel, #6391)

   * 'bzr uncommit -r 10' now uncommits revisions 11.. rather than uncommitting
     revision 10. This makes -r10 more in line with what other commands do.
     'bzr uncommit' also now saves the pending merges of the revisions that
     were removed. So it is safe to uncommit after a merge, fix something,
     and commit again. (John Arbash Meinel, #32526, #31426)

   * 'bzr init' now also works on remote locations.
     (Wouter van Heyst, #48904)

   * HTTP support has been updated. When using pycurl we now support 
     connection keep-alive, which reduces dns requests and round trips.
     And for both urllib and pycurl we support multi-range requests, 
     which decreases the number of round-trips. Performance results for
     ``bzr branch http://bazaar-vcs.org/bzr/bzr.dev/`` indicate
     http branching is now 2-3x faster, and ``bzr pull`` in an existing 
     branch is as much as 4x faster.
     (Michael Ellerman, Johan Rydberg, John Arbash Meinel, #46768)

   * Performance improvements for sftp. Branching and pulling are now up to
     2x faster. Utilize paramiko.readv() support for async requests if it
     is available (paramiko > 1.6) (John Arbash Meinel)

  BUG FIXES:

    * Fix shadowed definition of TestLocationConfig that caused some 
      tests not to run.  (#32587, Erik Bågfors, Michael Ellerman, 
      Martin Pool)

    * Fix unnecessary requirement of sign-my-commits that it be run from
      a working directory.  (Martin Pool, Robert Collins)

    * 'bzr push location' will only remember the push location if it succeeds
      in connecting to the remote location. (#49742, John Arbash Meinel)

    * 'bzr revert' no longer toggles the executable bit on win32
      (#45010, John Arbash Meinel)

    * Handle broken pipe under win32 correctly. (John Arbash Meinel)
    
    * sftp tests now work correctly on win32 if you have a newer paramiko
      (John Arbash Meinel)

    * Cleanup win32 test suite, and general cleanup of places where
      file handles were being held open. (John Arbash Meinel)

    * When specifying filenames for 'diff -r x..y', the name of the file in the
      working directory can be used, even if its name is different in both x
      and y.

    * File-ids containing single- or double-quotes are handled correctly by
      push.  (#52227, Aaron Bentley)

    * Normalize unicode filenames to ensure cross-platform consistency.
      (John Arbash Meinel, #43689)

    * The argument parser can now handle '-' as an argument. Currently
      no code interprets it specially (it is mostly handled as a file named 
      '-'). But plugins, and future operations can use it.
      (John Arbash meinel, #50984)

    * Bundles can properly read binary files with a plain '\r' in them.
      (John Arbash Meinel, #51927)

    * Tuning iter_entries() to be more efficient (John Arbash Meinel, #5444)

    * Lots of win32 fixes (the test suite passes again).
      (John Arbash Meinel, #50155)

    * Handle openbsd returning None for sys.getfilesystemencoding() (#41183) 

    * Support ftp APPE (append) to allow Knits to be used over ftp (#42592)

    * Removals are only committed if they match the filespec (or if there is
      no filespec).  (#46635, Aaron Bentley)

    * smart-add recurses through all supplied directories 
      (John Arbash Meinel, #52578)

    * Make the bundle reader extra lines before and after the bundle text.
      This allows you to parse an email with the bundle inline.
      (John Arbash Meinel, #49182)

    * Change the file id generator to squash a little bit more. Helps when
      working with long filenames on windows. (Also helps for unicode filenames
      not generating hidden files). (John Arbash Meinel, #43801)

    * Restore terminal mode on C-c while reading sftp password.  (#48923, 
      Nicholas Allen, Martin Pool)

    * Timestamps are rounded to 1ms, and revision entries can be recreated
      exactly. (John Arbash Meinel, Jamie Wilkinson, #40693)

    * Branch.base has changed to a URL, but ~/.bazaar/locations.conf should
      use local paths, since it is user visible (John Arbash Meinel, #53653)

    * ``bzr status foo`` when foo was unversioned used to cause a full delta
      to be generated (John Arbash Meinel, #53638)

    * When reading revision properties, an empty value should be considered
      the empty string, not None (John Arbash Meinel, #47782)

    * ``bzr diff --diff-options`` can now handle binary files being changed.
      Also, the output is consistent when --diff-options is not supplied.
      (John Arbash Meinel, #54651, #52930)

    * Use the right suffixes for loading plugins (John Arbash Meinel, #51810)

    * Fix Branch.get_parent() to handle the case when the parent is not 
      accessible (John Arbash Meinel, #52976)

  INTERNALS:

    * Combine the ignore rules into a single regex rather than looping over
      them to reduce the threshold where  N^2 behaviour occurs in operations
      like status. (Jan Hudec, Robert Collins).

    * Appending to bzrlib.DEFAULT_IGNORE is now deprecated. Instead, use
      one of the add functions in bzrlib.ignores. (John Arbash Meinel)

    * 'bzr push' should only push the ancestry of the current revision, not
      all of the history in the repository. This is especially important for
      shared repositories. (John Arbash Meinel)

    * bzrlib.delta.compare_trees now iterates in alphabetically sorted order,
      rather than randomly walking the inventories. (John Arbash Meinel)

    * Doctests are now run in temporary directories which are cleaned up when
      they finish, rather than using special ScratchDir/ScratchBranch objects.
      (Martin Pool)

    * Split ``check`` into separate methods on the branch and on the repository,
      so that it can be specialized in ways that are useful or efficient for
      different formats.  (Martin Pool, Robert Collins)

    * Deprecate Repository.all_revision_ids; most methods don't really need
      the global revision graph but only that part leading up to a particular
      revision.  (Martin Pool, Robert Collins)

    * Add a BzrDirFormat control_formats list which allows for control formats
      that do not use '.bzr' to store their data - i.e. '.svn', '.hg' etc.
      (Robert Collins, Jelmer Vernooij).

    * bzrlib.diff.external_diff can be redirected to any file-like object.
      Uses subprocess instead of spawnvp.
      (#4047, #48914, James Henstridge, John Arbash Meinel)

    * New command line option '--profile-imports', which will install a custom
      importer to log time to import modules and regex compilation time to 
      sys.stderr (John Arbash Meinel)

    * 'EmptyTree' is now deprecated, please use repository.revision_tree(None)
      instead. (Robert Collins)

    * "RevisionTree" is now in bzrlib/revisiontree.py. (Robert Collins)

bzr 0.8.2  2006-05-17
  
  BUG FIXES:
   
    * setup.py failed to install launchpad plugin.  (Martin Pool)

bzr 0.8.1  2006-05-16

  BUG FIXES:

    * Fix failure to commit a merge in a checkout.  (Martin Pool, 
      Robert Collins, Erik Bågfors, #43959)

    * Nicer messages from 'commit' in the case of renames, and correct
      messages when a merge has occured. (Robert Collins, Martin Pool)

    * Separate functionality from assert statements as they are skipped in
      optimized mode of python. Add the same check to pending merges.
      (#44443, Olaf Conradi)

  CHANGES:

    * Do not show the None revision in output of bzr ancestry. (Olaf Conradi)

    * Add info on standalone branches without a working tree.
      (#44155, Olaf Conradi)

    * Fix bug in knits when raising InvalidRevisionId. (#44284, Olaf Conradi)

  CHANGES:

    * Make editor invocation comply with Debian Policy. First check
      environment variables VISUAL and EDITOR, then try editor from
      alternatives system. If that all fails, fall back to the pre-defined
      list of editors. (#42904, Olaf Conradi)

  NEW FEATURES:

    * New 'register-branch' command registers a public branch into 
      Launchpad.net, where it can be associated with bugs, etc.
      (Martin Pool, Bjorn Tillenius, Robert Collins)

  INTERNALS:

    * New public api in InventoryEntry - 'describe_change(old, new)' which
      provides a human description of the changes between two old and
      new. (Robert Collins, Martin Pool)

  TESTING:

    * Fix test case for bzr info in upgrading a standalone branch to metadir,
      uses bzrlib api now. (Olaf Conradi)

bzr 0.8  2006-05-08

  NOTES WHEN UPGRADING:

    Release 0.8 of bzr introduces a new format for history storage, called
    'knit', as an evolution of to the 'weave' format used in 0.7.  Local 
    and remote operations are faster using knits than weaves.  Several
    operations including 'init', 'init-repo', and 'upgrade' take a 
    --format option that controls this.  Branching from an existing branch
    will keep the same format.

    It is possible to merge, pull and push between branches of different
    formats but this is slower than moving data between homogenous
    branches.  It is therefore recommended (but not required) that you
    upgrade all branches for a project at the same time.  Information on
    formats is shown by 'bzr info'.

    bzr 0.8 now allows creation of 'repositories', which hold the history 
    of files and revisions for several branches.  Previously bzr kept all
    the history for a branch within the .bzr directory at the root of the
    branch, and this is still the default.  To create a repository, use
    the new 'bzr init-repo' command.  Branches exist as directories under
    the repository and contain just a small amount of information
    indicating the current revision of the branch.

    bzr 0.8 also supports 'checkouts', which are similar to in cvs and
    subversion.  Checkouts are associated with a branch (optionally in a
    repository), which contains all the historical information.  The
    result is that a checkout can be deleted without losing any
    already-committed revisions.  A new 'update' command is also available. 

    Repositories and checkouts are not supported with the 0.7 storage
    format.  To use them you must upgrad to either knits, or to the
    'metaweave' format, which uses weaves but changes the .bzr directory
    arrangement.
    

  IMPROVEMENTS:

    * Sftp paths can now be relative, or local, according to the lftp
      convention. Paths now take the form:
      sftp://user:pass@host:port/~/relative/path
      or
      sftp://user:pass@host:port/absolute/path

    * The FTP transport now tries to reconnect after a temporary
      failure. ftp put is made atomic. (Matthieu Moy)

    * The FTP transport now maintains a pool of connections, and
      reuses them to avoid multiple connections to the same host (like
      sftp did). (Daniel Silverstone)

    * The bzr_man.py file has been removed. To create the man page now,
      use ./generate_docs.py man. The new program can also create other files.
      Run "python generate_docs.py --help" for usage information. (Hans
      Ulrich Niedermann & James Blackwell).

    * Man Page now gives full help (James Blackwell). Help also updated to 
      reflect user config now being stored in .bazaar (Hans Ulrich
      Niedermann)

    * It's now possible to set aliases in bazaar.conf (Erik Bågfors)

    * Pull now accepts a --revision argument (Erik Bågfors)

    * 'bzr re-sign' now allows multiple revisions to be supplied on the command
      line. You can now use the following command to sign all of your old commits.
        find .bzr/revision-store// -name my@email-* \
          | sed 's/.*\/\/..\///' \
          | xargs bzr re-sign

    * Upgrade can now upgrade over the network. (Robert Collins)

    * Two new commands 'bzr checkout' and 'bzr update' allow for CVS/SVN-alike
      behaviour.  By default they will cache history in the checkout, but
      with --lightweight almost all data is kept in the master branch.
      (Robert Collins)

    * 'revert' unversions newly-versioned files, instead of deleting them.

    * 'merge' is more robust.  Conflict messages have changed.

    * 'merge' and 'revert' no longer clobber existing files that end in '~' or
      '.moved'.

    * Default log format can be set in configuration and plugins can register
      their own formatters. (Erik Bågfors)

    * New 'reconcile' command will check branch consistency and repair indexes
      that can become out of sync in pre 0.8 formats. (Robert Collins,
      Daniel Silverstone)

    * New 'bzr init --format' and 'bzr upgrade --format' option to control 
      what storage format is created or produced.  (Robert Collins, 
      Martin Pool)

    * Add parent location to 'bzr info', if there is one.  (Olaf Conradi)

    * New developer commands 'weave-list' and 'weave-join'.  (Martin Pool)

    * New 'init-repository' command, plus support for repositories in 'init'
      and 'branch' (Aaron Bentley, Erik Bågfors, Robert Collins)

    * Improve output of 'info' command. Show all relevant locations related to
      working tree, branch and repository. Use kibibytes for binary quantities.
      Fix off-by-one error in missing revisions of working tree.  Make 'info'
      work on branches, repositories and remote locations.  Show locations
      relative to the shared repository, if applicable.  Show locking status
      of locations.  (Olaf Conradi)

    * Diff and merge now safely handle binary files. (Aaron Bentley)

    * 'pull' and 'push' now normalise the revision history, so that any two
      branches with the same tip revision will have the same output from 'log'.
      (Robert Collins)

    * 'merge' accepts --remember option to store parent location, like 'push'
      and 'pull'. (Olaf Conradi)

    * bzr status and diff when files given as arguments do not exist
      in the relevant trees.  (Martin Pool, #3619)

    * Add '.hg' to the default ignore list.  (Martin Pool)

    * 'knit' is now the default disk format. This improves disk performance and
      utilization, increases incremental pull performance, robustness with SFTP
      and allows checkouts over SFTP to perform acceptably. 
      The initial Knit code was contributed by Johan Rydberg based on a
      specification by Martin Pool.
      (Robert Collins, Aaron Bentley, Johan Rydberg, Martin Pool).

    * New tool to generate all-in-one html version of the manual.  (Alexander
      Belchenko)

    * Hitting CTRL-C while doing an SFTP push will no longer cause stale locks
      to be left in the SFTP repository. (Robert Collins, Martin Pool).

    * New option 'diff --prefix' to control how files are named in diff
      output, with shortcuts '-p0' and '-p1' corresponding to the options for 
      GNU patch.  (Alexander Belchenko, Goffredo Baroncelli, Martin Pool)

    * Add --revision option to 'annotate' command.  (Olaf Conradi)

    * If bzr shows an unexpected revision-history after pulling (perhaps due
      to a reweave) it can now be corrected by 'bzr reconcile'.
      (Robert Collins)

  CHANGES:

    * Commit is now verbose by default, and shows changed filenames and the 
      new revision number.  (Robert Collins, Martin Pool)

    * Unify 'mv', 'move', 'rename'.  (#5379, Matthew Fuller)

    * 'bzr -h' shows help.  (#35940, Martin Pool, Ian Bicking)

    * Make 'pull' and 'push' remember location on failure using --remember.
      (Olaf Conradi)

    * For compatibility, make old format for using weaves inside metadir
      available as 'metaweave' format.  Rename format 'metadir' to 'default'.
      Clean up help for option --format in commands 'init', 'init-repo' and
      'upgrade'.  (Olaf Conradi)

  INTERNALS:
  
    * The internal storage of history, and logical branch identity have now
      been split into Branch, and Repository. The common locking and file 
      management routines are now in bzrlib.lockablefiles. 
      (Aaron Bentley, Robert Collins, Martin Pool)

    * Transports can now raise DependencyNotPresent if they need a library
      which is not installed, and then another implementation will be 
      tried.  (Martin Pool)

    * Remove obsolete (and no-op) `decode` parameter to `Transport.get`.  
      (Martin Pool)

    * Using Tree Transform for merge, revert, tree-building

    * WorkingTree.create, Branch.create, WorkingTree.create_standalone,
      Branch.initialize are now deprecated. Please see BzrDir.create_* for
      replacement API's. (Robert Collins)

    * New BzrDir class represents the .bzr control directory and manages
      formatting issues. (Robert Collins)

    * New repository.InterRepository class encapsulates Repository to 
      Repository actions and allows for clean selection of optimised code
      paths. (Robert Collins)

    * bzrlib.fetch.fetch and bzrlib.fetch.greedy_fetch are now deprecated,
      please use 'branch.fetch' or 'repository.fetch' depending on your
      needs. (Robert Collins)

    * deprecated methods now have a 'is_deprecated' flag on them that can
      be checked, if you need to determine whether a given callable is 
      deprecated at runtime. (Robert Collins)

    * Progress bars are now nested - see
      bzrlib.ui.ui_factory.nested_progress_bar. (Robert Collins, Robey Pointer)

    * New API call get_format_description() for each type of format.
      (Olaf Conradi)

    * Changed branch.set_parent() to accept None to remove parent.
      (Olaf Conradi)

    * Deprecated BzrError AmbiguousBase.  (Olaf Conradi)

    * WorkingTree.branch is now a read only property.  (Robert Collins)

    * bzrlib.ui.text.TextUIFactory now accepts a bar_type parameter which
      can be None or a factory that will create a progress bar. This is
      useful for testing or for overriding the bzrlib.progress heuristic.
      (Robert Collins)

    * New API method get_physical_lock_status() to query locks present on a
      transport.  (Olaf Conradi)

    * Repository.reconcile now takes a thorough keyword parameter to allow
      requesting an indepth reconciliation, rather than just a data-loss 
      check. (Robert Collins)

    * bzrlib.ui.ui_factory protocol now supports 'get_boolean' to prompt
      the user for yes/no style input. (Robert Collins)

  TESTING:

    * SFTP tests now shortcut the SSH negotiation, reducing test overhead
      for testing SFTP protocol support. (Robey Pointer)

    * Branch formats are now tested once per implementation (see bzrlib.
      tests.branch_implementations. This is analagous to the transport
      interface tests, and has been followed up with working tree,
      repository and BzrDir tests. (Robert Collins)

    * New test base class TestCaseWithTransport provides a transport aware
      test environment, useful for testing any transport-interface using
      code. The test suite option --transport controls the transport used
      by this class (when its not being used as part of implementation
      contract testing). (Robert Collins)

    * Close logging handler on disabling the test log. This will remove the
      handler from the internal list inside python's logging module,
      preventing shutdown from closing it twice.  (Olaf Conradi)

    * Move test case for uncommit to blackbox tests.  (Olaf Conradi)

    * run_bzr and run_bzr_captured now accept a 'stdin="foo"' parameter which
      will provide String("foo") to the command as its stdin.

bzr 0.7 2006-01-09

  CHANGES:

    * .bzrignore is excluded from exports, on the grounds that it's a bzr 
      internal-use file and may not be wanted.  (Jamie Wilkinson)

    * The "bzr directories" command were removed in favor of the new
      --kind option to the "bzr inventory" command.  To list all 
      versioned directories, now use "bzr inventory --kind directory".  
      (Johan Rydberg)

    * Under Windows configuration directory is now %APPDATA%\bazaar\2.0
      by default. (John Arbash Meinel)

    * The parent of Bzr configuration directory can be set by BZR_HOME
      environment variable. Now the path for it is searched in BZR_HOME, then
      in HOME. Under Windows the order is: BZR_HOME, APPDATA (usually
      points to C:\Documents and Settings\User Name\Application Data), HOME.
      (John Arbash Meinel)

    * Plugins with the same name in different directories in the bzr plugin
      path are no longer loaded: only the first successfully loaded one is
      used. (Robert Collins)

    * Use systems' external ssh command to open connections if possible.  
      This gives better integration with user settings such as ProxyCommand.
      (James Henstridge)

    * Permissions on files underneath .bzr/ are inherited from the .bzr 
      directory. So for a shared repository, simply doing 'chmod -R g+w .bzr/'
      will mean that future file will be created with group write permissions.

    * configure.in and config.guess are no longer in the builtin default 
      ignore list.

    * '.sw[nop]' pattern ignored, to ignore vim swap files for nameless
      files.  (John Arbash Meinel, Martin Pool)

  IMPROVEMENTS:

    * "bzr INIT dir" now initializes the specified directory, and creates 
      it if it does not exist.  (John Arbash Meinel)

    * New remerge command (Aaron Bentley)

    * Better zsh completion script.  (Steve Borho)

    * 'bzr diff' now returns 1 when there are changes in the working 
      tree. (Robert Collins)

    * 'bzr push' now exists and can push changes to a remote location. 
      This uses the transport infrastructure, and can store the remote
      location in the ~/.bazaar/branches.conf configuration file.
      (Robert Collins)

    * Test directories are only kept if the test fails and the user requests
      that they be kept.

    * Tweaks to short log printing

    * Added branch nicks, new nick command, printing them in log output. 
      (Aaron Bentley)

    * If $BZR_PDB is set, pop into the debugger when an uncaught exception 
      occurs.  (Martin Pool)

    * Accept 'bzr resolved' (an alias for 'bzr resolve'), as this is
      the same as Subversion.  (Martin Pool)

    * New ftp transport support (on ftplib), for ftp:// and aftp:// 
      URLs.  (Daniel Silverstone)

    * Commit editor temporary files now start with 'bzr_log.', to allow 
      text editors to match the file name and set up appropriate modes or 
      settings.  (Magnus Therning)

    * Improved performance when integrating changes from a remote weave.  
      (Goffredo Baroncelli)

    * Sftp will attempt to cache the connection, so it is more likely that
      a connection will be reused, rather than requiring multiple password
      requests.

    * bzr revno now takes an optional argument indicating the branch whose
      revno should be printed.  (Michael Ellerman)

    * bzr cat defaults to printing the last version of the file.  
      (#3632, Matthieu Moy)

    * New global option 'bzr --lsprof COMMAND' runs bzr under the lsprof 
      profiler.  (Denys Duchier)

    * Faster commits by reading only the headers of affected weave files. 
      (Denys Duchier)

    * 'bzr add' now takes a --dry-run parameter which shows you what would be
      added, but doesn't actually add anything. (Michael Ellerman)

    * 'bzr add' now lists how many files were ignored per glob.  add --verbose
      lists the specific files.  (Aaron Bentley)

    * 'bzr missing' now supports displaying changes in diverged trees and can
      be limited to show what either end of the comparison is missing.
      (Aaron Bently, with a little prompting from Daniel Silverstone)

  BUG FIXES:

    * SFTP can walk up to the root path without index errors. (Robert Collins)

    * Fix bugs in running bzr with 'python -O'.  (Martin Pool)

    * Error when run with -OO

    * Fix bug in reporting http errors that don't have an http error code.
      (Martin Pool)

    * Handle more cases of pipe errors in display commands

    * Change status to 3 for all errors

    * Files that are added and unlinked before committing are completely
      ignored by diff and status

    * Stores with some compressed texts and some uncompressed texts are now
      able to be used. (John A Meinel)

    * Fix for bzr pull failing sometimes under windows

    * Fix for sftp transport under windows when using interactive auth

    * Show files which are both renamed and modified as such in 'bzr 
      status' output.  (#4503, Daniel Silverstone)

    * Make annotate cope better with revisions committed without a valid 
      email address.  (Marien Zwart)

    * Fix representation of tab characters in commit messages.  (Harald 
      Meland)

    * List of plugin directories in BZR_PLUGIN_PATH environment variable is
      now parsed properly under Windows. (Alexander Belchenko)

    * Show number of revisions pushed/pulled/merged. (Robey Pointer)

    * Keep a cached copy of the basis inventory to speed up operations 
      that need to refer to it.  (Johan Rydberg, Martin Pool)

    * Fix bugs in bzr status display of non-ascii characters.  (Martin 
      Pool)

    * Remove Makefile.in from default ignore list.  (#6413, Tollef Fog 
      Heen, Martin Pool)

    * Fix failure in 'bzr added'.  (Nathan McCallum, Martin Pool)

  TESTING:

    * Fix selftest asking for passwords when there are no SFTP keys.  
      (Robey Pointer, Jelmer Vernooij) 

    * Fix selftest run with 'python -O'.  (Martin Pool)

    * Fix HTTP tests under Windows. (John Arbash Meinel)

    * Make tests work even if HOME is not set (Aaron Bentley)

    * Updated build_tree to use fixed line-endings for tests which read 
      the file cotents and compare. Make some tests use this to pass under
      Windows. (John Arbash Meinel)

    * Skip stat and symlink tests under Windows. (Alexander Belchenko)

    * Delay in selftest/testhashcash is now issued under win32 and Cygwin.
      (John Arbash Meinel)

    * Use terminal width to align verbose test output.  (Martin Pool)

    * Blackbox tests are maintained within the bzrlib.tests.blackbox directory.
      If adding a new test script please add that to
      bzrlib.tests.blackbox.__init__. (Robert Collins)

    * Much better error message if one of the test suites can't be 
      imported.  (Martin Pool)

    * Make check now runs the test suite twice - once with the default locale,
      and once with all locales forced to C, to expose bugs. This is not 
      trivially done within python, so for now its only triggered by running
      Make check. Integrators and packagers who wish to check for full 
      platform support should run 'make check' to test the source.
      (Robert Collins)

    * Tests can now run TestSkipped if they can't execute for any reason.
      (Martin Pool) (NB: TestSkipped should only be raised for correctable
      reasons - see the wiki spec ImprovingBzrTestSuite).

    * Test sftp with relative, absolute-in-homedir and absolute-not-in-homedir
      paths for the transport tests. Introduce blackbox remote sftp tests that
      test the same permutations. (Robert Collins, Robey Pointer)

    * Transport implementation tests are now independent of the local file
      system, which allows tests for esoteric transports, and for features
      not available in the local file system. They also repeat for variations
      on the URL scheme that can introduce issues in the transport code,
      see bzrlib.transport.TransportTestProviderAdapter() for this.
      (Robert Collins).

    * TestCase.build_tree uses the transport interface to build trees, pass
      in a transport parameter to give it an existing connection.
      (Robert Collins).

  INTERNALS:

    * WorkingTree.pull has been split across Branch and WorkingTree,
      to allow Branch only pulls. (Robert Collins)

    * commands.display_command now returns the result of the decorated 
      function. (Robert Collins)

    * LocationConfig now has a set_user_option(key, value) call to save
      a setting in its matching location section (a new one is created
      if needed). (Robert Collins)

    * Branch has two new methods, get_push_location and set_push_location
      to respectively, get and set the push location. (Robert Collins)

    * commands.register_command now takes an optional flag to signal that
      the registrant is planning to decorate an existing command. When 
      given multiple plugins registering a command is not an error, and
      the original command class (whether built in or a plugin based one) is
      returned to the caller. There is a new error 'MustUseDecorated' for
      signalling when a wrapping command should switch to the original
      version. (Robert Collins)

    * Some option parsing errors will raise 'BzrOptionError', allowing 
      granular detection for decorating commands. (Robert Collins).

    * Branch.read_working_inventory has moved to
      WorkingTree.read_working_inventory. This necessitated changes to
      Branch.get_root_id, and a move of Branch.set_inventory to WorkingTree
      as well. To make it clear that a WorkingTree cannot always be obtained
      Branch.working_tree() will raise 'errors.NoWorkingTree' if one cannot
      be obtained. (Robert Collins)

    * All pending merges operations from Branch are now on WorkingTree.
      (Robert Collins)

    * The follow operations from Branch have moved to WorkingTree:
      add()
      commit()
      move()
      rename_one()
      unknowns()
      (Robert Collins)

    * bzrlib.add.smart_add_branch is now smart_add_tree. (Robert Collins)

    * New "rio" serialization format, similar to rfc-822. (Martin Pool)

    * Rename selftests to `bzrlib.tests.test_foo`.  (John A Meinel, Martin 
      Pool)

    * bzrlib.plugin.all_plugins has been changed from an attribute to a 
      query method. (Robert Collins)
 
    * New options to read only the table-of-contents of a weave.  
      (Denys Duchier)

    * Raise NoSuchFile when someone tries to add a non-existant file.
      (Michael Ellerman)

    * Simplify handling of DivergedBranches in cmd_pull().
      (Michael Ellerman)
		   
   
    * Branch.controlfile* logic has moved to lockablefiles.LockableFiles, which
      is exposed as Branch().control_files. Also this has been altered with the
      controlfile pre/suffix replaced by simple method names like 'get' and
      'put'. (Aaron Bentley, Robert Collins).

    * Deprecated functions and methods can now be marked as such using the 
      bzrlib.symbol_versioning module. Marked method have their docstring
      updated and will issue a DeprecationWarning using the warnings module
      when they are used. (Robert Collins)

    * bzrlib.osutils.safe_unicode now exists to provide parameter coercion
      for functions that need unicode strings. (Robert Collins)

bzr 0.6 2005-10-28

  IMPROVEMENTS:
  
    * pull now takes --verbose to show you what revisions are added or removed
      (John A Meinel)

    * merge now takes a --show-base option to include the base text in
      conflicts.
      (Aaron Bentley)

    * The config files are now read using ConfigObj, so '=' should be used as
      a separator, not ':'.
      (Aaron Bentley)

    * New 'bzr commit --strict' option refuses to commit if there are 
      any unknown files in the tree.  To commit, make sure all files are 
      either ignored, added, or deleted.  (Michael Ellerman)

    * The config directory is now ~/.bazaar, and there is a single file 
      ~/.bazaar/bazaar.conf storing email, editor and other preferences.
      (Robert Collins)

    * 'bzr add' no longer takes a --verbose option, and a --quiet option
      has been added that suppresses all output.

    * Improved zsh completion support in contrib/zsh, from Clint
      Adams.

    * Builtin 'bzr annotate' command, by Martin Pool with improvements from 
      Goffredo Baroncelli.
    
    * 'bzr check' now accepts -v for verbose reporting, and checks for
      ghosts in the branch. (Robert Collins)

    * New command 're-sign' which will regenerate the gpg signature for 
      a revision. (Robert Collins)

    * If you set check_signatures=require for a path in 
      ~/.bazaar/branches.conf then bzr will invoke your
      gpg_signing_command (defaults to gpg) and record a digital signature
      of your commit. (Robert Collins)

    * New sftp transport, based on Paramiko.  (Robey Pointer)

    * 'bzr pull' now accepts '--clobber' which will discard local changes
      and make this branch identical to the source branch. (Robert Collins)

    * Just give a quieter warning if a plugin can't be loaded, and 
      put the details in .bzr.log.  (Martin Pool)

    * 'bzr branch' will now set the branch-name to the last component of the
      output directory, if one was supplied.

    * If the option 'post_commit' is set to one (or more) python function
      names (must be in the bzrlib namespace), then they will be invoked
      after the commit has completed, with the branch and revision_id as
      parameters. (Robert Collins)

    * Merge now has a retcode of 1 when conflicts occur. (Robert Collins)

    * --merge-type weave is now supported for file contents.  Tree-shape
      changes are still three-way based.  (Martin Pool, Aaron Bentley)

    * 'bzr check' allows the first revision on revision-history to have
      parents - something that is expected for cheap checkouts, and occurs
      when conversions from baz do not have all history.  (Robert Collins).

   * 'bzr merge' can now graft unrelated trees together, if your specify
     0 as a base. (Aaron Bentley)

   * 'bzr commit branch' and 'bzr commit branch/file1 branch/file2' now work
     (Aaron Bentley)

    * Add '.sconsign*' to default ignore list.  (Alexander Belchenko)

   * 'bzr merge --reprocess' minimizes conflicts

  TESTING:

    * The 'bzr selftest --pattern' option for has been removed, now 
      test specifiers on the command line can be simple strings, or 
      regexps, or both. (Robert Collins)

    * Passing -v to selftest will now show the time each test took to 
      complete, which will aid in analysing performance regressions and
      related questions. (Robert Collins)

    * 'bzr selftest' runs all tests, even if one fails, unless '--one'
      is given. (Martin Pool)

    * There is a new method for TestCaseInTempDir, assertFileEqual, which
      will check that a given content is equal to the content of the named
      file. (Robert Collins)

    * Fix test suite's habit of leaving many temporary log files in $TMPDIR.
      (Martin Pool)

  INTERNALS:

    * New 'testament' command and concept for making gpg-signatures 
      of revisions that are not tied to a particular internal
      representation.  (Martin Pool).

    * Per-revision properties ('revprops') as key-value associated 
      strings on each revision created when the revision is committed.
      Intended mainly for the use of external tools.  (Martin Pool).

    * Config options have moved from bzrlib.osutils to bzrlib.config.
      (Robert Collins)

    * Improved command line option definitions allowing explanations
      for individual options, among other things.  Contributed by 
      Magnus Therning.

    * Config options have moved from bzrlib.osutils to bzrlib.config.
      Configuration is now done via the config.Config interface:
      Depending on whether you have a Branch, a Location or no information
      available, construct a ``*Config``, and use its ``signature_checking``,
      ``username`` and ``user_email`` methods. (Robert Collins)

    * Plugins are now loaded under bzrlib.plugins, not bzrlib.plugin, and
      they are made available for other plugins to use. You should not 
      import other plugins during the __init__ of your plugin though, as 
      no ordering is guaranteed, and the plugins directory is not on the
      python path. (Robert Collins)

    * Branch.relpath has been moved to WorkingTree.relpath. WorkingTree no
      no longer takes an inventory, rather it takes an option branch
      parameter, and if None is given will open the branch at basedir 
      implicitly. (Robert Collins)

    * Cleaner exception structure and error reporting.  Suggested by 
      Scott James Remnant.  (Martin Pool)

    * Branch.remove has been moved to WorkingTree, which has also gained
      lock_read, lock_write and unlock methods for convenience. (Robert
      Collins)

    * Two decorators, needs_read_lock and needs_write_lock have been added
      to the branch module. Use these to cause a function to run in a
      read or write lock respectively. (Robert Collins)

    * Branch.open_containing now returns a tuple (Branch, relative-path),
      which allows direct access to the common case of 'get me this file
      from its branch'. (Robert Collins)

    * Transports can register using register_lazy_transport, and they 
      will be loaded when first used.  (Martin Pool)

    * 'pull' has been factored out of the command as WorkingTree.pull().
      A new option to WorkingTree.pull has been added, clobber, which will
      ignore diverged history and pull anyway.
      (Robert Collins)

    * config.Config has a 'get_user_option' call that accepts an option name.
      This will be looked up in branches.conf and bazaar.conf as normal.
      It is intended that this be used by plugins to support options - 
      options of built in programs should have specific methods on the config.
      (Robert Collins)

    * merge.merge_inner now has tempdir as an optional parameter. (Robert
      Collins)

    * Tree.kind is not recorded at the top level of the hierarchy, as it was
      missing on EmptyTree, leading to a bug with merge on EmptyTrees.
      (Robert Collins)

    * WorkingTree.__del__ has been removed, it was non deterministic and not 
      doing what it was intended to. See WorkingTree.__init__ for a comment
      about future directions. (Robert Collins/Martin Pool)

    * bzrlib.transport.http has been modified so that only 404 urllib errors
      are returned as NoSuchFile. Other exceptions will propogate as normal.
      This allows debuging of actual errors. (Robert Collins)

    * bzrlib.transport.Transport now accepts *ONLY* url escaped relative paths
      to apis like 'put', 'get' and 'has'. This is to provide consistent
      behaviour - it operates on url's only. (Robert Collins)

    * Transports can register using register_lazy_transport, and they 
      will be loaded when first used.  (Martin Pool)

    * 'merge_flex' no longer calls conflict_handler.finalize(), instead that
      is called by merge_inner. This is so that the conflict count can be 
      retrieved (and potentially manipulated) before returning to the caller
      of merge_inner. Likewise 'merge' now returns the conflict count to the
      caller. (Robert Collins)

    * 'revision.revision_graph can handle having only partial history for
      a revision - that is no revisions in the graph with no parents.
      (Robert Collins).

    * New builtins.branch_files uses the standard file_list rules to produce
      a branch and a list of paths, relative to that branch (Aaron Bentley)

    * New TestCase.addCleanup facility.

    * New bzrlib.version_info tuple (similar to sys.version_info), which can
      be used by programs importing bzrlib.

  BUG FIXES:

    * Better handling of branches in directories with non-ascii names. 
      (Joel Rosdahl, Panagiotis Papadakos)

    * Upgrades of trees with no commits will not fail due to accessing
      [-1] in the revision-history. (Andres Salomon)


bzr 0.1.1 2005-10-12

  BUG FIXES:

    * Fix problem in pulling over http from machines that do not 
      allow directories to be listed.

    * Avoid harmless warning about invalid hash cache after 
      upgrading branch format.

  PERFORMANCE: 
  
    * Avoid some unnecessary http operations in branch and pull.


bzr 0.1 2005-10-11

  NOTES:

    * 'bzr branch' over http initially gives a very high estimate
      of completion time but it should fall as the first few 
      revisions are pulled in.  branch is still slow on 
      high-latency connections.

  BUG FIXES:
  
    * bzr-man.py has been updated to work again. Contributed by
      Rob Weir.

    * Locking is now done with fcntl.lockf which works with NFS
      file systems. Contributed by Harald Meland.

    * When a merge encounters a file that has been deleted on
      one side and modified on the other, the old contents are
      written out to foo.BASE and foo.SIDE, where SIDE is this
      or OTHER. Contributed by Aaron Bentley.

    * Export was choosing incorrect file paths for the content of
      the tarball, this has been fixed by Aaron Bentley.

    * Commit will no longer commit without a log message, an 
      error is returned instead. Contributed by Jelmer Vernooij.

    * If you commit a specific file in a sub directory, any of its
      parent directories that are added but not listed will be 
      automatically included. Suggested by Michael Ellerman.

    * bzr commit and upgrade did not correctly record new revisions
      for files with only a change to their executable status.
      bzr will correct this when it encounters it. Fixed by
      Robert Collins

    * HTTP tests now force off the use of http_proxy for the duration.
      Contributed by Gustavo Niemeyer.

    * Fix problems in merging weave-based branches that have 
      different partial views of history.

    * Symlink support: working with symlinks when not in the root of a 
      bzr tree was broken, patch from Scott James Remnant.

  IMPROVEMENTS:

    * 'branch' now accepts a --basis parameter which will take advantage
      of local history when making a new branch. This allows faster 
      branching of remote branches. Contributed by Aaron Bentley.

    * New tree format based on weave files, called version 5.
      Existing branches can be upgraded to this format using 
      'bzr upgrade'.

    * Symlinks are now versionable. Initial patch by 
      Erik Toubro Nielsen, updated to head by Robert Collins.

    * Executable bits are tracked on files. Patch from Gustavo
      Niemeyer.

    * 'bzr status' now shows unknown files inside a selected directory.
      Patch from Heikki Paajanen.

    * Merge conflicts are recorded in .bzr. Two new commands 'conflicts'
      and 'resolve' have needed added, which list and remove those 
      merge conflicts respectively. A conflicted tree cannot be committed
      in. Contributed by Aaron Bentley.

    * 'rm' is now an alias for 'remove'.

    * Stores now split out their content in a single byte prefixed hash,
      dropping the density of files per directory by 256. Contributed by
      Gustavo Niemeyer.

    * 'bzr diff -r branch:URL' will now perform a diff between two branches.
      Contributed by Robert Collins.

    * 'bzr log' with the default formatter will show merged revisions,
      indented to the right. Initial implementation contributed by Gustavo
      Niemeyer, made incremental by Robert Collins.


  INTERNALS:

    * Test case failures have the exception printed after the log 
      for your viewing pleasure.

    * InventoryEntry is now an abstract base class, use one of the
      concrete InventoryDirectory etc classes instead.

    * Branch raises an UnsupportedFormatError when it detects a 
      bzr branch it cannot understand. This allows for precise
      handling of such circumstances.


  TESTING:

    * Removed testsweet module so that tests can be run after 
      bzr installed by 'bzr selftest'.

    * 'bzr selftest' command-line arguments can now be partial ids
      of tests to run, e.g. 'bzr selftest test_weave'

      
bzr 0.0.9 2005-09-23

  BUG FIXES:

    * Fixed "branch -r" option.

    * Fix remote access to branches containing non-compressed history.
      (Robert Collins).

    * Better reliability of http server tests.  (John Arbash-Meinel)

    * Merge graph maximum distance calculation fix.  (Aaron Bentley)
   
    * Various minor bug in windows support have been fixed, largely in the
      test suite. Contributed by Alexander Belchenko.

  IMPROVEMENTS:

    * Status now accepts a -r argument to give status between chosen
      revisions. Contributed by Heikki Paajanen.

    * Revision arguments no longer use +/-/= to control ranges, instead
      there is a 'before' namespace, which limits the successive namespace.
      For example '$ bzr log -r date:yesterday..before:date:today' will
      select everything from yesterday and before today. Contributed by
      Robey Pointer

    * There is now a bzr.bat file created by distutils when building on 
      Windows. Contributed by Alexander Belchenko.

  INTERNALS:

    * Removed uuid() as it was unused.

    * Improved 'fetch' code for pulling revisions from one branch into
      another (used by pull, merged, etc.)


bzr 0.0.8 2005-09-20

  IMPROVEMENTS:

    * Adding a file whose parent directory is not versioned will
      implicitly add the parent, and so on up to the root. This means
      you should never need to explictly add a directory, they'll just
      get added when you add a file in the directory.  Contributed by
      Michael Ellerman.

    * Ignore .DS_Store (contains Mac metadata) by default.  Patch from
      Nir Soffer.

    * If you set BZR_EDITOR in the environment, it is checked in
      preference to EDITOR and the config file for the interactive commit
      editing program. Related to this is a bugfix where a missing program
      set in EDITOR would cause editing to fail, now the fallback program
      for the operating system is still tried.

    * Files that are not directories/symlinks/regular files will no longer
      cause bzr to fail, it will just ignore them by default. You cannot add
      them to the tree though - they are not versionable.


  INTERNALS:

    * Refactor xml packing/unpacking.

  BUG FIXES: 

    * Fixed 'bzr mv' by Ollie Rutherfurd.

    * Fixed strange error when trying to access a nonexistent http
      branch.

    * Make sure that the hashcache gets written out if it can't be
      read.


  PORTABILITY:

    * Various Windows fixes from Ollie Rutherfurd.

    * Quieten warnings about locking; patch from Matt Lavin.


bzr-0.0.7 2005-09-02

  NEW FEATURES:

    * ``bzr shell-complete`` command contributed by Clint Adams to
      help with intelligent shell completion.

    * New expert command ``bzr find-merge-base`` for debugging merges.


  ENHANCEMENTS:

    * Much better merge support.

    * merge3 conflicts are now reported with markers like '<<<<<<<'
      (seven characters) which is the same as CVS and pleases things
      like emacs smerge.


  BUG FIXES:

    * ``bzr upgrade`` no longer fails when trying to fix trees that
      mention revisions that are not present.

    * Fixed bugs in listing plugins from ``bzr plugins``.

    * Fix case of $EDITOR containing options for the editor.

    * Fix log -r refusing to show the last revision.
      (Patch from Goffredo Baroncelli.)


  CHANGES:

    * ``bzr log --show-ids`` shows the revision ids of all parents.

    * Externally provided commands on your $BZRPATH no longer need
      to recognize --bzr-usage to work properly, and can just handle
      --help themselves.


  LIBRARY:

    * Changed trace messages to go through the standard logging
      framework, so that they can more easily be redirected by
      libraries.



bzr-0.0.6 2005-08-18

  NEW FEATURES:

    * Python plugins, automatically loaded from the directories on
      BZR_PLUGIN_PATH or ~/.bzr.conf/plugins by default.

    * New 'bzr mkdir' command.

    * Commit mesage is fetched from an editor if not given on the
      command line; patch from Torsten Marek.

    * ``bzr log -m FOO`` displays commits whose message matches regexp 
      FOO.
      
    * ``bzr add`` with no arguments adds everything under the current directory.

    * ``bzr mv`` does move or rename depending on its arguments, like
      the Unix command.

    * ``bzr missing`` command shows a summary of the differences
      between two trees.  (Merged from John Arbash-Meinel.)

    * An email address for commits to a particular tree can be
      specified by putting it into .bzr/email within a branch.  (Based
      on a patch from Heikki Paajanen.)


  ENHANCEMENTS:

    * Faster working tree operations.


  CHANGES:

    * 3rd-party modules shipped with bzr are copied within the bzrlib
      python package, so that they can be installed by the setup
      script without clashing with anything already existing on the
      system.  (Contributed by Gustavo Niemeyer.)

    * Moved plugins directory to bzrlib/, so that there's a standard
      plugin directory which is not only installed with bzr itself but
      is also available when using bzr from the development tree.
      BZR_PLUGIN_PATH and DEFAULT_PLUGIN_PATH are then added to the
      standard plugins directory.

    * When exporting to a tarball with ``bzr export --format tgz``, put 
      everything under a top directory rather than dumping it into the
      current directory.   This can be overridden with the ``--root`` 
      option.  Patch from William Dodé and John Meinel.

    * New ``bzr upgrade`` command to upgrade the format of a branch,
      replacing ``bzr check --update``.

    * Files within store directories are no longer marked readonly on
      disk.

    * Changed ``bzr log`` output to a more compact form suggested by
      John A Meinel.  Old format is available with the ``--long`` or
      ``-l`` option, patched by William Dodé.

    * By default the commit command refuses to record a revision with
      no changes unless the ``--unchanged`` option is given.

    * The ``--no-plugins``, ``--profile`` and ``--builtin`` command
      line options must come before the command name because they 
      affect what commands are available; all other options must come 
      after the command name because their interpretation depends on
      it.

    * ``branch`` and ``clone`` added as aliases for ``branch``.

    * Default log format is back to the long format; the compact one
      is available with ``--short``.
      
      
  BUG FIXES:
  
    * Fix bugs in committing only selected files or within a subdirectory.


bzr-0.0.5  2005-06-15
  
  CHANGES:

    * ``bzr`` with no command now shows help rather than giving an
      error.  Suggested by Michael Ellerman.

    * ``bzr status`` output format changed, because svn-style output
      doesn't really match the model of bzr.  Now files are grouped by
      status and can be shown with their IDs.  ``bzr status --all``
      shows all versioned files and unknown files but not ignored files.

    * ``bzr log`` runs from most-recent to least-recent, the reverse
      of the previous order.  The previous behaviour can be obtained
      with the ``--forward`` option.
        
    * ``bzr inventory`` by default shows only filenames, and also ids
      if ``--show-ids`` is given, in which case the id is the second
      field.


  ENHANCEMENTS:

    * New 'bzr whoami --email' option shows only the email component
      of the user identification, from Jo Vermeulen.

    * New ``bzr ignore PATTERN`` command.

    * Nicer error message for broken pipe, interrupt and similar
      conditions that don't indicate an internal error.

    * Add ``.*.sw[nop] .git .*.tmp *,v`` to default ignore patterns.

    * Per-branch locks keyed on ``.bzr/branch-lock``, available in
      either read or write mode.

    * New option ``bzr log --show-ids`` shows revision and file ids.

    * New usage ``bzr log FILENAME`` shows only revisions that
      affected that file.

    * Changed format for describing changes in ``bzr log -v``.

    * New option ``bzr commit --file`` to take a message from a file,
      suggested by LarstiQ.

    * New syntax ``bzr status [FILE...]`` contributed by Bartosz
      Oler.  File may be in a branch other than the working directory.

    * ``bzr log`` and ``bzr root`` can be given an http URL instead of
      a filename.

    * Commands can now be defined by external programs or scripts
      in a directory on $BZRPATH.

    * New "stat cache" avoids reading the contents of files if they 
      haven't changed since the previous time.

    * If the Python interpreter is too old, try to find a better one
      or give an error.  Based on a patch from Fredrik Lundh.

    * New optional parameter ``bzr info [BRANCH]``.

    * New form ``bzr commit SELECTED`` to commit only selected files.

    * New form ``bzr log -r FROM:TO`` shows changes in selected
      range; contributed by John A Meinel.

    * New option ``bzr diff --diff-options 'OPTS'`` allows passing
      options through to an external GNU diff.

    * New option ``bzr add --no-recurse`` to add a directory but not
      their contents.

    * ``bzr --version`` now shows more information if bzr is being run
      from a branch.

  
  BUG FIXES:

    * Fixed diff format so that added and removed files will be
      handled properly by patch.  Fix from Lalo Martins.

    * Various fixes for files whose names contain spaces or other
      metacharacters.


  TESTING:

    * Converted black-box test suites from Bourne shell into Python;
      now run using ``./testbzr``.  Various structural improvements to
      the tests.

    * testbzr by default runs the version of bzr found in the same
      directory as the tests, or the one given as the first parameter.

    * testbzr also runs the internal tests, so the only command
      required to check is just ``./testbzr``.

    * testbzr requires python2.4, but can be used to test bzr running
      under a different version.

    * Tests added for many other changes in this release.


  INTERNAL:

    * Included ElementTree library upgraded to 1.2.6 by Fredrik Lundh.

    * Refactor command functions into Command objects based on HCT by
      Scott James Remnant.

    * Better help messages for many commands.

    * Expose bzrlib.open_tracefile() to start the tracefile; until
      this is called trace messages are just discarded.

    * New internal function find_touching_revisions() and hidden
      command touching-revisions trace the changes to a given file.

    * Simpler and faster compare_inventories() function.

    * bzrlib.open_tracefile() takes a tracefilename parameter.

    * New AtomicFile class.

    * New developer commands ``added``, ``modified``.


  PORTABILITY:

    * Cope on Windows on python2.3 by using the weaker random seed.
      2.4 is now only recommended.


bzr-0.0.4  2005-04-22

  ENHANCEMENTS:

    * 'bzr diff' optionally takes a list of files to diff.  Still a bit
      basic.  Patch from QuantumG.

    * More default ignore patterns.

    * New 'bzr log --verbose' shows a list of files changed in the
      changeset.  Patch from Sebastian Cote.

    * Roll over ~/.bzr.log if it gets too large.

    * Command abbreviations 'ci', 'st', 'stat', '?' based on a patch
      by Jason Diamon.

    * New 'bzr help commands' based on a patch from Denys Duchier.


  CHANGES:

    * User email is determined by looking at $BZREMAIL or ~/.bzr.email
      or $EMAIL.  All are decoded by the locale preferred encoding.
      If none of these are present user@hostname is used.  The host's
      fully-qualified name is not used because that tends to fail when
      there are DNS problems.

    * New 'bzr whoami' command instead of username user-email.


  BUG FIXES: 

    * Make commit safe for hardlinked bzr trees.

    * Some Unicode/locale fixes.

    * Partial workaround for difflib.unified_diff not handling
      trailing newlines properly.


  INTERNAL:

    * Allow docstrings for help to be in PEP0257 format.  Patch from
      Matt Brubeck.

    * More tests in test.sh.

    * Write profile data to a temporary file not into working
      directory and delete it when done.

    * Smaller .bzr.log with process ids.


  PORTABILITY:

    * Fix opening of ~/.bzr.log on Windows.  Patch from Andrew
      Bennetts.

    * Some improvements in handling paths on Windows, based on a patch
      from QuantumG.


bzr-0.0.3  2005-04-06

  ENHANCEMENTS:

    * New "directories" internal command lists versioned directories
      in the tree.

    * Can now say "bzr commit --help".

    * New "rename" command to rename one file to a different name
      and/or directory.

    * New "move" command to move one or more files into a different
      directory.

    * New "renames" command lists files renamed since base revision.

    * New cat command contributed by janmar.

  CHANGES:

    * .bzr.log is placed in $HOME (not pwd) and is always written in
      UTF-8.  (Probably not a completely good long-term solution, but
      will do for now.)

  PORTABILITY:

    * Workaround for difflib bug in Python 2.3 that causes an
      exception when comparing empty files.  Reported by Erik Toubro
      Nielsen.

  INTERNAL:

    * Refactored inventory storage to insert a root entry at the top.

  TESTING:

    * Start of shell-based black-box testing in test.sh.


bzr-0.0.2.1

  PORTABILITY:

    * Win32 fixes from Steve Brown.


bzr-0.0.2  "black cube"  2005-03-31

  ENHANCEMENTS:

    * Default ignore list extended (see bzrlib/__init__.py).

    * Patterns in .bzrignore are now added to the default ignore list,
      rather than replacing it.

    * Ignore list isn't reread for every file.

    * More help topics.

    * Reinstate the 'bzr check' command to check invariants of the
      branch.

    * New 'ignored' command lists which files are ignored and why;
      'deleted' lists files deleted in the current working tree.

    * Performance improvements.

    * New global --profile option.
    
    * Ignore patterns like './config.h' now correctly match files in
      the root directory only.


bzr-0.0.1  2005-03-26

  ENHANCEMENTS:

    * More information from info command.

    * Can now say "bzr help COMMAND" for more detailed help.

    * Less file flushing and faster performance when writing logs and
      committing to stores.

    * More useful verbose output from some commands.

  BUG FIXES:

    * Fix inverted display of 'R' and 'M' during 'commit -v'.

  PORTABILITY:

    * Include a subset of ElementTree-1.2.20040618 to make
      installation easier.

    * Fix time.localtime call to work with Python 2.3 (the minimum
      supported).


bzr-0.0.0.69  2005-03-22

  ENHANCEMENTS:

    * First public release.

    * Storage of local versions: init, add, remove, rm, info, log,
      diff, status, etc.<|MERGE_RESOLUTION|>--- conflicted
+++ resolved
@@ -122,17 +122,15 @@
     * WSGI-compatible HTTP smart server.  See ``doc/http_smart_server.txt``.
       (Andrew Bennetts)
 
-<<<<<<< HEAD
     * Knit files will now cache full texts only when the size of the
       deltas is as large as the size of the fulltext. (Or after 200
       deltas, whichever comes first). This has the most benefit on large
       files with small changes, such as the inventory for a large project.
       (eg For a project with 2500 files, and 7500 revisions, it changes
       the size of inventory.knit from 11MB to 5.4MB) (John Arbash Meinel)
-=======
+
     * ``bzr merge`` now has an option ``--pull`` to fall back to pull if
-      local is fully merged into remote.
->>>>>>> 0527ed4d
+      local is fully merged into remote. (Jan Hudec)
 
   INTERNALS:
 
