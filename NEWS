--- conflicted
+++ resolved
@@ -4,7 +4,6 @@
 
 .. contents::
 
-<<<<<<< HEAD
 
 IN DEVELOPMENT
 --------------
@@ -44,7 +43,8 @@
     * New hook Commands['extend_command'] to allow plugins to access a
       command object before the command is run (or help generated from
       it), without overriding the command. (Robert Collins)
-=======
+
+
 bzr 1.12 "1234567890" 2009-02-13
 --------------------------------
 
@@ -63,7 +63,6 @@
 
     * Expanded the help for log and added a new help topic called
       ``log-formats``.  (Ian Clatworthy)
->>>>>>> 8c95bc99
 
 
 bzr 1.12rc1 "1234567890" 2009-02-10
