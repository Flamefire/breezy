--------------------
Bazaar Release Notes
--------------------

.. contents::


IN DEVELOPMENT
--------------

  NOTES WHEN UPGRADING:

  CHANGES:

    * Broader support of GNU Emacs mail clients. Set
      ``mail_client=emacsclient`` in your bazaar.conf and ``send`` will pop the
      bundle in a mail buffer according to the value of ``mail-user-agent``
      variable. (Xavier Maillard)

  FEATURES:

  IMPROVEMENTS:

    * Diff now handles revision specs like "branch:" and "submit:" more
      efficiently.  (Aaron Bentley)

    * More friendly error given when attempt to start the smart server
      on an address already in use. (Andrea Corbellini, #200575)

    * Pull completes much faster when there is nothing to pull.
      (Aaron Bentley)

  BUGFIXES:

    * Avoid muttering every time a child update does not cause a progress bar
      update. (John Arbash Meinel, #213771)

    * ``Branch.reconcile()`` is now implemented. This allows ``bzr reconcile``
      to fix when a Branch has a non-canonical mainline history. ``bzr check``
      also detects this condition. (John Arbash Meinel, #177855)

    * ``bzr commit`` now works with Microsoft's FTP service.
      (Andreas Deininger)

    * Conversion from non-rich-root to rich-root(-pack) updates inventory
      sha1s, even when bundles are used.  (Aaron Bentley, #181391)

    * Conversion from non-rich-root to rich-root(-pack) works correctly even
      though search keys are not topologically sorted.  (Aaron Bentley)

    * Conversion from non-rich-root to rich-root(-pack) works even when a
      parent revision has a different root id.  (Aaron Bentley, #177874)

    * Fetching all revisions from a repository does not cause pack collisions.
      (Robert Collins, Aaron Bentley, #212908)

    * Fix error about "attempt to add line-delta in non-delta knit".
      (Andrew Bennetts, #217701)

    * Pushing a branch in "dirstate" format (Branch5) over bzr+ssh would break
      if the remote server was < version 1.2. This was due to a bug in the
      RemoteRepository.get_parent_map() fallback code.
      (John Arbash Meinel, #214894)

    * Remove leftover code in ``bzr_branch`` that inappropriately creates 
      a ``branch-name`` file in the branch control directory.
      (Martin Pool)

    * Set SO_REUSEADDR on server sockets of ``bzr serve`` to avoid problems
      rebinding the socket when starting the server a second time.
      (John Arbash Meinel, Martin Pool, #164288)

    * Severe performance degradation in fetching from knit repositories to
      knits and packs due to parsing the entire revisions.kndx on every graph
      walk iteration fixed by using the Repository.get_graph API.  There was
      another regression in knit => knit fetching which re-read the index for
      every revision each side had in common.
      (Robert Collins, John Arbash Meinel)

    * When logging the changes to a particular file, there was a bug if there
      were ghosts in the revision ancestry. (John Arbash Meinel, #209948)

  DOCUMENTATION:

    * Document outlining strategies for TortoiseBzr. (Mark Hammond)

  TESTING:

    * Add ``thread_name_suffix`` parameter to SmartTCPServer_for_testing, to
      make it easy to identify which test spawned a thread with an unhandled
      exception. (Andrew Bennetts)

    * New ``--debugflag``/``-E`` option to ``bzr selftest`` for setting
      options for debugging tests, these are complementary to the the -D
      options.  The ``-Dselftest_debug`` global option has been replaced by the
      ``-E=allow_debug`` option for selftest. (Andrew Bennetts)

    * Parameterised test ids are preserved correctly to aid diagnosis of test
      failures. (Robert Collins, Andrew Bennetts)

  INTERNALS:

<<<<<<< HEAD
    * The Python ``assert`` statement is no longer used in Bazaar source, and 
      a test checks this.  (Martin Pool)
=======
    * ``Hooks.install_hook`` is now deprecated in favour of
      ``Hooks.install_named_hook`` which adds a required ``name`` parameter, to
      avoid having to call ``Hooks.name_hook``. (Daniel Watkins)
>>>>>>> 1a876aeb

    * Implement xml8 serializer.  (Aaron Bentley)

    * New form ``@deprecated_method(deprecated_in(1, 5, 0))`` for making 
      deprecation wrappers.  (Martin Pool)

    * ``Repository.revision_parents`` is now deprecated in favour of 
      ``Repository.get_parent_map([revid])[revid]``. (Jelmer Vernooij)

  API BREAKS:

    * ``bzrlib.status.show_pending_merges`` requires the repository to be
      locked by the caller. Callers should have been doing it anyway, but it
      will now raise an exception if they do not. (John Arbash Meinel)

    * Repository.get_data_stream, Repository.get_data_stream_for_search(),
      Repository.get_deltas_for_revsions(), Repository.revision_trees(),
      Repository.item_keys_introduced_by() no longer take read locks.
      (Aaron Bentley)

    * ``LockableFiles.get_utf8`` is deprecated, as a start towards 
      removing LockableFiles and ``.control_files`` entirely.
      (Martin Pool)

    * Methods deprecated prior to 1.1 have been removed.
      (Martin Pool)


bzr 1.4 2008-04-28
------------------

This release of Bazaar includes handy improvements to the speed of log and
status, new options for several commands, improved documentation, and better
hooks, including initial code for server-side hooks.  A number of bugs have
been fixed, particularly in interoperability between different formats or
different releases of Bazaar over there network.  There's been substantial
internal work in both the repository and network code to enable new features
and faster performance.

  BUG FIXES:

    * Pushing a branch in "dirstate" format (Branch5) over bzr+ssh would break
      if the remote server was < version 1.2.  This was due to a bug in the
      RemoteRepository.get_parent_map() fallback code.
      (John Arbash Meinel, Andrew Bennetts, #214894)


bzr 1.4rc2 2008-04-21
---------------------

  BUG FIXES:

    * ``bzr log -r ..X bzr://`` was failing, because it was getting a request
      for ``revision_id=None`` which was not a string.
      (John Arbash Meinel, #211661)

    * Fixed a bug in handling ghost revisions when logging changes in a 
      particular file.  (John Arbash Meinel, #209948)

    * Fix error about "attempt to add line-delta in non-delta knit".
      (Andrew Bennetts, #205156)

    * Fixed performance degradation in fetching from knit repositories to
      knits and packs due to parsing the entire revisions.kndx on every graph
      walk iteration fixed by using the Repository.get_graph API.  There was
      another regression in knit => knit fetching which re-read the index for
      every revision each side had in common.
      (Robert Collins, John Arbash Meinel)


bzr 1.4rc1 2008-04-11
---------------------

  CHANGES:

   * bzr main script cannot be imported (Benjamin Peterson)

   * On Linux bzr additionally looks for plugins in arch-independent site
     directory. (Toshio Kuratomi)

   * The ``set_rh`` branch hook is now deprecated. Please migrate
     any plugins using this hook to use an alternative, e.g.
     ``post_change_branch_tip``. (Ian Clatworthy)

   * When a plugin cannot be loaded as the file path is not a valid
     python module name bzr will now strip a ``bzr_`` prefix from the
     front of the suggested name, as many plugins (e.g. bzr-svn)
     want to be installed without this prefix. It is a common mistake
     to have a folder named "bzr-svn" for that plugin, especially
     as this is what bzr branch lp:bzr-svn will give you. (James Westby,
     Andrew Cowie)

   * UniqueIntegerBugTracker now appends bug-ids instead of joining
     them to the base URL. Plugins that register bug trackers may
     need a trailing / added to the base URL if one is not already there.
     (James Wesby, Andrew Cowie)

  FEATURES:

    * Added start_commit hook for mutable trees. (Jelmer Vernooij, #186422)

    * ``status`` now accepts ``--no-pending`` to show the status without
      listing pending merges, which speeds up the command a lot on large
      histories.  (James Westby, #202830)

    * New ``post_change_branch_tip`` hook that is called after the
      branch tip is moved but while the branch is still write-locked.
      See the User Reference for signature details.
      (Ian Clatworthy, James Henstridge)

    * Reconfigure can convert a branch to be standalone or to use a shared
      repository.  (Aaron Bentley)

  IMPROVEMENTS:

    * The smart protocol now has support for setting branches' revision info
      directly.  This should make operations like push slightly faster, and is a
      step towards server-side hooks.  The new request method name is
      ``Branch.set_last_revision_info``.  (Andrew Bennetts)

    * ``bzr commit --fixes`` now recognises "gnome" as a tag by default.
      (James Westby, Andrew Cowie)

    * ``bzr switch`` will attempt to find branches to switch to relative to the
      current branch. E.g. ``bzr switch branchname`` will look for
      ``current_branch/../branchname``. (Robert Collins, Jelmer Vernooij,
      Wouter van Heyst)

    * Diff is now more specific about execute-bit changes it describes
      (Chad Miller)

    * Fetching data over HTTP is a bit faster when urllib is used.  This is done
      by forcing it to recv 64k at a time when reading lines in HTTP headers,
      rather than just 1 byte at a time.  (Andrew Bennetts)

    * Log --short and --line are much faster when -r is not specified.
      (Aaron Bentley)

    * Merge is faster.  We no longer check a file's existence unnecessarily
      when merging the execute bit.  (Aaron Bentley)

    * ``bzr status`` on an explicit list of files no longer shows pending
      merges, making it much faster on large trees. (John Arbash Meinel)

    * The launchpad directory service now warns the user if they have not set
      their launchpad login and are trying to resolve a URL using it, just
      in case they want to do a write operation with it.  (James Westby)

    * The smart protocol client is slightly faster, because it now only queries
      the server for the protocol version once per connection.  Also, the HTTP
      transport will now automatically probe for and use a smart server if
      one is present.  You can use the new ``nosmart+`` transport decorator
      to get the old behaviour.  (Andrew Bennetts)

    * The ``version`` command takes a ``--short`` option to print just the
      version number, for easier use in scripts.  (Martin Pool)

    * Various operations with revision specs and commands that calculate
      revnos and revision ids are faster.  (John A. Meinel, Aaron Bentley)

  BUGFIXES:

    * Add ``root_client_path`` parameter to SmartWSGIApp and
      SmartServerRequest.  This makes it possible to publish filesystem
      locations that don't exactly match URL paths. SmartServerRequest
      subclasses should use the new ``translate_client_path`` and
      ``transport_from_client_path`` methods when dealing with paths received
      from a client to take this into account.  (Andrew Bennetts, #124089)

    * ``bzr mv a b`` can be now used also to rename previously renamed
      directories, not only files. (Lukáš Lalinský, #107967)

    * ``bzr uncommit --local`` can now remove revisions from the local
      branch to be symmetric with ``bzr commit --local``.
      (John Arbash Meinel, #93412)

    * Don't ask for a password if there is no real terminal.
      (Alexander Belchenko, #69851)

    * Fix a bug causing a ValueError crash in ``parse_line_delta_iter`` when
      fetching revisions from a knit to pack repository or vice versa using
      bzr:// (including over http or ssh).
      (#208418, Andrew Bennetts, Martin Pool, Robert Collins)

    * Fixed ``_get_line`` in ``bzrlib.smart.medium``, which was buggy.  Also
      fixed ``_get_bytes`` in the same module to use the push back buffer.
      These bugs had no known impact in normal use, but were problematic for
      developers working on the code, and were likely to cause real bugs sooner
      or later.  (Andrew Bennetts)

    * Implement handling of basename parameter for DefaultMail.  (James Westby)

    * Incompatibility with Paramiko versions newer than 1.7.2 was fixed.
      (Andrew Bennetts, #213425)

    * Launchpad locations (lp: URLs) can be pulled.  (Aaron Bentley, #181945)

    * Merges that add files to deleted root directories complete.  They
      do create conflicts.  (Aaron Bentley, #210092)

    * vsftp's return ``550 RNFR command failed.`` supported.
      (Marcus Trautwig, #129786)

  DOCUMENTATION:

    * Improved documentation on send/merge relationship. (Peter Schuller)

    * Minor fixes to the User Guide. (Matthew Fuller)

    * Reduced the evangelism in the User Guide. (Ian Clatworthy)

    * Added Integrating with Bazaar document for developers (Martin Albisetti)

  API BREAKS:

    * Attempting to pull data from a ghost aware repository (e.g. knits) into a
      non-ghost aware repository such as weaves will now fail if there are
      ghosts.  (Robert Collins)

    * ``KnitVersionedFile`` no longer accepts an ``access_mode`` parameter, and
      now requires the ``index`` and ``access_method`` parameters to be
      supplied. A compatible shim has been kept in the new function
      ``knit.make_file_knit``. (Robert Collins)

    * Log formatters must now provide log_revision instead of show and
      show_merge_revno methods. The latter had been deprecated since the 0.17
      release. (James Westby)

    * ``LoopbackSFTP`` is now called ``SocketAsChannelAdapter``.
      (Andrew Bennetts)

    * ``osutils.backup_file`` is removed. (Alexander Belchenko)

    * ``Repository.get_revision_graph`` is deprecated, with no replacement
      method. The method was size(history) and not desirable. (Robert Collins)

    * ``revision.revision_graph`` is deprecated, with no replacement function.
      The function was size(history) and not desirable. (Robert Collins)

    * ``Transport.get_shared_medium`` is deprecated.  Use
      ``Transport.get_smart_medium`` instead.  (Andrew Bennetts)

    * ``VersionedFile`` factories now accept a get_scope parameter rather
      than using a call to ``transaction_finished``, allowing the removal of
      the fixed list of versioned files per repository. (Robert Collins)

    * ``VersionedFile.annotate_iter`` is deprecated. While in principle this
      allowed lower memory use, all users of annotations wanted full file 
      annotations, and there is no storage format suitable for incremental
      line-by-line annotation. (Robert Collins)

    * ``VersionedFile.clone_text`` is deprecated. This performance optimisation
      is no longer used - reading the content of a file that is undergoing a
      file level merge to identical state on two branches is rare enough, and
      not expensive enough to special case. (Robert Collins)

    * ``VersionedFile.clear_cache`` and ``enable_cache`` are deprecated.
      These methods added significant complexity to the ``VersionedFile``
      implementation, but were only used for optimising fetches from knits - 
      which can be done from outside the knit layer, or via a caching
      decorator. As knits are not the default format, the complexity is no
      longer worth paying. (Robert Collins)

    * ``VersionedFile.create_empty`` is removed. This method presupposed a
      sensible mapping to a transport for individual files, but pack backed
      versioned files have no such mapping. (Robert Collins)

    * ``VersionedFile.get_graph`` is deprecated, with no replacement method.
      The method was size(history) and not desirable. (Robert Collins)

    * ``VersionedFile.get_graph_with_ghosts`` is deprecated, with no
      replacement method.  The method was size(history) and not desirable.
      (Robert Collins)

    * ``VersionedFile.get_parents`` is deprecated, please use
      ``VersionedFile.get_parent_map``. (Robert Collins)

    * ``VersionedFile.get_sha1`` is deprecated, please use
      ``VersionedFile.get_sha1s``. (Robert Collins)

    * ``VersionedFile.has_ghost`` is now deprecated, as it is both expensive
      and unused outside of a single test. (Robert Collins)

    * ``VersionedFile.iter_parents`` is now deprecated in favour of
      ``get_parent_map`` which can be used to instantiate a Graph on a
      VersionedFile. (Robert Collins)

    * ``VersionedFileStore`` no longer uses the transaction parameter given
      to most methods; amongst other things this means that the
      get_weave_or_empty method no longer guarantees errors on a missing weave
      in a readonly transaction, and no longer caches versioned file instances
      which reduces memory pressure (but requires more careful management by
      callers to preserve performance). (Robert Collins)

  TESTING:

    * New -Dselftest_debug flag disables clearing of the debug flags during
      tests.  This is useful if you want to use e.g. -Dhpss to help debug a
      failing test.  Be aware that using this feature is likely to cause
      spurious test failures if used with the full suite. (Andrew Bennetts)

    * selftest --load-list now uses a new more agressive test loader that will
      avoid loading unneeded modules and building their tests. Plugins can use
      this new loader by defining a load_tests function instead of a test_suite
      function. (a forthcoming patch will provide many examples on how to
      implement this).
      (Vincent Ladeuil)

    * selftest --load-list now does some sanity checks regarding duplicate test
      IDs and tests present in the list but not found in the actual test suite.
      (Vincent Ladeuil)

    * Slightly more concise format for the selftest progress bar, so there's
      more space to show the test name.  (Martin Pool) ::

        [2500/10884, 1fail, 3miss in 1m29s] test_revisionnamespaces.TestRev

    * The test suite takes much less memory to run, and is a bit faster.  This
      is done by clearing most attributes of TestCases after running them, if
      they succeeded.  (Andrew Bennetts)

  INTERNALS:

    * Added ``_build_client_protocol`` to ``_SmartClient``.  (Andrew Bennetts)

    * Added basic infrastructure for automatic plugin suggestion.
      (Martin Albisetti)

    * If a ``LockableFiles`` object is not explicitly unlocked (for example
      because of a missing ``try/finally`` block, it will give a warning but
      not automatically unlock itself.  (Previously they did.)  This
      sometimes caused knock-on errors if for example the network connection
      had already failed, and should not be relied upon by code. 
      (Martin Pool, #109520)

    * ``make dist`` target to build a release tarball, and also 
      ``check-dist-tarball`` and ``dist-upload-escudero``.  (Martin Pool)

    * The ``read_response_tuple`` method of ``SmartClientRequestProtocol*``
      classes will now raise ``UnknownSmartMethod`` when appropriate, so that
      callers don't need to try distinguish unknown request errors from other
      errors.  (Andrew Bennetts)

    * ``set_make_working_trees`` is now implemented provided on all repository
      implementations (Aaron Bentley)

    * ``VersionedFile`` now has a new method ``get_parent_map`` which, like
      ``Graph.get_parent_map`` returns a dict of key:parents. (Robert Collins)


bzr 1.3.1 2008-04-09
--------------------

  No changes from 1.3.1rc1.


bzr 1.3rc1 2008-04-04
---------------------

  BUG FIXES:

    * Fix a bug causing a ValueError crash in ``parse_line_delta_iter`` when
      fetching revisions from a knit to pack repository or vice versa using
      bzr:// (including over http or ssh).  
      (#208418, Andrew Bennetts, Martin Pool, Robert Collins)


bzr 1.3 2008-03-20
------------------

Bazaar has become part of the GNU project <http://www.gnu.org>

Many operations that act on history, including ``log`` and ``annotate`` are now
substantially faster.  Several bugs have been fixed and several new options and
features have been added.

  TESTING:

    * Avoid spurious failure of ``TestVersion.test_version`` matching
      directory names.
      (#202778, Martin Pool)


bzr 1.3rc1 2008-03-16
---------------------

  NOTES WHEN UPGRADING:

    * The backup directory created by ``upgrade`` is now called
      ``backup.bzr``, not ``.bzr.backup``. (Martin Albisetti)

  CHANGES:

    * A new repository format 'development' has been added. This format will
      represent the latest 'in-progress' format that the bzr developers are
      interested in getting early-adopter testing and feedback on.
      ``doc/developers/development-repo.txt`` has detailed information.
      (Robert Collins)

    * BZR_LOG environment variable controls location of .bzr.log trace file. 
      User can suppress writing messages to .bzr.log by using '/dev/null'
      filename (on Linux) or 'NUL' (on Windows). If BZR_LOG variable 
      is not defined but BZR_HOME is defined then default location
      for .bzr.log trace file is ``$BZR_HOME/.bzr.log``.
      (Alexander Belchenko)

    * ``launchpad`` builtin plugin now shipped as separate part in standalone
      bzr.exe, installed to ``C:\Program Files\Bazaar\plugins`` directory, 
      and standalone installer allows user to skip installation of this plugin.
      (Alexander Belchenko)

    * Restore auto-detection of plink.exe on Windows. (Dmitry Vasiliev)

    * Version number is now shown as "1.2" or "1.2pr2", without zeroed or
      missing final fields.  (Martin Pool)

  FEATURES:

    * ``branch`` and ``checkout`` can hard-link working tree files, which is
      faster and saves space.  (Aaron Bentley)

    * ``bzr send`` will now also look at the ``child_submit_to`` setting in
      the submit branch to determine the email address to send to. 
      (Jelmer Vernooij)

  IMPROVEMENTS:

    * BzrBranch._lefthand_history is faster on pack repos.  (Aaron Bentley)

    * Branch6.generate_revision_history is faster.  (Aaron Bentley)

    * Directory services can now be registered, allowing special URLs to be
      dereferenced into real URLs.  This is a generalization and cleanup of
      the lp: transport lookup.  (Aaron Bentley)

    * Merge directives that are automatically attached to emails have nicer
      filenames, based on branch-nick + revno. (Aaron Bentley)

    * ``push`` has a ``--revision`` option, to specify what revision to push up
      to.  (Daniel Watkins)

    * Significantly reducing execution time and network traffic for trivial 
      case of running ``bzr missing`` command for two identical branches.
      (Alexander Belchenko)

    * Speed up operations that look at the revision graph (such as 'bzr log').
      ``KnitPackRepositor.get_revision_graph`` uses ``Graph.iter_ancestry`` to
      extract the revision history. This allows filtering ghosts while
      stepping instead of needing to peek ahead. (John Arbash Meinel)

    * The ``hooks`` command lists installed hooks, to assist in debugging.
      (Daniel Watkins)

    * Updates to how ``annotate`` work. Should see a measurable improvement in
      performance and memory consumption for file with a lot of merges.
      Also, correctly handle when a line is introduced by both parents (it
      should be attributed to the first merge which notices this, and not
      to all subsequent merges.) (John Arbash Meinel)

  BUGFIXES:

    * Autopacking no longer holds the full set of inventory lines in
      memory while copying. For large repositories, this can amount to
      hundreds of MB of ram consumption.
      (Ian Clatworthy, John Arbash Meinel)

    * Cherrypicking when using ``--format=merge3`` now explictly excludes
      BASE lines. (John Arbash Meinel, #151731)

    * Disable plink's interactive prompt for password.
      (#107593, Dmitry Vasiliev)

    * Encode command line arguments from unicode to user_encoding before
      invoking external mail client in `bzr send` command.
      (#139318, Alexander Belchenko)

    * Fixed problem connecting to ``bzr+https://`` servers.
      (#198793, John Ferlito)

    * Improved error reporting in the Launchpad plugin. (Daniel Watkins,
      #196618)

    * Include quick-start-summary.svg file to python-based installer(s)
      for Windows. (#192924, Alexander Belchenko)

    * lca merge now respects specified files. (Aaron Bentley)

    * Make version-info --custom imply --all. (#195560, James Westby)

    * ``merge --preview`` now works for merges that add or modify
      symlinks (James Henstridge)

    * Redirecting the output from ``bzr merge`` (when the remembered
      location is used) now works. (John Arbash Meinel)

    * setup.py script explicitly checks for Python version.
      (Jari Aalto, Alexander Belchenko, #200569)

    * UnknownFormatErrors no longer refer to branches regardless of kind of
      unknown format. (Daniel Watkins, #173980)

    * Upgrade bundled ConfigObj to version 4.5.2, which properly quotes #
      signs, among other small improvements. (Matt Nordhoff, #86838)

    * Use correct indices when emitting LCA conflicts.  This fixes IndexError
      errors.  (Aaron Bentley, #196780)

  DOCUMENTATION:

    * Explained how to use ``version-info --custom`` in the User Guide.
      (Neil Martinsen-Burrell)

  API BREAKS:

    * Support for loading plugins from zip files and
      ``bzrlib.plugin.load_from_zip()`` function are deprecated.
      (Alexander Belchenko)

  TESTING:

    * The branch interface tests were invalid for branches using rich-root
      repositories because the empty string is not a valid file-id.
      (Robert Collins)

  INTERNALS:

    * ``Graph.iter_ancestry`` returns the ancestry of revision ids. Similar to
      ``Repository.get_revision_graph()`` except it includes ghosts and you can
      stop part-way through. (John Arbash Meinel)

    * New module ``tools/package_mf.py`` provide custom module finder for
      python packages (improves standard python library's modulefinder.py)
      used by ``setup.py`` script while building standalone bzr.exe.
      (Alexander Belchenko)

    * New remote method ``RemoteBzrDir.find_repositoryV2`` adding support for
      detecting external lookup support on remote repositories. This method is
      now attempted first when lookup up repositories, leading to an extra 
      round trip on older bzr smart servers. (Robert Collins)
 
    * Repository formats have a new supported-feature attribute
      ``supports_external_lookups`` used to indicate repositories which support
      falling back to other repositories when they have partial data.
      (Robert Collins)

    * ``Repository.get_revision_graph_with_ghosts`` and
      ``bzrlib.revision.(common_ancestor,MultipleRevisionSources,common_graph)``
      have been deprecated.  (John Arbash Meinel)

    * ``Tree.iter_changes`` is now a public API, replacing the work-in-progress
      ``Tree._iter_changes``. The api is now considered stable and ready for
      external users.  (Aaron Bentley)

    * The bzrdir format registry now accepts an ``alias`` keyword to
      register_metadir, used to indicate that a format name is an alias for
      some other format and thus should not be reported when describing the
      format. (Robert Collins)


bzr 1.2 2008-02-15
------------------

  BUG FIXES:

    * Fix failing test in Launchpad plugin. (Martin Pool)


bzr 1.2rc1 2008-02-13
---------------------

  NOTES WHEN UPGRADING:
  
    * Fetching via the smart protocol may need to reconnect once during a fetch
      if the remote server is running Bazaar 1.1 or earlier, because the client
      attempts to use more efficient requests that confuse older servers.  You
      may be required to re-enter a password or passphrase when this happens.
      This won't happen if the server is upgraded to Bazaar 1.2.
      (Andrew Bennetts)

  CHANGES:

    * Fetching via bzr+ssh will no longer fill ghosts by default (this is
      consistent with pack-0.92 fetching over SFTP). (Robert Collins)

    * Formatting of ``bzr plugins`` output is changed to be more human-
      friendly. Full path of plugins locations will be shown only with
      ``--verbose`` command-line option. (Alexander Belchenko)

    * ``merge`` now prefers to use the submit branch, but will fall back to
      parent branch.  For many users, this has no effect.  But some users who
      pull and merge on the same branch will notice a change.  This change
      makes it easier to work on a branch on two different machines, pulling
      between the machines, while merging from the upstream.
      ``merge --remember`` can now be used to set the submit_branch.
      (Aaron Bentley)

  FEATURES:

    * ``merge --preview`` produces a diff of the changes merge would make,
      but does not actually perform the merge.  (Aaron Bentley)

    * New smart method ``Repository.get_parent_map`` for getting revision
      parent data. This returns additional parent information topologically
      adjacent to the requested data to reduce round trip latency impacts.
      (Robert Collins)

    * New smart method, ``Repository.stream_revisions_chunked``, for fetching
      revision data that streams revision data via a chunked encoding.  This
      avoids buffering large amounts of revision data on the server and on the
      client, and sends less data to the server to request the revisions.
      (Andrew Bennetts, Robert Collins, #178353)

    * The launchpad plugin now handles lp urls of the form
      ``lp://staging/``, ``lp://demo/``, ``lp://dev/`` to use the appropriate
      launchpad instance to do the resolution of the branch identities.
      This is primarily of use to Launchpad developers, but can also
      be used by other users who want to try out Launchpad as
      a branch location without messing up their public Launchpad
      account.  Branches that are pushed to the staging environment
      have an expected lifetime of one day. (Tim Penhey)

  IMPROVEMENTS:

    * Creating a new branch no longer tries to read the entire revision-history
      unnecessarily over smart server operations. (Robert Collins)

    * Fetching between different repository formats with compatible models now
      takes advantage of the smart method to stream revisions.  (Andrew Bennetts)

    * The ``--coverage`` option is now global, rather specific to ``bzr
      selftest``.  (Andrew Bennetts)

    * The ``register-branch`` command will now use the public url of the branch
      containing the current directory, if one has been set and no explicit
      branch is provided.  (Robert Collins)

    * Tweak the ``reannotate`` code path to optimize the 2-parent case.
      Speeds up ``bzr annotate`` with a pack repository by approx 3:2.
      (John Arbash Meinel)

  BUGFIXES:

    * Calculate remote path relative to the shared medium in _SmartClient.  This
      is related to the problem in bug #124089.  (Andrew Bennetts)

    * Cleanly handle connection errors in smart protocol version two, the same
      way as they are handled by version one.  (Andrew Bennetts)

    * Clearer error when ``version-info --custom`` is used without
      ``--template`` (Lukáš Lalinský)

    * Don't raise UnavailableFeature during test setup when medusa is not
      available or tearDown is never called leading to nasty side effects.
      (#137823, Vincent Ladeuil)

    * If a plugin's test suite cannot be loaded, for example because of a syntax
      error in the tests, then ``selftest`` fails, rather than just printing 
      a warning.  (Martin Pool, #189771)
      
    * List possible values for BZR_SSH environment variable in env-variables
      help topic. (Alexander Belchenko, #181842)

    * New methods ``push_log_file`` and ``pop_log_file`` to intercept messages:
      popping the log redirection now precisely restores the previous state,
      which makes it easier to use bzr log output from other programs.
      TestCaseInTempDir no longer depends on a log redirection being established
      by the test framework, which lets bzr tests cleanly run from a normal
      unittest runner.
      (#124153, #124849, Martin Pool, Jonathan Lange)

    * ``pull --quiet`` is now more quiet, in particular a message is no longer
      printed when the remembered pull location is used. (James Westby,
      #185907)

    * ``reconfigure`` can safely be interrupted while fetching.
      (Aaron Bentley, #179316)

    * ``reconfigure`` preserves tags when converting to and from lightweight
      checkouts.  (Aaron Bentley, #182040)

    * Stop polluting /tmp when running selftest.
      (Vincent Ladeuil, #123623)

    * Switch from NFKC => NFC for normalization checks. NFC allows a few
      more characters which should be considered valid.
      (John Arbash Meinel, #185458)

    * The launchpad plugin now uses the ``edge`` xmlrpc server to avoid
      interacting badly with a bug on the launchpad side. (Robert Collins)

    * Unknown hostnames when connecting to a ``bzr://`` URL no longer cause
      tracebacks.  (Andrew Bennetts, #182849)

  API BREAKS:

    * Classes implementing Merge types like Merge3Merger must now accept (and
      honour) a do_merge flag in their constructor.  (Aaron Bentley)

    * ``Repository.add_inventory`` and ``add_revision`` now require the caller
      to previously take a write lock (and start a write group.)
      (Martin Pool)

  TESTING:

    * selftest now accepts --load-list <file> to load a test id list. This
      speeds up running the test suite on a limited set of tests.
      (Vincent Ladeuil)

  INTERNALS:

    * Add a new method ``get_result`` to graph search objects. The resulting
      ``SearchResult`` can be used to recreate the search later, which will
      be useful in reducing network traffic. (Robert Collins)

    * Use convenience function to check whether two repository handles 
      are referring to the same repository in ``Repository.get_graph``. 
      (Jelmer Vernooij, #187162)

    * Fetching now passes the find_ghosts flag through to the 
      ``InterRepository.missing_revision_ids`` call consistently for all
      repository types. This will enable faster missing revision discovery with
      bzr+ssh. (Robert Collins)

    * Fix error handling in Repository.insert_data_stream. (Lukas Lalinsky)

    * ``InterRepository.missing_revision_ids`` is now deprecated in favour of
      ``InterRepository.search_missing_revision_ids`` which returns a 
      ``bzrlib.graph.SearchResult`` suitable for making requests from the smart
      server. (Robert Collins)

    * New error ``NoPublicBranch`` for commands that need a public branch to
      operate. (Robert Collins)
 
    * New method ``iter_inventories`` on Repository for access to many
      inventories. This is primarily used by the ``revision_trees`` method, as
      direct access to inventories is discouraged. (Robert Collins)
 
    * New method ``next_with_ghosts`` on the Graph breadth-first-search objects
      which will split out ghosts and present parents into two separate sets,
      useful for code which needs to be aware of ghosts (e.g. fetching data
      cares about ghosts during revision selection). (Robert Collins)

    * Record a timestamp against each mutter to the trace file, relative to the
      first import of bzrlib.  (Andrew Bennetts)

    * ``Repository.get_data_stream`` is now deprecated in favour of
      ``Repository.get_data_stream_for_search`` which allows less network
      traffic when requesting data streams over a smart server. (Robert Collins)

    * ``RemoteBzrDir._get_tree_branch`` no longer triggers ``_ensure_real``,
      removing one round trip on many network operations. (Robert Collins)

    * RemoteTransport's ``recommended_page_size`` method now returns 64k, like
      SFTPTransport and HttpTransportBase.  (Andrew Bennetts)

    * Repository has a new method ``has_revisions`` which signals the presence
      of many revisions by returning a set of the revisions listed which are
      present. This can be done by index queries without reading data for parent
      revision names etc. (Robert Collins)


bzr 1.1 2008-01-15
------------------

(no changes from 1.1rc1)

bzr 1.1rc1 2008-01-05
---------------------

  CHANGES:
   
   * Dotted revision numbers have been revised. Instead of growing longer with
     nested branches the branch number just increases. (eg instead of 1.1.1.1.1
     we now report 1.2.1.) This helps scale long lived branches which have many
     feature branches merged between them. (John Arbash Meinel)

   * The syntax ``bzr diff branch1 branch2`` is no longer supported.
     Use ``bzr diff branch1 --new branch2`` instead. This change has
     been made to remove the ambiguity where ``branch2`` is in fact a
     specific file to diff within ``branch1``.

  FEATURES:

   * New option to use custom template-based formats in  ``bzr version-info``.
     (Lukáš Lalinský)

   * diff '--using' allows an external diff tool to be used for files.
     (Aaron Bentley)

   * New "lca" merge-type for fast everyday merging that also supports
     criss-cross merges.  (Aaron Bentley)

  IMPROVEMENTS:

   * ``annotate`` now doesn't require a working tree. (Lukáš Lalinský,
     #90049)

   * ``branch`` and ``checkout`` can now use files from a working tree to
     to speed up the process.  For checkout, this requires the new
     --files-from flag.  (Aaron Bentley)

   * ``bzr diff`` now sorts files in alphabetical order.  (Aaron Bentley)

   * ``bzr diff`` now works on branches without working trees. Tree-less
     branches can also be compared to each other and to working trees using
     the new diff options ``--old`` and ``--new``. Diffing between branches,
     with or without trees, now supports specific file filtering as well.
     (Ian Clatworthy, #6700)

   * ``bzr pack`` now orders revision texts in topological order, with newest
     at the start of the file, promoting linear reads for ``bzr log`` and the
     like. This partially fixes #154129. (Robert Collins)

   * Merge directives now fetch prerequisites from the target branch if
     needed.  (Aaron Bentley)

   * pycurl now handles digest authentication.
     (Vincent Ladeuil)

   * ``reconfigure`` can now convert from repositories.  (Aaron Bentley)

   * ``-l`` is now a short form for ``--limit`` in ``log``.  (Matt Nordhoff)

   * ``merge`` now warns when merge directives cause cherrypicks.
     (Aaron Bentley)

   * ``split`` now supported, to enable splitting large trees into smaller
     pieces.  (Aaron Bentley)

  BUGFIXES:

   * Avoid AttributeError when unlocking a pack repository when an error occurs.
     (Martin Pool, #180208)

   * Better handle short reads when processing multiple range requests.
     (Vincent Ladeuil, #179368)

   * build_tree acceleration uses the correct path when a file has been moved.
     (Aaron Bentley)

   * ``commit`` now succeeds when a checkout and its master branch share a
     repository.  (Aaron Bentley, #177592)

   * Fixed error reporting of unsupported timezone format in
     ``log --timezone``. (Lukáš Lalinský, #178722)

   * Fixed Unicode encoding error in ``ignored`` when the output is
     redirected to a pipe. (Lukáš Lalinský)

   * Fix traceback when sending large response bodies over the smart protocol
     on Windows. (Andrew Bennetts, #115781)

   * Fix ``urlutils.relative_url`` for the case of two ``file:///`` URLs
     pointed to different logical drives on Windows.
     (Alexander Belchenko, #90847)

   * HTTP test servers are now compatible with the http protocol version 1.1.
     (Vincent Ladeuil, #175524)

   * _KnitParentsProvider.get_parent_map now handles requests for ghosts
     correctly, instead of erroring or attributing incorrect parents to ghosts.
     (Aaron Bentley)

   * ``merge --weave --uncommitted`` now works.  (Aaron Bentley)

   * pycurl authentication handling was broken and incomplete. Fix handling of
     user:pass embedded in the urls.
     (Vincent Ladeuil, #177643)

   * Files inside non-directories are now handled like other conflict types.
     (Aaron Bentley, #177390)

   * ``reconfigure`` is able to convert trees into lightweight checkouts.
     (Aaron Bentley)

   * Reduce lockdir timeout to 0 when running ``bzr serve``.  (Andrew Bennetts,
     #148087)

   * Test that the old ``version_info_format`` functions still work, even
     though they are deprecated. (John Arbash Meinel, ShenMaq, #177872)

   * Transform failures no longer cause ImmortalLimbo errors (Aaron Bentley,
     #137681)

   * ``uncommit`` works even when the commit messages of revisions to be
     removed use characters not supported in the terminal encoding.
     (Aaron Bentley)

   * When dumb http servers return whole files instead of the requested ranges,
     read the remaining bytes by chunks to avoid overflowing network buffers.
     (Vincent Ladeuil, #175886)

  DOCUMENTATION:

   * Minor tweaks made to the bug tracker integration documentation.
     (Ian Clatworthy)

   * Reference material has now be moved out of the User Guide and added
     to the User Reference. The User Reference has gained 4 sections as
     a result: Authenication Settings, Configuration Settings, Conflicts
     and Hooks. All help topics are now dumped into text format in the
     doc/en/user-reference directory for those who like browsing that
     information in their editor. (Ian Clatworthy)

   * *Using Bazaar with Launchpad* tutorial added. (Ian Clatworthy)

  INTERNALS:

    * find_* methods available for BzrDirs, Branches and WorkingTrees.
      (Aaron Bentley)

    * Help topics can now be loaded from files. 
      (Ian Clatworthy, Alexander Belchenko)

    * get_parent_map now always provides tuples as its output.  (Aaron Bentley)

    * Parent Providers should now implement ``get_parent_map`` returning a
      dictionary instead of ``get_parents`` returning a list.
      ``Graph.get_parents`` is now deprecated. (John Arbash Meinel,
      Robert Collins)

    * Patience Diff now supports arbitrary python objects, as long as they
      support ``hash()``. (John Arbash Meinel)

    * Reduce selftest overhead to establish test names by memoization.
      (Vincent Ladeuil)

  API BREAKS:

  TESTING:

   * Modules can now customise their tests by defining a ``load_tests``
     attribute. ``pydoc bzrlib.tests.TestUtil.TestLoader.loadTestsFromModule``
     for the documentation on this attribute. (Robert Collins)

   * New helper function ``bzrlib.tests.condition_id_re`` which helps
     filter tests based on a regular expression search on the tests id.
     (Robert Collins)
    
   * New helper function ``bzrlib.tests.condition_isinstance`` which helps
     filter tests based on class. (Robert Collins)
    
   * New helper function ``bzrlib.tests.exclude_suite_by_condition`` which
     generalises the ``exclude_suite_by_re`` function. (Robert Collins)

   * New helper function ``bzrlib.tests.filter_suite_by_condition`` which
     generalises the ``filter_suite_by_re`` function. (Robert Collins)

   * New helper method ``bzrlib.tests.exclude_tests_by_re`` which gives a new
     TestSuite that does not contain tests from the input that matched a
     regular expression. (Robert Collins)

   * New helper method ``bzrlib.tests.randomize_suite`` which returns a
     randomized copy of the input suite. (Robert Collins)

   * New helper method ``bzrlib.tests.split_suite_by_re`` which splits a test
     suite into two according to a regular expression. (Robert Collins)

   * Parametrize all http tests for the transport implementations, the http
     protocol versions (1.0 and 1.1) and the authentication schemes.
     (Vincent Ladeuil) 

   * The ``exclude_pattern`` and ``random_order`` parameters to the function
     ``bzrlib.tests.filter_suite_by_re`` have been deprecated. (Robert Collins)

   * The method ``bzrlib.tests.sort_suite_by_re`` has been deprecated. It is 
     replaced by the new helper methods added in this release. (Robert Collins)


bzr 1.0 2007-12-14
------------------

  DOCUMENTATION:

   * More improvements and fixes to the User Guide.  (Ian Clatworthy)

   * Add information on cherrypicking/rebasing to the User Guide.
     (Ian Clatworthy)

   * Improve bug tracker integration documentation. (Ian Clatworthy)

   * Minor edits to ``Bazaar in five minutes`` from David Roberts and
     to the rebasing section of the User Guide from Aaron Bentley.
     (Ian Clatworthy)


bzr 1.0rc3 2007-12-11
---------------------

  CHANGES:
   
   * If a traceback occurs, users are now asked to report the bug 
     through Launchpad (https://bugs.launchpad.net/bzr/), rather than 
     by mail to the mailing list.
     (Martin Pool)

  BUGFIXES:

   * Fix Makefile rules for doc generation. (Ian Clatworthy, #175207)

   * Give more feedback during long http downloads by making readv deliver data
     as it arrives for urllib, and issue more requests for pycurl. High latency
     networks are better handled by urllib, the pycurl implementation give more
     feedback but also incur more latency.
     (Vincent Ladeuil, #173010)

   * Implement _make_parents_provider on RemoteRepository, allowing generating
     bundles against branches on a smart server.  (Andrew Bennetts, #147836)

  DOCUMENTATION:

   * Improved user guide.  (Ian Clatworthy)

   * The single-page quick reference guide is now available as a PDF.
     (Ian Clatworthy)

  INTERNALS:

    * readv urllib http implementation is now a real iterator above the
      underlying socket and deliver data as soon as it arrives. 'get' still
      wraps its output in a StringIO.
      (Vincent Ladeuil)


bzr 1.0rc2 2007-12-07
---------------------

  IMPROVEMENTS:

   * Added a --coverage option to selftest. (Andrew Bennetts)

   * Annotate merge (merge-type=weave) now supports cherrypicking.
     (Aaron Bentley)

   * ``bzr commit`` now doesn't print the revision number twice. (Matt
     Nordhoff, #172612)

   * New configuration option ``bugtracker_<tracker_abbrevation>_url`` to
     define locations of bug trackers that are not directly supported by
     bzr or a plugin. The URL will be treated as a template and ``{id}``
     placeholders will be replaced by specific bug IDs.  (Lukáš Lalinský)

   * Support logging single merge revisions with short and line log formatters.
     (Kent Gibson)

   * User Guide enhanced with suggested readability improvements from
     Matt Revell and corrections from John Arbash Meinel. (Ian Clatworthy)

   * Quick Start Guide renamed to Quick Start Card, moved down in
     the catalog, provided in pdf and png format and updated to refer
     to ``send`` instead of ``bundle``. (Ian Clatworthy, #165080)

   * ``switch`` can now be used on heavyweight checkouts as well as
     lightweight ones. After switching a heavyweight checkout, the
     local branch is a mirror/cache of the new bound branch and
     uncommitted changes in the working tree are merged. As a safety
     check, if there are local commits in a checkout which have not
     been committed to the previously bound branch, then ``switch``
     fails unless the ``--force`` option is given. This option is
     now also required if the branch a lightweight checkout is pointing
     to has been moved. (Ian Clatworthy)

  INTERNALS:

    * New -Dhttp debug option reports http connections, requests and responses.
      (Vincent Ladeuil)

    * New -Dmerge debug option, which emits merge plans for merge-type=weave.

  BUGFIXES:

   * Better error message when running ``bzr cat`` on a non-existant branch.
     (Lukáš Lalinský, #133782)

   * Catch OSError 17 (file exists) in final phase of tree transform and show
     filename to user.
     (Alexander Belchenko, #111758)

   * Catch ShortReadvErrors while using pycurl. Also make readv more robust by
     allowing multiple GET requests to be issued if too many ranges are
     required.
     (Vincent Ladeuil, #172701)

   * Check for missing basis texts when fetching from packs to packs.
     (John Arbash Meinel, #165290)

   * Fall back to showing e-mail in ``log --short/--line`` if the 
     committer/author has only e-mail. (Lukáš Lalinský, #157026)

  API BREAKS:

   * Deprecate not passing a ``location`` argument to commit reporters'
     ``started`` methods. (Matt Nordhoff)


bzr 1.0rc1 2007-11-30
---------------------

  NOTES WHEN UPGRADING:

   * The default repository format is now ``pack-0.92``.  This 
     default is used when creating new repositories with ``init`` and 
     ``init-repo``, and when branching over bzr+ssh or bzr+hpss. 
     (See https://bugs.launchpad.net/bugs/164626)

     This format can be read and written by Bazaar 0.92 and later, and 
     data can be transferred to and from older formats.

     To upgrade, please reconcile your repository (``bzr reconcile``), and then
     upgrade (``bzr upgrade``). 
     
     ``pack-0.92`` offers substantially better scaling and performance than the
     previous knits format. Some operations are slower where the code already
     had bad scaling characteristics under knits, the pack format makes such
     operations more visible as part of being more scalable overall. We will
     correct such operations over the coming releases and encourage the filing
     of bugs on any operation which you observe to be slower in a packs
     repository. One particular case that we do not intend to fix is pulling
     data from a pack repository into a knit repository over a high latency
     link;  downgrading such data requires reinsertion of the file texts, and
     this is a classic space/time tradeoff. The current implementation is
     conservative on memory usage because we need to support converting data
     from any tree without problems.  
     (Robert Collins, Martin Pool, #164476)

  CHANGES:

   * Disable detection of plink.exe as possible ssh vendor. Plink vendor
     still available if user selects it explicitly with BZR_SSH environment
     variable. (Alexander Belchenko, workaround for bug #107593)

   * The pack format is now accessible as "pack-0.92", or "pack-0.92-subtree" 
     to enable the subtree functions (for example, for bzr-svn).  
     See http://doc.bazaar-vcs.org/latest/developer/packrepo.html
     (Martin Pool)

  FEATURES:

   * New ``authentication.conf`` file holding the password or other credentials
     for remote servers. This can be used for ssh, sftp, smtp and other 
     supported transports.
     (Vincent Ladeuil)

   * New rich-root and rich-root-pack formats, recording the same data about
     tree roots that's recorded for all other directories.
     (Aaron Bentley, #164639)

   * ``pack-0.92`` repositories can now be reconciled.
     (Robert Collins, #154173)

   * ``switch`` command added for changing the branch a lightweight checkout
     is associated with and updating the tree to reflect the latest content
     accordingly. This command was previously part of the BzrTools plug-in.
     (Ian Clatworthy, Aaron Bentley, David Allouche)

   * ``reconfigure`` command can now convert branches, trees, or checkouts to
     lightweight checkouts.  (Aaron Bentley)

  PERFORMANCE:

   * Commit updates the state of the working tree via a delta rather than
     supplying entirely new basis trees. For commit of a single specified file
     this reduces the wall clock time for commit by roughly a 30%.
     (Robert Collins, Martin Pool)

   * Commit with many automatically found deleted paths no longer performs
     linear scanning for the children of those paths during inventory
     iteration. This should fix commit performance blowing out when many such
     paths occur during commit. (Robert Collins, #156491)

   * Fetch with pack repositories will no longer read the entire history graph.
     (Robert Collins, #88319)

   * Revert takes out an appropriate lock when reverting to a basis tree, and
     does not read the basis inventory twice. (Robert Collins)

   * Diff does not require an inventory to be generated on dirstate trees.
     (Aaron Bentley, #149254)

   * New annotate merge (--merge-type=weave) implementation is fast on
     versionedfiles withough cached annotations, e.g. pack-0.92.
     (Aaron Bentley)

  IMPROVEMENTS:

   * ``bzr merge`` now warns when it encounters a criss-cross merge.
     (Aaron Bentley)

   * ``bzr send`` now doesn't require the target e-mail address to be
     specified on the command line if an interactive e-mail client is used.
     (Lukáš Lalinský)

   * ``bzr tags`` now prints the revision number for each tag, instead of
     the revision id, unless --show-ids is passed. In addition, tags can be
     sorted chronologically instead of lexicographically with --sort=time.
     (Adeodato Simó, #120231)

   * Windows standalone version of bzr is able to load system-wide plugins from
     "plugins" subdirectory in installation directory. In addition standalone
     installer write to the registry (HKLM\SOFTWARE\Bazaar) useful info 
     about paths and bzr version. (Alexander Belchenko, #129298)

  DOCUMENTATION:

  BUG FIXES:

   * A progress bar has been added for knitpack -> knitpack fetching.
     (Robert Collins, #157789, #159147)

   * Branching from a branch via smart server now preserves the repository
     format. (Andrew Bennetts,  #164626)
     
   * ``commit`` is now able to invoke an external editor in a non-ascii
     directory. (Daniel Watkins, #84043)

   * Catch connection errors for ftp.
     (Vincent Ladeuil, #164567)

   * ``check`` no longer reports spurious unreferenced text versions.
     (Robert Collins, John A Meinel, #162931, #165071)

   * Conflicts are now resolved recursively by ``revert``.
     (Aaron Bentley, #102739)

   * Detect invalid transport reuse attempts by catching invalid URLs.
     (Vincent Ladeuil, #161819)

   * Deleting a file without removing it shows a correct diff, not a traceback.
     (Aaron Bentley)

   * Do no use timeout in HttpServer anymore.
     (Vincent Ladeuil, #158972).

   * Don't catch the exceptions related to the http pipeline status before
     retrying an http request or some programming errors may be masked.
     (Vincent Ladeuil, #160012)

   * Fix ``bzr rm`` to not delete modified and ignored files.
     (Lukáš Lalinský, #172598)

   * Fix exception when revisionspec contains merge revisons but log
     formatter doesn't support merge revisions. (Kent Gibson, #148908)

   * Fix exception when ScopeReplacer is assigned to before any members have
     been retrieved.  (Aaron Bentley)

   * Fix multiple connections during checkout --lightweight.
     (Vincent Ladeuil, #159150)

   * Fix possible error in insert_data_stream when copying between 
     pack repositories over bzr+ssh or bzr+http.  
     KnitVersionedFile.get_data_stream now makes sure that requested
     compression parents are sent before any delta hunks that depend 
     on them.
     (Martin Pool, #164637)

   * Fix typo in limiting offsets coalescing for http, leading to
     whole files being downloaded instead of parts.
     (Vincent Ladeuil, #165061)

   * FTP server errors don't error in the error handling code.
     (Robert Collins, #161240)

   * Give a clearer message when a pull fails because the source needs
     to be reconciled.
     (Martin Pool, #164443)

   * It is clearer when a plugin cannot be loaded because of its name, and a
     suggestion for an acceptable name is given. (Daniel Watkins, #103023)

   * Leave port as None in transport objects if user doesn't
     specify a port in urls.
     (vincent Ladeuil, #150860)

   * Make sure Repository.fetch(self) is properly a no-op for all
     Repository implementations. (John Arbash Meinel, #158333)

   * Mark .bzr directories as "hidden" on Windows.
     (Alexander Belchenko, #71147)

   * ``merge --uncommitted`` can now operate on a single file.
     (Aaron Bentley, Lukáš Lalinský, #136890)

   * Obsolete packs are now cleaned up by pack and autopack operations.
     (Robert Collins, #153789)

   * Operations pulling data from a smart server where the underlying
     repositories are not both annotated/both unannotated will now work.
     (Robert Collins, #165304).

   * Reconcile now shows progress bars. (Robert Collins, #159351)

   * ``RemoteBranch`` was not initializing ``self._revision_id_to_revno_map``
     properly. (John Arbash Meinel, #162486)

   * Removing an already-removed file reports the file does not exist. (Daniel
     Watkins, #152811)

   * Rename on Windows is able to change filename case.
     (Alexander Belchenko, #77740)

   * Return error instead of a traceback for ``bzr log -r0``.
     (Kent Gibson, #133751)

   * Return error instead of a traceback when bzr is unable to create
     symlink on some platforms (e.g. on Windows).
     (Alexander Belchenko, workaround for #81689)

   * Revert doesn't crash when restoring a single file from a deleted
     directory. (Aaron Bentley)

   * Stderr output via logging mechanism now goes through encoded wrapper
     and no more uses utf-8, but terminal encoding instead. So all unicode
     strings now should be readable in non-utf-8 terminal.
     (Alexander Belchenko, #54173)

   * The error message when ``move --after`` should be used makes how to do so
     clearer. (Daniel Watkins, #85237)

   * Unicode-safe output from ``bzr info``. The output will be encoded
     using the terminal encoding and unrepresentable characters will be
     replaced by '?'. (Lukáš Lalinský, #151844)

   * Working trees are no longer created when pushing into a local no-trees
     repo. (Daniel Watkins, #50582)

   * Upgrade util/configobj to version 4.4.0.
     (Vincent Ladeuil, #151208).

   * Wrap medusa ftp test server as an FTPServer feature.
     (Vincent Ladeuil, #157752)

  API BREAKS:

   * ``osutils.backup_file`` is deprecated. Actually it's not used in bzrlib
     during very long time. (Alexander Belchenko)

   * The return value of
     ``VersionedFile.iter_lines_added_or_present_in_versions`` has been
     changed. Previously it was an iterator of lines, now it is an iterator of
     (line, version_id) tuples. This change has been made to aid reconcile and
     fetch operations. (Robert Collins)

   * ``bzrlib.repository.get_versioned_file_checker`` is now private.
     (Robert Collins)

   * The Repository format registry default has been removed; it was previously
     obsoleted by the bzrdir format default, which implies a default repository
     format.
     (Martin Pool)

  INTERNALS:

   * Added ``ContainerSerialiser`` and ``ContainerPushParser`` to
     ``bzrlib.pack``.  These classes provide more convenient APIs for generating
     and parsing containers from streams rather than from files.  (Andrew
     Bennetts)

   * New module ``lru_cache`` providing a cache for use by tasks that need
     semi-random access to large amounts of data. (John A Meinel)

   * InventoryEntry.diff is now deprecated.  Please use diff.DiffTree instead.

  TESTING:


bzr 0.92 2007-11-05
-------------------

  CHANGES:

  * New uninstaller on Win32.  (Alexander Belchenko)


bzr 0.92rc1 2007-10-29
----------------------

  NOTES WHEN UPGRADING:

  CHANGES:
  
   * ``bzr`` now returns exit code 4 if an internal error occurred, and 
     3 if a normal error occurred.  (Martin Pool)

   * ``pull``, ``merge`` and ``push`` will no longer silently correct some
     repository index errors that occured as a result of the Weave disk format.
     Instead the ``reconcile`` command needs to be run to correct those
     problems if they exist (and it has been able to fix most such problems
     since bzr 0.8). Some new problems have been identified during this release
     and you should run ``bzr check`` once on every repository to see if you
     need to reconcile. If you cannot ``pull`` or ``merge`` from a remote
     repository due to mismatched parent errors - a symptom of index errors -
     you should simply take a full copy of that remote repository to a clean
     directory outside any local repositories, then run reconcile on it, and
     finally pull from it locally. (And naturally email the repositories owner
     to ask them to upgrade and run reconcile).
     (Robert Collins)

  FEATURES:

   * New ``knitpack-experimental`` repository format. This is interoperable with
     the ``dirstate-tags`` format but uses a smarter storage design that greatly
     speeds up many operations, both local and remote. This new format can be
     used as an option to the ``init``, ``init-repository`` and ``upgrade``
     commands. See http://doc.bazaar-vcs.org/0.92/developers/knitpack.html
     for further details. (Robert Collins)

   * For users of bzr-svn (and those testing the prototype subtree support) that
     wish to try packs, a new ``knitpack-subtree-experimental`` format has also
     been added. This is interoperable with the ``dirstate-subtrees`` format.
     (Robert Collins)

   * New ``reconfigure`` command. (Aaron Bentley)

   * New ``revert --forget-merges`` command, which removes the record of a pending 
     merge without affecting the working tree contents.  (Martin Pool)

   * New ``bzr_remote_path`` configuration variable allows finer control of
     remote bzr locations than BZR_REMOTE_PATH environment variable.
     (Aaron Bentley)

   * New ``launchpad-login`` command to tell Bazaar your Launchpad
     user ID.  This can then be used by other functions of the
     Launchpad plugin. (James Henstridge)

  PERFORMANCE:

   * Commit in quiet mode is now slightly faster as the information to
     output is no longer calculated. (Ian Clatworthy)

   * Commit no longer checks for new text keys during insertion when the
     revision id was deterministically unique. (Robert Collins)

   * Committing a change which is not a merge and does not change the number of
     files in the tree is faster by utilising the data about whether files are
     changed to determine if the tree is unchanged rather than recalculating
     it at the end of the commit process. (Robert Collins)

   * Inventory serialisation no longer double-sha's the content.
     (Robert Collins)

   * Knit text reconstruction now avoids making copies of the lines list for
     interim texts when building a single text. The new ``apply_delta`` method
     on ``KnitContent`` aids this by allowing modification of the revision id
     such objects represent. (Robert Collins)

   * Pack indices are now partially parsed for specific key lookup using a
     bisection approach. (Robert Collins)

   * Partial commits are now approximately 40% faster by walking over the
     unselected current tree more efficiently. (Robert Collins)

   * XML inventory serialisation takes 20% less time while being stricter about
     the contents. (Robert Collins)

   * Graph ``heads()`` queries have been fixed to no longer access all history
     unnecessarily. (Robert Collins)

  IMPROVEMENTS:

   * ``bzr+https://`` smart server across https now supported. 
     (John Ferlito, Martin Pool, #128456)

   * Mutt is now a supported mail client; set ``mail_client=mutt`` in your
     bazaar.conf and ``send`` will use mutt. (Keir Mierle)

   * New option ``-c``/``--change`` for ``merge`` command for cherrypicking 
     changes from one revision. (Alexander Belchenko, #141368)

   * Show encodings, locale and list of plugins in the traceback message.
     (Martin Pool, #63894)

   * Experimental directory formats can now be marked with
     ``experimental = True`` during registration. (Ian Clatworthy)

  DOCUMENTATION:

   * New *Bazaar in Five Minutes* guide.  (Matthew Revell)

   * The hooks reference documentation is now converted to html as expected.
     (Ian Clatworthy)

  BUG FIXES:

   * Connection error reporting for the smart server has been fixed to
     display a user friendly message instead of a traceback.
     (Ian Clatworthy, #115601)

   * Make sure to use ``O_BINARY`` when opening files to check their
     sha1sum. (Alexander Belchenko, John Arbash Meinel, #153493)

   * Fix a problem with Win32 handling of the executable bit.
     (John Arbash Meinel, #149113)

   * ``bzr+ssh://`` and ``sftp://`` URLs that do not specify ports explicitly
     no longer assume that means port 22.  This allows people using OpenSSH to
     override the default port in their ``~/.ssh/config`` if they wish.  This
     fixes a bug introduced in bzr 0.91.  (Andrew Bennetts, #146715)

   * Commands reporting exceptions can now be profiled and still have their
     data correctly dumped to a file. For example, a ``bzr commit`` with
     no changes still reports the operation as pointless but doing so no
     longer throws away the profiling data if this command is run with
     ``--lsprof-file callgrind.out.ci`` say. (Ian Clatworthy)

   * Fallback to ftp when paramiko is not installed and sftp can't be used for
     ``tests/commands`` so that the test suite is still usable without
     paramiko.
     (Vincent Ladeuil, #59150)

   * Fix commit ordering in corner case. (Aaron Bentley, #94975)

   * Fix long standing bug in partial commit when there are renames 
     left in tree. (Robert Collins, #140419)

   * Fix selftest semi-random noise during http related tests.
     (Vincent Ladeuil, #140614)

   * Fix typo in ftp.py making the reconnection fail on temporary errors.
     (Vincent Ladeuil, #154259)

   * Fix failing test by comparing real paths to cover the case where the TMPDIR
     contains a symbolic link.
     (Vincent Ladeuil, #141382).

   * Fix log against smart server branches that don't support tags.
     (James Westby, #140615)

   * Fix pycurl http implementation by defining error codes from
     pycurl instead of relying on an old curl definition.
     (Vincent Ladeuil, #147530)

   * Fix 'unprintable error' message when displaying BzrCheckError and 
     some other exceptions on Python 2.5.
     (Martin Pool, #144633)

   * Fix ``Inventory.copy()`` and add test for it. (Jelmer Vernooij)

   * Handles default value for ListOption in cmd_commit.
     (Vincent Ladeuil, #140432)

   * HttpServer and FtpServer need to be closed properly or a listening socket
     will remain opened.
     (Vincent Ladeuil, #140055)

   * Monitor the .bzr directory created in the top level test
     directory to detect leaking tests.
     (Vincent Ladeuil, #147986)

   * The basename, not the full path, is now used when checking whether
     the profiling dump file begins with ``callgrind.out`` or not. This
     fixes a bug reported by Aaron Bentley on IRC. (Ian Clatworthy)

   * Trivial fix for invoking command ``reconfigure`` without arguments.
     (Rob Weir, #141629)

   * ``WorkingTree.rename_one`` will now raise an error if normalisation of the
     new path causes bzr to be unable to access the file. (Robert Collins)

   * Correctly detect a NoSuchFile when using a filezilla server. (Gary van der
     Merwe)

  API BREAKS:

   * ``bzrlib.index.GraphIndex`` now requires a size parameter to the
     constructor, for enabling bisection searches. (Robert Collins)

   * ``CommitBuilder.record_entry_contents`` now requires the root entry of a
     tree be supplied to it, previously failing to do so would trigger a
     deprecation warning. (Robert Collins)

   * ``KnitVersionedFile.add*`` will no longer cache added records even when
     enable_cache() has been called - the caching feature is now exclusively for
     reading existing data. (Robert Collins)

   * ``ReadOnlyLockError`` is deprecated; ``LockFailed`` is usually more 
     appropriate.  (Martin Pool)

   * Removed ``bzrlib.transport.TransportLogger`` - please see the new
     ``trace+`` transport instead. (Robert Collins)

   * Removed previously deprecated varargs interface to ``TestCase.run_bzr`` and
     deprecated methods ``TestCase.capture`` and ``TestCase.run_bzr_captured``.
     (Martin Pool)

   * Removed previous deprecated ``basis_knit`` parameter to the
     ``KnitVersionedFile`` constructor. (Robert Collins)

   * Special purpose method ``TestCase.run_bzr_decode`` is moved to the test_non_ascii 
     class that needs it.
     (Martin Pool)

   * The class ``bzrlib.repofmt.knitrepo.KnitRepository3`` has been folded into
     ``KnitRepository`` by parameters to the constructor. (Robert Collins)

   * The ``VersionedFile`` interface now allows content checks to be bypassed
     by supplying check_content=False.  This saves nearly 30% of the minimum
     cost to store a version of a file. (Robert Collins)

   * Tree's with bad state such as files with no length or sha will no longer
     be silently accepted by the repository XML serialiser. To serialise
     inventories without such data, pass working=True to write_inventory.
     (Robert Collins)

   * ``VersionedFile.fix_parents`` has been removed as a harmful API.
     ``VersionedFile.join`` will no longer accept different parents on either
     side of a join - it will either ignore them, or error, depending on the
     implementation. See notes when upgrading for more information.
     (Robert Collins)

  INTERNALS:

   * ``bzrlib.transport.Transport.put_file`` now returns the number of bytes
     put by the method call, to allow avoiding stat-after-write or
     housekeeping in callers. (Robert Collins)

   * ``bzrlib.xml_serializer.Serializer`` is now responsible for checking that
     mandatory attributes are present on serialisation and deserialisation.
     This fixes some holes in API usage and allows better separation between
     physical storage and object serialisation. (Robert Collins)

   * New class ``bzrlib.errors.InternalBzrError`` which is just a convenient
     shorthand for deriving from BzrError and setting internal_error = True.
     (Robert Collins)

   * New method ``bzrlib.mutabletree.update_to_one_parent_via_delta`` for
     moving the state of a parent tree to a new version via a delta rather than
     a complete replacement tree. (Robert Collins)

   * New method ``bzrlib.osutils.minimum_path_selection`` useful for removing
     duplication from user input, when a user mentions both a path and an item
     contained within that path. (Robert Collins)

   * New method ``bzrlib.repository.Repository.is_write_locked`` useful for
     determining if a repository is write locked. (Robert Collins)

   * New method on ``bzrlib.tree.Tree`` ``path_content_summary`` provides a
     tuple containing the key information about a path for commit processing
     to complete. (Robert Collins)

   * New method on xml serialisers, write_inventory_to_lines, which matches the
     API used by knits for adding content. (Robert Collins)

   * New module ``bzrlib.bisect_multi`` with generic multiple-bisection-at-once
     logic, currently only available for byte-based lookup
     (``bisect_multi_bytes``). (Robert Collins)

   * New helper ``bzrlib.tuned_gzip.bytes_to_gzip`` which takes a byte string
     and returns a gzipped version of the same. This is used to avoid a bunch
     of api friction during adding of knit hunks. (Robert Collins)

   * New parameter on ``bzrlib.transport.Transport.readv``
     ``adjust_for_latency`` which changes readv from returning strictly the
     requested data to inserted return larger ranges and in forward read order
     to reduce the effect of network latency. (Robert Collins)

   * New parameter yield_parents on ``Inventory.iter_entries_by_dir`` which
     causes the parents of a selected id to be returned recursively, so all the
     paths from the root down to each element of selected_file_ids are
     returned. (Robert Collins)

   * Knit joining has been enhanced to support plain to annotated conversion
     and annotated to plain conversion. (Ian Clatworthy)

   * The CommitBuilder method ``record_entry_contents`` now returns summary
     information about the effect of the commit on the repository. This tuple
     contains an inventory delta item if the entry changed from the basis, and a
     boolean indicating whether a new file graph node was recorded.
     (Robert Collins)

   * The python path used in the Makefile can now be overridden.
     (Andrew Bennetts, Ian Clatworthy)

  TESTING:

   * New transport implementation ``trace+`` which is useful for testing,
     logging activity taken to its _activity attribute. (Robert Collins)

   * When running bzr commands within the test suite, internal exceptions are
     not caught and reported in the usual way, but rather allowed to propagate
     up and be visible to the test suite.  A new API ``run_bzr_catch_user_errors``
     makes this behavior available to other users.
     (Martin Pool)

   * New method ``TestCase.call_catch_warnings`` for testing methods that 
     raises a Python warning.  (Martin Pool)


bzr 0.91 2007-09-26
-------------------

  BUG FIXES:

   * Print a warning instead of aborting the ``python setup.py install``
     process if building of a C extension is not possible.
     (Lukáš Lalinský, Alexander Belchenko)

   * Fix commit ordering in corner case (Aaron Bentley, #94975)

   * Fix ''bzr info bzr://host/'' and other operations on ''bzr://' URLs with
     an implicit port.  We were incorrectly raising PathNotChild due to
     inconsistent treatment of the ''_port'' attribute on the Transport object.
     (Andrew Bennetts, #133965)

   * Make RemoteRepository.sprout cope gracefully with servers that don't
     support the ``Repository.tarball`` request.
     (Andrew Bennetts)


bzr 0.91rc2 2007-09-11
----------------------

   * Replaced incorrect tarball for previous release; a debug statement was left 
     in bzrlib/remote.py.


bzr 0.91rc1 2007-09-11
----------------------

  CHANGES:

   * The default branch and repository format has changed to 
     ``dirstate-tags``, so tag commands are active by default.
     This format is compatible with Bazaar 0.15 and later.
     This incidentally fixes bug #126141.
     (Martin Pool)

   * ``--quiet`` or ``-q`` is no longer a global option. If present, it
     must now appear after the command name. Scripts doing things like
     ``bzr -q missing`` need to be rewritten as ``bzr missing -q``.
     (Ian Clatworthy)

  FEATURES:

   * New option ``--author`` in ``bzr commit`` to specify the author of the
     change, if it's different from the committer. ``bzr log`` and
     ``bzr annotate`` display the author instead of the committer.
     (Lukáš Lalinský)

   * In addition to global options and command specific options, a set of
     standard options are now supported. Standard options are legal for
     all commands. The initial set of standard options are:
     
     * ``--help`` or ``-h`` - display help message
     * ``--verbose`` or ``-v`` - display additional information
     * ``--quiet``  or ``-q`` - only output warnings and errors.

     Unlike global options, standard options can be used in aliases and
     may have command-specific help. (Ian Clatworthy)

   * Verbosity level processing has now been unified. If ``--verbose``
     or ``-v`` is specified on the command line multiple times, the
     verbosity level is made positive the first time then increased.
     If ``--quiet`` or ``-q`` is specified on the command line
     multiple times, the verbosity level is made negative the first
     time then decreased. To get the default verbosity level of zero,
     either specify none of the above , ``--no-verbose`` or ``--no-quiet``.
     Note that most commands currently ignore the magnitude of the
     verbosity level but do respect *quiet vs normal vs verbose* when
     generating output. (Ian Clatworthy)

   * ``Branch.hooks`` now supports ``pre_commit`` hook. The hook's signature
     is documented in BranchHooks constructor. (Nam T. Nguyen, #102747)

   * New ``Repository.stream_knit_data_for_revisions`` request added to the
     network protocol for greatly reduced roundtrips when retrieving a set of
     revisions. (Andrew Bennetts)

  BUG FIXES:

   * ``bzr plugins`` now lists the version number for each plugin in square
     brackets after the path. (Robert Collins, #125421)

   * Pushing, pulling and branching branches with subtree references was not
     copying the subtree weave, preventing the file graph from being accessed
     and causing errors in commits in clones. (Robert Collins)

   * Suppress warning "integer argument expected, got float" from Paramiko,
     which sometimes caused false test failures.  (Martin Pool)

   * Fix bug in bundle 4 that could cause attempts to write data to wrong
     versionedfile.  (Aaron Bentley)

   * Diffs generated using "diff -p" no longer break the patch parser.
     (Aaron Bentley)

   * get_transport treats an empty possible_transports list the same as a non-
     empty one.  (Aaron Bentley)

   * patch verification for merge directives is reactivated, and works with
     CRLF and CR files.  (Aaron Bentley)

   * Accept ..\ as a path in revision specifiers. This fixes for example
     "-r branch:..\other-branch" on Windows.  (Lukáš Lalinský) 

   * ``BZR_PLUGIN_PATH`` may now contain trailing slashes.
     (Blake Winton, #129299)

   * man page no longer lists hidden options (#131667, Aaron Bentley)

   * ``uncommit --help`` now explains the -r option adequately.  (Daniel
     Watkins, #106726)

   * Error messages are now better formatted with parameters (such as
     filenames) quoted when necessary. This avoids confusion when directory
     names ending in a '.' at the end of messages were confused with a
     full stop that may or not have been there. (Daniel Watkins, #129791)

   * Fix ``status FILE -r X..Y``. (Lukáš Lalinský)

   * If a particular command is an alias, ``help`` will show the alias
     instead of claiming there is no help for said alias. (Daniel Watkins,
     #133548)

   * TreeTransform-based operations, like pull, merge, revert, and branch,
     now roll back if they encounter an error.  (Aaron Bentley, #67699)

   * ``bzr commit`` now exits cleanly if a character unsupported by the
     current encoding is used in the commit message.  (Daniel Watkins,
     #116143)

   * bzr send uses default values for ranges when only half of an elipsis
     is specified ("-r..5" or "-r5..").  (#61685, Aaron Bentley)

   * Avoid trouble when Windows ssh calls itself 'plink' but no plink
     binary is present.  (Martin Albisetti, #107155)

   * ``bzr remove`` should remove clean subtrees.  Now it will remove (without
     needing ``--force``) subtrees that contain no files with text changes or
     modified files.  With ``--force`` it removes the subtree regardless of
     text changes or unknown files. Directories with renames in or out (but
     not changed otherwise) will now be removed without needing ``--force``.
     Unknown ignored files will be deleted without needing ``--force``.
     (Marius Kruger, #111665)

   * When two plugins conflict, the source of both the losing and now the
     winning definition is shown.  (Konstantin Mikhaylov, #5454)

   * When committing to a branch, the location being committed to is
     displayed.  (Daniel Watkins, #52479)

   * ``bzr --version`` takes care about encoding of stdout, especially
     when output is redirected. (Alexander Belchenko, #131100)

   * Prompt for an ftp password if none is provided.
     (Vincent Ladeuil, #137044)

   * Reuse bound branch associated transport to avoid multiple
     connections.
     (Vincent Ladeuil, #128076, #131396)

   * Overwrite conflicting tags by ``push`` and ``pull`` if the
     ``--overwrite`` option is specified.  (Lukáš Lalinský, #93947)

   * In checkouts, tags are copied into the master branch when created,
     changed or deleted, and are copied into the checkout when it is 
     updated.  (Martin Pool, #93856, #93860)

   * Print a warning instead of aborting the ``python setup.py install``
     process if building of a C extension is not possible.
     (Lukáš Lalinský, Alexander Belchenko)

  IMPROVEMENTS:

   * Add the option "--show-diff" to the commit command in order to display
     the diff during the commit log creation. (Goffredo Baroncelli)

   * ``pull`` and ``merge`` are much faster at installing bundle format 4.
     (Aaron Bentley)

   * ``pull -v`` no longer includes deltas, making it much faster.
     (Aaron Bentley)

   * ``send`` now sends the directive as an attachment by default.
     (Aaron Bentley, Lukáš Lalinský, Alexander Belchenko)

   * Documentation updates (Martin Albisetti)

   * Help on debug flags is now included in ``help global-options``.
     (Daniel Watkins, #124853)

   * Parameters passed on the command line are checked to ensure they are
     supported by the encoding in use. (Daniel Watkins)

   * The compression used within the bzr repository has changed from zlib
     level 9 to the zlib default level. This improves commit performance with
     only a small increase in space used (and in some cases a reduction in
     space). (Robert Collins)

   * Initial commit no longer SHAs files twice and now reuses the path
     rather than looking it up again, making it faster.
     (Ian Clatworthy)

   * New option ``-c``/``--change`` for ``diff`` and ``status`` to show
     changes in one revision.  (Lukáš Lalinský)

   * If versioned files match a given ignore pattern, a warning is now
     given. (Daniel Watkins, #48623)

   * ``bzr status`` now has -S as a short name for --short and -V as a
     short name for --versioned. These have been added to assist users
     migrating from Subversion: ``bzr status -SV`` is now like
     ``svn status -q``.  (Daniel Watkins, #115990)

   * Added C implementation of  ``PatienceSequenceMatcher``, which is about
     10x faster than the Python version. This speeds up commands that
     need file diffing, such as ``bzr commit`` or ``bzr diff``.
     (Lukáš Lalinský)

   * HACKING has been extended with a large section on core developer tasks.
     (Ian Clatworthy)

   * Add ``branches`` and ``standalone-trees`` as online help topics and
     include them as Concepts within the User Reference.
     (Paul Moore, Ian Clatworthy)

    * ``check`` can detect versionedfile parent references that are
      inconsistent with revision and inventory info, and ``reconcile`` can fix
      them.  These faulty references were generated by 0.8-era releases,
      so repositories which were manipulated by old bzrs should be
      checked, and possibly reconciled ASAP.  (Aaron Bentley, Andrew Bennetts)

  API BREAKS:

   * ``Branch.append_revision`` is removed altogether; please use 
     ``Branch.set_last_revision_info`` instead.  (Martin Pool)

   * CommitBuilder now advertises itself as requiring the root entry to be
     supplied. This only affects foreign repository implementations which reuse
     CommitBuilder directly and have changed record_entry_contents to require
     that the root not be supplied. This should be precisely zero plugins
     affected. (Robert Collins)

   * The ``add_lines`` methods on ``VersionedFile`` implementations has changed
     its return value to include the sha1 and length of the inserted text. This
     allows the avoidance of double-sha1 calculations during commit.
     (Robert Collins)

   * ``Transport.should_cache`` has been removed.  It was not called in the
     previous release.  (Martin Pool)

  TESTING:

   * Tests may now raise TestNotApplicable to indicate they shouldn't be 
     run in a particular scenario.  (Martin Pool)

   * New function multiply_tests_from_modules to give a simpler interface
     to test parameterization.  (Martin Pool, Robert Collins)

   * ``Transport.should_cache`` has been removed.  It was not called in the
     previous release.  (Martin Pool)

   * NULL_REVISION is returned to indicate the null revision, not None.
     (Aaron Bentley)

   * Use UTF-8 encoded StringIO for log tests to avoid failures on
     non-ASCII committer names.  (Lukáš Lalinský)

  INTERNALS:

   * ``bzrlib.plugin.all_plugins`` has been deprecated in favour of
     ``bzrlib.plugin.plugins()`` which returns PlugIn objects that provide
     useful functionality for determining the path of a plugin, its tests, and
     its version information. (Robert Collins)

   * Add the option user_encoding to the function 'show_diff_trees()'
     in order to move the user encoding at the UI level. (Goffredo Baroncelli)

   * Add the function make_commit_message_template_encoded() and the function
     edit_commit_message_encoded() which handle encoded strings.
     This is done in order to mix the commit messages (which is a unicode
     string), and the diff which is a raw string. (Goffredo Baroncelli)

   * CommitBuilder now defaults to using add_lines_with_ghosts, reducing
     overhead on non-weave repositories which don't require all parents to be
     present. (Robert Collins)

   * Deprecated method ``find_previous_heads`` on
     ``bzrlib.inventory.InventoryEntry``. This has been superseded by the use
     of ``parent_candidates`` and a separate heads check via the repository
     API. (Robert Collins)

   * New trace function ``mutter_callsite`` will print out a subset of the
     stack to the log, which can be useful for gathering debug details.
     (Robert Collins)

   * ``bzrlib.pack.ContainerWriter`` now tracks how many records have been
     added via a public attribute records_written. (Robert Collins)

   * New method ``bzrlib.transport.Transport.get_recommended_page_size``.
     This provides a hint to users of transports as to the reasonable
     minimum data to read. In principle this can take latency and
     bandwidth into account on a per-connection basis, but for now it
     just has hard coded values based on the url. (e.g. http:// has a large
     page size, file:// has a small one.) (Robert Collins)

   * New method on ``bzrlib.transport.Transport`` ``open_write_stream`` allows
     incremental addition of data to a file without requiring that all the
     data be buffered in memory. (Robert Collins)

   * New methods on ``bzrlib.knit.KnitVersionedFile``:
     ``get_data_stream(versions)``, ``insert_data_stream(stream)`` and
     ``get_format_signature()``.  These provide some infrastructure for
     efficiently streaming the knit data for a set of versions over the smart
     protocol.

   * Knits with no annotation cache still produce correct annotations.
     (Aaron Bentley)

   * Three new methods have been added to ``bzrlib.trace``:
     ``set_verbosity_level``, ``get_verbosity_level`` and ``is_verbose``.
     ``set_verbosity_level`` expects a numeric value: negative for quiet,
     zero for normal, positive for verbose. The size of the number can be
     used to determine just how quiet or verbose the application should be.
     The existing ``be_quiet`` and ``is_quiet`` routines have been
     integrated into this new scheme. (Ian Clatworthy)

   * Options can now be delcared with a ``custom_callback`` parameter. If
     set, this routine is called after the option is processed. This feature
     is now used by the standard options ``verbose`` and ``quiet`` so that
     setting one implicitly resets the other. (Ian Clatworthy)

   * Rather than declaring a new option from scratch in order to provide
     custom help, a centrally registered option can be decorated using the
     new ``bzrlib.Option.custom_help`` routine. In particular, this routine
     is useful when declaring better help for the ``verbose`` and ``quiet``
     standard options as the base definition of these is now more complex
     than before thanks to their use of a custom callback. (Ian Clatworthy)
      
    * Tree._iter_changes(specific_file=[]) now iterates through no files,
      instead of iterating through all files.  None is used to iterate through
      all files.  (Aaron Bentley)

    * WorkingTree.revert() now accepts None to revert all files.  The use of
      [] to revert all files is deprecated.  (Aaron Bentley)


bzr 0.90 2007-08-28
-------------------

  IMPROVEMENTS:

    * Documentation is now organized into multiple directories with a level
      added for different languages or locales. Added the Mini Tutorial
      and Quick Start Summary (en) documents from the Wiki, improving the
      content and readability of the former. Formatted NEWS as Release Notes
      complete with a Table of Conents, one heading per release. Moved the
      Developer Guide into the main document catalog and provided a link
      from the developer document catalog back to the main one.
      (Ian Clatworthy, Sabin Iacob, Alexander Belchenko)


  API CHANGES:

    * The static convenience method ``BzrDir.create_repository``
      is deprecated.  Callers should instead create a ``BzrDir`` instance
      and call ``create_repository`` on that.  (Martin Pool)


bzr 0.90rc1 2007-08-14
----------------------

  BUGFIXES:

    * ``bzr init`` should connect to the remote location one time only.  We
      have been connecting several times because we forget to pass around the
      Transport object. This modifies ``BzrDir.create_branch_convenience``,
      so that we can give it the Transport we already have.
      (John Arbash Meinel, Vincent Ladeuil, #111702)

    * Get rid of sftp connection cache (get rid of the FTP one too).
      (Vincent Ladeuil, #43731)

    * bzr branch {local|remote} remote don't try to create a working tree
      anymore.
      (Vincent Ladeuil, #112173)

    * All identified multiple connections for a single bzr command have been
      fixed. See bzrlib/tests/commands directory.
      (Vincent Ladeuil)

    * ``bzr rm`` now does not insist on ``--force`` to delete files that
      have been renamed but not otherwise modified.  (Marius Kruger,
      #111664)

    * ``bzr selftest --bench`` no longer emits deprecation warnings
      (Lukáš Lalinský)

    * ``bzr status`` now honours FILE parameters for conflict lists
      (Aaron Bentley, #127606)

    * ``bzr checkout`` now honours -r when reconstituting a working tree.
      It also honours -r 0.  (Aaron Bentley, #127708)

    * ``bzr add *`` no more fails on Windows if working tree contains
      non-ascii file names. (Kuno Meyer, #127361)

    * allow ``easy_install bzr`` runs without fatal errors. 
      (Alexander Belchenko, #125521)

    * Graph._filter_candidate_lca does not raise KeyError if a candidate
      is eliminated just before it would normally be examined.  (Aaron Bentley)

    * SMTP connection failures produce a nice message, not a traceback.
      (Aaron Bentley)

  IMPROVEMENTS:

    * Don't show "dots" progress indicators when run non-interactively, such
      as from cron.  (Martin Pool)

    * ``info`` now formats locations more nicely and lists "submit" and
      "public" branches (Aaron Bentley)

    * New ``pack`` command that will trigger database compression within
      the repository (Robert Collins)

    * Implement ``_KnitIndex._load_data`` in a pyrex extension. The pyrex
      version is approximately 2-3x faster at parsing a ``.kndx`` file.
      Which yields a measurable improvement for commands which have to
      read from the repository, such as a 1s => 0.75s improvement in
      ``bzr diff`` when there are changes to be shown.  (John Arbash Meinel)

    * Merge is now faster.  Depending on the scenario, it can be more than 2x
      faster. (Aaron Bentley)

    * Give a clearer warning, and allow ``python setup.py install`` to
      succeed even if pyrex is not available.
      (John Arbash Meinel)

    * ``DirState._read_dirblocks`` now has an optional Pyrex
      implementation. This improves the speed of any command that has to
      read the entire DirState. (``diff``, ``status``, etc, improve by
      about 10%).
      ``bisect_dirblocks`` has also been improved, which helps all
      ``_get_entry`` type calls (whenever we are searching for a
      particular entry in the in-memory DirState).
      (John Arbash Meinel)

    * ``bzr pull`` and ``bzr push`` no longer do a complete walk of the 
      branch revision history for ui display unless -v is supplied.
      (Robert Collins)

    * ``bzr log -rA..B`` output shifted to the left margin if the log only 
      contains merge revisions. (Kent Gibson) 

    * The ``plugins`` command is now public with improved help.
      (Ian Clatworthy)

    * New bundle and merge directive formats are faster to generate, and

    * Annotate merge now works when there are local changes. (Aaron Bentley)

    * Commit now only shows the progress in terms of directories instead of
      entries. (Ian Clatworthy)

    * Fix ``KnitRepository.get_revision_graph`` to not request the graph 2
      times. This makes ``get_revision_graph`` 2x faster. (John Arbash
      Meinel)

    * Fix ``VersionedFile.get_graph()`` to avoid using
      ``set.difference_update(other)``, which has bad scaling when
      ``other`` is large. This improves ``VF.get_graph([version_id])`` for
      a 12.5k graph from 2.9s down to 200ms. (John Arbash Meinel)

    * The ``--lsprof-file`` option now generates output for KCacheGrind if
      the file starts with ``callgrind.out``. This matches the default file
      filtering done by KCacheGrind's Open Dialog. (Ian Clatworthy)

    * Fix ``bzr update`` to avoid an unnecessary
      ``branch.get_master_branch`` call, which avoids 1 extra connection
      to the remote server. (Partial fix for #128076, John Arbash Meinel)

    * Log errors from the smart server in the trace file, to make debugging 
      test failures (and live failures!) easier.  (Andrew Bennetts)

    * The HTML version of the man page has been superceded by a more
      comprehensive manual called the Bazaar User Reference. This manual
      is completed generated from the online help topics. As part of this
      change, limited reStructuredText is now explicitly supported in help
      topics and command help with 'unnatural' markup being removed prior
      to display by the online help or inclusion in the man page.
      (Ian Clatworthy)

    * HTML documentation now use files extension ``*.html``
      (Alexander Belchenko)

    * The cache of ignore definitions is now cleared in WorkingTree.unlock()
      so that changes to .bzrignore aren't missed. (#129694, Daniel Watkins)

    * ``bzr selftest --strict`` fails if there are any missing features or
      expected test failures. (Daniel Watkins, #111914)

    * Link to registration survey added to README. (Ian Clatworthy)

    * Windows standalone installer show link to registration survey
      when installation finished. (Alexander Belchenko)

  LIBRARY API BREAKS:

    * Deprecated dictionary ``bzrlib.option.SHORT_OPTIONS`` removed.
      Options are now required to provide a help string and it must
      comply with the style guide by being one or more sentences with an
      initial capital and final period. (Martin Pool)

    * KnitIndex.get_parents now returns tuples. (Robert Collins)

    * Ancient unused ``Repository.text_store`` attribute has been removed.
      (Robert Collins)

    * The ``bzrlib.pack`` interface has changed to use tuples of bytestrings
      rather than just bytestrings, making it easier to represent multiple
      element names. As this interface was not used by any internal facilities
      since it was introduced in 0.18 no API compatibility is being preserved.
      The serialised form of these packs is identical with 0.18 when a single
      element tuple is in use. (Robert Collins)

  INTERNALS:

    * merge now uses ``iter_changes`` to calculate changes, which makes room for
      future performance increases.  It is also more consistent with other
      operations that perform comparisons, and reduces reliance on
      Tree.inventory.  (Aaron Bentley)

    * Refactoring of transport classes connected to a remote server.
      ConnectedTransport is a new class that serves as a basis for all
      transports needing to connect to a remote server.  transport.split_url
      have been deprecated, use the static method on the object instead. URL
      tests have been refactored too.
      (Vincent Ladeuil)

    * Better connection sharing for ConnectedTransport objects.
      transport.get_transport() now accepts a 'possible_transports' parameter.
      If a newly requested transport can share a connection with one of the
      list, it will.
      (Vincent Ladeuil)

    * Most functions now accept ``bzrlib.revision.NULL_REVISION`` to indicate
      the null revision, and consider using ``None`` for this purpose
      deprecated.  (Aaron Bentley)

    * New ``index`` module with abstract index functionality. This will be
      used during the planned changes in the repository layer. Currently the
      index layer provides a graph aware immutable index, a builder for the
      same index type to allow creating them, and finally a composer for
      such indices to allow the use of many indices in a single query. The
      index performance is not optimised, however the API is stable to allow
      development on top of the index. (Robert Collins)

    * ``bzrlib.dirstate.cmp_by_dirs`` can be used to compare two paths by
      their directory sections. This is equivalent to comparing
      ``path.split('/')``, only without having to split the paths.
      This has a Pyrex implementation available.
      (John Arbash Meinel)

    * New transport decorator 'unlistable+' which disables the list_dir
      functionality for testing.

    * Deprecated ``change_entry`` in transform.py. (Ian Clatworthy)

    * RevisionTree.get_weave is now deprecated.  Tree.plan_merge is now used
      for performing annotate-merge.  (Aaron Bentley)

    * New EmailMessage class to create email messages. (Adeodato Simó)

    * Unused functions on the private interface KnitIndex have been removed.
      (Robert Collins)

    * New ``knit.KnitGraphIndex`` which provides a ``KnitIndex`` layered on top
      of a ``index.GraphIndex``. (Robert Collins)

    * New ``knit.KnitVersionedFile.iter_parents`` method that allows querying
      the parents of many knit nodes at once, reducing round trips to the 
      underlying index. (Robert Collins)

    * Graph now has an is_ancestor method, various bits use it.
      (Aaron Bentley)

    * The ``-Dhpss`` flag now includes timing information. As well as
      logging when a new connection is opened. (John Arbash Meinel)

    * ``bzrlib.pack.ContainerWriter`` now returns an offset, length tuple to
      callers when inserting data, allowing generation of readv style access
      during pack creation, without needing a separate pass across the output
      pack to gather such details. (Robert Collins)

    * ``bzrlib.pack.make_readv_reader`` allows readv based access to pack
      files that are stored on a transport. (Robert Collins)

    * New ``Repository.has_same_location`` method that reports if two
      repository objects refer to the same repository (although with some risk
      of false negatives).  (Andrew Bennetts)

    * InterTree.compare now passes require_versioned on correctly.
      (Marius Kruger)

    * New methods on Repository - ``start_write_group``,
      ``commit_write_group``, ``abort_write_group`` and ``is_in_write_group`` -
      which provide a clean hook point for transactional Repositories - ones
      where all the data for a fetch or commit needs to be made atomically
      available in one step. This allows the write lock to remain while making
      a series of data insertions.  (e.g. data conversion). (Robert Collins)

    * In ``bzrlib.knit`` the internal interface has been altered to use
      3-tuples (index, pos, length) rather than two-tuples (pos, length) to
      describe where data in a knit is, allowing knits to be split into 
      many files. (Robert Collins)

    * ``bzrlib.knit._KnitData`` split into cache management and physical access
      with two access classes - ``_PackAccess`` and ``_KnitAccess`` defined.
      The former provides access into a .pack file, and the latter provides the
      current production repository form of .knit files. (Robert Collins)

  TESTING:

    * Remove selftest ``--clean-output``, ``--numbered-dirs`` and
      ``--keep-output`` options, which are obsolete now that tests
      are done within directories in $TMPDIR.  (Martin Pool)

    * The SSH_AUTH_SOCK environment variable is now reset to avoid 
      interaction with any running ssh agents.  (Jelmer Vernooij, #125955)

    * run_bzr_subprocess handles parameters the same way as run_bzr:
      either a string or a list of strings should be passed as the first
      parameter.  Varargs-style parameters are deprecated. (Aaron Bentley)


bzr 0.18  2007-07-17
--------------------

  BUGFIXES:

    * Fix 'bzr add' crash under Win32 (Kuno Meyer)


bzr 0.18rc1  2007-07-10
-----------------------

  BUGFIXES:

    * Do not suppress pipe errors, etc. in non-display commands
      (Alexander Belchenko, #87178)

    * Display a useful error message when the user requests to annotate
      a file that is not present in the specified revision.
      (James Westby, #122656)

    * Commands that use status flags now have a reference to 'help
      status-flags'.  (Daniel Watkins, #113436)

    * Work around python-2.4.1 inhability to correctly parse the
      authentication header.
      (Vincent Ladeuil, #121889)

    * Use exact encoding for merge directives. (Adeodato Simó, #120591)

    * Fix tempfile permissions error in smart server tar bundling under
      Windows. (Martin _, #119330)

    * Fix detection of directory entries in the inventory. (James Westby)

    * Fix handling of http code 400: Bad Request When issuing too many ranges.
      (Vincent Ladeuil, #115209)

    * Issue a CONNECT request when connecting to an https server
      via a proxy to enable SSL tunneling.
      (Vincent Ladeuil, #120678)

    * Fix ``bzr log -r`` to support selecting merge revisions, both 
      individually and as part of revision ranges.
      (Kent Gibson, #4663)
 
    * Don't leave cruft behind when failing to acquire a lockdir.
      (Martin Pool, #109169)

    * Don't use the '-f' strace option during tests.
      (Vincent Ladeuil, #102019).

    * Warn when setting ``push_location`` to a value that will be masked by
      locations.conf.  (Aaron Bentley, #122286)

    * Fix commit ordering in corner case (Aaron Bentley, #94975)

    *  Make annotate behave in a non-ASCII world (Adeodato Simó).

  IMPROVEMENTS:

    * The --lsprof-file option now dumps a text rendering of the profiling
      information if the filename ends in ".txt". It will also convert the
      profiling information to a format suitable for KCacheGrind if the
      output filename ends in ".callgrind". Fixes to the lsprofcalltree
      conversion process by Jean Paul Calderone and Itamar were also merged.
      See http://ddaa.net/blog/python/lsprof-calltree. (Ian Clatworthy)

    * ``info`` now defaults to non-verbose mode, displaying only paths and
      abbreviated format info.  ``info -v`` displays all the information
      formerly displayed by ``info``.  (Aaron Bentley, Adeodato Simó)

    * ``bzr missing`` now has better option names ``--this`` and ``--other``.
      (Elliot Murphy)

    * The internal ``weave-list`` command has become ``versionedfile-list``,
      and now lists knits as well as weaves.  (Aaron Bentley)

    * Automatic merge base selection uses a faster algorithm that chooses
      better bases in criss-cross merge situations (Aaron Bentley)

    * Progress reporting in ``commit`` has been improved. The various logical
      stages are now reported on as follows, namely:

      * Collecting changes [Entry x/y] - Stage n/m
      * Saving data locally - Stage n/m
      * Uploading data to master branch - Stage n/m
      * Updating the working tree - Stage n/m
      * Running post commit hooks - Stage n/m
      
      If there is no master branch, the 3rd stage is omitted and the total
      number of stages is adjusted accordingly.

      Each hook that is run after commit is listed with a name (as hooks
      can be slow it is useful feedback).
      (Ian Clatworthy, Robert Collins)

    * Various operations that are now faster due to avoiding unnecessary
      topological sorts. (Aaron Bentley)

    * Make merge directives robust against broken bundles. (Aaron Bentley)

    * The lsprof filename note is emitted via trace.note(), not standard
      output.  (Aaron Bentley)

    * ``bzrlib`` now exports explicit API compatibility information to assist
      library users and plugins. See the ``bzrlib.api`` module for details.
      (Robert Collins)

    * Remove unnecessary lock probes when acquiring a lockdir.
      (Martin Pool)

    * ``bzr --version`` now shows the location of the bzr log file, which
      is especially useful on Windows.  (Martin Pool)

    * -D now supports hooks to get debug tracing of hooks (though its currently
      minimal in nature). (Robert Collins)

    * Long log format reports deltas on merge revisions. 
      (John Arbash Meinel, Kent Gibson)

    * Make initial push over ftp more resilient. (John Arbash Meinel)

    * Print a summary of changes for update just like pull does.
      (Daniel Watkins, #113990)

    * Add a -Dhpss option to trace smart protocol requests and responses.
      (Andrew Bennetts)

  LIBRARY API BREAKS:

    * Testing cleanups - 
      ``bzrlib.repository.RepositoryTestProviderAdapter`` has been moved
      to ``bzrlib.tests.repository_implementations``;
      ``bzrlib.repository.InterRepositoryTestProviderAdapter`` has been moved
      to ``bzrlib.tests.interrepository_implementations``;
      ``bzrlib.transport.TransportTestProviderAdapter`` has moved to 
      ``bzrlib.tests.test_transport_implementations``.
      ``bzrlib.branch.BranchTestProviderAdapter`` has moved to
      ``bzrlib.tests.branch_implementations``.
      ``bzrlib.bzrdir.BzrDirTestProviderAdapter`` has moved to 
      ``bzrlib.tests.bzrdir_implementations``.
      ``bzrlib.versionedfile.InterVersionedFileTestProviderAdapter`` has moved
      to ``bzrlib.tests.interversionedfile_implementations``.
      ``bzrlib.store.revision.RevisionStoreTestProviderAdapter`` has moved to
      ``bzrlib.tests.revisionstore_implementations``.
      ``bzrlib.workingtree.WorkingTreeTestProviderAdapter`` has moved to
      ``bzrlib.tests.workingtree_implementations``.
      These changes are an API break in the testing infrastructure only.
      (Robert Collins)

    * Relocate TestCaseWithRepository to be more central. (Robert Collins)

    * ``bzrlib.add.smart_add_tree`` will no longer perform glob expansion on
      win32. Callers of the function should do this and use the new
      ``MutableTree.smart_add`` method instead. (Robert Collins)

    * ``bzrlib.add.glob_expand_for_win32`` is now
      ``bzrlib.win32utils.glob_expand``.  (Robert Collins)

    * ``bzrlib.add.FastPath`` is now private and moved to 
      ``bzrlib.mutabletree._FastPath``. (Robert Collins, Martin Pool)

    * ``LockDir.wait`` removed.  (Martin Pool)

    * The ``SmartServer`` hooks API has changed for the ``server_started`` and
      ``server_stopped`` hooks. The first parameter is now an iterable of
      backing URLs rather than a single URL. This is to reflect that many
      URLs may map to the external URL of the server. E.g. the server interally
      may have a chrooted URL but also the local file:// URL will be at the 
      same location. (Robert Collins)

  INTERNALS:

    * New SMTPConnection class to unify email handling.  (Adeodato Simó)

    * Fix documentation of BzrError. (Adeodato Simó)

    * Make BzrBadParameter an internal error. (Adeodato Simó)

    * Remove use of 'assert False' to raise an exception unconditionally.
      (Martin Pool)

    * Give a cleaner error when failing to decode knit index entry.
      (Martin Pool)

    * TreeConfig would mistakenly search the top level when asked for options
      from a section. It now respects the section argument and only
      searches the specified section. (James Westby)

    * Improve ``make api-docs`` output. (John Arbash Meinel)

    * Use os.lstat rather than os.stat for osutils.make_readonly and
      osutils.make_writeable. This makes the difftools plugin more
      robust when dangling symlinks are found. (Elliot Murphy)

    * New ``-Dlock`` option to log (to ~/.bzr.log) information on when 
      lockdirs are taken or released.  (Martin Pool)

    * ``bzrlib`` Hooks are now nameable using ``Hooks.name_hook``. This 
      allows a nicer UI when hooks are running as the current hook can
      be displayed. (Robert Collins)

    * ``Transport.get`` has had its interface made more clear for ease of use.
      Retrieval of a directory must now fail with either 'PathError' at open
      time, or raise 'ReadError' on a read. (Robert Collins)

    * New method ``_maybe_expand_globs`` on the ``Command`` class for 
      dealing with unexpanded glob lists - e.g. on the win32 platform. This
      was moved from ``bzrlib.add._prepare_file_list``. (Robert Collins)

    * ``bzrlib.add.smart_add`` and ``bzrlib.add.smart_add_tree`` are now
      deprecated in favour of ``MutableTree.smart_add``. (Robert Collins,
      Martin Pool)

    * New method ``external_url`` on Transport for obtaining the url to
      hand to external processes. (Robert Collins)

    * Teach windows installers to build pyrex/C extensions.
      (Alexander Belchenko)

  TESTING:

    * Removed the ``--keep-output`` option from selftest and clean up test
      directories as they're used.  This reduces the IO load from 
      running the test suite and cuts the time by about half.
      (Andrew Bennetts, Martin Pool)

    * Add scenarios as a public attribute on the TestAdapter classes to allow
      modification of the generated scenarios before adaption and easier
      testing. (Robert Collins)

    * New testing support class ``TestScenarioApplier`` which multiplies
      out a single teste by a list of supplied scenarios. (RobertCollins)

    * Setting ``repository_to_test_repository`` on a repository_implementations
      test will cause it to be called during repository creation, allowing the
      testing of repository classes which are not based around the Format
      concept. For example a repository adapter can be tested in this manner,
      by altering the repository scenarios to include a scenario that sets this
      attribute during the test parameterisation in
      ``bzrlib.tests.repository.repository_implementations``. (Robert Collins)

    * Clean up many of the APIs for blackbox testing of Bazaar.  The standard 
      interface is now self.run_bzr.  The command to run can be passed as
      either a list of parameters, a string containing the command line, or
      (deprecated) varargs parameters.  (Martin Pool)

    * The base TestCase now isolates tests from -D parameters by clearing
      ``debug.debug_flags`` and restores it afterwards. (Robert Collins)

    * Add a relpath parameter to get_transport methods in test framework to
      avoid useless cloning.
      (Vincent Ladeuil, #110448)


bzr 0.17  2007-06-18
--------------------

  BUGFIXES:

    * Fix crash of commit due to wrong lookup of filesystem encoding.
      (Colin Watson, #120647)

    * Revert logging just to stderr in commit as broke unicode filenames.
      (Aaron Bentley, Ian Clatworthy, #120930)


bzr 0.17rc1  2007-06-12
-----------------------

  NOTES WHEN UPGRADING:

    * The kind() and is_executable() APIs on the WorkingTree interface no
      longer implicitly (read) locks and unlocks the tree. This *might*
      impact some plug-ins and tools using this part of the API. If you find
      an issue that may be caused by this change, please let us know,
      particularly the plug-in/tool maintainer. If encountered, the API
      fix is to surround kind() and is_executable() calls with lock_read()
      and unlock() like so::

        work_tree.lock_read()
        try:
            kind = work_tree.kind(...)
        finally:
            work_tree.unlock()

  INTERNALS:
    * Rework of LogFormatter API to provide beginning/end of log hooks and to
      encapsulate the details of the revision to be logged in a LogRevision
      object.
      In long log formats, merge revision ids are only shown when --show-ids
      is specified, and are labelled "revision-id:", as per mainline
      revisions, instead of "merged:". (Kent Gibson)

    * New ``BranchBuilder`` API which allows the construction of particular
      histories quickly. Useful for testing and potentially other applications
      too. (Robert Collins)

  IMPROVEMENTS:
  
    * There are two new help topics, working-trees and repositories that
      attempt to explain these concepts. (James Westby, John Arbash Meinel,
      Aaron Bentley)

    * Added ``bzr log --limit`` to report a limited number of revisions.
      (Kent Gibson, #3659)

    * Revert does not try to preserve file contents that were originally
      produced by reverting to a historical revision.  (Aaron Bentley)

    * ``bzr log --short`` now includes ``[merge]`` for revisions which
      have more than one parent. This is a small improvement to help
      understanding what changes have occurred
      (John Arbash Meinel, #83887)

    * TreeTransform avoids many renames when contructing large trees,
      improving speed.  3.25x speedups have been observed for construction of
      kernel-sized-trees, and checkouts are 1.28x faster.  (Aaron Bentley)

    * Commit on large trees is now faster. In my environment, a commit of
      a small change to the Mozilla tree (55k files) has dropped from
      66 seconds to 32 seconds. For a small tree of 600 files, commit of a
      small change is 33% faster. (Ian Clatworthy)

    * New --create-prefix option to bzr init, like for push.  (Daniel Watkins,
      #56322)

  BUGFIXES:

    * ``bzr push`` should only connect to the remote location one time.
      We have been connecting 3 times because we forget to pass around
      the Transport object. This adds ``BzrDir.clone_on_transport()``, so
      that we can pass in the Transport that we already have.
      (John Arbash Meinel, #75721)

    * ``DirState.set_state_from_inventory()`` needs to properly order
      based on split paths, not just string paths.
      (John Arbash Meinel, #115947)

    * Let TestUIFactoy encode the password prompt with its own stdout.
      (Vincent Ladeuil, #110204)

    * pycurl should take use the range header that takes the range hint
      into account.
      (Vincent Ladeuil, #112719)

    * WorkingTree4.get_file_sha1 no longer raises an exception when invoked
      on a missing file.  (Aaron Bentley, #118186)

    * WorkingTree.remove works correctly with tree references, and when pwd is
      not the tree root. (Aaron Bentley)

    * Merge no longer fails when a file is renamed in one tree and deleted
      in the other. (Aaron Bentley, #110279)

    * ``revision-info`` now accepts dotted revnos, doesn't require a tree,
      and defaults to the last revision (Matthew Fuller, #90048)

    * Tests no longer fail when BZR_REMOTE_PATH is set in the environment.
      (Daniel Watkins, #111958)

    * ``bzr branch -r revid:foo`` can be used to branch any revision in
      your repository. (Previously Branch6 only supported revisions in your
      mainline). (John Arbash Meinel, #115343)

bzr 0.16  2007-05-07
--------------------
  
  BUGFIXES:

    * Handle when you have 2 directories with similar names, but one has a
      hyphen. (``'abc'`` versus ``'abc-2'``). The WT4._iter_changes
      iterator was using direct comparison and ``'abc/a'`` sorts after
      ``'abc-2'``, but ``('abc', 'a')`` sorts before ``('abc-2',)``.
      (John Arbash Meinel, #111227)

    * Handle when someone renames a file on disk without telling bzr.
      Previously we would report the first file as missing, but not show
      the new unknown file. (John Arbash Meinel, #111288)

    * Avoid error when running hooks after pulling into or pushing from
      a branch bound to a smartserver branch.  (Martin Pool, #111968)

  IMPROVEMENTS:

    * Move developer documentation to doc/developers/. This reduces clutter in
      the root of the source tree and allows HACKING to be split into multiple
      files. (Robert Collins, Alexander Belchenko)

    * Clean up the ``WorkingTree4._iter_changes()`` internal loops as well as
      ``DirState.update_entry()``. This optimizes the core logic for ``bzr
      diff`` and ``bzr status`` significantly improving the speed of
      both. (John Arbash Meinel)

bzr 0.16rc2  2007-04-30
-----------------------

  BUGFIXES:

    * Handle the case when you delete a file, and then rename another file
      on top of it. Also handle the case of ``bzr rm --keep foo``. ``bzr
      status`` should show the removed file and an unknown file in its
      place. (John Arbash Meinel, #109993)

    * Bundles properly read and write revision properties that have an
      empty value. And when the value is not ASCII.
      (John Arbash Meinel, #109613)

    * Fix the bzr commit message to be in text mode.
      (Alexander Belchenko, #110901)

    * Also handle when you rename a file and create a file where it used
      to be. (John Arbash Meinel, #110256)

    * ``WorkingTree4._iter_changes`` should not descend into unversioned
      directories. (John Arbash Meinel, #110399)

bzr 0.16rc1  2007-04-26
-----------------------

  NOTES WHEN UPGRADING:

    * ``bzr remove`` and ``bzr rm`` will now remove the working file, if
      it could be recovered again.
      This has been done for consistency with svn and the unix rm command.
      The old ``remove`` behaviour has been retained in the new option
      ``bzr remove --keep``, which will just stop versioning the file,
      but not delete it.
      ``bzr remove --force`` have been added which will always delete the
      files.
      ``bzr remove`` is also more verbose.
      (Marius Kruger, #82602)

  IMPROVEMENTS:

    * Merge directives can now be supplied as input to `merge` and `pull`,
      like bundles can.  (Aaron Bentley)

    * Sending the SIGQUIT signal to bzr, which can be done on Unix by
      pressing Control-Backslash, drops bzr into a debugger.  Type ``'c'``
      to continue.  This can be disabled by setting the environment variable
      ``BZR_SIGQUIT_PDB=0``.  (Martin Pool)

    * selftest now supports --list-only to list tests instead of running
      them. (Ian Clatworthy)

    * selftest now supports --exclude PATTERN (or -x PATTERN) to exclude
      tests with names that match that regular expression.
      (Ian Clatworthy, #102679)

    * selftest now supports --randomize SEED to run tests in a random order.
      SEED is typically the value 'now' meaning 'use the current time'.
      (Ian Clatworthy, #102686)

    * New option ``--fixes`` to commit, which stores bug fixing annotations as
      revision properties. Built-in support for Launchpad, Debian, Trac and
      Bugzilla bug trackers. (Jonathan Lange, James Henstridge, Robert Collins)

    * New API, ``bzrlib.bugtracker.tracker_registry``, for adding support for
      other bug trackers to ``fixes``. (Jonathan Lange, James Henstridge,
      Robert Collins)

    * ``selftest`` has new short options ``-f`` and ``-1``.  (Martin
      Pool)

    * ``bzrlib.tsort.MergeSorter`` optimizations. Change the inner loop
      into using local variables instead of going through ``self._var``.
      Improves the time to ``merge_sort`` a 10k revision graph by
      approximately 40% (~700->400ms).  (John Arbash Meinel)

    * ``make docs`` now creates a man page at ``man1/bzr.1`` fixing bug 107388.
      (Robert Collins)

    * ``bzr help`` now provides cross references to other help topics using
      the _see_also facility on command classes. Likewise the bzr_man
      documentation, and the bzr.1 man page also include this information.
      (Robert Collins)

    * Tags are now included in logs, that use the long log formatter. 
      (Erik Bågfors, Alexander Belchenko)

    * ``bzr help`` provides a clearer message when a help topic cannot be
      found. (Robert Collins, #107656)

    * ``bzr help`` now accepts optional prefixes for command help. The help
      for all commands can now be found at ``bzr help commands/COMMANDNAME``
      as well as ``bzr help COMMANDNAME`` (which only works for commands 
      where the name is not the same as a more general help topic). 
      (Robert Collins)

    * ``bzr help PLUGINNAME`` will now return the module docstring from the
      plugin PLUGINNAME. (Robert Collins, #50408)

    * New help topic ``urlspec`` which lists the availables transports.
      (Goffredo Baroncelli)

    * doc/server.txt updated to document the default bzr:// port
      and also update the blurb about the hpss' current status.
      (Robert Collins, #107125).

    * ``bzr serve`` now listens on interface 0.0.0.0 by default, making it
      serve out to the local LAN (and anyone in the world that can reach the
      machine running ``bzr serve``. (Robert Collins, #98918)

    * A new smart server protocol version has been added.  It prefixes requests
      and responses with an explicit version identifier so that future protocol
      revisions can be dealt with gracefully.  (Andrew Bennetts, Robert Collins)

    * The bzr protocol version 2 indicates success or failure in every response
      without depending on particular commands encoding that consistently,
      allowing future client refactorings to be much more robust about error
      handling. (Robert Collins, Martin Pool, Andrew Bennetts)

    * The smart protocol over HTTP client has been changed to always post to the
      same ``.bzr/smart`` URL under the original location when it can.  This allows
      HTTP servers to only have to pass URLs ending in .bzr/smart to the smart
      server handler, and not arbitrary ``.bzr/*/smart`` URLs.  (Andrew Bennetts)

    * digest authentication is now supported for proxies and HTTP by the urllib
      based http implementation. Tested against Apache 2.0.55 and Squid
      2.6.5. Basic and digest authentication are handled coherently for HTTP
      and proxy: if the user is provided in the url (bzr command line for HTTP,
      proxy environment variables for proxies), the password is prompted for
      (only once). If the password is provided, it is taken into account. Once
      the first authentication is successful, all further authentication
      roundtrips are avoided by preventively setting the right authentication
      header(s).
      (Vincent Ladeuil).

  INTERNALS:

    * bzrlib API compatability with 0.8 has been dropped, cleaning up some
      code paths. (Robert Collins)

    * Change the format of chroot urls so that they can be safely manipulated
      by generic url utilities without causing the resulting urls to have
      escaped the chroot. A side effect of this is that creating a chroot
      requires an explicit action using a ChrootServer.
      (Robert Collins, Andrew Bennetts)

    * Deprecate ``Branch.get_root_id()`` because branches don't have root ids,
      rather than fixing bug #96847.  (Aaron Bentley)

    * ``WorkingTree.apply_inventory_delta`` provides a better alternative to
      ``WorkingTree._write_inventory``.  (Aaron Bentley)

    * Convenience method ``TestCase.expectFailure`` ensures that known failures
      do not silently pass.  (Aaron Bentley)

    * ``Transport.local_abspath`` now raises ``NotLocalUrl`` rather than 
      ``TransportNotPossible``. (Martin Pool, Ian Clatworthy)

    * New SmartServer hooks facility. There are two initial hooks documented
      in ``bzrlib.transport.smart.SmartServerHooks``. The two initial hooks allow
      plugins to execute code upon server startup and shutdown.
      (Robert Collins).

    * SmartServer in standalone mode will now close its listening socket
      when it stops, rather than waiting for garbage collection. This primarily
      fixes test suite hangs when a test tries to connect to a shutdown server.
      It may also help improve behaviour when dealing with a server running
      on a specific port (rather than dynamically assigned ports).
      (Robert Collins)

    * Move most SmartServer code into a new package, bzrlib/smart.
      bzrlib/transport/remote.py contains just the Transport classes that used
      to be in bzrlib/transport/smart.py.  (Andrew Bennetts)

    * urllib http implementation avoid roundtrips associated with
      401 (and 407) errors once the authentication succeeds.
      (Vincent Ladeuil).

    * urlib http now supports querying the user for a proxy password if
      needed. Realm is shown in the prompt for both HTTP and proxy
      authentication when the user is required to type a password. 
      (Vincent Ladeuil).

    * Renamed SmartTransport (and subclasses like SmartTCPTransport) to
      RemoteTransport (and subclasses to RemoteTCPTransport, etc).  This is more
      consistent with its new home in ``bzrlib/transport/remote.py``, and because
      it's not really a "smart" transport, just one that does file operations
      via remote procedure calls.  (Andrew Bennetts)
 
    * The ``lock_write`` method of ``LockableFiles``, ``Repository`` and
      ``Branch`` now accept a ``token`` keyword argument, so that separate
      instances of those objects can share a lock if it has the right token.
      (Andrew Bennetts, Robert Collins)

    * New method ``get_branch_reference`` on ``BzrDir`` allows the detection of
      branch references - which the smart server component needs.

    * The Repository API ``make_working_trees`` is now permitted to return
      False when ``set_make_working_trees`` is not implemented - previously
      an unimplemented ``set_make_working_trees`` implied the result True
      from ``make_working_trees``. This has been changed to accomodate the
      smart server, where it does not make sense (at this point) to ever
      make working trees by default. (Robert Collins)

    * Command objects can now declare related help topics by having _see_also
      set to a list of related topic. (Robert Collins)

    * ``bzrlib.help`` now delegates to the Command class for Command specific
      help. (Robert Collins)

    * New class ``TransportListRegistry``, derived from the Registry class, which 
      simplifies tracking the available Transports. (Goffredo Baroncelli)

    * New function ``Branch.get_revision_id_to_revno_map`` which will
      return a dictionary mapping revision ids to dotted revnos. Since
      dotted revnos are defined in the context of the branch tip, it makes
      sense to generate them from a ``Branch`` object.
      (John Arbash Meinel)

    * Fix the 'Unprintable error' message display to use the repr of the 
      exception that prevented printing the error because the str value
      for it is often not useful in debugging (e.g. KeyError('foo') has a
      str() of 'foo' but a repr of 'KeyError('foo')' which is much more
      useful. (Robert Collins)

    * ``urlutils.normalize_url`` now unescapes unreserved characters, such as "~".
      (Andrew Bennetts)

  BUGFIXES:

    * Don't fail bundle selftest if email has 'two' embedded.  
      (Ian Clatworthy, #98510)

    * Remove ``--verbose`` from ``bzr bundle``. It didn't work anyway.
      (Robert Widhopf-Fenk, #98591)

    * Remove ``--basis`` from the checkout/branch commands - it didn't work
      properly and is no longer beneficial.
      (Robert Collins, #53675, #43486)

    * Don't produce encoding error when adding duplicate files.
      (Aaron Bentley)

    * Fix ``bzr log <file>`` so it only logs the revisions that changed
      the file, and does it faster.
      (Kent Gibson, John Arbash Meinel, #51980, #69477)
 
    * Fix ``InterDirstateTre._iter_changes`` to handle when we come across
      an empty versioned directory, which now has files in it.
      (John Arbash Meinel, #104257)

    * Teach ``common_ancestor`` to shortcut when the tip of one branch is
      inside the ancestry of the other. Saves a lot of graph processing
      (with an ancestry of 16k revisions, ``bzr merge ../already-merged``
      changes from 2m10s to 13s).  (John Arbash Meinel, #103757)

    * Fix ``show_diff_trees`` to handle the case when a file is modified,
      and the containing directory is renamed. (The file path is different
      in this versus base, but it isn't marked as a rename).
      (John Arbash Meinel, #103870)

    * FTP now works even when the FTP server does not support atomic rename.
      (Aaron Bentley, #89436)

    * Correct handling in bundles and merge directives of timezones with
      that are not an integer number of hours offset from UTC.  Always 
      represent the epoch time in UTC to avoid problems with formatting 
      earlier times on win32.  (Martin Pool, Alexander Belchenko, John
      Arbash Meinel)

    * Typo in the help for ``register-branch`` fixed. (Robert Collins, #96770)

    * "dirstate" and "dirstate-tags" formats now produce branches compatible
      with old versions of bzr. (Aaron Bentley, #107168))

    * Handle moving a directory when children have been added, removed,
      and renamed. (John Arbash Meinel, #105479)

    * Don't preventively use basic authentication for proxy before receiving a
      407 error. Otherwise people willing to use other authentication schemes
      may expose their password in the clear (or nearly). This add one
      roundtrip in case basic authentication should be used, but plug the
      security hole.
      (Vincent Ladeuil)

    * Handle http and proxy digest authentication.
      (Vincent Ladeuil, #94034).

  TESTING:

    * Added ``bzrlib.strace.strace`` which will strace a single callable and
      return a StraceResult object which contains just the syscalls involved
      in running it. (Robert Collins)

    * New test method ``reduceLockdirTimeout`` to drop the default (ui-centric)
      default time down to one suitable for tests. (Andrew Bennetts)

    * Add new ``vfs_transport_factory`` attribute on tests which provides the 
      common vfs backing for both the readonly and readwrite transports.
      This allows the RemoteObject tests to back onto local disk or memory,
      and use the existing ``transport_server`` attribute all tests know about
      to be the smart server transport. This in turn allows tests to 
      differentiate between 'transport to access the branch', and 
      'transport which is a VFS' - which matters in Remote* tests.
      (Robert Collins, Andrew Bennetts)

    * The ``make_branch_and_tree`` method for tests will now create a 
      lightweight checkout for the tree if the ``vfs_transport_factory`` is not
      a LocalURLServer. (Robert Collins, Andrew Bennetts)

    * Branch implementation tests have been audited to ensure that all urls 
      passed to Branch APIs use proper urls, except when local-disk paths
      are intended. This is so that tests correctly access the test transport
      which is often not equivalent to local disk in Remote* tests. As part
      of this many tests were adjusted to remove dependencies on local disk
      access.
      (Robert Collins, Andrew Bennetts)

    * Mark bzrlib.tests and bzrlib.tests.TestUtil as providing assertFOO helper
      functions by adding a ``__unittest`` global attribute. (Robert Collins,
      Andrew Bennetts, Martin Pool, Jonathan Lange)

    * Refactored proxy and authentication handling to simplify the
      implementation of new auth schemes for both http and proxy. 
      (Vincent Ladeuil)

bzr 0.15 2007-04-01
-------------------

  BUGFIXES:

    * Handle incompatible repositories as a user issue when fetching.
      (Aaron Bentley)

    * Don't give a recommendation to upgrade when branching or 
      checking out a branch that contains an old-format working tree.
      (Martin Pool)

bzr 0.15rc3  2007-03-26
-----------------------

  CHANGES:
 
    * A warning is now displayed when opening working trees in older 
      formats, to encourage people to upgrade to WorkingTreeFormat4.
      (Martin Pool)

  IMPROVEMENTS:

    * HTTP redirections are now taken into account when a branch (or a
      bundle) is accessed for the first time. A message is issued at each
      redirection to inform the user. In the past, http redirections were
      silently followed for each request which significantly degraded the
      performances. The http redirections are not followed anymore by
      default, instead a RedirectRequested exception is raised. For bzrlib
      users needing to follow http redirections anyway,
      ``bzrlib.transport.do_catching_redirections`` provide an easy transition
      path.  (vila)

  INTERNALS:

    * Added ``ReadLock.temporary_write_lock()`` to allow upgrading an OS read
      lock to an OS write lock. Linux can do this without unlocking, Win32
      needs to unlock in between. (John Arbash Meinel)
 
    * New parameter ``recommend_upgrade`` to ``BzrDir.open_workingtree``
      to silence (when false) warnings about opening old formats.
      (Martin Pool)

    * Fix minor performance regression with bzr-0.15 on pre-dirstate
      trees. (We were reading the working inventory too many times).
      (John Arbash Meinel)

    * Remove ``Branch.get_transaction()`` in favour of a simple cache of
      ``revision_history``.  Branch subclasses should override
      ``_gen_revision_history`` rather than ``revision_history`` to make use of
      this cache, and call ``_clear_revision_history_cache`` and
      ``_cache_revision_history`` at appropriate times. (Andrew Bennetts)

  BUGFIXES:

    * Take ``smtp_server`` from user config into account.
      (vila, #92195)

    * Restore Unicode filename handling for versioned and unversioned files.
      (John Arbash Meinel, #92608)

    * Don't fail during ``bzr commit`` if a file is marked removed, and
      the containing directory is auto-removed.  (John Arbash Meinel, #93681)

    * ``bzr status FILENAME`` failed on Windows because of an uncommon
      errno. (``ERROR_DIRECTORY == 267 != ENOTDIR``).
      (Wouter van Heyst, John Arbash Meinel, #90819)

    * ``bzr checkout source`` should create a local branch in the same
      format as source. (John Arbash Meinel, #93854)

    * ``bzr commit`` with a kind change was failing to update the
      last-changed-revision for directories.  The
      InventoryDirectory._unchanged only looked at the ``parent_id`` and name,
      ignoring the fact that the kind could have changed, too.
      (John Arbash Meinel, #90111)

    * ``bzr mv dir/subdir other`` was incorrectly updating files inside
      the directory. So that there was a chance it would break commit,
      etc. (John Arbash Meinel, #94037)
 
    * Correctly handles mutiple permanent http redirections.
      (vila, #88780)

bzr 0.15rc2  2007-03-14
-----------------------

  NOTES WHEN UPGRADING:
        
    * Release 0.15rc2 of bzr changes the ``bzr init-repo`` command to
      default to ``--trees`` instead of ``--no-trees``.
      Existing shared repositories are not affected.

  IMPROVEMENTS:

    * New ``merge-directive`` command to generate machine- and human-readable
      merge requests.  (Aaron Bentley)

    * New ``submit:`` revision specifier makes it easy to diff against the
      common ancestor with the submit location (Aaron Bentley)

    * Added support for Putty's SSH implementation. (Dmitry Vasiliev)

    * Added ``bzr status --versioned`` to report only versioned files, 
      not unknowns. (Kent Gibson)

    * Merge now autodetects the correct line-ending style for its conflict
      markers.  (Aaron Bentley)

  INTERNALS:

    * Refactored SSH vendor registration into SSHVendorManager class.
      (Dmitry Vasiliev)

  BUGFIXES:

    * New ``--numbered-dirs`` option to ``bzr selftest`` to use
      numbered dirs for TestCaseInTempDir. This is default behavior
      on Windows. Anyone can force named dirs on Windows
      with ``--no-numbered-dirs``. (Alexander Belchenko)

    * Fix ``RevisionSpec_revid`` to handle the Unicode strings passed in
      from the command line. (Marien Zwart, #90501)

    * Fix ``TreeTransform._iter_changes`` when both the source and
      destination are missing. (Aaron Bentley, #88842)

    * Fix commit of merges with symlinks in dirstate trees.
      (Marien Zwart)
    
    * Switch the ``bzr init-repo`` default from --no-trees to --trees. 
      (Wouter van Heyst, #53483)


bzr 0.15rc1  2007-03-07
-----------------------

  SURPRISES:

    * The default disk format has changed. Please run 'bzr upgrade' in your
      working trees to upgrade. This new default is compatible for network
      operations, but not for local operations. That is, if you have two
      versions of bzr installed locally, after upgrading you can only use the
      bzr 0.15 version. This new default does not enable tags or nested-trees
      as they are incompatible with bzr versions before 0.15 over the network.

    * For users of bzrlib: Two major changes have been made to the working tree
      api in bzrlib. The first is that many methods and attributes, including
      the inventory attribute, are no longer valid for use until one of
      ``lock_read``/``lock_write``/``lock_tree_write`` has been called,
      and become invalid again after unlock is called. This has been done
      to improve performance and correctness as part of the dirstate
      development.
      (Robert Collins, John A Meinel, Martin Pool, and others).

    * For users of bzrlib: The attribute 'tree.inventory' should be considered
      readonly. Previously it was possible to directly alter this attribute, or
      its contents, and have the tree notice this. This has been made
      unsupported - it may work in some tree formats, but in the newer dirstate
      format such actions will have no effect and will be ignored, or even
      cause assertions. All operations possible can still be carried out by a
      combination of the tree API, and the bzrlib.transform API. (Robert
      Collins, John A Meinel, Martin Pool, and others).

  IMPROVEMENTS:

    * Support for OS Windows 98. Also .bzr.log on any windows system
      saved in My Documents folder. (Alexander Belchenko)

    * ``bzr mv`` enhanced to support already moved files.
      In the past the mv command would have failed if the source file doesn't
      exist. In this situation ``bzr mv`` would now detect that the file has
      already moved and update the repository accordingly, if the target file
      does exist.
      A new option ``--after`` has been added so that if two files already
      exist, you could notify Bazaar that you have moved a (versioned) file
      and replaced it with another. Thus in this case ``bzr move --after``
      will only update the Bazaar identifier.
      (Steffen Eichenberg, Marius Kruger)

    * ``ls`` now works on treeless branches and remote branches.
      (Aaron Bentley)

    * ``bzr help global-options`` describes the global options.
      (Aaron Bentley)

    * ``bzr pull --overwrite`` will now correctly overwrite checkouts.
      (Robert Collins)

    * Files are now allowed to change kind (e.g. from file to symlink).
      Supported by ``commit``, ``revert`` and ``status``
      (Aaron Bentley)

    * ``inventory`` and ``unknowns`` hidden in favour of ``ls``
      (Aaron Bentley)

    * ``bzr help checkouts`` descibes what checkouts are and some possible
      uses of them. (James Westby, Aaron Bentley)

    * A new ``-d`` option to push, pull and merge overrides the default 
      directory.  (Martin Pool)

    * Branch format 6: smaller, and potentially faster than format 5.  Supports
      ``append_history_only`` mode, where the log view and revnos do not change,
      except by being added to.  Stores policy settings in
      ".bzr/branch/branch.conf".

    * ``append_only`` branches:  Format 6 branches may be configured so that log
      view and revnos are always consistent.  Either create the branch using
      "bzr init --append-revisions-only" or edit the config file as descriped
      in docs/configuration.txt.

    * rebind: Format 6 branches retain the last-used bind location, so if you
      "bzr unbind", you can "bzr bind" to bind to the previously-selected
      bind location.

    * Builtin tags support, created and deleted by the ``tag`` command and
      stored in the branch.  Tags can be accessed with the revisionspec
      ``-rtag:``, and listed with ``bzr tags``.  Tags are not versioned 
      at present. Tags require a network incompatible upgrade. To perform this
      upgrade, run ``bzr upgrade --dirstate-tags`` in your branch and
      repositories. (Martin Pool)

    * The ``bzr://`` transport now has a well-known port number, 4155,
      which it will use by default.  (Andrew Bennetts, Martin Pool)

    * Bazaar now looks for user-installed plugins before looking for site-wide
      plugins. (Jonathan Lange)

    * ``bzr resolve`` now detects and marks resolved text conflicts.
      (Aaron Bentley)

  INTERNALS:

    * Internally revision ids and file ids are now passed around as utf-8
      bytestrings, rather than treating them as Unicode strings. This has
      performance benefits for Knits, since we no longer need to decode the
      revision id for each line of content, nor for each entry in the index.
      This will also help with the future dirstate format.
      (John Arbash Meinel)

    * Reserved ids (any revision-id ending in a colon) are rejected by
      versionedfiles, repositories, branches, and working trees
      (Aaron Bentley)

    * Minor performance improvement by not creating a ProgressBar for
      every KnitIndex we create. (about 90ms for a bzr.dev tree)
      (John Arbash Meinel)

    * New easier to use Branch hooks facility. There are five initial hooks,
      all documented in bzrlib.branch.BranchHooks.__init__ - ``'set_rh'``,
      ``'post_push'``, ``'post_pull'``, ``'post_commit'``,
      ``'post_uncommit'``. These hooks fire after the matching operation
      on a branch has taken place, and were originally added for the
      branchrss plugin. (Robert Collins)

    * New method ``Branch.push()`` which should be used when pushing from a
      branch as it makes performance and policy decisions to match the UI
      level command ``push``. (Robert Collins).

    * Add a new method ``Tree.revision_tree`` which allows access to cached
      trees for arbitrary revisions. This allows the in development dirstate
      tree format to provide access to the callers to cached copies of 
      inventory data which are cheaper to access than inventories from the
      repository.
      (Robert Collins, Martin Pool)

    * New ``Branch.last_revision_info`` method, this is being done to allow
      optimization of requests for both the number of revisions and the last
      revision of a branch with smartservers and potentially future branch
      formats. (Wouter van Heyst, Robert Collins)

    * Allow ``'import bzrlib.plugins.NAME'`` to work when the plugin NAME has not
      yet been loaded by ``load_plugins()``. This allows plugins to depend on each
      other for code reuse without requiring users to perform file-renaming
      gymnastics. (Robert Collins)

    * New Repository method ``'gather_stats'`` for statistic data collection.
      This is expected to grow to cover a number of related uses mainly
      related to bzr info. (Robert Collins)

    * Log formatters are now managed with a registry.
      ``log.register_formatter`` continues to work, but callers accessing
      the FORMATTERS dictionary directly will not.

    * Allow a start message to be passed to the ``edit_commit_message``
      function.  This will be placed in the message offered to the user
      for editing above the separator. It allows a template commit message
      to be used more easily. (James Westby)

    * ``GPGStrategy.sign()`` will now raise ``BzrBadParameterUnicode`` if
      you pass a Unicode string rather than an 8-bit string. Callers need
      to be updated to encode first. (John Arbash Meinel)

    * Branch.push, pull, merge now return Result objects with information
      about what happened, rather than a scattering of various methods.  These
      are also passed to the post hooks.  (Martin Pool)

    * File formats and architecture is in place for managing a forest of trees
      in bzr, and splitting up existing trees into smaller subtrees, and
      finally joining trees to make a larger tree. This is the first iteration
      of this support, and the user-facing aspects still require substantial
      work.  If you wish to experiment with it, use ``bzr upgrade
      --dirstate-with-subtree`` in your working trees and repositories.
      You can use the hidden commands ``split`` and ``join`` and to create
      and manipulate nested trees, but please consider using the nested-trees
      branch, which contains substantial UI improvements, instead.
      http://code.aaronbentley.com/bzr/bzrrepo/nested-trees/
      (Aaron Bentley, Martin Pool, Robert Collins).

  BUGFIXES:

    * ``bzr annotate`` now uses dotted revnos from the viewpoint of the
      branch, rather than the last changed revision of the file.
      (John Arbash Meinel, #82158)

    * Lock operations no longer hang if they encounter a permission problem.
      (Aaron Bentley)

    * ``bzr push`` can resume a push that was canceled before it finished.
      Also, it can push even if the target directory exists if you supply
      the ``--use-existing-dir`` flag.
      (John Arbash Meinel, #30576, #45504)

    * Fix http proxy authentication when user and an optional
      password appears in the ``*_proxy`` vars. (Vincent Ladeuil,
      #83954).

    * ``bzr log branch/file`` works for local treeless branches
      (Aaron Bentley, #84247)

    * Fix problem with UNC paths on Windows 98. (Alexander Belchenko, #84728)

    * Searching location of CA bundle for PyCurl in env variable
      (``CURL_CA_BUNDLE``), and on win32 along the PATH.
      (Alexander Belchenko, #82086)

    * ``bzr init`` works with unicode argument LOCATION.
      (Alexander Belchenko, #85599)

    * Raise ``DependencyNotPresent`` if pycurl do not support https. 
      (Vincent Ladeuil, #85305)

    * Invalid proxy env variables should not cause a traceback.
      (Vincent Ladeuil, #87765)

    * Ignore patterns normalised to use '/' path separator.
      (Kent Gibson, #86451)

    * bzr rocks. It sure does! Fix case. (Vincent Ladeuil, #78026)

    * Fix bzrtools shelve command for removed lines beginning with "--"
      (Johan Dahlberg, #75577)

  TESTING:

    * New ``--first`` option to ``bzr selftest`` to run specified tests
      before the rest of the suite.  (Martin Pool)


bzr 0.14  2007-01-23
--------------------

  IMPROVEMENTS:

    * ``bzr help global-options`` describes the global options. (Aaron Bentley)

  BUG FIXES:
    
    * Skip documentation generation tests if the tools to do so are not
      available. Fixes running selftest for installled copies of bzr. 
      (John Arbash Meinel, #80330)

    * Fix the code that discovers whether bzr is being run from it's
      working tree to handle the case when it isn't but the directory
      it is in is below a repository. (James Westby, #77306)


bzr 0.14rc1  2007-01-16
-----------------------

  IMPROVEMENTS:

    * New connection: ``bzr+http://`` which supports tunnelling the smart
      protocol over an HTTP connection. If writing is enabled on the bzr
      server, then you can write over the http connection.
      (Andrew Bennetts, John Arbash Meinel)

    * Aliases now support quotation marks, so they can contain whitespace
      (Marius Kruger)

    * PyCurlTransport now use a single curl object. By specifying explicitly
      the 'Range' header, we avoid the need to use two different curl objects
      (and two connections to the same server). (Vincent Ladeuil)

    * ``bzr commit`` does not prompt for a message until it is very likely to
      succeed.  (Aaron Bentley)

    * ``bzr conflicts`` now takes --text to list pathnames of text conflicts
      (Aaron Bentley)

    * Fix ``iter_lines_added_or_present_in_versions`` to use a set instead
      of a list while checking if a revision id was requested. Takes 10s
      off of the ``fileids_affected_by_revision_ids`` time, which is 10s
      of the ``bzr branch`` time. Also improve ``fileids_...`` time by
      filtering lines with a regex rather than multiple ``str.find()``
      calls. (saves another 300ms) (John Arbash Meinel)

    * Policy can be set for each configuration key. This allows keys to be
      inherited properly across configuration entries. For example, this
      should enable you to do::
        
        [/home/user/project]
        push_location = sftp://host/srv/project/
        push_location:policy = appendpath

      And then a branch like ``/home/user/project/mybranch`` should get an
      automatic push location of ``sftp://host/srv/project/mybranch``.
      (James Henstridge)

    * Added ``bzr status --short`` to make status report svn style flags
      for each file.  For example::

        $ bzr status --short
        A  foo
        A  bar
        D  baz
        ?  wooley

    * 'bzr selftest --clean-output' allows easily clean temporary tests 
      directories without running tests. (Alexander Belchenko)

    * ``bzr help hidden-commands`` lists all hidden commands. (Aaron Bentley)

    * ``bzr merge`` now has an option ``--pull`` to fall back to pull if
      local is fully merged into remote. (Jan Hudec)

    * ``bzr help formats`` describes available directory formats. (Aaron Bentley)

  INTERNALS:

    * A few tweaks directly to ``fileids_affected_by_revision_ids`` to
      help speed up processing, as well allowing to extract unannotated
      lines. Between the two ``fileids_affected_by_revision_ids`` is
      improved by approx 10%. (John Arbash Meinel)

    * Change Revision serialization to only write out millisecond
      resolution. Rather than expecting floating point serialization to
      preserve more resolution than we need. (Henri Weichers, Martin Pool)

    * Test suite ends cleanly on Windows.  (Vincent Ladeuil)

    * When ``encoding_type`` attribute of class Command is equal to 'exact', 
      force sys.stdout to be a binary stream on Windows, and therefore
      keep exact line-endings (without LF -> CRLF conversion).
      (Alexander Belchenko)

    * Single-letter short options are no longer globally declared.  (Martin
      Pool)

    * Before using detected user/terminal encoding bzr should check
      that Python has corresponding codec. (Alexander Belchenko)

    * Formats for end-user selection are provided via a FormatRegistry (Aaron Bentley)

  BUG FIXES:

    * ``bzr missing --verbose`` was showing adds/removals in the wrong
      direction. (John Arbash Meinel)

    * ``bzr annotate`` now defaults to showing dotted revnos for merged
      revisions. It cuts them off at a depth of 12 characters, but you can
      supply ``--long`` to see the full number. You can also use
      ``--show-ids`` to display the original revision ids, rather than
      revision numbers and committer names. (John Arbash Meinel, #75637)

    * bzr now supports Win32 UNC path (e.g. ``\HOST\path``. 
      (Alexander Belchenko, #57869)

    * Win32-specific: output of cat, bundle and diff commands don't mangle
      line-endings (Alexander Belchenko, #55276)

    * Replace broken fnmatch based ignore pattern matching with custom pattern
      matcher.
      (Kent Gibson, Jan Hudec #57637)

    * pycurl and urllib can detect short reads at different places. Update
      the test suite to test more cases. Also detect http error code 416
      which was raised for that specific bug. Also enhance the urllib
      robustness by detecting invalid ranges (and pycurl's one by detecting
      short reads during the initial GET). (Vincent Ladeuil, #73948)

    * The urllib connection sharing interacts badly with urllib2
      proxy setting (the connections didn't go thru the proxy
      anymore). Defining a proper ProxyHandler solves the
      problem.  (Vincent Ladeuil, #74759)

    * Use urlutils to generate relative URLs, not osutils 
      (Aaron Bentley, #76229)

    * ``bzr status`` in a readonly directory should work without giving
      lots of errors. (John Arbash Meinel, #76299)

    * Mention the revisionspec topic for the revision option help.
      (Wouter van Heyst, #31663)

    * Allow plugins import from zip archives.
      (Alexander Belchenko, #68124)


bzr 0.13  2006-12-05
--------------------
    
  No changes from 0.13rc1
    
bzr 0.13rc1  2006-11-27
-----------------------

  IMPROVEMENTS:

    * New command ``bzr remove-tree`` allows the removal of the working
      tree from a branch.
      (Daniel Silverstone)

    * urllib uses shared keep-alive connections, so http 
      operations are substantially faster.
      (Vincent Ladeuil, #53654)

    * ``bzr export`` allows an optional branch parameter, to export a bzr
      tree from some other url. For example:
      ``bzr export bzr.tar.gz http://bazaar-vcs.org/bzr/bzr.dev``
      (Daniel Silverstone)

    * Added ``bzr help topics`` to the bzr help system. This gives a
      location for general information, outside of a specific command.
      This includes updates for ``bzr help revisionspec`` the first topic
      included. (Goffredo Baroncelli, John Arbash Meinel, #42714)

    * WSGI-compatible HTTP smart server.  See ``doc/http_smart_server.txt``.
      (Andrew Bennetts)

    * Knit files will now cache full texts only when the size of the
      deltas is as large as the size of the fulltext. (Or after 200
      deltas, whichever comes first). This has the most benefit on large
      files with small changes, such as the inventory for a large project.
      (eg For a project with 2500 files, and 7500 revisions, it changes
      the size of inventory.knit from 11MB to 5.4MB) (John Arbash Meinel)

  INTERNALS:

    * New -D option given before the command line turns on debugging output
      for particular areas.  -Derror shows tracebacks on all errors.
      (Martin Pool)

    * Clean up ``bzr selftest --benchmark bundle`` to correct an import,
      and remove benchmarks that take longer than 10min to run.
      (John Arbash Meinel)

    * Use ``time.time()`` instead of ``time.clock()`` to decide on
      progress throttling. Because ``time.clock()`` is actually CPU time,
      so over a high-latency connection, too many updates get throttled.
      (John Arbash Meinel)

    * ``MemoryTransport.list_dir()`` would strip the first character for
      files or directories in root directory. (John Arbash Meinel)

    * New method ``get_branch_reference`` on 'BzrDir' allows the detection of 
      branch references - which the smart server component needs.
  
    * New ``ChrootTransportDecorator``, accessible via the ``chroot+`` url
      prefix.  It disallows any access to locations above a set URL.  (Andrew
      Bennetts)

  BUG FIXES:

    * Now ``_KnitIndex`` properly decode revision ids when loading index data.
      And optimize the knit index parsing code. 
      (Dmitry Vasiliev, John Arbash Meinel)

    * ``bzrlib/bzrdir.py`` was directly referencing ``bzrlib.workingtree``,
      without importing it. This prevented ``bzr upgrade`` from working
      unless a plugin already imported ``bzrlib.workingtree``
      (John Arbash Meinel, #70716)

    * Suppress the traceback on invalid URLs (Vincent Ladeuil, #70803).

    * Give nicer error message when an http server returns a 403
      error code. (Vincent Ladeuil, #57644).

    * When a multi-range http GET request fails, try a single
      range one. If it fails too, forget about ranges. Remember that until 
      the death of the transport and propagates that to the clones.
      (Vincent Ladeuil, #62276, #62029).

    * Handles user/passwords supplied in url from command
      line (for the urllib implementation). Don't request already
      known passwords (Vincent Ladeuil, #42383, #44647, #48527)

    * ``_KnitIndex.add_versions()`` dictionary compresses revision ids as they
      are added. This fixes bug where fetching remote revisions records
      them as full references rather than integers.
      (John Arbash Meinel, #64789)

    * ``bzr ignore`` strips trailing slashes in patterns.
      Also ``bzr ignore`` rejects absolute paths. (Kent Gibson, #4559)

    * ``bzr ignore`` takes multiple arguments. (Cheuksan Edward Wang, #29488)

    * mv correctly handles paths that traverse symlinks. 
      (Aaron Bentley, #66964)

    * Give nicer looking error messages when failing to connect over ssh.
      (John Arbash Meinel, #49172)

    * Pushing to a remote branch does not currently update the remote working
      tree. After a remote push, ``bzr status`` and ``bzr diff`` on the remote
      machine now show that the working tree is out of date.
      (Cheuksan Edward Wang #48136)

    * Use patiencediff instead of difflib for determining deltas to insert
      into knits. This avoids the O(N^3) behavior of difflib. Patience
      diff should be O(N^2). (Cheuksan Edward Wang, #65714)

    * Running ``bzr log`` on nonexistent file gives an error instead of the
      entire log history. (Cheuksan Edward Wang #50793)

    * ``bzr cat`` can look up contents of removed or renamed files. If the
      pathname is ambiguous, i.e. the files in the old and new trees have
      different id's, the default is the file in the new tree. The user can
      use "--name-from-revision" to select the file in the old tree.
      (Cheuksan Edward Wang, #30190)

  TESTING:

    * TestingHTTPRequestHandler really handles the Range header
      (previously it was ignoring it and returning the whole file,).

bzr 0.12  2006-10-30
--------------------

  INTERNALS:

    * Clean up ``bzr selftest --benchmark bundle`` to correct an import,
      and remove benchmarks that take longer than 10min to run.
      (John Arbash Meinel)
  
bzr 0.12rc1  2006-10-23
-----------------------

  IMPROVEMENTS:

    * ``bzr log`` now shows dotted-decimal revision numbers for all revisions,
      rather than just showing a decimal revision number for revisions on the
      mainline. These revision numbers are not yet accepted as input into bzr
      commands such as log, diff etc. (Robert Collins)

    * revisions can now be specified using dotted-decimal revision numbers.
      For instance, ``bzr diff -r 1.2.1..1.2.3``. (Robert Collins)

    * ``bzr help commands`` output is now shorter (Aaron Bentley)

    * ``bzr`` now uses lazy importing to reduce the startup time. This has
      a moderate effect on lots of actions, especially ones that have
      little to do. For example ``bzr rocks`` time is down to 116ms from
      283ms. (John Arbash Meinel)

    * New Registry class to provide name-to-object registry-like support,
      for example for schemes where plugins can register new classes to
      do certain tasks (e.g. log formatters). Also provides lazy registration
      to allow modules to be loaded on request.
      (John Arbash Meinel, Adeodato Simó)

  API INCOMPATABILITY:
  
    * LogFormatter subclasses show now expect the 'revno' parameter to 
      show() to be a string rather than an int. (Robert Collins)

  INTERNALS:

    * ``TestCase.run_bzr``, ``run_bzr_captured``, and ``run_bzr_subprocess``
      can take a ``working_dir='foo'`` parameter, which will change directory 
      for the command. (John Arbash Meinel)

    * ``bzrlib.lazy_regex.lazy_compile`` can be used to create a proxy
      around a regex, which defers compilation until first use. 
      (John Arbash Meinel)

    * ``TestCase.run_bzr_subprocess`` defaults to supplying the
      ``--no-plugins`` parameter to ensure test reproducability, and avoid
      problems with system-wide installed plugins. (John Arbash Meinel)

    * Unique tree root ids are now supported. Newly created trees still
      use the common root id for compatibility with bzr versions before 0.12.
      (Aaron Bentley)

    * ``WorkingTree.set_root_id(None)`` is now deprecated. Please
      pass in ``inventory.ROOT_ID`` if you want the default root id value.
      (Robert Collins, John Arbash Meinel)

    * New method ``WorkingTree.flush()`` which will write the current memory
      inventory out to disk. At the same time, ``read_working_inventory`` will
      no longer trash the current tree inventory if it has been modified within
      the current lock, and the tree will now ``flush()`` automatically on
      ``unlock()``. ``WorkingTree.set_root_id()`` has been updated to take
      advantage of this functionality. (Robert Collins, John Arbash Meinel)

    * ``bzrlib.tsort.merge_sorted`` now accepts ``generate_revnos``. This
      parameter will cause it to add another column to its output, which
      contains the dotted-decimal revno for each revision, as a tuple.
      (Robert Collins)

    * ``LogFormatter.show_merge`` is deprecated in favour of
      ``LogFormatter.show_merge_revno``. (Robert Collins)

  BUG FIXES:

    * Avoid circular imports by creating a deprecated function for
      ``bzrlib.tree.RevisionTree``. Callers should have been using
      ``bzrlib.revisontree.RevisionTree`` anyway. (John Arbash Meinel,
      #63360, #66349)

    * Don't use ``socket.MSG_WAITALL`` as it doesn't exist on all
      platforms. (Martin Pool, #66356)

    * Don't require ``Content-Type`` in range responses. Assume they are a
      single range if ``Content-Type`` does not exist.
      (John Arbash Meinel, #62473)

    * bzr branch/pull no longer complain about progress bar cleanup when
      interrupted during fetch.  (Aaron Bentley, #54000)

    * ``WorkingTree.set_parent_trees()`` uses the trees to directly write
      the basis inventory, rather than going through the repository. This
      allows us to have 1 inventory read, and 2 inventory writes when
      committing a new tree. (John Arbash Meinel)

    * When reverting, files that are not locally modified that do not exist
      in the target are deleted, not just unversioned (Aaron Bentley)

    * When trying to acquire a lock, don't fail immediately. Instead, try
      a few times (up to 1 hour) before timing out. Also, report why the
      lock is unavailable (John Arbash Meinel, #43521, #49556)

    * Leave HttpTransportBase daughter classes decides how they
      implement cloning. (Vincent Ladeuil, #61606)

    * diff3 does not indicate conflicts on clean merge. (Aaron Bentley)

    * If a commit fails, the commit message is stored in a file at the root of
      the tree for later commit. (Cheuksan Edward Wang, Stefan Metzmacher,
      #32054)

  TESTING:

    * New test base class TestCaseWithMemoryTransport offers memory-only
      testing facilities: its not suitable for tests that need to mutate disk
      state, but most tests should not need that and should be converted to
      TestCaseWithMemoryTransport. (Robert Collins)

    * ``TestCase.make_branch_and_memory_tree`` now takes a format
      option to set the BzrDir, Repository and Branch formats of the
      created objects. (Robert Collins, John Arbash Meinel)

bzr 0.11  2006-10-02
--------------------

    * Smart server transport test failures on windows fixed. (Lukáš Lalinský).

bzr 0.11rc2  2006-09-27
-----------------------

  BUG FIXES:

    * Test suite hangs on windows fixed. (Andrew Bennets, Alexander Belchenko).
    
    * Commit performance regression fixed. (Aaron Bentley, Robert Collins, John
      Arbash Meinel).

bzr 0.11rc1  2006-09-25
-----------------------

  IMPROVEMENTS:

    * Knit files now wait to create their contents until the first data is
      added. The old code used to create an empty .knit and a .kndx with just
      the header. However, this caused a lot of extra round trips over sftp.
      This can change the time for ``bzr push`` to create a new remote branch
      from 160s down to 100s. This also affects ``bzr commit`` performance when
      adding new files, ``bzr commit`` on a new kernel-like tree drops from 50s
      down to 40s (John Arbash Meinel, #44692)

    * When an entire subtree has been deleted, commit will now report that
      just the top of the subtree has been deleted, rather than reporting
      all the individual items. (Robert Collins)

    * Commit performs one less XML parse. (Robert Collins)

    * ``bzr checkout`` now operates on readonly branches as well
      as readwrite branches. This fixes bug #39542. (Robert Collins)

    * ``bzr bind`` no longer synchronises history with the master branch.
      Binding should be followed by an update or push to synchronise the 
      two branches. This is closely related to the fix for bug #39542.
      (Robert Collins)

    * ``bzrlib.lazy_import.lazy_import`` function to create on-demand 
      objects.  This allows all imports to stay at the global scope, but
      modules will not actually be imported if they are not used.
      (John Arbash Meinel)

    * Support ``bzr://`` and ``bzr+ssh://`` urls to work with the new RPC-based
      transport which will be used with the upcoming high-performance smart
      server. The new command ``bzr serve`` will invoke bzr in server mode,
      which processes these requests. (Andrew Bennetts, Robert Collins, Martin
      Pool)

    * New command ``bzr version-info`` which can be used to get a summary
      of the current state of the tree. This is especially useful as part
      of a build commands. See ``doc/version_info.txt`` for more information 
      (John Arbash Meinel)

  BUG FIXES:

    * ``'bzr inventory [FILE...]'`` allows restricting the file list to a
      specific set of files. (John Arbash Meinel, #3631)

    * Don't abort when annotating empty files (John Arbash Meinel, #56814)

    * Add ``Stanza.to_unicode()`` which can be passed to another Stanza
      when nesting stanzas. Also, add ``read_stanza_unicode`` to handle when
      reading a nested Stanza. (John Arbash Meinel)

    * Transform._set_mode() needs to stat the right file. 
      (John Arbash Meinel, #56549)

    * Raise WeaveFormatError rather than StopIteration when trying to read
      an empty Weave file. (John Arbash Meinel, #46871)

    * Don't access e.code for generic URLErrors, only HTTPErrors have .code.
      (Vincent Ladeuil, #59835)

    * Handle boundary="" lines properly to allow access through a Squid proxy.
      (John Arbash Meinel, #57723)

    * revert now removes newly-added directories (Aaron Bentley, #54172)

    * ``bzr upgrade sftp://`` shouldn't fail to upgrade v6 branches if there 
      isn't a working tree. (David Allouche, #40679)

    * Give nicer error messages when a user supplies an invalid --revision
      parameter. (John Arbash Meinel, #55420)

    * Handle when LANG is not recognized by python. Emit a warning, but
      just revert to using 'ascii'. (John Arbash Meinel, #35392)

    * Don't use ``preexec_fn`` on win32, as it is not supported by subprocess.
      (John Arbash Meinel)

    * Skip specific tests when the dependencies aren't met. This includes
      some ``setup.py`` tests when ``python-dev`` is not available, and
      some tests that depend on paramiko. (John Arbash Meinel, Mattheiu Moy)

    * Fallback to Paramiko properly, if no ``ssh`` executable exists on
      the system. (Andrew Bennetts, John Arbash Meinel)

    * ``Branch.bind(other_branch)`` no longer takes a write lock on the
      other branch, and will not push or pull between the two branches.
      API users will need to perform a push or pull or update operation if they
      require branch synchronisation to take place. (Robert Collins, #47344)

    * When creating a tarball or zipfile export, export unicode names as utf-8
      paths. This may not work perfectly on all platforms, but has the best
      chance of working in the common case. (John Arbash Meinel, #56816)

    * When committing, only files that exist in working tree or basis tree
      may be specified (Aaron Bentley, #50793)

  PORTABILITY:

    * Fixes to run on Python 2.5 (Brian M. Carlson, Martin Pool, Marien Zwart)

  INTERNALS:

    * TestCaseInTempDir now creates a separate directory for HOME, rather
      than having HOME set to the same location as the working directory.
      (John Arbash Meinel)

    * ``run_bzr_subprocess()`` can take an optional ``env_changes={}`` parameter,
      which will update os.environ inside the spawned child. It also can
      take a ``universal_newlines=True``, which helps when checking the output
      of the command. (John Arbash Meinel)

    * Refactor SFTP vendors to allow easier re-use when ssh is used. 
      (Andrew Bennetts)

    * ``Transport.list_dir()`` and ``Transport.iter_files_recursive()`` should always
      return urlescaped paths. This is now tested (there were bugs in a few
      of the transports) (Andrew Bennetts, David Allouche, John Arbash Meinel)

    * New utility function ``symbol_versioning.deprecation_string``. Returns the
      formatted string for a callable, deprecation format pair. (Robert Collins)

    * New TestCase helper applyDeprecated. This allows you to call a callable
      which is deprecated without it spewing to the screen, just by supplying
      the deprecation format string issued for it. (Robert Collins)

    * Transport.append and Transport.put have been deprecated in favor of
      ``.append_bytes``, ``.append_file``, ``.put_bytes``, and
      ``.put_file``. This removes the ambiguity in what type of object the
      functions take.  ``Transport.non_atomic_put_{bytes,file}`` has also
      been added. Which works similarly to ``Transport.append()`` except for
      SFTP, it doesn't have a round trip when opening the file. Also, it
      provides functionality for creating a parent directory when trying
      to create a file, rather than raise NoSuchFile and forcing the
      caller to repeat their request.
      (John Arbash Meinel)

    * WorkingTree has a new api ``unversion`` which allow the unversioning of
      entries by their file id. (Robert Collins)

    * ``WorkingTree.pending_merges`` is deprecated.  Please use the
      ``get_parent_ids`` (introduced in 0.10) method instead. (Robert Collins)

    * WorkingTree has a new ``lock_tree_write`` method which locks the branch for
      read rather than write. This is appropriate for actions which only need
      the branch data for reference rather than mutation. A new decorator
      ``needs_tree_write_lock`` is provided in the workingtree module. Like the
      ``needs_read_lock`` and ``needs_write_lock`` decorators this allows static 
      declaration of the locking requirements of a function to ensure that
      a lock is taken out for casual scripts. (Robert Collins, #54107)

    * All WorkingTree methods which write to the tree, but not to the branch
      have been converted to use ``needs_tree_write_lock`` rather than 
      ``needs_write_lock``. Also converted is the revert, conflicts and tree
      transform modules. This provides a modest performance improvement on 
      metadir style trees, due to the reduce lock-acquisition, and a more
      significant performance improvement on lightweight checkouts from 
      remote branches, where trivial operations used to pay a significant 
      penalty. It also provides the basis for allowing readonly checkouts.
      (Robert Collins)

    * Special case importing the standard library 'copy' module. This shaves
      off 40ms of startup time, while retaining compatibility. See:
      ``bzrlib/inspect_for_copy.py`` for more details. (John Arbash Meinel)

    * WorkingTree has a new parent class MutableTree which represents the 
      specialisations of Tree which are able to be altered. (Robert Collins)

    * New methods mkdir and ``put_file_bytes_non_atomic`` on MutableTree that
      mutate the tree and its contents. (Robert Collins)

    * Transport behaviour at the root of the URL is now defined and tested.
      (Andrew Bennetts, Robert Collins)

  TESTING:

    * New test helper classs MemoryTree. This is typically accessed via
      ``self.make_branch_and_memory_tree()`` in test cases. (Robert Collins)
      
    * Add ``start_bzr_subprocess`` and ``stop_bzr_subprocess`` to allow test
      code to continue running concurrently with a subprocess of bzr.
      (Andrew Bennetts, Robert Collins)

    * Add a new method ``Transport.get_smart_client()``. This is provided to
      allow upgrades to a richer interface than the VFS one provided by
      Transport. (Andrew Bennetts, Martin Pool)

bzr 0.10  2006-08-29
--------------------
  
  IMPROVEMENTS:
    * 'merge' now takes --uncommitted, to apply uncommitted changes from a
      tree.  (Aaron Bentley)
  
    * 'bzr add --file-ids-from' can be used to specify another path to use
      for creating file ids, rather than generating all new ones. Internally,
      the 'action' passed to ``smart_add_tree()`` can return ``file_ids`` that
      will be used, rather than having bzrlib generate new ones.
      (John Arbash Meinel, #55781)

    * ``bzr selftest --benchmark`` now allows a ``--cache-dir`` parameter.
      This will cache some of the intermediate trees, and decrease the
      setup time for benchmark tests. (John Arbash Meinel)

    * Inverse forms are provided for all boolean options.  For example,
      --strict has --no-strict, --no-recurse has --recurse (Aaron Bentley)

    * Serialize out Inventories directly, rather than using ElementTree.
      Writing out a kernel sized inventory drops from 2s down to ~350ms.
      (Robert Collins, John Arbash Meinel)

  BUG FIXES:

    * Help diffutils 2.8.4 get along with binary tests (Marien Zwart: #57614)

    * Change LockDir so that if the lock directory doesn't exist when
      ``lock_write()`` is called, an attempt will be made to create it.
      (John Arbash Meinel, #56974)

    * ``bzr uncommit`` preserves pending merges. (John Arbash Meinel, #57660)

    * Active FTP transport now works as intended. (ghozzy, #56472)

    * Really fix mutter() so that it won't ever raise a UnicodeError.
      It means it is possible for ~/.bzr.log to contain non UTF-8 characters.
      But it is a debugging log, not a real user file.
      (John Arbash Meinel, #56947, #53880)

    * Change Command handle to allow Unicode command and options.
      At present we cannot register Unicode command names, so we will get
      BzrCommandError('unknown command'), or BzrCommandError('unknown option')
      But that is better than a UnicodeError + a traceback.
      (John Arbash Meinel, #57123)

    * Handle TZ=UTC properly when reading/writing revisions.
      (John Arbash Meinel, #55783, #56290)

    * Use ``GPG_TTY`` to allow gpg --cl to work with gpg-agent in a pipeline,
      (passing text to sign in on stdin). (John Arbash Meinel, #54468)

    * External diff does the right thing for binaries even in foreign 
      languages. (John Arbash Meinel, #56307)

    * Testament handles more cases when content is unicode. Specific bug was
      in handling of revision properties.
      (John Arbash Meinel, Holger Krekel, #54723)

    * The bzr selftest was failing on installed versions due to a bug in a new
      test helper. (John Arbash Meinel, Robert Collins, #58057)

  INTERNALS:

    * ``bzrlib.cache_utf8`` contains ``encode()`` and ``decode()`` functions
      which can be used to cache the conversion between utf8 and Unicode.
      Especially helpful for some of the knit annotation code, which has to
      convert revision ids to utf8 to annotate lines in storage.
      (John Arbash Meinel)

    * ``setup.py`` now searches the filesystem to find all packages which
      need to be installed. This should help make the life of packagers
      easier. (John Arbash Meinel)

bzr 0.9.0  2006-08-11
---------------------

  SURPRISES:

   * The hard-coded built-in ignore rules have been removed. There are
     now two rulesets which are enforced. A user global one in 
     ``~/.bazaar/ignore`` which will apply to every tree, and the tree
     specific one '.bzrignore'.
     ``~/.bazaar/ignore`` will be created if it does not exist, but with
     a more conservative list than the old default.
     This fixes bugs with default rules being enforced no matter what. 
     The old list of ignore rules from bzr is available by
     running 'bzr ignore --old-default-rules'.
     (Robert Collins, Martin Pool, John Arbash Meinel)

   * 'branches.conf' has been changed to 'locations.conf', since it can apply
     to more locations than just branch locations.
     (Aaron Bentley)
   
  IMPROVEMENTS:

   * The revision specifier "revno:" is extended to accept the syntax
     revno:N:branch. For example,
     revno:42:http://bazaar-vcs.org/bzr/bzr.dev/ means revision 42 in
     bzr.dev.  (Matthieu Moy)

   * Tests updates to ensure proper URL handling, UNICODE support, and
     proper printing when the user's terminal encoding cannot display 
     the path of a file that has been versioned.
     ``bzr branch`` can take a target URL rather than only a local directory.
     ``Branch.get_parent()/set_parent()`` now save a relative path if possible,
     and normalize the parent based on root, allowing access across
     different transports. (John Arbash Meinel, Wouter van Heyst, Martin Pool)
     (Malone #48906, #42699, #40675, #5281, #3980, #36363, #43689,
     #42517, #42514)

   * On Unix, detect terminal width using an ioctl not just $COLUMNS.
     Use terminal width for single-line logs from ``bzr log --line`` and
     pending-merge display.  (Robert Widhopf-Fenk, Gustavo Niemeyer)
     (Malone #3507)

   * On Windows, detect terminal width using GetConsoleScreenBufferInfo.
     (Alexander Belchenko)

   * Speedup improvement for 'date:'-revision search. (Guillaume Pinot).

   * Show the correct number of revisions pushed when pushing a new branch.
     (Robert Collins).

   * 'bzr selftest' now shows a progress bar with the number of tests, and 
     progress made. 'make check' shows tests in -v mode, to be more useful
     for the PQM status window. (Robert Collins).
     When using a progress bar, failed tests are printed out, rather than
     being overwritten by the progress bar until the suite finishes.
     (John Arbash Meinel)

   * 'bzr selftest --benchmark' will run a new benchmarking selftest.
     'bzr selftest --benchmark --lsprof-timed' will use lsprofile to generate
     profile data for the individual profiled calls, allowing for fine
     grained analysis of performance.
     (Robert Collins, Martin Pool).

   * 'bzr commit' shows a progress bar. This is useful for commits over sftp
     where commit can take an appreciable time. (Robert Collins)

   * 'bzr add' is now less verbose in telling you what ignore globs were
     matched by files being ignored. Instead it just tells you how many 
     were ignored (because you might reasonably be expecting none to be
     ignored). 'bzr add -v' is unchanged and will report every ignored
     file. (Robert Collins).

   * ftp now has a test server if medusa is installed. As part of testing,
     ftp support has been improved, including support for supplying a
     non-standard port. (John Arbash Meinel).

   * 'bzr log --line' shows the revision number, and uses only the
     first line of the log message (#5162, Alexander Belchenko;
     Matthieu Moy)

   * 'bzr status' has had the --all option removed. The 'bzr ls' command
     should be used to retrieve all versioned files. (Robert Collins)

   * 'bzr bundle OTHER/BRANCH' will create a bundle which can be sent
     over email, and applied on the other end, while maintaining ancestry.
     This bundle can be applied with either 'bzr merge' or 'bzr pull',
     the same way you would apply another branch.
     (John Arbash Meinel, Aaron Bentley)
  
   * 'bzr whoami' can now be used to set your identity from the command line,
     for a branch or globally.  (Robey Pointer)

   * 'bzr checkout' now aliased to 'bzr co', and 'bzr annotate' to 'bzr ann'.
     (Michael Ellerman)

   * 'bzr revert DIRECTORY' now reverts the contents of the directory as well.
     (Aaron Bentley)

   * 'bzr get sftp://foo' gives a better error when paramiko is not present.
     Also updates things like 'http+pycurl://' if pycurl is not present.
     (John Arbash Meinel) (Malone #47821, #52204)

   * New env variable ``BZR_PROGRESS_BAR``, sets the default progress bar type.
     Can be set to 'none' or 'dummy' to disable the progress bar, 'dots' or 
     'tty' to create the respective type. (John Arbash Meinel, #42197, #51107)

   * Improve the help text for 'bzr diff' to explain what various options do.
     (John Arbash Meinel, #6391)

   * 'bzr uncommit -r 10' now uncommits revisions 11.. rather than uncommitting
     revision 10. This makes -r10 more in line with what other commands do.
     'bzr uncommit' also now saves the pending merges of the revisions that
     were removed. So it is safe to uncommit after a merge, fix something,
     and commit again. (John Arbash Meinel, #32526, #31426)

   * 'bzr init' now also works on remote locations.
     (Wouter van Heyst, #48904)

   * HTTP support has been updated. When using pycurl we now support 
     connection keep-alive, which reduces dns requests and round trips.
     And for both urllib and pycurl we support multi-range requests, 
     which decreases the number of round-trips. Performance results for
     ``bzr branch http://bazaar-vcs.org/bzr/bzr.dev/`` indicate
     http branching is now 2-3x faster, and ``bzr pull`` in an existing 
     branch is as much as 4x faster.
     (Michael Ellerman, Johan Rydberg, John Arbash Meinel, #46768)

   * Performance improvements for sftp. Branching and pulling are now up to
     2x faster. Utilize paramiko.readv() support for async requests if it
     is available (paramiko > 1.6) (John Arbash Meinel)

  BUG FIXES:

    * Fix shadowed definition of TestLocationConfig that caused some 
      tests not to run.
      (Erik Bågfors, Michael Ellerman, Martin Pool, #32587)

    * Fix unnecessary requirement of sign-my-commits that it be run from
      a working directory.  (Martin Pool, Robert Collins)

    * 'bzr push location' will only remember the push location if it succeeds
      in connecting to the remote location. (John Arbash Meinel, #49742)

    * 'bzr revert' no longer toggles the executable bit on win32
      (John Arbash Meinel, #45010)

    * Handle broken pipe under win32 correctly. (John Arbash Meinel)
    
    * sftp tests now work correctly on win32 if you have a newer paramiko
      (John Arbash Meinel)

    * Cleanup win32 test suite, and general cleanup of places where
      file handles were being held open. (John Arbash Meinel)

    * When specifying filenames for 'diff -r x..y', the name of the file in the
      working directory can be used, even if its name is different in both x
      and y.

    * File-ids containing single- or double-quotes are handled correctly by
      push. (Aaron Bentley, #52227)

    * Normalize unicode filenames to ensure cross-platform consistency.
      (John Arbash Meinel, #43689)

    * The argument parser can now handle '-' as an argument. Currently
      no code interprets it specially (it is mostly handled as a file named 
      '-'). But plugins, and future operations can use it.
      (John Arbash meinel, #50984)

    * Bundles can properly read binary files with a plain '\r' in them.
      (John Arbash Meinel, #51927)

    * Tuning ``iter_entries()`` to be more efficient (John Arbash Meinel, #5444)

    * Lots of win32 fixes (the test suite passes again).
      (John Arbash Meinel, #50155)

    * Handle openbsd returning None for sys.getfilesystemencoding() (#41183) 

    * Support ftp APPE (append) to allow Knits to be used over ftp (#42592)

    * Removals are only committed if they match the filespec (or if there is
      no filespec).  (#46635, Aaron Bentley)

    * smart-add recurses through all supplied directories 
      (John Arbash Meinel, #52578)

    * Make the bundle reader extra lines before and after the bundle text.
      This allows you to parse an email with the bundle inline.
      (John Arbash Meinel, #49182)

    * Change the file id generator to squash a little bit more. Helps when
      working with long filenames on windows. (Also helps for unicode filenames
      not generating hidden files). (John Arbash Meinel, #43801)

    * Restore terminal mode on C-c while reading sftp password.  (#48923, 
      Nicholas Allen, Martin Pool)

    * Timestamps are rounded to 1ms, and revision entries can be recreated
      exactly. (John Arbash Meinel, Jamie Wilkinson, #40693)

    * Branch.base has changed to a URL, but ~/.bazaar/locations.conf should
      use local paths, since it is user visible (John Arbash Meinel, #53653)

    * ``bzr status foo`` when foo was unversioned used to cause a full delta
      to be generated (John Arbash Meinel, #53638)

    * When reading revision properties, an empty value should be considered
      the empty string, not None (John Arbash Meinel, #47782)

    * ``bzr diff --diff-options`` can now handle binary files being changed.
      Also, the output is consistent when --diff-options is not supplied.
      (John Arbash Meinel, #54651, #52930)

    * Use the right suffixes for loading plugins (John Arbash Meinel, #51810)

    * Fix ``Branch.get_parent()`` to handle the case when the parent is not 
      accessible (John Arbash Meinel, #52976)

  INTERNALS:

    * Combine the ignore rules into a single regex rather than looping over
      them to reduce the threshold where  N^2 behaviour occurs in operations
      like status. (Jan Hudec, Robert Collins).

    * Appending to ``bzrlib.DEFAULT_IGNORE`` is now deprecated. Instead, use
      one of the add functions in bzrlib.ignores. (John Arbash Meinel)

    * 'bzr push' should only push the ancestry of the current revision, not
      all of the history in the repository. This is especially important for
      shared repositories. (John Arbash Meinel)

    * ``bzrlib.delta.compare_trees`` now iterates in alphabetically sorted order,
      rather than randomly walking the inventories. (John Arbash Meinel)

    * Doctests are now run in temporary directories which are cleaned up when
      they finish, rather than using special ScratchDir/ScratchBranch objects.
      (Martin Pool)

    * Split ``check`` into separate methods on the branch and on the repository,
      so that it can be specialized in ways that are useful or efficient for
      different formats.  (Martin Pool, Robert Collins)

    * Deprecate ``Repository.all_revision_ids``; most methods don't really need
      the global revision graph but only that part leading up to a particular
      revision.  (Martin Pool, Robert Collins)

    * Add a BzrDirFormat ``control_formats`` list which allows for control formats
      that do not use '.bzr' to store their data - i.e. '.svn', '.hg' etc.
      (Robert Collins, Jelmer Vernooij).

    * ``bzrlib.diff.external_diff`` can be redirected to any file-like object.
      Uses subprocess instead of spawnvp.
      (James Henstridge, John Arbash Meinel, #4047, #48914)

    * New command line option '--profile-imports', which will install a custom
      importer to log time to import modules and regex compilation time to 
      sys.stderr (John Arbash Meinel)

    * 'EmptyTree' is now deprecated, please use ``repository.revision_tree(None)``
      instead. (Robert Collins)

    * "RevisionTree" is now in bzrlib/revisiontree.py. (Robert Collins)

bzr 0.8.2  2006-05-17
---------------------
  
  BUG FIXES:
   
    * setup.py failed to install launchpad plugin.  (Martin Pool)

bzr 0.8.1  2006-05-16
---------------------

  BUG FIXES:

    * Fix failure to commit a merge in a checkout.  (Martin Pool, 
      Robert Collins, Erik Bågfors, #43959)

    * Nicer messages from 'commit' in the case of renames, and correct
      messages when a merge has occured. (Robert Collins, Martin Pool)

    * Separate functionality from assert statements as they are skipped in
      optimized mode of python. Add the same check to pending merges.
      (Olaf Conradi, #44443)

  CHANGES:

    * Do not show the None revision in output of bzr ancestry. (Olaf Conradi)

    * Add info on standalone branches without a working tree.
      (Olaf Conradi, #44155)

    * Fix bug in knits when raising InvalidRevisionId. (Olaf Conradi, #44284)

  CHANGES:

    * Make editor invocation comply with Debian Policy. First check
      environment variables VISUAL and EDITOR, then try editor from
      alternatives system. If that all fails, fall back to the pre-defined
      list of editors. (Olaf Conradi, #42904)

  NEW FEATURES:

    * New 'register-branch' command registers a public branch into 
      Launchpad.net, where it can be associated with bugs, etc.
      (Martin Pool, Bjorn Tillenius, Robert Collins)

  INTERNALS:

    * New public api in InventoryEntry - ``describe_change(old, new)`` which
      provides a human description of the changes between two old and
      new. (Robert Collins, Martin Pool)

  TESTING:

    * Fix test case for bzr info in upgrading a standalone branch to metadir,
      uses bzrlib api now. (Olaf Conradi)

bzr 0.8  2006-05-08
-------------------

  NOTES WHEN UPGRADING:

    Release 0.8 of bzr introduces a new format for history storage, called
    'knit', as an evolution of to the 'weave' format used in 0.7.  Local 
    and remote operations are faster using knits than weaves.  Several
    operations including 'init', 'init-repo', and 'upgrade' take a 
    --format option that controls this.  Branching from an existing branch
    will keep the same format.

    It is possible to merge, pull and push between branches of different
    formats but this is slower than moving data between homogenous
    branches.  It is therefore recommended (but not required) that you
    upgrade all branches for a project at the same time.  Information on
    formats is shown by 'bzr info'.

    bzr 0.8 now allows creation of 'repositories', which hold the history 
    of files and revisions for several branches.  Previously bzr kept all
    the history for a branch within the .bzr directory at the root of the
    branch, and this is still the default.  To create a repository, use
    the new 'bzr init-repo' command.  Branches exist as directories under
    the repository and contain just a small amount of information
    indicating the current revision of the branch.

    bzr 0.8 also supports 'checkouts', which are similar to in cvs and
    subversion.  Checkouts are associated with a branch (optionally in a
    repository), which contains all the historical information.  The
    result is that a checkout can be deleted without losing any
    already-committed revisions.  A new 'update' command is also available. 

    Repositories and checkouts are not supported with the 0.7 storage
    format.  To use them you must upgrad to either knits, or to the
    'metaweave' format, which uses weaves but changes the .bzr directory
    arrangement.
    

  IMPROVEMENTS:

    * Sftp paths can now be relative, or local, according to the lftp
      convention. Paths now take the form::

          sftp://user:pass@host:port/~/relative/path
          or
          sftp://user:pass@host:port/absolute/path

    * The FTP transport now tries to reconnect after a temporary
      failure. ftp put is made atomic. (Matthieu Moy)

    * The FTP transport now maintains a pool of connections, and
      reuses them to avoid multiple connections to the same host (like
      sftp did). (Daniel Silverstone)

    * The ``bzr_man.py`` file has been removed. To create the man page now,
      use ``./generate_docs.py man``. The new program can also create other files.
      Run ``python generate_docs.py --help`` for usage information.
      (Hans Ulrich Niedermann & James Blackwell).

    * Man Page now gives full help (James Blackwell).
      Help also updated to reflect user config now being stored in .bazaar
      (Hans Ulrich Niedermann)

    * It's now possible to set aliases in bazaar.conf (Erik Bågfors)

    * Pull now accepts a --revision argument (Erik Bågfors)

    * ``bzr re-sign`` now allows multiple revisions to be supplied on the command
      line. You can now use the following command to sign all of your old
      commits::

        find .bzr/revision-store// -name my@email-* \
          | sed 's/.*\/\/..\///' \
          | xargs bzr re-sign

    * Upgrade can now upgrade over the network. (Robert Collins)

    * Two new commands 'bzr checkout' and 'bzr update' allow for CVS/SVN-alike
      behaviour.  By default they will cache history in the checkout, but
      with --lightweight almost all data is kept in the master branch.
      (Robert Collins)

    * 'revert' unversions newly-versioned files, instead of deleting them.

    * 'merge' is more robust.  Conflict messages have changed.

    * 'merge' and 'revert' no longer clobber existing files that end in '~' or
      '.moved'.

    * Default log format can be set in configuration and plugins can register
      their own formatters. (Erik Bågfors)

    * New 'reconcile' command will check branch consistency and repair indexes
      that can become out of sync in pre 0.8 formats. (Robert Collins,
      Daniel Silverstone)

    * New 'bzr init --format' and 'bzr upgrade --format' option to control 
      what storage format is created or produced.  (Robert Collins, 
      Martin Pool)

    * Add parent location to 'bzr info', if there is one.  (Olaf Conradi)

    * New developer commands 'weave-list' and 'weave-join'.  (Martin Pool)

    * New 'init-repository' command, plus support for repositories in 'init'
      and 'branch' (Aaron Bentley, Erik Bågfors, Robert Collins)

    * Improve output of 'info' command. Show all relevant locations related to
      working tree, branch and repository. Use kibibytes for binary quantities.
      Fix off-by-one error in missing revisions of working tree.  Make 'info'
      work on branches, repositories and remote locations.  Show locations
      relative to the shared repository, if applicable.  Show locking status
      of locations.  (Olaf Conradi)

    * Diff and merge now safely handle binary files. (Aaron Bentley)

    * 'pull' and 'push' now normalise the revision history, so that any two
      branches with the same tip revision will have the same output from 'log'.
      (Robert Collins)

    * 'merge' accepts --remember option to store parent location, like 'push'
      and 'pull'. (Olaf Conradi)

    * bzr status and diff when files given as arguments do not exist
      in the relevant trees.  (Martin Pool, #3619)

    * Add '.hg' to the default ignore list.  (Martin Pool)

    * 'knit' is now the default disk format. This improves disk performance and
      utilization, increases incremental pull performance, robustness with SFTP
      and allows checkouts over SFTP to perform acceptably. 
      The initial Knit code was contributed by Johan Rydberg based on a
      specification by Martin Pool.
      (Robert Collins, Aaron Bentley, Johan Rydberg, Martin Pool).

    * New tool to generate all-in-one html version of the manual.  (Alexander
      Belchenko)

    * Hitting CTRL-C while doing an SFTP push will no longer cause stale locks
      to be left in the SFTP repository. (Robert Collins, Martin Pool).

    * New option 'diff --prefix' to control how files are named in diff
      output, with shortcuts '-p0' and '-p1' corresponding to the options for 
      GNU patch.  (Alexander Belchenko, Goffredo Baroncelli, Martin Pool)

    * Add --revision option to 'annotate' command.  (Olaf Conradi)

    * If bzr shows an unexpected revision-history after pulling (perhaps due
      to a reweave) it can now be corrected by 'bzr reconcile'.
      (Robert Collins)

  CHANGES:

    * Commit is now verbose by default, and shows changed filenames and the 
      new revision number.  (Robert Collins, Martin Pool)

    * Unify 'mv', 'move', 'rename'.  (Matthew Fuller, #5379)

    * 'bzr -h' shows help.  (Martin Pool, Ian Bicking, #35940)

    * Make 'pull' and 'push' remember location on failure using --remember.
      (Olaf Conradi)

    * For compatibility, make old format for using weaves inside metadir
      available as 'metaweave' format.  Rename format 'metadir' to 'default'.
      Clean up help for option --format in commands 'init', 'init-repo' and
      'upgrade'.  (Olaf Conradi)

  INTERNALS:
  
    * The internal storage of history, and logical branch identity have now
      been split into Branch, and Repository. The common locking and file 
      management routines are now in bzrlib.lockablefiles. 
      (Aaron Bentley, Robert Collins, Martin Pool)

    * Transports can now raise DependencyNotPresent if they need a library
      which is not installed, and then another implementation will be 
      tried.  (Martin Pool)

    * Remove obsolete (and no-op) `decode` parameter to `Transport.get`.  
      (Martin Pool)

    * Using Tree Transform for merge, revert, tree-building

    * WorkingTree.create, Branch.create, ``WorkingTree.create_standalone``,
      Branch.initialize are now deprecated. Please see ``BzrDir.create_*`` for
      replacement API's. (Robert Collins)

    * New BzrDir class represents the .bzr control directory and manages
      formatting issues. (Robert Collins)

    * New repository.InterRepository class encapsulates Repository to 
      Repository actions and allows for clean selection of optimised code
      paths. (Robert Collins)

    * ``bzrlib.fetch.fetch`` and ``bzrlib.fetch.greedy_fetch`` are now
      deprecated, please use ``branch.fetch`` or ``repository.fetch``
      depending on your needs. (Robert Collins)

    * deprecated methods now have a ``is_deprecated`` flag on them that can
      be checked, if you need to determine whether a given callable is 
      deprecated at runtime. (Robert Collins)

    * Progress bars are now nested - see
      ``bzrlib.ui.ui_factory.nested_progress_bar``.
      (Robert Collins, Robey Pointer)

    * New API call ``get_format_description()`` for each type of format.
      (Olaf Conradi)

    * Changed ``branch.set_parent()`` to accept None to remove parent.
      (Olaf Conradi)

    * Deprecated BzrError AmbiguousBase.  (Olaf Conradi)

    * WorkingTree.branch is now a read only property.  (Robert Collins)

    * bzrlib.ui.text.TextUIFactory now accepts a ``bar_type`` parameter which
      can be None or a factory that will create a progress bar. This is
      useful for testing or for overriding the bzrlib.progress heuristic.
      (Robert Collins)

    * New API method ``get_physical_lock_status()`` to query locks present on a
      transport.  (Olaf Conradi)

    * Repository.reconcile now takes a thorough keyword parameter to allow
      requesting an indepth reconciliation, rather than just a data-loss 
      check. (Robert Collins)

    * ``bzrlib.ui.ui_factory protocol`` now supports ``get_boolean`` to prompt
      the user for yes/no style input. (Robert Collins)

  TESTING:

    * SFTP tests now shortcut the SSH negotiation, reducing test overhead
      for testing SFTP protocol support. (Robey Pointer)

    * Branch formats are now tested once per implementation (see ``bzrlib.
      tests.branch_implementations``. This is analagous to the transport
      interface tests, and has been followed up with working tree,
      repository and BzrDir tests. (Robert Collins)

    * New test base class TestCaseWithTransport provides a transport aware
      test environment, useful for testing any transport-interface using
      code. The test suite option --transport controls the transport used
      by this class (when its not being used as part of implementation
      contract testing). (Robert Collins)

    * Close logging handler on disabling the test log. This will remove the
      handler from the internal list inside python's logging module,
      preventing shutdown from closing it twice.  (Olaf Conradi)

    * Move test case for uncommit to blackbox tests.  (Olaf Conradi)

    * ``run_bzr`` and ``run_bzr_captured`` now accept a 'stdin="foo"'
      parameter which will provide String("foo") to the command as its stdin.

bzr 0.7 2006-01-09
------------------

  CHANGES:

    * .bzrignore is excluded from exports, on the grounds that it's a bzr 
      internal-use file and may not be wanted.  (Jamie Wilkinson)

    * The "bzr directories" command were removed in favor of the new
      --kind option to the "bzr inventory" command.  To list all 
      versioned directories, now use "bzr inventory --kind directory".  
      (Johan Rydberg)

    * Under Windows configuration directory is now ``%APPDATA%\bazaar\2.0``
      by default. (John Arbash Meinel)

    * The parent of Bzr configuration directory can be set by ``BZR_HOME``
      environment variable. Now the path for it is searched in ``BZR_HOME``,
      then in HOME. Under Windows the order is: ``BZR_HOME``, ``APPDATA``
      (usually points to ``C:\Documents and Settings\User Name\Application Data``),
      ``HOME``. (John Arbash Meinel)

    * Plugins with the same name in different directories in the bzr plugin
      path are no longer loaded: only the first successfully loaded one is
      used. (Robert Collins)

    * Use systems' external ssh command to open connections if possible.  
      This gives better integration with user settings such as ProxyCommand.
      (James Henstridge)

    * Permissions on files underneath .bzr/ are inherited from the .bzr 
      directory. So for a shared repository, simply doing 'chmod -R g+w .bzr/'
      will mean that future file will be created with group write permissions.

    * configure.in and config.guess are no longer in the builtin default 
      ignore list.

    * '.sw[nop]' pattern ignored, to ignore vim swap files for nameless
      files.  (John Arbash Meinel, Martin Pool)

  IMPROVEMENTS:

    * "bzr INIT dir" now initializes the specified directory, and creates 
      it if it does not exist.  (John Arbash Meinel)

    * New remerge command (Aaron Bentley)

    * Better zsh completion script.  (Steve Borho)

    * 'bzr diff' now returns 1 when there are changes in the working 
      tree. (Robert Collins)

    * 'bzr push' now exists and can push changes to a remote location. 
      This uses the transport infrastructure, and can store the remote
      location in the ~/.bazaar/branches.conf configuration file.
      (Robert Collins)

    * Test directories are only kept if the test fails and the user requests
      that they be kept.

    * Tweaks to short log printing

    * Added branch nicks, new nick command, printing them in log output. 
      (Aaron Bentley)

    * If ``$BZR_PDB`` is set, pop into the debugger when an uncaught exception 
      occurs.  (Martin Pool)

    * Accept 'bzr resolved' (an alias for 'bzr resolve'), as this is
      the same as Subversion.  (Martin Pool)

    * New ftp transport support (on ftplib), for ftp:// and aftp:// 
      URLs.  (Daniel Silverstone)

    * Commit editor temporary files now start with ``bzr_log.``, to allow 
      text editors to match the file name and set up appropriate modes or 
      settings.  (Magnus Therning)

    * Improved performance when integrating changes from a remote weave.  
      (Goffredo Baroncelli)

    * Sftp will attempt to cache the connection, so it is more likely that
      a connection will be reused, rather than requiring multiple password
      requests.

    * bzr revno now takes an optional argument indicating the branch whose
      revno should be printed.  (Michael Ellerman)

    * bzr cat defaults to printing the last version of the file.  
      (Matthieu Moy, #3632)

    * New global option 'bzr --lsprof COMMAND' runs bzr under the lsprof 
      profiler.  (Denys Duchier)

    * Faster commits by reading only the headers of affected weave files. 
      (Denys Duchier)

    * 'bzr add' now takes a --dry-run parameter which shows you what would be
      added, but doesn't actually add anything. (Michael Ellerman)

    * 'bzr add' now lists how many files were ignored per glob.  add --verbose
      lists the specific files.  (Aaron Bentley)

    * 'bzr missing' now supports displaying changes in diverged trees and can
      be limited to show what either end of the comparison is missing.
      (Aaron Bently, with a little prompting from Daniel Silverstone)

  BUG FIXES:

    * SFTP can walk up to the root path without index errors. (Robert Collins)

    * Fix bugs in running bzr with 'python -O'.  (Martin Pool)

    * Error when run with -OO

    * Fix bug in reporting http errors that don't have an http error code.
      (Martin Pool)

    * Handle more cases of pipe errors in display commands

    * Change status to 3 for all errors

    * Files that are added and unlinked before committing are completely
      ignored by diff and status

    * Stores with some compressed texts and some uncompressed texts are now
      able to be used. (John A Meinel)

    * Fix for bzr pull failing sometimes under windows

    * Fix for sftp transport under windows when using interactive auth

    * Show files which are both renamed and modified as such in 'bzr 
      status' output.  (Daniel Silverstone, #4503)

    * Make annotate cope better with revisions committed without a valid 
      email address.  (Marien Zwart)

    * Fix representation of tab characters in commit messages.
      (Harald Meland)

    * List of plugin directories in ``BZR_PLUGIN_PATH`` environment variable is
      now parsed properly under Windows. (Alexander Belchenko)

    * Show number of revisions pushed/pulled/merged. (Robey Pointer)

    * Keep a cached copy of the basis inventory to speed up operations 
      that need to refer to it.  (Johan Rydberg, Martin Pool)

    * Fix bugs in bzr status display of non-ascii characters.
      (Martin Pool)

    * Remove Makefile.in from default ignore list.
      (Tollef Fog Heen, Martin Pool, #6413)

    * Fix failure in 'bzr added'.  (Nathan McCallum, Martin Pool)

  TESTING:

    * Fix selftest asking for passwords when there are no SFTP keys.  
      (Robey Pointer, Jelmer Vernooij) 

    * Fix selftest run with 'python -O'.  (Martin Pool)

    * Fix HTTP tests under Windows. (John Arbash Meinel)

    * Make tests work even if HOME is not set (Aaron Bentley)

    * Updated ``build_tree`` to use fixed line-endings for tests which read 
      the file cotents and compare. Make some tests use this to pass under
      Windows. (John Arbash Meinel)

    * Skip stat and symlink tests under Windows. (Alexander Belchenko)

    * Delay in selftest/testhashcash is now issued under win32 and Cygwin.
      (John Arbash Meinel)

    * Use terminal width to align verbose test output.  (Martin Pool)

    * Blackbox tests are maintained within the bzrlib.tests.blackbox directory.
      If adding a new test script please add that to
      ``bzrlib.tests.blackbox.__init__``. (Robert Collins)

    * Much better error message if one of the test suites can't be 
      imported.  (Martin Pool)

    * Make check now runs the test suite twice - once with the default locale,
      and once with all locales forced to C, to expose bugs. This is not 
      trivially done within python, so for now its only triggered by running
      Make check. Integrators and packagers who wish to check for full 
      platform support should run 'make check' to test the source.
      (Robert Collins)

    * Tests can now run TestSkipped if they can't execute for any reason.
      (Martin Pool) (NB: TestSkipped should only be raised for correctable
      reasons - see the wiki spec ImprovingBzrTestSuite).

    * Test sftp with relative, absolute-in-homedir and absolute-not-in-homedir
      paths for the transport tests. Introduce blackbox remote sftp tests that
      test the same permutations. (Robert Collins, Robey Pointer)

    * Transport implementation tests are now independent of the local file
      system, which allows tests for esoteric transports, and for features
      not available in the local file system. They also repeat for variations
      on the URL scheme that can introduce issues in the transport code,
      see bzrlib.transport.TransportTestProviderAdapter() for this.
      (Robert Collins).

    * ``TestCase.build_tree`` uses the transport interface to build trees,
      pass in a transport parameter to give it an existing connection.
      (Robert Collins).

  INTERNALS:

    * WorkingTree.pull has been split across Branch and WorkingTree,
      to allow Branch only pulls. (Robert Collins)

    * ``commands.display_command`` now returns the result of the decorated 
      function. (Robert Collins)

    * LocationConfig now has a ``set_user_option(key, value)`` call to save
      a setting in its matching location section (a new one is created
      if needed). (Robert Collins)

    * Branch has two new methods, ``get_push_location`` and
      ``set_push_location`` to respectively, get and set the push location.
      (Robert Collins)

    * ``commands.register_command`` now takes an optional flag to signal that
      the registrant is planning to decorate an existing command. When 
      given multiple plugins registering a command is not an error, and
      the original command class (whether built in or a plugin based one) is
      returned to the caller. There is a new error 'MustUseDecorated' for
      signalling when a wrapping command should switch to the original
      version. (Robert Collins)

    * Some option parsing errors will raise 'BzrOptionError', allowing 
      granular detection for decorating commands. (Robert Collins).

    * ``Branch.read_working_inventory`` has moved to
      ``WorkingTree.read_working_inventory``. This necessitated changes to
      ``Branch.get_root_id``, and a move of ``Branch.set_inventory`` to
      WorkingTree as well. To make it clear that a WorkingTree cannot always
      be obtained ``Branch.working_tree()`` will raise
      ``errors.NoWorkingTree`` if one cannot be obtained. (Robert Collins)

    * All pending merges operations from Branch are now on WorkingTree.
      (Robert Collins)

    * The follow operations from Branch have moved to WorkingTree::

          add()
          commit()
          move()
          rename_one()
          unknowns()

      (Robert Collins)

    * ``bzrlib.add.smart_add_branch`` is now ``smart_add_tree``. (Robert Collins)

    * New "rio" serialization format, similar to rfc-822. (Martin Pool)

    * Rename selftests to ``bzrlib.tests.test_foo``.  (John A Meinel, Martin 
      Pool)

    * ``bzrlib.plugin.all_plugins`` has been changed from an attribute to a 
      query method. (Robert Collins)
 
    * New options to read only the table-of-contents of a weave.  
      (Denys Duchier)

    * Raise NoSuchFile when someone tries to add a non-existant file.
      (Michael Ellerman)

    * Simplify handling of DivergedBranches in ``cmd_pull()``.
      (Michael Ellerman)
   
    * Branch.controlfile* logic has moved to lockablefiles.LockableFiles, which
      is exposed as ``Branch().control_files``. Also this has been altered with the
      controlfile pre/suffix replaced by simple method names like 'get' and
      'put'. (Aaron Bentley, Robert Collins).

    * Deprecated functions and methods can now be marked as such using the 
      ``bzrlib.symbol_versioning`` module. Marked method have their docstring
      updated and will issue a DeprecationWarning using the warnings module
      when they are used. (Robert Collins)

    * ``bzrlib.osutils.safe_unicode`` now exists to provide parameter coercion
      for functions that need unicode strings. (Robert Collins)

bzr 0.6 2005-10-28
------------------

  IMPROVEMENTS:
  
    * pull now takes --verbose to show you what revisions are added or removed
      (John A Meinel)

    * merge now takes a --show-base option to include the base text in
      conflicts.
      (Aaron Bentley)

    * The config files are now read using ConfigObj, so '=' should be used as
      a separator, not ':'.
      (Aaron Bentley)

    * New 'bzr commit --strict' option refuses to commit if there are 
      any unknown files in the tree.  To commit, make sure all files are 
      either ignored, added, or deleted.  (Michael Ellerman)

    * The config directory is now ~/.bazaar, and there is a single file 
      ~/.bazaar/bazaar.conf storing email, editor and other preferences.
      (Robert Collins)

    * 'bzr add' no longer takes a --verbose option, and a --quiet option
      has been added that suppresses all output.

    * Improved zsh completion support in contrib/zsh, from Clint
      Adams.

    * Builtin 'bzr annotate' command, by Martin Pool with improvements from 
      Goffredo Baroncelli.
    
    * 'bzr check' now accepts -v for verbose reporting, and checks for
      ghosts in the branch. (Robert Collins)

    * New command 're-sign' which will regenerate the gpg signature for 
      a revision. (Robert Collins)

    * If you set ``check_signatures=require`` for a path in 
      ``~/.bazaar/branches.conf`` then bzr will invoke your
      ``gpg_signing_command`` (defaults to gpg) and record a digital signature
      of your commit. (Robert Collins)

    * New sftp transport, based on Paramiko.  (Robey Pointer)

    * 'bzr pull' now accepts '--clobber' which will discard local changes
      and make this branch identical to the source branch. (Robert Collins)

    * Just give a quieter warning if a plugin can't be loaded, and 
      put the details in .bzr.log.  (Martin Pool)

    * 'bzr branch' will now set the branch-name to the last component of the
      output directory, if one was supplied.

    * If the option ``post_commit`` is set to one (or more) python function
      names (must be in the bzrlib namespace), then they will be invoked
      after the commit has completed, with the branch and ``revision_id`` as
      parameters. (Robert Collins)

    * Merge now has a retcode of 1 when conflicts occur. (Robert Collins)

    * --merge-type weave is now supported for file contents.  Tree-shape
      changes are still three-way based.  (Martin Pool, Aaron Bentley)

    * 'bzr check' allows the first revision on revision-history to have
      parents - something that is expected for cheap checkouts, and occurs
      when conversions from baz do not have all history.  (Robert Collins).

   * 'bzr merge' can now graft unrelated trees together, if your specify
     0 as a base. (Aaron Bentley)

   * 'bzr commit branch' and 'bzr commit branch/file1 branch/file2' now work
     (Aaron Bentley)

    * Add '.sconsign*' to default ignore list.  (Alexander Belchenko)

   * 'bzr merge --reprocess' minimizes conflicts

  TESTING:

    * The 'bzr selftest --pattern' option for has been removed, now 
      test specifiers on the command line can be simple strings, or 
      regexps, or both. (Robert Collins)

    * Passing -v to selftest will now show the time each test took to 
      complete, which will aid in analysing performance regressions and
      related questions. (Robert Collins)

    * 'bzr selftest' runs all tests, even if one fails, unless '--one'
      is given. (Martin Pool)

    * There is a new method for TestCaseInTempDir, assertFileEqual, which
      will check that a given content is equal to the content of the named
      file. (Robert Collins)

    * Fix test suite's habit of leaving many temporary log files in $TMPDIR.
      (Martin Pool)

  INTERNALS:

    * New 'testament' command and concept for making gpg-signatures 
      of revisions that are not tied to a particular internal
      representation.  (Martin Pool).

    * Per-revision properties ('revprops') as key-value associated 
      strings on each revision created when the revision is committed.
      Intended mainly for the use of external tools.  (Martin Pool).

    * Config options have moved from bzrlib.osutils to bzrlib.config.
      (Robert Collins)

    * Improved command line option definitions allowing explanations
      for individual options, among other things.  Contributed by 
      Magnus Therning.

    * Config options have moved from bzrlib.osutils to bzrlib.config.
      Configuration is now done via the config.Config interface:
      Depending on whether you have a Branch, a Location or no information
      available, construct a ``*Config``, and use its ``signature_checking``,
      ``username`` and ``user_email`` methods. (Robert Collins)

    * Plugins are now loaded under bzrlib.plugins, not bzrlib.plugin, and
      they are made available for other plugins to use. You should not 
      import other plugins during the ``__init__`` of your plugin though, as 
      no ordering is guaranteed, and the plugins directory is not on the
      python path. (Robert Collins)

    * Branch.relpath has been moved to WorkingTree.relpath. WorkingTree no
      no longer takes an inventory, rather it takes an option branch
      parameter, and if None is given will open the branch at basedir 
      implicitly. (Robert Collins)

    * Cleaner exception structure and error reporting.  Suggested by 
      Scott James Remnant.  (Martin Pool)

    * Branch.remove has been moved to WorkingTree, which has also gained
      ``lock_read``, ``lock_write`` and ``unlock`` methods for convenience.
      (Robert Collins)

    * Two decorators, ``needs_read_lock`` and ``needs_write_lock`` have been
      added to the branch module. Use these to cause a function to run in a
      read or write lock respectively. (Robert Collins)

    * ``Branch.open_containing`` now returns a tuple (Branch, relative-path),
      which allows direct access to the common case of 'get me this file
      from its branch'. (Robert Collins)

    * Transports can register using ``register_lazy_transport``, and they 
      will be loaded when first used.  (Martin Pool)

    * 'pull' has been factored out of the command as ``WorkingTree.pull()``.
      A new option to WorkingTree.pull has been added, clobber, which will
      ignore diverged history and pull anyway.
      (Robert Collins)

    * config.Config has a ``get_user_option`` call that accepts an option name.
      This will be looked up in branches.conf and bazaar.conf as normal.
      It is intended that this be used by plugins to support options - 
      options of built in programs should have specific methods on the config.
      (Robert Collins)

    * ``merge.merge_inner`` now has tempdir as an optional parameter.
      (Robert Collins)

    * Tree.kind is not recorded at the top level of the hierarchy, as it was
      missing on EmptyTree, leading to a bug with merge on EmptyTrees.
      (Robert Collins)

    * ``WorkingTree.__del__`` has been removed, it was non deterministic and not 
      doing what it was intended to. See ``WorkingTree.__init__`` for a comment
      about future directions. (Robert Collins/Martin Pool)

    * bzrlib.transport.http has been modified so that only 404 urllib errors
      are returned as NoSuchFile. Other exceptions will propogate as normal.
      This allows debuging of actual errors. (Robert Collins)

    * bzrlib.transport.Transport now accepts *ONLY* url escaped relative paths
      to apis like 'put', 'get' and 'has'. This is to provide consistent
      behaviour - it operates on url's only. (Robert Collins)

    * Transports can register using ``register_lazy_transport``, and they 
      will be loaded when first used.  (Martin Pool)

    * ``merge_flex`` no longer calls ``conflict_handler.finalize()``, instead that
      is called by ``merge_inner``. This is so that the conflict count can be 
      retrieved (and potentially manipulated) before returning to the caller
      of ``merge_inner``. Likewise 'merge' now returns the conflict count to the
      caller. (Robert Collins)

    * ``revision.revision_graph`` can handle having only partial history for
      a revision - that is no revisions in the graph with no parents.
      (Robert Collins).

    * New ``builtins.branch_files`` uses the standard ``file_list`` rules to
      produce a branch and a list of paths, relative to that branch
      (Aaron Bentley)

    * New TestCase.addCleanup facility.

    * New ``bzrlib.version_info`` tuple (similar to ``sys.version_info``),
      which can be used by programs importing bzrlib.

  BUG FIXES:

    * Better handling of branches in directories with non-ascii names. 
      (Joel Rosdahl, Panagiotis Papadakos)

    * Upgrades of trees with no commits will not fail due to accessing
      [-1] in the revision-history. (Andres Salomon)


bzr 0.1.1 2005-10-12
--------------------

  BUG FIXES:

    * Fix problem in pulling over http from machines that do not 
      allow directories to be listed.

    * Avoid harmless warning about invalid hash cache after 
      upgrading branch format.

  PERFORMANCE: 
  
    * Avoid some unnecessary http operations in branch and pull.


bzr 0.1 2005-10-11
------------------

  NOTES:

    * 'bzr branch' over http initially gives a very high estimate
      of completion time but it should fall as the first few 
      revisions are pulled in.  branch is still slow on 
      high-latency connections.

  BUG FIXES:
  
    * bzr-man.py has been updated to work again. Contributed by
      Rob Weir.

    * Locking is now done with fcntl.lockf which works with NFS
      file systems. Contributed by Harald Meland.

    * When a merge encounters a file that has been deleted on
      one side and modified on the other, the old contents are
      written out to foo.BASE and foo.SIDE, where SIDE is this
      or OTHER. Contributed by Aaron Bentley.

    * Export was choosing incorrect file paths for the content of
      the tarball, this has been fixed by Aaron Bentley.

    * Commit will no longer commit without a log message, an 
      error is returned instead. Contributed by Jelmer Vernooij.

    * If you commit a specific file in a sub directory, any of its
      parent directories that are added but not listed will be 
      automatically included. Suggested by Michael Ellerman.

    * bzr commit and upgrade did not correctly record new revisions
      for files with only a change to their executable status.
      bzr will correct this when it encounters it. Fixed by
      Robert Collins

    * HTTP tests now force off the use of ``http_proxy`` for the duration.
      Contributed by Gustavo Niemeyer.

    * Fix problems in merging weave-based branches that have 
      different partial views of history.

    * Symlink support: working with symlinks when not in the root of a 
      bzr tree was broken, patch from Scott James Remnant.

  IMPROVEMENTS:

    * 'branch' now accepts a --basis parameter which will take advantage
      of local history when making a new branch. This allows faster 
      branching of remote branches. Contributed by Aaron Bentley.

    * New tree format based on weave files, called version 5.
      Existing branches can be upgraded to this format using 
      'bzr upgrade'.

    * Symlinks are now versionable. Initial patch by 
      Erik Toubro Nielsen, updated to head by Robert Collins.

    * Executable bits are tracked on files. Patch from Gustavo
      Niemeyer.

    * 'bzr status' now shows unknown files inside a selected directory.
      Patch from Heikki Paajanen.

    * Merge conflicts are recorded in .bzr. Two new commands 'conflicts'
      and 'resolve' have needed added, which list and remove those 
      merge conflicts respectively. A conflicted tree cannot be committed
      in. Contributed by Aaron Bentley.

    * 'rm' is now an alias for 'remove'.

    * Stores now split out their content in a single byte prefixed hash,
      dropping the density of files per directory by 256. Contributed by
      Gustavo Niemeyer.

    * 'bzr diff -r branch:URL' will now perform a diff between two branches.
      Contributed by Robert Collins.

    * 'bzr log' with the default formatter will show merged revisions,
      indented to the right. Initial implementation contributed by Gustavo
      Niemeyer, made incremental by Robert Collins.


  INTERNALS:

    * Test case failures have the exception printed after the log 
      for your viewing pleasure.

    * InventoryEntry is now an abstract base class, use one of the
      concrete InventoryDirectory etc classes instead.

    * Branch raises an UnsupportedFormatError when it detects a 
      bzr branch it cannot understand. This allows for precise
      handling of such circumstances.

    * Remove RevisionReference class; ``Revision.parent_ids`` is now simply a
      list of their ids and ``parent_sha1s`` is a list of their corresponding
      sha1s (for old branches only at the moment.)

    * New method-object style interface for Commit() and Fetch().

    * Renamed ``Branch.last_patch()`` to ``Branch.last_revision()``, since
      we call them revisions not patches.

    * Move ``copy_branch`` to ``bzrlib.clone.copy_branch``.  The destination
      directory is created if it doesn't exist.

    * Inventories now identify the files which were present by 
      giving the revision *of that file*.

    * Inventory and Revision XML contains a version identifier.  
      This must be consistent with the overall branch version
      but allows for more flexibility in future upgrades.

  TESTING:

    * Removed testsweet module so that tests can be run after 
      bzr installed by 'bzr selftest'.

    * 'bzr selftest' command-line arguments can now be partial ids
      of tests to run, e.g. ``bzr selftest test_weave``

      
bzr 0.0.9 2005-09-23
--------------------

  BUG FIXES:

    * Fixed "branch -r" option.

    * Fix remote access to branches containing non-compressed history.
      (Robert Collins).

    * Better reliability of http server tests.  (John Arbash-Meinel)

    * Merge graph maximum distance calculation fix.  (Aaron Bentley)
   
    * Various minor bug in windows support have been fixed, largely in the
      test suite. Contributed by Alexander Belchenko.

  IMPROVEMENTS:

    * Status now accepts a -r argument to give status between chosen
      revisions. Contributed by Heikki Paajanen.

    * Revision arguments no longer use +/-/= to control ranges, instead
      there is a 'before' namespace, which limits the successive namespace.
      For example '$ bzr log -r date:yesterday..before:date:today' will
      select everything from yesterday and before today. Contributed by
      Robey Pointer

    * There is now a bzr.bat file created by distutils when building on 
      Windows. Contributed by Alexander Belchenko.

  INTERNALS:

    * Removed uuid() as it was unused.

    * Improved 'fetch' code for pulling revisions from one branch into
      another (used by pull, merged, etc.)


bzr 0.0.8 2005-09-20
--------------------

  IMPROVEMENTS:

    * Adding a file whose parent directory is not versioned will
      implicitly add the parent, and so on up to the root. This means
      you should never need to explictly add a directory, they'll just
      get added when you add a file in the directory.  Contributed by
      Michael Ellerman.

    * Ignore ``.DS_Store`` (contains Mac metadata) by default.
      (Nir Soffer)

    * If you set ``BZR_EDITOR`` in the environment, it is checked in
      preference to EDITOR and the config file for the interactive commit
      editing program. Related to this is a bugfix where a missing program
      set in EDITOR would cause editing to fail, now the fallback program
      for the operating system is still tried.

    * Files that are not directories/symlinks/regular files will no longer
      cause bzr to fail, it will just ignore them by default. You cannot add
      them to the tree though - they are not versionable.


  INTERNALS:

    * Refactor xml packing/unpacking.

  BUG FIXES: 

    * Fixed 'bzr mv' by Ollie Rutherfurd.

    * Fixed strange error when trying to access a nonexistent http
      branch.

    * Make sure that the hashcache gets written out if it can't be
      read.


  PORTABILITY:

    * Various Windows fixes from Ollie Rutherfurd.

    * Quieten warnings about locking; patch from Matt Lavin.


bzr-0.0.7 2005-09-02
--------------------

  NEW FEATURES:

    * ``bzr shell-complete`` command contributed by Clint Adams to
      help with intelligent shell completion.

    * New expert command ``bzr find-merge-base`` for debugging merges.


  ENHANCEMENTS:

    * Much better merge support.

    * merge3 conflicts are now reported with markers like '<<<<<<<'
      (seven characters) which is the same as CVS and pleases things
      like emacs smerge.


  BUG FIXES:

    * ``bzr upgrade`` no longer fails when trying to fix trees that
      mention revisions that are not present.

    * Fixed bugs in listing plugins from ``bzr plugins``.

    * Fix case of $EDITOR containing options for the editor.

    * Fix log -r refusing to show the last revision.
      (Patch from Goffredo Baroncelli.)


  CHANGES:

    * ``bzr log --show-ids`` shows the revision ids of all parents.

    * Externally provided commands on your $BZRPATH no longer need
      to recognize --bzr-usage to work properly, and can just handle
      --help themselves.


  LIBRARY:

    * Changed trace messages to go through the standard logging
      framework, so that they can more easily be redirected by
      libraries.



bzr-0.0.6 2005-08-18
--------------------

  NEW FEATURES:

    * Python plugins, automatically loaded from the directories on
      ``BZR_PLUGIN_PATH`` or ``~/.bzr.conf/plugins`` by default.

    * New 'bzr mkdir' command.

    * Commit mesage is fetched from an editor if not given on the
      command line; patch from Torsten Marek.

    * ``bzr log -m FOO`` displays commits whose message matches regexp 
      FOO.
      
    * ``bzr add`` with no arguments adds everything under the current directory.

    * ``bzr mv`` does move or rename depending on its arguments, like
      the Unix command.

    * ``bzr missing`` command shows a summary of the differences
      between two trees.  (Merged from John Arbash-Meinel.)

    * An email address for commits to a particular tree can be
      specified by putting it into .bzr/email within a branch.  (Based
      on a patch from Heikki Paajanen.)


  ENHANCEMENTS:

    * Faster working tree operations.


  CHANGES:

    * 3rd-party modules shipped with bzr are copied within the bzrlib
      python package, so that they can be installed by the setup
      script without clashing with anything already existing on the
      system.  (Contributed by Gustavo Niemeyer.)

    * Moved plugins directory to bzrlib/, so that there's a standard
      plugin directory which is not only installed with bzr itself but
      is also available when using bzr from the development tree.
      ``BZR_PLUGIN_PATH`` and ``DEFAULT_PLUGIN_PATH`` are then added to the
      standard plugins directory.

    * When exporting to a tarball with ``bzr export --format tgz``, put 
      everything under a top directory rather than dumping it into the
      current directory.   This can be overridden with the ``--root`` 
      option.  Patch from William Dodé and John Meinel.

    * New ``bzr upgrade`` command to upgrade the format of a branch,
      replacing ``bzr check --update``.

    * Files within store directories are no longer marked readonly on
      disk.

    * Changed ``bzr log`` output to a more compact form suggested by
      John A Meinel.  Old format is available with the ``--long`` or
      ``-l`` option, patched by William Dodé.

    * By default the commit command refuses to record a revision with
      no changes unless the ``--unchanged`` option is given.

    * The ``--no-plugins``, ``--profile`` and ``--builtin`` command
      line options must come before the command name because they 
      affect what commands are available; all other options must come 
      after the command name because their interpretation depends on
      it.

    * ``branch`` and ``clone`` added as aliases for ``branch``.

    * Default log format is back to the long format; the compact one
      is available with ``--short``.
      
      
  BUG FIXES:
  
    * Fix bugs in committing only selected files or within a subdirectory.


bzr-0.0.5  2005-06-15
---------------------
  
  CHANGES:

    * ``bzr`` with no command now shows help rather than giving an
      error.  Suggested by Michael Ellerman.

    * ``bzr status`` output format changed, because svn-style output
      doesn't really match the model of bzr.  Now files are grouped by
      status and can be shown with their IDs.  ``bzr status --all``
      shows all versioned files and unknown files but not ignored files.

    * ``bzr log`` runs from most-recent to least-recent, the reverse
      of the previous order.  The previous behaviour can be obtained
      with the ``--forward`` option.
        
    * ``bzr inventory`` by default shows only filenames, and also ids
      if ``--show-ids`` is given, in which case the id is the second
      field.


  ENHANCEMENTS:

    * New 'bzr whoami --email' option shows only the email component
      of the user identification, from Jo Vermeulen.

    * New ``bzr ignore PATTERN`` command.

    * Nicer error message for broken pipe, interrupt and similar
      conditions that don't indicate an internal error.

    * Add ``.*.sw[nop] .git .*.tmp *,v`` to default ignore patterns.

    * Per-branch locks keyed on ``.bzr/branch-lock``, available in
      either read or write mode.

    * New option ``bzr log --show-ids`` shows revision and file ids.

    * New usage ``bzr log FILENAME`` shows only revisions that
      affected that file.

    * Changed format for describing changes in ``bzr log -v``.

    * New option ``bzr commit --file`` to take a message from a file,
      suggested by LarstiQ.

    * New syntax ``bzr status [FILE...]`` contributed by Bartosz
      Oler.  File may be in a branch other than the working directory.

    * ``bzr log`` and ``bzr root`` can be given an http URL instead of
      a filename.

    * Commands can now be defined by external programs or scripts
      in a directory on $BZRPATH.

    * New "stat cache" avoids reading the contents of files if they 
      haven't changed since the previous time.

    * If the Python interpreter is too old, try to find a better one
      or give an error.  Based on a patch from Fredrik Lundh.

    * New optional parameter ``bzr info [BRANCH]``.

    * New form ``bzr commit SELECTED`` to commit only selected files.

    * New form ``bzr log -r FROM:TO`` shows changes in selected
      range; contributed by John A Meinel.

    * New option ``bzr diff --diff-options 'OPTS'`` allows passing
      options through to an external GNU diff.

    * New option ``bzr add --no-recurse`` to add a directory but not
      their contents.

    * ``bzr --version`` now shows more information if bzr is being run
      from a branch.

  
  BUG FIXES:

    * Fixed diff format so that added and removed files will be
      handled properly by patch.  Fix from Lalo Martins.

    * Various fixes for files whose names contain spaces or other
      metacharacters.


  TESTING:

    * Converted black-box test suites from Bourne shell into Python;
      now run using ``./testbzr``.  Various structural improvements to
      the tests.

    * testbzr by default runs the version of bzr found in the same
      directory as the tests, or the one given as the first parameter.

    * testbzr also runs the internal tests, so the only command
      required to check is just ``./testbzr``.

    * testbzr requires python2.4, but can be used to test bzr running
      under a different version.

    * Tests added for many other changes in this release.


  INTERNAL:

    * Included ElementTree library upgraded to 1.2.6 by Fredrik Lundh.

    * Refactor command functions into Command objects based on HCT by
      Scott James Remnant.

    * Better help messages for many commands.

    * Expose ``bzrlib.open_tracefile()`` to start the tracefile; until
      this is called trace messages are just discarded.

    * New internal function ``find_touching_revisions()`` and hidden
      command touching-revisions trace the changes to a given file.

    * Simpler and faster ``compare_inventories()`` function.

    * ``bzrlib.open_tracefile()`` takes a tracefilename parameter.

    * New AtomicFile class.

    * New developer commands ``added``, ``modified``.


  PORTABILITY:

    * Cope on Windows on python2.3 by using the weaker random seed.
      2.4 is now only recommended.


bzr-0.0.4  2005-04-22
---------------------

  ENHANCEMENTS:

    * 'bzr diff' optionally takes a list of files to diff.  Still a bit
      basic.  Patch from QuantumG.

    * More default ignore patterns.

    * New 'bzr log --verbose' shows a list of files changed in the
      changeset.  Patch from Sebastian Cote.

    * Roll over ~/.bzr.log if it gets too large.

    * Command abbreviations 'ci', 'st', 'stat', '?' based on a patch
      by Jason Diamon.

    * New 'bzr help commands' based on a patch from Denys Duchier.


  CHANGES:

    * User email is determined by looking at $BZREMAIL or ~/.bzr.email
      or $EMAIL.  All are decoded by the locale preferred encoding.
      If none of these are present user@hostname is used.  The host's
      fully-qualified name is not used because that tends to fail when
      there are DNS problems.

    * New 'bzr whoami' command instead of username user-email.


  BUG FIXES: 

    * Make commit safe for hardlinked bzr trees.

    * Some Unicode/locale fixes.

    * Partial workaround for ``difflib.unified_diff`` not handling
      trailing newlines properly.


  INTERNAL:

    * Allow docstrings for help to be in PEP0257 format.  Patch from
      Matt Brubeck.

    * More tests in test.sh.

    * Write profile data to a temporary file not into working
      directory and delete it when done.

    * Smaller .bzr.log with process ids.


  PORTABILITY:

    * Fix opening of ~/.bzr.log on Windows.  Patch from Andrew
      Bennetts.

    * Some improvements in handling paths on Windows, based on a patch
      from QuantumG.


bzr-0.0.3  2005-04-06
---------------------

  ENHANCEMENTS:

    * New "directories" internal command lists versioned directories
      in the tree.

    * Can now say "bzr commit --help".

    * New "rename" command to rename one file to a different name
      and/or directory.

    * New "move" command to move one or more files into a different
      directory.

    * New "renames" command lists files renamed since base revision.

    * New cat command contributed by janmar.

  CHANGES:

    * .bzr.log is placed in $HOME (not pwd) and is always written in
      UTF-8.  (Probably not a completely good long-term solution, but
      will do for now.)

  PORTABILITY:

    * Workaround for difflib bug in Python 2.3 that causes an
      exception when comparing empty files.  Reported by Erik Toubro
      Nielsen.

  INTERNAL:

    * Refactored inventory storage to insert a root entry at the top.

  TESTING:

    * Start of shell-based black-box testing in test.sh.


bzr-0.0.2.1
-----------

  PORTABILITY:

    * Win32 fixes from Steve Brown.


bzr-0.0.2  "black cube"  2005-03-31
-----------------------------------

  ENHANCEMENTS:

    * Default ignore list extended (see bzrlib/__init__.py).

    * Patterns in .bzrignore are now added to the default ignore list,
      rather than replacing it.

    * Ignore list isn't reread for every file.

    * More help topics.

    * Reinstate the 'bzr check' command to check invariants of the
      branch.

    * New 'ignored' command lists which files are ignored and why;
      'deleted' lists files deleted in the current working tree.

    * Performance improvements.

    * New global --profile option.
    
    * Ignore patterns like './config.h' now correctly match files in
      the root directory only.


bzr-0.0.1  2005-03-26
---------------------

  ENHANCEMENTS:

    * More information from info command.

    * Can now say "bzr help COMMAND" for more detailed help.

    * Less file flushing and faster performance when writing logs and
      committing to stores.

    * More useful verbose output from some commands.

  BUG FIXES:

    * Fix inverted display of 'R' and 'M' during 'commit -v'.

  PORTABILITY:

    * Include a subset of ElementTree-1.2.20040618 to make
      installation easier.

    * Fix time.localtime call to work with Python 2.3 (the minimum
      supported).


bzr-0.0.0.69  2005-03-22
------------------------

  ENHANCEMENTS:

    * First public release.

    * Storage of local versions: init, add, remove, rm, info, log,
      diff, status, etc.<|MERGE_RESOLUTION|>--- conflicted
+++ resolved
@@ -100,14 +100,9 @@
 
   INTERNALS:
 
-<<<<<<< HEAD
-    * The Python ``assert`` statement is no longer used in Bazaar source, and 
-      a test checks this.  (Martin Pool)
-=======
     * ``Hooks.install_hook`` is now deprecated in favour of
       ``Hooks.install_named_hook`` which adds a required ``name`` parameter, to
       avoid having to call ``Hooks.name_hook``. (Daniel Watkins)
->>>>>>> 1a876aeb
 
     * Implement xml8 serializer.  (Aaron Bentley)
 
@@ -116,6 +111,9 @@
 
     * ``Repository.revision_parents`` is now deprecated in favour of 
       ``Repository.get_parent_map([revid])[revid]``. (Jelmer Vernooij)
+
+    * The Python ``assert`` statement is no longer used in Bazaar source, and 
+      a test checks this.  (Martin Pool)
 
   API BREAKS:
 
