--- conflicted
+++ resolved
@@ -46,6 +46,10 @@
     * Don't create text deltas spanning stacked repositories; this could
       cause "Revision X not present in Y" when later accessing them.
       (Martin Pool, #288751)
+
+    * Pack repositories are now able to reload the pack listing and retry
+      the current operation if another action causes the data to be
+      repacked.  (John Arbash Meinel, #153786)
 
     * PermissionDenied errors from smart servers no longer cause
       "PermissionDenied: "None"" on the client.
@@ -198,7 +202,6 @@
     * Some compatibility fixes for building the extensions with MSVC and
       for python2.4. (John Arbash Meinel, #277484)
 
-<<<<<<< HEAD
     * The index logic is now able to reload the list of pack files if and
       index ends up disappearing. We still don't reload if the pack data
       itself goes missing after checking the index. This bug appears as a
@@ -209,11 +212,6 @@
       it was previously set. All checkouts will now refer to the bound branch
       for a nickname if one was not explicitly set.
       (Marius Kruger, #230903)
-=======
-    * Pack repositories are now able to reload the pack listing and retry
-      the current operation if another action causes the data to be
-      repacked.  (John Arbash Meinel, #153786)
->>>>>>> 2aadc955
 
   DOCUMENTATION:
 
