--- conflicted
+++ resolved
@@ -1,4 +1,3 @@
-<<<<<<< HEAD
 IN DEVELOPMENT
 
   IMPROVEMENTS:
@@ -14,7 +13,7 @@
     'bzr selftest' now shows a progress bar with the number of tests, and 
     progress made. 'make check' shows tests in -v mode, to be more useful
     for the PQM status window. (Robert Collins).
-=======
+
 bzr 0.8.1  2006-05-12
 
   BUG FIXES:
@@ -30,7 +29,6 @@
     * New public api in InventoryEntry - 'describe_change(old, new)' which
       provides a human description of the changes between two old and
       new. (Robert Collins, Martin Pool)
->>>>>>> fe848943
 
 bzr 0.8  2006-05-08
 
