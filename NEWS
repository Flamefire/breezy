--- conflicted
+++ resolved
@@ -4,18 +4,16 @@
 
     * ``bzr help commands`` output is now shorter (Aaron Bentley)
 
-<<<<<<< HEAD
+    * ``bzr`` now uses lazy importing to reduce the startup time. This has
+      a moderate effect on lots of actions, especially ones that have
+      little to do. For example ``bzr rocks`` time is down to 116ms from
+      283ms. (John Arbash Meinel)
+
     * New Registry class to provide name-to-object registry-like support,
       for example for schemes where plugins can register new classes to
       do certain tasks (e.g. log formatters). Also provides lazy registration
       to allow modules to be loaded on request. (John Arbash Meinel, Adeodato
       Simó)
-=======
-    * ``bzr`` now uses lazy importing to reduce the startup time. This has
-      a moderate effect on lots of actions, especially ones that have
-      little to do. For example ``bzr rocks`` time is down to 116ms from
-      283ms. (John Arbash Meinel)
->>>>>>> 4fa588ab
 
   INTERNALS:
 
