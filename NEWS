--- conflicted
+++ resolved
@@ -27,11 +27,6 @@
 
   BUG FIXES:
 
-<<<<<<< HEAD
-    * Don't create text deltas spanning stacked repositories; this could
-      cause "Revision X not present in Y" when later accessing them.
-      (Martin Pool, #288751)
-=======
     * Better message when the user needs to set their Launchpad ID.
       (Martin Pool, #289148)
 
@@ -40,8 +35,12 @@
       being able to allocate a new buffer, which is a gnu extension.  
       (John Arbash Meinel, Martin Pool, Harry Hirsch, #297831)
 
+    * Don't create text deltas spanning stacked repositories; this could
+      cause "Revision X not present in Y" when later accessing them.
+      (Martin Pool, #288751)
+
     * PermissionDenied errors from smart servers no longer cause
-      “PermissionDenied: "None"” on the client.
+      "PermissionDenied: "None"" on the client.
       (Andrew Bennetts, #299254)
       
     * TooManyConcurrentRequests no longer occur when a fetch fails and
@@ -50,22 +49,19 @@
 
     * RemoteRepository.get_parent_map now uses fallback repositories.
       (Aaron Bentley, #297991?, #293679?)
->>>>>>> e7f9c1b9
 
   DOCUMENTATION:
 
   API CHANGES:
 
-<<<<<<< HEAD
     * Constructor parameters for NewPack (internal to pack repositories)
       have changed incompatibly.
-=======
+
     * ``Repository.abort_write_group`` now accepts an optional
       ``suppress_errors`` flag.  Repository implementations that override
       ``abort_write_group`` will need to be updated to accept the new
       argument.  Subclasses that only override ``_abort_write_group``
       don't need to change.
->>>>>>> e7f9c1b9
 
     * Transport implementations must provide copy_tree_to_transport.  A default
       implementation is provided for Transport subclasses.
