####################
Bazaar Release Notes
####################


.. contents:: List of Releases
   :depth: 1

In Development
##############

Compatibility Breaks
********************

* The default format for bzr is now ``2a``. This format brings many
  significant performance and size improvements. bzr can pull from
  any existing repository into a ``2a`` one, but can only transfer
  into ``rich-root`` repositories from ``2a``. The Upgrade guide
  has more information about this change. (Robert Collins)

* On Windows auto-detection of Putty's plink.exe is disabled.
  Default SSH client for Windows is paramiko. User still can force
  usage of plink if explicitly set environment variable BZR_SSH=plink.
  (#414743, Alexander Belchenko)

New Features
************

* ``bzr branch --switch`` can now switch the checkout in the current directory
  to the newly created branch. (Lukáš Lalinský)

Bug Fixes
*********

* Fix a pycurl related test failure on karmic by recognizing an error
  raised by newer versions of pycurl.
  (Vincent Ladeuil, #306264)

* Fix a test failure on karmic by making a locale test more robust.
  (Vincent Ladeuil, #413514)

* Fix IndexError printing CannotBindAddress errors.
  (Martin Pool, #286871)

* Fix "Revision ... not present" errors when upgrading stacked branches,
  or when doing fetches from a stacked source to a stacked target.
  (Andrew Bennetts, #399140)

Improvements
************

* A better description of the platform is shown in crash tracebacks, ``bzr
  --version`` and ``bzr selftest``.
  (Martin Pool, #409137)

* bzr can now (again) capture crash data through the apport library, 
  so that a single human-readable file can be attached to bug reports.
  This can be disabled by using ``-Dno_apport`` on the command line, or by
  putting ``no_apport`` into the ``debug_flags`` section of
  ``bazaar.conf``.
  (Martin Pool, Robert Collins, #389328)

* ``bzr push`` locally on windows will no longer give a locking error with
  dirstate based formats. (Robert Collins)

Documentation
*************

* New developer documentation for content filtering.
  (Martin Pool)

API Changes
***********

Internals
*********

* The ``bzrlib.lsprof`` module has a new class ``BzrProfiler`` which makes
  profiling in some situations like callbacks and generators easier.
  (Robert Collins)

Testing
*******

* Passing ``--lsprof-tests -v`` to bzr selftest will cause lsprof output to
  be output for every test. Note that this is very verbose! (Robert Collins)

bzr 1.18
########

Compatibility Breaks
********************

* Committing directly to a stacked branch from a lightweight checkout will
  no longer work. In previous versions this would appear to work but would
  generate repositories with insufficient data to create deltas, leading
  to later errors when branching or reading from the repository.
  (Robert Collins, bug #375013)

New Features
************

Bug Fixes
*********

* Fetching from 2a branches from a version-2 bzr protocol would fail to
  copy the internal inventory pages from the CHK store. This cannot happen
  in normal use as all 2a compatible clients and servers support the
  version-3 protocol, but it does cause test suite failures when testing
  downlevel protocol behaviour. (Robert Collins)

* Fix a test failure on karmic by making a locale test more robust.
  (Vincent Ladeuil, #413514)

* Fixed "Pack ... already exists" error when running ``bzr pack`` on a
  fully packed 2a repository.  (Andrew Bennetts, #382463)

* Further tweaks to handling of ``bzr add`` messages about ignored files.
  (Jason Spashett, #76616)

* Properly handle fetching into a stacked branch while converting the
  data, especially when there are also ghosts. The code was filling in
  parent inventories incorrectly, and also not handling when one of the
  parents was a ghost. (John Arbash Meinel, #402778, #412198)

* ``RemoteStreamSource.get_stream_for_missing_keys`` will fetch CHK
  inventory pages when appropriate (by falling back to the vfs stream
  source).  (Andrew Bennetts, #406686)

* StreamSource generates rich roots from non-rich root sources correctly
  now.  (Andrew Bennetts, #368921)

* When deciding whether a repository was compatible for upgrading or
  fetching, we previously incorrectly checked the default repository
  format for the bzrdir format, rather than the format that was actually
  present on disk.  (Martin Pool, #408824)

Improvements
************

* A better description of the platform is shown in crash tracebacks, ``bzr
  --version`` and ``bzr selftest``.
  (Martin Pool, #409137)

* Cross-format fetches (such as between 1.9-rich-root and 2a) via the
  smart server are more efficient now.  They send inventory deltas rather
  than full inventories.  The smart server has two new requests,
  ``Repository.get_stream_1.19`` and ``Repository.insert_stream_1.19`` to
  support this.  (Andrew Bennetts, #374738, #385826)

* Extracting the full ancestry and computing the ``merge_sort`` is now
  significantly faster. This effects things like ``bzr log -n0``. (For
  example, ``bzr log -r -10..-1 -n0 bzr.dev`` is 2.5s down to 1.0s.
  (John Arbash Meinel)

Documentation
*************

API Changes
***********

Internals
*********

* ``-Dstrict_locks`` can now be used to check that read and write locks
  are treated properly w.r.t. exclusivity. (We don't try to take an OS
  read lock on a file that we already have an OS write lock on.) This is
  now set by default for all tests, if you have a test which cannot be
  fixed, you can use ``self.thisFailsStrictLockCheck()`` as a
  compatibility knob. (John Arbash Meinel)

* InterDifferingSerializer is now only used locally.  Other fetches that
  would have used InterDifferingSerializer now use the more network
  friendly StreamSource, which now automatically does the same
  transformations as InterDifferingSerializer.  (Andrew Bennetts)

* ``KnownGraph`` now has a ``.topo_sort`` and ``.merge_sort`` member which
  are implemented in pyrex and significantly faster. This is exposed along
  with ``CombinedGraphIndex.find_ancestry()`` as
  ``VersionedFiles.get_known_graph_ancestry(keys)``.
  (John Arbash Meinel)

* RemoteBranch.open now honours ignore_fallbacks correctly on bzr-v2
  protocols. (Robert Collins)

* The index code now has some specialized routines to extract the full
  ancestry of a key in a more efficient manner.
  ``CombinedGraphIndex.find_ancestry()``. (Time to get ancestry for
  bzr.dev drops from 1.5s down to 300ms. For OOo from 33s => 10.5s) (John
  Arbash Meinel)

Testing
*******

* Install the test ssl certificate and key so that installed bzr
  can run the https tests. (Denys Duchier, #392401)
  

bzr 1.18rc1
###########

:Codename: little traveller
:1.18rc1: 2009-08-10

This release of Bazaar marches on towards the 2.0 release in which the 2a
'brisbane-core' format becomes generally recommended.  Most of the work in
this release now focusses on bug fixes and stabilization, covering both 2a
and previous formats.  There is a new text-mode interactive merge feature,
a new guide to migration to 2a format in the user documentation, and
pushing branches to a smart server is now much faster.  

The Bazaar team decided that 2.0 will be a long-term supported release,
with bugfix-only releases based on it continuing for at least six months
or until the following stable release.


New Features
************

* ``bzr merge --interactive`` applies a user-selected portion of the
  merge.  The UI is similar to ``shelve``.  (Aaron Bentley)

* ``bzr reconfigure`` now takes options ``--stacked-on URL`` and
  ``--unstacked`` to change stacking of a branch.
  (Martin Pool, #391411)

Bug Fixes
*********

* Annotating on a stacked branch will now succeed in simple scenarios.
  There are still some complex scenarios where it will fail (bug #399884)
  (John Arbash Meinel, #393366)

* A progress bar is no longer left dangling when ``bzr selftest``
  completes, and the progress bar updates with zero latency so the
  displayed test name is always the one that's actually running.
  (Martin Pool, #123688)

* Authenticating against an ssh server now uses ``auth_none`` to determine
  if password authentication is even supported. This fixes a bug where
  users would be prompted for a launchpad password, even though launchpad
  only supports publickey authentication. (John Arbash Meinel, #375867)

* BranchBuilder now accepts timezone to avoid test failures in countries far
  from GMT. (Vincent Ladeuil, #397716)

* ``bzr commit`` no longer saves the unversioning of missing files until
  the commit has completed on the branch. This means that aborting a
  commit that found a missing file will leave the tree unedited.
  (Robert Collins, #282402)

* ``bzr mv`` no longer takes out branch locks, which allows it to work
  when the branch is readonly. (Robert Collins, #216541)

* ``bzr revert .`` no longer generates an InconsistentDelta error when
  there are missing subtrees. (Robert Collins, #367632)

* ``bzr send`` now generates valid bundles with ``--2a`` formats. However,
  do to internal changes necessary to support this, older clients will
  fail when trying to insert them. For newer clients, the bundle can be
  used to apply the changes to any rich-root compatible format.
  (John Arbash Meinel, #393349)

* Cope with FTP servers that don't support restart/append by falling back
  to reading and then rewriting the whole file, such as TahoeLAFS.  (This
  fallback may be slow for some access patterns.)  (Nils Durner, #294709)

* Encode the paths in ``mbcs`` encoding on Windows when spawning an
  external diff client. This at least allows supporting filenames that are
  not ascii, but are present in the current locale. Ideally we would be
  able to pass the Unicode path, but that would be client dependent.
  (John Arbash Meinel, #382709)

* Fix a compile bug on Solaris having to do with const and
  pointer-to-pointers. (John Arbash Meinel, #408441)

* Fixed a NameError that occurs when merging or pulling from a URL that
  causes a redirection loop when bzr tries to read a URL as a bundle.
  (Andrew Bennetts, #400847)

* Fix ``AttributeError: 'TestUIFactory' object has no attribute 'tick'``
  running send and similar commands on 2a formats.
  (Martin Pool, #408201)
  
* Fix crash in some invocations of ``bzr status`` in format 2a.
  (Martin Pool, #403523)

* Fixed export to existing directory: if directory is empty then export 
  will succeed, otherwise it fails with error.
  (Alexander Belchenko, #406174)

* Fixed spurious "Source branch does not support stacking" warning when
  pushing. (Andrew Bennetts, #388908)

* Fixed spurious transport activity indicator appearing while tests are
  running.  (Martin Pool, #343532)

* Merge now correctly handles empty right-hand revision specs.
  (Aaron Bentley, #333961)

* Renames to lexographically lower basenames in trees that have never been
  committed to will no longer corrupt the dirstate. This was caused by an
  bug in the dirstate update_minimal method. (Robert Collins, #395556)

* Requests for unknown methods no longer cause the smart server to log
  lots of backtraces about ``UnknownSmartMethod``, ``do_chunk`` or
  ``do_end``.  (Andrew Bennetts, #338561)

* Shelve will not shelve the initial add of the tree root.  (Aaron Bentley)

* Streaming from bzr servers where there is a chain of stacked branches
  (A stacked on B stacked on C) will now work. (Robert Collins, #406597)

* The environment variable ``BZR_PROGRESS_BAR`` set to either ``text`` or ``none``
  always forces progress bars either on or off respectively.  Otherwise,
  they're turned on if ``TERM`` is not ``dumb`` and stderr is a terminal.
  bzr always uses the 'text' user interface when run as a command, so
  ``BZR_USE_TEXT_UI`` is no longer needed.
  (Martin Pool, #339385, #387717)

* The optional ``_knit_load_data_pyx`` C extension was never being
  imported.  This caused significant slowdowns when reading data from
  repositories.  (Andrew Bennetts, #405653)
  
* The ``--hardlink`` option to ``branch`` and ``checkout`` is not
  supported at the moment on workingtree formats that can do content
  filtering.  (See <https://bugs.edge.launchpad.net/bzr/+bug/408193>.)
  bzr now says so, rather than just ignoring the option.  (Martin Pool)

* There was a bug in ``osutils.relpath`` that was only triggered on
  Windows. Essentially if you were at the root of a drive, and did
  something to a branch/repo on another drive, we would go into an
  infinite loop while trying to find a 'relative path'.
  (John Arbash Meinel, #394227)

* ``WorkingTree4.unversion`` will no longer fail to unversion ids which
  were present in a parent tree but renamed in the working tree.
  (Robert Collins, #187207)

Improvements
************

* Can now rename/move files even if they have been removed from the inventory.
  (Marius Kruger)

* Pushing branches with tags via ``bzr://`` and ``bzr+ssh://`` is much
  faster, using a new ``Branch.set_tags_bytes`` smart server verb rather
  than VFS methods.  For example, pushes of small branches with tags take
  11 rather than 18 smart server requests.  (Andrew Bennetts, #398608)

* Sending Ctrl-Break on Windows will now drop you into the debugger, in
  the same way that sending Ctrl-\\ does on other platforms.
  (John Arbash Meinel)

<<<<<<< HEAD
* The internal core code that handles specific file operations like
  ``bzr st FILENAME`` or ``bzr commit FILENAME`` has been changed to
  include the parent directories if they have altered, and when a
  directory stops being a directory its children are always included. This
  fixes a number of causes for ``InconsistentDelta`` errors, and permits
  faster commit of specific paths. (Robert Collins, #347649)


=======
>>>>>>> 60eef83d
Documentation
*************

* Added Bazaar 2.0 Upgrade Guide. (Ian Clatworthy)

API Changes
***********

* ``CLIUIFactory`` is deprecated; use ``TextUIFactory`` instead if you
  need to subclass or create a specific class, or better yet the existing
  ``make_ui_for_terminal``.  ``SilentUIFactory`` is clarified to do no
  user interaction at all, rather than trying to read from stdin but not
  writing any output, which would be strange if reading prompts or
  passwords.  (Martin Pool)

* New TransformPreview.commit() allows committing without a working tree.
  (Aaron Bentley)

* ``pb`` parameter to ``TextTestResult`` is deprecated and ignored.
  (Martin Pool)

* ProgressTasks now prefer to talk direct to their ProgressView not to the
  UIFactory. 
  (Martin Pool)

* ``WorkingTree._check`` now requires a references dict with keys matching
  those returned by ``WorkingTree._get_check_refs``. (Robert Collins)

Internals
*********

* ``CHKInventory.path2id`` uses the parent_id to basename hash to avoid
  reading the entries along the path, reducing work to lookup ids from
  paths. (Robert Collins)

* ``CHKMap.apply_delta`` now raises ``InconsistentDelta`` if a delta adds
  as new a key which was already mapped. (Robert Collins)

* Inventory delta application catches more cases of corruption and can
  prevent corrupt deltas from affecting consistency of data structures on
  disk. (Robert Collins)

* --subunit support now adds timestamps if the subunit version supports
  it. (Robert Collins)

* The Windows all-in-one installer now bundles the PyQt image format
  plugins, which allows previewing more images as part of 'qdiff'.
  (Alexander Belchenko)


Testing
*******

* Merge directive cherrypick tests must use the same root id.
  (Martin Pool, #409684)

* Spurious failure in ``check`` tests on rich-root formats fixed.
  (Martin Pool, #408199)

* The ``bzrlib.tests.TextTestRunner`` will no longer call
  ``countTestsCases`` on the test being run. Progress information is
  instead handled by having the test passed in call ``result.progress``
  before running its contents. This improves the behaviour when using
  ``TextTestRunner`` with test suites that don't support
  ``countTestsCases``. (Robert Collins)


bzr 1.17 "So late it's brunch" 2009-07-20
#########################################
:Codename: so-late-its-brunch
:1.17rc1: 2009-07-13
:1.17: 2009-07-20


Bazaar continues to blaze a straight and shining path to the 2.0 release and
the elevation of the ``2a`` beta format to the full glory of "supported and
stable".

Highlights in this release include greatly reduced memory consumption during
commits, faster ``ls``, faster ``annotate``, faster network operations if
you're specifying a revision number and the final destruction of those
annoying progress bar artifacts.


Changes from 1.17rc1 to 1.17final
*********************************

* Change an extension to call the python ``frozenset()`` rather than the C
  api ``PyFrozenSet_New``. It turns out that python2.4 did not expose the
  C api. (John Arbash Meinel, #399366)

* Fixes for the Makefile and the rename of ``generate_docs.py`` to
  ``tools/generate_docs.py`` to allow everything to be built on Windows.
  (John Arbash Meinel, #399356)

* ``bzr serve`` once again applies a ``ChrootServer`` to the given
  directory before serving it. (Andrew Bennetts, #400535)


Compatibility Breaks
********************

* ``bzr register-branch`` from the Launchpad plugin now refers to "project"
  instead of "product" which is the correct Launchpad terminology.  The
  --product option is deprecated and users should switch to using --project.
  (Neil Martinsen-Burrell, #238764)


New Features
************

* ``bzr push`` now aborts if uncommitted changes (including pending merges)
  are present in the working tree (if one is present) and no revision is
  specified. The configuration option ``push_strict`` can be used to set the
  default for this behavior.  (Vincent Ladeuil, #284038, #322808, #65286)

* ``bzr revno`` and ``bzr revision-info`` now have a ``--tree`` option to
  show revision info for the working tree instead of the branch.
  (Matthew Fuller, John Arbash Meinel)

* ``bzr send`` now aborts if uncommitted changes (including pending merges)
  are present in the working tree and no revision is specified. The
  configuration option ``send_strict`` can be used to set the default for this
  behavior.
  (Vincent Ladeuil, #206577)

* ``bzr switch --create-branch/-b`` can now be used to create and switch
  to a new branch. Supplying a name without a ``/`` will create the branch
  relative to the existing branch. (similar to how ``bzr switch name``
  works when the branch already exists.) (John Arbash Meinel)


Bug Fixes
*********

* Accept uppercase "Y/N" to prompts such as from break lock. 
  (#335182, Tim Powell, Martin Pool)

* Add documentation about diverged branches and how to fix them in the
  centralized workflow with local commits.  Mention ``bzr help
  diverged-branches`` when a push fails because the branches have
  diverged.  (Neil Martinsen-Burrell, #269477)

* Annotate would sometimes 'latch on' to trivial lines, causing important
  lines to be incorrectly annotated. (John Arbash Meinel, #387952)

* Automatic format upgrades triggered by default stacking policies on a
  1.16rc1 (or later) smart server work again.
  (Andrew Bennetts, #388675)

* Avoid progress bar artifacts being left behind on the screen.
  (Martin Pool, #321935)

* Better message in ``bzr split`` error suggesting a rich root format.
  (Neil Martinsen-Burrell, #220067)

* ``Branch.set_append_revisions_only`` now works with branches on a smart
  server. (Andrew Bennetts, #365865)

* By default, ``bzr branch`` will fail if the target directory exists, but
  does not already have a control directory.  The flag ``--use-existing-dir``
  will allow operation to proceed.  (Alexander Belchenko, #307554)

* ``bzr ls DIR --from-root`` now shows only things in DIR, not everything.
  (Ian Clatworthy)

* Fetch between repositories does not error if they have inconsistent data
  that should be irrelevant to the fetch operation. (Aaron Bentley)

* Fix ``AttributeError`` exception when reconfiguring lightweight checkout 
  of a remote repository.
  (Jelmer Vernooij, #332194)

* Fix bug in decoding v3 smart server messages when receiving multiple
  lots of excess bytes after an end-of-message.
  (Andrew Bennetts)

* Force deletion of readonly files during merge, update and other tree
  transforms.
  (Craig Hewetson, Martin Pool, #218206)

* Force socket shutdown in threaded http test servers to avoid client hangs
  (pycurl).  (Vincent Ladeuil, #383920).

* ``LRUCache`` will maintain the linked list pointers even if a nodes
  cleanup function raises an exception. (John Arbash Meinel, #396838)

* Progress bars are now suppressed again when the environment variable
  ``BZR_PROGRESS_BAR`` is set to ``none``.
  (Martin Pool, #339385)

* Reduced memory consumption during ``bzr commit`` of large files. For
  pre 2a formats, should be down to ~3x the size of a file.
  For ``--2a`` format repositories, it is down to the size of the file
  content plus the size of the compressed text.  Related to bug #109114.
  (John Arbash Meinel)

* Set hidden attribute on .bzr directory below unicode path should never
  fail with error. The operation should succeed even if bzr unable to set 
  the attribute.  (Alexander Belchenko, related to bug #335362).
  
* Stacking will no longer accept requests to stack on the same
  branch/repository. Existing branches that incorrectly reference the same
  repository in a stacking configuration will now raise
  UnstackableLocationError when the branch is opened. This can be fixed by
  removing the stacking location inside ``.bzr/branch``.
  (Robert Collins, #376243)

* The ``log+`` decorator, useful in debugging or profiling, could cause
  "AttributeError: 'list' object has no attribute 'next'".  This is now
  fixed.  The log decorator no longer shows the elapsed time or transfer
  rate because they're available in the log prefixes and the transport
  activity display respectively.
  (Martin Pool, #340347)

* Unshelve works correctly when multiple zero-length files are present on
  the shelf. (Aaron Bentley, #363444)

* Progress bars no longer show the network transport scheme or direction.
  (Martin Pool)

* launchpad-login now respects the 'verbose' option.
  (Jonathan Lange, #217031)


Internals
*********

* ``bzrlib.user_encoding`` is now officially deprecated. It is not
  possible to write a deprecation wrapper, but the variable will be
  removed in the near future. Use ``bzrlib.osutils.get_user_encoding()``
  instead. (Alexander Belchenko)

* Command lookup has had hooks added. ``bzrlib.Command.hooks`` has
  three new hook points: ``get_command``, ``get_missing_command`` and
  ``list_commands``, which allow just-in-time command name provision
  rather than requiring all command names be known a-priori.
  (Robert Collins)

* ``get_app_path`` from win32utils.py now supports REG_EXPAND_SZ data type
  and can read path to wordpad.exe. (Alexander Belchenko, #392046)

* ``graph.KnownGraph`` has been added. This is a class that can give
  answers to ``heads()`` very quickly. However, it has the assumption that
  the whole graph has already been loaded. This is true during
  ``annotate`` so it is used there with good success (as much as 2x faster
  for files with long ancestry and 'cherrypicked' changes.)
  (John Arbash Meinel, Vincent Ladeuil)

* OS file locks are now taken out using ``CreateFile`` rather than
  ``LockFileEx`` on Windows. The locking remains exclusive with
  ``LockFileEx`` but now it also works on older versions of Windows (such
  as Win98). (Martin <gzlist>)

* pack <=> pack fetching is now done via a ``PackStreamSource`` rather
  than the ``Packer`` code. The user visible change is that we now
  properly fetch the minimum number of texts for non-smart fetching.
  (John Arbash Meinel)


* ``VersionedFiles._add_text`` is a new api that lets us insert text into
  the repository as a single string, rather than a list of lines. This can
  improve memory overhead and performance of committing large files.
  (Currently a private api, used only by commit). (John Arbash Meinel)


Improvements
************

* ``bzr annotate`` can now be significantly faster. The time for
  ``bzr annotate NEWS`` is down to 7s from 22s in 1.16. Files with long
  histories and lots of 'duplicate insertions' will be improved more than
  others. (John Arbash Meinel, Vincent Ladeuil)

* ``bzr ls`` is now faster. On OpenOffice.org, the time drops from 2.4
  to 1.1 seconds. The improvement for ``bzr ls -r-1`` is more
  substantial dropping from 54.3 to 1.1 seconds. (Ian Clatworthy)

* Improve "Path(s) are not versioned" error reporting for some commands.
  (Benoît PIERRE)

* Initial commit performance in ``--2a`` repositories has been improved by
  making it cheaper to build the initial CHKMap. (John Arbash Meinel)

* Resolving a revno to a revision id on a branch accessed via ``bzr://``
  or ``bzr+ssh://`` is now much faster and involves no VFS operations.
  This speeds up commands like ``bzr pull -r 123``.  (Andrew Bennetts)

* ``revision-info`` now properly aligns the revnos/revids in the output
  and doesn't traceback when given revisions not in the current branch.
  Performance is also significantly improved when requesting multiple revs
  at once.  (Matthew Fuller, John Arbash Meinel)

* Tildes are no longer escaped by Transports. (Andy Kilner)


Documentation
*************

* Avoid bad text wrapping in generated documentation.  Slightly better
  formatting in the user reference.
  (Martin Pool, #249908)

* Minor clarifications to the help for End-Of-Line conversions.
  (Ian Clatworthy)

API Changes
***********

* Removed overspecific error class ``InvalidProgressBarType``.
  (Martin Pool)

* The method ``ProgressView._show_transport_activity`` is now
  ``show_transport_activity`` because it's part of the contract between
  this class and the UI.  (Martin Pool)


bzr 1.16.1 2009-06-26
#####################

End user testing of the 2a format revealed two serious bugs. The first,
#365615, caused bzr to raise AbsentContentFactory errors when autopacking.
This meant that commits or pushes to 2a-format repositories failed
intermittently.

The second bug, #390563, caused the smart server to raise AbsentContentFactory
when streaming 2a stacked 2a-format branches. This particularly affected
branches stored on Launchpad in the 2a format.

Both of these bugs cause command failures only, neither of them cause data
corruption or data loss. And, of course, both of these bugs are now fixed.

Bug Fixes
*********

* We now properly request a more minimal set of file texts when fetching
  multiple revisions. (Robert Collins, John Arbash Meinel, #390563)

* Repositories using CHK pages (which includes the new 2a format) will no
  longer error during commit or push operations when an autopack operation
  is triggered. (Robert Collins, #365615)

* ``chk_map.iter_interesting_nodes`` now properly uses the *intersection*
  of referenced nodes rather than the *union* to determine what
  uninteresting pages we still need to look at. Prior to this,
  incrementally pushing to stacked branch would push the minimal data, but
  fetching everything would request extra texts. There are some unhandled
  cases wrt trees of different depths, but this fixes the common cases.
  (Robert Collins, John Arbash Meinel, #390563)

* ``GroupCompress`` repositories now take advantage of the pack hints
  parameter to permit cross-format fetching to incrementally pack the
  converted data. (Robert Collins)

* ``Repository.commit_write_group`` now returns opaque data about what
  was committed, for passing to the ``Repository.pack``. Repositories
  without atomic commits will still return None. (Robert Collins)

* ``Repository.pack`` now takes an optional ``hint`` parameter
  which will support doing partial packs for repositories that can do
  that. (Robert Collins)

* RepositoryFormat has a new attribute 'pack_compresses' which is True
  when doing a pack operation changes the compression of content in the
  repository. (Robert Collins)

* ``StreamSink`` and ``InterDifferingSerialiser`` will call
  ``Repository.pack`` with the hint returned by
  ``Repository.commit_write_group`` if the formats were different and the
  repository can increase compression by doing a pack operation.
  (Robert Collins, #376748)


bzr 1.16 "It's yesterday in California" 2009-06-18
##################################################
:Codename: yesterday-in-california
:1.16rc1: 2009-06-11
:1.16: 2009-06-18

This version of Bazaar contains the beta release of the new ``2a`` repository
format, suitable for testing by fearless, advanced users. This format or an
updated version of it will become the default format in Bazaar 2.0. Please
read the NEWS entry before even thinking about upgrading to the new format.

Also included are speedups for many operations on huge projects, a bug fix for
pushing stacked new stacked branches to smart servers and the usual bevy of
bug fixes and improvements.


Changes from 1.16rc1 to 1.16final
*********************************

* Fix the nested tree flag check so that upgrade from development formats to
  2a can work correctly.
  (Jelmer Vernooij, #388727)

* Automatic format upgrades triggered by default stacking policies on a
  1.16rc1 (or later) smart server work again.
  (Andrew Bennetts, #388675)


Compatibility Breaks
********************

* Display prompt on stderr (instead of stdout) when querying users so
  that the output of commands can be safely redirected.
  (Vincent Ladeuil, #376582)


New Features
************

* A new repository format ``2a`` has been added.  This is a beta release
  of the the brisbane-core (aka group-compress) project.  This format now
  suitable for wider testing by advanced users willing to deal with some
  bugs.  We would appreciate test reports, either positive or negative.
  Format 2a is substantially smaller and faster for many operations on
  many trees.  This format or an updated version will become the default
  in bzr 2.0.

  This is a rich-root format, so this repository format can be used with
  bzr-svn.  Bazaar branches in previous non-rich-root formats can be
  converted (including by merge, push and pull) to format 2a, but not vice
  versa.  We recommend upgrading previous development formats to 2a.

  Upgrading to this format can take considerable time because it expands
  and more concisely repacks the full history.

  If you use stacked branches, you must upgrade the stacked branches
  before the stacked-on branches.  (See <https://bugs.launchpad.net/bugs/374735>)

* ``--development7-rich-root`` is a new dev format, similar to ``--dev6``
  but using a Revision serializer using bencode rather than XML.
  (Jelmer Vernooij, John Arbash Meinel)

* mail_client=claws now supports --body (and message body hooks).  Also uses
  configured from address.  (Barry Warsaw)

Improvements
************


* ``--development6-rich-root`` can now stack. (Modulo some smart-server
  bugs with stacking and non default formats.)
  (John Arbash Meinel, #373455)

* ``--development6-rich-root`` delays generating a delta index for the
  first object inserted into a group. This has a beneficial impact on
  ``bzr commit`` since each committed texts goes to its own group. For
  committing a 90MB file, it drops peak memory by about 200MB, and speeds
  up commit from 7s => 4s. (John Arbash Meinel)

* Numerous operations are now faster for huge projects, i.e. those
  with a large number of files and/or a large number of revisions,
  particularly when the latest development format is used. These
  operations (and improvements on OpenOffice.org) include:

  * branch in a shared repository (2X faster)
  * branch --no-tree (100X faster)
  * diff (2X faster)
  * tags (70X faster)

  (Ian Clatworthy)

* Pyrex version of ``bencode`` support. This provides optimized support
  for both encoding and decoding, and is now found at ``bzrlib.bencode``.
  ``bzrlib.utils.bencode`` is now deprecated.
  (Alexander Belchenko, Jelmer Vernooij, John Arbash Meinel)


Bug Fixes
*********

* Bazaar can now pass attachment files to the mutt email client.
  (Edwin Grubbs, #384158)

* Better message in ``bzr add`` output suggesting using ``bzr ignored`` to
  see which files can also be added.  (Jason Spashett, #76616)

* ``bzr pull -r 123`` from a stacked branch on a smart server no longer fails.
  Also, the ``Branch.revision_history()`` API now works in the same
  situation.  (Andrew Bennetts, #380314)
  
* ``bzr serve`` on Windows no longer displays a traceback simply because a
  TCP client disconnected. (Andrew Bennetts)

* Clarify the rules for locking and fallback repositories. Fix bugs in how
  ``RemoteRepository`` was handling fallbacks along with the
  ``_real_repository``. (Andrew Bennetts, John Arbash Meinel, #375496)

* Fix a small bug with fetching revisions w/ ghosts into a new stacked
  branch. Not often triggered, because it required ghosts to be part of
  the fetched revisions, not in the stacked-on ancestry.
  (John Arbash Meinel)

* Fix status and commit to work with content filtered trees, addressing
  numerous bad bugs with line-ending support. (Ian Clatworthy, #362030)

* Fix problem of "directory not empty" when contending for a lock over
  sftp.  (Martin Pool, #340352)

* Fix rule handling so that eol is optional, not mandatory.
  (Ian Clatworthy, #379370)

* Pushing a new stacked branch to a 1.15 smart server was broken due to a
  bug in the ``BzrDirFormat.initialize_ex`` smart verb.  This is fixed in
  1.16, but required changes to the network protocol, so the
  ``BzrDirFormat.initialize_ex`` verb has been removed and replaced with a
  corrected ``BzrDirFormat.initialize_ex_1.16`` verb.  1.15 clients will
  still work with a 1.16 server as they will fallback to slower (and
  bug-free) methods.
  (Jonathan Lange, Robert Collins, Andrew Bennetts, #385132)

* Reconcile can now deal with text revisions that originated in revisions 
  that are ghosts. (Jelmer Vernooij, #336749)

* Support cloning of branches with ghosts in the left hand side history.
  (Jelmer Vernooij, #248540)

* The ''bzr diff'' now catches OSError from osutils.rmtree and logs a
  helpful message to the trace file, unless the temp directory really was
  removed (which would be very strange).  Since the diff operation has
  succeeded from the user's perspective, no output is written to stderr 
  or stdout.  (Maritza Mendez, #363837)

* Translate errors received from a smart server in response to a
  ``BzrDirFormat.initialize`` or ``BzrDirFormat.initialize_ex`` request.
  This was causing tracebacks even for mundane errors like
  ``PermissionDenied``.  (Andrew Bennetts, #381329)

Documentation
*************

* Added directory structure and started translation of docs in Russian.
  (Alexey Shtokalo, Alexander Iljin, Alexander Belchenko, Dmitry Vasiliev,
  Volodymyr Kotulskyi)

API Changes
***********

* Added osutils.parent_directories(). (Ian Clatworthy)

* ``bzrlib.progress.ProgressBar``, ``ChildProgress``, ``DotsProgressBar``,
  ``TTYProgressBar`` and ``child_progress`` are now deprecated; use
  ``ui_factory.nested_progress_bar`` instead.  (Martin Pool)

* ``graph.StackedParentsProvider`` is now a public API, replacing
  ``graph._StackedParentsProvider``. The api is now considered stable and ready
  for external users. (Gary van der Merwe)

* ``bzrlib.user_encoding`` is deprecated in favor of
  ``get_user_encoding``.  (Alexander Belchenko)

* TreeTransformBase no longer assumes that limbo is provided via disk.
  DiskTreeTransform now provides disk functionality.  (Aaron Bentley)

Internals
*********

* Remove ``weave.py`` script for accessing internals of old weave-format
  repositories.  (Martin Pool)

Testing
*******

* The number of cores is now correctly detected on OSX. (John Szakmeister)

* The number of cores is also detected on Solaris and win32. (Vincent Ladeuil)

* The number of cores is also detected on FreeBSD. (Matthew Fuller)


bzr 1.15
########
:1.15rc1: 2009-05-16
:1.15: 2009-05-22
:1.15.1: 2009-06-09

The smart server will no longer raise 'NoSuchRevision' when streaming content
with a size mismatch in a reconstructed graph search. New command ``bzr
dpush``. Plugins can now define their own annotation tie-breaker when two
revisions introduce the exact same line.

Changes from 1.15.1 to 1.15.2
*****************************

* Use zdll on Windows to build ``_chk_map_pyx`` extension.
  (Alexander Belchenko)

Changes from 1.15final to 1.15.1
*********************************

* Translate errors received from a smart server in response to a
  ``BzrDirFormat.initialize`` or ``BzrDirFormat.initialize_ex`` request.
  This was causing tracebacks even for mundane errors like
  ``PermissionDenied``.  (Andrew Bennetts, #381329)

Changes from 1.15rc1 to 1.15final
*********************************

* No changes

Compatibility Breaks
********************

* ``bzr ls`` is no longer recursive by default. To recurse, use the
  new ``-R`` option. The old ``--non-recursive`` option has been removed.
  If you alias ``ls`` to ``ls -R``, you can disable recursion using
  ``--no-recursive`` instead.  (Ian Clatworthy)

New Features
************

* New command ``bzr dpush`` that can push changes to foreign 
  branches (svn, git) without setting custom bzr-specific metadata.
  (Jelmer Vernooij)

* The new development format ``--development6-rich-root`` now supports
  stacking. We chose not to use a new format marker, since old clients
  will just fail to open stacked branches, the same as if we used a new
  format flag. (John Arbash Meinel, #373455)

* Plugins can now define their own annotation tie-breaker when two revisions
  introduce the exact same line. See ``bzrlib.annotate._break_annotation_tie``
  Be aware though that this is temporary, private (as indicated by the leading
  '_') and a first step to address the problem. (Vincent Ladeuil, #348459)

* New command ``bzr dpush`` that can push changes to foreign 
  branches (svn, git) without setting custom bzr-specific metadata.
  (Jelmer Vernooij)

* ``bzr send`` will now check the ``child_submit_format`` setting in
  the submit branch to determine what format to use, if none was 
  specified on the command-line.  (Jelmer Vernooij)

Improvements
************

* -Dhpss output now includes the number of VFS calls made to the remote
  server. (Jonathan Lange)

* ``--coverage`` works for code running in threads too.
  (Andrew Bennets, Vincent Ladeuil)

* ``bzr pull`` now has a ``--local`` option to only make changes to the
  local branch, and not the bound master branch.
  (Gary van der Merwe, #194716)

* ``bzr rm *`` is now as fast as ``bzr rm * --keep``. (Johan Walles, #180116)

Bug Fixes
*********

* Adding now works properly when path contains a symbolic link.
  (Geoff Bache, #183831)

* An error is now raised for unknown eol values. (Brian de Alwis, #358199)

* ``bzr merge --weave`` will now generate a conflict if one side deletes a
  line, and the other side modifies the line. (John Arbash Meinel, #328171)

* ``bzr reconfigure --standalone`` no longer raises IncompatibleRepositories.
  (Martin von Gagern, #248932)

* ``bzr send`` works to send emails again using MAPI.
  (Neil Martinsen-Burrell, #346998)

* Check for missing parent inventories in StreamSink.  This prevents
  incomplete stacked branches being created by 1.13 bzr:// and
  bzr+ssh:// clients (which have bug #354036).  Instead, the server now
  causes those clients to send the missing records.  (Andrew Bennetts)

* Correctly handle http servers proposing multiple authentication schemes.
  (Vincent Ladeuil, #366107)

* End-Of-Line content filters are now loaded correctly.
  (Ian Clatworthy, Brian de Alwis, #355280)

* Fix a bug in the pure-python ``GroupCompress`` code when handling copies
  longer than 64KiB. (John Arbash Meinel, #364900)

* Fix TypeError in running ``bzr break-lock`` on some URLs.
  (Alexander Belchenko, Martin Pool, #365891)

* Non-recursive ``bzr ls`` now works properly when a path is specified.
  (Jelmer Vernooij, #357863)

* ssh usernames (defined in ~/.ssh/config) are honoured for bzr+ssh connections.
  (Vincent Ladeuil, #367726)

* Several bugs related to unicode symlinks have been fixed and the test suite
  enhanced to better catch regressions for them. (Vincent Ladeuil)

* The smart server will no longer raise 'NoSuchRevision' when streaming
  content with a size mismatch in a reconstructed graph search: it assumes
  that the client will make sure it is happy with what it got, and this
  sort of mismatch is normal for stacked environments.
  bzr 1.13.0/1 will stream from unstacked branches only - in that case not
  getting all the content expected would be a bug. However the graph
  search is how we figured out what we wanted, so a mismatch is both odd
  and unrecoverable without starting over, and starting over will end up
  with the same data as if we just permitted the mismatch. If data is
  gc'd, doing a new search will find only the truncated data, so sending
  only the truncated data seems reasonable. bzr versions newer than this
  will stream from stacked branches and check the stream to find missing
  content in the stacked-on branch, and thus will handle the situation
  implicitly.  (Robert Collins, #360791)

* Upgrading to, or fetching into a 'rich-root' format will now correctly
  set the root data the same way that reconcile does.
  (Robert Collins, #368921)

* Using unicode Windows API to obtain command-line arguments.
  (Alexander Belchenko, #375934)

Documentation
*************

API Changes
***********

* ``InterPackRepo.fetch`` and ``RepoFetcher`` now raise ``NoSuchRevision``
  instead of ``InstallFailed`` when they detect a missing revision.
  ``InstallFailed`` itself has been deleted. (Jonathan Lange)

* Not passing arguments to ``bzrlib.commands.main()`` will now grab the
  arguments from ``osutils.get_unicode_argv()`` which has proper support
  for unicode arguments on windows. Further, the supplied arguments are now 
  required to be unicode strings, rather than user_encoded strings.
  (Alexander Belchenko)

Internals
*********

* ``bzrlib.branch.Branch.set_parent`` is now present on the base branch
  class and will call ``_set_parent_location`` after doing unicode 
  encoding. (Robert Collins)

* ``bzrlib.remote.RemoteBranch._set_parent_location`` will use a new verb
  ``Branch.set_parent_location`` removing further VFS operations.
  (Robert Collins)

* ``bzrlib.bzrdir.BzrDir._get_config`` now returns a ``TransportConfig``
  or similar when the dir supports configuration settings. The base class
  defaults to None. There is a matching new server verb
  ``BzrDir.get-config_file`` to reduce roundtrips for getting BzrDir
  configuration. (Robert Collins)

* ``bzrlib.tests.ExtendedTestResult`` has new methods ``startTests``
  called before the first test is started, ``done`` called after the last
  test completes, and a new parameter ``strict``. (Robert Collins)

* ``-Dhpss`` when passed to bzr will cause a backtrace to be printed when
  VFS operations are started on a smart server repository. This should not
  occur on regular push and pull operations, and is a key indicator for
  performance regressions. (Robert Collins)

* ``-Dlock`` when passed to the selftest (e.g. ``bzr -Dlock selftest``) will
  cause mismatched physical locks to cause test errors rather than just
  reporting to the screen. (Robert Collins)

* -Dprogress will cause pdb to start up if a progress view jumps
  backwards. (Robert Collins)

* Fallback ``CredentialStore`` instances registered with ``fallback=True``
  are now be able to provide credentials if obtaining credentials 
  via ~/.bazaar/authentication.conf fails. (Jelmer Vernooij, 
  Vincent Ladeuil, #321918)

* New hook ``Lock.lock_broken`` which runs when a lock is
  broken. This is mainly for testing that lock/unlock are
  balanced in tests. (Vincent Ladeuil)

* New MergeDirective hook 'merge_request_body' allows hooks to supply or
  alter a body for the message produced by ``bzr send``.

* New smart server verb ``BzrDir.initialize_ex`` which implements a
  refactoring to the core of clone allowing less round trips on new
  branches. (Robert Collins)

* New method ``Tags.rename_revisions`` that can rename revision ids tags
  are pointing at. (Jelmer Vernooij)

* Updated the bundled ``ConfigObj`` library to 4.6.0 (Matt Nordhoff)

Testing
*******

* ``bzr selftest`` will now fail if lock/unlock are not correctly balanced in
  tests. Using ``-Dlock`` will turn the related failures into warnings.
  (Vincent Ladeuil, Robert Collins)

bzr 1.14
########
:Codename: brisbane-core
:1.14rc1: 2009-04-06
:1.14rc2: 2009-04-19
:1.14: 2009-04-28
:1.14.1: 2009-05-01

New formats 1.14 and 1.14-rich-root supporting End-Of-Line (EOL) conversions,
keyword templating (via the bzr-keywords plugin) and generic content filtering.
End-of-line conversion is now supported for formats supporting content
filtering.

Changes from 1.14final to 1.14.1
********************************

* Change api_minimum_version back to api_minimum_version = (1, 13, 0)

Changes from 1.14rc2 to 1.14final
*********************************

* Fix a bug in the pure-python ``GroupCompress`` code when handling copies
  longer than 64KiB. (John Arbash Meinel, #364900)

Changes from 1.14rc1 to 1.14rc2
*******************************

* Fix for bug 358037 Revision not in
  bzrlib.groupcompress.GroupCompressVersionedFiles (Brian de Alwis, 
  John A Meinel)

* Fix for bug 354036 ErrorFromSmartServer - AbsentContentFactory object has no
  attribute 'get_bytes_as' exception while pulling from Launchpad 
  (Jean-Francois Roy, Andrew Bennetts, Robert Collins)

* Fix for bug 355280 eol content filters are never loaded and thus never
  applied (Brian de Alwis, Ian Clatworthy)
 
* bzr.dev -r4280  Change _fetch_uses_deltas = False for CHK repos until we can
  write a better fix. (John Arbash Meinel, Robert Collins)

* Fix for bug 361574 uncommit recommends undefined --levels and -n options
  (Marius Kruger, Ian Clatworthy)

* bzr.dev r4289 as cherrypicked at lp:~spiv/bzr/stacking-cherrypick-1.14 
  (Andrew Bennetts, Robert Collins)

Compatibility Breaks
********************

* A previously disabled code path to accelerate getting configuration
  settings from a smart server has been reinstated. We think this *may*
  cause a incompatibility with servers older than bzr 0.15. We intend
  to issue a point release to address this if it turns out to be a
  problem. (Robert Collins, Andrew Bennetts)

* bzr no longer autodetects nested trees as 'tree-references'.  They
  must now be explicitly added tree references.  At the commandline, use
  join --reference instead of add.  (Aaron Bentley)

* The ``--long`` log format (the default) no longer shows merged
  revisions implicitly, making it consistent with the ``short`` and
  ``line`` log formats.  To see merged revisions for just a given
  revision, use ``bzr log -n0 -rX``. To see every merged revision,
  use ``bzr log -n0``.  (Ian Clatworthy)

New Features
************

* New formats ``1.14`` and ``1.14-rich-root`` supporting End-Of-Line
  (EOL) conversions, keyword templating (via the bzr-keywords plugin)
  and generic content filtering. These formats replace the experimental
  ``development-wt5`` and ``development-wt5-rich-root`` formats
  respectively, but have support for filtered views disabled.
  (Ian Clatworthy)

* New ``mv --auto`` option recognizes renames after they occur.
  (Aaron Bentley)

* ``bzr`` can now get passwords from stdin without requiring a controlling
  terminal (i.e. by redirecting stdin). (Vincent Ladeuil)

* ``bzr log`` now supports filtering of multiple files and directories
  and will show changes that touch any of them. Furthermore,
  directory filtering now shows the changes to any children of that
  directory, not just the directory object itself.
  (Ian Clatworthy, #97715)

* ``bzr shelve`` can now apply changes without storing anything on the
  shelf, via the new --destroy option.  (Aaron Bentley)

* ``bzr send`` now accepts --body to specify an initial message body.
  (Aaron bentley)

* ``bzr xxx --usage`` where xxx is a command now shows a usage
  message and the options without the descriptive help sections
  (like Description and Examples). A message is also given
  explaining how to see the complete help, i.e. ``bzr help xxx``.
  (Ian Clatworthy)

* Content filters can now be used to provide custom conversion
  between the canonical format of content (i.e. as stored) and
  the convenience format of content (i.e. as created in working
  trees). See ``bzr help content-filters`` for further details.
  (Ian Clatworthy, Alexander Belchenko)

* End-of-line conversion is now supported for formats supporting
  content filtering. See ``bzr help eol`` for details.
  (Ian Clatworthy)

* Newly-blessed `join` command allows combining two trees into one.
  (Aaron Bentley)

Improvements
************

* A new format name alias ``default-rich-root`` has been added and
  points at the closest relative of the default format that supports 
  rich roots. (Jelmer Vernooij, #338061)

* Branching from a stacked branch using ``bzr*://`` will now stream
  the data when the target repository does not need topological
  ordering, reducing round trips and network overhead. This uses the
  existing smart server methods added in 1.13, so will work on any
  1.13 or newer server. (Robert Collins, Andrew Bennetts)

* ``bzr cat`` and ``bzr export`` now supports a ``--filters`` option
  that displays/saves the content after content filters are applied.
  (Ian Clatworthy)

* ``bzr ignore`` gives a more informative message when existing
  version controlled files match the ignore pattern. (Neil
  Martinsen-Burrell, #248895)

* ``bzr log`` now has ``--include-merges`` as an alias for ``--levels 0``.
  (Ian Clatworthy)

* ``bzr send`` is faster on repositories with deep histories.
  (Ian Clatworthy)

* IPv6 literals are accepted in URLs.
  (stlman, Martin Pool, Jelmer Vernooij, #165014)

* Progress bars now show the rate of network activity for
  ``bzr+ssh://`` and ``bzr://`` connections.  (Andrew Bennetts)

* Prompt for user names if they are not in the configuration. 
  (Jelmer Vernooij, #256612)

* Pushing to a stacked pack-format branch on a 1.12 or older smart server
  now takes many less round trips.  (Andrew Bennetts, Robert Collins,
  #294479)
  
* Streaming push can be done to older repository formats.  This is
  implemented using a new ``Repository.insert_stream_locked`` RPC.
  (Andrew Bennetts, Robert Collins)

* The "ignoring files outside view: .." message has been re-worded
  to "Ignoring files outside view. View is .." to reduce confusion
  about what was being considered and what was being ignored.
  (Ian Clatworthy)

* The ``long`` log formatter now shows [merge] indicators. If
  only one level of revisions is displayed and merges are found,
  the ``long`` and ``short`` log formatters now tell the user
  how to see the hidden merged revisions.  (Ian Clatworthy)

* The ``brisbane-core`` project has delivered its beta format
  ``development6-rich-root``. This format is suitable for judicious
  testing by early adopters. In particular if you are benchmarking bzr
  performance please be sure to test using this format. At this stage
  more information is best obtained by contacting the Bazaar mailing list
  or IRC channel if you are interested in using this format. We will make
  end user documentation available closer to blessing the format as
  production ready. (Robert Collins, John Arbash Meinel, Ian Clatworthy,
  Vincent Ladeuil, Andrew Bennetts, Martin Pool)

* Tildes are no longer escaped. No more %7Euser/project/branch!
  (Jonathan Lange)

Bug Fixes
*********

* Pushing a new stacked branch will also push the parent inventories for
  revisions at the stacking boundary.  This makes sure that the stacked
  branch has enough data to calculate inventory deltas for all of its
  revisions (without requiring the fallback branch).  This avoids
  "'AbsentContentFactory' object has no attribute 'get_bytes_as'" errors
  when fetching the stacked branch from a 1.13 (or later) smart server.
  This partially fixes #354036.  (Andrew Bennetts, Robert Collins)

* End-Of-Line content filters are now loaded correctly.
  (Ian Clatworthy, Brian de Alwis, #355280)

* Authentication plugins now receive all the parameters from the request
  itself (aka host, port, realm, path, etc). Previously, only the 
  authentication section name, username and encoded password were 
  provided. (Jean-Francois Roy)

* bzr gives a better message if an invalid regexp is passed to ``bzr log
  -m``.  (Anne Mohsen, Martin Pool)

* ``bzr split`` now says "See also: join" (Aaron Bentley, #335015)

* ``bzr version-info`` now works in empty branches. (Jelmer Vernooij,
  #313028)

* Fix "is not a stackable format" error when pushing a
  stackable-format branch with an unstackable-format repository to a
  destination with a default stacking policy.  (Andrew Bennetts)

* Fixed incorrect "Source format does not support stacking" warning
  when pushing to a smart server.  (Andrew Bennetts, #334114)

* Fix 'make check-dist-tarball' failure by converting paths to unicode when
  needed. (Vincent Ladeuil, #355454)

* Fixed "Specified file 'x/y/z' is outside current view: " occurring
  on ``bzr add x/y/z`` in formats supporting views when no view is
  defined.  (Ian Clatworthy, #344708)

* It is no longer possible to fetch between repositories while the
  target repository is in a write group. This prevents race conditions
  that prevent the use of RPC's to perform fetch, and thus allows
  optimising more operations. (Robert Collins, Andrew Bennetts)

* ``merge --force`` works again. (Robert Collins, #342105)

* No more warnings are issued about ``sha`` being deprecated under python-2.6.
  (Vincent Ladeuil, #346593)

* Pushing a new branch to a server that has a stacking policy will now
  upgrade from the local branch format when the stacking policy points at
  a branch which is itself stackable, because we know the client can read
  both branches, we know that the trunk for the project can be read too,
  so the upgrade will not inconvenience users. (Robert Collins, #345169)

* Pushing a new stacked branch will also push the parent inventories for
  revisions at the stacking boundary.  This makes sure that the stacked
  branch has enough data to calculate inventory deltas for all of its
  revisions (without requiring the fallback branch).  This avoids
  "'AbsentContentFactory' object has no attribute 'get_bytes_as'" errors
  when fetching the stacked branch from a 1.13 (or later) smart server.
  This partially fixes #354036.  (Andrew Bennetts, Robert Collins)

* The full test suite is passing again on OSX. Several minor issues (mostly
  test related) have been fixed. (Vincent Ladeuil, #355273).

* The GNU Changelog formatter is slightly improved in the case where
  the delta is empty, and now correctly claims not to support tags.
  (Andrea Bolognani)

* Shelve can now shelve changes to a symlink target.
  (James Westby, #341558)

* The help for the ``info`` command has been corrected.
  (Ian Clatworthy, #351931)

* Upgrade will now use a sensible default format if the source repository
  uses rich roots.  (Jelmer Vernooij, #252908)

Documentation
*************

* Expanded the index of the developer documentation. (Eric Siegerman)

* New topic `bzr help debug-flags`.  (Martin Pool)

* The generated manpage now explicitly lists aliases as commands.
  (James Westby, #336998)

API Changes
***********

* APIs deprecated in 1.6 and previous versions of bzr are now removed.
  (Martin Pool)

* ``CommitReporter`` is no longer called with ``unchanged`` status during
  commit - this was a full-tree overhead that bzr no longer performs.
  (Robert Collins)

* New abstract ``UIFactory`` method ``get_username`` which will be called to 
  obtain the username to use when connecting to remote machines. 
  (Jelmer Vernooij)

* New API ``Inventory.filter()`` added that filters an inventory by
  a set of file-ids so that only those fileids, their parents and
  their children are included.  (Ian Clatworthy)

* New sort order for ``get_record_stream`` ``groupcompress`` which
  sorts optimally for use with groupcompress compressors. (John Arbash
  Meinel, Robert Collins)

* Repository APIs ``get_deltas_for_revisions()`` and
  ``get_revision_delta()`` now support an optional ``specific_fileids``
  parameter. If provided, the deltas are filtered so that only those
  file-ids, their parents and their children are included.
  (Ian Clatworthy)

* The ``get_credentials`` and ``set_credentials`` methods of 
  ``AuthenticationConfig`` now accept an optional realm argument.
  (Jean-Francois Roy)

* The ``pb`` argument to ``fetch()`` is deprecated.
  (Martin Pool)

* The ``Serializer`` class and the serializer ``format registry`` have moved
  from ``bzrlib.xml_serializer`` to ``bzrlib.serializer``. (Jelmer Vernooij)

* The smart server jail now hooks into BzrDir.open to prevent any BzrDir
  that is not inside the backing transport from being opened.  See the
  module documentation for ``bzrlib.smart.request`` for details.
  (Andrew Bennetts, Robert Collins)

* ``Tree.get_symlink_target`` now always returns a unicode string result
  or None. Previously it would return the bytes from reading the link
  which could be in any arbitrary encoding. (Robert Collins)

Testing
*******

* ``bzrlib.tests.TestCase`` now fails the test if its own ``setUp``
  and ``tearDown`` weren't called.  This catches faulty tests that
  forget to upcall when overriding ``setUp`` and ``tearDown``.  Those
  faulty tests were not properly isolated.
  (Andrew Bennetts, Robert Collins)

* Fix test_msgeditor.MsgEditorTest test isolation.
  (Vincent Ladeuil, #347130)

* ``medusa`` is not used anymore as an FTP test server starting with
  python2.6. A new FTP test server based on ``pyftplib`` can be used
  instead. This new server is a soft dependency as medusa which is still
  preferred if both are available (modulo python version).
  (Vincent Ladeuil)

Internals
*********

* Added ``chk_map`` for fast, trie-based storage of tuple to string maps.
  (Robert Collins, John Arbash Meinel, Vincent Ladeuil)

* Added ``bzrlib.chk_map`` for fast, trie-based storage of tuple to string
  maps.  (Robert Collins, John Arbash Meinel, Vincent Ladeuil)

* Added ``bzrlib.inventory_delta`` module.  This will be used for
  serializing and deserializing inventory deltas for more efficient
  streaming on the the network.  (Robert Collins, Andrew Bennetts)

* ``Branch._get_config`` has been added, which splits out access to the
  specific config file from the branch. This is used to let RemoteBranch
  avoid constructing real branch objects to access configuration settings.
  (Robert Collins, Andrew Bennetts)

* ``Branch`` now implements ``set_stacked_on_url`` in the base class as
  the implementation is generic and should impact foreign formats. This
  helps performance for ``RemoteBranch`` push operations to new stacked
  branches. (Robert Collins, Andrew Bennetts)

* ``BtreeIndex._spill_mem_keys_to_disk()`` now generates disk index with
  optmizations turned off. This only has effect when processing > 100,000
  keys during something like ``bzr pack``. (John Arbash Meinel)

* ``bzr selftest`` now accepts ``--subunit`` to run in subunit output
  mode. Requires ``lp:subunit`` installed to work, but is not a hard
  dependency. (Robert Collins)

* ``BzrDir.open_branch`` now takes an optional ``ignore_fallbacks``
  parameter for controlling opening of stacked branches.
  (Andrew Bennetts, Robert Collins)
  
* ``CommitBuilder`` has a new method, ``record_iter_changes`` which works
  in terms of an iter_changes iterator rather than full tree scanning.
  (Robert Collins)

* ``DirState`` can now be passed a custom ``SHA1Provider`` object
  enabling it to store the SHA1 and stat of the canonical (post
  content filtered) form. (Ian Clatworthy)

* New ``assertLength`` method based on one Martin has squirreled away
  somewhere. (Robert Collins, Martin Pool)

* New hook ``BzrDir.pre_open`` which runs before opening ``BzrDir``
  objects, allowing better enforcement of the smart server jail when
  dealing with stacked branches. (Robert Collins, Andrew Bennetts)

* New hook ``RioVersionInfoBuilder.revision``, allowing extra entries 
  to be added to the stanza that is printed for a particular revision.
  (Jelmer Vernooij)

* New repository method ``refresh_data`` to cause any repository to
  make visible data inserted into the repository by a smart server
  fetch operation. (Robert Collins, Andrew Bennetts)

* ``register_filter_stack_map`` now takes an optional fallback parameter,
  a callable to invoke if a preference has a value not in the map
  of filter stacks. This enhancement allows, for example,  bzr-svn to
  handle existing svn properties that define a list of keywords to be
  expanded.  (Ian Clatworthy)

* ``RemoteBranchConfig`` will use a new verb ``Branch.set_config_option``
  to write config settings to smart servers that support this, saving
  5 round trips on the stacked streaming acceptance test.
  (Robert Collins, Andrew Bennetts)

* ``RemoteBranch`` now provides ``_get_config`` for access to just the
  branch specific configuration from a remote server, which uses the 
  already existing ``Branch.get_config_file`` smart verb.
  (Robert Collins, Andrew Bennetts)

* ``RemoteRepository`` will now negatively cache missing revisions during
  ``get_parent_map`` while read-locked. Write-locks are unaffected.
  (Robert Collins, Andrew Bennetts)

* Removed ``InterRemoteToOther``, ``InterOtherToRemote`` and
  ``InterPackToRemotePack`` classes, as they are now unnecessary.
  (Andrew Bennetts)

* ``RepositoryFormat`` as a new attribute ``fast_deltas`` to indicate
  whether the repository can efficiently generate deltas between trees
  regardless of tree size. (Robert Collins)

* ``Repository.iter_files_bytes()`` now properly returns an "iterable of
  byte strings" (aka 'chunked') for the content. It previously was
  returning a plain string, which worked, but performed very poorly when
  building a working tree (file.writelines(str) is very inefficient). This
  can have a large effect on ``bzr checkout`` times. (John Arbash Meinel)

* selftest now supports a --parallel option, with values of 'fork' or
  'subprocess' to run the test suite in parallel. Currently only linux
  machine work, other platforms need patches submitted. (Robert Collins,
  Vincent Ladeuil)

* ``tests.run_suite`` has a new parameter ``suite_decorators``, a list of 
  callables to use to decorate the test suite. Such decorators can add or
  remove tests, or even remote the test suite to another machine if
  desired. (Robert Collins)

* The smart server verb ``Repository.get_parent_map`` can now include
  information about ghosts when the special revision ``include-missing:``
  is in the requested parents map list. With this flag, ghosts are
  included as ``missing:REVISION_ID``. (Robert Collins, Andrew Bennetts)

* ``_walk_to_common_revisions`` will now batch up at least 50
  revisions before calling ``get_parent_map`` on the target,
  regardless of ``InterRepository``.
  (Andrew Bennetts, Robert Collins)

bzr 1.13
########

:Codename: paraskavedekatriaphobia
:1.13: 2009-03-14
:1.13rc1: 2009-03-10
:1.13.1: 2009-03-23
:1.13.2: 2009-04-27

GNU Changelog output can now be produced by ``bzr log --gnu-changelog``.  Debug
flags can now be set in ``~/.bazaar/bazaar.conf``.  Lightweight checkouts and
stacked branches should both be much faster over remote connections.  

Changes From 1.13.1 to 1.13.2
*****************************

A regression was found in the 1.13.1 release. When bzr 1.13.1 and earlier push
a stacked branch they do not take care to push all the parent inventories for
the transferred revisions. This means that a smart server serving that branch
often cannot calculate inventory deltas for the branch (because smart server
does not/cannot open fallback repositories). Prior to 1.13 the server did not
have a verb to stream revisions out of a repository, so that's why this bug has
appeared now.

Bug Fixes
*********

* Fix for bug 354036 ErrorFromSmartServer - AbsentContentFactory object has no
  attribute 'get_bytes_as' exception while pulling from Launchpad 
  (Jean-Francois Roy, Andrew Bennetts, Robert Collins)

Changes From 1.13final to 1.13.1
********************************

A couple regessions where found in the 1.13 release. The pyrex-generated C
extensions are missing from the .tar.gz and .zip files.  Documentation on how
to generate GNU ChangeLogs is wrong.

Bug Fixes
*********

* Change ``./bzr``'s ``_script_version`` to match ./bzrlib/__init__.py
  version_info. (Bob Tanner, Martin Pool, #345232)

* Distribution archives for 1.13 do not contain generated C extension modules
  (Jean-Francois Roy, Bob Tanner, #344465)

* GNU ChangeLog output can now be produced by bzr log --format gnu-changelog is
  incorrect (Deejay, Bob Tanner, Martin Pool, Robert Collins, #343928)

* ``merge --force`` works again. (Robert Collins, #342105)

Changes From 1.13rc1 to 1.13final
*********************************

* Fix "is not a stackable format" error when pushing a
  stackable-format branch with an unstackable-format repository to a
  destination with a default stacking policy.  (Andrew Bennetts)

* Progress bars now show the rate of network activity for
  ``bzr+ssh://`` and ``bzr://`` connections.  (Andrew Bennetts)

Compatibility Breaks
********************

* ``bzr log --line`` now indicates which revisions are merges with
  `[merge]` after the date.  Scripts which parse the output of this
  command may need to be adjusted.
  (Neil Martinsen-Burrell)

New Features
************

* ``bzr reconfigure`` now supports --with-trees and --with-no-trees
  options to change the default tree-creation policy of shared
  repositories.  (Matthew Fuller, Marius Kruger, #145033)

* Debug flags can now be set in ``~/.bazaar/bazaar.conf``.
  (Martin Pool)

* Filtered views provide a mask over the tree so that users can focus
  on a subset of a tree when doing their work. See ``Filtered views``
  in chapter 7 of the User Guide and ``bzr help view`` for details.
  (Ian Clatworthy)

* GNU Changelog output can now be produced by ``bzr log --gnu-changelog``.
  (Andrea Bolognani, Martin Pool)

* The ``-Dmemory`` flag now gives memory information on Windows.
  (John Arbash Meinel)

* Multiple authors for a commit can now be recorded by using the "--author"
  option multiple times. (James Westby, #185772)

* New clean-tree command, from bzrtools.  (Aaron Bentley, Jelmer Vernoij)

* New command ``bzr launchpad-open`` opens a Launchpad web page for that
  branch in your web browser, as long as the branch is on Launchpad at all.
  (Jonathan Lange)

* New API for getting bugs fixed by a revision: Revision.iter_bugs().
  (Jonathan Lange)

Improvements
************

* All bzr ``Hooks`` classes are now registered in
  ``bzrlib.hooks.known_hooks``. This removes the separate list from
  ``bzrlib.tests`` and ensures that all hooks registered there are
  correctly isolated by the test suite (previously
  ``MutableTreeHooks`` were not being isolated correctly). Further, 
  documentation for hooks is now dynamically generated from the
  present HookPoints. ``bzr hooks`` will now also report on all the
  hooks present in the ``bzrlib.hooks.known_hooks`` registry.
  (Robert Collins)

* ``bzr add`` no longer prints ``add completed`` on success. Failure
  still prints an error message. (Robert Collins)

* ``bzr branch`` now has a ``--no-tree`` option which turns off the
  generation of a working tree in the new branch.
  (Daniel Watkins, John Klinger, #273993)

* Bazaar will now point out ``bzr+ssh://`` to the user when they 
  use ssh://. (Jelmer Vernooij, #330535)

* ``bzr -v info`` now omits the number of committers branch statistic,
  making it many times faster for large projects. To include that
  statistic in the output, use ``bzr -vv info``.
  (Ian Clatworthy)

* ``bzr push`` to a ``bzr`` url (``bzr://``, ``bzr+ssh://`` etc) will
  stream if the server is version 1.13 or greater, reducing roundtrips
  significantly. (Andrew Bennetts, Robert Collins)

* Lightweight Checkouts and Stacked Branches should both be much
  faster over remote connections. Building the working tree now
  batches up requests into approx 5MB requests, rather than a separate
  request for each file. (John Arbash Meinel)

* Support for GSSAPI authentication when using HTTP or HTTPS. 
  (Jelmer Vernooij)

* The ``bzr shelve`` prompt now includes a '?' help option to explain the
  short options better. (Daniel Watkins, #327429)

* ``bzr lp-open`` now falls back to the push location if it cannot find a
  public location. (Jonathan Lange, #332372)

* ``bzr lp-open`` will try to find the Launchpad URL for the location
  passed on the command line. This makes ``bzr lp-open lp:foo`` work as
  expected. (Jonathan Lange, #332705)

* ``bzr send`` now supports MH-E via ``emacsclient``. (Eric Gillespie)

Bug Fixes
*********

* Allows ``bzr log <FILE>`` to be called in an empty branch without
  backtracing. (Vincent Ladeuil, #346431)

* Bazaar now gives a better message including the filename if it's
  unable to read a file in the working directory, for example because
  of a permission error.  (Martin Pool, #338653)

* ``bzr cat -r<old> <path>`` doesn't traceback anymore when <path> has a
  file id in the working tree different from the one in revision <old>.
  (Vincent Ladeuil, #341517, #253806)

* ``bzr send`` help is more specific about how to apply merge
  directives.  (Neil Martinsen-Burrell, #253470)

* ``bzr missing`` now uses ``Repository.get_revision_delta()`` rather
  than fetching trees and determining a delta itself. (Jelmer
  Vernooij, #315048)

* ``bzr push`` to a smart server no longer causes "Revision
  {set([('null:',)])} not present ..." errors when the branch has
  multiple root revisions. (Andrew Bennetts, #317654)

* ``bzr shelve`` now properly handle patches with no terminating newline.
  (Benoît PIERRE, #303569)

* ``bzr unshelve`` gives a more palatable error if passed a non-integer
  shelf id. (Daniel Watkins)

* Export now handles files that are not present in the tree.
  (James Westby, #174539)

* Fixed incorrect "Source format does not support stacking" warning
  when pushing to a smart server.  (Andrew Bennetts, #334114)
  
* Fixed "sprout() got an unexpected keyword argument 'source_branch'"
  error branching from old repositories.
  (Martin Pool, #321695)

* Make ``bzr push --quiet <non-local location>`` less chatty.
  (Kent Gibson, #221461)

* Many Branch hooks would not fire with ``bzr://`` and ``bzr+ssh://``
  branches, and this was not noticed due to a bug in the test logic
  for branches. This is now fixed and a test added to prevent it
  reoccuring. (Robert Collins, Andrew Bennetts)

* Restore the progress bar on Windows. We were disabling it when TERM
  wasn't set, but Windows doesn't set TERM. (Alexander Belchenko,
  #334808)

* ``setup.py build_ext`` now gives a proper error when an extension
  fails to build. (John Arbash Meinel)

* Symlinks to non ascii file names are now supported.
  (Robert Collins, Vincent Ladeuil, #339055, #272444)    

* Under rare circumstances (aka nobody reported a bug about it), the ftp
  transport could revert to ascii mode. It now stays in binary mode except
  when needed.  (Vincent Ladeuil)

* Unshelve does not generate warnings about progress bars.
  (Aaron Bentley, #328148)

* shelve cleans up properly when unversioned files are specified.
  (Benoît Pierre, Aaron Bentley)

Documentation
*************

* Added ``Organizing your workspace`` to the User Guide appendices,
  summarizing some common ways of organizing trees, branches and
  repositories and the processes/workflows implied/enabled by each.
  (Ian Clatworthy)

* Hooks can now be self documenting. ``bzrlib.hooks.Hooks.create_hook``
  is the entry point for this feature. (Robert Collins)

* The documentation for ``shelve`` and ``unshelve`` has been clarified.
  (Daniel Watkins, #327421, #327425)

API Changes
***********

* ``bzr selftest`` now fails if the bazaar sources contain trailing
  whitespace, non-unix style line endings and files not ending in a
  newline. About 372 files and 3243 lines with trailing whitespace was
  updated to comply with this. The code already complied with the other
  criteria, but now it is enforced. (Marius Kruger)

* ``bzrlib.branch.PushResult`` was renamed to 
  ``bzrlib.branch.BranchPushResult``. (Jelmer Vernooij)

* ``Branch.fetch`` and ``Repository.fetch`` now return None rather
  than a count of copied revisions and failed revisions. A while back
  we stopped ever reporting failed revisions because we started
  erroring instead, and the copied revisions count is not used in the
  UI at all - indeed it only reflects the repository status not
  changes to the branch itself. (Robert Collins)

* ``Inventory.apply_delta`` now raises an AssertionError if a file-id
  appears multiple times within the delta. (Ian Clatworthy)

* MutableTree.commit now favours the "authors" argument, with the old
  "author" argument being deprecated.

* Remove deprecated EmptyTree.  (Martin Pool)

* ``Repository.fetch`` now accepts an optional ``fetch_spec``
  parameter.  A ``SearchResult`` or ``MiniSearchResult`` may be passed
  to ``fetch_spec`` instead of a ``last_revision`` to specify exactly
  which revisions to fetch. (Andrew Bennetts)

* ``RepositoryAcquisitionPolicy.acquire_repository`` now returns a
  tuple of ``(repository, is_new_flag)``, rather than just the
  repository.  (Andrew Bennetts)

* Revision.get_apparent_author() is now deprecated, replaced by
  Revision.get_apparent_authors(), which returns a list. The former
  now returns the first item that would be returned from the second.

* The ``BranchBuilder`` test helper now accepts a ``timestamp``
  parameter to ``build_commit`` and ``build_snapshot``.  (Martin Pool)

* The ``_fetch_*`` attributes on ``Repository`` are now on
  ``RepositoryFormat``, more accurately reflecting their intent (they
  describe a disk format capability, not state of a particular
  repository of that format). (Robert Collins)

Internals
*********

* Branching from a non-stacked branch on a smart protocol is now
  free of virtual file system methods.
  (Robert Collins, Andrew Bennetts)

* Branch and Repository creation on a bzr+ssh://server are now done
  via RPC calls rather than VFS calls, reducing round trips for
  pushing new branches substantially. (Robert Collins)

* ``Branch.clone`` now takes the ``repository_policy`` formerly used
  inside ``BzrDir.clone_on_transport``, allowing stacking to be
  configured before the branch tags and revision tip are set. This
  fixes a race condition cloning stacked branches that would cause
  plugins to have hooks called on non-stacked instances.
  (Robert Collins, #334187)

* ``BzrDir.cloning_metadir`` now has a RPC call. (Robert Collins)

* ``BzrDirFormat.__str__`` now uses the human readable description
  rather than the sometimes-absent disk label. (Robert Collins)

* ``bzrlib.fetch`` is now composed of a sender and a sink component
  allowing for decoupling over a network connection. Fetching from
  or into a RemoteRepository with a 1.13 server will use this to
  stream the operation.
  (Andrew Bennetts, Robert Collins)

* ``bzrlib.tests.run_suite`` accepts a runner_class parameter
  supporting the use of different runners. (Robert Collins)

* Change how file_ids and revision_ids are interned as part of
  inventory deserialization. Now we use the real ``intern()``, rather
  than our own workaround that would also cache a Unicode copy of the
  string, and never emptied the cache. This should slightly reduce
  memory consumption. (John Arbash Meinel)

* New branch method ``create_clone_on_transport`` that returns a
  branch object. (Robert Collins)

* New hook Commands['extend_command'] to allow plugins to access a
  command object before the command is run (or help generated from
  it), without overriding the command. (Robert Collins)

* New version of the ``BzrDir.find_repository`` verb supporting
  ``_network_name`` to support removing more _ensure_real calls.
  (Robert Collins)

* ``RemoteBranchFormat`` no longer claims to have a disk format string.
  (Robert Collins)

* ``Repository`` objects now have ``suspend_write_group`` and
  ``resume_write_group`` methods.  These are currently only useful
  with pack repositories. (Andrew Bennetts, Robert Collins)

* ``BzrDirFormat``, ``BranchFormat`` and ``RepositoryFormat`` objects
  now have a ``network_name`` for passing the format across RPC calls.
  (Robert Collins, Andrew Bennetts)

* ``RepositoryFormat`` objects now all have a new attribute
  ``_serializer`` used by fetch when reserialising is required.
  (Robert Collins, Andrew Bennetts)

* Some methods have been pulled up from ``BzrBranch`` to ``Branch``
  to aid branch types that are not bzr branch objects (like
  RemoteBranch). (Robert Collins, Andrew Bennetts)

* Test adaptation has been made consistent throughout the built in
  tests. ``TestScenarioApplier``, ``multiply_tests_from_modules``,
  ``adapt_tests``, ``adapt_modules`` have all been deleted. Please
  use ``multiply_tests``, or for lower level needs ``apply_scenarios``
  and ``apply_scenario``. (Robert Collins)

* ``TestSkipped`` is now detected by TestCase and passed to the
  ``TestResult`` by calling ``addSkip``. For older TestResult objects,
  where ``addSkip`` is not available, ``addError`` is still called.
  This permits test filtering in subunit to strip out skipped tests
  resulting in a faster fix-shrink-list-run cycle. This is compatible
  with the testtools protocol for skips. (Robert Collins)

* The ``_index`` of ``KnitVersionedFiles`` now supports the ability
  to scan an underlying index that is going to be incorporated into
  the ``KnitVersionedFiles`` object, to determine if it has missing
  delta references. The method is ``scan_unvalidated_index``.
  (Andrew Bennetts, Robert Collins)

* There is a RemoteSink object which handles pushing to smart servers.
  (Andrew Bennetts, Robert Collins)

* ``TransportTraceDecorator`` now logs ``put_bytes_non_atomic`` and
  ``rmdir`` calls. (Robert Collins)

* ``VersionedFiles`` record adapters have had their signature change
  from ``(record, record.get_bytes_as(record.storage_kind))`` to
  ``(record)`` reducing excess duplication and allowing adapters
  to access private data in record to obtain content more
  efficiently. (Robert Collins)

* We no longer probe to see if we should create a working tree during
  clone if we cannot get a local_abspath for the new bzrdir.
  (Robert Collins)


bzr 1.12
########

:Codename: 1234567890
:1.12: 2009-02-13
:1.12rc1: 2009-02-10

This release of Bazaar contains many improvements to the speed,
documentation and functionality of ``bzr log`` and the display of logged
revisions by ``bzr status``.  bzr now also gives a better indication of
progress, both in the way operations are drawn onto a text terminal, and
by showing the rate of network IO.

Changes from RC1 to Final
*************************

* ``bzr init --development-wt5[-rich-root]`` would fail because of
  circular import errors. (John Arbash Meinel, #328135)

* Expanded the help for log and added a new help topic called
  ``log-formats``.  (Ian Clatworthy)

Compatibility Breaks
********************

* By default, ``bzr status`` after a merge now shows just the pending
  merge tip revisions. This improves the signal-to-noise ratio after
  merging from trunk and completes much faster. To see all merged
  revisions, use the new ``-v`` flag.  (Ian Clatworthy)

* ``bzr log --line`` now shows any tags after the date and before
  the commit message. If you have scripts which parse the output
  from this command, you may need to adjust them accordingly.
  (Ian Clatworthy)

* ``bzr log --short`` now shows any additional revision properties
  after the date and before the commit message.  Scripts that parse 
  output of the log command in this situation may need to adjust.
  (Neil Martinsen-Burrell)

* The experimental formats ``1.12-preview`` and ``1.12-preview-rich-root``
  have been renamed ``development-wt5`` and ``development-wt5-rich-root``
  respectively, given they are not ready for release in 1.12.
  (Ian Clatworthy)

* ``read_bundle_from_url`` has been deprecated. (Vincent Ladeuil)

New Features
************

* Add support for filtering ``bzr missing`` on revisions.  Remote revisions
  can be filtered using ``bzr missing -r -20..-10`` and local revisions can
  be filtered using ``bzr missing --my-revision -20..-10``.
  (Marius Kruger)

* ``bzr log -p`` displays the patch diff for each revision.
  When logging a file, the diff only includes changes to that file.
  (Ian Clatworthy, #202331, #227335)

* ``bzr log`` supports a new option called ``-n N`` or ``--level N``.
  A value of 0 (zero) means "show all nested merge revisions" while
  a value of 1 (one) means "show just the top level". Values above
  1 can be used to see a limited amount of nesting. That can be
  useful for seeing the level or two below PQM submits for example.
  To force the ``--short`` and ``--line`` formats to display all nested
  merge revisions just like ``--long`` does by default, use a command
  like ``bzr log --short -n0``. To display just the mainline using
  ``--long`` format, ``bzr log --long -n1``.
  (Ian Clatworthy)

Improvements
************

* ``bzr add`` more clearly communicates success vs failure.
  (Daniel Watkins)

* ``bzr init`` will now print a little less verbose output.
  (Marius Kruger)

* ``bzr log`` is now much faster in many use cases, particularly
  at incrementally displaying results and filtering by a
  revision range. (Ian Clatworthy)

* ``bzr log --short`` and ``bzr log --line`` now show tags, if any,
  for each revision. The tags are shown comma-separated inside
  ``{}``. For short format, the tags appear at the end of line
  before the optional ``[merge]`` indicator. For line format,
  the tags appear after the date. (Ian Clatworthy)

* Progress bars now show the rate of activity for some sftp 
  operations, and they are drawn different.  (Martin Pool, #172741)

* Progress bars now show the rate of activity for urllib and pycurl based
  http client implementations. The operations are tracked at the socket
  level for better precision.
  (Vincent Ladeuil)

* Rule-based preferences can now accept multiple patterns for a set of
  rules.  (Marius Kruger)

* The ``ancestor:`` revision spec will now default to referring to the
  parent of the branch if no other location is given.
  (Daniel Watkins, #198417)

* The debugger started as a result of setting ``$BZR_PDB`` works
  around a bug in ``pdb``, http://bugs.python.org/issue4150.  The bug
  can cause truncated tracebacks in Python versions before 2.6.
  (Andrew Bennetts)

* VirtualVersionedFiles now implements
  ``iter_lines_added_or_present_in_keys``. This allows the creation of 
  new branches based on stacked bzr-svn branches. (#311997)

Bug Fixes
*********

* ``bzr annotate --show-ids`` doesn't give a backtrace on empty files
  anymore.
  (Anne Mohsen, Vincent Ladeuil, #314525)

* ``bzr log FILE`` now correctly shows mainline revisions merging
  a change to FILE when the ``--short`` and ``--line`` log formats
  are used. (Ian Clatworthy, #317417)

* ``bzr log -rX..Y FILE`` now shows the history of FILE provided
  it existed in Y or X, even if the file has since been deleted or
  renamed. If no range is given, the current/basis tree and
  initial tree are searched in that order. More generally, log
  now interprets filenames in their historical context.
  (Ian Clatworthy, #175520)

* ``bzr status`` now reports nonexistent files and continues, then
  errors (with code 3) at the end.  (Karl Fogel, #306394)

* Don't require the present compression base in knits to be the same
  when adding records in knits. (Jelmer Vernooij, #307394)

* Fix a problem with CIFS client/server lag on Windows colliding with
  an invariant-per-process algorithm for generating AtomicFile names
  (Adrian Wilkins, #304023)

* Many socket operations now handle EINTR by retrying the operation.
  Previously EINTR was treated as an unrecoverable failure.  There is
  a new ``until_no_eintr`` helper function in ``bzrlib.osutils``.
  (Andrew Bennetts)

* Support symlinks with non-ascii characters in the symlink filename.
  (Jelmer Vernooij, #319323)

* There was a bug in how we handled resolving when a file is deleted
  in one branch, and modified in the other. If there was a criss-cross
  merge, we would cause the deletion to conflict a second time.
  (Vincent Ladeuil, John Arbash Meinel)

* There was another bug in how we chose the correct intermediate LCA in
  criss-cross merges leading to several kind of changes be incorrectly
  handled.
  (John Arbash Meinel, Vincent Ladeuil)

* Unshelve now handles deleted paths without crashing. (Robert Collins)

Documentation
*************

* Improved plugin developer documentation.  (Martin Pool)

API Changes
***********

* ``ProgressBarStack`` is deprecated; instead use
  ``ui_factory.nested_progress_bar`` to create new progress bars.
  (Martin Pool)

* ForeignVcsMapping() now requires a ForeignVcs object as first
  argument. (Jelmer Vernooij)

* ForeignVcsMapping.show_foreign_revid() has been moved to
  ForeignVcs. (Jelmer Vernooij)

* ``read_bundle_from_url`` is deprecated in favor of
  ``read_mergeable_from_url``.  (Vincent Ladeuil)

* Revision specifiers are now registered in
  ``bzrlib.revisionspec.revspec_registry``, and the old list of 
  revisionspec classes (``bzrlib.revisionspec.SPEC_TYPES``) has been
  deprecated. (Jelmer Vernooij, #321183)

* The progress and UI classes have changed; the main APIs remain the
  same but code that provides a new UI or progress bar class may
  need to be updated.  (Martin Pool)

Internals
*********

* Default User Interface (UI) is CLIUIFactory when bzr runs in a dumb
  terminal. It is sometimes desirable do override this default by forcing
  bzr to use TextUIFactory. This can be achieved by setting the
  BZR_USE_TEXT_UI environment variable (emacs shells, as opposed to
  compile buffers, are such an example).
  (Vincent Ladeuil)

* New API ``Branch.iter_merge_sorted_revisions()`` that iterates over
  ``(revision_id, depth, revno, end_of_merge)`` tuples.
  (Ian Clatworthy)

* New ``Branch.dotted_revno_to_revision_id()`` and
  ``Branch.revision_id_to_dotted_revno()`` APIs that pick the most
  efficient way of doing the mapping.
  (Ian Clatworthy)

* Refactor cmd_serve so that it's a little easier to build commands that
  extend it, and perhaps even a bit easier to read.  (Jonathan Lange)

* ``TreeDelta.show()`` now accepts a ``filter`` parameter allowing log
  formatters to retrict the output.
  (Vincent Ladeuil)


bzr 1.11 "Eyes up!" 2009-01-19
##############################

This first monthly release of Bazaar for 2009 improves Bazaar's operation
in Windows, Mac OS X, and other situations where file names are matched
without regard to capitalization: Bazaar tries to match the case of an
existing file.  This release of Bazaar also improves the efficiency of
Tortoise Windows Shell integration and lets it work on 64-bit platforms.

The UI through which Bazaar supports historic formats has been improved,
so 'bzr help formats' now gives a simpler and shorter list, with clear
advice.

This release also fixes a number of bugs, particularly a glitch that can
occur when there are concurrent writes to a pack repository.

Bug Fixes
*********

* Fix failing test when CompiledChunksToLines is not available.
  (Vincent Ladeuil)

* Stacked branches don't repeatedly open their transport connection.
  (John Arbash Meinel)



bzr 1.11rc1 "Eyes up!" 2009-01-09
#################################

Changes
*******

* Formats using Knit-based repository formats are now explicitly
  marked as deprecated. (Ian Clatworthy)

New Features
************

* Add support for `bzr tags -r 1..2`, that is we now support showing
  tags applicable for a specified revision range. (Marius Kruger)

* ``authentication.conf`` now accepts pluggable read-only credential
  stores. Such a plugin (``netrc_credential_store``) is now included,
  handles the ``$HOME/.netrc`` file and can server as an example to
  implement other plugins.
  (Vincent Ladeuil)

* ``shelve --list`` can now be used to list shelved changes.
  (Aaron Bentley)

Improvements
************

* Add trailing slash to directories in all output of ``bzr ls``, except
  ``bzr ls --null``. (Gordon P. Hemsley, #306424)

* ``bzr revision-info`` now supports a -d option to specify an
  alternative branch. (Michael Hudson)

* Add connection to a C++ implementation of the Windows Shell Extension
  which is able to fully replace the current Python implemented one.
  Advantages include 64bit support and reduction in overhead for
  processes which drag in shell extensions.
  (Mark Hammond)

* Support the Claws mail client directly, rather than via
  xdg-email. This prevents the display of an unnecessary modal
  dialog in Claws, informing the user that a file has been
  attached to the message, and works around bug #291847 in
  xdg-utils which corrupts the destination address.

* When working on a case-insensitive case-preserving file-system, as
  commonly found with Windows, bzr will often ignore the case of the
  arguments specified by the user in preference to the case of an existing
  item on the file-system or in the inventory to help prevent
  counter-intuitive behaviour on Windows. (Mark Hammond)

Bug Fixes
*********
  
* Allow BzrDir implementation to implement backing up of 
  control directory. (#139691)

* ``bzr push`` creating a new stacked branch will now only open a
  single connection to the target machine. (John Arbash Meinel)

* Don't call iteritems on transport_list_registry, because it may
  change during iteration.  (Martin Pool, #277048)

* Don't make a broken branch when pushing an unstackable-format branch
  that's in a stackable shared repository to a location with default
  stack-on location.  (Andrew Bennetts, #291046)

* Don't require embedding user in HTTP(S) URLs do use authentication.conf.
  (Ben Jansen, Vincent Ladeuil, #300347)

* Fix a problem with CIFS client/server lag on windows colliding with
  an invariant-per-process algorithm for generating AtomicFile names
  (Adrian Wilkins, #304023)

* Fix bogus setUp signature in UnavailableFTPServer.
  (Gary van der Merwe, #313498)

* Fix compilation error in ``_dirstate_helpers_c`` on SunOS/Solaris.
  (Jari Aalto)

* Fix SystemError in ``_patiencediff_c`` module by calling
  PyErr_NoMemory() before returning NULL in PatienceSequenceMatcher_new.
  (Andrew Bennetts, #303206)

* Give proper error message for diff with non-existent dotted revno.
  (Marius Kruger, #301969)

* Handle EACCES (permission denied) errors when launching a message
  editor, and emit warnings when a configured editor cannot be
  started. (Andrew Bennetts)

* ``$HOME/.netrc`` file is now recognized as a read-only credential store
  if configured in ``authentication.conf`` with 'password_encoding=netrc'
  in the appropriate sections.
  (Vincent Ladeuil, #103029)

* Opening a stacked branch now properly shares the connection, rather
  than opening a new connection for the stacked-on branch.
  (John Arbash meinel)

* Preserve transport decorators while following redirections.
  (Vincent Ladeuil, #245964, #270863)

* Provides a finer and more robust filter for accepted redirections.
  (Vincent Ladeuil, #303959, #265070)

* ``shelve`` paths are now interpreted relative to the current working
  tree.  (Aaron Bentley)

* ``Transport.readv()`` defaults to not reading more than 100MB in a
  single array. Further ``RemoteTransport.readv`` sets this to 5MB to
  work better with how it splits its requests.
  (John Arbash Meinel, #303538)

* Pack repositories are now able to reload the pack listing and retry
  the current operation if another action causes the data to be
  repacked.  (John Arbash Meinel, #153786)

* ``pull -v`` now respects the log_format configuration variable.
  (Aaron Bentley)

* ``push -v`` now works on non-initial pushes.  (Aaron Bentley)

* Use the short status format when the short format is used for log.
  (Vincent Ladeuil, #87179)

* Allow files to be renamed or moved via remove + add-by-id. (Charles
  Duffy, #314251)

Documentation
*************

* Improved the formats help topic to explain why multiple formats
  exist and to provide guidelines in selecting one. Introduced
  two new supporting help topics: current-formats and other-formats.
  (Ian Clatworthy)

API Changes
***********

* ``LRUCache(after_cleanup_size)`` was renamed to
  ``after_cleanup_count`` and the old name deprecated. The new name is
  used for clarity, and to avoid confusion with
  ``LRUSizeCache(after_cleanup_size)``. (John Arbash Meinel)

* New ``ForeignRepository`` base class, to help with foreign branch 
  support (e.g. svn).  (Jelmer Vernooij)

* ``node_distances`` and ``select_farthest`` can no longer be imported
  from ``bzrlib.graph``.  They can still be imported from
  ``bzrlib.deprecated_graph``, which has been the preferred way to
  import them since before 1.0.  (Andrew Bennetts)
  
* The logic in commit now delegates inventory basis calculations to
  the ``CommitBuilder`` object; this requires that the commit builder
  in use has been updated to support the new ``recording_deletes`` and
  ``record_delete`` methods. (Robert Collins)

Testing
*******

* An HTTPS server is now available (it requires python-2.6). Future bzr
  versions will allow the use of the python-2.6 ssl module that can be
  installed for 2.5 and 2.4.

* ``bzr selftest`` now fails if new trailing white space is added to
  the bazaar sources. It only checks changes not committed yet. This
  means that PQM will now reject changes that introduce new trailing
  whitespace. (Marius Kruger)

* Introduced new experimental formats called ``1.12-preview`` and
  ``1.12-preview-rich-root`` to enable testing of related pending
  features, namely content filtering and filtered views.
  (Ian Clatworthy)

Internals
*********

* Added an ``InventoryEntry`` cache when deserializing inventories.
  Can cut the time to iterate over multiple RevisionsTrees in half.
  (John Arbash Meinel)

* Added ``bzrlib.fifo_cache.FIFOCache`` which is designed to have
  minimal overhead versus using a plain dict for cache hits, at the
  cost of not preserving the 'active' set as well as an ``LRUCache``.
  (John Arbash Meinel)

* ``bzrlib.patience_diff.unified_diff`` now properly uses a tab
  character to separate the filename from the date stamp, and doesn't
  add trailing whitespace when a date stamp is not supplied.
  (Adeodato Simó, John Arbash Meinel)

* ``DirStateWorkingTree`` and ``DirStateWorkingTreeFormat`` added
  as base classes of ``WorkingTree4`` and ``WorkingTreeFormat4``
  respectively. (Ian Clatworthy)

* ``KnitVersionedFiles._check_should_delta()`` now uses the
  ``get_build_details`` api to avoid multiple hits to the index, and
  to properly follow the ``compression_parent`` rather than assuming
  it is the left-hand parent. (John Arbash Meinel)

* ``KnitVersionedFiles.get_record_stream()`` will now chose a
  more optimal ordering when the keys are requested 'unordered'.
  Previously the order was fully random, now the records should be
  returned from each pack in turn, in forward I/O order.
  (John Arbash Meinel)
    
* ``mutter()`` will now flush the ``~/.bzr.log`` if it has been more
  than 2s since the last time it flushed. (John Arbash Meinel)

* New method ``bzrlib.repository.Repository.add_inventory_by_delta``
  allows adding an inventory via an inventory delta, which can be
  more efficient for some repository types. (Robert Collins)

* Repository ``CommitBuilder`` objects can now accumulate an inventory
  delta. To enable this functionality call ``builder.recording_deletes``
  and additionally call ``builder.record_delete`` when a delete
  against the basis occurs. (Robert Collins)

* The default http handler has been changed from pycurl to urllib.
  The default is still pycurl for https connections. (The only
  advantage of pycurl is that it checks ssl certificates.)
  (John Arbash Meinel)

* ``VersionedFiles.get_record_stream()`` can now return objects with a
  storage_kind of ``chunked``. This is a collection (list/tuple) of
  strings. You can use ``osutils.chunks_to_lines()`` to turn them into
  guaranteed 'lines' or you can use ``''.join(chunks)`` to turn it
  into a fulltext. This allows for some very good memory savings when
  asking for many texts that share ancestry, as the individual chunks
  can be shared between versions of the file. (John Arbash Meinel)

* ``pull -v`` and ``push -v`` use new function
  ``bzrlib.log.show_branch_change`` (Aaron Bentley)



bzr 1.10 2008-12-05
###################

Bazaar 1.10 has several performance improvements for copying revisions
(especially for small updates to large projects).  There has also been a
significant amount of effort in polishing stacked branches.  The commands
``shelve`` and ``unshelve`` have become core commands, with an improved
implementation.

The only changes versus bzr-1.10rc1 are bugfixes for stacked branches.

bug Fixes
*********

* Don't set a pack write cache size from RepoFetcher, because the
  cache is not coherent with reads and causes ShortReadvErrors.
  This reverses the change that fixed #294479.
  (Martin Pool, #303856)

* Properly handle when a revision can be inserted as a delta versus
  when it needs to be expanded to a fulltext for stacked branches.
  There was a bug involving merge revisions. As a method to help
  prevent future difficulties, also make stacked fetches sort
  topologically. (John Arbash Meinel, #304841)


bzr 1.10rc1 2008-11-28
######################

This release of Bazaar focuses on performance improvements when pushing
and pulling revisions, both locally and to remote networks.  The popular
``shelve`` and ``unshelve`` commands, used to interactively revert and
restore work in progress, have been merged from bzrtools into the bzr
core.  There are also bug fixes for portability, and for stacked branches.

New Features
************

* New ``commit_message_template`` hook that is called by the commit
  code to generate a template commit message. (Jelmer Vernooij)

* New `shelve` and `unshelve` commands allow undoing and redoing changes.
  (Aaron Bentley)

Improvements
************

* ``(Remote)Branch.copy_content_into`` no longer generates the full revision
  history just to set the last revision info.
  (Andrew Bennetts, John Arbash Meinel)

* Fetches between formats with different serializers (such as
  pack-0.92-subtree and 1.9-rich-root) are faster now.  This is due to
  operating on batches of 100 revisions at time rather than
  one-by-one.  (Andrew Bennetts, John Arbash Meinel)

* Search index files corresponding to pack files we've already used
  before searching others, because they are more likely to have the
  keys we're looking for.  This reduces the number of iix and tix
  files accessed when pushing 1 new revision, for instance.
  (John Arbash Meinel)

* Signatures to transfer are calculated more efficiently in
  ``item_keys_introduced_by``.  (Andrew Bennetts, John Arbash Meinel)

* The generic fetch code can once again copy revisions and signatures
  without extracting them completely to fulltexts and then serializing
  them back down into byte strings. This is a significant performance
  improvement when fetching from a stacked branch.
  (John Arbash Meinel, #300289)

* When making a large readv() request over ``bzr+ssh``, break up the
  request into more manageable chunks. Because the RPC is not yet able
  to stream, this helps keep us from buffering too much information at
  once. (John Arbash Meinel)

Bug Fixes
*********

* Better message when the user needs to set their Launchpad ID.
  (Martin Pool, #289148)

* ``bzr commit --local`` doesn't access the master branch anymore.
  This fixes a regression introduced in 1.9.  (Marius Kruger, #299313)

* Don't call the system ``chdir()`` with an empty path. Sun OS seems
  to give an error in that case.  Also, don't count on ``getcwd()``
  being able to allocate a new buffer, which is a gnu extension.
  (John Arbash Meinel, Martin Pool, Harry Hirsch, #297831)

* Don't crash when requesting log --forward <file> for a revision range
  starting with a dotted revno.
  (Vincent Ladeuil, #300055)

* Don't create text deltas spanning stacked repositories; this could
  cause "Revision X not present in Y" when later accessing them.
  (Martin Pool, #288751)

* Pack repositories are now able to reload the pack listing and retry
  the current operation if another action causes the data to be
  repacked.  (John Arbash Meinel, #153786)

* PermissionDenied errors from smart servers no longer cause
  "PermissionDenied: "None"" on the client.
  (Andrew Bennetts, #299254)

* Pushing to a stacked pack repository now batches writes, the same
  way writes are batched to ordinary pack repository.  This makes
  pushing to a stacked branch over the network much faster.
  (Andrew Bennetts, #294479)

* TooManyConcurrentRequests no longer occur when a fetch fails and
  tries to abort a write group.  This allows the root cause (e.g. a
  network interruption) to be reported.  (Andrew Bennetts, #297014)

* RemoteRepository.get_parent_map now uses fallback repositories.
  (Aaron Bentley, #297991?, #293679?)

API Changes
***********

* ``CommitBuilder`` now validates the strings it will be committing,
  to ensure that they do not have characters that will not be properly
  round-tripped. For now, it just checks for characters that are
  invalid in the XML form. (John Arbash Meinel, #295161)

* Constructor parameters for NewPack (internal to pack repositories)
  have changed incompatibly.

* ``Repository.abort_write_group`` now accepts an optional
  ``suppress_errors`` flag.  Repository implementations that override
  ``abort_write_group`` will need to be updated to accept the new
  argument.  Subclasses that only override ``_abort_write_group``
  don't need to change.

* Transport implementations must provide copy_tree_to_transport.  A default
  implementation is provided for Transport subclasses.

Testing
*******

* ``bzr selftest`` now fails if no doctests are found in a module
  that's expected to have them.  (Martin Pool)

* Doctests now only report the first failure.  (Martin Pool)


bzr 1.9 2008-11-07
##################

This release of Bazaar adds a new repository format, ``1.9``, with smaller
and more efficient index files.  This format can be specified when
creating a new repository, or used to losslessly upgrade an existing
repository.  bzr 1.9 also speeds most operations over the smart server
protocol, makes annotate faster, and uses less memory when making
checkouts or pulling large amounts of data.

Bug Fixes
*********

* Fix "invalid property value 'branch-nick' for None" regression with
  branches bound to svn branches.  (Martin Pool, #293440)

* Fix SSL/https on Python2.6.  (Vincent Ladeuil, #293054)

* ``SFTPTransport.readv()`` had a bug when requests were out-of-order.
  This only triggers some-of-the-time on Knit format repositories.
  (John Arbash Meinel, #293746)


bzr 1.9rc1 2008-10-31
#####################

New Features
************

* New Branch hook ``transform_fallback_location`` allows a function to
  be called when looking up the stacked source. (Michael Hudson)

* New repository formats ``1.9`` and ``1.9-rich-root``. These have all
  the functionality of ``1.6``, but use the new btree indexes.
  These indexes are both smaller and faster for access to historical
  information.  (John Arbash Meinel)

Improvements
************

* ``BTreeIndex`` code now is able to prefetch extra pages to help tune
  the tradeoff between bandwidth and latency. Should be tuned
  appropriately to not impact commands which need minimal information,
  but provide a significant boost to ones that need more context. Only
  has a direct impact on the ``--development2`` format which uses
  btree's for the indexes. (John Arbash Meinel)

* ``bzr dump-btree`` is a hidden command introduced to allow dumping
  the contents of a compressed btree file.  (John Arbash Meinel)

* ``bzr pack`` now tells the index builders to optimize for size. For
  btree index repositories, this can save 25% of the index size
  (mostly in the text indexes). (John Arbash Meinel)

* ``bzr push`` to an existing branch or repository on a smart server
  is faster, due to Bazaar making more use of the ``get_parent_map``
  RPC when querying the remote branch's revision graph.
  (Andrew Bennetts)

* default username for bzr+ssh and sftp can be configured in
  authentication.conf. (Aaron Bentley)

* launchpad-login now provides a default username for bzr+ssh and sftp
  URLs, allowing username-free URLs to work for everyone. (Aaron Bentley)

* ``lp:`` lookups no longer include usernames, making them shareable and
  shorter. (Aaron Bentley)

* New ``PackRepository.autopack`` smart server RPC, which does
  autopacking entirely on the server.  This is much faster than
  autopacking via plain file methods, which downloads a large amount
  of pack data and then re-uploads the same pack data into a single
  file.  This fixes a major (although infrequent) cause of lengthy
  delays when using a smart server.  For example, pushing the 10th
  revision to a repository with 9 packs now takes 44 RPCs rather than
  179, and much less bandwidth too.  This requires Bazaar 1.9 on both
  the client and the server, otherwise the client will fallback to the
  slower method.  (Andrew Bennetts)

Bug Fixes
*********

* A failure to load a plugin due to an IncompatibleAPI exception is
  now correctly reported. (Robert Collins, #279451)

* API versioning support now has a multiple-version checking api
  ``require_any_api``. (Robert Collins, #279447)

* ``bzr branch --stacked`` from a smart server to a standalone branch
  works again.  This fixes a regression in 1.7 and 1.8.
  (Andrew Bennetts, #270397)

* ``bzr co`` uses less memory. It used to unpack the entire WT into
  memory before writing it to disk. This was a little bit faster, but
  consumed lots of memory. (John Arbash Meinel, #269456)

* ``bzr missing --quiet`` no longer prints messages about whether
  there are missing revisions.  The exit code indicates whether there
  were or not.  (Martin Pool, #284748)

* Fixes to the ``annotate`` code. The fast-path which re-used the
  stored deltas was accidentally disabled all the time, instead of
  only when a branch was stacked. Second, the code would accidentally
  re-use a delta even if it wasn't against the left-parent, this
  could only happen if ``bzr reconcile`` decided that the parent
  ordering was incorrect in the file graph.  (John Arbash Meinel)

* "Permission denied" errors that occur when pushing a new branch to a
  smart server no longer cause tracebacks.  (Andrew Bennetts, #278673)

* Some compatibility fixes for building the extensions with MSVC and
  for python2.4. (John Arbash Meinel, #277484)

* The index logic is now able to reload the list of pack files if and
  index ends up disappearing. We still don't reload if the pack data
  itself goes missing after checking the index. This bug appears as a
  transient failure (file not found) when another process is writing
  to the repository.  (John Arbash Meinel, #153786)

* ``bzr switch`` and ``bzr bind`` will now update the branch nickname if
  it was previously set. All checkouts will now refer to the bound branch
  for a nickname if one was not explicitly set.
  (Marius Kruger, #230903)

Documentation
*************

* Improved hook documentation. (Michael Ernst)

API Changes
***********

* commands.plugins_cmds is now a CommandRegistry, not a dict.

Internals
*********

* New AuthenticationConfig.set_credentials method allows easy programmatic
  configuration of authetication credentials.


bzr 1.8 2008-10-16
##################

Bazaar 1.8 includes several fixes that improve working tree performance,
display of revision logs, and merges.  The bzr testsuite now passes on OS
X and Python 2.6, and almost completely passes on Windows.  The
smartserver code has gained several bug fixes and performance
improvements, and can now run server-side hooks within an http server.

Bug Fixes
*********

* Fix "Must end write group" error when another error occurs during
  ``bzr push``.  (Andrew Bennetts, #230902)

Portability
***********

* Some Pyrex versions require the WIN32 macro defined to compile on
  that platform.  (Alexander Belchenko, Martin Pool, #277481)


bzr 1.8rc1 2008-10-07
#####################

Changes
*******

* ``bzr log file`` has been changed. It now uses a different method
  for determining which revisions to show as merging the changes to
  the file. It now only shows revisions which merged the change
  towards your mainline. This simplifies the output, makes it faster,
  and reduces memory consumption.  (John Arbash Meinel)

* ``bzr merge`` now defaults to having ``--reprocess`` set, whenever
  ``--show-base`` is not supplied.  (John Arbash Meinel)

* ``bzr+http//`` will now optionally load plugins and write logs on the
  server. (Marius Kruger)

* ``bzrlib._dirstate_helpers_c.pyx`` does not compile correctly with
  Pyrex 0.9.4.1 (it generates C code which causes segfaults). We
  explicitly blacklist that version of the compiler for that
  extension. Packaged versions will include .c files created with
  pyrex >= 0.9.6 so it doesn't effect releases, only users running
  from the source tree. (John Arbash Meinel, #276868)

Features
********

* bzr is now compatible with python-2.6. python-2.6 is not yet officially
  supported (nor released, tests were conducted with the dev version of
  python-2.6rc2), but all known problems have been fixed.  Feedback
  welcome.
  (Vincent Ladeuil, #269535)

Improvements
************

* ``bzr annotate`` will now include uncommitted changes from the local
  working tree by default. Such uncommitted changes are given the
  revision number they would get if a commit was done, followed with a
  ? to indicate that its not actually known. (Robert Collins, #3439)

* ``bzr branch`` now accepts a ``--standalone`` option, which creates a
  standalone branch regardless of the presence of shared repositories.
  (Daniel Watkins)

* ``bzr push`` is faster in the case there are no new revisions to
  push.  It is also faster if there are no tags in the local branch.
  (Andrew Bennetts)

* File changes during a commit will update the tree stat cache.
  (Robert Collins)

* Location aliases can now accept a trailing path.  (Micheal Hudson)

* New hooks ``Lock.hooks`` when LockDirs are acquired and released.
  (Robert Collins, MartinPool)

* Switching in heavyweight checkouts uses the master branch's context, not
  the checkout's context.  (Adrian Wilkins)

* ``status`` on large trees is now faster, due to optimisations in the
  walkdirs code. Of particular note, the walkdirs code now performs
  a temporary ``chdir()`` while reading a single directory; if your
  platform has non thread-local current working directories (and is
  not windows which has its own implementation), this may introduce a
  race condition during concurrent uses of bzrlib. The bzrlib CLI
  will not encounter this as it is single threaded for working tree
  operations. (Robert Collins)

* The C extensions now build on python 2.4 (Robert Collins, #271939)

* The ``-Dhpss`` debug flag now reports the number of smart server
  calls per medium to stderr.  This is in addition to the existing
  detailed logging to the .bzr.log trace file.  (Andrew Bennetts)

Bug Fixes
*********

* Avoid random failures arising from misinterpreted ``errno`` values
  in ``_readdir_pyx.read_dir``.
  (Martin Pool, #279381)

* Branching from a shared repository on a smart server into a new
  repository now preserves the repository format.
  (Andrew Bennetts, #269214)

* ``bzr log`` now accepts a ``--change`` option.
  (Vincent Ladeuil, #248427)

* ``bzr missing`` now accepts an ``--include-merges`` option.
  (Vincent Ladeuil, #233817)

* Don't try to filter (internally) '.bzr' from the files to be deleted if
  it's not there.
  (Vincent Ladeuil, #272648)

* Fix '_in_buffer' AttributeError when using the -Dhpss debug flag.
  (Andrew Bennetts)

* Fix TooManyConcurrentRequests errors caused by a connection failure
  when doing ``bzr pull`` or ``bzr merge`` from a ``bzr+ssh`` URL.
  (Andrew Bennetts, #246233)

* Fixed ``bzr st -r branch:PATH_TO_BRANCH`` where the other branch
  is in a different repository than the current one.
  (Lukáš Lalinský, #144421)

* Make the first line of the manpage preamble a comment again.
  (David Futcher, #242106)

* Remove use of optional parameter in GSSAPI FTP support, since
  it breaks newer versions of Python-Kerberos. (Jelmer Vernooij)

* The autopacking logic will now always create a single new pack from
  all of the content which it deems is worth moving. This avoids the
  'repack a single pack' bug and should result in better packing
  overall.  (John Arbash Meinel, #242510, #172644)

* Trivial documentation fix.
  (John Arbash Meinel, #270471)

* ``bzr switch`` and ``bzr bind`` will now update the branch nickname if
  it was previously set. All checkouts will now refer to the bound branch
  for a nickname if one was not explicitly set.
  (Marius Kruger, #230903)

Documentation
*************

* Explain revision/range identifiers. (Daniel Clemente)

API Changes
***********

* ``CommitBuilder.record_entry_contents`` returns one more element in
  its result tuple - an optional file system hash for the hash cache
  to use. (Robert Collins)

* ``dirstate.DirState.update_entry`` will now only calculate the sha1
  of a file if it is likely to be needed in determining the output
  of iter_changes. (Robert Collins)

* The PackRepository, RepositoryPackCollection, NewPack classes have a
  slightly changed interface to support different index types; as a
  result other users of these classes need to supply the index types
  they want. (Robert Collins)

Testing
*******

* ``bzrlib.tests.repository_implementations`` has been renamed to
  ``bzrlib.tests.per_repository`` so that we have a common structure
  (and it is shorter). (John Arbash Meinel, #239343)

* ``LocalTransport.abspath()`` now returns a drive letter if the
  transport has one, fixing numerous tests on Windows.
  (Mark Hammond)

* PreviewTree is now tested via intertree_implementations.
  (Aaron Bentley)

* The full test suite is passing again on OSX.
  (Guillermo Gonzalez, Vincent Ladeuil)

* The full test suite passes when run with ``-Eallow_debug``.
  (Andrew Bennetts)

Internals
*********

* A new hook, ``Branch.open``, has been added, which is called when
  branch objects are opened. (Robert Collins)

* ``bzrlib.osutils._walkdirs_utf8`` has been refactored into common
  tree walking, and modular directory listing code to aid future
  performance optimisations and refactoring. (Robert Collins)

* ``bzrlib.trace.debug_memory`` can be used to get a quick memory dump
  in the middle of processing. It only reports memory if
  ``/proc/PID/status`` is available. (John Arbash Meinel)

* New method ``RevisionSpec.as_tree`` for representing the revision
  specifier as a revision tree object. (Lukáš Lalinský)

* New race-free method on MutableTree ``get_file_with_stat`` for use
  when generating stat cache results. (Robert Collins)

* New win32utils.get_local_appdata_location() provides access to a local
  directory for storing data.  (Mark Hammond)

* To be compatible with python-2.6 a few new rules should be
  observed. 'message' attribute can't be used anymore in exception
  classes, 'sha' and 'md5' modules have been deprecated (use
  osutils.[md5|sha]), object__init__ and object.__new__ don't accept
  parameters anymore.
  (Vincent Ladeuil)


bzr 1.7.1 2008-10-01
####################

No changes from 1.7.1rc1.


bzr 1.7.1rc1 2008-09-24
#######################

This release just includes an update to how the merge algorithm handles
file paths when we encounter complex history.

Features
********

* If we encounter a criss-cross in history, use information from
  direct Least Common Ancestors to resolve inventory shape (locations
  of files, adds, deletes, etc). This is similar in concept to using
  ``--lca`` for merging file texts, only applied to paths.
  (John Arbash Meinel)


bzr 1.7 2008-09-23
##################

This release includes many bug fixes and a few performance and feature
improvements.  ``bzr rm`` will now scan for missing files and remove them,
like how ``bzr add`` scans for unknown files and adds them. A bit more
polish has been applied to the stacking code. The b-tree indexing code has
been brought in, with an eye on using it in a future repository format.
There are only minor installer changes since bzr-1.7rc2.

Features
********

* Some small updates to the win32 installer. Include localization
  files found in plugins, and include the builtin distutils as part of
  packaging qbzr. (Mark Hammond)


bzr 1.7rc2 2008-09-17
#####################

A few bug fixes from 1.7rc1. The biggest change is a new
``RemoteBranch.get_stacked_on_url`` rpc. This allows clients that are
trying to access a Stacked branch over the smart protocol, to properly
connect to the stacked-on location.

Bug Fixes
*********

* Branching from a shared repository on a smart server into a new
  repository now preserves the repository format.
  (Andrew Bennetts, #269214)

* Branching from a stacked branch via ``bzr+ssh`` can properly connect
  to the stacked-on branch.  (Martin Pool, #261315)

* ``bzr init`` no longer re-opens the BzrDir multiple times.
  (Vincent Ladeuil)

* Fix '_in_buffer' AttributeError when using the -Dhpss debug flag.
  (Andrew Bennetts)


bzr 1.7rc1 2008-09-09
#####################

This release candidate for bzr 1.7 has several bug fixes and a few
performance and feature improvements.  ``bzr rm`` will now scan for
missing files and remove them, like how ``bzr add`` scans for unknown
files and adds them. A bit more polish has been applied to the stacking
code. The b-tree indexing code has been brought in, with an eye on using
it in a future repository format.


Changes
*******

* ``bzr export`` can now export a subdirectory of a project.
  (Robert Collins)

* ``bzr remove-tree`` will now refuse to remove a tree with uncommitted
  changes, unless the ``--force`` option is specified.
  (Lukáš Lalinský, #74101)

* ``bzr rm`` will now scan for files that are missing and remove just
  them automatically, much as ``bzr add`` scans for new files that
  are not ignored and adds them automatically. (Robert Collins)

Features
********

* Support for GSSAPI authentication when using FTP as documented in
  RFC2228. (Jelmer Vernooij, #49623)

* Add support for IPv6 in the smart server. (Jelmer Vernooij, #165014)

Improvements
************

* A url like ``log+file:///tmp`` will log all access to that Transport
  to ``.bzr.log``, which may help in debugging or profiling.
  (Martin Pool)

* ``bzr branch`` and ``bzr push`` use the default stacking policy if the
  branch format supports it. (Aaron Bentley)

* ``bzr init`` and ``bzr init-repo`` will now print out the same as
  ``bzr info`` if it completed successfully.
  (Marius Kruger)

* ``bzr uncommit`` logs the old tip revision id, and displays how to
  restore the branch to that tip using ``bzr pull``.  This allows you
  to recover if you realize you uncommitted the wrong thing.
  (John Arbash Meinel)

* Fix problems in accessing stacked repositories over ``bzr://``.
  (Martin Pool, #261315)

* ``SFTPTransport.readv()`` was accidentally using ``list += string``,
  which 'works', but adds each character separately to the list,
  rather than using ``list.append(string)``. Fixing this makes the
  SFTP transport a little bit faster (~20%) and use a bit less memory.
  (John Arbash Meinel)

* When reading index files, if we happen to read the whole file in a
  single request treat it as a ``_buffer_all`` request. This happens
  most often on small indexes over remote transports, where we default
  to reading 64kB. It saves a round trip for each small index during
  fetch operations. Also, if we have read more than 50% of an index
  file, trigger a ``_buffer_all`` on the next request. This works
  around some inefficiencies because reads don't fall neatly on page
  boundaries, so we would ignore those bytes, but request them again
  later. This could trigger a total read size of more than the whole
  file. (John Arbash Meinel)

Bug Fixes
*********

* ``bzr rm`` is now aliased to ``bzr del`` for the convenience of svn
  users. (Robert Collins, #205416)

* Catch the infamous "select/poll returned error" which occurs when
  pycurl try to send a body request to an HTTP/1.0 server which has
  already refused to handle the request. (Vincent Ladeuil, #225020)

* Fix ``ObjectNotLocked`` errors when using various commands
  (including ``bzr cat`` and ``bzr annotate``) in combination with a
  smart server URL.  (Andrew Bennetts, #237067)

* ``FTPTransport.stat()`` would return ``0000`` as the permission bits
  for the containing ``.bzr/`` directory (it does not implement
  permissions). This would cause us to set all subdirectories to
  ``0700`` and files to ``0600`` rather than leaving them unmodified.
  Now we ignore ``0000`` as the permissions and assume they are
  invalid. (John Arbash Meinel, #259855)

* Merging from a previously joined branch will no longer cause
  a traceback. (Jelmer Vernooij, #203376)

* Pack operations on windows network shares will work even with large
  files. (Robert Collins, #255656)

* Running ``bzr st PATH_TO_TREE`` will no longer suppress merge
  status. Status is also about 7% faster on mozilla sized trees
  when the path to the root of the tree has been given. Users of
  the internal ``show_tree_status`` function should be aware that
  the show_pending flag is now authoritative for showing pending
  merges, as it was originally. (Robert Collins, #225204)

* Set valid default _param_name for Option so that ListOption can embed
  '-' in names. (Vincent Ladeuil, #263249)

* Show proper error rather than traceback when an unknown revision
  id is specified to ``bzr cat-revision``. (Jelmer Vernooij, #175569)

* Trailing text in the dirstate file could cause the C dirstate parser
  to try to allocate an invalid amount of memory. We now properly
  check and test for parsing a dirstate with invalid trailing data.
  (John Arbash Meinel, #186014)

* Unexpected error responses from a smart server no longer cause the
  client to traceback.  (Andrew Bennetts, #263527)

* Use a Windows api function to get a Unicode host name, rather than
  assuming the host name is ascii.
  (Mark Hammond, John Arbash Meinel, #256550)

* ``WorkingTree4`` trees will now correctly report missing-and-new
  paths in the output of ``iter_changes``. (Robert Collins)

Documentation
*************

* Updated developer documentation.  (Martin Pool)

API Changes
***********

* Exporters now take 4 parameters. (Robert Collins)

* ``Tree.iter_changes`` will now return False for the content change
  field when a file is missing in the basis tree and not present in
  the target tree. Previously it returned True unconditionally.
  (Robert Collins)

* The deprecated ``Branch.abspath`` and unimplemented
  ``Branch.rename_one`` and ``Branch.move`` were removed. (Jelmer Vernooij)

* BzrDir.clone_on_transport implementations must now accept a stacked_on
  parameter.  (Aaron Bentley)

* BzrDir.cloning_metadir implementations must now take a require_stacking
  parameter.  (Aaron Bentley)

Testing
*******

* ``addCleanup`` now takes ``*arguments`` and ``**keyword_arguments``
  which are then passed to the cleanup callable as it is run. In
  addition, addCleanup no longer requires that the callables passed to
  it be unique. (Jonathan Lange)

* Fix some tests that fail on Windows because files are deleted while
  still in use.
  (Mark Hammond)

* ``selftest``'s ``--starting-with`` option can now use predefined
  prefixes so that one can say ``bzr selftest -s bp.loom`` instead of
  ``bzr selftest -s bzrlib.plugins.loom``. (Vincent Ladeuil)

* ``selftest``'s ``--starting-with`` option now accepts multiple values.
  (Vincent Ladeuil)

Internals
*********

* A new plugin interface, ``bzrlib.log.log_adapters``, has been added.
  This allows dynamic log output filtering by plugins.
  (Robert Collins)

* ``bzrlib.btree_index`` is now available, providing a b-tree index
  layer. The design is memory conservative (limited memory cache),
  faster to seek (approx 100 nodes per page, gives 100-way fan out),
  and stores compressed pages allowing more keys per page.
  (Robert Collins, John Arbash Meinel)

* ``bzrlib.diff.DiffTree.show_diff`` now skips changes where the kind
  is unknown in both source and target.
  (Robert Collins, Aaron Bentley)

* ``GraphIndexBuilder.add_node`` and ``BTreeBuilder`` have been
  streamlined a bit. This should make creating large indexes faster.
  (In benchmarking, it now takes less time to create a BTree index than
  it takes to read the GraphIndex one.) (John Arbash Meinel)

* Mail clients for `bzr send` are now listed in a registry.  This
  allows plugins to add new clients by registering them with
  ``bzrlib.mail_client.mail_client_registry``.  All of the built-in
  clients now use this mechanism.  (Neil Martinsen-Burrell)


bzr 1.6.1 2008-09-05
####################

A couple regressions were found in the 1.6 release. There was a
performance issue when using ``bzr+ssh`` to branch large repositories,
and some problems with stacking and ``rich-root`` capable repositories.


bzr 1.6.1rc2 2008-09-03
#######################

Bug Fixes
*********

* Copying between ``rich-root`` and ``rich-root-pack`` (and vice
  versa) was accidentally using the inter-model fetcher, instead of
  recognizing that both were 'rich root' formats.
  (John Arbash Meinel, #264321)


bzr 1.6.1rc1 2008-08-29
#######################

This release fixes a few regressions found in the 1.6 client. Fetching
changes was using an O(N^2) buffering algorithm, so for large projects it
would cause memory thrashing. There is also a specific problem with the
``--1.6-rich-root`` format, which prevented stacking on top of
``--rich-root-pack`` repositories, and could allow users to accidentally
fetch experimental data (``-subtree``) without representing it properly.
The ``--1.6-rich-root`` format has been deprecated and users are
recommended to upgrade to ``--1.6.1-rich-root`` immediately.  Also we
re-introduced a workaround for users who have repositories with incorrect
nodes (not possible if you only used official releases).
I should also clarify that none of this is data loss level issues, but
still sufficient enough to warrant an updated release.

Bug Fixes
*********

* ``RemoteTransport.readv()`` was being inefficient about how it
  buffered the readv data and processed it. It would keep appending to
  the same string (causing many copies) and then pop bytes out of the
  start of the string (causing more copies).
  With this patch "bzr+ssh://local" can improve dramatically,
  especially for projects with large files.
  (John Arbash Meinel)

* Revision texts were always meant to be stored as fulltexts. There
  was a bug in a bzr.dev version that would accidentally create deltas
  when copying from a Pack repo to a Knit repo. This has been fixed,
  but to support those repositories, we know always request full texts
  for Revision texts. (John Arbash Meinel, #261339)

* The previous ``--1.6-rich-root`` format used an incorrect xml
  serializer, which would accidentally support fetching from a
  repository that supported subtrees, even though the local one would
  not. We deprecated that format, and introduced a new one that uses
  the correct serializer ``--1.6.1-rich-root``.
  (John Arbash Meinel, #262333)


bzr 1.6 2008-08-25
##################

Finally, the long awaited bzr 1.6 has been released. This release includes
new features like Stacked Branches, improved weave merge, and an updated
server protocol (now on v3) which will allow for better cross version
compatibility. With this release we have deprecated Knit format
repositories, and recommend that users upgrade them, we will continue to
support reading and writing them for the forseeable future, but we will
not be tuning them for performance as pack repositories have proven to be
better at scaling. This will also be the first release to bundle
TortoiseBzr in the standalone Windows installer.


bzr 1.6rc5 2008-08-19
#####################

Bug Fixes
*********

* Disable automatic detection of stacking based on a containing
  directory of the target. It interacted badly with push, and needs a
  bit more work to get the edges polished before it should happen
  automatically. (John Arbash Meinel, #259275)
  (This change was reverted when merged to bzr.dev)


bzr 1.6rc4 2008-08-18
#####################

Bug Fixes
*********

* Fix a regression in knit => pack fetching.  We had a logic
  inversion, causing the fetch to insert fulltexts in random order,
  rather than preserving deltas.  (John Arbash Meinel, #256757)


bzr 1.6rc3 2008-08-14
#####################

Changes
*******

* Disable reading ``.bzrrules`` as a per-branch rule preferences
  file. The feature was not quite ready for a full release.
  (Robert Collins)

Improvements
************

* Update the windows installer to bundle TortoiseBzr and ``qbzr``
  into the standalone installer. This will be the first official
  windows release that installs Tortoise by default.
  (Mark Hammond)

Bug Fixes
*********

* Fix a regression in ``bzr+http`` support. There was a missing
  function (``_read_line``) that needed to be carried over from
  ``bzr+ssh`` support. (Andrew Bennetts)

* ``GraphIndex`` objects will internally read an entire index if more
  than 1/20th of their keyspace is requested in a single operation.
  This largely mitigates a performance regression in ``bzr log FILE``
  and completely corrects the performance regression in ``bzr log``.
  The regression was caused by removing an accomodation which had been
  supporting the index format in use. A newer index format is in
  development which is substantially faster. (Robert Collins)


bzr 1.6rc2 2008-08-13
#####################

This release candidate has a few minor bug fixes, and some regression
fixes for Windows.

Bug Fixes
*********

* ``bzr upgrade`` on remote branches accessed via bzr:// and
  bzr+ssh:// now works.  (Andrew Bennetts)

* Change the ``get_format_description()`` strings for
  ``RepositoryFormatKnitPack5`` et al to be single line messages.
  (Aaron Bentley)

* Fix for a regression on Win32 where we would try to call
  ``os.listdir()`` on a file and not catch the exception properly.
  (Windows raises a different exception.) This would manifest in
  places like ``bzr rm file`` or ``bzr switch``.
  (Mark Hammond, John Arbash Meinel)

* ``Inventory.copy()`` was failing to set the revision property for
  the root entry. (Jelmer Vernooij)

* sftp transport: added missing ``FileExists`` case to
  ``_translate_io_exception`` (Christophe Troestler, #123475)

* The help for ``bzr ignored`` now suggests ``bzr ls --ignored`` for
  scripting use. (Robert Collins, #3834)

* The default ``annotate`` logic will now always assign the
  last-modified value of a line to one of the revisions that modified
  it, rather than a merge revision. This would happen when both sides
  claimed to have modified the line resulting in the same text. The
  choice is arbitrary but stable, so merges in different directions
  will get the same results.  (John Arbash Meinel, #232188)


bzr 1.6rc1 2008-08-06
#####################

This release candidate for bzr 1.6 solidifies the new branch stacking
feature.  Bazaar now recommends that users upgrade all knit repositories,
because later formats are much faster.  However, we plan to continue read/write and
upgrade support for knit repostories for the forseeable future.  Several
other bugs and performance issues were fixed.

Changes
*******

* Knit format repositories are deprecated and bzr will now emit
  warnings whenever it encounters one.  Use ``bzr upgrade`` to upgrade
  knit repositories to pack format.  (Andrew Bennetts)

Improvements
************

* ``bzr check`` can now be told which elements at a location it should
  check.  (Daniel Watkins)

* Commit now supports ``--exclude`` (or ``-x``) to exclude some files
  from the commit. (Robert Collins, #3117)

* Fetching data between repositories that have the same model but no
  optimised fetcher will not reserialise all the revisions, increasing
  performance. (Robert Collins, John Arbash Meinel)

* Give a more specific error when target branch is not reachable.
  (James Westby)

* Implemented a custom ``walkdirs_utf8`` implementation for win32.
  This uses a pyrex extension to get direct access to the
  ``FindFirstFileW`` style apis, rather than using ``listdir`` +
  ``lstat``. Shows a very strong improvement in commands like
  ``status`` and ``diff`` which have to iterate the working tree.
  Anywhere from 2x-6x faster depending on the size of the tree (bigger
  trees, bigger benefit.) (John Arbash Meinel)

* New registry for log properties handles  and the method in
  LongLogFormatter to display the custom properties returned by the
  registered handlers. (Guillermo Gonzalez, #162469)

Bug Fixes
*********

* Add more tests that stacking does not create deltas spanning
  physical repository boundaries.
  (Martin Pool, #252428)

* Better message about incompatible repositories.
  (Martin Pool, #206258)

* ``bzr branch --stacked`` ensures the destination branch format can
  support stacking, even if the origin does not.
  (Martin Pool)

* ``bzr export`` no longer exports ``.bzrrules``.
  (Ian Clatworthy)

* ``bzr serve --directory=/`` now correctly allows the whole
  filesystem to be accessed on Windows, not just the root of the drive
  that Python is running from.
  (Adrian Wilkins, #240910)

* Deleting directories by hand before running ``bzr rm`` will not
  cause subsequent errors in ``bzr st`` and ``bzr commit``.
  (Robert Collins, #150438)

* Fix a test case that was failing if encoding wasn't UTF-8.
  (John Arbash Meinel, #247585)

* Fix "no buffer space available" error when branching with the new
  smart server protocol to or from Windows.
  (Andrew Bennetts, #246180)

* Fixed problem in branching from smart server.
  (#249256, Michael Hudson, Martin Pool)

* Handle a file turning in to a directory in TreeTransform.
  (James Westby, #248448)

API Changes
***********

* ``MutableTree.commit`` has an extra optional keywork parameter
  ``exclude`` that will be unconditionally supplied by the command
  line UI - plugins that add tree formats may need an update.
  (Robert Collins)

* The API minimum version for plugin compatibility has been raised to
  1.6 - there are significant changes throughout the code base.
  (Robert Collins)

* The generic fetch code now uses three attributes on Repository objects
  to control fetch. The streams requested are controlled via :
  ``_fetch_order`` and ``_fetch_uses_deltas``. Setting these
  appropriately allows different repository implementations to recieve
  data in their optimial form. If the ``_fetch_reconcile`` is set then
  a reconcile operation is triggered at the end of the fetch.
  (Robert Collins)

* The ``put_on_disk`` and ``get_tar_item`` methods in
  ``InventoryEntry`` were deprecated. (Ian Clatworthy)

* ``Repository.is_shared`` doesn't take a read lock. It didn't
  need one in the first place (nobody cached the value, and
  ``RemoteRepository`` wasn't taking one either). This saves a round
  trip when probing Pack repositories, as they read the ``pack-names``
  file when locked. And during probe, locking the repo isn't very
  useful. (John Arbash Meinel)

Internals
*********

* ``bzrlib.branchbuilder.BranchBuilder`` is now much more capable of
  putting together a real history without having to create a full
  WorkingTree. It is recommended that tests that are not directly
  testing the WorkingTree use BranchBuilder instead.  See
  ``BranchBuilder.build_snapshot`` or
  ``TestCaseWithMemoryTree.make_branch_builder``.  (John Arbash Meinel)

* ``bzrlib.builtins.internal_tree_files`` broken into two giving a new
  helper ``safe_relpath_files`` - used by the new ``exclude``
  parameter to commit. (Robert Collins)

* Make it easier to introduce new WorkingTree formats.
  (Ian Clatworthy)

* The code for exporting trees was refactored not to use the
  deprecated ``InventoryEntry`` methods. (Ian Clatworthy)

* RuleSearchers return () instead of [] now when there are no matches.
  (Ian Clatworthy)


bzr 1.6beta3 2008-07-17
#######################

This release adds a new 'stacked branches' feature allowing branches to
share storage without being in the same repository or on the same machine.
(See the user guide for more details.)  It also adds a new hook, improved
weaves, aliases for related locations, faster bzr+ssh push, and several
bug fixes.

Features
********

* New ``pre_change_branch_tip`` hook that is called before the
  branch tip is moved, while the branch is write-locked.  See the User
  Reference for signature details.  (Andrew Bennetts)

* Rule-based preferences can now be defined for selected files in
  selected branches, allowing commands and plugins to provide
  custom behaviour for files matching defined patterns.
  See ``Rule-based preferences`` (part of ``Configuring Bazaar``)
  in the User Guide and ``bzr help rules`` for more information.
  (Ian Clatworthy)

* Sites may suggest a branch to stack new branches on.  (Aaron Bentley)

* Stacked branches are now supported. See ``bzr help branch`` and
  ``bzr help push``.  Branches must be in the ``development1`` format
  to stack, though the stacked-on branch can be of any format.
  (Robert Collins)

Improvements
************

* ``bzr export --format=tgz --root=NAME -`` to export a gzipped tarball
  to stdout; also ``tar`` and ``tbz2``.
  (Martin Pool)

* ``bzr (re)merge --weave`` will now use a standard Weave algorithm,
  rather than the annotation-based merge it was using. It does so by
  building up a Weave of the important texts, without needing to build
  the full ancestry. (John Arbash Meinel, #238895)

* ``bzr send`` documents and better supports ``emacsclient`` (proper
  escaping of mail headers and handling of the MUA Mew).
  (Christophe Troestler)

* Remembered locations can be specified by aliases, e.g. :parent, :public,
  :submit.  (Aaron Bentley)

* The smart protocol now has improved support for setting branches'
  revision info directly.  This makes operations like push
  faster.  The new request method name is
  ``Branch.set_last_revision_ex``.  (Andrew Bennetts)

Bug Fixes
*********

* Bazaar is now able to be a client to the web server of IIS 6 and 7.
  The broken implementations of RFC822 in Python and RFC2046 in IIS
  combined with boundary-line checking in Bazaar previously made this
  impossible. (NB, IIS 5 does not suffer from this problem).
  (Adrian Wilkins, #247585)

* ``bzr log --long`` with a ghost in your mainline now handles that
  ghost properly. (John Arbash Meinel, #243536)

* ``check`` handles the split-up .bzr layout correctly, so no longer
  requires a branch to be present.
  (Daniel Watkins, #64783)

* Clearer message about how to set the PYTHONPATH if bzrlib can't be
  loaded.
  (Martin Pool, #205230)

* Errors about missing libraries are now shown without a traceback,
  and with a suggestion to install the library.  The full traceback is
  still in ``.bzr.log`` and can be shown with ``-Derror``.
  (Martin Pool, #240161)

* Fetch from a stacked branch copies all required data.
  (Aaron Bentley, #248506)

* Handle urls such as ftp://user@host.com@www.host.com where the user
  name contains an @.
  (Neil Martinsen-Burrell, #228058)

* ``needs_read_lock`` and ``needs_write_lock`` now suppress an error during
  ``unlock`` if there was an error in the original function. This helps
  most when there is a failure with a smart server action, since often the
  connection closes and we cannot unlock.
  (Andrew Bennetts, John Arbash Meinel, #125784)

* Obsolete hidden command ``bzr fetch`` removed.
  (Martin Pool, #172870)

* Raise the correct exception when doing ``-rbefore:0`` or ``-c0``.
  (John Arbash Meinel, #239933)

* You can now compare file revisions in Windows diff programs from
  Cygwin Bazaar.
  (Matt McClure, #209281)

* revision_history now tolerates mainline ghosts for Branch format 6.
  (Aaron Bentley, #235055)

* Set locale from environment for third party libs.
  (Martin von Gagern, #128496)

Documentation
*************

* Added *Using stacked branches* to the User Guide.
  (Ian Clatworthy)

* Updated developer documentation.
  (Martin Pool)

Testing
*******

* ``-Dmemory`` will cause /proc/PID/status to be catted before bzr
  exits, allowing low-key analysis of peak memory use. (Robert Collins)

* ``TestCaseWithTransport.make_branch_and_tree`` tries harder to return
  a tree with a ``branch`` attribute of the right format.  This was
  preventing some ``RemoteBranch`` tests from actually running with
  ``RemoteBranch`` instances.  (Andrew Bennetts)

API Changes
***********

* Removed ``Repository.text_store``, ``control_store``, etc.  Instead,
  there are new attributes ``texts, inventories, revisions,
  signatures``, each of which is a ``VersionedFiles``.  See the
  Repository docstring for more details.
  (Robert Collins)

* ``Branch.pull`` now accepts an ``_override_hook_target`` optional
  parameter.  If you have a subclass of ``Branch`` that overrides
  ``pull`` then you should add this parameter.  (Andrew Bennetts)

* ``bzrlib.check.check()`` has been deprecated in favour of the more
  aptly-named ``bzrlib.check.check_branch()``.
  (Daniel Watkins)

* ``Tree.print_file`` and ``Repository.print_file`` are deprecated.
  These methods are bad APIs because they write directly to sys.stdout.
  bzrlib does not use them internally, and there are no direct tests
  for them. (Alexander Belchenko)

Internals
*********

* ``cat`` command no longer uses ``Tree.print_file()`` internally.
  (Alexander Belchenko)

* New class method ``BzrDir.open_containing_tree_branch_or_repository``
  which eases the discovery of the tree, the branch and the repository
  containing a given location.
  (Daniel Watkins)

* New ``versionedfile.KeyMapper`` interface to abstract out the access to
  underlying .knit/.kndx etc files in repositories with partitioned
  storage. (Robert Collins)

* Obsolete developer-use command ``weave-join`` has been removed.
  (Robert Collins)

* ``RemoteToOtherFetcher`` and ``get_data_stream_for_search`` removed,
  to support new ``VersionedFiles`` layering.
  (Robert Collins)


bzr 1.6beta2 2008-06-10
#######################

This release contains further progress towards our 1.6 goals of shallow
repositories, and contains a fix for some user-affecting bugs in the
repository layer.  Building working trees during checkout and branch is
now faster.

Bug Fixes
*********

* Avoid KnitCorrupt error extracting inventories from some repositories.
  (The data is not corrupt; an internal check is detecting a problem
  reading from the repository.)
  (Martin Pool, Andrew Bennetts, Robert Collins, #234748)

* ``bzr status`` was breaking if you merged the same revision twice.
  (John Arbash Meinel, #235407)

* Fix infinite loop consuming 100% CPU when a connection is lost while
  reading a response body via the smart protocol v1 or v2.
  (Andrew Bennetts)

* Inserting a bundle which changes the contents of a file with no trailing
  end of line, causing a knit snapshot in a 'knits' repository will no longer
  cause KnitCorrupt. (Robert Collins)

* ``RemoteBranch.pull`` needs to return the ``self._real_branch``'s
  pull result. It was instead just returning None, which breaks ``bzr
  pull``. (John Arbash Meinel, #238149)

* Sanitize branch nick before using it as an attachment filename in
  ``bzr send``. (Lukáš Lalinský, #210218)

* Squash ``inv_entry.symlink_target`` to a plain string when
  generating DirState details. This prevents from getting a
  ``UnicodeError`` when you have symlinks and non-ascii filenames.
  (John Arbash Meinel, #135320)

Improvements
************

* Added the 'alias' command to set/unset and display aliases. (Tim Penhey)

* ``added``, ``modified``, and ``unknowns`` behaviour made consistent (all three
  now quote paths where required). Added ``--null`` option to ``added`` and
  ``modified`` (for null-separated unknowns, use ``ls --unknown --null``)
  (Adrian Wilkins)

* Faster branching (1.09x) and lightweight checkouts (1.06x) on large trees.
  (Ian Clatworthy, Aaron Bentley)

Documentation
*************

* Added *Bazaar Zen* section to the User Guide. (Ian Clatworthy)

Testing
*******

* Fix the test HTTPServer to be isolated from chdir calls made while it is
  running, allowing it to be used in blackbox tests. (Robert Collins)

API Changes
***********

* ``WorkingTree.set_parent_(ids/trees)`` will now filter out revisions
  which are in the ancestry of other revisions. So if you merge the same
  tree twice, or merge an ancestor of an existing merge, it will only
  record the newest. (If you merge a descendent, it will replace its
  ancestor). (John Arbash Meinel, #235407)

* ``RepositoryPolicy.__init__`` now requires stack_on and stack_on_pwd,
  through the derived classes do not.  (Aaron Bentley)

Internals
*********

* ``bzrlib.bzrdir.BzrDir.sprout`` now accepts ``stacked`` to control
  creating stacked branches. (Robert Collins)

* Knit record serialisation is now stricter on what it will accept, to
  guard against potential internal bugs, or broken input. (Robert Collins)

bzr 1.6beta1 2008-06-02
#######################


Commands that work on the revision history such as push, pull, missing,
uncommit and log are now substantially faster.  This release adds a
translation of some of the user documentation into Spanish.  (Contributions of
other translations would be very welcome.)  Bazaar 1.6beta1 adds a new network
protocol which is used by default and which allows for more efficient transfers
and future extensions.


Notes When Upgrading
********************

* There is a new version of the network protocol used for bzr://, bzr+ssh://
  and bzr+http:// connections.  This will allow more efficient requests and
  responses, and more graceful fallback when a server is too old to
  recognise a request from a more recent client.  Bazaar 1.6 will
  interoperate with 0.16 and later versions, but servers should be upgraded
  when possible.  Bazaar 1.6 no longer interoperates with 0.15 and earlier via
  these protocols.  Use alternatives like SFTP or upgrade those servers.
  (Andrew Bennetts, #83935)

Changes
*******

* Deprecation warnings will not be suppressed when running ``bzr selftest``
  so that developers can see if their code is using deprecated functions.
  (John Arbash Meinel)

Features
********

* Adding ``-Derror`` will now display a traceback when a plugin fails to
  load. (James Westby)

Improvements
************

* ``bzr branch/push/pull -r XXX`` now have a helper function for finding
  the revno of the new revision (``Graph.find_distance_to_null``). This
  should make something like ``bzr branch -r -100`` in a shared, no-trees
  repository much snappier. (John Arbash Meinel)

* ``bzr log --short -r X..Y`` no longer needs to access the full revision
  history. This makes it noticeably faster when logging the last few
  revisions. (John Arbash Meinel)

* ``bzr ls`` now accepts ``-V`` as an alias for ``--versioned``.
  (Jerad Cramp, #165086)

* ``bzr missing`` uses the new ``Graph.find_unique_ancestors`` and
  ``Graph.find_differences`` to determine missing revisions without having
  to search the whole ancestry. (John Arbash Meinel, #174625)

* ``bzr uncommit`` now uses partial history access, rather than always
  extracting the full revision history for a branch. This makes it
  resolve the appropriate revisions much faster (in testing it drops
  uncommit from 1.5s => 0.4s). It also means ``bzr log --short`` is one
  step closer to not using full revision history.
  (John Arbash Meinel, #172649)

Bugfixes
********

* ``bzr merge --lca`` should handle when two revisions have no common
  ancestor other than NULL_REVISION. (John Arbash Meinel, #235715)

* ``bzr status`` was breaking if you merged the same revision twice.
  (John Arbash Meinel, #235407)

* ``bzr push`` with both ``--overwrite`` and ``-r NNN`` options no longer
  fails.  (Andrew Bennetts, #234229)

* Correctly track the base URL of a smart medium when using bzr+http://
  URLs, which was causing spurious "No repository present" errors with
  branches in shared repositories accessed over bzr+http.
  (Andrew Bennetts, #230550)

* Define ``_remote_is_at_least_1_2`` on ``SmartClientMedium`` so that all
  implementations have the attribute.  Fixes 'PyCurlTransport' object has no
  attribute '_remote_is_at_least_1_2' attribute errors.
  (Andrew Bennetts, #220806)

* Failure to delete an obsolete pack file should just give a warning
  message, not a fatal error.  It may for example fail if the file is still
  in use by another process.
  (Martin Pool)

* Fix MemoryError during large fetches over HTTP by limiting the amount of
  data we try to read per ``recv`` call.  The problem was observed with
  Windows and a proxy, but might affect other environments as well.
  (Eric Holmberg, #215426)

* Handle old merge directives correctly in Merger.from_mergeable.  Stricter
  get_parent_map requirements exposed a latent bug here.  (Aaron Bentley)

* Issue a warning and ignore passwords declared in authentication.conf when
  used for an ssh scheme (sftp or bzr+ssh).
  (Vincent Ladeuil, #203186)

* Make both http implementations raise appropriate exceptions on 403
  Forbidden when POSTing smart requests.
  (Vincent Ladeuil, #230223)

* Properly *title* header names in http requests instead of capitalizing
  them.
  (Vincent Ladeuil, #229076)

* The "Unable to obtain lock" error message now also suggests using
  ``bzr break-lock`` to fix it.  (Martin Albisetti, #139202)

* Treat an encoding of '' as ascii; this can happen when bzr is run
  under vim on Mac OS X.
  (Neil Martinsen-Burrell)

* ``VersionedFile.make_mpdiffs()`` was raising an exception that wasn't in
  scope. (Daniel Fischer #235687)

Documentation
*************

* Added directory structure and started translation of docs in spanish.
  (Martin Albisetti, Lucio Albenga)

* Incorporate feedback from Jelmer Vernooij and Neil Martinsen-Burrell
  on the plugin and integration chapters of the User Guide.
  (Ian Clatworthy)

* More Bazaar developer documentation about packaging and release process,
  and about use of Python reprs.
  (Martin Pool, Martin Albisetti)

* Updated Tortise strategy document. (Mark Hammond)

Testing
*******

* ``bzrlib.tests.adapt_tests`` was broken and unused - it has been fixed.
  (Robert Collins)

* Fix the test HTTPServer to be isolated from chdir calls made while it is
  running, allowing it to be used in blackbox tests. (Robert Collins)

* New helper function for splitting test suites
  ``split_suite_by_condition``. (Robert Collins)

Internals
*********

* ``Branch.missing_revisions`` has been deprecated. Similar functionality
  can be obtained using ``bzrlib.missing.find_unmerged``. The api was
  fairly broken, and the function was unused, so we are getting rid of it.
  (John Arbash Meinel)

API Changes
***********

* ``Branch.abspath`` is deprecated; use the Tree or Transport
  instead.  (Martin Pool)

* ``Branch.update_revisions`` now takes an optional ``Graph``
  object. This can be used by ``update_revisions`` when it is
  checking ancestry, and allows callers to prefer request to go to a
  local branch.  (John Arbash Meinel)

* Branch, Repository, Tree and BzrDir should expose a Transport as an
  attribute if they have one, rather than having it indirectly accessible
  as ``.control_files._transport``.  This doesn't add a requirement
  to support a Transport in cases where it was not needed before;
  it just simplifies the way it is reached.  (Martin Pool)

* ``bzr missing --mine-only`` will return status code 0 if you have no
  new revisions, but the remote does. Similarly for ``--theirs-only``.
  The new code only checks one side, so it doesn't know if the other
  side has changes. This seems more accurate with the request anyway.
  It also changes the output to print '[This|Other] branch is up to
  date.' rather than displaying nothing.  (John Arbash Meinel)

* ``LockableFiles.put_utf8``, ``put_bytes`` and ``controlfilename``
  are now deprecated in favor of using Transport operations.
  (Martin Pool)

* Many methods on ``VersionedFile``, ``Repository`` and in
  ``bzrlib.revision``  deprecated before bzrlib 1.5 have been removed.
  (Robert Collins)

* ``RevisionSpec.wants_revision_history`` can be set to False for a given
  ``RevisionSpec``. This will disable the existing behavior of passing in
  the full revision history to ``self._match_on``. Useful for specs that
  don't actually need access to the full history. (John Arbash Meinel)

* The constructors of ``SmartClientMedium`` and its subclasses now require a
  ``base`` parameter.  ``SmartClientMedium`` implementations now also need
  to provide a ``remote_path_from_transport`` method.  (Andrew Bennetts)

* The default permissions for creating new files and directories
  should now be obtained from ``BzrDir._get_file_mode()`` and
  ``_get_dir_mode()``, rather than from LockableFiles.  The ``_set_file_mode``
  and ``_set_dir_mode`` variables on LockableFiles which were advertised
  as a way for plugins to control this are no longer consulted.
  (Martin Pool)

* ``VersionedFile.join`` is deprecated. This method required local
  instances of both versioned file objects and was thus hostile to being
  used for streaming from a smart server. The new get_record_stream and
  insert_record_stream are meant to efficiently replace this method.
  (Robert Collins)

* ``WorkingTree.set_parent_(ids/trees)`` will now filter out revisions
  which are in the ancestry of other revisions. So if you merge the same
  tree twice, or merge an ancestor of an existing merge, it will only
  record the newest. (If you merge a descendent, it will replace its
  ancestor). (John Arbash Meinel, #235407)

* ``WorkingTreeFormat2.stub_initialize_remote`` is now private.
  (Martin Pool)


bzr 1.5 2008-05-16
##################

This release of Bazaar includes several updates to the documentation, and fixes
to prepare for making rich root support the default format. Many bugs have been
squashed, including fixes to log, bzr+ssh inter-operation with older servers.

Changes
*******

* Suppress deprecation warnings when bzrlib is a 'final' release. This way
  users of packaged software won't be bothered with DeprecationWarnings,
  but developers and testers will still see them. (John Arbash Meinel)

Documentation
*************

* Incorporate feedback from Jelmer Vernooij and Neil Martinsen-Burrell
  on the plugin and integration chapters of the User Guide.
  (Ian Clatworthy)


bzr 1.5rc1 2008-05-09
#####################

Changes
*******

* Broader support of GNU Emacs mail clients. Set
  ``mail_client=emacsclient`` in your bazaar.conf and ``send`` will pop the
  bundle in a mail buffer according to the value of ``mail-user-agent``
  variable. (Xavier Maillard)

Improvements
************

* Diff now handles revision specs like "branch:" and "submit:" more
  efficiently.  (Aaron Bentley, #202928)

* More friendly error given when attempt to start the smart server
  on an address already in use. (Andrea Corbellini, #200575)

* Pull completes much faster when there is nothing to pull.
  (Aaron Bentley)

Bugfixes
********

* Authentication.conf can define sections without password.
  (Vincent Ladeuil, #199440)

* Avoid muttering every time a child update does not cause a progress bar
  update. (John Arbash Meinel, #213771)

* ``Branch.reconcile()`` is now implemented. This allows ``bzr reconcile``
  to fix when a Branch has a non-canonical mainline history. ``bzr check``
  also detects this condition. (John Arbash Meinel, #177855)

* ``bzr log -r ..X bzr://`` was failing, because it was getting a request
  for ``revision_id=None`` which was not a string.
  (John Arbash Meinel, #211661)

* ``bzr commit`` now works with Microsoft's FTP service.
  (Andreas Deininger)

* Catch definitions outside sections in authentication.conf.
  (Vincent Ladeuil, #217650)

* Conversion from non-rich-root to rich-root(-pack) updates inventory
  sha1s, even when bundles are used.  (Aaron Bentley, #181391)

* Conversion from non-rich-root to rich-root(-pack) works correctly even
  though search keys are not topologically sorted.  (Aaron Bentley)

* Conversion from non-rich-root to rich-root(-pack) works even when a
  parent revision has a different root id.  (Aaron Bentley, #177874)

* Disable strace testing until strace is fixed (see bug #103133) and emit a
  warning when selftest ends to remind us of leaking tests.
  (Vincent Ladeuil, #226769)

* Fetching all revisions from a repository does not cause pack collisions.
  (Robert Collins, Aaron Bentley, #212908)

* Fix error about "attempt to add line-delta in non-delta knit".
  (Andrew Bennetts, #217701)

* Pushing a branch in "dirstate" format (Branch5) over bzr+ssh would break
  if the remote server was < version 1.2. This was due to a bug in the
  RemoteRepository.get_parent_map() fallback code.
  (John Arbash Meinel, #214894)

* Remove leftover code in ``bzr_branch`` that inappropriately creates
  a ``branch-name`` file in the branch control directory.
  (Martin Pool)

* Set SO_REUSEADDR on server sockets of ``bzr serve`` to avoid problems
  rebinding the socket when starting the server a second time.
  (John Arbash Meinel, Martin Pool, #164288)

* Severe performance degradation in fetching from knit repositories to
  knits and packs due to parsing the entire revisions.kndx on every graph
  walk iteration fixed by using the Repository.get_graph API.  There was
  another regression in knit => knit fetching which re-read the index for
  every revision each side had in common.
  (Robert Collins, John Arbash Meinel)

* When logging the changes to a particular file, there was a bug if there
  were ghosts in the revision ancestry. (John Arbash Meinel, #209948)

* xs4all's ftp server returns a temporary error when trying to list an
  empty directory, rather than returning an empty list. Adding a
  workaround so that we don't get spurious failures.
  (John Arbash Meinel, #215522)

Documentation
*************

* Expanded the User Guide to include new chapters on popular plugins and
  integrating Bazaar into your environment. The *Best practices* chapter
  was renamed to *Miscellaneous topics* as suggested by community
  feedback as well. (Ian Clatworthy)

* Document outlining strategies for TortoiseBzr. (Mark Hammond)

* Improved the documentation on hooks. (Ian Clatworthy)

* Update authentication docs regarding ssh agents.
  (Vincent Ladeuil, #183705)

Testing
*******

* Add ``thread_name_suffix`` parameter to SmartTCPServer_for_testing, to
  make it easy to identify which test spawned a thread with an unhandled
  exception. (Andrew Bennetts)

* New ``--debugflag``/``-E`` option to ``bzr selftest`` for setting
  options for debugging tests, these are complementary to the the -D
  options.  The ``-Dselftest_debug`` global option has been replaced by the
  ``-E=allow_debug`` option for selftest. (Andrew Bennetts)

* Parameterised test ids are preserved correctly to aid diagnosis of test
  failures. (Robert Collins, Andrew Bennetts)

* selftest now accepts --starting-with <id> to load only the tests whose id
  starts with the one specified. This greatly speeds up running the test
  suite on a limited set of tests and can be used to run the tests for a
  single module, a single class or even a single test.  (Vincent Ladeuil)

* The test suite modules have been modified to define load_tests() instead
  of test_suite(). That speeds up selective loading (via --load-list)
  significantly and provides many examples on how to migrate (grep for
  load_tests).  (Vincent Ladeuil)

Internals
*********

* ``Hooks.install_hook`` is now deprecated in favour of
  ``Hooks.install_named_hook`` which adds a required ``name`` parameter, to
  avoid having to call ``Hooks.name_hook``. (Daniel Watkins)

* Implement xml8 serializer.  (Aaron Bentley)

* New form ``@deprecated_method(deprecated_in(1, 5, 0))`` for making
  deprecation wrappers.  (Martin Pool)

* ``Repository.revision_parents`` is now deprecated in favour of
  ``Repository.get_parent_map([revid])[revid]``. (Jelmer Vernooij)

* The Python ``assert`` statement is no longer used in Bazaar source, and
  a test checks this.  (Martin Pool)

API Changes
***********

* ``bzrlib.status.show_pending_merges`` requires the repository to be
  locked by the caller. Callers should have been doing it anyway, but it
  will now raise an exception if they do not. (John Arbash Meinel)

* Repository.get_data_stream, Repository.get_data_stream_for_search(),
  Repository.get_deltas_for_revsions(), Repository.revision_trees(),
  Repository.item_keys_introduced_by() no longer take read locks.
  (Aaron Bentley)

* ``LockableFiles.get_utf8`` and ``.get`` are deprecated, as a start
  towards removing LockableFiles and ``.control_files`` entirely.
  (Martin Pool)

* Methods deprecated prior to 1.1 have been removed.
  (Martin Pool)


bzr 1.4 2008-04-28
##################

This release of Bazaar includes handy improvements to the speed of log and
status, new options for several commands, improved documentation, and better
hooks, including initial code for server-side hooks.  A number of bugs have
been fixed, particularly in interoperability between different formats or
different releases of Bazaar over there network.  There's been substantial
internal work in both the repository and network code to enable new features
and faster performance.

Bug Fixes
*********

* Pushing a branch in "dirstate" format (Branch5) over bzr+ssh would break
  if the remote server was < version 1.2.  This was due to a bug in the
  RemoteRepository.get_parent_map() fallback code.
  (John Arbash Meinel, Andrew Bennetts, #214894)


bzr 1.4rc2 2008-04-21
#####################

Bug Fixes
*********

* ``bzr log -r ..X bzr://`` was failing, because it was getting a request
  for ``revision_id=None`` which was not a string.
  (John Arbash Meinel, #211661)

* Fixed a bug in handling ghost revisions when logging changes in a
  particular file.  (John Arbash Meinel, #209948)

* Fix error about "attempt to add line-delta in non-delta knit".
  (Andrew Bennetts, #205156)

* Fixed performance degradation in fetching from knit repositories to
  knits and packs due to parsing the entire revisions.kndx on every graph
  walk iteration fixed by using the Repository.get_graph API.  There was
  another regression in knit => knit fetching which re-read the index for
  every revision each side had in common.
  (Robert Collins, John Arbash Meinel)


bzr 1.4rc1 2008-04-11
#####################

Changes
*******

* bzr main script cannot be imported (Benjamin Peterson)

* On Linux bzr additionally looks for plugins in arch-independent site
  directory. (Toshio Kuratomi)

* The ``set_rh`` branch hook is now deprecated. Please migrate
  any plugins using this hook to use an alternative, e.g.
  ``post_change_branch_tip``. (Ian Clatworthy)

* When a plugin cannot be loaded as the file path is not a valid
  python module name bzr will now strip a ``bzr_`` prefix from the
  front of the suggested name, as many plugins (e.g. bzr-svn)
  want to be installed without this prefix. It is a common mistake
  to have a folder named "bzr-svn" for that plugin, especially
  as this is what bzr branch lp:bzr-svn will give you. (James Westby,
  Andrew Cowie)

* UniqueIntegerBugTracker now appends bug-ids instead of joining
  them to the base URL. Plugins that register bug trackers may
  need a trailing / added to the base URL if one is not already there.
  (James Wesby, Andrew Cowie)

Features
********

* Added start_commit hook for mutable trees. (Jelmer Vernooij, #186422)

* ``status`` now accepts ``--no-pending`` to show the status without
  listing pending merges, which speeds up the command a lot on large
  histories.  (James Westby, #202830)

* New ``post_change_branch_tip`` hook that is called after the
  branch tip is moved but while the branch is still write-locked.
  See the User Reference for signature details.
  (Ian Clatworthy, James Henstridge)

* Reconfigure can convert a branch to be standalone or to use a shared
  repository.  (Aaron Bentley)

Improvements
************

* The smart protocol now has support for setting branches' revision info
  directly.  This should make operations like push slightly faster, and is a
  step towards server-side hooks.  The new request method name is
  ``Branch.set_last_revision_info``.  (Andrew Bennetts)

* ``bzr commit --fixes`` now recognises "gnome" as a tag by default.
  (James Westby, Andrew Cowie)

* ``bzr switch`` will attempt to find branches to switch to relative to the
  current branch. E.g. ``bzr switch branchname`` will look for
  ``current_branch/../branchname``. (Robert Collins, Jelmer Vernooij,
  Wouter van Heyst)

* Diff is now more specific about execute-bit changes it describes
  (Chad Miller)

* Fetching data over HTTP is a bit faster when urllib is used.  This is done
  by forcing it to recv 64k at a time when reading lines in HTTP headers,
  rather than just 1 byte at a time.  (Andrew Bennetts)

* Log --short and --line are much faster when -r is not specified.
  (Aaron Bentley)

* Merge is faster.  We no longer check a file's existence unnecessarily
  when merging the execute bit.  (Aaron Bentley)

* ``bzr status`` on an explicit list of files no longer shows pending
  merges, making it much faster on large trees. (John Arbash Meinel)

* The launchpad directory service now warns the user if they have not set
  their launchpad login and are trying to resolve a URL using it, just
  in case they want to do a write operation with it.  (James Westby)

* The smart protocol client is slightly faster, because it now only queries
  the server for the protocol version once per connection.  Also, the HTTP
  transport will now automatically probe for and use a smart server if
  one is present.  You can use the new ``nosmart+`` transport decorator
  to get the old behaviour.  (Andrew Bennetts)

* The ``version`` command takes a ``--short`` option to print just the
  version number, for easier use in scripts.  (Martin Pool)

* Various operations with revision specs and commands that calculate
  revnos and revision ids are faster.  (John A. Meinel, Aaron Bentley)

Bugfixes
********

* Add ``root_client_path`` parameter to SmartWSGIApp and
  SmartServerRequest.  This makes it possible to publish filesystem
  locations that don't exactly match URL paths. SmartServerRequest
  subclasses should use the new ``translate_client_path`` and
  ``transport_from_client_path`` methods when dealing with paths received
  from a client to take this into account.  (Andrew Bennetts, #124089)

* ``bzr mv a b`` can be now used also to rename previously renamed
  directories, not only files. (Lukáš Lalinský, #107967)

* ``bzr uncommit --local`` can now remove revisions from the local
  branch to be symmetric with ``bzr commit --local``.
  (John Arbash Meinel, #93412)

* Don't ask for a password if there is no real terminal.
  (Alexander Belchenko, #69851)

* Fix a bug causing a ValueError crash in ``parse_line_delta_iter`` when
  fetching revisions from a knit to pack repository or vice versa using
  bzr:// (including over http or ssh).
  (#208418, Andrew Bennetts, Martin Pool, Robert Collins)

* Fixed ``_get_line`` in ``bzrlib.smart.medium``, which was buggy.  Also
  fixed ``_get_bytes`` in the same module to use the push back buffer.
  These bugs had no known impact in normal use, but were problematic for
  developers working on the code, and were likely to cause real bugs sooner
  or later.  (Andrew Bennetts)

* Implement handling of basename parameter for DefaultMail.  (James Westby)

* Incompatibility with Paramiko versions newer than 1.7.2 was fixed.
  (Andrew Bennetts, #213425)

* Launchpad locations (lp: URLs) can be pulled.  (Aaron Bentley, #181945)

* Merges that add files to deleted root directories complete.  They
  do create conflicts.  (Aaron Bentley, #210092)

* vsftp's return ``550 RNFR command failed.`` supported.
  (Marcus Trautwig, #129786)

Documentation
*************

* Improved documentation on send/merge relationship. (Peter Schuller)

* Minor fixes to the User Guide. (Matthew Fuller)

* Reduced the evangelism in the User Guide. (Ian Clatworthy)

* Added Integrating with Bazaar document for developers (Martin Albisetti)

API Breaks
**********

* Attempting to pull data from a ghost aware repository (e.g. knits) into a
  non-ghost aware repository such as weaves will now fail if there are
  ghosts.  (Robert Collins)

* ``KnitVersionedFile`` no longer accepts an ``access_mode`` parameter, and
  now requires the ``index`` and ``access_method`` parameters to be
  supplied. A compatible shim has been kept in the new function
  ``knit.make_file_knit``. (Robert Collins)

* Log formatters must now provide log_revision instead of show and
  show_merge_revno methods. The latter had been deprecated since the 0.17
  release. (James Westby)

* ``LoopbackSFTP`` is now called ``SocketAsChannelAdapter``.
  (Andrew Bennetts)

* ``osutils.backup_file`` is removed. (Alexander Belchenko)

* ``Repository.get_revision_graph`` is deprecated, with no replacement
  method. The method was size(history) and not desirable. (Robert Collins)

* ``revision.revision_graph`` is deprecated, with no replacement function.
  The function was size(history) and not desirable. (Robert Collins)

* ``Transport.get_shared_medium`` is deprecated.  Use
  ``Transport.get_smart_medium`` instead.  (Andrew Bennetts)

* ``VersionedFile`` factories now accept a get_scope parameter rather
  than using a call to ``transaction_finished``, allowing the removal of
  the fixed list of versioned files per repository. (Robert Collins)

* ``VersionedFile.annotate_iter`` is deprecated. While in principle this
  allowed lower memory use, all users of annotations wanted full file
  annotations, and there is no storage format suitable for incremental
  line-by-line annotation. (Robert Collins)

* ``VersionedFile.clone_text`` is deprecated. This performance optimisation
  is no longer used - reading the content of a file that is undergoing a
  file level merge to identical state on two branches is rare enough, and
  not expensive enough to special case. (Robert Collins)

* ``VersionedFile.clear_cache`` and ``enable_cache`` are deprecated.
  These methods added significant complexity to the ``VersionedFile``
  implementation, but were only used for optimising fetches from knits -
  which can be done from outside the knit layer, or via a caching
  decorator. As knits are not the default format, the complexity is no
  longer worth paying. (Robert Collins)

* ``VersionedFile.create_empty`` is removed. This method presupposed a
  sensible mapping to a transport for individual files, but pack backed
  versioned files have no such mapping. (Robert Collins)

* ``VersionedFile.get_graph`` is deprecated, with no replacement method.
  The method was size(history) and not desirable. (Robert Collins)

* ``VersionedFile.get_graph_with_ghosts`` is deprecated, with no
  replacement method.  The method was size(history) and not desirable.
  (Robert Collins)

* ``VersionedFile.get_parents`` is deprecated, please use
  ``VersionedFile.get_parent_map``. (Robert Collins)

* ``VersionedFile.get_sha1`` is deprecated, please use
  ``VersionedFile.get_sha1s``. (Robert Collins)

* ``VersionedFile.has_ghost`` is now deprecated, as it is both expensive
  and unused outside of a single test. (Robert Collins)

* ``VersionedFile.iter_parents`` is now deprecated in favour of
  ``get_parent_map`` which can be used to instantiate a Graph on a
  VersionedFile. (Robert Collins)

* ``VersionedFileStore`` no longer uses the transaction parameter given
  to most methods; amongst other things this means that the
  get_weave_or_empty method no longer guarantees errors on a missing weave
  in a readonly transaction, and no longer caches versioned file instances
  which reduces memory pressure (but requires more careful management by
  callers to preserve performance). (Robert Collins)

Testing
*******

* New -Dselftest_debug flag disables clearing of the debug flags during
  tests.  This is useful if you want to use e.g. -Dhpss to help debug a
  failing test.  Be aware that using this feature is likely to cause
  spurious test failures if used with the full suite. (Andrew Bennetts)

* selftest --load-list now uses a new more agressive test loader that will
  avoid loading unneeded modules and building their tests. Plugins can use
  this new loader by defining a load_tests function instead of a test_suite
  function. (a forthcoming patch will provide many examples on how to
  implement this).
  (Vincent Ladeuil)

* selftest --load-list now does some sanity checks regarding duplicate test
  IDs and tests present in the list but not found in the actual test suite.
  (Vincent Ladeuil)

* Slightly more concise format for the selftest progress bar, so there's
  more space to show the test name.  (Martin Pool) ::

    [2500/10884, 1fail, 3miss in 1m29s] test_revisionnamespaces.TestRev

* The test suite takes much less memory to run, and is a bit faster.  This
  is done by clearing most attributes of TestCases after running them, if
  they succeeded.  (Andrew Bennetts)

Internals
*********

* Added ``_build_client_protocol`` to ``_SmartClient``.  (Andrew Bennetts)

* Added basic infrastructure for automatic plugin suggestion.
  (Martin Albisetti)

* If a ``LockableFiles`` object is not explicitly unlocked (for example
  because of a missing ``try/finally`` block, it will give a warning but
  not automatically unlock itself.  (Previously they did.)  This
  sometimes caused knock-on errors if for example the network connection
  had already failed, and should not be relied upon by code.
  (Martin Pool, #109520)

* ``make dist`` target to build a release tarball, and also
  ``check-dist-tarball`` and ``dist-upload-escudero``.  (Martin Pool)

* The ``read_response_tuple`` method of ``SmartClientRequestProtocol*``
  classes will now raise ``UnknownSmartMethod`` when appropriate, so that
  callers don't need to try distinguish unknown request errors from other
  errors.  (Andrew Bennetts)

* ``set_make_working_trees`` is now implemented provided on all repository
  implementations (Aaron Bentley)

* ``VersionedFile`` now has a new method ``get_parent_map`` which, like
  ``Graph.get_parent_map`` returns a dict of key:parents. (Robert Collins)


bzr 1.3.1 2008-04-09
####################

No changes from 1.3.1rc1.


bzr 1.3.1rc1 2008-04-04
#######################

Bug Fixes
*********

* Fix a bug causing a ValueError crash in ``parse_line_delta_iter`` when
  fetching revisions from a knit to pack repository or vice versa using
  bzr:// (including over http or ssh).
  (#208418, Andrew Bennetts, Martin Pool, Robert Collins)


bzr 1.3 2008-03-20
##################

Bazaar has become part of the GNU project <http://www.gnu.org>

Many operations that act on history, including ``log`` and ``annotate`` are now
substantially faster.  Several bugs have been fixed and several new options and
features have been added.

Testing
*******

* Avoid spurious failure of ``TestVersion.test_version`` matching
  directory names.
  (#202778, Martin Pool)


bzr 1.3rc1 2008-03-16
#####################

Notes When Upgrading
********************

* The backup directory created by ``upgrade`` is now called
  ``backup.bzr``, not ``.bzr.backup``. (Martin Albisetti)

Changes
*******

* A new repository format 'development' has been added. This format will
  represent the latest 'in-progress' format that the bzr developers are
  interested in getting early-adopter testing and feedback on.
  ``doc/developers/development-repo.txt`` has detailed information.
  (Robert Collins)

* BZR_LOG environment variable controls location of .bzr.log trace file.
  User can suppress writing messages to .bzr.log by using '/dev/null'
  filename (on Linux) or 'NUL' (on Windows). If BZR_LOG variable
  is not defined but BZR_HOME is defined then default location
  for .bzr.log trace file is ``$BZR_HOME/.bzr.log``.
  (Alexander Belchenko, #106117)

* ``launchpad`` builtin plugin now shipped as separate part in standalone
  bzr.exe, installed to ``C:\Program Files\Bazaar\plugins`` directory,
  and standalone installer allows user to skip installation of this plugin.
  (Alexander Belchenko)

* Restore auto-detection of plink.exe on Windows. (Dmitry Vasiliev)

* Version number is now shown as "1.2" or "1.2pr2", without zeroed or
  missing final fields.  (Martin Pool)

Features
********

* ``branch`` and ``checkout`` can hard-link working tree files, which is
  faster and saves space.  (Aaron Bentley)

* ``bzr send`` will now also look at the ``child_submit_to`` setting in
  the submit branch to determine the email address to send to.
  (Jelmer Vernooij)

Improvements
************

* BzrBranch._lefthand_history is faster on pack repos.  (Aaron Bentley)

* Branch6.generate_revision_history is faster.  (Aaron Bentley)

* Directory services can now be registered, allowing special URLs to be
  dereferenced into real URLs.  This is a generalization and cleanup of
  the lp: transport lookup.  (Aaron Bentley)

* Merge directives that are automatically attached to emails have nicer
  filenames, based on branch-nick + revno. (Aaron Bentley)

* ``push`` has a ``--revision`` option, to specify what revision to push up
  to.  (Daniel Watkins)

* Significantly reducing execution time and network traffic for trivial
  case of running ``bzr missing`` command for two identical branches.
  (Alexander Belchenko)

* Speed up operations that look at the revision graph (such as 'bzr log').
  ``KnitPackRepositor.get_revision_graph`` uses ``Graph.iter_ancestry`` to
  extract the revision history. This allows filtering ghosts while
  stepping instead of needing to peek ahead. (John Arbash Meinel)

* The ``hooks`` command lists installed hooks, to assist in debugging.
  (Daniel Watkins)

* Updates to how ``annotate`` work. Should see a measurable improvement in
  performance and memory consumption for file with a lot of merges.
  Also, correctly handle when a line is introduced by both parents (it
  should be attributed to the first merge which notices this, and not
  to all subsequent merges.) (John Arbash Meinel)

Bugfixes
********

* Autopacking no longer holds the full set of inventory lines in
  memory while copying. For large repositories, this can amount to
  hundreds of MB of ram consumption.
  (Ian Clatworthy, John Arbash Meinel)

* Cherrypicking when using ``--format=merge3`` now explictly excludes
  BASE lines. (John Arbash Meinel, #151731)

* Disable plink's interactive prompt for password.
  (#107593, Dmitry Vasiliev)

* Encode command line arguments from unicode to user_encoding before
  invoking external mail client in `bzr send` command.
  (#139318, Alexander Belchenko)

* Fixed problem connecting to ``bzr+https://`` servers.
  (#198793, John Ferlito)

* Improved error reporting in the Launchpad plugin. (Daniel Watkins,
  #196618)

* Include quick-start-summary.svg file to python-based installer(s)
  for Windows. (#192924, Alexander Belchenko)

* lca merge now respects specified files. (Aaron Bentley)

* Make version-info --custom imply --all. (#195560, James Westby)

* ``merge --preview`` now works for merges that add or modify
  symlinks (James Henstridge)

* Redirecting the output from ``bzr merge`` (when the remembered
  location is used) now works. (John Arbash Meinel)

* setup.py script explicitly checks for Python version.
  (Jari Aalto, Alexander Belchenko, #200569)

* UnknownFormatErrors no longer refer to branches regardless of kind of
  unknown format. (Daniel Watkins, #173980)

* Upgrade bundled ConfigObj to version 4.5.2, which properly quotes #
  signs, among other small improvements. (Matt Nordhoff, #86838)

* Use correct indices when emitting LCA conflicts.  This fixes IndexError
  errors.  (Aaron Bentley, #196780)

Documentation
*************

* Explained how to use ``version-info --custom`` in the User Guide.
  (Neil Martinsen-Burrell)

API Breaks
**********

* Support for loading plugins from zip files and
  ``bzrlib.plugin.load_from_zip()`` function are deprecated.
  (Alexander Belchenko)

Testing
*******

* Added missing blackbox tests for ``modified`` (Adrian Wilkins)

* The branch interface tests were invalid for branches using rich-root
  repositories because the empty string is not a valid file-id.
  (Robert Collins)

Internals
*********

* ``Graph.iter_ancestry`` returns the ancestry of revision ids. Similar to
  ``Repository.get_revision_graph()`` except it includes ghosts and you can
  stop part-way through. (John Arbash Meinel)

* New module ``tools/package_mf.py`` provide custom module finder for
  python packages (improves standard python library's modulefinder.py)
  used by ``setup.py`` script while building standalone bzr.exe.
  (Alexander Belchenko)

* New remote method ``RemoteBzrDir.find_repositoryV2`` adding support for
  detecting external lookup support on remote repositories. This method is
  now attempted first when lookup up repositories, leading to an extra
  round trip on older bzr smart servers. (Robert Collins)

* Repository formats have a new supported-feature attribute
  ``supports_external_lookups`` used to indicate repositories which support
  falling back to other repositories when they have partial data.
  (Robert Collins)

* ``Repository.get_revision_graph_with_ghosts`` and
  ``bzrlib.revision.(common_ancestor,MultipleRevisionSources,common_graph)``
  have been deprecated.  (John Arbash Meinel)

* ``Tree.iter_changes`` is now a public API, replacing the work-in-progress
  ``Tree._iter_changes``. The api is now considered stable and ready for
  external users.  (Aaron Bentley)

* The bzrdir format registry now accepts an ``alias`` keyword to
  register_metadir, used to indicate that a format name is an alias for
  some other format and thus should not be reported when describing the
  format. (Robert Collins)


bzr 1.2 2008-02-15
##################

Bug Fixes
*********

* Fix failing test in Launchpad plugin. (Martin Pool)


bzr 1.2rc1 2008-02-13
#####################

Notes When Upgrading
********************

* Fetching via the smart protocol may need to reconnect once during a fetch
  if the remote server is running Bazaar 1.1 or earlier, because the client
  attempts to use more efficient requests that confuse older servers.  You
  may be required to re-enter a password or passphrase when this happens.
  This won't happen if the server is upgraded to Bazaar 1.2.
  (Andrew Bennetts)

Changes
*******

* Fetching via bzr+ssh will no longer fill ghosts by default (this is
  consistent with pack-0.92 fetching over SFTP). (Robert Collins)

* Formatting of ``bzr plugins`` output is changed to be more human-
  friendly. Full path of plugins locations will be shown only with
  ``--verbose`` command-line option. (Alexander Belchenko)

* ``merge`` now prefers to use the submit branch, but will fall back to
  parent branch.  For many users, this has no effect.  But some users who
  pull and merge on the same branch will notice a change.  This change
  makes it easier to work on a branch on two different machines, pulling
  between the machines, while merging from the upstream.
  ``merge --remember`` can now be used to set the submit_branch.
  (Aaron Bentley)

Features
********

* ``merge --preview`` produces a diff of the changes merge would make,
  but does not actually perform the merge.  (Aaron Bentley)

* New smart method ``Repository.get_parent_map`` for getting revision
  parent data. This returns additional parent information topologically
  adjacent to the requested data to reduce round trip latency impacts.
  (Robert Collins)

* New smart method, ``Repository.stream_revisions_chunked``, for fetching
  revision data that streams revision data via a chunked encoding.  This
  avoids buffering large amounts of revision data on the server and on the
  client, and sends less data to the server to request the revisions.
  (Andrew Bennetts, Robert Collins, #178353)

* The launchpad plugin now handles lp urls of the form
  ``lp://staging/``, ``lp://demo/``, ``lp://dev/`` to use the appropriate
  launchpad instance to do the resolution of the branch identities.
  This is primarily of use to Launchpad developers, but can also
  be used by other users who want to try out Launchpad as
  a branch location without messing up their public Launchpad
  account.  Branches that are pushed to the staging environment
  have an expected lifetime of one day. (Tim Penhey)

Improvements
************

* Creating a new branch no longer tries to read the entire revision-history
  unnecessarily over smart server operations. (Robert Collins)

* Fetching between different repository formats with compatible models now
  takes advantage of the smart method to stream revisions.  (Andrew Bennetts)

* The ``--coverage`` option is now global, rather specific to ``bzr
  selftest``.  (Andrew Bennetts)

* The ``register-branch`` command will now use the public url of the branch
  containing the current directory, if one has been set and no explicit
  branch is provided.  (Robert Collins)

* Tweak the ``reannotate`` code path to optimize the 2-parent case.
  Speeds up ``bzr annotate`` with a pack repository by approx 3:2.
  (John Arbash Meinel)

Bugfixes
********

* Calculate remote path relative to the shared medium in _SmartClient.  This
  is related to the problem in bug #124089.  (Andrew Bennetts)

* Cleanly handle connection errors in smart protocol version two, the same
  way as they are handled by version one.  (Andrew Bennetts)

* Clearer error when ``version-info --custom`` is used without
  ``--template`` (Lukáš Lalinský)

* Don't raise UnavailableFeature during test setup when medusa is not
  available or tearDown is never called leading to nasty side effects.
  (#137823, Vincent Ladeuil)

* If a plugin's test suite cannot be loaded, for example because of a syntax
  error in the tests, then ``selftest`` fails, rather than just printing
  a warning.  (Martin Pool, #189771)

* List possible values for BZR_SSH environment variable in env-variables
  help topic. (Alexander Belchenko, #181842)

* New methods ``push_log_file`` and ``pop_log_file`` to intercept messages:
  popping the log redirection now precisely restores the previous state,
  which makes it easier to use bzr log output from other programs.
  TestCaseInTempDir no longer depends on a log redirection being established
  by the test framework, which lets bzr tests cleanly run from a normal
  unittest runner.
  (#124153, #124849, Martin Pool, Jonathan Lange)

* ``pull --quiet`` is now more quiet, in particular a message is no longer
  printed when the remembered pull location is used. (James Westby,
  #185907)

* ``reconfigure`` can safely be interrupted while fetching.
  (Aaron Bentley, #179316)

* ``reconfigure`` preserves tags when converting to and from lightweight
  checkouts.  (Aaron Bentley, #182040)

* Stop polluting /tmp when running selftest.
  (Vincent Ladeuil, #123623)

* Switch from NFKC => NFC for normalization checks. NFC allows a few
  more characters which should be considered valid.
  (John Arbash Meinel, #185458)

* The launchpad plugin now uses the ``edge`` xmlrpc server to avoid
  interacting badly with a bug on the launchpad side. (Robert Collins)

* Unknown hostnames when connecting to a ``bzr://`` URL no longer cause
  tracebacks.  (Andrew Bennetts, #182849)

API Breaks
**********

* Classes implementing Merge types like Merge3Merger must now accept (and
  honour) a do_merge flag in their constructor.  (Aaron Bentley)

* ``Repository.add_inventory`` and ``add_revision`` now require the caller
  to previously take a write lock (and start a write group.)
  (Martin Pool)

Testing
*******

* selftest now accepts --load-list <file> to load a test id list. This
  speeds up running the test suite on a limited set of tests.
  (Vincent Ladeuil)

Internals
*********

* Add a new method ``get_result`` to graph search objects. The resulting
  ``SearchResult`` can be used to recreate the search later, which will
  be useful in reducing network traffic. (Robert Collins)

* Use convenience function to check whether two repository handles
  are referring to the same repository in ``Repository.get_graph``.
  (Jelmer Vernooij, #187162)

* Fetching now passes the find_ghosts flag through to the
  ``InterRepository.missing_revision_ids`` call consistently for all
  repository types. This will enable faster missing revision discovery with
  bzr+ssh. (Robert Collins)

* Fix error handling in Repository.insert_data_stream. (Lukas Lalinsky)

* ``InterRepository.missing_revision_ids`` is now deprecated in favour of
  ``InterRepository.search_missing_revision_ids`` which returns a
  ``bzrlib.graph.SearchResult`` suitable for making requests from the smart
  server. (Robert Collins)

* New error ``NoPublicBranch`` for commands that need a public branch to
  operate. (Robert Collins)

* New method ``iter_inventories`` on Repository for access to many
  inventories. This is primarily used by the ``revision_trees`` method, as
  direct access to inventories is discouraged. (Robert Collins)

* New method ``next_with_ghosts`` on the Graph breadth-first-search objects
  which will split out ghosts and present parents into two separate sets,
  useful for code which needs to be aware of ghosts (e.g. fetching data
  cares about ghosts during revision selection). (Robert Collins)

* Record a timestamp against each mutter to the trace file, relative to the
  first import of bzrlib.  (Andrew Bennetts)

* ``Repository.get_data_stream`` is now deprecated in favour of
  ``Repository.get_data_stream_for_search`` which allows less network
  traffic when requesting data streams over a smart server. (Robert Collins)

* ``RemoteBzrDir._get_tree_branch`` no longer triggers ``_ensure_real``,
  removing one round trip on many network operations. (Robert Collins)

* RemoteTransport's ``recommended_page_size`` method now returns 64k, like
  SFTPTransport and HttpTransportBase.  (Andrew Bennetts)

* Repository has a new method ``has_revisions`` which signals the presence
  of many revisions by returning a set of the revisions listed which are
  present. This can be done by index queries without reading data for parent
  revision names etc. (Robert Collins)


bzr 1.1 2008-01-15
##################

(no changes from 1.1rc1)

bzr 1.1rc1 2008-01-05
#####################

Changes
*******

* Dotted revision numbers have been revised. Instead of growing longer with
  nested branches the branch number just increases. (eg instead of 1.1.1.1.1
  we now report 1.2.1.) This helps scale long lived branches which have many
  feature branches merged between them. (John Arbash Meinel)

* The syntax ``bzr diff branch1 branch2`` is no longer supported.
  Use ``bzr diff branch1 --new branch2`` instead. This change has
  been made to remove the ambiguity where ``branch2`` is in fact a
  specific file to diff within ``branch1``.

Features
********

* New option to use custom template-based formats in  ``bzr version-info``.
  (Lukáš Lalinský)

* diff '--using' allows an external diff tool to be used for files.
  (Aaron Bentley)

* New "lca" merge-type for fast everyday merging that also supports
  criss-cross merges.  (Aaron Bentley)

Improvements
************

* ``annotate`` now doesn't require a working tree. (Lukáš Lalinský,
  #90049)

* ``branch`` and ``checkout`` can now use files from a working tree to
  to speed up the process.  For checkout, this requires the new
  --files-from flag.  (Aaron Bentley)

* ``bzr diff`` now sorts files in alphabetical order.  (Aaron Bentley)

* ``bzr diff`` now works on branches without working trees. Tree-less
  branches can also be compared to each other and to working trees using
  the new diff options ``--old`` and ``--new``. Diffing between branches,
  with or without trees, now supports specific file filtering as well.
  (Ian Clatworthy, #6700)

* ``bzr pack`` now orders revision texts in topological order, with newest
  at the start of the file, promoting linear reads for ``bzr log`` and the
  like. This partially fixes #154129. (Robert Collins)

* Merge directives now fetch prerequisites from the target branch if
  needed.  (Aaron Bentley)

* pycurl now handles digest authentication.
  (Vincent Ladeuil)

* ``reconfigure`` can now convert from repositories.  (Aaron Bentley)

* ``-l`` is now a short form for ``--limit`` in ``log``.  (Matt Nordhoff)

* ``merge`` now warns when merge directives cause cherrypicks.
  (Aaron Bentley)

* ``split`` now supported, to enable splitting large trees into smaller
  pieces.  (Aaron Bentley)

Bugfixes
********

* Avoid AttributeError when unlocking a pack repository when an error occurs.
  (Martin Pool, #180208)

* Better handle short reads when processing multiple range requests.
  (Vincent Ladeuil, #179368)

* build_tree acceleration uses the correct path when a file has been moved.
  (Aaron Bentley)

* ``commit`` now succeeds when a checkout and its master branch share a
  repository.  (Aaron Bentley, #177592)

* Fixed error reporting of unsupported timezone format in
  ``log --timezone``. (Lukáš Lalinský, #178722)

* Fixed Unicode encoding error in ``ignored`` when the output is
  redirected to a pipe. (Lukáš Lalinský)

* Fix traceback when sending large response bodies over the smart protocol
  on Windows. (Andrew Bennetts, #115781)

* Fix ``urlutils.relative_url`` for the case of two ``file:///`` URLs
  pointed to different logical drives on Windows.
  (Alexander Belchenko, #90847)

* HTTP test servers are now compatible with the http protocol version 1.1.
  (Vincent Ladeuil, #175524)

* _KnitParentsProvider.get_parent_map now handles requests for ghosts
  correctly, instead of erroring or attributing incorrect parents to ghosts.
  (Aaron Bentley)

* ``merge --weave --uncommitted`` now works.  (Aaron Bentley)

* pycurl authentication handling was broken and incomplete. Fix handling of
  user:pass embedded in the urls.
  (Vincent Ladeuil, #177643)

* Files inside non-directories are now handled like other conflict types.
  (Aaron Bentley, #177390)

* ``reconfigure`` is able to convert trees into lightweight checkouts.
  (Aaron Bentley)

* Reduce lockdir timeout to 0 when running ``bzr serve``.  (Andrew Bennetts,
  #148087)

* Test that the old ``version_info_format`` functions still work, even
  though they are deprecated. (John Arbash Meinel, ShenMaq, #177872)

* Transform failures no longer cause ImmortalLimbo errors (Aaron Bentley,
  #137681)

* ``uncommit`` works even when the commit messages of revisions to be
  removed use characters not supported in the terminal encoding.
  (Aaron Bentley)

* When dumb http servers return whole files instead of the requested ranges,
  read the remaining bytes by chunks to avoid overflowing network buffers.
  (Vincent Ladeuil, #175886)

Documentation
*************

* Minor tweaks made to the bug tracker integration documentation.
  (Ian Clatworthy)

* Reference material has now be moved out of the User Guide and added
  to the User Reference. The User Reference has gained 4 sections as
  a result: Authenication Settings, Configuration Settings, Conflicts
  and Hooks. All help topics are now dumped into text format in the
  doc/en/user-reference directory for those who like browsing that
  information in their editor. (Ian Clatworthy)

* *Using Bazaar with Launchpad* tutorial added. (Ian Clatworthy)

Internals
*********

* find_* methods available for BzrDirs, Branches and WorkingTrees.
  (Aaron Bentley)

* Help topics can now be loaded from files.
  (Ian Clatworthy, Alexander Belchenko)

* get_parent_map now always provides tuples as its output.  (Aaron Bentley)

* Parent Providers should now implement ``get_parent_map`` returning a
  dictionary instead of ``get_parents`` returning a list.
  ``Graph.get_parents`` is now deprecated. (John Arbash Meinel,
  Robert Collins)

* Patience Diff now supports arbitrary python objects, as long as they
  support ``hash()``. (John Arbash Meinel)

* Reduce selftest overhead to establish test names by memoization.
  (Vincent Ladeuil)

API Breaks
**********

Testing
*******

* Modules can now customise their tests by defining a ``load_tests``
  attribute. ``pydoc bzrlib.tests.TestUtil.TestLoader.loadTestsFromModule``
  for the documentation on this attribute. (Robert Collins)

* New helper function ``bzrlib.tests.condition_id_re`` which helps
  filter tests based on a regular expression search on the tests id.
  (Robert Collins)

* New helper function ``bzrlib.tests.condition_isinstance`` which helps
  filter tests based on class. (Robert Collins)

* New helper function ``bzrlib.tests.exclude_suite_by_condition`` which
  generalises the ``exclude_suite_by_re`` function. (Robert Collins)

* New helper function ``bzrlib.tests.filter_suite_by_condition`` which
  generalises the ``filter_suite_by_re`` function. (Robert Collins)

* New helper method ``bzrlib.tests.exclude_tests_by_re`` which gives a new
  TestSuite that does not contain tests from the input that matched a
  regular expression. (Robert Collins)

* New helper method ``bzrlib.tests.randomize_suite`` which returns a
  randomized copy of the input suite. (Robert Collins)

* New helper method ``bzrlib.tests.split_suite_by_re`` which splits a test
  suite into two according to a regular expression. (Robert Collins)

* Parametrize all http tests for the transport implementations, the http
  protocol versions (1.0 and 1.1) and the authentication schemes.
  (Vincent Ladeuil)

* The ``exclude_pattern`` and ``random_order`` parameters to the function
  ``bzrlib.tests.filter_suite_by_re`` have been deprecated. (Robert Collins)

* The method ``bzrlib.tests.sort_suite_by_re`` has been deprecated. It is
  replaced by the new helper methods added in this release. (Robert Collins)


bzr 1.0 2007-12-14
##################

Documentation
*************

* More improvements and fixes to the User Guide.  (Ian Clatworthy)

* Add information on cherrypicking/rebasing to the User Guide.
  (Ian Clatworthy)

* Improve bug tracker integration documentation. (Ian Clatworthy)

* Minor edits to ``Bazaar in five minutes`` from David Roberts and
  to the rebasing section of the User Guide from Aaron Bentley.
  (Ian Clatworthy)


bzr 1.0rc3 2007-12-11
#####################

Changes
*******

* If a traceback occurs, users are now asked to report the bug
  through Launchpad (https://bugs.launchpad.net/bzr/), rather than
  by mail to the mailing list.
  (Martin Pool)

Bugfixes
********

* Fix Makefile rules for doc generation. (Ian Clatworthy, #175207)

* Give more feedback during long http downloads by making readv deliver data
  as it arrives for urllib, and issue more requests for pycurl. High latency
  networks are better handled by urllib, the pycurl implementation give more
  feedback but also incur more latency.
  (Vincent Ladeuil, #173010)

* Implement _make_parents_provider on RemoteRepository, allowing generating
  bundles against branches on a smart server.  (Andrew Bennetts, #147836)

Documentation
*************

* Improved user guide.  (Ian Clatworthy)

* The single-page quick reference guide is now available as a PDF.
  (Ian Clatworthy)

Internals
*********

* readv urllib http implementation is now a real iterator above the
  underlying socket and deliver data as soon as it arrives. 'get' still
  wraps its output in a StringIO.
  (Vincent Ladeuil)


bzr 1.0rc2 2007-12-07
#####################

Improvements
************

* Added a --coverage option to selftest. (Andrew Bennetts)

* Annotate merge (merge-type=weave) now supports cherrypicking.
  (Aaron Bentley)

* ``bzr commit`` now doesn't print the revision number twice. (Matt
  Nordhoff, #172612)

* New configuration option ``bugtracker_<tracker_abbrevation>_url`` to
  define locations of bug trackers that are not directly supported by
  bzr or a plugin. The URL will be treated as a template and ``{id}``
  placeholders will be replaced by specific bug IDs.  (Lukáš Lalinský)

* Support logging single merge revisions with short and line log formatters.
  (Kent Gibson)

* User Guide enhanced with suggested readability improvements from
  Matt Revell and corrections from John Arbash Meinel. (Ian Clatworthy)

* Quick Start Guide renamed to Quick Start Card, moved down in
  the catalog, provided in pdf and png format and updated to refer
  to ``send`` instead of ``bundle``. (Ian Clatworthy, #165080)

* ``switch`` can now be used on heavyweight checkouts as well as
  lightweight ones. After switching a heavyweight checkout, the
  local branch is a mirror/cache of the new bound branch and
  uncommitted changes in the working tree are merged. As a safety
  check, if there are local commits in a checkout which have not
  been committed to the previously bound branch, then ``switch``
  fails unless the ``--force`` option is given. This option is
  now also required if the branch a lightweight checkout is pointing
  to has been moved. (Ian Clatworthy)

Internals
*********

* New -Dhttp debug option reports http connections, requests and responses.
  (Vincent Ladeuil)

* New -Dmerge debug option, which emits merge plans for merge-type=weave.

Bugfixes
********

* Better error message when running ``bzr cat`` on a non-existant branch.
  (Lukáš Lalinský, #133782)

* Catch OSError 17 (file exists) in final phase of tree transform and show
  filename to user.
  (Alexander Belchenko, #111758)

* Catch ShortReadvErrors while using pycurl. Also make readv more robust by
  allowing multiple GET requests to be issued if too many ranges are
  required.
  (Vincent Ladeuil, #172701)

* Check for missing basis texts when fetching from packs to packs.
  (John Arbash Meinel, #165290)

* Fall back to showing e-mail in ``log --short/--line`` if the
  committer/author has only e-mail. (Lukáš Lalinský, #157026)

API Breaks
**********

* Deprecate not passing a ``location`` argument to commit reporters'
  ``started`` methods. (Matt Nordhoff)


bzr 1.0rc1 2007-11-30
#####################

Notes When Upgrading
********************

* The default repository format is now ``pack-0.92``.  This
  default is used when creating new repositories with ``init`` and
  ``init-repo``, and when branching over bzr+ssh or bzr+hpss.
  (See https://bugs.launchpad.net/bugs/164626)

  This format can be read and written by Bazaar 0.92 and later, and
  data can be transferred to and from older formats.

  To upgrade, please reconcile your repository (``bzr reconcile``), and then
  upgrade (``bzr upgrade``).

  ``pack-0.92`` offers substantially better scaling and performance than the
  previous knits format. Some operations are slower where the code already
  had bad scaling characteristics under knits, the pack format makes such
  operations more visible as part of being more scalable overall. We will
  correct such operations over the coming releases and encourage the filing
  of bugs on any operation which you observe to be slower in a packs
  repository. One particular case that we do not intend to fix is pulling
  data from a pack repository into a knit repository over a high latency
  link;  downgrading such data requires reinsertion of the file texts, and
  this is a classic space/time tradeoff. The current implementation is
  conservative on memory usage because we need to support converting data
  from any tree without problems.
  (Robert Collins, Martin Pool, #164476)

Changes
*******

* Disable detection of plink.exe as possible ssh vendor. Plink vendor
  still available if user selects it explicitly with BZR_SSH environment
  variable. (Alexander Belchenko, workaround for bug #107593)

* The pack format is now accessible as "pack-0.92", or "pack-0.92-subtree"
  to enable the subtree functions (for example, for bzr-svn).
  (Martin Pool)

Features
********

* New ``authentication.conf`` file holding the password or other credentials
  for remote servers. This can be used for ssh, sftp, smtp and other
  supported transports.
  (Vincent Ladeuil)

* New rich-root and rich-root-pack formats, recording the same data about
  tree roots that's recorded for all other directories.
  (Aaron Bentley, #164639)

* ``pack-0.92`` repositories can now be reconciled.
  (Robert Collins, #154173)

* ``switch`` command added for changing the branch a lightweight checkout
  is associated with and updating the tree to reflect the latest content
  accordingly. This command was previously part of the BzrTools plug-in.
  (Ian Clatworthy, Aaron Bentley, David Allouche)

* ``reconfigure`` command can now convert branches, trees, or checkouts to
  lightweight checkouts.  (Aaron Bentley)

Performance
***********

* Commit updates the state of the working tree via a delta rather than
  supplying entirely new basis trees. For commit of a single specified file
  this reduces the wall clock time for commit by roughly a 30%.
  (Robert Collins, Martin Pool)

* Commit with many automatically found deleted paths no longer performs
  linear scanning for the children of those paths during inventory
  iteration. This should fix commit performance blowing out when many such
  paths occur during commit. (Robert Collins, #156491)

* Fetch with pack repositories will no longer read the entire history graph.
  (Robert Collins, #88319)

* Revert takes out an appropriate lock when reverting to a basis tree, and
  does not read the basis inventory twice. (Robert Collins)

* Diff does not require an inventory to be generated on dirstate trees.
  (Aaron Bentley, #149254)

* New annotate merge (--merge-type=weave) implementation is fast on
  versionedfiles withough cached annotations, e.g. pack-0.92.
  (Aaron Bentley)

Improvements
************

* ``bzr merge`` now warns when it encounters a criss-cross merge.
  (Aaron Bentley)

* ``bzr send`` now doesn't require the target e-mail address to be
  specified on the command line if an interactive e-mail client is used.
  (Lukáš Lalinský)

* ``bzr tags`` now prints the revision number for each tag, instead of
  the revision id, unless --show-ids is passed. In addition, tags can be
  sorted chronologically instead of lexicographically with --sort=time.
  (Adeodato Simó, #120231)

* Windows standalone version of bzr is able to load system-wide plugins from
  "plugins" subdirectory in installation directory. In addition standalone
  installer write to the registry (HKLM\SOFTWARE\Bazaar) useful info
  about paths and bzr version. (Alexander Belchenko, #129298)

Documentation
*************

Bug Fixes
*********

* A progress bar has been added for knitpack -> knitpack fetching.
  (Robert Collins, #157789, #159147)

* Branching from a branch via smart server now preserves the repository
  format. (Andrew Bennetts,  #164626)

* ``commit`` is now able to invoke an external editor in a non-ascii
  directory. (Daniel Watkins, #84043)

* Catch connection errors for ftp.
  (Vincent Ladeuil, #164567)

* ``check`` no longer reports spurious unreferenced text versions.
  (Robert Collins, John A Meinel, #162931, #165071)

* Conflicts are now resolved recursively by ``revert``.
  (Aaron Bentley, #102739)

* Detect invalid transport reuse attempts by catching invalid URLs.
  (Vincent Ladeuil, #161819)

* Deleting a file without removing it shows a correct diff, not a traceback.
  (Aaron Bentley)

* Do no use timeout in HttpServer anymore.
  (Vincent Ladeuil, #158972).

* Don't catch the exceptions related to the http pipeline status before
  retrying an http request or some programming errors may be masked.
  (Vincent Ladeuil, #160012)

* Fix ``bzr rm`` to not delete modified and ignored files.
  (Lukáš Lalinský, #172598)

* Fix exception when revisionspec contains merge revisons but log
  formatter doesn't support merge revisions. (Kent Gibson, #148908)

* Fix exception when ScopeReplacer is assigned to before any members have
  been retrieved.  (Aaron Bentley)

* Fix multiple connections during checkout --lightweight.
  (Vincent Ladeuil, #159150)

* Fix possible error in insert_data_stream when copying between
  pack repositories over bzr+ssh or bzr+http.
  KnitVersionedFile.get_data_stream now makes sure that requested
  compression parents are sent before any delta hunks that depend
  on them.
  (Martin Pool, #164637)

* Fix typo in limiting offsets coalescing for http, leading to
  whole files being downloaded instead of parts.
  (Vincent Ladeuil, #165061)

* FTP server errors don't error in the error handling code.
  (Robert Collins, #161240)

* Give a clearer message when a pull fails because the source needs
  to be reconciled.
  (Martin Pool, #164443)

* It is clearer when a plugin cannot be loaded because of its name, and a
  suggestion for an acceptable name is given. (Daniel Watkins, #103023)

* Leave port as None in transport objects if user doesn't
  specify a port in urls.
  (vincent Ladeuil, #150860)

* Make sure Repository.fetch(self) is properly a no-op for all
  Repository implementations. (John Arbash Meinel, #158333)

* Mark .bzr directories as "hidden" on Windows.
  (Alexander Belchenko, #71147)

* ``merge --uncommitted`` can now operate on a single file.
  (Aaron Bentley, Lukáš Lalinský, #136890)

* Obsolete packs are now cleaned up by pack and autopack operations.
  (Robert Collins, #153789)

* Operations pulling data from a smart server where the underlying
  repositories are not both annotated/both unannotated will now work.
  (Robert Collins, #165304).

* Reconcile now shows progress bars. (Robert Collins, #159351)

* ``RemoteBranch`` was not initializing ``self._revision_id_to_revno_map``
  properly. (John Arbash Meinel, #162486)

* Removing an already-removed file reports the file does not exist. (Daniel
  Watkins, #152811)

* Rename on Windows is able to change filename case.
  (Alexander Belchenko, #77740)

* Return error instead of a traceback for ``bzr log -r0``.
  (Kent Gibson, #133751)

* Return error instead of a traceback when bzr is unable to create
  symlink on some platforms (e.g. on Windows).
  (Alexander Belchenko, workaround for #81689)

* Revert doesn't crash when restoring a single file from a deleted
  directory. (Aaron Bentley)

* Stderr output via logging mechanism now goes through encoded wrapper
  and no more uses utf-8, but terminal encoding instead. So all unicode
  strings now should be readable in non-utf-8 terminal.
  (Alexander Belchenko, #54173)

* The error message when ``move --after`` should be used makes how to do so
  clearer. (Daniel Watkins, #85237)

* Unicode-safe output from ``bzr info``. The output will be encoded
  using the terminal encoding and unrepresentable characters will be
  replaced by '?'. (Lukáš Lalinský, #151844)

* Working trees are no longer created when pushing into a local no-trees
  repo. (Daniel Watkins, #50582)

* Upgrade util/configobj to version 4.4.0.
  (Vincent Ladeuil, #151208).

* Wrap medusa ftp test server as an FTPServer feature.
  (Vincent Ladeuil, #157752)

API Breaks
**********

* ``osutils.backup_file`` is deprecated. Actually it's not used in bzrlib
  during very long time. (Alexander Belchenko)

* The return value of
  ``VersionedFile.iter_lines_added_or_present_in_versions`` has been
  changed. Previously it was an iterator of lines, now it is an iterator of
  (line, version_id) tuples. This change has been made to aid reconcile and
  fetch operations. (Robert Collins)

* ``bzrlib.repository.get_versioned_file_checker`` is now private.
  (Robert Collins)

* The Repository format registry default has been removed; it was previously
  obsoleted by the bzrdir format default, which implies a default repository
  format.
  (Martin Pool)

Internals
*********

* Added ``ContainerSerialiser`` and ``ContainerPushParser`` to
  ``bzrlib.pack``.  These classes provide more convenient APIs for generating
  and parsing containers from streams rather than from files.  (Andrew
  Bennetts)

* New module ``lru_cache`` providing a cache for use by tasks that need
  semi-random access to large amounts of data. (John A Meinel)

* InventoryEntry.diff is now deprecated.  Please use diff.DiffTree instead.


bzr 0.92 2007-11-05
###################

Changes
*******

  * New uninstaller on Win32.  (Alexander Belchenko)


bzr 0.92rc1 2007-10-29
######################

Changes
*******

* ``bzr`` now returns exit code 4 if an internal error occurred, and
  3 if a normal error occurred.  (Martin Pool)

* ``pull``, ``merge`` and ``push`` will no longer silently correct some
  repository index errors that occured as a result of the Weave disk format.
  Instead the ``reconcile`` command needs to be run to correct those
  problems if they exist (and it has been able to fix most such problems
  since bzr 0.8). Some new problems have been identified during this release
  and you should run ``bzr check`` once on every repository to see if you
  need to reconcile. If you cannot ``pull`` or ``merge`` from a remote
  repository due to mismatched parent errors - a symptom of index errors -
  you should simply take a full copy of that remote repository to a clean
  directory outside any local repositories, then run reconcile on it, and
  finally pull from it locally. (And naturally email the repositories owner
  to ask them to upgrade and run reconcile).
  (Robert Collins)

Features
********

* New ``knitpack-experimental`` repository format. This is interoperable with
  the ``dirstate-tags`` format but uses a smarter storage design that greatly
  speeds up many operations, both local and remote. This new format can be
  used as an option to the ``init``, ``init-repository`` and ``upgrade``
  commands. (Robert Collins)

* For users of bzr-svn (and those testing the prototype subtree support) that
  wish to try packs, a new ``knitpack-subtree-experimental`` format has also
  been added. This is interoperable with the ``dirstate-subtrees`` format.
  (Robert Collins)

* New ``reconfigure`` command. (Aaron Bentley)

* New ``revert --forget-merges`` command, which removes the record of a pending
  merge without affecting the working tree contents.  (Martin Pool)

* New ``bzr_remote_path`` configuration variable allows finer control of
  remote bzr locations than BZR_REMOTE_PATH environment variable.
  (Aaron Bentley)

* New ``launchpad-login`` command to tell Bazaar your Launchpad
  user ID.  This can then be used by other functions of the
  Launchpad plugin. (James Henstridge)

Performance
***********

* Commit in quiet mode is now slightly faster as the information to
  output is no longer calculated. (Ian Clatworthy)

* Commit no longer checks for new text keys during insertion when the
  revision id was deterministically unique. (Robert Collins)

* Committing a change which is not a merge and does not change the number of
  files in the tree is faster by utilising the data about whether files are
  changed to determine if the tree is unchanged rather than recalculating
  it at the end of the commit process. (Robert Collins)

* Inventory serialisation no longer double-sha's the content.
  (Robert Collins)

* Knit text reconstruction now avoids making copies of the lines list for
  interim texts when building a single text. The new ``apply_delta`` method
  on ``KnitContent`` aids this by allowing modification of the revision id
  such objects represent. (Robert Collins)

* Pack indices are now partially parsed for specific key lookup using a
  bisection approach. (Robert Collins)

* Partial commits are now approximately 40% faster by walking over the
  unselected current tree more efficiently. (Robert Collins)

* XML inventory serialisation takes 20% less time while being stricter about
  the contents. (Robert Collins)

* Graph ``heads()`` queries have been fixed to no longer access all history
  unnecessarily. (Robert Collins)

Improvements
************

* ``bzr+https://`` smart server across https now supported.
  (John Ferlito, Martin Pool, #128456)

* Mutt is now a supported mail client; set ``mail_client=mutt`` in your
  bazaar.conf and ``send`` will use mutt. (Keir Mierle)

* New option ``-c``/``--change`` for ``merge`` command for cherrypicking
  changes from one revision. (Alexander Belchenko, #141368)

* Show encodings, locale and list of plugins in the traceback message.
  (Martin Pool, #63894)

* Experimental directory formats can now be marked with
  ``experimental = True`` during registration. (Ian Clatworthy)

Documentation
*************

* New *Bazaar in Five Minutes* guide.  (Matthew Revell)

* The hooks reference documentation is now converted to html as expected.
  (Ian Clatworthy)

Bug Fixes
*********

* Connection error reporting for the smart server has been fixed to
  display a user friendly message instead of a traceback.
  (Ian Clatworthy, #115601)

* Make sure to use ``O_BINARY`` when opening files to check their
  sha1sum. (Alexander Belchenko, John Arbash Meinel, #153493)

* Fix a problem with Win32 handling of the executable bit.
  (John Arbash Meinel, #149113)

* ``bzr+ssh://`` and ``sftp://`` URLs that do not specify ports explicitly
  no longer assume that means port 22.  This allows people using OpenSSH to
  override the default port in their ``~/.ssh/config`` if they wish.  This
  fixes a bug introduced in bzr 0.91.  (Andrew Bennetts, #146715)

* Commands reporting exceptions can now be profiled and still have their
  data correctly dumped to a file. For example, a ``bzr commit`` with
  no changes still reports the operation as pointless but doing so no
  longer throws away the profiling data if this command is run with
  ``--lsprof-file callgrind.out.ci`` say. (Ian Clatworthy)

* Fallback to ftp when paramiko is not installed and sftp can't be used for
  ``tests/commands`` so that the test suite is still usable without
  paramiko.
  (Vincent Ladeuil, #59150)

* Fix commit ordering in corner case. (Aaron Bentley, #94975)

* Fix long standing bug in partial commit when there are renames
  left in tree. (Robert Collins, #140419)

* Fix selftest semi-random noise during http related tests.
  (Vincent Ladeuil, #140614)

* Fix typo in ftp.py making the reconnection fail on temporary errors.
  (Vincent Ladeuil, #154259)

* Fix failing test by comparing real paths to cover the case where the TMPDIR
  contains a symbolic link.
  (Vincent Ladeuil, #141382).

* Fix log against smart server branches that don't support tags.
  (James Westby, #140615)

* Fix pycurl http implementation by defining error codes from
  pycurl instead of relying on an old curl definition.
  (Vincent Ladeuil, #147530)

* Fix 'unprintable error' message when displaying BzrCheckError and
  some other exceptions on Python 2.5.
  (Martin Pool, #144633)

* Fix ``Inventory.copy()`` and add test for it. (Jelmer Vernooij)

* Handles default value for ListOption in cmd_commit.
  (Vincent Ladeuil, #140432)

* HttpServer and FtpServer need to be closed properly or a listening socket
  will remain opened.
  (Vincent Ladeuil, #140055)

* Monitor the .bzr directory created in the top level test
  directory to detect leaking tests.
  (Vincent Ladeuil, #147986)

* The basename, not the full path, is now used when checking whether
  the profiling dump file begins with ``callgrind.out`` or not. This
  fixes a bug reported by Aaron Bentley on IRC. (Ian Clatworthy)

* Trivial fix for invoking command ``reconfigure`` without arguments.
  (Rob Weir, #141629)

* ``WorkingTree.rename_one`` will now raise an error if normalisation of the
  new path causes bzr to be unable to access the file. (Robert Collins)

* Correctly detect a NoSuchFile when using a filezilla server. (Gary van der
  Merwe)

API Breaks
**********

* ``bzrlib.index.GraphIndex`` now requires a size parameter to the
  constructor, for enabling bisection searches. (Robert Collins)

* ``CommitBuilder.record_entry_contents`` now requires the root entry of a
  tree be supplied to it, previously failing to do so would trigger a
  deprecation warning. (Robert Collins)

* ``KnitVersionedFile.add*`` will no longer cache added records even when
  enable_cache() has been called - the caching feature is now exclusively for
  reading existing data. (Robert Collins)

* ``ReadOnlyLockError`` is deprecated; ``LockFailed`` is usually more
  appropriate.  (Martin Pool)

* Removed ``bzrlib.transport.TransportLogger`` - please see the new
  ``trace+`` transport instead. (Robert Collins)

* Removed previously deprecated varargs interface to ``TestCase.run_bzr`` and
  deprecated methods ``TestCase.capture`` and ``TestCase.run_bzr_captured``.
  (Martin Pool)

* Removed previous deprecated ``basis_knit`` parameter to the
  ``KnitVersionedFile`` constructor. (Robert Collins)

* Special purpose method ``TestCase.run_bzr_decode`` is moved to the test_non_ascii
  class that needs it.
  (Martin Pool)

* The class ``bzrlib.repofmt.knitrepo.KnitRepository3`` has been folded into
  ``KnitRepository`` by parameters to the constructor. (Robert Collins)

* The ``VersionedFile`` interface now allows content checks to be bypassed
  by supplying check_content=False.  This saves nearly 30% of the minimum
  cost to store a version of a file. (Robert Collins)

* Tree's with bad state such as files with no length or sha will no longer
  be silently accepted by the repository XML serialiser. To serialise
  inventories without such data, pass working=True to write_inventory.
  (Robert Collins)

* ``VersionedFile.fix_parents`` has been removed as a harmful API.
  ``VersionedFile.join`` will no longer accept different parents on either
  side of a join - it will either ignore them, or error, depending on the
  implementation. See notes when upgrading for more information.
  (Robert Collins)

Internals
*********

* ``bzrlib.transport.Transport.put_file`` now returns the number of bytes
  put by the method call, to allow avoiding stat-after-write or
  housekeeping in callers. (Robert Collins)

* ``bzrlib.xml_serializer.Serializer`` is now responsible for checking that
  mandatory attributes are present on serialisation and deserialisation.
  This fixes some holes in API usage and allows better separation between
  physical storage and object serialisation. (Robert Collins)

* New class ``bzrlib.errors.InternalBzrError`` which is just a convenient
  shorthand for deriving from BzrError and setting internal_error = True.
  (Robert Collins)

* New method ``bzrlib.mutabletree.update_to_one_parent_via_delta`` for
  moving the state of a parent tree to a new version via a delta rather than
  a complete replacement tree. (Robert Collins)

* New method ``bzrlib.osutils.minimum_path_selection`` useful for removing
  duplication from user input, when a user mentions both a path and an item
  contained within that path. (Robert Collins)

* New method ``bzrlib.repository.Repository.is_write_locked`` useful for
  determining if a repository is write locked. (Robert Collins)

* New method on ``bzrlib.tree.Tree`` ``path_content_summary`` provides a
  tuple containing the key information about a path for commit processing
  to complete. (Robert Collins)

* New method on xml serialisers, write_inventory_to_lines, which matches the
  API used by knits for adding content. (Robert Collins)

* New module ``bzrlib.bisect_multi`` with generic multiple-bisection-at-once
  logic, currently only available for byte-based lookup
  (``bisect_multi_bytes``). (Robert Collins)

* New helper ``bzrlib.tuned_gzip.bytes_to_gzip`` which takes a byte string
  and returns a gzipped version of the same. This is used to avoid a bunch
  of api friction during adding of knit hunks. (Robert Collins)

* New parameter on ``bzrlib.transport.Transport.readv``
  ``adjust_for_latency`` which changes readv from returning strictly the
  requested data to inserted return larger ranges and in forward read order
  to reduce the effect of network latency. (Robert Collins)

* New parameter yield_parents on ``Inventory.iter_entries_by_dir`` which
  causes the parents of a selected id to be returned recursively, so all the
  paths from the root down to each element of selected_file_ids are
  returned. (Robert Collins)

* Knit joining has been enhanced to support plain to annotated conversion
  and annotated to plain conversion. (Ian Clatworthy)

* The CommitBuilder method ``record_entry_contents`` now returns summary
  information about the effect of the commit on the repository. This tuple
  contains an inventory delta item if the entry changed from the basis, and a
  boolean indicating whether a new file graph node was recorded.
  (Robert Collins)

* The python path used in the Makefile can now be overridden.
  (Andrew Bennetts, Ian Clatworthy)

Testing
*******

* New transport implementation ``trace+`` which is useful for testing,
  logging activity taken to its _activity attribute. (Robert Collins)

* When running bzr commands within the test suite, internal exceptions are
  not caught and reported in the usual way, but rather allowed to propagate
  up and be visible to the test suite.  A new API ``run_bzr_catch_user_errors``
  makes this behavior available to other users.
  (Martin Pool)

* New method ``TestCase.call_catch_warnings`` for testing methods that
  raises a Python warning.  (Martin Pool)


bzr 0.91 2007-09-26
###################

Bug Fixes
*********

* Print a warning instead of aborting the ``python setup.py install``
  process if building of a C extension is not possible.
  (Lukáš Lalinský, Alexander Belchenko)

* Fix commit ordering in corner case (Aaron Bentley, #94975)

* Fix ''bzr info bzr://host/'' and other operations on ''bzr://' URLs with
  an implicit port.  We were incorrectly raising PathNotChild due to
  inconsistent treatment of the ''_port'' attribute on the Transport object.
  (Andrew Bennetts, #133965)

* Make RemoteRepository.sprout cope gracefully with servers that don't
  support the ``Repository.tarball`` request.
  (Andrew Bennetts)


bzr 0.91rc2 2007-09-11
######################

* Replaced incorrect tarball for previous release; a debug statement was left
  in bzrlib/remote.py.


bzr 0.91rc1 2007-09-11
######################

Changes
*******

* The default branch and repository format has changed to
  ``dirstate-tags``, so tag commands are active by default.
  This format is compatible with Bazaar 0.15 and later.
  This incidentally fixes bug #126141.
  (Martin Pool)

* ``--quiet`` or ``-q`` is no longer a global option. If present, it
  must now appear after the command name. Scripts doing things like
  ``bzr -q missing`` need to be rewritten as ``bzr missing -q``.
  (Ian Clatworthy)

Features
********

* New option ``--author`` in ``bzr commit`` to specify the author of the
  change, if it's different from the committer. ``bzr log`` and
  ``bzr annotate`` display the author instead of the committer.
  (Lukáš Lalinský)

* In addition to global options and command specific options, a set of
  standard options are now supported. Standard options are legal for
  all commands. The initial set of standard options are:

  * ``--help`` or ``-h`` - display help message
  * ``--verbose`` or ``-v`` - display additional information
  * ``--quiet``  or ``-q`` - only output warnings and errors.

  Unlike global options, standard options can be used in aliases and
  may have command-specific help. (Ian Clatworthy)

* Verbosity level processing has now been unified. If ``--verbose``
  or ``-v`` is specified on the command line multiple times, the
  verbosity level is made positive the first time then increased.
  If ``--quiet`` or ``-q`` is specified on the command line
  multiple times, the verbosity level is made negative the first
  time then decreased. To get the default verbosity level of zero,
  either specify none of the above , ``--no-verbose`` or ``--no-quiet``.
  Note that most commands currently ignore the magnitude of the
  verbosity level but do respect *quiet vs normal vs verbose* when
  generating output. (Ian Clatworthy)

* ``Branch.hooks`` now supports ``pre_commit`` hook. The hook's signature
  is documented in BranchHooks constructor. (Nam T. Nguyen, #102747)

* New ``Repository.stream_knit_data_for_revisions`` request added to the
  network protocol for greatly reduced roundtrips when retrieving a set of
  revisions. (Andrew Bennetts)

Bug Fixes
*********

* ``bzr plugins`` now lists the version number for each plugin in square
  brackets after the path. (Robert Collins, #125421)

* Pushing, pulling and branching branches with subtree references was not
  copying the subtree weave, preventing the file graph from being accessed
  and causing errors in commits in clones. (Robert Collins)

* Suppress warning "integer argument expected, got float" from Paramiko,
  which sometimes caused false test failures.  (Martin Pool)

* Fix bug in bundle 4 that could cause attempts to write data to wrong
  versionedfile.  (Aaron Bentley)

* Diffs generated using "diff -p" no longer break the patch parser.
  (Aaron Bentley)

* get_transport treats an empty possible_transports list the same as a non-
  empty one.  (Aaron Bentley)

* patch verification for merge directives is reactivated, and works with
  CRLF and CR files.  (Aaron Bentley)

* Accept ..\ as a path in revision specifiers. This fixes for example
  "-r branch:..\other-branch" on Windows.  (Lukáš Lalinský)

* ``BZR_PLUGIN_PATH`` may now contain trailing slashes.
  (Blake Winton, #129299)

* man page no longer lists hidden options (#131667, Aaron Bentley)

* ``uncommit --help`` now explains the -r option adequately.  (Daniel
  Watkins, #106726)

* Error messages are now better formatted with parameters (such as
  filenames) quoted when necessary. This avoids confusion when directory
  names ending in a '.' at the end of messages were confused with a
  full stop that may or not have been there. (Daniel Watkins, #129791)

* Fix ``status FILE -r X..Y``. (Lukáš Lalinský)

* If a particular command is an alias, ``help`` will show the alias
  instead of claiming there is no help for said alias. (Daniel Watkins,
  #133548)

* TreeTransform-based operations, like pull, merge, revert, and branch,
  now roll back if they encounter an error.  (Aaron Bentley, #67699)

* ``bzr commit`` now exits cleanly if a character unsupported by the
  current encoding is used in the commit message.  (Daniel Watkins,
  #116143)

* bzr send uses default values for ranges when only half of an elipsis
  is specified ("-r..5" or "-r5..").  (#61685, Aaron Bentley)

* Avoid trouble when Windows ssh calls itself 'plink' but no plink
  binary is present.  (Martin Albisetti, #107155)

* ``bzr remove`` should remove clean subtrees.  Now it will remove (without
  needing ``--force``) subtrees that contain no files with text changes or
  modified files.  With ``--force`` it removes the subtree regardless of
  text changes or unknown files. Directories with renames in or out (but
  not changed otherwise) will now be removed without needing ``--force``.
  Unknown ignored files will be deleted without needing ``--force``.
  (Marius Kruger, #111665)

* When two plugins conflict, the source of both the losing and now the
  winning definition is shown.  (Konstantin Mikhaylov, #5454)

* When committing to a branch, the location being committed to is
  displayed.  (Daniel Watkins, #52479)

* ``bzr --version`` takes care about encoding of stdout, especially
  when output is redirected. (Alexander Belchenko, #131100)

* Prompt for an ftp password if none is provided.
  (Vincent Ladeuil, #137044)

* Reuse bound branch associated transport to avoid multiple
  connections.
  (Vincent Ladeuil, #128076, #131396)

* Overwrite conflicting tags by ``push`` and ``pull`` if the
  ``--overwrite`` option is specified.  (Lukáš Lalinský, #93947)

* In checkouts, tags are copied into the master branch when created,
  changed or deleted, and are copied into the checkout when it is
  updated.  (Martin Pool, #93856, #93860)

* Print a warning instead of aborting the ``python setup.py install``
  process if building of a C extension is not possible.
  (Lukáš Lalinský, Alexander Belchenko)

Improvements
************

* Add the option "--show-diff" to the commit command in order to display
  the diff during the commit log creation. (Goffredo Baroncelli)

* ``pull`` and ``merge`` are much faster at installing bundle format 4.
  (Aaron Bentley)

* ``pull -v`` no longer includes deltas, making it much faster.
  (Aaron Bentley)

* ``send`` now sends the directive as an attachment by default.
  (Aaron Bentley, Lukáš Lalinský, Alexander Belchenko)

* Documentation updates (Martin Albisetti)

* Help on debug flags is now included in ``help global-options``.
  (Daniel Watkins, #124853)

* Parameters passed on the command line are checked to ensure they are
  supported by the encoding in use. (Daniel Watkins)

* The compression used within the bzr repository has changed from zlib
  level 9 to the zlib default level. This improves commit performance with
  only a small increase in space used (and in some cases a reduction in
  space). (Robert Collins)

* Initial commit no longer SHAs files twice and now reuses the path
  rather than looking it up again, making it faster.
  (Ian Clatworthy)

* New option ``-c``/``--change`` for ``diff`` and ``status`` to show
  changes in one revision.  (Lukáš Lalinský)

* If versioned files match a given ignore pattern, a warning is now
  given. (Daniel Watkins, #48623)

* ``bzr status`` now has -S as a short name for --short and -V as a
  short name for --versioned. These have been added to assist users
  migrating from Subversion: ``bzr status -SV`` is now like
  ``svn status -q``.  (Daniel Watkins, #115990)

* Added C implementation of  ``PatienceSequenceMatcher``, which is about
  10x faster than the Python version. This speeds up commands that
  need file diffing, such as ``bzr commit`` or ``bzr diff``.
  (Lukáš Lalinský)

* HACKING has been extended with a large section on core developer tasks.
  (Ian Clatworthy)

* Add ``branches`` and ``standalone-trees`` as online help topics and
  include them as Concepts within the User Reference.
  (Paul Moore, Ian Clatworthy)

* ``check`` can detect versionedfile parent references that are
  inconsistent with revision and inventory info, and ``reconcile`` can fix
  them.  These faulty references were generated by 0.8-era releases,
  so repositories which were manipulated by old bzrs should be
  checked, and possibly reconciled ASAP.  (Aaron Bentley, Andrew Bennetts)

API Breaks
**********

* ``Branch.append_revision`` is removed altogether; please use
  ``Branch.set_last_revision_info`` instead.  (Martin Pool)

* CommitBuilder now advertises itself as requiring the root entry to be
  supplied. This only affects foreign repository implementations which reuse
  CommitBuilder directly and have changed record_entry_contents to require
  that the root not be supplied. This should be precisely zero plugins
  affected. (Robert Collins)

* The ``add_lines`` methods on ``VersionedFile`` implementations has changed
  its return value to include the sha1 and length of the inserted text. This
  allows the avoidance of double-sha1 calculations during commit.
  (Robert Collins)

* ``Transport.should_cache`` has been removed.  It was not called in the
  previous release.  (Martin Pool)

Testing
*******

* Tests may now raise TestNotApplicable to indicate they shouldn't be
  run in a particular scenario.  (Martin Pool)

* New function multiply_tests_from_modules to give a simpler interface
  to test parameterization.  (Martin Pool, Robert Collins)

* ``Transport.should_cache`` has been removed.  It was not called in the
  previous release.  (Martin Pool)

* NULL_REVISION is returned to indicate the null revision, not None.
  (Aaron Bentley)

* Use UTF-8 encoded StringIO for log tests to avoid failures on
  non-ASCII committer names.  (Lukáš Lalinský)

Internals
*********

* ``bzrlib.plugin.all_plugins`` has been deprecated in favour of
  ``bzrlib.plugin.plugins()`` which returns PlugIn objects that provide
  useful functionality for determining the path of a plugin, its tests, and
  its version information. (Robert Collins)

* Add the option user_encoding to the function 'show_diff_trees()'
  in order to move the user encoding at the UI level. (Goffredo Baroncelli)

* Add the function make_commit_message_template_encoded() and the function
  edit_commit_message_encoded() which handle encoded strings.
  This is done in order to mix the commit messages (which is a unicode
  string), and the diff which is a raw string. (Goffredo Baroncelli)

* CommitBuilder now defaults to using add_lines_with_ghosts, reducing
  overhead on non-weave repositories which don't require all parents to be
  present. (Robert Collins)

* Deprecated method ``find_previous_heads`` on
  ``bzrlib.inventory.InventoryEntry``. This has been superseded by the use
  of ``parent_candidates`` and a separate heads check via the repository
  API. (Robert Collins)

* New trace function ``mutter_callsite`` will print out a subset of the
  stack to the log, which can be useful for gathering debug details.
  (Robert Collins)

* ``bzrlib.pack.ContainerWriter`` now tracks how many records have been
  added via a public attribute records_written. (Robert Collins)

* New method ``bzrlib.transport.Transport.get_recommended_page_size``.
  This provides a hint to users of transports as to the reasonable
  minimum data to read. In principle this can take latency and
  bandwidth into account on a per-connection basis, but for now it
  just has hard coded values based on the url. (e.g. http:// has a large
  page size, file:// has a small one.) (Robert Collins)

* New method on ``bzrlib.transport.Transport`` ``open_write_stream`` allows
  incremental addition of data to a file without requiring that all the
  data be buffered in memory. (Robert Collins)

* New methods on ``bzrlib.knit.KnitVersionedFile``:
  ``get_data_stream(versions)``, ``insert_data_stream(stream)`` and
  ``get_format_signature()``.  These provide some infrastructure for
  efficiently streaming the knit data for a set of versions over the smart
  protocol.

* Knits with no annotation cache still produce correct annotations.
  (Aaron Bentley)

* Three new methods have been added to ``bzrlib.trace``:
  ``set_verbosity_level``, ``get_verbosity_level`` and ``is_verbose``.
  ``set_verbosity_level`` expects a numeric value: negative for quiet,
  zero for normal, positive for verbose. The size of the number can be
  used to determine just how quiet or verbose the application should be.
  The existing ``be_quiet`` and ``is_quiet`` routines have been
  integrated into this new scheme. (Ian Clatworthy)

* Options can now be delcared with a ``custom_callback`` parameter. If
  set, this routine is called after the option is processed. This feature
  is now used by the standard options ``verbose`` and ``quiet`` so that
  setting one implicitly resets the other. (Ian Clatworthy)

* Rather than declaring a new option from scratch in order to provide
  custom help, a centrally registered option can be decorated using the
  new ``bzrlib.Option.custom_help`` routine. In particular, this routine
  is useful when declaring better help for the ``verbose`` and ``quiet``
  standard options as the base definition of these is now more complex
  than before thanks to their use of a custom callback. (Ian Clatworthy)

* Tree._iter_changes(specific_file=[]) now iterates through no files,
  instead of iterating through all files.  None is used to iterate through
  all files.  (Aaron Bentley)

* WorkingTree.revert() now accepts None to revert all files.  The use of
  [] to revert all files is deprecated.  (Aaron Bentley)


bzr 0.90 2007-08-28
###################

Improvements
************

* Documentation is now organized into multiple directories with a level
  added for different languages or locales. Added the Mini Tutorial
  and Quick Start Summary (en) documents from the Wiki, improving the
  content and readability of the former. Formatted NEWS as Release Notes
  complete with a Table of Conents, one heading per release. Moved the
  Developer Guide into the main document catalog and provided a link
  from the developer document catalog back to the main one.
  (Ian Clatworthy, Sabin Iacob, Alexander Belchenko)


API Changes
***********

* The static convenience method ``BzrDir.create_repository``
  is deprecated.  Callers should instead create a ``BzrDir`` instance
  and call ``create_repository`` on that.  (Martin Pool)


bzr 0.90rc1 2007-08-14
######################

Bugfixes
********

* ``bzr init`` should connect to the remote location one time only.  We
  have been connecting several times because we forget to pass around the
  Transport object. This modifies ``BzrDir.create_branch_convenience``,
  so that we can give it the Transport we already have.
  (John Arbash Meinel, Vincent Ladeuil, #111702)

* Get rid of sftp connection cache (get rid of the FTP one too).
  (Vincent Ladeuil, #43731)

* bzr branch {local|remote} remote don't try to create a working tree
  anymore.
  (Vincent Ladeuil, #112173)

* All identified multiple connections for a single bzr command have been
  fixed. See bzrlib/tests/commands directory.
  (Vincent Ladeuil)

* ``bzr rm`` now does not insist on ``--force`` to delete files that
  have been renamed but not otherwise modified.  (Marius Kruger,
  #111664)

* ``bzr selftest --bench`` no longer emits deprecation warnings
  (Lukáš Lalinský)

* ``bzr status`` now honours FILE parameters for conflict lists
  (Aaron Bentley, #127606)

* ``bzr checkout`` now honours -r when reconstituting a working tree.
  It also honours -r 0.  (Aaron Bentley, #127708)

* ``bzr add *`` no more fails on Windows if working tree contains
  non-ascii file names. (Kuno Meyer, #127361)

* allow ``easy_install bzr`` runs without fatal errors.
  (Alexander Belchenko, #125521)

* Graph._filter_candidate_lca does not raise KeyError if a candidate
  is eliminated just before it would normally be examined.  (Aaron Bentley)

* SMTP connection failures produce a nice message, not a traceback.
  (Aaron Bentley)

Improvements
************

* Don't show "dots" progress indicators when run non-interactively, such
  as from cron.  (Martin Pool)

* ``info`` now formats locations more nicely and lists "submit" and
  "public" branches (Aaron Bentley)

* New ``pack`` command that will trigger database compression within
  the repository (Robert Collins)

* Implement ``_KnitIndex._load_data`` in a pyrex extension. The pyrex
  version is approximately 2-3x faster at parsing a ``.kndx`` file.
  Which yields a measurable improvement for commands which have to
  read from the repository, such as a 1s => 0.75s improvement in
  ``bzr diff`` when there are changes to be shown.  (John Arbash Meinel)

* Merge is now faster.  Depending on the scenario, it can be more than 2x
  faster. (Aaron Bentley)

* Give a clearer warning, and allow ``python setup.py install`` to
  succeed even if pyrex is not available.
  (John Arbash Meinel)

* ``DirState._read_dirblocks`` now has an optional Pyrex
  implementation. This improves the speed of any command that has to
  read the entire DirState. (``diff``, ``status``, etc, improve by
  about 10%).
  ``bisect_dirblocks`` has also been improved, which helps all
  ``_get_entry`` type calls (whenever we are searching for a
  particular entry in the in-memory DirState).
  (John Arbash Meinel)

* ``bzr pull`` and ``bzr push`` no longer do a complete walk of the
  branch revision history for ui display unless -v is supplied.
  (Robert Collins)

* ``bzr log -rA..B`` output shifted to the left margin if the log only
  contains merge revisions. (Kent Gibson)

* The ``plugins`` command is now public with improved help.
  (Ian Clatworthy)

* New bundle and merge directive formats are faster to generate, and

* Annotate merge now works when there are local changes. (Aaron Bentley)

* Commit now only shows the progress in terms of directories instead of
  entries. (Ian Clatworthy)

* Fix ``KnitRepository.get_revision_graph`` to not request the graph 2
  times. This makes ``get_revision_graph`` 2x faster. (John Arbash
  Meinel)

* Fix ``VersionedFile.get_graph()`` to avoid using
  ``set.difference_update(other)``, which has bad scaling when
  ``other`` is large. This improves ``VF.get_graph([version_id])`` for
  a 12.5k graph from 2.9s down to 200ms. (John Arbash Meinel)

* The ``--lsprof-file`` option now generates output for KCacheGrind if
  the file starts with ``callgrind.out``. This matches the default file
  filtering done by KCacheGrind's Open Dialog. (Ian Clatworthy)

* Fix ``bzr update`` to avoid an unnecessary
  ``branch.get_master_branch`` call, which avoids 1 extra connection
  to the remote server. (Partial fix for #128076, John Arbash Meinel)

* Log errors from the smart server in the trace file, to make debugging
  test failures (and live failures!) easier.  (Andrew Bennetts)

* The HTML version of the man page has been superceded by a more
  comprehensive manual called the Bazaar User Reference. This manual
  is completed generated from the online help topics. As part of this
  change, limited reStructuredText is now explicitly supported in help
  topics and command help with 'unnatural' markup being removed prior
  to display by the online help or inclusion in the man page.
  (Ian Clatworthy)

* HTML documentation now use files extension ``*.html``
  (Alexander Belchenko)

* The cache of ignore definitions is now cleared in WorkingTree.unlock()
  so that changes to .bzrignore aren't missed. (#129694, Daniel Watkins)

* ``bzr selftest --strict`` fails if there are any missing features or
  expected test failures. (Daniel Watkins, #111914)

* Link to registration survey added to README. (Ian Clatworthy)

* Windows standalone installer show link to registration survey
  when installation finished. (Alexander Belchenko)

Library API Breaks
******************

* Deprecated dictionary ``bzrlib.option.SHORT_OPTIONS`` removed.
  Options are now required to provide a help string and it must
  comply with the style guide by being one or more sentences with an
  initial capital and final period. (Martin Pool)

* KnitIndex.get_parents now returns tuples. (Robert Collins)

* Ancient unused ``Repository.text_store`` attribute has been removed.
  (Robert Collins)

* The ``bzrlib.pack`` interface has changed to use tuples of bytestrings
  rather than just bytestrings, making it easier to represent multiple
  element names. As this interface was not used by any internal facilities
  since it was introduced in 0.18 no API compatibility is being preserved.
  The serialised form of these packs is identical with 0.18 when a single
  element tuple is in use. (Robert Collins)

Internals
*********

* merge now uses ``iter_changes`` to calculate changes, which makes room for
  future performance increases.  It is also more consistent with other
  operations that perform comparisons, and reduces reliance on
  Tree.inventory.  (Aaron Bentley)

* Refactoring of transport classes connected to a remote server.
  ConnectedTransport is a new class that serves as a basis for all
  transports needing to connect to a remote server.  transport.split_url
  have been deprecated, use the static method on the object instead. URL
  tests have been refactored too.
  (Vincent Ladeuil)

* Better connection sharing for ConnectedTransport objects.
  transport.get_transport() now accepts a 'possible_transports' parameter.
  If a newly requested transport can share a connection with one of the
  list, it will.
  (Vincent Ladeuil)

* Most functions now accept ``bzrlib.revision.NULL_REVISION`` to indicate
  the null revision, and consider using ``None`` for this purpose
  deprecated.  (Aaron Bentley)

* New ``index`` module with abstract index functionality. This will be
  used during the planned changes in the repository layer. Currently the
  index layer provides a graph aware immutable index, a builder for the
  same index type to allow creating them, and finally a composer for
  such indices to allow the use of many indices in a single query. The
  index performance is not optimised, however the API is stable to allow
  development on top of the index. (Robert Collins)

* ``bzrlib.dirstate.cmp_by_dirs`` can be used to compare two paths by
  their directory sections. This is equivalent to comparing
  ``path.split('/')``, only without having to split the paths.
  This has a Pyrex implementation available.
  (John Arbash Meinel)

* New transport decorator 'unlistable+' which disables the list_dir
  functionality for testing.

* Deprecated ``change_entry`` in transform.py. (Ian Clatworthy)

* RevisionTree.get_weave is now deprecated.  Tree.plan_merge is now used
  for performing annotate-merge.  (Aaron Bentley)

* New EmailMessage class to create email messages. (Adeodato Simó)

* Unused functions on the private interface KnitIndex have been removed.
  (Robert Collins)

* New ``knit.KnitGraphIndex`` which provides a ``KnitIndex`` layered on top
  of a ``index.GraphIndex``. (Robert Collins)

* New ``knit.KnitVersionedFile.iter_parents`` method that allows querying
  the parents of many knit nodes at once, reducing round trips to the
  underlying index. (Robert Collins)

* Graph now has an is_ancestor method, various bits use it.
  (Aaron Bentley)

* The ``-Dhpss`` flag now includes timing information. As well as
  logging when a new connection is opened. (John Arbash Meinel)

* ``bzrlib.pack.ContainerWriter`` now returns an offset, length tuple to
  callers when inserting data, allowing generation of readv style access
  during pack creation, without needing a separate pass across the output
  pack to gather such details. (Robert Collins)

* ``bzrlib.pack.make_readv_reader`` allows readv based access to pack
  files that are stored on a transport. (Robert Collins)

* New ``Repository.has_same_location`` method that reports if two
  repository objects refer to the same repository (although with some risk
  of false negatives).  (Andrew Bennetts)

* InterTree.compare now passes require_versioned on correctly.
  (Marius Kruger)

* New methods on Repository - ``start_write_group``,
  ``commit_write_group``, ``abort_write_group`` and ``is_in_write_group`` -
  which provide a clean hook point for transactional Repositories - ones
  where all the data for a fetch or commit needs to be made atomically
  available in one step. This allows the write lock to remain while making
  a series of data insertions.  (e.g. data conversion). (Robert Collins)

* In ``bzrlib.knit`` the internal interface has been altered to use
  3-tuples (index, pos, length) rather than two-tuples (pos, length) to
  describe where data in a knit is, allowing knits to be split into
  many files. (Robert Collins)

* ``bzrlib.knit._KnitData`` split into cache management and physical access
  with two access classes - ``_PackAccess`` and ``_KnitAccess`` defined.
  The former provides access into a .pack file, and the latter provides the
  current production repository form of .knit files. (Robert Collins)

Testing
*******

* Remove selftest ``--clean-output``, ``--numbered-dirs`` and
  ``--keep-output`` options, which are obsolete now that tests
  are done within directories in $TMPDIR.  (Martin Pool)

* The SSH_AUTH_SOCK environment variable is now reset to avoid
  interaction with any running ssh agents.  (Jelmer Vernooij, #125955)

* run_bzr_subprocess handles parameters the same way as run_bzr:
  either a string or a list of strings should be passed as the first
  parameter.  Varargs-style parameters are deprecated. (Aaron Bentley)


bzr 0.18  2007-07-17
####################

Bugfixes
********

* Fix 'bzr add' crash under Win32 (Kuno Meyer)


bzr 0.18rc1  2007-07-10
#######################

Bugfixes
********

* Do not suppress pipe errors, etc. in non-display commands
  (Alexander Belchenko, #87178)

* Display a useful error message when the user requests to annotate
  a file that is not present in the specified revision.
  (James Westby, #122656)

* Commands that use status flags now have a reference to 'help
  status-flags'.  (Daniel Watkins, #113436)

* Work around python-2.4.1 inhability to correctly parse the
  authentication header.
  (Vincent Ladeuil, #121889)

* Use exact encoding for merge directives. (Adeodato Simó, #120591)

* Fix tempfile permissions error in smart server tar bundling under
  Windows. (Martin _, #119330)

* Fix detection of directory entries in the inventory. (James Westby)

* Fix handling of http code 400: Bad Request When issuing too many ranges.
  (Vincent Ladeuil, #115209)

* Issue a CONNECT request when connecting to an https server
  via a proxy to enable SSL tunneling.
  (Vincent Ladeuil, #120678)

* Fix ``bzr log -r`` to support selecting merge revisions, both
  individually and as part of revision ranges.
  (Kent Gibson, #4663)

* Don't leave cruft behind when failing to acquire a lockdir.
  (Martin Pool, #109169)

* Don't use the '-f' strace option during tests.
  (Vincent Ladeuil, #102019).

* Warn when setting ``push_location`` to a value that will be masked by
  locations.conf.  (Aaron Bentley, #122286)

* Fix commit ordering in corner case (Aaron Bentley, #94975)

*  Make annotate behave in a non-ASCII world (Adeodato Simó).

Improvements
************

* The --lsprof-file option now dumps a text rendering of the profiling
  information if the filename ends in ".txt". It will also convert the
  profiling information to a format suitable for KCacheGrind if the
  output filename ends in ".callgrind". Fixes to the lsprofcalltree
  conversion process by Jean Paul Calderone and Itamar were also merged.
  See http://ddaa.net/blog/python/lsprof-calltree. (Ian Clatworthy)

* ``info`` now defaults to non-verbose mode, displaying only paths and
  abbreviated format info.  ``info -v`` displays all the information
  formerly displayed by ``info``.  (Aaron Bentley, Adeodato Simó)

* ``bzr missing`` now has better option names ``--this`` and ``--other``.
  (Elliot Murphy)

* The internal ``weave-list`` command has become ``versionedfile-list``,
  and now lists knits as well as weaves.  (Aaron Bentley)

* Automatic merge base selection uses a faster algorithm that chooses
  better bases in criss-cross merge situations (Aaron Bentley)

* Progress reporting in ``commit`` has been improved. The various logical
  stages are now reported on as follows, namely:

  * Collecting changes [Entry x/y] - Stage n/m
  * Saving data locally - Stage n/m
  * Uploading data to master branch - Stage n/m
  * Updating the working tree - Stage n/m
  * Running post commit hooks - Stage n/m

  If there is no master branch, the 3rd stage is omitted and the total
  number of stages is adjusted accordingly.

  Each hook that is run after commit is listed with a name (as hooks
  can be slow it is useful feedback).
  (Ian Clatworthy, Robert Collins)

* Various operations that are now faster due to avoiding unnecessary
  topological sorts. (Aaron Bentley)

* Make merge directives robust against broken bundles. (Aaron Bentley)

* The lsprof filename note is emitted via trace.note(), not standard
  output.  (Aaron Bentley)

* ``bzrlib`` now exports explicit API compatibility information to assist
  library users and plugins. See the ``bzrlib.api`` module for details.
  (Robert Collins)

* Remove unnecessary lock probes when acquiring a lockdir.
  (Martin Pool)

* ``bzr --version`` now shows the location of the bzr log file, which
  is especially useful on Windows.  (Martin Pool)

* -D now supports hooks to get debug tracing of hooks (though its currently
  minimal in nature). (Robert Collins)

* Long log format reports deltas on merge revisions.
  (John Arbash Meinel, Kent Gibson)

* Make initial push over ftp more resilient. (John Arbash Meinel)

* Print a summary of changes for update just like pull does.
  (Daniel Watkins, #113990)

* Add a -Dhpss option to trace smart protocol requests and responses.
  (Andrew Bennetts)

Library API Breaks
******************

* Testing cleanups -
  ``bzrlib.repository.RepositoryTestProviderAdapter`` has been moved
  to ``bzrlib.tests.repository_implementations``;
  ``bzrlib.repository.InterRepositoryTestProviderAdapter`` has been moved
  to ``bzrlib.tests.interrepository_implementations``;
  ``bzrlib.transport.TransportTestProviderAdapter`` has moved to
  ``bzrlib.tests.test_transport_implementations``.
  ``bzrlib.branch.BranchTestProviderAdapter`` has moved to
  ``bzrlib.tests.branch_implementations``.
  ``bzrlib.bzrdir.BzrDirTestProviderAdapter`` has moved to
  ``bzrlib.tests.bzrdir_implementations``.
  ``bzrlib.versionedfile.InterVersionedFileTestProviderAdapter`` has moved
  to ``bzrlib.tests.interversionedfile_implementations``.
  ``bzrlib.store.revision.RevisionStoreTestProviderAdapter`` has moved to
  ``bzrlib.tests.revisionstore_implementations``.
  ``bzrlib.workingtree.WorkingTreeTestProviderAdapter`` has moved to
  ``bzrlib.tests.workingtree_implementations``.
  These changes are an API break in the testing infrastructure only.
  (Robert Collins)

* Relocate TestCaseWithRepository to be more central. (Robert Collins)

* ``bzrlib.add.smart_add_tree`` will no longer perform glob expansion on
  win32. Callers of the function should do this and use the new
  ``MutableTree.smart_add`` method instead. (Robert Collins)

* ``bzrlib.add.glob_expand_for_win32`` is now
  ``bzrlib.win32utils.glob_expand``.  (Robert Collins)

* ``bzrlib.add.FastPath`` is now private and moved to
  ``bzrlib.mutabletree._FastPath``. (Robert Collins, Martin Pool)

* ``LockDir.wait`` removed.  (Martin Pool)

* The ``SmartServer`` hooks API has changed for the ``server_started`` and
  ``server_stopped`` hooks. The first parameter is now an iterable of
  backing URLs rather than a single URL. This is to reflect that many
  URLs may map to the external URL of the server. E.g. the server interally
  may have a chrooted URL but also the local file:// URL will be at the
  same location. (Robert Collins)

Internals
*********

* New SMTPConnection class to unify email handling.  (Adeodato Simó)

* Fix documentation of BzrError. (Adeodato Simó)

* Make BzrBadParameter an internal error. (Adeodato Simó)

* Remove use of 'assert False' to raise an exception unconditionally.
  (Martin Pool)

* Give a cleaner error when failing to decode knit index entry.
  (Martin Pool)

* TreeConfig would mistakenly search the top level when asked for options
  from a section. It now respects the section argument and only
  searches the specified section. (James Westby)

* Improve ``make api-docs`` output. (John Arbash Meinel)

* Use os.lstat rather than os.stat for osutils.make_readonly and
  osutils.make_writeable. This makes the difftools plugin more
  robust when dangling symlinks are found. (Elliot Murphy)

* New ``-Dlock`` option to log (to ~/.bzr.log) information on when
  lockdirs are taken or released.  (Martin Pool)

* ``bzrlib`` Hooks are now nameable using ``Hooks.name_hook``. This
  allows a nicer UI when hooks are running as the current hook can
  be displayed. (Robert Collins)

* ``Transport.get`` has had its interface made more clear for ease of use.
  Retrieval of a directory must now fail with either 'PathError' at open
  time, or raise 'ReadError' on a read. (Robert Collins)

* New method ``_maybe_expand_globs`` on the ``Command`` class for
  dealing with unexpanded glob lists - e.g. on the win32 platform. This
  was moved from ``bzrlib.add._prepare_file_list``. (Robert Collins)

* ``bzrlib.add.smart_add`` and ``bzrlib.add.smart_add_tree`` are now
  deprecated in favour of ``MutableTree.smart_add``. (Robert Collins,
  Martin Pool)

* New method ``external_url`` on Transport for obtaining the url to
  hand to external processes. (Robert Collins)

* Teach windows installers to build pyrex/C extensions.
  (Alexander Belchenko)

Testing
*******

* Removed the ``--keep-output`` option from selftest and clean up test
  directories as they're used.  This reduces the IO load from
  running the test suite and cuts the time by about half.
  (Andrew Bennetts, Martin Pool)

* Add scenarios as a public attribute on the TestAdapter classes to allow
  modification of the generated scenarios before adaption and easier
  testing. (Robert Collins)

* New testing support class ``TestScenarioApplier`` which multiplies
  out a single teste by a list of supplied scenarios. (RobertCollins)

* Setting ``repository_to_test_repository`` on a repository_implementations
  test will cause it to be called during repository creation, allowing the
  testing of repository classes which are not based around the Format
  concept. For example a repository adapter can be tested in this manner,
  by altering the repository scenarios to include a scenario that sets this
  attribute during the test parameterisation in
  ``bzrlib.tests.repository.repository_implementations``. (Robert Collins)

* Clean up many of the APIs for blackbox testing of Bazaar.  The standard
  interface is now self.run_bzr.  The command to run can be passed as
  either a list of parameters, a string containing the command line, or
  (deprecated) varargs parameters.  (Martin Pool)

* The base TestCase now isolates tests from -D parameters by clearing
  ``debug.debug_flags`` and restores it afterwards. (Robert Collins)

* Add a relpath parameter to get_transport methods in test framework to
  avoid useless cloning.
  (Vincent Ladeuil, #110448)


bzr 0.17  2007-06-18
####################

Bugfixes
********

* Fix crash of commit due to wrong lookup of filesystem encoding.
  (Colin Watson, #120647)

* Revert logging just to stderr in commit as broke unicode filenames.
  (Aaron Bentley, Ian Clatworthy, #120930)


bzr 0.17rc1  2007-06-12
#######################

Notes When Upgrading
********************

* The kind() and is_executable() APIs on the WorkingTree interface no
  longer implicitly (read) locks and unlocks the tree. This *might*
  impact some plug-ins and tools using this part of the API. If you find
  an issue that may be caused by this change, please let us know,
  particularly the plug-in/tool maintainer. If encountered, the API
  fix is to surround kind() and is_executable() calls with lock_read()
  and unlock() like so::

    work_tree.lock_read()
    try:
        kind = work_tree.kind(...)
    finally:
        work_tree.unlock()

Internals
*********
* Rework of LogFormatter API to provide beginning/end of log hooks and to
  encapsulate the details of the revision to be logged in a LogRevision
  object.
  In long log formats, merge revision ids are only shown when --show-ids
  is specified, and are labelled "revision-id:", as per mainline
  revisions, instead of "merged:". (Kent Gibson)

* New ``BranchBuilder`` API which allows the construction of particular
  histories quickly. Useful for testing and potentially other applications
  too. (Robert Collins)

Improvements
************

* There are two new help topics, working-trees and repositories that
  attempt to explain these concepts. (James Westby, John Arbash Meinel,
  Aaron Bentley)

* Added ``bzr log --limit`` to report a limited number of revisions.
  (Kent Gibson, #3659)

* Revert does not try to preserve file contents that were originally
  produced by reverting to a historical revision.  (Aaron Bentley)

* ``bzr log --short`` now includes ``[merge]`` for revisions which
  have more than one parent. This is a small improvement to help
  understanding what changes have occurred
  (John Arbash Meinel, #83887)

* TreeTransform avoids many renames when contructing large trees,
  improving speed.  3.25x speedups have been observed for construction of
  kernel-sized-trees, and checkouts are 1.28x faster.  (Aaron Bentley)

* Commit on large trees is now faster. In my environment, a commit of
  a small change to the Mozilla tree (55k files) has dropped from
  66 seconds to 32 seconds. For a small tree of 600 files, commit of a
  small change is 33% faster. (Ian Clatworthy)

* New --create-prefix option to bzr init, like for push.  (Daniel Watkins,
  #56322)

Bugfixes
********

* ``bzr push`` should only connect to the remote location one time.
  We have been connecting 3 times because we forget to pass around
  the Transport object. This adds ``BzrDir.clone_on_transport()``, so
  that we can pass in the Transport that we already have.
  (John Arbash Meinel, #75721)

* ``DirState.set_state_from_inventory()`` needs to properly order
  based on split paths, not just string paths.
  (John Arbash Meinel, #115947)

* Let TestUIFactoy encode the password prompt with its own stdout.
  (Vincent Ladeuil, #110204)

* pycurl should take use the range header that takes the range hint
  into account.
  (Vincent Ladeuil, #112719)

* WorkingTree4.get_file_sha1 no longer raises an exception when invoked
  on a missing file.  (Aaron Bentley, #118186)

* WorkingTree.remove works correctly with tree references, and when pwd is
  not the tree root. (Aaron Bentley)

* Merge no longer fails when a file is renamed in one tree and deleted
  in the other. (Aaron Bentley, #110279)

* ``revision-info`` now accepts dotted revnos, doesn't require a tree,
  and defaults to the last revision (Matthew Fuller, #90048)

* Tests no longer fail when BZR_REMOTE_PATH is set in the environment.
  (Daniel Watkins, #111958)

* ``bzr branch -r revid:foo`` can be used to branch any revision in
  your repository. (Previously Branch6 only supported revisions in your
  mainline). (John Arbash Meinel, #115343)

bzr 0.16  2007-05-07
####################

Bugfixes
********

* Handle when you have 2 directories with similar names, but one has a
  hyphen. (``'abc'`` versus ``'abc-2'``). The WT4._iter_changes
  iterator was using direct comparison and ``'abc/a'`` sorts after
  ``'abc-2'``, but ``('abc', 'a')`` sorts before ``('abc-2',)``.
  (John Arbash Meinel, #111227)

* Handle when someone renames a file on disk without telling bzr.
  Previously we would report the first file as missing, but not show
  the new unknown file. (John Arbash Meinel, #111288)

* Avoid error when running hooks after pulling into or pushing from
  a branch bound to a smartserver branch.  (Martin Pool, #111968)

Improvements
************

* Move developer documentation to doc/developers/. This reduces clutter in
  the root of the source tree and allows HACKING to be split into multiple
  files. (Robert Collins, Alexander Belchenko)

* Clean up the ``WorkingTree4._iter_changes()`` internal loops as well as
  ``DirState.update_entry()``. This optimizes the core logic for ``bzr
  diff`` and ``bzr status`` significantly improving the speed of
  both. (John Arbash Meinel)

bzr 0.16rc2  2007-04-30
#######################

Bugfixes
********

* Handle the case when you delete a file, and then rename another file
  on top of it. Also handle the case of ``bzr rm --keep foo``. ``bzr
  status`` should show the removed file and an unknown file in its
  place. (John Arbash Meinel, #109993)

* Bundles properly read and write revision properties that have an
  empty value. And when the value is not ASCII.
  (John Arbash Meinel, #109613)

* Fix the bzr commit message to be in text mode.
  (Alexander Belchenko, #110901)

* Also handle when you rename a file and create a file where it used
  to be. (John Arbash Meinel, #110256)

* ``WorkingTree4._iter_changes`` should not descend into unversioned
  directories. (John Arbash Meinel, #110399)

bzr 0.16rc1  2007-04-26
#######################

Notes When Upgrading
********************

* ``bzr remove`` and ``bzr rm`` will now remove the working file, if
  it could be recovered again.
  This has been done for consistency with svn and the unix rm command.
  The old ``remove`` behaviour has been retained in the new option
  ``bzr remove --keep``, which will just stop versioning the file,
  but not delete it.
  ``bzr remove --force`` have been added which will always delete the
  files.
  ``bzr remove`` is also more verbose.
  (Marius Kruger, #82602)

Improvements
************

* Merge directives can now be supplied as input to `merge` and `pull`,
  like bundles can.  (Aaron Bentley)

* Sending the SIGQUIT signal to bzr, which can be done on Unix by
  pressing Control-Backslash, drops bzr into a debugger.  Type ``'c'``
  to continue.  This can be disabled by setting the environment variable
  ``BZR_SIGQUIT_PDB=0``.  (Martin Pool)

* selftest now supports --list-only to list tests instead of running
  them. (Ian Clatworthy)

* selftest now supports --exclude PATTERN (or -x PATTERN) to exclude
  tests with names that match that regular expression.
  (Ian Clatworthy, #102679)

* selftest now supports --randomize SEED to run tests in a random order.
  SEED is typically the value 'now' meaning 'use the current time'.
  (Ian Clatworthy, #102686)

* New option ``--fixes`` to commit, which stores bug fixing annotations as
  revision properties. Built-in support for Launchpad, Debian, Trac and
  Bugzilla bug trackers. (Jonathan Lange, James Henstridge, Robert Collins)

* New API, ``bzrlib.bugtracker.tracker_registry``, for adding support for
  other bug trackers to ``fixes``. (Jonathan Lange, James Henstridge,
  Robert Collins)

* ``selftest`` has new short options ``-f`` and ``-1``.  (Martin
  Pool)

* ``bzrlib.tsort.MergeSorter`` optimizations. Change the inner loop
  into using local variables instead of going through ``self._var``.
  Improves the time to ``merge_sort`` a 10k revision graph by
  approximately 40% (~700->400ms).  (John Arbash Meinel)

* ``make docs`` now creates a man page at ``man1/bzr.1`` fixing bug 107388.
  (Robert Collins)

* ``bzr help`` now provides cross references to other help topics using
  the _see_also facility on command classes. Likewise the bzr_man
  documentation, and the bzr.1 man page also include this information.
  (Robert Collins)

* Tags are now included in logs, that use the long log formatter.
  (Erik Bågfors, Alexander Belchenko)

* ``bzr help`` provides a clearer message when a help topic cannot be
  found. (Robert Collins, #107656)

* ``bzr help`` now accepts optional prefixes for command help. The help
  for all commands can now be found at ``bzr help commands/COMMANDNAME``
  as well as ``bzr help COMMANDNAME`` (which only works for commands
  where the name is not the same as a more general help topic).
  (Robert Collins)

* ``bzr help PLUGINNAME`` will now return the module docstring from the
  plugin PLUGINNAME. (Robert Collins, #50408)

* New help topic ``urlspec`` which lists the availables transports.
  (Goffredo Baroncelli)

* doc/server.txt updated to document the default bzr:// port
  and also update the blurb about the hpss' current status.
  (Robert Collins, #107125).

* ``bzr serve`` now listens on interface 0.0.0.0 by default, making it
  serve out to the local LAN (and anyone in the world that can reach the
  machine running ``bzr serve``. (Robert Collins, #98918)

* A new smart server protocol version has been added.  It prefixes requests
  and responses with an explicit version identifier so that future protocol
  revisions can be dealt with gracefully.  (Andrew Bennetts, Robert Collins)

* The bzr protocol version 2 indicates success or failure in every response
  without depending on particular commands encoding that consistently,
  allowing future client refactorings to be much more robust about error
  handling. (Robert Collins, Martin Pool, Andrew Bennetts)

* The smart protocol over HTTP client has been changed to always post to the
  same ``.bzr/smart`` URL under the original location when it can.  This allows
  HTTP servers to only have to pass URLs ending in .bzr/smart to the smart
  server handler, and not arbitrary ``.bzr/*/smart`` URLs.  (Andrew Bennetts)

* digest authentication is now supported for proxies and HTTP by the urllib
  based http implementation. Tested against Apache 2.0.55 and Squid
  2.6.5. Basic and digest authentication are handled coherently for HTTP
  and proxy: if the user is provided in the url (bzr command line for HTTP,
  proxy environment variables for proxies), the password is prompted for
  (only once). If the password is provided, it is taken into account. Once
  the first authentication is successful, all further authentication
  roundtrips are avoided by preventively setting the right authentication
  header(s).
  (Vincent Ladeuil).

Internals
*********

* bzrlib API compatability with 0.8 has been dropped, cleaning up some
  code paths. (Robert Collins)

* Change the format of chroot urls so that they can be safely manipulated
  by generic url utilities without causing the resulting urls to have
  escaped the chroot. A side effect of this is that creating a chroot
  requires an explicit action using a ChrootServer.
  (Robert Collins, Andrew Bennetts)

* Deprecate ``Branch.get_root_id()`` because branches don't have root ids,
  rather than fixing bug #96847.  (Aaron Bentley)

* ``WorkingTree.apply_inventory_delta`` provides a better alternative to
  ``WorkingTree._write_inventory``.  (Aaron Bentley)

* Convenience method ``TestCase.expectFailure`` ensures that known failures
  do not silently pass.  (Aaron Bentley)

* ``Transport.local_abspath`` now raises ``NotLocalUrl`` rather than
  ``TransportNotPossible``. (Martin Pool, Ian Clatworthy)

* New SmartServer hooks facility. There are two initial hooks documented
  in ``bzrlib.transport.smart.SmartServerHooks``. The two initial hooks allow
  plugins to execute code upon server startup and shutdown.
  (Robert Collins).

* SmartServer in standalone mode will now close its listening socket
  when it stops, rather than waiting for garbage collection. This primarily
  fixes test suite hangs when a test tries to connect to a shutdown server.
  It may also help improve behaviour when dealing with a server running
  on a specific port (rather than dynamically assigned ports).
  (Robert Collins)

* Move most SmartServer code into a new package, bzrlib/smart.
  bzrlib/transport/remote.py contains just the Transport classes that used
  to be in bzrlib/transport/smart.py.  (Andrew Bennetts)

* urllib http implementation avoid roundtrips associated with
  401 (and 407) errors once the authentication succeeds.
  (Vincent Ladeuil).

* urlib http now supports querying the user for a proxy password if
  needed. Realm is shown in the prompt for both HTTP and proxy
  authentication when the user is required to type a password.
  (Vincent Ladeuil).

* Renamed SmartTransport (and subclasses like SmartTCPTransport) to
  RemoteTransport (and subclasses to RemoteTCPTransport, etc).  This is more
  consistent with its new home in ``bzrlib/transport/remote.py``, and because
  it's not really a "smart" transport, just one that does file operations
  via remote procedure calls.  (Andrew Bennetts)

* The ``lock_write`` method of ``LockableFiles``, ``Repository`` and
  ``Branch`` now accept a ``token`` keyword argument, so that separate
  instances of those objects can share a lock if it has the right token.
  (Andrew Bennetts, Robert Collins)

* New method ``get_branch_reference`` on ``BzrDir`` allows the detection of
  branch references - which the smart server component needs.

* The Repository API ``make_working_trees`` is now permitted to return
  False when ``set_make_working_trees`` is not implemented - previously
  an unimplemented ``set_make_working_trees`` implied the result True
  from ``make_working_trees``. This has been changed to accomodate the
  smart server, where it does not make sense (at this point) to ever
  make working trees by default. (Robert Collins)

* Command objects can now declare related help topics by having _see_also
  set to a list of related topic. (Robert Collins)

* ``bzrlib.help`` now delegates to the Command class for Command specific
  help. (Robert Collins)

* New class ``TransportListRegistry``, derived from the Registry class, which
  simplifies tracking the available Transports. (Goffredo Baroncelli)

* New function ``Branch.get_revision_id_to_revno_map`` which will
  return a dictionary mapping revision ids to dotted revnos. Since
  dotted revnos are defined in the context of the branch tip, it makes
  sense to generate them from a ``Branch`` object.
  (John Arbash Meinel)

* Fix the 'Unprintable error' message display to use the repr of the
  exception that prevented printing the error because the str value
  for it is often not useful in debugging (e.g. KeyError('foo') has a
  str() of 'foo' but a repr of 'KeyError('foo')' which is much more
  useful. (Robert Collins)

* ``urlutils.normalize_url`` now unescapes unreserved characters, such as "~".
  (Andrew Bennetts)

Bugfixes
********

* Don't fail bundle selftest if email has 'two' embedded.
  (Ian Clatworthy, #98510)

* Remove ``--verbose`` from ``bzr bundle``. It didn't work anyway.
  (Robert Widhopf-Fenk, #98591)

* Remove ``--basis`` from the checkout/branch commands - it didn't work
  properly and is no longer beneficial.
  (Robert Collins, #53675, #43486)

* Don't produce encoding error when adding duplicate files.
  (Aaron Bentley)

* Fix ``bzr log <file>`` so it only logs the revisions that changed
  the file, and does it faster.
  (Kent Gibson, John Arbash Meinel, #51980, #69477)

* Fix ``InterDirstateTre._iter_changes`` to handle when we come across
  an empty versioned directory, which now has files in it.
  (John Arbash Meinel, #104257)

* Teach ``common_ancestor`` to shortcut when the tip of one branch is
  inside the ancestry of the other. Saves a lot of graph processing
  (with an ancestry of 16k revisions, ``bzr merge ../already-merged``
  changes from 2m10s to 13s).  (John Arbash Meinel, #103757)

* Fix ``show_diff_trees`` to handle the case when a file is modified,
  and the containing directory is renamed. (The file path is different
  in this versus base, but it isn't marked as a rename).
  (John Arbash Meinel, #103870)

* FTP now works even when the FTP server does not support atomic rename.
  (Aaron Bentley, #89436)

* Correct handling in bundles and merge directives of timezones with
  that are not an integer number of hours offset from UTC.  Always
  represent the epoch time in UTC to avoid problems with formatting
  earlier times on win32.  (Martin Pool, Alexander Belchenko, John
  Arbash Meinel)

* Typo in the help for ``register-branch`` fixed. (Robert Collins, #96770)

* "dirstate" and "dirstate-tags" formats now produce branches compatible
  with old versions of bzr. (Aaron Bentley, #107168))

* Handle moving a directory when children have been added, removed,
  and renamed. (John Arbash Meinel, #105479)

* Don't preventively use basic authentication for proxy before receiving a
  407 error. Otherwise people willing to use other authentication schemes
  may expose their password in the clear (or nearly). This add one
  roundtrip in case basic authentication should be used, but plug the
  security hole.
  (Vincent Ladeuil)

* Handle http and proxy digest authentication.
  (Vincent Ladeuil, #94034).

Testing
*******

* Added ``bzrlib.strace.strace`` which will strace a single callable and
  return a StraceResult object which contains just the syscalls involved
  in running it. (Robert Collins)

* New test method ``reduceLockdirTimeout`` to drop the default (ui-centric)
  default time down to one suitable for tests. (Andrew Bennetts)

* Add new ``vfs_transport_factory`` attribute on tests which provides the
  common vfs backing for both the readonly and readwrite transports.
  This allows the RemoteObject tests to back onto local disk or memory,
  and use the existing ``transport_server`` attribute all tests know about
  to be the smart server transport. This in turn allows tests to
  differentiate between 'transport to access the branch', and
  'transport which is a VFS' - which matters in Remote* tests.
  (Robert Collins, Andrew Bennetts)

* The ``make_branch_and_tree`` method for tests will now create a
  lightweight checkout for the tree if the ``vfs_transport_factory`` is not
  a LocalURLServer. (Robert Collins, Andrew Bennetts)

* Branch implementation tests have been audited to ensure that all urls
  passed to Branch APIs use proper urls, except when local-disk paths
  are intended. This is so that tests correctly access the test transport
  which is often not equivalent to local disk in Remote* tests. As part
  of this many tests were adjusted to remove dependencies on local disk
  access.
  (Robert Collins, Andrew Bennetts)

* Mark bzrlib.tests and bzrlib.tests.TestUtil as providing assertFOO helper
  functions by adding a ``__unittest`` global attribute. (Robert Collins,
  Andrew Bennetts, Martin Pool, Jonathan Lange)

* Refactored proxy and authentication handling to simplify the
  implementation of new auth schemes for both http and proxy.
  (Vincent Ladeuil)

bzr 0.15 2007-04-01
###################

Bugfixes
********

* Handle incompatible repositories as a user issue when fetching.
  (Aaron Bentley)

* Don't give a recommendation to upgrade when branching or
  checking out a branch that contains an old-format working tree.
  (Martin Pool)

bzr 0.15rc3  2007-03-26
#######################

Changes
*******

* A warning is now displayed when opening working trees in older
  formats, to encourage people to upgrade to WorkingTreeFormat4.
  (Martin Pool)

Improvements
************

* HTTP redirections are now taken into account when a branch (or a
  bundle) is accessed for the first time. A message is issued at each
  redirection to inform the user. In the past, http redirections were
  silently followed for each request which significantly degraded the
  performances. The http redirections are not followed anymore by
  default, instead a RedirectRequested exception is raised. For bzrlib
  users needing to follow http redirections anyway,
  ``bzrlib.transport.do_catching_redirections`` provide an easy transition
  path.  (vila)

Internals
*********

* Added ``ReadLock.temporary_write_lock()`` to allow upgrading an OS read
  lock to an OS write lock. Linux can do this without unlocking, Win32
  needs to unlock in between. (John Arbash Meinel)

* New parameter ``recommend_upgrade`` to ``BzrDir.open_workingtree``
  to silence (when false) warnings about opening old formats.
  (Martin Pool)

* Fix minor performance regression with bzr-0.15 on pre-dirstate
  trees. (We were reading the working inventory too many times).
  (John Arbash Meinel)

* Remove ``Branch.get_transaction()`` in favour of a simple cache of
  ``revision_history``.  Branch subclasses should override
  ``_gen_revision_history`` rather than ``revision_history`` to make use of
  this cache, and call ``_clear_revision_history_cache`` and
  ``_cache_revision_history`` at appropriate times. (Andrew Bennetts)

Bugfixes
********

* Take ``smtp_server`` from user config into account.
  (vila, #92195)

* Restore Unicode filename handling for versioned and unversioned files.
  (John Arbash Meinel, #92608)

* Don't fail during ``bzr commit`` if a file is marked removed, and
  the containing directory is auto-removed.  (John Arbash Meinel, #93681)

* ``bzr status FILENAME`` failed on Windows because of an uncommon
  errno. (``ERROR_DIRECTORY == 267 != ENOTDIR``).
  (Wouter van Heyst, John Arbash Meinel, #90819)

* ``bzr checkout source`` should create a local branch in the same
  format as source. (John Arbash Meinel, #93854)

* ``bzr commit`` with a kind change was failing to update the
  last-changed-revision for directories.  The
  InventoryDirectory._unchanged only looked at the ``parent_id`` and name,
  ignoring the fact that the kind could have changed, too.
  (John Arbash Meinel, #90111)

* ``bzr mv dir/subdir other`` was incorrectly updating files inside
  the directory. So that there was a chance it would break commit,
  etc. (John Arbash Meinel, #94037)

* Correctly handles mutiple permanent http redirections.
  (vila, #88780)

bzr 0.15rc2  2007-03-14
#######################

Notes When Upgrading
********************

* Release 0.15rc2 of bzr changes the ``bzr init-repo`` command to
  default to ``--trees`` instead of ``--no-trees``.
  Existing shared repositories are not affected.

Improvements
************

* New ``merge-directive`` command to generate machine- and human-readable
  merge requests.  (Aaron Bentley)

* New ``submit:`` revision specifier makes it easy to diff against the
  common ancestor with the submit location (Aaron Bentley)

* Added support for Putty's SSH implementation. (Dmitry Vasiliev)

* Added ``bzr status --versioned`` to report only versioned files,
  not unknowns. (Kent Gibson)

* Merge now autodetects the correct line-ending style for its conflict
  markers.  (Aaron Bentley)

Internals
*********

* Refactored SSH vendor registration into SSHVendorManager class.
  (Dmitry Vasiliev)

Bugfixes
********

* New ``--numbered-dirs`` option to ``bzr selftest`` to use
  numbered dirs for TestCaseInTempDir. This is default behavior
  on Windows. Anyone can force named dirs on Windows
  with ``--no-numbered-dirs``. (Alexander Belchenko)

* Fix ``RevisionSpec_revid`` to handle the Unicode strings passed in
  from the command line. (Marien Zwart, #90501)

* Fix ``TreeTransform._iter_changes`` when both the source and
  destination are missing. (Aaron Bentley, #88842)

* Fix commit of merges with symlinks in dirstate trees.
  (Marien Zwart)

* Switch the ``bzr init-repo`` default from --no-trees to --trees.
  (Wouter van Heyst, #53483)


bzr 0.15rc1  2007-03-07
#######################

Surprises
*********

* The default disk format has changed. Please run 'bzr upgrade' in your
  working trees to upgrade. This new default is compatible for network
  operations, but not for local operations. That is, if you have two
  versions of bzr installed locally, after upgrading you can only use the
  bzr 0.15 version. This new default does not enable tags or nested-trees
  as they are incompatible with bzr versions before 0.15 over the network.

* For users of bzrlib: Two major changes have been made to the working tree
  api in bzrlib. The first is that many methods and attributes, including
  the inventory attribute, are no longer valid for use until one of
  ``lock_read``/``lock_write``/``lock_tree_write`` has been called,
  and become invalid again after unlock is called. This has been done
  to improve performance and correctness as part of the dirstate
  development.
  (Robert Collins, John A Meinel, Martin Pool, and others).

* For users of bzrlib: The attribute 'tree.inventory' should be considered
  readonly. Previously it was possible to directly alter this attribute, or
  its contents, and have the tree notice this. This has been made
  unsupported - it may work in some tree formats, but in the newer dirstate
  format such actions will have no effect and will be ignored, or even
  cause assertions. All operations possible can still be carried out by a
  combination of the tree API, and the bzrlib.transform API. (Robert
  Collins, John A Meinel, Martin Pool, and others).

Improvements
************

* Support for OS Windows 98. Also .bzr.log on any windows system
  saved in My Documents folder. (Alexander Belchenko)

* ``bzr mv`` enhanced to support already moved files.
  In the past the mv command would have failed if the source file doesn't
  exist. In this situation ``bzr mv`` would now detect that the file has
  already moved and update the repository accordingly, if the target file
  does exist.
  A new option ``--after`` has been added so that if two files already
  exist, you could notify Bazaar that you have moved a (versioned) file
  and replaced it with another. Thus in this case ``bzr move --after``
  will only update the Bazaar identifier.
  (Steffen Eichenberg, Marius Kruger)

* ``ls`` now works on treeless branches and remote branches.
  (Aaron Bentley)

* ``bzr help global-options`` describes the global options.
  (Aaron Bentley)

* ``bzr pull --overwrite`` will now correctly overwrite checkouts.
  (Robert Collins)

* Files are now allowed to change kind (e.g. from file to symlink).
  Supported by ``commit``, ``revert`` and ``status``
  (Aaron Bentley)

* ``inventory`` and ``unknowns`` hidden in favour of ``ls``
  (Aaron Bentley)

* ``bzr help checkouts`` descibes what checkouts are and some possible
  uses of them. (James Westby, Aaron Bentley)

* A new ``-d`` option to push, pull and merge overrides the default
  directory.  (Martin Pool)

* Branch format 6: smaller, and potentially faster than format 5.  Supports
  ``append_history_only`` mode, where the log view and revnos do not change,
  except by being added to.  Stores policy settings in
  ".bzr/branch/branch.conf".

* ``append_only`` branches:  Format 6 branches may be configured so that log
  view and revnos are always consistent.  Either create the branch using
  "bzr init --append-revisions-only" or edit the config file as descriped
  in docs/configuration.txt.

* rebind: Format 6 branches retain the last-used bind location, so if you
  "bzr unbind", you can "bzr bind" to bind to the previously-selected
  bind location.

* Builtin tags support, created and deleted by the ``tag`` command and
  stored in the branch.  Tags can be accessed with the revisionspec
  ``-rtag:``, and listed with ``bzr tags``.  Tags are not versioned
  at present. Tags require a network incompatible upgrade. To perform this
  upgrade, run ``bzr upgrade --dirstate-tags`` in your branch and
  repositories. (Martin Pool)

* The ``bzr://`` transport now has a well-known port number, 4155,
  which it will use by default.  (Andrew Bennetts, Martin Pool)

* Bazaar now looks for user-installed plugins before looking for site-wide
  plugins. (Jonathan Lange)

* ``bzr resolve`` now detects and marks resolved text conflicts.
  (Aaron Bentley)

Internals
*********

* Internally revision ids and file ids are now passed around as utf-8
  bytestrings, rather than treating them as Unicode strings. This has
  performance benefits for Knits, since we no longer need to decode the
  revision id for each line of content, nor for each entry in the index.
  This will also help with the future dirstate format.
  (John Arbash Meinel)

* Reserved ids (any revision-id ending in a colon) are rejected by
  versionedfiles, repositories, branches, and working trees
  (Aaron Bentley)

* Minor performance improvement by not creating a ProgressBar for
  every KnitIndex we create. (about 90ms for a bzr.dev tree)
  (John Arbash Meinel)

* New easier to use Branch hooks facility. There are five initial hooks,
  all documented in bzrlib.branch.BranchHooks.__init__ - ``'set_rh'``,
  ``'post_push'``, ``'post_pull'``, ``'post_commit'``,
  ``'post_uncommit'``. These hooks fire after the matching operation
  on a branch has taken place, and were originally added for the
  branchrss plugin. (Robert Collins)

* New method ``Branch.push()`` which should be used when pushing from a
  branch as it makes performance and policy decisions to match the UI
  level command ``push``. (Robert Collins).

* Add a new method ``Tree.revision_tree`` which allows access to cached
  trees for arbitrary revisions. This allows the in development dirstate
  tree format to provide access to the callers to cached copies of
  inventory data which are cheaper to access than inventories from the
  repository.
  (Robert Collins, Martin Pool)

* New ``Branch.last_revision_info`` method, this is being done to allow
  optimization of requests for both the number of revisions and the last
  revision of a branch with smartservers and potentially future branch
  formats. (Wouter van Heyst, Robert Collins)

* Allow ``'import bzrlib.plugins.NAME'`` to work when the plugin NAME has not
  yet been loaded by ``load_plugins()``. This allows plugins to depend on each
  other for code reuse without requiring users to perform file-renaming
  gymnastics. (Robert Collins)

* New Repository method ``'gather_stats'`` for statistic data collection.
  This is expected to grow to cover a number of related uses mainly
  related to bzr info. (Robert Collins)

* Log formatters are now managed with a registry.
  ``log.register_formatter`` continues to work, but callers accessing
  the FORMATTERS dictionary directly will not.

* Allow a start message to be passed to the ``edit_commit_message``
  function.  This will be placed in the message offered to the user
  for editing above the separator. It allows a template commit message
  to be used more easily. (James Westby)

* ``GPGStrategy.sign()`` will now raise ``BzrBadParameterUnicode`` if
  you pass a Unicode string rather than an 8-bit string. Callers need
  to be updated to encode first. (John Arbash Meinel)

* Branch.push, pull, merge now return Result objects with information
  about what happened, rather than a scattering of various methods.  These
  are also passed to the post hooks.  (Martin Pool)

* File formats and architecture is in place for managing a forest of trees
  in bzr, and splitting up existing trees into smaller subtrees, and
  finally joining trees to make a larger tree. This is the first iteration
  of this support, and the user-facing aspects still require substantial
  work.  If you wish to experiment with it, use ``bzr upgrade
  --dirstate-with-subtree`` in your working trees and repositories.
  You can use the hidden commands ``split`` and ``join`` and to create
  and manipulate nested trees, but please consider using the nested-trees
  branch, which contains substantial UI improvements, instead.
  http://code.aaronbentley.com/bzr/bzrrepo/nested-trees/
  (Aaron Bentley, Martin Pool, Robert Collins).

Bugfixes
********

* ``bzr annotate`` now uses dotted revnos from the viewpoint of the
  branch, rather than the last changed revision of the file.
  (John Arbash Meinel, #82158)

* Lock operations no longer hang if they encounter a permission problem.
  (Aaron Bentley)

* ``bzr push`` can resume a push that was canceled before it finished.
  Also, it can push even if the target directory exists if you supply
  the ``--use-existing-dir`` flag.
  (John Arbash Meinel, #30576, #45504)

* Fix http proxy authentication when user and an optional
  password appears in the ``*_proxy`` vars. (Vincent Ladeuil,
  #83954).

* ``bzr log branch/file`` works for local treeless branches
  (Aaron Bentley, #84247)

* Fix problem with UNC paths on Windows 98. (Alexander Belchenko, #84728)

* Searching location of CA bundle for PyCurl in env variable
  (``CURL_CA_BUNDLE``), and on win32 along the PATH.
  (Alexander Belchenko, #82086)

* ``bzr init`` works with unicode argument LOCATION.
  (Alexander Belchenko, #85599)

* Raise ``DependencyNotPresent`` if pycurl do not support https.
  (Vincent Ladeuil, #85305)

* Invalid proxy env variables should not cause a traceback.
  (Vincent Ladeuil, #87765)

* Ignore patterns normalised to use '/' path separator.
  (Kent Gibson, #86451)

* bzr rocks. It sure does! Fix case. (Vincent Ladeuil, #78026)

* Fix bzrtools shelve command for removed lines beginning with "--"
  (Johan Dahlberg, #75577)

Testing
*******

* New ``--first`` option to ``bzr selftest`` to run specified tests
  before the rest of the suite.  (Martin Pool)


bzr 0.14  2007-01-23
####################

Improvements
************

* ``bzr help global-options`` describes the global options. (Aaron Bentley)

Bug Fixes
*********

* Skip documentation generation tests if the tools to do so are not
  available. Fixes running selftest for installled copies of bzr.
  (John Arbash Meinel, #80330)

* Fix the code that discovers whether bzr is being run from it's
  working tree to handle the case when it isn't but the directory
  it is in is below a repository. (James Westby, #77306)


bzr 0.14rc1  2007-01-16
#######################

Improvements
************

* New connection: ``bzr+http://`` which supports tunnelling the smart
  protocol over an HTTP connection. If writing is enabled on the bzr
  server, then you can write over the http connection.
  (Andrew Bennetts, John Arbash Meinel)

* Aliases now support quotation marks, so they can contain whitespace
  (Marius Kruger)

* PyCurlTransport now use a single curl object. By specifying explicitly
  the 'Range' header, we avoid the need to use two different curl objects
  (and two connections to the same server). (Vincent Ladeuil)

* ``bzr commit`` does not prompt for a message until it is very likely to
  succeed.  (Aaron Bentley)

* ``bzr conflicts`` now takes --text to list pathnames of text conflicts
  (Aaron Bentley)

* Fix ``iter_lines_added_or_present_in_versions`` to use a set instead
  of a list while checking if a revision id was requested. Takes 10s
  off of the ``fileids_affected_by_revision_ids`` time, which is 10s
  of the ``bzr branch`` time. Also improve ``fileids_...`` time by
  filtering lines with a regex rather than multiple ``str.find()``
  calls. (saves another 300ms) (John Arbash Meinel)

* Policy can be set for each configuration key. This allows keys to be
  inherited properly across configuration entries. For example, this
  should enable you to do::

    [/home/user/project]
    push_location = sftp://host/srv/project/
    push_location:policy = appendpath

  And then a branch like ``/home/user/project/mybranch`` should get an
  automatic push location of ``sftp://host/srv/project/mybranch``.
  (James Henstridge)

* Added ``bzr status --short`` to make status report svn style flags
  for each file.  For example::

    $ bzr status --short
    A  foo
    A  bar
    D  baz
    ?  wooley

* 'bzr selftest --clean-output' allows easily clean temporary tests
  directories without running tests. (Alexander Belchenko)

* ``bzr help hidden-commands`` lists all hidden commands. (Aaron Bentley)

* ``bzr merge`` now has an option ``--pull`` to fall back to pull if
  local is fully merged into remote. (Jan Hudec)

* ``bzr help formats`` describes available directory formats. (Aaron Bentley)

Internals
*********

* A few tweaks directly to ``fileids_affected_by_revision_ids`` to
  help speed up processing, as well allowing to extract unannotated
  lines. Between the two ``fileids_affected_by_revision_ids`` is
  improved by approx 10%. (John Arbash Meinel)

* Change Revision serialization to only write out millisecond
  resolution. Rather than expecting floating point serialization to
  preserve more resolution than we need. (Henri Weichers, Martin Pool)

* Test suite ends cleanly on Windows.  (Vincent Ladeuil)

* When ``encoding_type`` attribute of class Command is equal to 'exact',
  force sys.stdout to be a binary stream on Windows, and therefore
  keep exact line-endings (without LF -> CRLF conversion).
  (Alexander Belchenko)

* Single-letter short options are no longer globally declared.  (Martin
  Pool)

* Before using detected user/terminal encoding bzr should check
  that Python has corresponding codec. (Alexander Belchenko)

* Formats for end-user selection are provided via a FormatRegistry (Aaron Bentley)

Bug Fixes
*********

* ``bzr missing --verbose`` was showing adds/removals in the wrong
  direction. (John Arbash Meinel)

* ``bzr annotate`` now defaults to showing dotted revnos for merged
  revisions. It cuts them off at a depth of 12 characters, but you can
  supply ``--long`` to see the full number. You can also use
  ``--show-ids`` to display the original revision ids, rather than
  revision numbers and committer names. (John Arbash Meinel, #75637)

* bzr now supports Win32 UNC path (e.g. ``\HOST\path``.
  (Alexander Belchenko, #57869)

* Win32-specific: output of cat, bundle and diff commands don't mangle
  line-endings (Alexander Belchenko, #55276)

* Replace broken fnmatch based ignore pattern matching with custom pattern
  matcher.
  (Kent Gibson, Jan Hudec #57637)

* pycurl and urllib can detect short reads at different places. Update
  the test suite to test more cases. Also detect http error code 416
  which was raised for that specific bug. Also enhance the urllib
  robustness by detecting invalid ranges (and pycurl's one by detecting
  short reads during the initial GET). (Vincent Ladeuil, #73948)

* The urllib connection sharing interacts badly with urllib2
  proxy setting (the connections didn't go thru the proxy
  anymore). Defining a proper ProxyHandler solves the
  problem.  (Vincent Ladeuil, #74759)

* Use urlutils to generate relative URLs, not osutils
  (Aaron Bentley, #76229)

* ``bzr status`` in a readonly directory should work without giving
  lots of errors. (John Arbash Meinel, #76299)

* Mention the revisionspec topic for the revision option help.
  (Wouter van Heyst, #31663)

* Allow plugins import from zip archives.
  (Alexander Belchenko, #68124)


bzr 0.13  2006-12-05
####################

No changes from 0.13rc


bzr 0.13rc1  2006-11-27
#######################

Improvements
************

* New command ``bzr remove-tree`` allows the removal of the working
  tree from a branch.
  (Daniel Silverstone)

* urllib uses shared keep-alive connections, so http
  operations are substantially faster.
  (Vincent Ladeuil, #53654)

* ``bzr export`` allows an optional branch parameter, to export a bzr
  tree from some other url. For example:
  ``bzr export bzr.tar.gz http://bazaar-vcs.org/bzr/bzr.dev``
  (Daniel Silverstone)

* Added ``bzr help topics`` to the bzr help system. This gives a
  location for general information, outside of a specific command.
  This includes updates for ``bzr help revisionspec`` the first topic
  included. (Goffredo Baroncelli, John Arbash Meinel, #42714)

* WSGI-compatible HTTP smart server.  See ``doc/http_smart_server.txt``.
  (Andrew Bennetts)

* Knit files will now cache full texts only when the size of the
  deltas is as large as the size of the fulltext. (Or after 200
  deltas, whichever comes first). This has the most benefit on large
  files with small changes, such as the inventory for a large project.
  (eg For a project with 2500 files, and 7500 revisions, it changes
  the size of inventory.knit from 11MB to 5.4MB) (John Arbash Meinel)

Internals
*********

* New -D option given before the command line turns on debugging output
  for particular areas.  -Derror shows tracebacks on all errors.
  (Martin Pool)

* Clean up ``bzr selftest --benchmark bundle`` to correct an import,
  and remove benchmarks that take longer than 10min to run.
  (John Arbash Meinel)

* Use ``time.time()`` instead of ``time.clock()`` to decide on
  progress throttling. Because ``time.clock()`` is actually CPU time,
  so over a high-latency connection, too many updates get throttled.
  (John Arbash Meinel)

* ``MemoryTransport.list_dir()`` would strip the first character for
  files or directories in root directory. (John Arbash Meinel)

* New method ``get_branch_reference`` on 'BzrDir' allows the detection of
  branch references - which the smart server component needs.

* New ``ChrootTransportDecorator``, accessible via the ``chroot+`` url
  prefix.  It disallows any access to locations above a set URL.  (Andrew
  Bennetts)

Bug Fixes
*********

* Now ``_KnitIndex`` properly decode revision ids when loading index data.
  And optimize the knit index parsing code.
  (Dmitry Vasiliev, John Arbash Meinel)

* ``bzrlib/bzrdir.py`` was directly referencing ``bzrlib.workingtree``,
  without importing it. This prevented ``bzr upgrade`` from working
  unless a plugin already imported ``bzrlib.workingtree``
  (John Arbash Meinel, #70716)

* Suppress the traceback on invalid URLs (Vincent Ladeuil, #70803).

* Give nicer error message when an http server returns a 403
  error code. (Vincent Ladeuil, #57644).

* When a multi-range http GET request fails, try a single
  range one. If it fails too, forget about ranges. Remember that until
  the death of the transport and propagates that to the clones.
  (Vincent Ladeuil, #62276, #62029).

* Handles user/passwords supplied in url from command
  line (for the urllib implementation). Don't request already
  known passwords (Vincent Ladeuil, #42383, #44647, #48527)

* ``_KnitIndex.add_versions()`` dictionary compresses revision ids as they
  are added. This fixes bug where fetching remote revisions records
  them as full references rather than integers.
  (John Arbash Meinel, #64789)

* ``bzr ignore`` strips trailing slashes in patterns.
  Also ``bzr ignore`` rejects absolute paths. (Kent Gibson, #4559)

* ``bzr ignore`` takes multiple arguments. (Cheuksan Edward Wang, #29488)

* mv correctly handles paths that traverse symlinks.
  (Aaron Bentley, #66964)

* Give nicer looking error messages when failing to connect over ssh.
  (John Arbash Meinel, #49172)

* Pushing to a remote branch does not currently update the remote working
  tree. After a remote push, ``bzr status`` and ``bzr diff`` on the remote
  machine now show that the working tree is out of date.
  (Cheuksan Edward Wang #48136)

* Use patiencediff instead of difflib for determining deltas to insert
  into knits. This avoids the O(N^3) behavior of difflib. Patience
  diff should be O(N^2). (Cheuksan Edward Wang, #65714)

* Running ``bzr log`` on nonexistent file gives an error instead of the
  entire log history. (Cheuksan Edward Wang #50793)

* ``bzr cat`` can look up contents of removed or renamed files. If the
  pathname is ambiguous, i.e. the files in the old and new trees have
  different id's, the default is the file in the new tree. The user can
  use "--name-from-revision" to select the file in the old tree.
  (Cheuksan Edward Wang, #30190)

Testing
*******

* TestingHTTPRequestHandler really handles the Range header
  (previously it was ignoring it and returning the whole file,).

bzr 0.12  2006-10-30
####################

Internals
*********

* Clean up ``bzr selftest --benchmark bundle`` to correct an import,
  and remove benchmarks that take longer than 10min to run.
  (John Arbash Meinel)

bzr 0.12rc1  2006-10-23
#######################

Improvements
************

* ``bzr log`` now shows dotted-decimal revision numbers for all revisions,
  rather than just showing a decimal revision number for revisions on the
  mainline. These revision numbers are not yet accepted as input into bzr
  commands such as log, diff etc. (Robert Collins)

* revisions can now be specified using dotted-decimal revision numbers.
  For instance, ``bzr diff -r 1.2.1..1.2.3``. (Robert Collins)

* ``bzr help commands`` output is now shorter (Aaron Bentley)

* ``bzr`` now uses lazy importing to reduce the startup time. This has
  a moderate effect on lots of actions, especially ones that have
  little to do. For example ``bzr rocks`` time is down to 116ms from
  283ms. (John Arbash Meinel)

* New Registry class to provide name-to-object registry-like support,
  for example for schemes where plugins can register new classes to
  do certain tasks (e.g. log formatters). Also provides lazy registration
  to allow modules to be loaded on request.
  (John Arbash Meinel, Adeodato Simó)

API Incompatability
*******************

* LogFormatter subclasses show now expect the 'revno' parameter to
  show() to be a string rather than an int. (Robert Collins)

Internals
*********

* ``TestCase.run_bzr``, ``run_bzr_captured``, and ``run_bzr_subprocess``
  can take a ``working_dir='foo'`` parameter, which will change directory
  for the command. (John Arbash Meinel)

* ``bzrlib.lazy_regex.lazy_compile`` can be used to create a proxy
  around a regex, which defers compilation until first use.
  (John Arbash Meinel)

* ``TestCase.run_bzr_subprocess`` defaults to supplying the
  ``--no-plugins`` parameter to ensure test reproducability, and avoid
  problems with system-wide installed plugins. (John Arbash Meinel)

* Unique tree root ids are now supported. Newly created trees still
  use the common root id for compatibility with bzr versions before 0.12.
  (Aaron Bentley)

* ``WorkingTree.set_root_id(None)`` is now deprecated. Please
  pass in ``inventory.ROOT_ID`` if you want the default root id value.
  (Robert Collins, John Arbash Meinel)

* New method ``WorkingTree.flush()`` which will write the current memory
  inventory out to disk. At the same time, ``read_working_inventory`` will
  no longer trash the current tree inventory if it has been modified within
  the current lock, and the tree will now ``flush()`` automatically on
  ``unlock()``. ``WorkingTree.set_root_id()`` has been updated to take
  advantage of this functionality. (Robert Collins, John Arbash Meinel)

* ``bzrlib.tsort.merge_sorted`` now accepts ``generate_revnos``. This
  parameter will cause it to add another column to its output, which
  contains the dotted-decimal revno for each revision, as a tuple.
  (Robert Collins)

* ``LogFormatter.show_merge`` is deprecated in favour of
  ``LogFormatter.show_merge_revno``. (Robert Collins)

Bug Fixes
*********

* Avoid circular imports by creating a deprecated function for
  ``bzrlib.tree.RevisionTree``. Callers should have been using
  ``bzrlib.revisontree.RevisionTree`` anyway. (John Arbash Meinel,
  #66349)

* Don't use ``socket.MSG_WAITALL`` as it doesn't exist on all
  platforms. (Martin Pool, #66356)

* Don't require ``Content-Type`` in range responses. Assume they are a
  single range if ``Content-Type`` does not exist.
  (John Arbash Meinel, #62473)

* bzr branch/pull no longer complain about progress bar cleanup when
  interrupted during fetch.  (Aaron Bentley, #54000)

* ``WorkingTree.set_parent_trees()`` uses the trees to directly write
  the basis inventory, rather than going through the repository. This
  allows us to have 1 inventory read, and 2 inventory writes when
  committing a new tree. (John Arbash Meinel)

* When reverting, files that are not locally modified that do not exist
  in the target are deleted, not just unversioned (Aaron Bentley)

* When trying to acquire a lock, don't fail immediately. Instead, try
  a few times (up to 1 hour) before timing out. Also, report why the
  lock is unavailable (John Arbash Meinel, #43521, #49556)

* Leave HttpTransportBase daughter classes decides how they
  implement cloning. (Vincent Ladeuil, #61606)

* diff3 does not indicate conflicts on clean merge. (Aaron Bentley)

* If a commit fails, the commit message is stored in a file at the root of
  the tree for later commit. (Cheuksan Edward Wang, Stefan Metzmacher,
  #32054)

Testing
*******

* New test base class TestCaseWithMemoryTransport offers memory-only
  testing facilities: its not suitable for tests that need to mutate disk
  state, but most tests should not need that and should be converted to
  TestCaseWithMemoryTransport. (Robert Collins)

* ``TestCase.make_branch_and_memory_tree`` now takes a format
  option to set the BzrDir, Repository and Branch formats of the
  created objects. (Robert Collins, John Arbash Meinel)

bzr 0.11  2006-10-02
####################

* Smart server transport test failures on windows fixed. (Lukáš Lalinský).

bzr 0.11rc2  2006-09-27
#######################

Bug Fixes
*********

* Test suite hangs on windows fixed. (Andrew Bennets, Alexander Belchenko).

* Commit performance regression fixed. (Aaron Bentley, Robert Collins, John
  Arbash Meinel).

bzr 0.11rc1  2006-09-25
#######################

Improvements
************

* Knit files now wait to create their contents until the first data is
  added. The old code used to create an empty .knit and a .kndx with just
  the header. However, this caused a lot of extra round trips over sftp.
  This can change the time for ``bzr push`` to create a new remote branch
  from 160s down to 100s. This also affects ``bzr commit`` performance when
  adding new files, ``bzr commit`` on a new kernel-like tree drops from 50s
  down to 40s (John Arbash Meinel, #44692)

* When an entire subtree has been deleted, commit will now report that
  just the top of the subtree has been deleted, rather than reporting
  all the individual items. (Robert Collins)

* Commit performs one less XML parse. (Robert Collins)

* ``bzr checkout`` now operates on readonly branches as well
  as readwrite branches. This fixes bug #39542. (Robert Collins)

* ``bzr bind`` no longer synchronises history with the master branch.
  Binding should be followed by an update or push to synchronise the
  two branches. This is closely related to the fix for bug #39542.
  (Robert Collins)

* ``bzrlib.lazy_import.lazy_import`` function to create on-demand
  objects.  This allows all imports to stay at the global scope, but
  modules will not actually be imported if they are not used.
  (John Arbash Meinel)

* Support ``bzr://`` and ``bzr+ssh://`` urls to work with the new RPC-based
  transport which will be used with the upcoming high-performance smart
  server. The new command ``bzr serve`` will invoke bzr in server mode,
  which processes these requests. (Andrew Bennetts, Robert Collins, Martin
  Pool)

* New command ``bzr version-info`` which can be used to get a summary
  of the current state of the tree. This is especially useful as part
  of a build commands. See ``doc/version_info.txt`` for more information
  (John Arbash Meinel)

Bug Fixes
*********

* ``'bzr inventory [FILE...]'`` allows restricting the file list to a
  specific set of files. (John Arbash Meinel, #3631)

* Don't abort when annotating empty files (John Arbash Meinel, #56814)

* Add ``Stanza.to_unicode()`` which can be passed to another Stanza
  when nesting stanzas. Also, add ``read_stanza_unicode`` to handle when
  reading a nested Stanza. (John Arbash Meinel)

* Transform._set_mode() needs to stat the right file.
  (John Arbash Meinel, #56549)

* Raise WeaveFormatError rather than StopIteration when trying to read
  an empty Weave file. (John Arbash Meinel, #46871)

* Don't access e.code for generic URLErrors, only HTTPErrors have .code.
  (Vincent Ladeuil, #59835)

* Handle boundary="" lines properly to allow access through a Squid proxy.
  (John Arbash Meinel, #57723)

* revert now removes newly-added directories (Aaron Bentley, #54172)

* ``bzr upgrade sftp://`` shouldn't fail to upgrade v6 branches if there
  isn't a working tree. (David Allouche, #40679)

* Give nicer error messages when a user supplies an invalid --revision
  parameter. (John Arbash Meinel, #55420)

* Handle when LANG is not recognized by python. Emit a warning, but
  just revert to using 'ascii'. (John Arbash Meinel, #35392)

* Don't use ``preexec_fn`` on win32, as it is not supported by subprocess.
  (John Arbash Meinel)

* Skip specific tests when the dependencies aren't met. This includes
  some ``setup.py`` tests when ``python-dev`` is not available, and
  some tests that depend on paramiko. (John Arbash Meinel, Mattheiu Moy)

* Fallback to Paramiko properly, if no ``ssh`` executable exists on
  the system. (Andrew Bennetts, John Arbash Meinel)

* ``Branch.bind(other_branch)`` no longer takes a write lock on the
  other branch, and will not push or pull between the two branches.
  API users will need to perform a push or pull or update operation if they
  require branch synchronisation to take place. (Robert Collins, #47344)

* When creating a tarball or zipfile export, export unicode names as utf-8
  paths. This may not work perfectly on all platforms, but has the best
  chance of working in the common case. (John Arbash Meinel, #56816)

* When committing, only files that exist in working tree or basis tree
  may be specified (Aaron Bentley, #50793)

Portability
***********

* Fixes to run on Python 2.5 (Brian M. Carlson, Martin Pool, Marien Zwart)

Internals
*********

* TestCaseInTempDir now creates a separate directory for HOME, rather
  than having HOME set to the same location as the working directory.
  (John Arbash Meinel)

* ``run_bzr_subprocess()`` can take an optional ``env_changes={}`` parameter,
  which will update os.environ inside the spawned child. It also can
  take a ``universal_newlines=True``, which helps when checking the output
  of the command. (John Arbash Meinel)

* Refactor SFTP vendors to allow easier re-use when ssh is used.
  (Andrew Bennetts)

* ``Transport.list_dir()`` and ``Transport.iter_files_recursive()`` should always
  return urlescaped paths. This is now tested (there were bugs in a few
  of the transports) (Andrew Bennetts, David Allouche, John Arbash Meinel)

* New utility function ``symbol_versioning.deprecation_string``. Returns the
  formatted string for a callable, deprecation format pair. (Robert Collins)

* New TestCase helper applyDeprecated. This allows you to call a callable
  which is deprecated without it spewing to the screen, just by supplying
  the deprecation format string issued for it. (Robert Collins)

* Transport.append and Transport.put have been deprecated in favor of
  ``.append_bytes``, ``.append_file``, ``.put_bytes``, and
  ``.put_file``. This removes the ambiguity in what type of object the
  functions take.  ``Transport.non_atomic_put_{bytes,file}`` has also
  been added. Which works similarly to ``Transport.append()`` except for
  SFTP, it doesn't have a round trip when opening the file. Also, it
  provides functionality for creating a parent directory when trying
  to create a file, rather than raise NoSuchFile and forcing the
  caller to repeat their request.
  (John Arbash Meinel)

* WorkingTree has a new api ``unversion`` which allow the unversioning of
  entries by their file id. (Robert Collins)

* ``WorkingTree.pending_merges`` is deprecated.  Please use the
  ``get_parent_ids`` (introduced in 0.10) method instead. (Robert Collins)

* WorkingTree has a new ``lock_tree_write`` method which locks the branch for
  read rather than write. This is appropriate for actions which only need
  the branch data for reference rather than mutation. A new decorator
  ``needs_tree_write_lock`` is provided in the workingtree module. Like the
  ``needs_read_lock`` and ``needs_write_lock`` decorators this allows static
  declaration of the locking requirements of a function to ensure that
  a lock is taken out for casual scripts. (Robert Collins, #54107)

* All WorkingTree methods which write to the tree, but not to the branch
  have been converted to use ``needs_tree_write_lock`` rather than
  ``needs_write_lock``. Also converted is the revert, conflicts and tree
  transform modules. This provides a modest performance improvement on
  metadir style trees, due to the reduce lock-acquisition, and a more
  significant performance improvement on lightweight checkouts from
  remote branches, where trivial operations used to pay a significant
  penalty. It also provides the basis for allowing readonly checkouts.
  (Robert Collins)

* Special case importing the standard library 'copy' module. This shaves
  off 40ms of startup time, while retaining compatibility. See:
  ``bzrlib/inspect_for_copy.py`` for more details. (John Arbash Meinel)

* WorkingTree has a new parent class MutableTree which represents the
  specialisations of Tree which are able to be altered. (Robert Collins)

* New methods mkdir and ``put_file_bytes_non_atomic`` on MutableTree that
  mutate the tree and its contents. (Robert Collins)

* Transport behaviour at the root of the URL is now defined and tested.
  (Andrew Bennetts, Robert Collins)

Testing
*******

* New test helper classs MemoryTree. This is typically accessed via
  ``self.make_branch_and_memory_tree()`` in test cases. (Robert Collins)

* Add ``start_bzr_subprocess`` and ``stop_bzr_subprocess`` to allow test
  code to continue running concurrently with a subprocess of bzr.
  (Andrew Bennetts, Robert Collins)

* Add a new method ``Transport.get_smart_client()``. This is provided to
  allow upgrades to a richer interface than the VFS one provided by
  Transport. (Andrew Bennetts, Martin Pool)

bzr 0.10  2006-08-29
####################

Improvements
************
* 'merge' now takes --uncommitted, to apply uncommitted changes from a
  tree.  (Aaron Bentley)

* 'bzr add --file-ids-from' can be used to specify another path to use
  for creating file ids, rather than generating all new ones. Internally,
  the 'action' passed to ``smart_add_tree()`` can return ``file_ids`` that
  will be used, rather than having bzrlib generate new ones.
  (John Arbash Meinel, #55781)

* ``bzr selftest --benchmark`` now allows a ``--cache-dir`` parameter.
  This will cache some of the intermediate trees, and decrease the
  setup time for benchmark tests. (John Arbash Meinel)

* Inverse forms are provided for all boolean options.  For example,
  --strict has --no-strict, --no-recurse has --recurse (Aaron Bentley)

* Serialize out Inventories directly, rather than using ElementTree.
  Writing out a kernel sized inventory drops from 2s down to ~350ms.
  (Robert Collins, John Arbash Meinel)

Bug Fixes
*********

* Help diffutils 2.8.4 get along with binary tests (Marien Zwart: #57614)

* Change LockDir so that if the lock directory doesn't exist when
  ``lock_write()`` is called, an attempt will be made to create it.
  (John Arbash Meinel, #56974)

* ``bzr uncommit`` preserves pending merges. (John Arbash Meinel, #57660)

* Active FTP transport now works as intended. (ghozzy, #56472)

* Really fix mutter() so that it won't ever raise a UnicodeError.
  It means it is possible for ~/.bzr.log to contain non UTF-8 characters.
  But it is a debugging log, not a real user file.
  (John Arbash Meinel, #56947, #53880)

* Change Command handle to allow Unicode command and options.
  At present we cannot register Unicode command names, so we will get
  BzrCommandError('unknown command'), or BzrCommandError('unknown option')
  But that is better than a UnicodeError + a traceback.
  (John Arbash Meinel, #57123)

* Handle TZ=UTC properly when reading/writing revisions.
  (John Arbash Meinel, #55783, #56290)

* Use ``GPG_TTY`` to allow gpg --cl to work with gpg-agent in a pipeline,
  (passing text to sign in on stdin). (John Arbash Meinel, #54468)

* External diff does the right thing for binaries even in foreign
  languages. (John Arbash Meinel, #56307)

* Testament handles more cases when content is unicode. Specific bug was
  in handling of revision properties.
  (John Arbash Meinel, Holger Krekel, #54723)

* The bzr selftest was failing on installed versions due to a bug in a new
  test helper. (John Arbash Meinel, Robert Collins, #58057)

Internals
*********

* ``bzrlib.cache_utf8`` contains ``encode()`` and ``decode()`` functions
  which can be used to cache the conversion between utf8 and Unicode.
  Especially helpful for some of the knit annotation code, which has to
  convert revision ids to utf8 to annotate lines in storage.
  (John Arbash Meinel)

* ``setup.py`` now searches the filesystem to find all packages which
  need to be installed. This should help make the life of packagers
  easier. (John Arbash Meinel)

bzr 0.9.0  2006-08-11
#####################

Surprises
*********

* The hard-coded built-in ignore rules have been removed. There are
  now two rulesets which are enforced. A user global one in
  ``~/.bazaar/ignore`` which will apply to every tree, and the tree
  specific one '.bzrignore'.
  ``~/.bazaar/ignore`` will be created if it does not exist, but with
  a more conservative list than the old default.
  This fixes bugs with default rules being enforced no matter what.
  The old list of ignore rules from bzr is available by
  running 'bzr ignore --old-default-rules'.
  (Robert Collins, Martin Pool, John Arbash Meinel)

* 'branches.conf' has been changed to 'locations.conf', since it can apply
  to more locations than just branch locations.
  (Aaron Bentley)

Improvements
************

* The revision specifier "revno:" is extended to accept the syntax
  revno:N:branch. For example,
  revno:42:http://bazaar-vcs.org/bzr/bzr.dev/ means revision 42 in
  bzr.dev.  (Matthieu Moy)

* Tests updates to ensure proper URL handling, UNICODE support, and
  proper printing when the user's terminal encoding cannot display
  the path of a file that has been versioned.
  ``bzr branch`` can take a target URL rather than only a local directory.
  ``Branch.get_parent()/set_parent()`` now save a relative path if possible,
  and normalize the parent based on root, allowing access across
  different transports. (John Arbash Meinel, Wouter van Heyst, Martin Pool)
  (Malone #48906, #42699, #40675, #5281, #3980, #36363, #43689,
  #42517, #42514)

* On Unix, detect terminal width using an ioctl not just $COLUMNS.
  Use terminal width for single-line logs from ``bzr log --line`` and
  pending-merge display.  (Robert Widhopf-Fenk, Gustavo Niemeyer)
  (Malone #3507)

* On Windows, detect terminal width using GetConsoleScreenBufferInfo.
  (Alexander Belchenko)

* Speedup improvement for 'date:'-revision search. (Guillaume Pinot).

* Show the correct number of revisions pushed when pushing a new branch.
  (Robert Collins).

* 'bzr selftest' now shows a progress bar with the number of tests, and
  progress made. 'make check' shows tests in -v mode, to be more useful
  for the PQM status window. (Robert Collins).
  When using a progress bar, failed tests are printed out, rather than
  being overwritten by the progress bar until the suite finishes.
  (John Arbash Meinel)

* 'bzr selftest --benchmark' will run a new benchmarking selftest.
  'bzr selftest --benchmark --lsprof-timed' will use lsprofile to generate
  profile data for the individual profiled calls, allowing for fine
  grained analysis of performance.
  (Robert Collins, Martin Pool).

* 'bzr commit' shows a progress bar. This is useful for commits over sftp
  where commit can take an appreciable time. (Robert Collins)

* 'bzr add' is now less verbose in telling you what ignore globs were
  matched by files being ignored. Instead it just tells you how many
  were ignored (because you might reasonably be expecting none to be
  ignored). 'bzr add -v' is unchanged and will report every ignored
  file. (Robert Collins).

* ftp now has a test server if medusa is installed. As part of testing,
  ftp support has been improved, including support for supplying a
  non-standard port. (John Arbash Meinel).

* 'bzr log --line' shows the revision number, and uses only the
  first line of the log message (#5162, Alexander Belchenko;
  Matthieu Moy)

* 'bzr status' has had the --all option removed. The 'bzr ls' command
  should be used to retrieve all versioned files. (Robert Collins)

* 'bzr bundle OTHER/BRANCH' will create a bundle which can be sent
  over email, and applied on the other end, while maintaining ancestry.
  This bundle can be applied with either 'bzr merge' or 'bzr pull',
  the same way you would apply another branch.
  (John Arbash Meinel, Aaron Bentley)

* 'bzr whoami' can now be used to set your identity from the command line,
  for a branch or globally.  (Robey Pointer)

* 'bzr checkout' now aliased to 'bzr co', and 'bzr annotate' to 'bzr ann'.
  (Michael Ellerman)

* 'bzr revert DIRECTORY' now reverts the contents of the directory as well.
  (Aaron Bentley)

* 'bzr get sftp://foo' gives a better error when paramiko is not present.
  Also updates things like 'http+pycurl://' if pycurl is not present.
  (John Arbash Meinel) (Malone #47821, #52204)

* New env variable ``BZR_PROGRESS_BAR``, sets the default progress bar type.
  Can be set to 'none' or 'dummy' to disable the progress bar, 'dots' or
  'tty' to create the respective type. (John Arbash Meinel, #42197, #51107)

* Improve the help text for 'bzr diff' to explain what various options do.
  (John Arbash Meinel, #6391)

* 'bzr uncommit -r 10' now uncommits revisions 11.. rather than uncommitting
  revision 10. This makes -r10 more in line with what other commands do.
  'bzr uncommit' also now saves the pending merges of the revisions that
  were removed. So it is safe to uncommit after a merge, fix something,
  and commit again. (John Arbash Meinel, #32526, #31426)

* 'bzr init' now also works on remote locations.
  (Wouter van Heyst, #48904)

* HTTP support has been updated. When using pycurl we now support
  connection keep-alive, which reduces dns requests and round trips.
  And for both urllib and pycurl we support multi-range requests,
  which decreases the number of round-trips. Performance results for
  ``bzr branch http://bazaar-vcs.org/bzr/bzr.dev/`` indicate
  http branching is now 2-3x faster, and ``bzr pull`` in an existing
  branch is as much as 4x faster.
  (Michael Ellerman, Johan Rydberg, John Arbash Meinel, #46768)

* Performance improvements for sftp. Branching and pulling are now up to
  2x faster. Utilize paramiko.readv() support for async requests if it
  is available (paramiko > 1.6) (John Arbash Meinel)

Bug Fixes
*********

* Fix shadowed definition of TestLocationConfig that caused some
  tests not to run.
  (Erik Bågfors, Michael Ellerman, Martin Pool, #32587)

* Fix unnecessary requirement of sign-my-commits that it be run from
  a working directory.  (Martin Pool, Robert Collins)

* 'bzr push location' will only remember the push location if it succeeds
  in connecting to the remote location. (John Arbash Meinel, #49742)

* 'bzr revert' no longer toggles the executable bit on win32
  (John Arbash Meinel, #45010)

* Handle broken pipe under win32 correctly. (John Arbash Meinel)

* sftp tests now work correctly on win32 if you have a newer paramiko
  (John Arbash Meinel)

* Cleanup win32 test suite, and general cleanup of places where
  file handles were being held open. (John Arbash Meinel)

* When specifying filenames for 'diff -r x..y', the name of the file in the
  working directory can be used, even if its name is different in both x
  and y.

* File-ids containing single- or double-quotes are handled correctly by
  push. (Aaron Bentley, #52227)

* Normalize unicode filenames to ensure cross-platform consistency.
  (John Arbash Meinel, #43689)

* The argument parser can now handle '-' as an argument. Currently
  no code interprets it specially (it is mostly handled as a file named
  '-'). But plugins, and future operations can use it.
  (John Arbash meinel, #50984)

* Bundles can properly read binary files with a plain '\r' in them.
  (John Arbash Meinel, #51927)

* Tuning ``iter_entries()`` to be more efficient (John Arbash Meinel, #5444)

* Lots of win32 fixes (the test suite passes again).
  (John Arbash Meinel, #50155)

* Handle openbsd returning None for sys.getfilesystemencoding() (#41183)

* Support ftp APPE (append) to allow Knits to be used over ftp (#42592)

* Removals are only committed if they match the filespec (or if there is
  no filespec).  (#46635, Aaron Bentley)

* smart-add recurses through all supplied directories
  (John Arbash Meinel, #52578)

* Make the bundle reader extra lines before and after the bundle text.
  This allows you to parse an email with the bundle inline.
  (John Arbash Meinel, #49182)

* Change the file id generator to squash a little bit more. Helps when
  working with long filenames on windows. (Also helps for unicode filenames
  not generating hidden files). (John Arbash Meinel, #43801)

* Restore terminal mode on C-c while reading sftp password.  (#48923,
  Nicholas Allen, Martin Pool)

* Timestamps are rounded to 1ms, and revision entries can be recreated
  exactly. (John Arbash Meinel, Jamie Wilkinson, #40693)

* Branch.base has changed to a URL, but ~/.bazaar/locations.conf should
  use local paths, since it is user visible (John Arbash Meinel, #53653)

* ``bzr status foo`` when foo was unversioned used to cause a full delta
  to be generated (John Arbash Meinel, #53638)

* When reading revision properties, an empty value should be considered
  the empty string, not None (John Arbash Meinel, #47782)

* ``bzr diff --diff-options`` can now handle binary files being changed.
  Also, the output is consistent when --diff-options is not supplied.
  (John Arbash Meinel, #54651, #52930)

* Use the right suffixes for loading plugins (John Arbash Meinel, #51810)

* Fix ``Branch.get_parent()`` to handle the case when the parent is not
  accessible (John Arbash Meinel, #52976)

Internals
*********

* Combine the ignore rules into a single regex rather than looping over
  them to reduce the threshold where  N^2 behaviour occurs in operations
  like status. (Jan Hudec, Robert Collins).

* Appending to ``bzrlib.DEFAULT_IGNORE`` is now deprecated. Instead, use
  one of the add functions in bzrlib.ignores. (John Arbash Meinel)

* 'bzr push' should only push the ancestry of the current revision, not
  all of the history in the repository. This is especially important for
  shared repositories. (John Arbash Meinel)

* ``bzrlib.delta.compare_trees`` now iterates in alphabetically sorted order,
  rather than randomly walking the inventories. (John Arbash Meinel)

* Doctests are now run in temporary directories which are cleaned up when
  they finish, rather than using special ScratchDir/ScratchBranch objects.
  (Martin Pool)

* Split ``check`` into separate methods on the branch and on the repository,
  so that it can be specialized in ways that are useful or efficient for
  different formats.  (Martin Pool, Robert Collins)

* Deprecate ``Repository.all_revision_ids``; most methods don't really need
  the global revision graph but only that part leading up to a particular
  revision.  (Martin Pool, Robert Collins)

* Add a BzrDirFormat ``control_formats`` list which allows for control formats
  that do not use '.bzr' to store their data - i.e. '.svn', '.hg' etc.
  (Robert Collins, Jelmer Vernooij).

* ``bzrlib.diff.external_diff`` can be redirected to any file-like object.
  Uses subprocess instead of spawnvp.
  (James Henstridge, John Arbash Meinel, #4047, #48914)

* New command line option '--profile-imports', which will install a custom
  importer to log time to import modules and regex compilation time to
  sys.stderr (John Arbash Meinel)

* 'EmptyTree' is now deprecated, please use ``repository.revision_tree(None)``
  instead. (Robert Collins)

* "RevisionTree" is now in bzrlib/revisiontree.py. (Robert Collins)

bzr 0.8.2  2006-05-17
#####################

Bug Fixes
*********

* setup.py failed to install launchpad plugin.  (Martin Pool)

bzr 0.8.1  2006-05-16
#####################

Bug Fixes
*********

* Fix failure to commit a merge in a checkout.  (Martin Pool,
  Robert Collins, Erik Bågfors, #43959)

* Nicer messages from 'commit' in the case of renames, and correct
  messages when a merge has occured. (Robert Collins, Martin Pool)

* Separate functionality from assert statements as they are skipped in
  optimized mode of python. Add the same check to pending merges.
  (Olaf Conradi, #44443)

Changes
*******

* Do not show the None revision in output of bzr ancestry. (Olaf Conradi)

* Add info on standalone branches without a working tree.
  (Olaf Conradi, #44155)

* Fix bug in knits when raising InvalidRevisionId. (Olaf Conradi, #44284)

Changes
*******

* Make editor invocation comply with Debian Policy. First check
  environment variables VISUAL and EDITOR, then try editor from
  alternatives system. If that all fails, fall back to the pre-defined
  list of editors. (Olaf Conradi, #42904)

New Features
************

* New 'register-branch' command registers a public branch into
  Launchpad.net, where it can be associated with bugs, etc.
  (Martin Pool, Bjorn Tillenius, Robert Collins)

Internals
*********

* New public api in InventoryEntry - ``describe_change(old, new)`` which
  provides a human description of the changes between two old and
  new. (Robert Collins, Martin Pool)

Testing
*******

* Fix test case for bzr info in upgrading a standalone branch to metadir,
  uses bzrlib api now. (Olaf Conradi)

bzr 0.8  2006-05-08
###################

Notes When Upgrading
********************

Release 0.8 of bzr introduces a new format for history storage, called
'knit', as an evolution of to the 'weave' format used in 0.7.  Local
and remote operations are faster using knits than weaves.  Several
operations including 'init', 'init-repo', and 'upgrade' take a
--format option that controls this.  Branching from an existing branch
will keep the same format.

It is possible to merge, pull and push between branches of different
formats but this is slower than moving data between homogenous
branches.  It is therefore recommended (but not required) that you
upgrade all branches for a project at the same time.  Information on
formats is shown by 'bzr info'.

bzr 0.8 now allows creation of 'repositories', which hold the history
of files and revisions for several branches.  Previously bzr kept all
the history for a branch within the .bzr directory at the root of the
branch, and this is still the default.  To create a repository, use
the new 'bzr init-repo' command.  Branches exist as directories under
the repository and contain just a small amount of information
indicating the current revision of the branch.

bzr 0.8 also supports 'checkouts', which are similar to in cvs and
subversion.  Checkouts are associated with a branch (optionally in a
repository), which contains all the historical information.  The
result is that a checkout can be deleted without losing any
already-committed revisions.  A new 'update' command is also available.

Repositories and checkouts are not supported with the 0.7 storage
format.  To use them you must upgrad to either knits, or to the
'metaweave' format, which uses weaves but changes the .bzr directory
arrangement.


Improvements
************

* sftp paths can now be relative, or local, according to the lftp
  convention. Paths now take the form::

      sftp://user:pass@host:port/~/relative/path
      or
      sftp://user:pass@host:port/absolute/path

* The FTP transport now tries to reconnect after a temporary
  failure. ftp put is made atomic. (Matthieu Moy)

* The FTP transport now maintains a pool of connections, and
  reuses them to avoid multiple connections to the same host (like
  sftp did). (Daniel Silverstone)

* The ``bzr_man.py`` file has been removed. To create the man page now,
  use ``./generate_docs.py man``. The new program can also create other files.
  Run ``python generate_docs.py --help`` for usage information.
  (Hans Ulrich Niedermann & James Blackwell).

* Man Page now gives full help (James Blackwell).
  Help also updated to reflect user config now being stored in .bazaar
  (Hans Ulrich Niedermann)

* It's now possible to set aliases in bazaar.conf (Erik Bågfors)

* Pull now accepts a --revision argument (Erik Bågfors)

* ``bzr re-sign`` now allows multiple revisions to be supplied on the command
  line. You can now use the following command to sign all of your old
  commits::

    find .bzr/revision-store// -name my@email-* \
      | sed 's/.*\/\/..\///' \
      | xargs bzr re-sign

* Upgrade can now upgrade over the network. (Robert Collins)

* Two new commands 'bzr checkout' and 'bzr update' allow for CVS/SVN-alike
  behaviour.  By default they will cache history in the checkout, but
  with --lightweight almost all data is kept in the master branch.
  (Robert Collins)

* 'revert' unversions newly-versioned files, instead of deleting them.

* 'merge' is more robust.  Conflict messages have changed.

* 'merge' and 'revert' no longer clobber existing files that end in '~' or
  '.moved'.

* Default log format can be set in configuration and plugins can register
  their own formatters. (Erik Bågfors)

* New 'reconcile' command will check branch consistency and repair indexes
  that can become out of sync in pre 0.8 formats. (Robert Collins,
  Daniel Silverstone)

* New 'bzr init --format' and 'bzr upgrade --format' option to control
  what storage format is created or produced.  (Robert Collins,
  Martin Pool)

* Add parent location to 'bzr info', if there is one.  (Olaf Conradi)

* New developer commands 'weave-list' and 'weave-join'.  (Martin Pool)

* New 'init-repository' command, plus support for repositories in 'init'
  and 'branch' (Aaron Bentley, Erik Bågfors, Robert Collins)

* Improve output of 'info' command. Show all relevant locations related to
  working tree, branch and repository. Use kibibytes for binary quantities.
  Fix off-by-one error in missing revisions of working tree.  Make 'info'
  work on branches, repositories and remote locations.  Show locations
  relative to the shared repository, if applicable.  Show locking status
  of locations.  (Olaf Conradi)

* Diff and merge now safely handle binary files. (Aaron Bentley)

* 'pull' and 'push' now normalise the revision history, so that any two
  branches with the same tip revision will have the same output from 'log'.
  (Robert Collins)

* 'merge' accepts --remember option to store parent location, like 'push'
  and 'pull'. (Olaf Conradi)

* bzr status and diff when files given as arguments do not exist
  in the relevant trees.  (Martin Pool, #3619)

* Add '.hg' to the default ignore list.  (Martin Pool)

* 'knit' is now the default disk format. This improves disk performance and
  utilization, increases incremental pull performance, robustness with SFTP
  and allows checkouts over SFTP to perform acceptably.
  The initial Knit code was contributed by Johan Rydberg based on a
  specification by Martin Pool.
  (Robert Collins, Aaron Bentley, Johan Rydberg, Martin Pool).

* New tool to generate all-in-one html version of the manual.  (Alexander
  Belchenko)

* Hitting CTRL-C while doing an SFTP push will no longer cause stale locks
  to be left in the SFTP repository. (Robert Collins, Martin Pool).

* New option 'diff --prefix' to control how files are named in diff
  output, with shortcuts '-p0' and '-p1' corresponding to the options for
  GNU patch.  (Alexander Belchenko, Goffredo Baroncelli, Martin Pool)

* Add --revision option to 'annotate' command.  (Olaf Conradi)

* If bzr shows an unexpected revision-history after pulling (perhaps due
  to a reweave) it can now be corrected by 'bzr reconcile'.
  (Robert Collins)

Changes
*******

* Commit is now verbose by default, and shows changed filenames and the
  new revision number.  (Robert Collins, Martin Pool)

* Unify 'mv', 'move', 'rename'.  (Matthew Fuller, #5379)

* 'bzr -h' shows help.  (Martin Pool, Ian Bicking, #35940)

* Make 'pull' and 'push' remember location on failure using --remember.
  (Olaf Conradi)

* For compatibility, make old format for using weaves inside metadir
  available as 'metaweave' format.  Rename format 'metadir' to 'default'.
  Clean up help for option --format in commands 'init', 'init-repo' and
  'upgrade'.  (Olaf Conradi)

Internals
*********

* The internal storage of history, and logical branch identity have now
  been split into Branch, and Repository. The common locking and file
  management routines are now in bzrlib.lockablefiles.
  (Aaron Bentley, Robert Collins, Martin Pool)

* Transports can now raise DependencyNotPresent if they need a library
  which is not installed, and then another implementation will be
  tried.  (Martin Pool)

* Remove obsolete (and no-op) `decode` parameter to `Transport.get`.
  (Martin Pool)

* Using Tree Transform for merge, revert, tree-building

* WorkingTree.create, Branch.create, ``WorkingTree.create_standalone``,
  Branch.initialize are now deprecated. Please see ``BzrDir.create_*`` for
  replacement API's. (Robert Collins)

* New BzrDir class represents the .bzr control directory and manages
  formatting issues. (Robert Collins)

* New repository.InterRepository class encapsulates Repository to
  Repository actions and allows for clean selection of optimised code
  paths. (Robert Collins)

* ``bzrlib.fetch.fetch`` and ``bzrlib.fetch.greedy_fetch`` are now
  deprecated, please use ``branch.fetch`` or ``repository.fetch``
  depending on your needs. (Robert Collins)

* deprecated methods now have a ``is_deprecated`` flag on them that can
  be checked, if you need to determine whether a given callable is
  deprecated at runtime. (Robert Collins)

* Progress bars are now nested - see
  ``bzrlib.ui.ui_factory.nested_progress_bar``.
  (Robert Collins, Robey Pointer)

* New API call ``get_format_description()`` for each type of format.
  (Olaf Conradi)

* Changed ``branch.set_parent()`` to accept None to remove parent.
  (Olaf Conradi)

* Deprecated BzrError AmbiguousBase.  (Olaf Conradi)

* WorkingTree.branch is now a read only property.  (Robert Collins)

* bzrlib.ui.text.TextUIFactory now accepts a ``bar_type`` parameter which
  can be None or a factory that will create a progress bar. This is
  useful for testing or for overriding the bzrlib.progress heuristic.
  (Robert Collins)

* New API method ``get_physical_lock_status()`` to query locks present on a
  transport.  (Olaf Conradi)

* Repository.reconcile now takes a thorough keyword parameter to allow
  requesting an indepth reconciliation, rather than just a data-loss
  check. (Robert Collins)

* ``bzrlib.ui.ui_factory protocol`` now supports ``get_boolean`` to prompt
  the user for yes/no style input. (Robert Collins)

Testing
*******

* SFTP tests now shortcut the SSH negotiation, reducing test overhead
  for testing SFTP protocol support. (Robey Pointer)

* Branch formats are now tested once per implementation (see ``bzrlib.
  tests.branch_implementations``. This is analagous to the transport
  interface tests, and has been followed up with working tree,
  repository and BzrDir tests. (Robert Collins)

* New test base class TestCaseWithTransport provides a transport aware
  test environment, useful for testing any transport-interface using
  code. The test suite option --transport controls the transport used
  by this class (when its not being used as part of implementation
  contract testing). (Robert Collins)

* Close logging handler on disabling the test log. This will remove the
  handler from the internal list inside python's logging module,
  preventing shutdown from closing it twice.  (Olaf Conradi)

* Move test case for uncommit to blackbox tests.  (Olaf Conradi)

* ``run_bzr`` and ``run_bzr_captured`` now accept a 'stdin="foo"'
  parameter which will provide String("foo") to the command as its stdin.

bzr 0.7 2006-01-09
##################

Changes
*******

* .bzrignore is excluded from exports, on the grounds that it's a bzr
  internal-use file and may not be wanted.  (Jamie Wilkinson)

* The "bzr directories" command were removed in favor of the new
  --kind option to the "bzr inventory" command.  To list all
  versioned directories, now use "bzr inventory --kind directory".
  (Johan Rydberg)

* Under Windows configuration directory is now ``%APPDATA%\bazaar\2.0``
  by default. (John Arbash Meinel)

* The parent of Bzr configuration directory can be set by ``BZR_HOME``
  environment variable. Now the path for it is searched in ``BZR_HOME``,
  then in HOME. Under Windows the order is: ``BZR_HOME``, ``APPDATA``
  (usually points to ``C:\Documents and Settings\User Name\Application Data``),
  ``HOME``. (John Arbash Meinel)

* Plugins with the same name in different directories in the bzr plugin
  path are no longer loaded: only the first successfully loaded one is
  used. (Robert Collins)

* Use systems' external ssh command to open connections if possible.
  This gives better integration with user settings such as ProxyCommand.
  (James Henstridge)

* Permissions on files underneath .bzr/ are inherited from the .bzr
  directory. So for a shared repository, simply doing 'chmod -R g+w .bzr/'
  will mean that future file will be created with group write permissions.

* configure.in and config.guess are no longer in the builtin default
  ignore list.

* '.sw[nop]' pattern ignored, to ignore vim swap files for nameless
  files.  (John Arbash Meinel, Martin Pool)

Improvements
************

* "bzr INIT dir" now initializes the specified directory, and creates
  it if it does not exist.  (John Arbash Meinel)

* New remerge command (Aaron Bentley)

* Better zsh completion script.  (Steve Borho)

* 'bzr diff' now returns 1 when there are changes in the working
  tree. (Robert Collins)

* 'bzr push' now exists and can push changes to a remote location.
  This uses the transport infrastructure, and can store the remote
  location in the ~/.bazaar/branches.conf configuration file.
  (Robert Collins)

* Test directories are only kept if the test fails and the user requests
  that they be kept.

* Tweaks to short log printing

* Added branch nicks, new nick command, printing them in log output.
  (Aaron Bentley)

* If ``$BZR_PDB`` is set, pop into the debugger when an uncaught exception
  occurs.  (Martin Pool)

* Accept 'bzr resolved' (an alias for 'bzr resolve'), as this is
  the same as Subversion.  (Martin Pool)

* New ftp transport support (on ftplib), for ftp:// and aftp://
  URLs.  (Daniel Silverstone)

* Commit editor temporary files now start with ``bzr_log.``, to allow
  text editors to match the file name and set up appropriate modes or
  settings.  (Magnus Therning)

* Improved performance when integrating changes from a remote weave.
  (Goffredo Baroncelli)

* Sftp will attempt to cache the connection, so it is more likely that
  a connection will be reused, rather than requiring multiple password
  requests.

* bzr revno now takes an optional argument indicating the branch whose
  revno should be printed.  (Michael Ellerman)

* bzr cat defaults to printing the last version of the file.
  (Matthieu Moy, #3632)

* New global option 'bzr --lsprof COMMAND' runs bzr under the lsprof
  profiler.  (Denys Duchier)

* Faster commits by reading only the headers of affected weave files.
  (Denys Duchier)

* 'bzr add' now takes a --dry-run parameter which shows you what would be
  added, but doesn't actually add anything. (Michael Ellerman)

* 'bzr add' now lists how many files were ignored per glob.  add --verbose
  lists the specific files.  (Aaron Bentley)

* 'bzr missing' now supports displaying changes in diverged trees and can
  be limited to show what either end of the comparison is missing.
  (Aaron Bently, with a little prompting from Daniel Silverstone)

Bug Fixes
*********

* SFTP can walk up to the root path without index errors. (Robert Collins)

* Fix bugs in running bzr with 'python -O'.  (Martin Pool)

* Error when run with -OO

* Fix bug in reporting http errors that don't have an http error code.
  (Martin Pool)

* Handle more cases of pipe errors in display commands

* Change status to 3 for all errors

* Files that are added and unlinked before committing are completely
  ignored by diff and status

* Stores with some compressed texts and some uncompressed texts are now
  able to be used. (John A Meinel)

* Fix for bzr pull failing sometimes under windows

* Fix for sftp transport under windows when using interactive auth

* Show files which are both renamed and modified as such in 'bzr
  status' output.  (Daniel Silverstone, #4503)

* Make annotate cope better with revisions committed without a valid
  email address.  (Marien Zwart)

* Fix representation of tab characters in commit messages.
  (Harald Meland)

* List of plugin directories in ``BZR_PLUGIN_PATH`` environment variable is
  now parsed properly under Windows. (Alexander Belchenko)

* Show number of revisions pushed/pulled/merged. (Robey Pointer)

* Keep a cached copy of the basis inventory to speed up operations
  that need to refer to it.  (Johan Rydberg, Martin Pool)

* Fix bugs in bzr status display of non-ascii characters.
  (Martin Pool)

* Remove Makefile.in from default ignore list.
  (Tollef Fog Heen, Martin Pool, #6413)

* Fix failure in 'bzr added'.  (Nathan McCallum, Martin Pool)

Testing
*******

* Fix selftest asking for passwords when there are no SFTP keys.
  (Robey Pointer, Jelmer Vernooij)

* Fix selftest run with 'python -O'.  (Martin Pool)

* Fix HTTP tests under Windows. (John Arbash Meinel)

* Make tests work even if HOME is not set (Aaron Bentley)

* Updated ``build_tree`` to use fixed line-endings for tests which read
  the file cotents and compare. Make some tests use this to pass under
  Windows. (John Arbash Meinel)

* Skip stat and symlink tests under Windows. (Alexander Belchenko)

* Delay in selftest/testhashcash is now issued under win32 and Cygwin.
  (John Arbash Meinel)

* Use terminal width to align verbose test output.  (Martin Pool)

* Blackbox tests are maintained within the bzrlib.tests.blackbox directory.
  If adding a new test script please add that to
  ``bzrlib.tests.blackbox.__init__``. (Robert Collins)

* Much better error message if one of the test suites can't be
  imported.  (Martin Pool)

* Make check now runs the test suite twice - once with the default locale,
  and once with all locales forced to C, to expose bugs. This is not
  trivially done within python, so for now its only triggered by running
  Make check. Integrators and packagers who wish to check for full
  platform support should run 'make check' to test the source.
  (Robert Collins)

* Tests can now run TestSkipped if they can't execute for any reason.
  (Martin Pool) (NB: TestSkipped should only be raised for correctable
  reasons - see the wiki spec ImprovingBzrTestSuite).

* Test sftp with relative, absolute-in-homedir and absolute-not-in-homedir
  paths for the transport tests. Introduce blackbox remote sftp tests that
  test the same permutations. (Robert Collins, Robey Pointer)

* Transport implementation tests are now independent of the local file
  system, which allows tests for esoteric transports, and for features
  not available in the local file system. They also repeat for variations
  on the URL scheme that can introduce issues in the transport code,
  see bzrlib.transport.TransportTestProviderAdapter() for this.
  (Robert Collins).

* ``TestCase.build_tree`` uses the transport interface to build trees,
  pass in a transport parameter to give it an existing connection.
  (Robert Collins).

Internals
*********

* WorkingTree.pull has been split across Branch and WorkingTree,
  to allow Branch only pulls. (Robert Collins)

* ``commands.display_command`` now returns the result of the decorated
  function. (Robert Collins)

* LocationConfig now has a ``set_user_option(key, value)`` call to save
  a setting in its matching location section (a new one is created
  if needed). (Robert Collins)

* Branch has two new methods, ``get_push_location`` and
  ``set_push_location`` to respectively, get and set the push location.
  (Robert Collins)

* ``commands.register_command`` now takes an optional flag to signal that
  the registrant is planning to decorate an existing command. When
  given multiple plugins registering a command is not an error, and
  the original command class (whether built in or a plugin based one) is
  returned to the caller. There is a new error 'MustUseDecorated' for
  signalling when a wrapping command should switch to the original
  version. (Robert Collins)

* Some option parsing errors will raise 'BzrOptionError', allowing
  granular detection for decorating commands. (Robert Collins).

* ``Branch.read_working_inventory`` has moved to
  ``WorkingTree.read_working_inventory``. This necessitated changes to
  ``Branch.get_root_id``, and a move of ``Branch.set_inventory`` to
  WorkingTree as well. To make it clear that a WorkingTree cannot always
  be obtained ``Branch.working_tree()`` will raise
  ``errors.NoWorkingTree`` if one cannot be obtained. (Robert Collins)

* All pending merges operations from Branch are now on WorkingTree.
  (Robert Collins)

* The follow operations from Branch have moved to WorkingTree::

      add()
      commit()
      move()
      rename_one()
      unknowns()

  (Robert Collins)

* ``bzrlib.add.smart_add_branch`` is now ``smart_add_tree``. (Robert Collins)

* New "rio" serialization format, similar to rfc-822. (Martin Pool)

* Rename selftests to ``bzrlib.tests.test_foo``.  (John A Meinel, Martin
  Pool)

* ``bzrlib.plugin.all_plugins`` has been changed from an attribute to a
  query method. (Robert Collins)

* New options to read only the table-of-contents of a weave.
  (Denys Duchier)

* Raise NoSuchFile when someone tries to add a non-existant file.
  (Michael Ellerman)

* Simplify handling of DivergedBranches in ``cmd_pull()``.
  (Michael Ellerman)

* Branch.controlfile* logic has moved to lockablefiles.LockableFiles, which
  is exposed as ``Branch().control_files``. Also this has been altered with the
  controlfile pre/suffix replaced by simple method names like 'get' and
  'put'. (Aaron Bentley, Robert Collins).

* Deprecated functions and methods can now be marked as such using the
  ``bzrlib.symbol_versioning`` module. Marked method have their docstring
  updated and will issue a DeprecationWarning using the warnings module
  when they are used. (Robert Collins)

* ``bzrlib.osutils.safe_unicode`` now exists to provide parameter coercion
  for functions that need unicode strings. (Robert Collins)

bzr 0.6 2005-10-28
##################

Improvements
************

* pull now takes --verbose to show you what revisions are added or removed
  (John A Meinel)

* merge now takes a --show-base option to include the base text in
  conflicts.
  (Aaron Bentley)

* The config files are now read using ConfigObj, so '=' should be used as
  a separator, not ':'.
  (Aaron Bentley)

* New 'bzr commit --strict' option refuses to commit if there are
  any unknown files in the tree.  To commit, make sure all files are
  either ignored, added, or deleted.  (Michael Ellerman)

* The config directory is now ~/.bazaar, and there is a single file
  ~/.bazaar/bazaar.conf storing email, editor and other preferences.
  (Robert Collins)

* 'bzr add' no longer takes a --verbose option, and a --quiet option
  has been added that suppresses all output.

* Improved zsh completion support in contrib/zsh, from Clint
  Adams.

* Builtin 'bzr annotate' command, by Martin Pool with improvements from
  Goffredo Baroncelli.

* 'bzr check' now accepts -v for verbose reporting, and checks for
  ghosts in the branch. (Robert Collins)

* New command 're-sign' which will regenerate the gpg signature for
  a revision. (Robert Collins)

* If you set ``check_signatures=require`` for a path in
  ``~/.bazaar/branches.conf`` then bzr will invoke your
  ``gpg_signing_command`` (defaults to gpg) and record a digital signature
  of your commit. (Robert Collins)

* New sftp transport, based on Paramiko.  (Robey Pointer)

* 'bzr pull' now accepts '--clobber' which will discard local changes
  and make this branch identical to the source branch. (Robert Collins)

* Just give a quieter warning if a plugin can't be loaded, and
  put the details in .bzr.log.  (Martin Pool)

* 'bzr branch' will now set the branch-name to the last component of the
  output directory, if one was supplied.

* If the option ``post_commit`` is set to one (or more) python function
  names (must be in the bzrlib namespace), then they will be invoked
  after the commit has completed, with the branch and ``revision_id`` as
  parameters. (Robert Collins)

* Merge now has a retcode of 1 when conflicts occur. (Robert Collins)

* --merge-type weave is now supported for file contents.  Tree-shape
  changes are still three-way based.  (Martin Pool, Aaron Bentley)

* 'bzr check' allows the first revision on revision-history to have
  parents - something that is expected for cheap checkouts, and occurs
  when conversions from baz do not have all history.  (Robert Collins).

* 'bzr merge' can now graft unrelated trees together, if your specify
  0 as a base. (Aaron Bentley)

* 'bzr commit branch' and 'bzr commit branch/file1 branch/file2' now work
  (Aaron Bentley)

* Add '.sconsign*' to default ignore list.  (Alexander Belchenko)

* 'bzr merge --reprocess' minimizes conflicts

Testing
*******

* The 'bzr selftest --pattern' option for has been removed, now
  test specifiers on the command line can be simple strings, or
  regexps, or both. (Robert Collins)

* Passing -v to selftest will now show the time each test took to
  complete, which will aid in analysing performance regressions and
  related questions. (Robert Collins)

* 'bzr selftest' runs all tests, even if one fails, unless '--one'
  is given. (Martin Pool)

* There is a new method for TestCaseInTempDir, assertFileEqual, which
  will check that a given content is equal to the content of the named
  file. (Robert Collins)

* Fix test suite's habit of leaving many temporary log files in $TMPDIR.
  (Martin Pool)

Internals
*********

* New 'testament' command and concept for making gpg-signatures
  of revisions that are not tied to a particular internal
  representation.  (Martin Pool).

* Per-revision properties ('revprops') as key-value associated
  strings on each revision created when the revision is committed.
  Intended mainly for the use of external tools.  (Martin Pool).

* Config options have moved from bzrlib.osutils to bzrlib.config.
  (Robert Collins)

* Improved command line option definitions allowing explanations
  for individual options, among other things.  Contributed by
  Magnus Therning.

* Config options have moved from bzrlib.osutils to bzrlib.config.
  Configuration is now done via the config.Config interface:
  Depending on whether you have a Branch, a Location or no information
  available, construct a ``*Config``, and use its ``signature_checking``,
  ``username`` and ``user_email`` methods. (Robert Collins)

* Plugins are now loaded under bzrlib.plugins, not bzrlib.plugin, and
  they are made available for other plugins to use. You should not
  import other plugins during the ``__init__`` of your plugin though, as
  no ordering is guaranteed, and the plugins directory is not on the
  python path. (Robert Collins)

* Branch.relpath has been moved to WorkingTree.relpath. WorkingTree no
  no longer takes an inventory, rather it takes an option branch
  parameter, and if None is given will open the branch at basedir
  implicitly. (Robert Collins)

* Cleaner exception structure and error reporting.  Suggested by
  Scott James Remnant.  (Martin Pool)

* Branch.remove has been moved to WorkingTree, which has also gained
  ``lock_read``, ``lock_write`` and ``unlock`` methods for convenience.
  (Robert Collins)

* Two decorators, ``needs_read_lock`` and ``needs_write_lock`` have been
  added to the branch module. Use these to cause a function to run in a
  read or write lock respectively. (Robert Collins)

* ``Branch.open_containing`` now returns a tuple (Branch, relative-path),
  which allows direct access to the common case of 'get me this file
  from its branch'. (Robert Collins)

* Transports can register using ``register_lazy_transport``, and they
  will be loaded when first used.  (Martin Pool)

* 'pull' has been factored out of the command as ``WorkingTree.pull()``.
  A new option to WorkingTree.pull has been added, clobber, which will
  ignore diverged history and pull anyway.
  (Robert Collins)

* config.Config has a ``get_user_option`` call that accepts an option name.
  This will be looked up in branches.conf and bazaar.conf as normal.
  It is intended that this be used by plugins to support options -
  options of built in programs should have specific methods on the config.
  (Robert Collins)

* ``merge.merge_inner`` now has tempdir as an optional parameter.
  (Robert Collins)

* Tree.kind is not recorded at the top level of the hierarchy, as it was
  missing on EmptyTree, leading to a bug with merge on EmptyTrees.
  (Robert Collins)

* ``WorkingTree.__del__`` has been removed, it was non deterministic and not
  doing what it was intended to. See ``WorkingTree.__init__`` for a comment
  about future directions. (Robert Collins/Martin Pool)

* bzrlib.transport.http has been modified so that only 404 urllib errors
  are returned as NoSuchFile. Other exceptions will propagate as normal.
  This allows debuging of actual errors. (Robert Collins)

* bzrlib.transport.Transport now accepts *ONLY* url escaped relative paths
  to apis like 'put', 'get' and 'has'. This is to provide consistent
  behaviour - it operates on url's only. (Robert Collins)

* Transports can register using ``register_lazy_transport``, and they
  will be loaded when first used.  (Martin Pool)

* ``merge_flex`` no longer calls ``conflict_handler.finalize()``, instead that
  is called by ``merge_inner``. This is so that the conflict count can be
  retrieved (and potentially manipulated) before returning to the caller
  of ``merge_inner``. Likewise 'merge' now returns the conflict count to the
  caller. (Robert Collins)

* ``revision.revision_graph`` can handle having only partial history for
  a revision - that is no revisions in the graph with no parents.
  (Robert Collins).

* New ``builtins.branch_files`` uses the standard ``file_list`` rules to
  produce a branch and a list of paths, relative to that branch
  (Aaron Bentley)

* New TestCase.addCleanup facility.

* New ``bzrlib.version_info`` tuple (similar to ``sys.version_info``),
  which can be used by programs importing bzrlib.

Bug Fixes
*********

* Better handling of branches in directories with non-ascii names.
  (Joel Rosdahl, Panagiotis Papadakos)

* Upgrades of trees with no commits will not fail due to accessing
  [-1] in the revision-history. (Andres Salomon)


bzr 0.1.1 2005-10-12
####################

Bug Fixes
*********

* Fix problem in pulling over http from machines that do not
  allow directories to be listed.

* Avoid harmless warning about invalid hash cache after
  upgrading branch format.

Performance
***********

* Avoid some unnecessary http operations in branch and pull.


bzr 0.1 2005-10-11
##################

Notes
*****

* 'bzr branch' over http initially gives a very high estimate
  of completion time but it should fall as the first few
  revisions are pulled in.  branch is still slow on
  high-latency connections.

Bug Fixes
*********

* bzr-man.py has been updated to work again. Contributed by
  Rob Weir.

* Locking is now done with fcntl.lockf which works with NFS
  file systems. Contributed by Harald Meland.

* When a merge encounters a file that has been deleted on
  one side and modified on the other, the old contents are
  written out to foo.BASE and foo.SIDE, where SIDE is this
  or OTHER. Contributed by Aaron Bentley.

* Export was choosing incorrect file paths for the content of
  the tarball, this has been fixed by Aaron Bentley.

* Commit will no longer commit without a log message, an
  error is returned instead. Contributed by Jelmer Vernooij.

* If you commit a specific file in a sub directory, any of its
  parent directories that are added but not listed will be
  automatically included. Suggested by Michael Ellerman.

* bzr commit and upgrade did not correctly record new revisions
  for files with only a change to their executable status.
  bzr will correct this when it encounters it. Fixed by
  Robert Collins

* HTTP tests now force off the use of ``http_proxy`` for the duration.
  Contributed by Gustavo Niemeyer.

* Fix problems in merging weave-based branches that have
  different partial views of history.

* Symlink support: working with symlinks when not in the root of a
  bzr tree was broken, patch from Scott James Remnant.

Improvements
************

* 'branch' now accepts a --basis parameter which will take advantage
  of local history when making a new branch. This allows faster
  branching of remote branches. Contributed by Aaron Bentley.

* New tree format based on weave files, called version 5.
  Existing branches can be upgraded to this format using
  'bzr upgrade'.

* Symlinks are now versionable. Initial patch by
  Erik Toubro Nielsen, updated to head by Robert Collins.

* Executable bits are tracked on files. Patch from Gustavo
  Niemeyer.

* 'bzr status' now shows unknown files inside a selected directory.
  Patch from Heikki Paajanen.

* Merge conflicts are recorded in .bzr. Two new commands 'conflicts'
  and 'resolve' have needed added, which list and remove those
  merge conflicts respectively. A conflicted tree cannot be committed
  in. Contributed by Aaron Bentley.

* 'rm' is now an alias for 'remove'.

* Stores now split out their content in a single byte prefixed hash,
  dropping the density of files per directory by 256. Contributed by
  Gustavo Niemeyer.

* 'bzr diff -r branch:URL' will now perform a diff between two branches.
  Contributed by Robert Collins.

* 'bzr log' with the default formatter will show merged revisions,
  indented to the right. Initial implementation contributed by Gustavo
  Niemeyer, made incremental by Robert Collins.


Internals
*********

* Test case failures have the exception printed after the log
  for your viewing pleasure.

* InventoryEntry is now an abstract base class, use one of the
  concrete InventoryDirectory etc classes instead.

* Branch raises an UnsupportedFormatError when it detects a
  bzr branch it cannot understand. This allows for precise
  handling of such circumstances.

* Remove RevisionReference class; ``Revision.parent_ids`` is now simply a
  list of their ids and ``parent_sha1s`` is a list of their corresponding
  sha1s (for old branches only at the moment.)

* New method-object style interface for Commit() and Fetch().

* Renamed ``Branch.last_patch()`` to ``Branch.last_revision()``, since
  we call them revisions not patches.

* Move ``copy_branch`` to ``bzrlib.clone.copy_branch``.  The destination
  directory is created if it doesn't exist.

* Inventories now identify the files which were present by
  giving the revision *of that file*.

* Inventory and Revision XML contains a version identifier.
  This must be consistent with the overall branch version
  but allows for more flexibility in future upgrades.

Testing
*******

* Removed testsweet module so that tests can be run after
  bzr installed by 'bzr selftest'.

* 'bzr selftest' command-line arguments can now be partial ids
  of tests to run, e.g. ``bzr selftest test_weave``


bzr 0.0.9 2005-09-23
####################

Bug Fixes
*********

* Fixed "branch -r" option.

* Fix remote access to branches containing non-compressed history.
  (Robert Collins).

* Better reliability of http server tests.  (John Arbash-Meinel)

* Merge graph maximum distance calculation fix.  (Aaron Bentley)

* Various minor bug in windows support have been fixed, largely in the
  test suite. Contributed by Alexander Belchenko.

Improvements
************

* Status now accepts a -r argument to give status between chosen
  revisions. Contributed by Heikki Paajanen.

* Revision arguments no longer use +/-/= to control ranges, instead
  there is a 'before' namespace, which limits the successive namespace.
  For example '$ bzr log -r date:yesterday..before:date:today' will
  select everything from yesterday and before today. Contributed by
  Robey Pointer

* There is now a bzr.bat file created by distutils when building on
  Windows. Contributed by Alexander Belchenko.

Internals
*********

* Removed uuid() as it was unused.

* Improved 'fetch' code for pulling revisions from one branch into
  another (used by pull, merged, etc.)


bzr 0.0.8 2005-09-20
####################

Improvements
************

* Adding a file whose parent directory is not versioned will
  implicitly add the parent, and so on up to the root. This means
  you should never need to explictly add a directory, they'll just
  get added when you add a file in the directory.  Contributed by
  Michael Ellerman.

* Ignore ``.DS_Store`` (contains Mac metadata) by default.
  (Nir Soffer)

* If you set ``BZR_EDITOR`` in the environment, it is checked in
  preference to EDITOR and the config file for the interactive commit
  editing program. Related to this is a bugfix where a missing program
  set in EDITOR would cause editing to fail, now the fallback program
  for the operating system is still tried.

* Files that are not directories/symlinks/regular files will no longer
  cause bzr to fail, it will just ignore them by default. You cannot add
  them to the tree though - they are not versionable.


Internals
*********

* Refactor xml packing/unpacking.

Bug Fixes
*********

* Fixed 'bzr mv' by Ollie Rutherfurd.

* Fixed strange error when trying to access a nonexistent http
  branch.

* Make sure that the hashcache gets written out if it can't be
  read.


Portability
***********

* Various Windows fixes from Ollie Rutherfurd.

* Quieten warnings about locking; patch from Matt Lavin.


bzr-0.0.7 2005-09-02
####################

New Features
************

* ``bzr shell-complete`` command contributed by Clint Adams to
  help with intelligent shell completion.

* New expert command ``bzr find-merge-base`` for debugging merges.


Enhancements
************

* Much better merge support.

* merge3 conflicts are now reported with markers like '<<<<<<<'
  (seven characters) which is the same as CVS and pleases things
  like emacs smerge.


Bug Fixes
*********

* ``bzr upgrade`` no longer fails when trying to fix trees that
  mention revisions that are not present.

* Fixed bugs in listing plugins from ``bzr plugins``.

* Fix case of $EDITOR containing options for the editor.

* Fix log -r refusing to show the last revision.
  (Patch from Goffredo Baroncelli.)


Changes
*******

* ``bzr log --show-ids`` shows the revision ids of all parents.

* Externally provided commands on your $BZRPATH no longer need
  to recognize --bzr-usage to work properly, and can just handle
  --help themselves.


Library
*******

* Changed trace messages to go through the standard logging
  framework, so that they can more easily be redirected by
  libraries.



bzr-0.0.6 2005-08-18
####################

New Features
************

* Python plugins, automatically loaded from the directories on
  ``BZR_PLUGIN_PATH`` or ``~/.bzr.conf/plugins`` by default.

* New 'bzr mkdir' command.

* Commit mesage is fetched from an editor if not given on the
  command line; patch from Torsten Marek.

* ``bzr log -m FOO`` displays commits whose message matches regexp
  FOO.

* ``bzr add`` with no arguments adds everything under the current directory.

* ``bzr mv`` does move or rename depending on its arguments, like
  the Unix command.

* ``bzr missing`` command shows a summary of the differences
  between two trees.  (Merged from John Arbash-Meinel.)

* An email address for commits to a particular tree can be
  specified by putting it into .bzr/email within a branch.  (Based
  on a patch from Heikki Paajanen.)


Enhancements
************

* Faster working tree operations.


Changes
*******

* 3rd-party modules shipped with bzr are copied within the bzrlib
  python package, so that they can be installed by the setup
  script without clashing with anything already existing on the
  system.  (Contributed by Gustavo Niemeyer.)

* Moved plugins directory to bzrlib/, so that there's a standard
  plugin directory which is not only installed with bzr itself but
  is also available when using bzr from the development tree.
  ``BZR_PLUGIN_PATH`` and ``DEFAULT_PLUGIN_PATH`` are then added to the
  standard plugins directory.

* When exporting to a tarball with ``bzr export --format tgz``, put
  everything under a top directory rather than dumping it into the
  current directory.   This can be overridden with the ``--root``
  option.  Patch from William Dodé and John Meinel.

* New ``bzr upgrade`` command to upgrade the format of a branch,
  replacing ``bzr check --update``.

* Files within store directories are no longer marked readonly on
  disk.

* Changed ``bzr log`` output to a more compact form suggested by
  John A Meinel.  Old format is available with the ``--long`` or
  ``-l`` option, patched by William Dodé.

* By default the commit command refuses to record a revision with
  no changes unless the ``--unchanged`` option is given.

* The ``--no-plugins``, ``--profile`` and ``--builtin`` command
  line options must come before the command name because they
  affect what commands are available; all other options must come
  after the command name because their interpretation depends on
  it.

* ``branch`` and ``clone`` added as aliases for ``branch``.

* Default log format is back to the long format; the compact one
  is available with ``--short``.


Bug Fixes
*********

* Fix bugs in committing only selected files or within a subdirectory.


bzr-0.0.5  2005-06-15
#####################

Changes
*******

* ``bzr`` with no command now shows help rather than giving an
  error.  Suggested by Michael Ellerman.

* ``bzr status`` output format changed, because svn-style output
  doesn't really match the model of bzr.  Now files are grouped by
  status and can be shown with their IDs.  ``bzr status --all``
  shows all versioned files and unknown files but not ignored files.

* ``bzr log`` runs from most-recent to least-recent, the reverse
  of the previous order.  The previous behaviour can be obtained
  with the ``--forward`` option.

* ``bzr inventory`` by default shows only filenames, and also ids
  if ``--show-ids`` is given, in which case the id is the second
  field.


Enhancements
************

* New 'bzr whoami --email' option shows only the email component
  of the user identification, from Jo Vermeulen.

* New ``bzr ignore PATTERN`` command.

* Nicer error message for broken pipe, interrupt and similar
  conditions that don't indicate an internal error.

* Add ``.*.sw[nop] .git .*.tmp *,v`` to default ignore patterns.

* Per-branch locks keyed on ``.bzr/branch-lock``, available in
  either read or write mode.

* New option ``bzr log --show-ids`` shows revision and file ids.

* New usage ``bzr log FILENAME`` shows only revisions that
  affected that file.

* Changed format for describing changes in ``bzr log -v``.

* New option ``bzr commit --file`` to take a message from a file,
  suggested by LarstiQ.

* New syntax ``bzr status [FILE...]`` contributed by Bartosz
  Oler.  File may be in a branch other than the working directory.

* ``bzr log`` and ``bzr root`` can be given an http URL instead of
  a filename.

* Commands can now be defined by external programs or scripts
  in a directory on $BZRPATH.

* New "stat cache" avoids reading the contents of files if they
  haven't changed since the previous time.

* If the Python interpreter is too old, try to find a better one
  or give an error.  Based on a patch from Fredrik Lundh.

* New optional parameter ``bzr info [BRANCH]``.

* New form ``bzr commit SELECTED`` to commit only selected files.

* New form ``bzr log -r FROM:TO`` shows changes in selected
  range; contributed by John A Meinel.

* New option ``bzr diff --diff-options 'OPTS'`` allows passing
  options through to an external GNU diff.

* New option ``bzr add --no-recurse`` to add a directory but not
  their contents.

* ``bzr --version`` now shows more information if bzr is being run
  from a branch.


Bug Fixes
*********

* Fixed diff format so that added and removed files will be
  handled properly by patch.  Fix from Lalo Martins.

* Various fixes for files whose names contain spaces or other
  metacharacters.


Testing
*******

* Converted black-box test suites from Bourne shell into Python;
  now run using ``./testbzr``.  Various structural improvements to
  the tests.

* testbzr by default runs the version of bzr found in the same
  directory as the tests, or the one given as the first parameter.

* testbzr also runs the internal tests, so the only command
  required to check is just ``./testbzr``.

* testbzr requires python2.4, but can be used to test bzr running
  under a different version.

* Tests added for many other changes in this release.


Internal
********

* Included ElementTree library upgraded to 1.2.6 by Fredrik Lundh.

* Refactor command functions into Command objects based on HCT by
  Scott James Remnant.

* Better help messages for many commands.

* Expose ``bzrlib.open_tracefile()`` to start the tracefile; until
  this is called trace messages are just discarded.

* New internal function ``find_touching_revisions()`` and hidden
  command touching-revisions trace the changes to a given file.

* Simpler and faster ``compare_inventories()`` function.

* ``bzrlib.open_tracefile()`` takes a tracefilename parameter.

* New AtomicFile class.

* New developer commands ``added``, ``modified``.


Portability
***********

* Cope on Windows on python2.3 by using the weaker random seed.
  2.4 is now only recommended.


bzr-0.0.4  2005-04-22
#####################

Enhancements
************

* 'bzr diff' optionally takes a list of files to diff.  Still a bit
  basic.  Patch from QuantumG.

* More default ignore patterns.

* New 'bzr log --verbose' shows a list of files changed in the
  changeset.  Patch from Sebastian Cote.

* Roll over ~/.bzr.log if it gets too large.

* Command abbreviations 'ci', 'st', 'stat', '?' based on a patch
  by Jason Diamon.

* New 'bzr help commands' based on a patch from Denys Duchier.


Changes
*******

* User email is determined by looking at $BZREMAIL or ~/.bzr.email
  or $EMAIL.  All are decoded by the locale preferred encoding.
  If none of these are present user@hostname is used.  The host's
  fully-qualified name is not used because that tends to fail when
  there are DNS problems.

* New 'bzr whoami' command instead of username user-email.


Bug Fixes
*********

* Make commit safe for hardlinked bzr trees.

* Some Unicode/locale fixes.

* Partial workaround for ``difflib.unified_diff`` not handling
  trailing newlines properly.


Internal
********

* Allow docstrings for help to be in PEP0257 format.  Patch from
  Matt Brubeck.

* More tests in test.sh.

* Write profile data to a temporary file not into working
  directory and delete it when done.

* Smaller .bzr.log with process ids.


Portability
***********

* Fix opening of ~/.bzr.log on Windows.  Patch from Andrew
  Bennetts.

* Some improvements in handling paths on Windows, based on a patch
  from QuantumG.


bzr-0.0.3  2005-04-06
#####################

Enhancements
************

* New "directories" internal command lists versioned directories
  in the tree.

* Can now say "bzr commit --help".

* New "rename" command to rename one file to a different name
  and/or directory.

* New "move" command to move one or more files into a different
  directory.

* New "renames" command lists files renamed since base revision.

* New cat command contributed by janmar.

Changes
*******

* .bzr.log is placed in $HOME (not pwd) and is always written in
  UTF-8.  (Probably not a completely good long-term solution, but
  will do for now.)

Portability
***********

* Workaround for difflib bug in Python 2.3 that causes an
  exception when comparing empty files.  Reported by Erik Toubro
  Nielsen.

Internal
********

* Refactored inventory storage to insert a root entry at the top.

Testing
*******

* Start of shell-based black-box testing in test.sh.


bzr-0.0.2.1
###########

Portability
***********

* Win32 fixes from Steve Brown.


bzr-0.0.2  "black cube"  2005-03-31
###################################

Enhancements
************

* Default ignore list extended (see bzrlib/__init__.py).

* Patterns in .bzrignore are now added to the default ignore list,
  rather than replacing it.

* Ignore list isn't reread for every file.

* More help topics.

* Reinstate the 'bzr check' command to check invariants of the
  branch.

* New 'ignored' command lists which files are ignored and why;
  'deleted' lists files deleted in the current working tree.

* Performance improvements.

* New global --profile option.

* Ignore patterns like './config.h' now correctly match files in
  the root directory only.


bzr-0.0.1  2005-03-26
#####################

Enhancements
************

* More information from info command.

* Can now say "bzr help COMMAND" for more detailed help.

* Less file flushing and faster performance when writing logs and
  committing to stores.

* More useful verbose output from some commands.

Bug Fixes
*********

* Fix inverted display of 'R' and 'M' during 'commit -v'.

Portability
***********

* Include a subset of ElementTree-1.2.20040618 to make
  installation easier.

* Fix time.localtime call to work with Python 2.3 (the minimum
  supported).


bzr-0.0.0.69  2005-03-22
########################

Enhancements
************

* First public release.

* Storage of local versions: init, add, remove, rm, info, log,
  diff, status, etc.

..
   vim: tw=74 ft=rst ff=unix<|MERGE_RESOLUTION|>--- conflicted
+++ resolved
@@ -152,6 +152,13 @@
   significantly faster. This effects things like ``bzr log -n0``. (For
   example, ``bzr log -r -10..-1 -n0 bzr.dev`` is 2.5s down to 1.0s.
   (John Arbash Meinel)
+
+* The internal core code that handles specific file operations like
+  ``bzr st FILENAME`` or ``bzr commit FILENAME`` has been changed to
+  include the parent directories if they have altered, and when a
+  directory stops being a directory its children are always included. This
+  fixes a number of causes for ``InconsistentDelta`` errors, and permits
+  faster commit of specific paths. (Robert Collins, #347649)
 
 Documentation
 *************
@@ -352,17 +359,6 @@
   the same way that sending Ctrl-\\ does on other platforms.
   (John Arbash Meinel)
 
-<<<<<<< HEAD
-* The internal core code that handles specific file operations like
-  ``bzr st FILENAME`` or ``bzr commit FILENAME`` has been changed to
-  include the parent directories if they have altered, and when a
-  directory stops being a directory its children are always included. This
-  fixes a number of causes for ``InconsistentDelta`` errors, and permits
-  faster commit of specific paths. (Robert Collins, #347649)
-
-
-=======
->>>>>>> 60eef83d
 Documentation
 *************
 
