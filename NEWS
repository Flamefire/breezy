--- conflicted
+++ resolved
@@ -166,14 +166,11 @@
 * Tolerate patches with leading noise in ``bzr-handle-patch``.
   (Toshio Kuratomi, Martin Pool, #502076)
 
-<<<<<<< HEAD
 * ``.bazaar``, ``.bazaar/bazaar.conf`` and ``.bzr.log`` inherit user and
   group ownership from the containing directory. This allow bzr to work
   better with sudo.
   (Parth Malwankar, #376388)
 
-=======
->>>>>>> 2442804b
 API Changes
 ***********
 
@@ -197,7 +194,6 @@
   to be done separately.
   (Martin Pool, #507710)
 
-<<<<<<< HEAD
 * Exporters now support a ``per_file_timestamps`` argument to write out the 
   timestamp of the commit in which a file revision was introduced.
   (Jelmer Vernooij)
@@ -208,11 +204,6 @@
 * New transport methods ``readlink``, ``symlink`` and ``hardlink``.
   (Neil Santos)
 
-=======
-* New method ``BzrDir.list_branches()`` that returns a sequence of branches 
-  present in a control directory. (Jelmer Vernooij)
-
->>>>>>> 2442804b
 * Remove unused ``CommandFailed`` exception.
   (Martin Pool)
 
@@ -235,12 +226,9 @@
 * ``bzrlib.errors.BoundBranchOutOfDate`` has a new field ``extra_help``
   which can be set to add extra help to the error. (Gary van der Merwe)
 
-<<<<<<< HEAD
 * New method ``Branch.automatic_tag_name`` that can be used to find the
   tag name for a particular revision automatically. (Jelmer Vernooij)
 
-=======
->>>>>>> 2442804b
 * The methods ``BzrDir.create_branch()``, ``BzrDir.destroy_branch()`` and 
   ``BzrDir.open_branch()`` now take an optional ``name`` argument. 
   (Jelmer Vernooij)
@@ -282,7 +270,6 @@
 Bug Fixes
 *********
 
-<<<<<<< HEAD
 * Allow syscalls to automatically restart when ``TextUIFactory``'s
   SIGWINCH handler is invoked, avoiding ``EINTR`` errors during blocking
   IO, which are often poorly handled by Python's libraries and parts of
@@ -299,8 +286,6 @@
 * Fixed CHM generation by moving the NEWS section template into
   a separate file. (Ian Clatworthy, #524184)
 
-=======
->>>>>>> 2442804b
 * Merge correctly when this_tree is not a WorkingTree.  (Aaron Bentley)
 
 * Register SIGWINCH handler only when creating a ``TextUIFactory``; avoids
@@ -325,7 +310,6 @@
 * Drop Google Analytics from the core docs as they caused problems
   in the CHM files. (Ian Clatworthy, #502010)
 
-<<<<<<< HEAD
 API Changes
 ***********
 
@@ -334,8 +318,6 @@
   False)`` for it, if the platform and Python version supports it.
   (Andrew Bennetts, #496813)
 
-=======
->>>>>>> 2442804b
 
 bzr 2.1.0
 #########
