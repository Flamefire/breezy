--- conflicted
+++ resolved
@@ -4,8 +4,6 @@
 
 .. contents:: List of Releases
    :depth: 1
-
-<<<<<<< HEAD
 
 bzr 2.1.0b2 (not released yet)
 ##############################
@@ -111,12 +109,8 @@
 *******
 
 
-bzr 2.0.2 (not released yet)
-############################
-=======
 bzr 2.0.2
 #########
->>>>>>> 0cd7bde3
 
 :Codename: after the scare
 :2.0.2: 2009-11-02
