--- conflicted
+++ resolved
@@ -20,17 +20,15 @@
 * Add bug information to log output when available.
   (Neil Martinsen-Burrell, Guillermo Gonzalez, #251729)
 
-<<<<<<< HEAD
+* ``bzr branch`` now takes a ``--bind`` option. This lets you
+  branch and bind all in one command. (Ian Clatworthy)
+
 * ``bzr switch`` now takes a ``--revision`` option, to allow switching to
   a specific revision of a branch. (Daniel Watkins, #183559)
-=======
-* ``bzr branch`` now takes a ``--bind`` option. This lets you
-  branch and bind all in one command. (Ian Clatworthy)
 
 * ``bzr unshelve --preview`` can now be used to show how a patch on the
   shelf would be applied to the working tree.
   (Guilherme Salgado, #308122)
->>>>>>> 07a22fdf
 
 * ``bzr update`` now takes a ``--revision`` argument. This lets you
   change the revision of the working tree to any revision in the
@@ -11715,4 +11713,5 @@
 
 
 ..
-   vim: tw=74 ft=rst ff=unix+   vim: tw=74 ft=rst ff=unix
+
