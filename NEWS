--- conflicted
+++ resolved
@@ -1,13172 +1,2 @@
-<<<<<<< HEAD
-####################
-Bazaar Release Notes
-####################
-
-.. contents:: List of Releases
-   :depth: 1
-
-bzr 2.2
-#######
-
-:Codename: La Hulpe
-:2.2: 2010-08-06
-
-This release marks the start of another long-term-stable series. From
-here, we will only make bugfix releases on the 2.2 series (2.2.1, etc),
-while 2.3 will become our new development series. The 2.0 and 2.1 series
-will also continue to get bugfixes. (Currently 2.0 is planned to be
-supported for another 6 months.)
-
-This is primarily a bugfix and polish release over the 2.1 series, with
-a large number of bugs fixed (>120), and some performance improvements.
-
-There are some compatibility changes in this release.  For users of bzrlib
-as a library, we now request that they call ``bzrlib.initialize`` and use
-the returned context manager appropriately. For commandline users we no
-longer guess user identity for ``bzr commit``, users must specify their
-identity using ``bzr whoami`` (you don't need to specify your identity for
-readonly operations).
-
-Users are encouraged to upgrade from the other stable series.
-
-Compatibility Breaks
-********************
-
-* BzrError subclasses no longer support the name "message" to be used
-  as an argument for __init__ or in _fmt format specification as this
-  breaks in some Python versions. errors.LockError.__init__ argument
-  is now named "msg" instead of earlier "message".
-  (Parth Malwankar, #603461)
-
-* The old ``bzr selftest --benchmark`` option has been removed.
-  <https://launchpad.net/bzr-usertest> is an actively-maintained
-  macrobenchmark suite.
-  (Martin Pool)
-
-Bug Fixes
-*********
-
-* ``bzr ignore PATTERNS`` exits with error if a bad pattern is supplied.
-  ``InvalidPattern`` exception error message now shows faulting
-  regular expression.
-  (Parth Malwankar #300062)
-
-* Configuration files in ``${BZR_HOME}`` are now written in an atomic
-  way which should help avoid problems with concurrent writers.
-  (Vincent Ladeuil, #525571)
-
-* Don't traceback trying to unversion children files of an already
-  unversioned directory.  (Vincent Ladeuil, #494221)
-
-* ``HTTP/1.1` test servers now set a ``Content-Length`` header to comply
-  with pedantic ``HTTP/1.1`` clients. (Vincent Ladeuil, #568421)
-
-* Progress bars prefer to truncate the text message rather than the
-  counters.  The spinner is shown between the network transfer indicator
-  and the progress message.  Progress bars are correctly cleared off when 
-  they finish.  (Martin Pool, #611127)
-
-* Recursive binding for checkouts is now detected by bzr. A clear error
-  message is shown to the user. (Parth Malwankar, #405192)
-
-Improvements
-************
-
-* Add ``bzrlib.merge.MergeIntoMerger``, which can merge part or all of a
-  tree, and works with unrelated branches.  (Andrew Bennetts)
-
-* Add py2exe windows target ``bzrw.exe``. This allow for starting a Bazaar
-  GUI with out have a console open in the background.
-  (Gary van der Merwe, #433781)
-
-Documentation
-*************
-
-* ``bzr help patterns`` now explains case insensitive patterns and
-  points to Python regular expression documentation.
-  (Parth Malwankar, #594386)
-
-API Changes
-***********
-
-* Delete ``ProgressTask.note``, which was deprecated in 2.1.
-
-Testing
-*******
-
-* Unit test added to ensure that "message" is not uses as a format variable
-  name in BzrError subclasses as this conflicts with some Python versions.
-  (Parth Malwankar, #603461)
-
-bzr 2.2b4
-#########
-
-:Codename: Monkey Magic
-:2.2b4: 2004-07-09
-
-
-This fourth and final beta in the 2.2 series now stabilizes the internal
-APIs. Plugin authors are recommended to ensure their releases are
-compatible, so that 2.2rc1 can be a true release candidate, containing
-stable and compatible plugin versions. 
-
-For users of bzrlib as a library, one of the primary changes is to request
-that they call ``bzrlib.initialize`` and use the returned context manager
-appropriately.
-
-Better interaction with ``bzr-loom`` to make sure branching from a loom
-even over a smart server still yields a local loom. Not to mention lots of
-bugfixes over 2.2b3.
-
-Compatibility Breaks
-********************
-
-* bzrlib library users now need to call ``__enter__`` and ``__exit__`` on
-  the result of ``bzrlib.initialize``. This change was made when fixing
-  the bad habit recent bzr versions have had of leaving progress bars 
-  behind on the screen. That required calling another function before
-  exiting the program, and it made sense to provide a full context
-  manager at the same time. (Robert Collins)
-
-* The ``bzr`` front end now requires a ``bzrlib.ui.ui_factory`` which is a
-  context manager in the Python 2.5 and above sense. The bzrlib base class
-  is such a manager, but third party UI factories which do not derive from
-  ``bzrlib.ui.UIFactory`` will be incompatible with the command line front
-  end.
-
-* URLs like ``foo:bar/baz`` are now always parsed as a URL with scheme "foo"
-  and path "bar/baz", even if bzr does not recognize "foo" as a known URL
-  scheme.  Previously these URLs would be treated as local paths.
-  (Gordon Tyler)
-
-
-New Features
-************
-
-* Support ``--directory`` option for a number of additional commands:
-  conflicts, merge-directive, missing, resolve, shelve, switch,
-  unshelve, whoami. (Martin von Gagern, #527878)
-
-Bug Fixes
-*********
-
-* ``bzr branch`` to a new repository with a default stacking policy no
-  longer transfers the full history unnecessarily.
-  (Andrew Bennetts, #597942)
-
-* ``bzr init`` does not recursively scan directory contents anymore
-  leading to faster init for directories with existing content.
-  (Martin [gz], Parth Malwankar, #501307)
-
-* ``bzr log --exclude-common-ancestry`` is now taken into account for
-  linear ancetries. (Vincent Ladeuil, #575631)
-
-* ``bzr log -r branch:REMOTE`` can now properly log the remote branch,
-  rather than trying to fetch the data locally and failing because of a
-  readonly error. (Martin von Gagern, #149270)
-
-* ``bzr pull`` now works when a lp: URL is explicitly defined as the parent
-  or pull location in locations.conf or branch.conf.
-  (Gordon Tyler, #534787)
-
-* ``bzr reconfigure --unstacked`` now works with branches accessed via a
-  smart server. (Andrew Bennetts, #551525)
-
-* ``BzrDir.find_branches`` should ignore branches with missing repositories.
-  (Marius Kruger, Robert Collins)
-
-* ``BzrDir.find_bzrdirs`` should ignore dirs that raises PermissionDenied.
-  (Marius Kruger, Robert Collins)
-
-* Ensure that wrong path specifications in ``BZR_PLUGINS_AT`` display
-  proper error messages. (Vincent Ladeuil, #591215)
-
-* Explicitly removing ``--profile-imports`` option from parsed command-line
-  arguments on Windows, because bzr script does the same.
-  (Alexander Belchenko, #588277)
-
-* Fetching was slightly confused about the best code to use and was
-  using a new code path for all branches, resulting in more lookups than
-  necessary on old branches. (Robert Collins, #593515)
-
-* Final fix for 'no help for command' issue. We now show a clean message
-  when a command has no help, document how to set help more clearly, and
-  test that all commands available to the test suite have help.
-  (Robert Collins, #177500)
-
-* Invalid patterns supplied to ``Globster`` or ``lazy_regex`` now raise
-  ``InvalidPattern`` exception showing clear error message to the user.
-  (Parth Malwankar #300062)
-
-* Progress output is cleaned up when exiting.  (Aaron Bentley)
-
-* Raise ValueError instead of a string exception.
-  (John Arbash Meinel, #586926)
-
-* Relative imports in plugins are now handled correctly when using
-  BZR_PLUGINS_AT. (Vincent Ladeuil, #588959)
-
-* ``ScriptRunner`` now strips off leading indentation from test scripts,
-  which previously caused "SyntaxError: No command for line".
-  (Martin Pool)
-
-* Show unicode filenames in diff headers using terminal encoding. 
-  (Alexander Belchenko, Bug #382699)
-  NOTE for Windows users: If user need to save diff to file then user need to
-  change encoding of the terminal to ANSI encoding with command ``chcp XXX``
-  (e.g. ``chcp 1251`` for Russian Windows).
-
-* URL displayed for use with ``break-lock`` when smart server sees lock
-  contention are now valid. Default timeout for lock contention retry is
-  now 30 seconds instead of 300 seconds.
-  (Parth Malwankar, #250451)
-
-* ``walkdirs`` now raises a useful message when the filenames are not using
-  the filesystem encoding. (Eric Moritz, #488519)
-
-* Enable debugging of bzr on windows with pdb and other tools. This was 
-  broken because we call GetCommandLineW on windows. The fix adjusts the 
-  command line we get to be the same length as sys.argv.
-  (Jason Spashett, Alexander Belchenko, #587868)
-
-Improvements
-************
-
-* Bazaar now reads data from SSH connections more efficiently on platforms
-  that provide the ``socketpair`` function, and when using paramiko.
-  (Andrew Bennetts, #590637)
-
-* ``Branch.copy_content_into`` is now a convenience method dispatching to
-  a ``InterBranch`` multi-method. This permits ``bzr-loom`` and other
-  plugins to intercept this even when a ``RemoteBranch`` proxy is in use.
-  (Robert Collins, #201613)
-
-* ``Branch`` formats can now be loaded lazily by registering a
-  ``MetaDirBranchFormatFactory`` rather than an actual format. This will
-  cause the named format class to be loaded only when an enumeration of
-  formats is needed or when the format string for the object is
-  encountered. (Robert Collins, Jelmer Vernooij)
-
-* The encoding that bzr uses to output things other than file content can
-  now be overridden via the output_encoding configuration option.
-  (Martin Pool, #340394)
-
-* Use lazy imports in ``bzrlib/merge.py`` so that plugins like ``news_merge``
-  do not cause modules to be loaded unnecessarily just because the plugin
-  registers a merge hook.  This improves ``bzr rocks`` time by about 25%
-  in a default installation (with just the core plugins).
-  (Andrew Bennetts)
-
-Documentation
-*************
-
-* Added ``regression`` tag to our tags list. (Robert Collins)
-
-* Improved our release checklist to have a bit less churn and leave things
-  ready-to-go for the next action (including other people doing
-  development). (Robert Collins)
-
-* Remove obsolete discussion of PQM in documentation about how to
-  contribute to Bazaar.  (Martin Pool, #588444)
-
-API Changes
-***********
-
-* ``bzrlib.branch.InterBranch._get_branch_formats_to_test`` now returns
-  an iterable of format pairs, rather than just a single pair, permitting
-  InterBranch objects that work with multiple permutations to be
-  comprehensively tested. (Robert Collins)
-
-* ``bzrlib.lsprof.profile`` will no longer silently generate bad threaded
-  profiles when concurrent profile requests are made. Instead the profile
-  requests will be serialised. Reentrant requests will now deadlock.
-  (Robert Collins)
-
-* ``bzrlib.knit.KnitSequenceMatcher``, which has been deprecated since
-  2007, has been deleted.  Use ``PatienceSequenceMatcher`` from
-  ``bzrlib.patiencediff`` instead. (Andrew Bennetts)
-
-* ``bzrlib.re_compile_checked`` is now deprecated. Caller should handle
-  ``bzrlib.errors.InvalidPattern`` exception thrown by ``re.match`` in
-  case the default error message not suitable for the use case.
-  (Parth Malwankar)
-
-* ``bzrlib.tests.blackbox.ExternalBase`` is deprecated.  It provided only
-  one method ``check_output``, and we now recommend checking command
-  output using ``run_script``. (Martin Pool)
-
-* ``bzrlib.transport.ssh.SSHVendor.connect_ssh`` now returns an object
-  that implements the interface of ``bzrlib.transport.ssh.SSHConnection``.
-  Third-party implementations of ``SSHVendor`` may need to be updated
-  accordingly.  Similarly, any code using ``SSHConnection`` directly will
-  need to be updated.  (Andrew Bennetts)
-
-* The constructor of ``bzrilb.smart.medium.SmartSSHClientMedium`` has
-  changed to take an ``SSHParams`` instance (replacing many individual
-  values).  (Andrew Bennetts)
-
-Internals
-*********
-
-* ``bzrlib.osutils.get_terminal_encoding`` will now only mutter its
-  selection when explicitly requested; this avoids many duplicate calls
-  being logged when helpers, wrappers and older code that manually calls
-  it are executed it is now logged deliberately by the ui setup code.
-  (Robert Collins)
-
-* Improved ``bzrlib.urlutils`` to handle lp:foo/bar URLs. (Gordon Tyler)
-
-* ``bzrlib._c_static_tuple.StaticTuple`` now implements ``__sizeof__``, so
-  that ``sys.getsizeof`` and other memory analysis tools will report more
-  accurate results. (Andrew Bennetts)
-
-* The symbol_versioning module can now cleanup after itself -
-  ``suppress_deprecation_warnings`` now returns a cleanup function.
-  (Robert Collins)
-
-Testing
-*******
-
-* Add ``bzrlib.tests.fixtures`` to hold code for setting up objects
-  to test.  (Martin Pool)
-
-* ``test_import_tariff`` now respects BZR_PLUGINS_AT and BZR_PLUGINS_DISABLE.
-  (Vincent Ladeuil, #595587)
-
-bzr 2.2b3
-#########
-
-:2.2b3: 2010-05-28
-
-This third beta in the 2.2 series brings with it all the goodness of 2.1.2
-and 2.0.6 (though it preceeds 2.0.6 slightly). Of particular note for
-users are compatibility fixes with bzr 1.5 and below servers, a hopeful
-end to the EINTR errors caused by SIGWINCH interactions, a shiny new
-bash completion script and bzr will no longer guess at identity details -
-it was too unreliable in reality. Use ``bzr whoami`` on every new install.
-For developers we have some API changes which may impact plugins as well
-as a bunch of our regular improvements to internal clarity and test
-support.
-
-Compatibility Breaks
-********************
-
-* An API break has been made to the lock_write method of ``Branch`` and
-  ``Repository`` objects; they now return ``branch.BranchWriteLockResult``
-  and ``repository.RepositoryWriteLockResult`` objects. This makes
-  changing the API in future easier and permits some cleaner calling code.
-  The lock_read method has also changed from having no defined return
-  value to returning ``LogicalLockResult`` objects.
-  (Robert Collins)
-
-* ``bzr`` does not try to guess the username as ``username@hostname``
-  and requires it to be explictly set. This can be set using ``bzr
-  whoami``. (Parth Malwankar, #549310)
-
-* ``bzrlib.commands.Command`` will now raise ValueError during
-  construction if there is no __doc__ set. (Note, this will be reverted in
-  2.2b4) (Robert Collins)
-
-* The source tree no longer contains a contrib/zsh/_bzr completion
-  script. The new file contrib/zsh/README suggests alternatives.
-  (Martin von Gagern, #560030)
-
-New Features
-************
-
-* ``bzr commit`` accepts ``-p`` (for "patch") as a shorter name for
-  ``--show-diff``.
-  (Parth Malwankar, #571467)
-  
-* ``bzr ignore`` now supports a ``--default-rules`` option that displays
-  the default ignore rules used by bzr. The flag ``--old-default-rules``
-  is no longer supported by ``ignore``.
-  (Parth Malwankar, #538703)
-
-* ``bzr pack`` now supports a ``--clean-obsolete-packs`` option that
-  can save disk space by deleting obsolete pack files created during the
-  pack operation.
-  (Parth Malwankar, #304320)
-
-* New command line option ``--authors`` to ``bzr log`` allows users to
-  select which of the apparent authors and committer should be
-  included in the log. Defaults depend on format. (Martin von Gagern, #513322)
-
-* Support ``--directory`` option for a number of additional commands:
-  added, annotate, bind, cat, cat-revision, clean-tree, deleted,
-  export, ignore, ignored, lookup-revision, ls, modified, nick,
-  re-sign, unbind, unknowns.
-  (Martin von Gagern, #527878)
-
-* The bash_completion plugin from the bzr-bash-completion project has
-  been merged into the tree. It provides a bash-completion command and
-  replaces the outdated ``contrib/bash/bzr`` script with a version
-  using the plugin. (Martin von Gagern, #560030)
-
-* A new transport based on GIO (the gnome i/o library) provides access to
-  samba shares, webdav using gio+smb and gio+dav. It is also possible to
-  use gio for some already existing transport methods as gio+file,
-  gio+sftp, gio+ftp. 
-  (Mattias Eriksson)
-
-Bug Fixes
-*********
-
-* Alias information shown by ``bzr help`` is now accurate. This
-  was showing an internal object name for some plugin aliases.
-  (Parth Malwankar, #584650)
-
-* ``.bazaar``, ``.bazaar/bazaar.conf`` and ``.bzr.log`` inherit user and
-  group ownership from the containing directory. This allow bzr to work
-  better with sudo.
-  (Martin <gzlist@googlemail.com>, Parth Malwankar, #376388)
-
-* ``bzr clean-tree`` should not delete nested bzrdirs. Required for proper
-  support of bzr-externals and scmproj plugins.
-  (Alexander Belchenko, bug #572098)
-
-* ``bzr ignore`` will no longer add duplicate patterns to .bzrignore.
-  (Gordon Tyler, #572092)
-
-* ``bzr log --exclude-common-ancestry -r X..Y`` displays the revisions that
-  are part of Y ancestry but not part of X ancestry (aka the graph
-  difference).
-  (Vincent Ladeuil, #320119)
-
-* ``bzr lp-propose`` which was switched to use production Launchpad API
-  servers a few commits ago has been reverted to use edge: there is a
-  problem with using production which isn't trivially obvious, so we've
-  filed a bug to track it, and until thats fixed will be using edge.
-  (Robert Collins, #583667)
-
-* ``bzr rm`` should not refuse to delete directories which contained a file
-  which has been moved elsewhere in the tree after the previous commit.
-  (Marius Kruger, Daniel Watkins, #129880)
-
-* ``bzr selftest --parallel=fork`` wait for its children avoiding zombies.
-  (Vincent Ladeuil, #566670)
-
-* ``bzr selftest`` should not use ui.note() since it's not unicode safe.
-  (Vincent Ladeuil, #563997)
-
-* CommitBuilder refuses to create revisions whose trees have no root.
-  (Aaron Bentley)
-
-* Do not register a SIGWINCH signal handler, instead just poll for the
-  terminal width as needed.  This avoids the "Interrupted System Call"
-  problems that occur on POSIX with all currently released versions of
-  Python.
-  (Andrew Bennetts, #583941)
-
-* Don't mention --no-strict when we just issue the warning about unclean trees.
-  (Vincent Ladeuil, #401599)
-
-* Fixed ``AssertionError`` when accessing smart servers running Bazaar
-  versions before 1.6.
-  (Andrew Bennetts, #528041)
-
-* Improved progress bar for fetch (2a format only). Bazaar now shows an
-  estimate of the number of records to be fetched vs actually fetched.
-  (Parth Malwankar, #374740, #538868)
-
-* Reduce peak memory by one copy of compressed text.
-  (John Arbash Meinel, #566940)
-
-* ``RemoteBranch.lock_write`` raises ``ReadOnlyError`` if called during a
-  read lock, rather than causing an ``AttributeError``.
-  (Andrew Bennetts, Данило Шеган, #582781)
-
-* Selftest was failing with testtools 0.9.3, which caused an
-  AssertionError raised from a cleanUp to be reported as a Failure, not an
-  Error, breaking on of our test hygiene tests.
-  (Robert Collins, Vincent Ladeuil).
-
-* ``set_user_option`` with a dict on remote branches no longer fails with
-  an AttributeError.  There is a new ``Branch.set_config_option_dict`` RPC
-  to support this efficiently.
-  (Andrew Bennetts, #430382)
-  
-* Show the filenames when a file rename fails so that the error will be
-  more comprehensible.
-  (Martin Pool, #491763)
-
-* Support Pyrex 0.9.9, required changing how we handle exceptions in Pyrex.
-  (John Arbash Meinel, #582656)
-
-* Unicode characters in aliases are now handled correctly and do not cause
-  UnicodeEncodeError exception. (Parth Malwankar, #529930)
-
-* Unicode commit messages that are the same as a file name no longer cause
-  UnicodeEncodeError. ``ui.text.show_warning`` now handles unicode
-  messages.
-  (Parth Malwankar, #563646)
-
-* Using bzr with `lp:` urls behind an http proxy should work.
-  (Robert Collins, #558343)
-
-* When passing a file to ``UTF8DirReader`` make sure to close the current
-  directory file handle after the chdir fails. Otherwise when passing many
-  filenames into a command line ``bzr status`` we would leak descriptors.
-  (John Arbash Meinel, #583486)
-
-Improvements
-************
-
-* ``append_revisions_only`` will now be interpreted as a boolean and a
-  warning emitted if illegal values are used. Note that for projects
-  that needs to maintain compatibility with previsous bzr versions,
-  only 'True' and 'False' strings must be used (previous versions of
-  bzr will interpret all strings differing from 'True'
-  (case-sensitive) as false.
-  (Brian de Alwis, Vincent Ladeuil)
-
-* ``bzr ls`` now supports short options for existing long options.
-  ``-k/--kind``, ``-i/--ignored``, ``-u/--unknown`` and ``-0/--null``.
-  (Parth Malwankar, #181124)
-
-* ``Config.get_user_option_as_bool`` will now warn if a value cannot
-  be interpreted as a boolean.
-  (Vincent Ladeuil)
-
-* The all-in-one Windows installer will now be built with docstrings stripped
-  from the library zip, reducing the size and slightly improving cold startup
-  time. Bundled plugins are unchanged for the moment, but if adding other new
-  plugins to an all-in-one installation, ensure they are compiled and
-  installed with -O1 or help may not work. (Martin [gz])
-
-API Changes
-***********
-
-* Added ``bzrlib.merge.PerFileMerger``, a more convenient way to write
-  some kinds of ``merge_file_content`` hook functions.
-  (Andrew Bennetts)
-  
-* `BzrDir`, `Branch`, `Repository` and `WorkingTree` now all support `user_url`,
-  `user_transport`, `control_url` and `control_transport` members pointing
-  respectively to the directory containing the ``.bzr`` control directory, 
-  and to the directory within ``.bzr`` used for the particular component.
-  All of them inherit from `ControlComponent` which provides default
-  implementations.
-  (Martin Pool)
-
-* Lock methods on ``Tree``, ``Branch`` and ``Repository`` are now
-  expected to return an object which can be used to unlock them. This reduces
-  duplicate code when using cleanups. The previous 'tokens's returned by
-  ``Branch.lock_write`` and ``Repository.lock_write`` are now attributes
-  on the result of the lock_write. ``repository.RepositoryWriteLockResult``
-  and ``branch.BranchWriteLockResult`` document this. (Robert Collins)
-
-* ``Repository.refresh_data`` may now be called in a write group on
-  pack-based repositories.  Older repositories will still raise an error
-  in this case.  Subclasses of ``Repository`` can still override
-  ``Repository._refresh_data``, but are now responsible for raising
-  ``bzrlib.repository.IsInWriteGroupError`` if they do not support
-  ``refresh_data`` during a write group.
-  (Andrew Bennetts, #574236)
-
-Internals
-*********
-
-* ``chk_map._bytes_to_text_key`` is now an optimized function to extract
-  the (file-id, revision-id) key from a CHKInventory entry. This can
-  potentially shave 5-10% time off during a large fetch. Related to bug
-  #562666. (John Arbash Meinel)
-
-* ``log._get_info_for_log_files`` now takes an add_cleanup callable.
-  (Robert Collins)
-
-* ``_remember_remote_is_before`` no longer raises AssertionError when
-  suboptimal network behaviour is noticed; instead it just mutters to the
-  log file (and warns the user if they have set the ``hpss`` debug flag).
-  This was causing unnecessary aborts for performance bugs that are minor
-  at worst.
-  (Andrew Bennetts, #528041)
-
-* Permit bzr to run under ``python -OO`` which reduces the size of bytecode
-  files loaded from disk. To ensure docstrings needed for help are never
-  stripped, the prefix ``__doc__ =`` should now be used.
-  (Martin <gzlist@googlemail.com>)
-
-* No longer require zlib headers to build extensions, and remove the need
-  for seperate copy of zlib library on windows.
-  (John Arbash Meinel, Martin <gzlist@googlemail.com>, #566923)
-
-Testing
-*******
-
-* Added ``bzrlib.tests.matchers`` as a place to put matchers, along with
-  our first in-tree matcher. See the module docstring for details.
-  (Robert Collins)
-
-* ``bzr selftest --parallel=subprocess`` now works correctly on win32.
-   (Gordon Tyler, #551332)
-
-* Workaround ``Crypto.Random`` check leading to spurious test
-  failures on Lucid, FreeBSD and gentoo.  
-  (Vincent Ladeuil, #528436)
-
-* New class ``ExecutableFeature`` for checking the availability of
-  executables on the ``PATH``. Migrated from bash_completion plugin.
-  (Martin von Gagern)
-
-bzr 2.2b2
-#########
-
-:2.2b2: 2010-04-16
-
-This is a somewhat early second beta of the 2.2 series, to fix a python2.4
-incompatibility in the 2.2b1 release.  It also includes a swag of
-performance, usability and correctness improvements: test feedback on all
-of these would be welcome.
-
-
-New Features
-************
-
-* ``bzr diff`` now supports a --format option, which can be used to 
-  select alternative diff formats. (Jelmer Vernooij, #555994)
-
-Bug Fixes
-*********
-
-* ``bzr dpush``, ``bzr push`` and ``bzr send`` will now issue a warning
-  instead of failing when dirty trees are involved. The corresponding
-  ``dpush_strict``, ``push_strict`` and ``send_strict`` should be set to
-  True explicitly to get the previous behaviour.  
-  (Vincent Ladeuil, #519319)
-
-* ``bzr export`` to tar file does not fail if any parent directory
-  contains unicode characters. This works around upstream Python bug
-  http://bugs.python.org/issue8396 .
-  (Parth Malwankar, #413406)
-
-* ``bzr switch`` does not die if a ConfigurableFileMerger is used.
-  (Aaron Bentley, #559436)
-
-* ``bzr update`` when a pending merge in the working tree has been merged
-  into the master branch will no longer claim that old commits have become
-  pending merges. (Robert Collins, #562079)
-
-* ``bzrlib.mutabletree.MutableTree.commit`` will now support a passed in
-  config as in previous versions of bzrlib. (Robert Collins)
-
-* Fix glitch in the warning about unclean trees display.
-  (Vincent Ladeuil, #562665)
-
-* Fixed Python2.4 incompatibilities in the bzr2.2b1 source tarball.
-  (Martin Pool)
-
-* Help messages generated by ``RegistryOption.from_kwargs`` list the
-  switches in alphabetical order, rather than in an undefined order.
-  (Martin von Gagern, #559409)
-
-* Make sure the ``ExecutablePath`` and ``InterpreterPath`` are set in
-  Apport crash reports, to avoid "This problem report applies to a program
-  which is not installed any more" error.
-  (Martin Pool, James Westby, #528114)
-
-* Reset ``siginterrupt`` flag to False every time we handle a signal
-  installed with ``set_signal_handler(..., restart_syscall=True)`` (from
-  ``bzrlib.osutils``.  Reduces the likelihood of "Interrupted System Call"
-  errors compared to registering ``signal.signal`` directly.
-  (Andrew Bennetts)
-
-* When invoked with a range revision, ``bzr log`` doesn't show revisions
-  that are not part of the Y revisions ancestry anymore when invoked with
-  -rX..Y.
-  (Vincent Ladeuil, #474807)
-
-* Properly handle ``param_name`` attribute for ``ListOption``.
-  (Martin von Gagern, #387117)
-
-Improvements
-************
-
-* ``bzr commit`` will prompt before using a commit message that was
-  generated by a template and not edited by the user.
-  (Robert Collins, #530265)
-
-* ``bzr diff`` read-locks the trees and branches only once, saving about
-  10-20ms on ``bzr diff`` in a bzr.dev tree.
-  (Andrew Bennetts)
-
-* ``bzr missing`` read-locks the branches only once.
-  (Andrew Bennetts)
-  
-* ``bzr pull`` locks the branches and tree only once.
-  (Andrew Bennetts)
-  
-* Index lookups in pack repositories search recently hit pack files first.  
-  In repositories with many pack files this can greatly reduce the
-  number of files accessed, the number of bytes read, and the number of
-  read calls.  An incremental pull via plain HTTP takes half the time and
-  bytes for a moderately large repository.  (Andrew Bennetts)
-
-* Index lookups only re-order the indexes when the hit files aren't
-  already first. Reduces the cost of reordering
-  (John Arbash Meinel, #562429)
-
-* Less code is loaded at startup.  (Cold-cache start time is about 10-20%
-  less.)
-  (Martin Pool, #553017)
-
-API Changes
-***********
-
-* ``bzrlib.diff.get_trees_and_branches_to_diff`` is deprecated.  Use
-  ``get_trees_and_branches_to_diff_locked`` instead.
-  (Andrew Bennetts)
-
-* ``TreeTransform.commit`` supports the full set of commit parameters, and
-  auto-determines branch nick if not supplied.  (Aaron Bentley)
-  
-Internals
-*********
-
-* ``bzrlib.commands.Command.run_direct`` is no longer needed - the pre
-  2.1 method of calling run() to perform testing or direct use via the API
-  is now possible again. As part of this, the _operation attribute on
-  Command is now transient and only exists for the duration of ``run()``.
-  (Robert Collins)
-
-bzr 2.2b1
-#########
-
-:2.2b1: 2010-04-01
-
-This is the first beta of the 2.2 series, leading up to a 2.2.0
-release in July or August.  Beta releases are suitable for everyday use
-but may cause some incompatibilities with plugins.  Some plugins may need
-small updates to work with 2.2b1.
-
-2.2b1 includes some changes to make merge conflicts easier to understand
-and resolve.  It also removes some old unnecessary code, and loads
-somewhat less code at startup.  It starts adding a common infrastructure
-for dealing with colocated named branches, which can be implemented in
-various ways in either bzr native or foreign formats.   On Ubuntu and
-other platforms with the apport bug-reporting library, there's an easier
-path to report problems with bzr.  We plan to continue with these themes
-through the 2.2 series.
-
-Over thirty bugs have been fixed, including in the log command, exporting
-to tarballs, restarting interrupted system calls, portability of compiled
-extensions, making backups during upgrade, and locking on ftp.
-
-Compatibility Breaks
-********************
-
-* BTreeGraphIndex can now take an offset to indicate that the data starts
-  somewhere other than then beginning of the file. (John Arbash Meinel)
-
-* Deleted very old hidden commands ``versionedfile-list``,
-  ``weave-plan-merge``, ``weave-merge-text``.
-  (Martin Pool)
-
-* ``Repository.get_inventory_sha1()`` and ``Repository.get_revision_xml()`` 
-  have been removed. (Jelmer Vernooij)
-
-* ``Repository.get_revision_inventory()`` has been removed in favor of
-  ``Repository.get_inventory()``. (Jelmer Vernooij)
-
-* All test servers have been moved out of the bzrlib.transport hierarchy to
-  bzrlib.tests.test_server *except* for MemoryServer, ChrootServer and
-  PathFilteringServer. ``bzrlib`` users may encounter test failures that can
-  be fixed by updating the related imports from ``bzrlib.transport.xxx`` to
-  ``bzrlib.tests.test_server``.
-  (Vincent Ladeuil)
-
-* ``BranchReferenceFormat.initialize()`` now takes an optional name argument
-  as its second parameter, for consistency with the initialize() method of
-  other formats. (Jelmer Vernooij)
-
-New Features
-************
-
-* Added ``bzr remove-branch`` command that can remove a local or remote 
-  branch. (Jelmer Vernooij, #276295)
-
-* ``bzr export`` now takes an optional argument ``--per-file-timestamps``
-  to set file mtimes to the last timestamp of the last revision in which
-  they were changed rather than the current time. (Jelmer Vernooij)
-
-* If the Apport crash-reporting tool is available, bzr crashes are now
-  stored into the ``/var/crash`` apport spool directory, and the user is
-  invited to report them to the developers from there, either
-  automatically or by running ``apport-bug``.  No information is sent
-  without specific permission from the user.  (Martin Pool, #515052)
-
-* Parsing of command lines, for example in ``diff --using``, no longer
-  treats backslash as an escape character on Windows.   (Gordon Tyler,
-  #392248)
-
-* Plugins can be disabled by defining ``BZR_DISABLE_PLUGINS`` as
-  a list of plugin names separated by ':' (';' on windows).
-  (Vincent Ladeuil, #411413)
-
-* Plugins can be loaded from arbitrary locations by defining
-  ``BZR_PLUGINS_AT`` as a list of name@path separated by ':' (';' on
-  windows). This takes precedence over ``BZR_PLUGIN_PATH`` for the
-  specified plugins. This is targeted at plugin developers for punctual
-  needs and *not* intended to replace ``BZR_PLUGIN_PATH``.  
-  (Vincent Ladeuil, #82693)
-
-* Tag names can now be determined automatically by ``automatic_tag_name`` 
-  hooks on ``Branch`` if they are not specified on the command line.
-  (Jelmer Vernooij)
-
-* Tree-shape conflicts can be resolved by providing ``--take-this`` and
-  ``--take-other`` to the ``bzr resolve`` command. Just marking the conflict
-  as resolved is still accessible via the ``--done`` default action.
-  (Vincent Ladeuil)
-
-* Merges can be proposed on Launchpad with the new lp-propose-merge command.
-  (Aaron Bentley, Jonathan Lange)
-
-Bug Fixes
-*********
-
-* Added docstring for ``Tree.iter_changes``
-  (John Arbash Meinel, #304182)
-
-* Allow additional arguments to
-  ``RemoteRepository.add_inventory_by_delta()``. (Jelmer Vernooij, #532631)
-
-* Allow exporting a single file using ``bzr export``.
-  (Michal Junák, #511987)
-
-* Allow syscalls to automatically restart when ``TextUIFactory``'s
-  SIGWINCH handler is invoked, avoiding ``EINTR`` errors during blocking
-  IO, which are often poorly handled by Python's libraries and parts of
-  bzrlib.  (Andrew Bennetts, #496813)
-
-* Avoid infinite recursion when probing for apport.
-  (Vincent Ladeuil, #516934)
-
-* Avoid ``malloc(0)`` in ``patiencediff``, which is non-portable.
-  (Martin Pool, #331095)
-
-* Avoid truncating svn URLs.
-  (Martin Pool, Martin von Gagern, #545185)
-
-* ``bzr add`` will not add conflict related files unless explicitly required.
-  (Vincent Ladeuil, #322767, #414589)
-
-* ``bzr dump-btree`` now works on ``*.cix`` and ``*.six`` files.  Those
-  indices do not have reference lists, so ``dump-btree`` will simply show
-  ``None`` instead.  (Andrew Bennetts, #488607)
-
-* ``bzr help`` will no longer trigger the get_missing_command hook when
-  doing a topic lookup. This avoids prompting (like 'no command plugins/loom,
-  did you mean log?') when getting help. In future we may trigger the hook 
-  deliberately when no help topics match from any help index.
-  (Robert Collins, #396261)
-
-* ``bzr log -n0 -r..A.B.C`` should not crash but just consider the None
-  revspec as representing the first revision of the branch.
-  (Vincent Ladeuil, #519862)
-
-* ``bzr remove-tree`` can now remove multiple working trees.
-  (Jared Hance, Andrew Bennetts, #253137)
-
-* ``bzr resolve --take-this`` and ``--take-other`` now correctly renames
-  the kept file on content conflicts where one side deleted the file.
-  (Vincent Ladeuil, #529968)
-
-* ``bzr upgrade`` now creates the ``backup.bzr`` directory with the same
-  permissions as ``.bzr`` directory on a POSIX OS.
-  (Parth Malwankar, #262450)
-
-* ``bzr upgrade`` now names backup directory as ``backup.bzr.~N~`` instead
-  of ``backup.bzr``. This directory is ignored by bzr commands such as
-  ``add``.
-  (Parth Malwankar, #335033, #300001)
-
-* Cope with non-utf8 characters inside ``.bzrignore``.
-  (Jason Spashett, #183504)
-
-* Correctly interpret "451 Rename/move failure: Directory not empty" from
-  ftp servers while trying to take a lock.
-  (Martin Pool, #528722)
-
-* DirStateRevisionTree.kind() was returning wrong result when 'kind'
-  changes occured between the workingtree and one of its parents.
-  (Vincent Ladeuil, #535547)
-
-* Fix ``log`` to better check ancestors even if merged revisions are involved.
-  (Vincent Ladeuil, #476293)
-
-* Loading a plugin from a given path with ``BZR_PLUGINS_AT`` doesn't depend
-  on os.lisdir() order and is now reliable.
-  (Vincent Ladeuil, #552922).
-
-* Many IO operations that returned ``EINTR`` were retried even if it
-  wasn't safe to do so via careless use of ``until_no_eintr``.  Bazaar now
-  only retries operations that are safe to retry, and in some cases has
-  switched to operations that can be retried (e.g. ``sock.send`` rather than
-  ``sock.sendall``).
-  (Andrew Bennetts, Martin <gzlist@googlemail.com>, #496813)
-
-* Path conflicts now support --take-this and --take-other even when a
-  deletion is involved.
-  (Vincent Ladeuil, #531967)
-
-* Network transfer amounts and rates are now displayed in SI units according
-  to the Ubuntu Units Policy <https://wiki.ubuntu.com/UnitsPolicy>.
-  (Gordon Tyler, #514399)
-
-* Support kind markers for socket and fifo filesystem objects. This
-  prevents ``bzr status --short`` from crashing when those files are
-  present.  (John Arbash Meinel, #303275)
-
-* ``bzr mkdir DIR`` will not create DIR unless DIR's parent is a versioned
-   directory. (Parth Malwankar, #138600)
-
-* SSH child processes will now ignore SIGQUIT on nix systems so breaking into
-  the debugger won't kill the session.
-  (Martin <gzlist@googlemail.com>, #162502)
-
-* Tolerate patches with leading noise in ``bzr-handle-patch``.
-  (Toshio Kuratomi, Martin Pool, #502076)
-
-* ``update -r`` now supports updating to revisions that are not on
-  mainline (i.e. it supports dotted revisions).
-  (Parth Malwankar, #517800)
-
-* Use first apparent author not committer in GNU Changelog format.
-  (Martin von Gagern, #513322)
-
-API Changes
-***********
-
-* ``bzrlib.merge_directive._BaseMergeDirective`` has been renamed to 
-  ``bzrlib.merge_directive.BaseMergeDirective`` and is now public.
-  (Jelmer Vernooij)
-
-* ``BranchFormat.initialize`` now takes an optional ``name`` of the colocated 
-  branch to create. (Jelmer Vernooij)
-
-* ``BzrDir.get_branch_transport`` now takes an optional ``name`` of the 
-  colocated branch to open. (Jelmer Vernooij)
-
-* Added ``bzrlib.osutils.set_signal_handler``, a convenience function that
-  can set a signal handler and call ``signal.siginterrupt(signum,
-  False)`` for it, if the platform and Python version supports it.
-  (Andrew Bennetts, #496813)
-
-* New ``bzrlib.initialize`` is recommended for programs using bzrlib to 
-  run when starting up; it sets up several things that previously needed
-  to be done separately.
-  (Martin Pool, #507710)
-
-* Exporters now support a ``per_file_timestamps`` argument to write out the 
-  timestamp of the commit in which a file revision was introduced.
-  (Jelmer Vernooij)
-
-* New method ``BzrDir.list_branches()`` that returns a sequence of branches 
-  present in a control directory. (Jelmer Vernooij)
-
-* New method ``Repository.get_known_graph_ancestry()``. 
-  (Jelmer Vernooij, #495502)
-
-* New transport methods ``readlink``, ``symlink`` and ``hardlink``.
-  (Neil Santos)
-
-* Remove unused ``CommandFailed`` exception.
-  (Martin Pool)
-
-Internals
-*********
-
-* ``bzrlib.branchbuilder.BranchBuilder.build_snapshot`` now accepts a
-  ``message_callback`` in the same way that commit does. (Robert Collins)
-
-* ``bzrlib.builtins.Commit.run`` raises ``bzrlib.errors.BoundBranchOutOfDate``
-  rather than ``bzrlib.errors.BzrCommandError`` when the bound branch is out
-  of date. (Gary van der Merwe)
-
-* ``bzrlib.commands.run_bzr`` is more extensible: callers can supply the
-  functions to load or disable plugins if they wish to use a different
-  plugin mechanism; the --help, --version and no-command name code paths
-  now use the generic pluggable command lookup infrastructure.
-  (Robert Collins)
-
-* ``bzrlib.errors.BoundBranchOutOfDate`` has a new field ``extra_help``
-  which can be set to add extra help to the error. (Gary van der Merwe)
-
-* New method ``Branch.automatic_tag_name`` that can be used to find the
-  tag name for a particular revision automatically. (Jelmer Vernooij)
-
-* The methods ``BzrDir.create_branch()``, ``BzrDir.destroy_branch()`` and 
-  ``BzrDir.open_branch()`` now take an optional ``name`` argument. 
-  (Jelmer Vernooij)
-
-Testing
-*******
-
-* bzr now has a ``.testr.conf`` file in its source tree configured
-  appropriately for running tests with Testrepository
-  (``https://launchpad.net/testrepository``). (Robert Collins)
-
-* Documentation about testing with ``subunit`` has been tweaked.
-  (Robert Collins)
-
-* Known failures has been added for resolve --take-other on ParentLoop
-  conflicts. This reflects bug #537956 without fixing it.
-  (Vincent Ladeuil)
-
-* New ``bzrlib.tests.test_import_tariff`` can make assertions about what
-  Python modules are loaded, to guard against startup time or library
-  dependency regressions.
-  (Martin Pool)
-
-* PQM will now run with subunit output. To analyze a PQM error use
-  tribunal, or cat log | subunit-filter | subunit2pyunit. (Robert Collins)
-
-* Stop sending apport crash files to ``.cache`` in the directory from
-  which ``bzr selftest`` was run.  (Martin Pool, #422350)
-
-* Tests no longer fail if "close() called during concurrent
-  operation on the same file object" occurs when closing the log file
-  (which can happen if a thread tries to write to the log file at the
-  wrong moment).  An warning will be written to ``stderr`` when this
-  happens, and another warning will be written if the log file could not
-  be closed after retrying 100 times.  (Andrew Bennetts, #531746)
-
-bzr 2.1.3
-#########
-
-:Codename: Do run run
-:2.1.3: NOT RELEASED YET
-
-Compatibility Breaks
-********************
-
-New Features
-************
-
-Bug Fixes
-*********
-
-* Configuration files in ``${BZR_HOME}`` are now written in an atomic
-  way which should help avoid problems with concurrent writers.
-  (Vincent Ladeuil, #525571)
-
-* Don't traceback trying to unversion children files of an already
-  unversioned directory.  (Vincent Ladeuil, #494221)
-
-* Prevent ``CHKMap.apply_delta`` from generating non-canonical CHK maps,
-  which can result in "missing referenced chk root keys" errors when
-  fetching from repositories with affected revisions.
-  (Andrew Bennetts, #522637)
-
-* Raise ValueError instead of a string exception.
-  (John Arbash Meinel, #586926)
-
-Improvements
-************
-
-Documentation
-*************
-
-API Changes
-***********
-
-Internals
-*********
-
-Testing
-*******
-
-bzr 2.1.2
-#########
-
-:2.1.2: 2010-05-28
-
-This release fixes two critical networking issues with older servers and
-with interrupted system call errors when pushing or pulling.  We recommend
-upgrading to anyone running a 2.1.x version of bzr.
-
-Bug Fixes
-*********
-
-* ``bzr clean-tree`` should not delete nested bzrdirs. Required for proper
-  support of bzr-externals and scmproj plugins.
-  (Alexander Belchenko, bug #572098)
-
-* ``bzr switch`` does not die if a ConfigurableFileMerger is used.
-  (Aaron Bentley, #559436)
-
-* Do not register a SIGWINCH signal handler, instead just poll for the
-  terminal width as needed.  This avoids the "Interrupted System Call"
-  problems that occur on POSIX with all currently released versions of
-  Python.
-  (Andrew Bennetts, #583941)
-
-* Fixed ``AssertionError`` when accessing smart servers running Bazaar
-  versions before 1.6.
-  (Andrew Bennetts, #528041)
-
-* Reset ``siginterrupt`` flag to False every time we handle a signal
-  installed with ``set_signal_handler(..., restart_syscall=True)`` (from
-  ``bzrlib.osutils``.  Reduces the likelihood of "Interrupted System Call"
-  errors compared to registering ``signal.signal`` directly.
-  (Andrew Bennetts)
-
-* Reduce peak memory by one copy of compressed text.
-  (John Arbash Meinel, #566940)
-
-* Support Pyrex 0.9.9, required changing how we handle exceptions in Pyrex.
-  (John Arbash Meinel, #582656)
-
-* When passing a file to ``UTF8DirReader`` make sure to close the current
-  directory file handle after the chdir fails. Otherwise when passing many
-  filenames into a command line ``bzr status`` we would leak descriptors.
-  (John Arbash Meinel, #583486)
-
-Internals
-*********
-
-* ``_remember_remote_is_before`` no longer raises AssertionError when
-  suboptimal network behaviour is noticed; instead it just mutters to the
-  log file (and warns the user if they have set the ``hpss`` debug flag).
-  This was causing unnecessary aborts for performance bugs that are minor
-  at worst.
-  (Andrew Bennetts, #528041)
-
-
-bzr 2.1.1
-#########
-
-:2.1.1: 2010-03-24
-
-This is a small bugfix release.  Upgrading is recommended for anyone
-running 2.1.0 or earlier.
-
-Bug Fixes
-*********
-
-* Allow syscalls to automatically restart when ``TextUIFactory``'s
-  SIGWINCH handler is invoked, avoiding ``EINTR`` errors during blocking
-  IO, which are often poorly handled by Python's libraries and parts of
-  bzrlib.  (Andrew Bennetts, #496813)
-
-* Avoid ``malloc(0)`` in ``patiencediff``, which is non-portable.
-  (Martin Pool, #331095)
-
-* Fix plugin packaging on Windows. (Ian Clatworthy, #524162)
-
-* Fix stub sftp test server to call os.getcwdu().
-  (Vincent Ladeuil, #526221, #526353)
-
-* Fixed CHM generation by moving the NEWS section template into
-  a separate file. (Ian Clatworthy, #524184)
-
-* Merge correctly when this_tree is not a WorkingTree.  (Aaron Bentley)
-
-* Register SIGWINCH handler only when creating a ``TextUIFactory``; avoids
-  problems importing bzrlib from a non-main thread.
-  (Elliot Murphy, #521989)
-
-* Repositories accessed via a smart server now reject being stacked on a
-  repository in an incompatible format, as is the case when accessing them
-  via other methods.  This was causing fetches from those repositories via
-  a smart server (e.g. using ``bzr branch``) to receive invalid data.
-  (Andrew Bennetts, #562380)
-
-* Standardize the error handling when creating a new ``StaticTuple``
-  (problems will raise TypeError). (Matt Nordhoff, #457979)
-
-* Warn if pyrex is too old to compile the new ``SimpleSet`` and
-  ``StaticTuple`` extensions, rather than having the build fail randomly.
-  (John Arbash Meinel, #449776)
-
-Documentation
-*************
-
-* Added a link to the Desktop Guide. (Ian Clatworthy)
-
-* Added What's New in Bazaar 2.1 document. (Ian Clatworthy)
-
-* Drop Google Analytics from the core docs as they caused problems
-  in the CHM files. (Ian Clatworthy, #502010)
-
-API Changes
-***********
-
-* Added ``bzrlib.osutils.set_signal_handler``, a convenience function that
-  can set a signal handler and call ``signal.siginterrupt(signum,
-  False)`` for it, if the platform and Python version supports it.
-  (Andrew Bennetts, #496813)
-
-
-bzr 2.1.0
-#########
-
-:Codename: Strasbourg
-:2.1.0: 2010-02-11
-
-This release marks our second long-term-stable series. The Bazaar team
-has decided that we will continue to make bugfix-only 2.0.x and 2.1.x
-releases, along with 2.2 development releases. 
-
-This is a fairly incremental update, focusing on polish and bugfixing.
-There are no changes for supported disk formats. Key updates include
-reduced memory consumption for many operations, a new per-file merge
-hook, ignore patterns can now include '!' to exclude files, globbing
-support for all commands on Windows, and support for addressing home
-directories via ``bzr+ssh://host/~/`` syntax.
-
-Users are encouraged to upgrade from the 2.0 stable series.
-
-Bug Fixes
-*********
-
-* Don't require testtools to use sftp.
-  (Vincent Ladeuil, #516183)
-
-* Fix "AttributeError in Inter1and2Helper" during fetch.
-  (Martin Pool, #513432)
-
-* ``bzr update`` performs the two merges in a more logical order and will stop
-  when it encounters conflicts.  
-  (Gerard Krol, #113809)
-
-* Give a better error message when doing ``bzr bind`` in an already bound
-  branch.  (Neil Martinsen-Burrell, #513063)
-
-* Ignore ``KeyError`` from ``remove_index`` during ``_abort_write_group``
-  in a pack repository, which can happen harmlessly if the abort occurs during
-  finishing the write group.  Also use ``bzrlib.cleanup`` so that any
-  other errors that occur while aborting the individual packs won't be
-  hidden by secondary failures when removing the corresponding indices.
-  (Andrew Bennetts, #423015)
-
-* Set the mtime of files exported to a directory by ``bzr export`` all to
-  the same value to avoid confusing ``make`` and other date-based build
-  systems. (Robert Collins, #515631)
-
-Improvements
-************
-
-* Fetching into experimental formats will now print a warning. (Jelmer
-  Vernooij)
-
-API Changes
-***********
-
-* ``Repository.deserialise_inventory`` has been renamed to 
-  ``Repository._deserialise_inventory`` to indicate it is private.
-  (Jelmer Vernooij)
-
-* ``Repository.get_inventory_xml`` has been renamed to 
-  ``Repository._get_inventory_xml`` to indicate it is private. 
-  (Jelmer Vernooij)
-
-* ``Repository.serialise_inventory`` has been renamed to 
-  ``Repository._serialise_inventory`` to indicate it is private.
-
-* Using the ``bzrlib.chk_map`` module from within multiple threads at the
-  same time was broken due to race conditions with a module level page
-  cache. This shows up as a KeyError in the ``bzrlib.lru_cache`` code with
-  ``bzrlib.chk_map`` in the backtrace, and can be triggered without using
-  the same high level objects such as ``bzrlib.repository.Repository``
-  from different threads. chk_map now uses a thread local cache which may
-  increase memory pressure on processes using threads.
-  (Robert Collins, John Arbash Meinel, #514090)
-
-* The new ``merge_file_content`` should now be ok with tests to avoid
-  regressions.
-  (Vincent Ladeuil, #515597)
-
-Internals
-*********
-
-* Use ``bzrlib.cleanup`` rather than less robust ``try``/``finally``
-  blocks in several places in ``bzrlib.merge``.  This avoids masking prior
-  errors when errors like ``ImmortalPendingDeletion`` occur during cleanup
-  in ``do_merge``.
-  (Andrew Bennetts, #517275)
-
-API Changes
-***********
-
-* The ``remove_index`` method of
-  ``bzrlib.repofmt.pack_repo.AggregateIndex`` no longer takes a ``pack``
-  argument.  This argument was always ignored.
-  (Andrew Bennetts, #423015)
-
-bzr 2.1.0rc2
-############
-
-:Codename: after the bubbles
-:2.1.0rc2: 2010-01-29
-
-This is a quick-turn-around to update a small issue with our new per-file
-merge hook. We expect no major changes from this to the final 2.1.0.
-
-API Changes
-***********
-
-* The new ``merge_file_content`` hook point has been altered to provide a
-  better API where state for extensions can be stored rather than the
-  too-simple function based approach. This fixes a performance regression
-  where branch configuration would be parsed per-file during merge. As
-  part of this the included news_merger has been refactored into a base
-  helper class ``bzrlib.merge.ConfigurableFileMerger``.
-  (Robert Collins, John Arbash Meinel, #513822)
-
-
-bzr 2.1.0rc1
-############
-
-:Codename: the 'new' stable
-:2.1.0rc1: 2009-01-21
-
-This is the first stable release candidate for Bazaar's 2.1 series. From
-this point onwards, the 2.1 series will be considered stable (as the 2.0
-series) and only bugfixes are expected to be incorporated. The dozen or so
-bugfixes in the 2.0.4 release are also included in this release (along
-with more than 15 more bugfixes). Some of the interesting features are
-support for per-file merge hooks, ``bzr unshelve --preview``, support
-for using ! in ignore files to exclude files from being ignored, a small
-memory leak was squashed, and many ``ObjectNotLocked`` errors were fixed.
-This looks to be a very good start for a new stable series.
-
-
-New Features
-************
-
-* Add bug information to log output when available.
-  (Neil Martinsen-Burrell, Guillermo Gonzalez, #251729)
-
-* Added ``merge_file_content`` hook point to ``Merger``, allowing plugins
-  to register custom merge logic, e.g. to provide smarter merging for
-  particular files.
-
-* Bazaar now includes the ``news_merge`` plugin.  It is disabled by
-  default, to enable it add a ``news_merge_files`` option to your
-  configuration.  Consult ``bzr help news_merge`` for more information.
-  (Andrew Bennetts)
-  
-* ``bzr branch`` now takes a ``--bind`` option. This lets you
-  branch and bind all in one command. (Ian Clatworthy)
-
-* ``bzr switch`` now takes a ``--revision`` option, to allow switching to
-  a specific revision of a branch. (Daniel Watkins, #183559)
-
-* ``bzr unshelve --preview`` can now be used to show how a patch on the
-  shelf would be applied to the working tree.
-  (Guilherme Salgado, #308122)
-
-* ``bzr update`` now takes a ``--revision`` argument. This lets you
-  change the revision of the working tree to any revision in the
-  ancestry of the current or master branch. (Matthieu Moy, Mark Hammond,
-  Martin Pool, #45719)
-
-* ``-Dbytes`` can now be used to display the total number of bytes
-  transferred for the current command. This information is always logged
-  to ``.bzr.log`` for later inspection. (John Arbash Meinel)
-
-* New ignore patterns.  Patterns prefixed with '!' are exceptions to 
-  ignore patterns and take precedence over regular ignores.  Such 
-  exceptions are used to specify files that should be versioned which 
-  would otherwise be ignored.  Patterns prefixed with '!!' act as regular 
-  ignore patterns, but have highest precedence, even over the '!' 
-  exception patterns. (John Whitley, #428031)
-
-* The ``supress_warnings`` configuration option has been introduced to disable
-  various warnings (it currently only supports the ``format_deprecation``
-  warning). The new option can be set in any of the following locations:
-  ``bazaar.conf``, ``locations.conf`` and/or ``branch.conf``.
-  (Ted Gould, Matthew Fuller, Vincent Ladeuil)
-
-Bug Fixes
-*********
-
-* Always show a message if an OS error occurs while trying to run a
-  user-specified commit message editor.
-  (Martin Pool, #504842)
-
-* ``bzr diff`` will now use the epoch when it is unable to determine 
-  the timestamp of a file, if the revision it was introduced in is a
-  ghost. (Jelmer Vernooij, #295611)
-
-* ``bzr switch -b`` can now create branches that are located using directory
-  services such as ``lp:``, even when the branch name doesn't contain a
-  '/'.  (Neil Martinsen-Burrell, #495263)
-
-* ``bzr unshelve`` has improved messages about what it is doing.
-  (Neil Martinsen-Burrell, #496917)
-
-* Concurrent autopacking is more resilient to already-renamed pack files.
-  If we find that a file we are about to obsolete is already obsoleted, we
-  do not try to rename it, and we leave the file in ``obsolete_packs``.
-  The code is also fault tolerant if a file goes missing, assuming that
-  another process already removed the file.
-  (John Arbash Meinel, Gareth White, #507557)
-
-* Fix "Too many concurrent requests" in reconcile when network connection
-  fails.  (Andrew Bennetts, #503878)
-
-* Fixed a side effect mutation of ``RemoteBzrDirFormat._network_name``
-  that caused some tests to fail when run in a non-default order.
-  Probably no user impact.  (Martin Pool, #504102)
-
-* Fixed ``ObjectNotLocked`` error in ``bzr cat -rbranch:../foo FILE``.
-  (Andrew Bennetts, #506274)
-
-* FTP transports support Unicode paths by encoding/decoding them as utf8.
-  (Vincent Ladeuil, #472161)
-
-* Listen to the SIGWINCH signal to update the terminal width.
-  (Vincent Ladeuil, #316357)
-
-* Progress bars are now hidden when ``--quiet`` is given.
-  (Martin Pool, #320035)
-
-* ``SilentUIFactory`` now supports ``make_output_stream`` and discards
-  whatever is written to it.  This un-breaks some plugin tests that
-  depended on this behaviour.
-  (Martin Pool, #499757)
-
-* When operations update the working tree, all affected files should end
-  up with the same mtime. (eg. when versioning a generated file, if you
-  update the source and the generated file together, the generated file
-  should appear up-to-date.)
-  (John Arbash Meinel, Martin <gzlist>, #488724)
-
-Improvements
-************
-
-* Added ``add_cleanup`` and ``cleanup_now`` to ``bzrlib.command.Command``.
-  All the builtin commands now use ``add_cleanup`` rather than
-  ``try``/``finally`` blocks where applicable as it is simpler and more
-  robust.  (Andrew Bennetts)
-
-* All except a small number of storage formats are now hidden, making
-  the help for numerous commands far more digestible. (Ian Clatworthy)
-
-* Attempts to open a shared repository as a branch (e.g. ``bzr branch
-  path/to/repo``) will now include "location is a repository" as a hint in
-  the error message.  (Brian de Alwis, Andrew Bennetts, #440952)
-
-* Push will now inform the user when they are trying to push to a foreign 
-  VCS for which roundtripping is not supported, and will suggest them to 
-  use dpush. (Jelmer Vernooij)
-
-* The version of bzr being run is now written to the log file.
-  (__monty__, #257170)
-
-* Transport network activity indicator is shown more of the time when
-  Bazaar is doing network IO.
-  (Martin Pool)
-
-Documentation
-*************
-
-* Add documentation on creating merges with more than one parent.
-  (Neil Martinsen-Burrell, #481526)
-
-* Better explain the --uncommitted option of merge.
-  (Neil Martinsen-Burrell, #505088)
-
-* Improve discussion of pending merges in the documentation for
-  ``revert``.  (Neil Martinsen-Burrell, #505093)
-
-* Improved help for ``bzr send``. 
-  (Martin Pool, Bojan Nikolic)
-
-* There is a System Administrator's Guide in ``doc/en/admin-guide``,
-  including discussions of installation, relevant plugins, security and 
-  backup. (Neil Martinsen-Burrell)
-
-* The ``conflicts`` help topic has been renamed to ``conflict-types``.
-  (Ian Clatworthy)
-
-* The User Reference is now presented as a series of topics.
-  Many of the included topics have link and format tweaks applied.
-  (Ian Clatworthy)
-
-API Changes
-***********
-
-* Added ``cachedproperty`` decorator to ``bzrlib.decorators``.
-  (Andrew Bennetts)
-
-* Many test features were renamed from ``FooFeature`` to ``foo_feature``
-  to be consistent with instances being lower case and classes being
-  CamelCase. For the features that were more likely to be used, we added a
-  deprecation thunk, but not all. (John Arbash Meinel)
-
-* Merger classes (such as ``Merge3Merger``) now expect a ``this_branch``
-  parameter in their constructors, and provide ``this_branch`` as an
-  attribute. (Andrew Bennetts)
-  
-* The Branch hooks pre_change_branch_tip no longer masks exceptions raised
-  by plugins - the original exceptions are now preserved. (Robert Collins)
-
-* The Transport ``Server.tearDown`` method is now renamed to
-  ``stop_server`` and ``setUp`` to ``start_server`` for consistency with
-  our normal naming pattern, and to avoid confusion with Python's
-  ``TestCase.tearDown``.  (Martin Pool)
-
-* ``WorkingTree.update`` implementations must now accept a ``revision``
-  parameter.
-
-Internals
-*********
-
-* Added ``BzrDir.open_branchV3`` smart server request, which can receive
-  a string of details (such as "location is a repository") as part of a
-  ``nobranch`` response.  (Andrew Bennetts, #440952)
-  
-* New helper osutils.UnicodeOrBytesToBytesWriter which encodes unicode
-  objects but passes str objects straight through. This is used for
-  selftest but may be useful for diff and other operations that generate
-  mixed output. (Robert Collins)
-
-* New exception ``NoRoundtrippingSupport``, for use by foreign branch 
-  plugins. (Jelmer Vernooij)
-
-Testing
-*******
-
-* ``bzrlib.tests.permute_for_extension`` is a helper that simplifies
-  running all tests in the current module, once against a pure python
-  implementation, and once against an extension (pyrex/C) implementation.
-  It can be used to dramatically simplify the implementation of
-  ``load_tests``.  (John Arbash Meinel)
-
-* ``bzrlib.tests.TestCase`` now subclasses ``testtools.testcase.TestCase``.
-  This permits features in testtools such as getUniqueInteger and
-  getUniqueString to be used. Because of this, testtools version 0.9.2 or
-  newer is now a dependency to run bzr selftest. Running with versions of
-  testtools less than 0.9.2 will cause bzr to error while loading the test
-  suite. (Robert Collins)
-
-* Shell-like tests now support the command "mv" for moving files.  The
-  syntax for ``mv file1 file2``, ``mv dir1 dir2`` and ``mv file dir`` is
-  supported.  (Neil Martinsen-Burrell)
-
-* The test progress bar no longer distinguishes tests that 'errored' from
-  tests that 'failed' - they're all just failures.
-  (Martin Pool)
-
-bzr 2.0.6
-#########
-
-:2.0.6: NOT RELEASED YET
-
-Bug Fixes
-*********
-
-* Additional merges after an unrelated branch has been merged with its
-  history no longer crash when deleted files are involved.
-  (Vincent Ladeuil, John Arbash Meinel, #375898)
-
-* ``bzr commit SYMLINK`` now works, rather than trying to commit the
-  target of the symlink.
-  (Martin Pool, John Arbash Meinel, #128562)
-
-* ``bzr revert`` now only takes write lock on working tree, instead of on 
-  both working tree and branch.
-  (Danny van Heumen, #498409)
-
-* ``bzr upgrade`` now creates the ``backup.bzr`` directory with the same
-  permissions as ``.bzr`` directory on a POSIX OS.
-  (Parth Malwankar, #262450)
-
-* Don't traceback trying to unversion children files of an already
-  unversioned directory.  (Vincent Ladeuil, #494221)
-
-* Prevent ``CHKMap.apply_delta`` from generating non-canonical CHK maps,
-  which can result in "missing referenced chk root keys" errors when
-  fetching from repositories with affected revisions.
-  (Andrew Bennetts, #522637)
-
-* Raise ValueError instead of a string exception.
-  (John Arbash Meinel, #586926)
-
-* Reduce peak memory by one copy of compressed text.
-  (John Arbash Meinel, #566940)
-
-* Repositories accessed via a smart server now reject being stacked on a
-  repository in an incompatible format, as is the case when accessing them
-  via other methods.  This was causing fetches from those repositories via
-  a smart server (e.g. using ``bzr branch``) to receive invalid data.
-  (Andrew Bennetts, #562380)
-
-* Selftest with versions of subunit that support ``stopTestRun`` will no longer
-  error. This error was caused by 2.0 not being updated when upstream
-  python merged the end of run patch, which chose ``stopTestRun`` rather than
-  ``done``. (Robert Collins, #571437)
-
-* When passing a file to ``UTF8DirReader`` make sure to close the current
-  directory file handle after the chdir fails. Otherwise when passing many
-  filenames into a command line ``bzr status`` we would leak descriptors.
-  (John Arbash Meinel, #583486)
-
-
-Testing
-*******
-
-* ``build_tree_contents`` can create symlinks.
-  (Martin Pool, John Arbash Meinel)
-
-
-bzr 2.0.5
-#########
-
-:2.0.5: 2010-03-23
-
-This fifth release in our 2.0 series addresses several user-inconvenience
-bugs.  None are critical, but upgrading is recommended for all users on
-earlier 2.0 releases.
-
-Bug Fixes
-*********
-
-* Avoid ``malloc(0)`` in ``patiencediff``, which is non-portable.
-  (Martin Pool, #331095)
-
-* Concurrent autopacking is more resilient to already-renamed pack files.
-  If we find that a file we are about to obsolete is already obsoleted, we
-  do not try to rename it, and we leave the file in ``obsolete_packs``.
-  The code is also fault tolerant if a file goes missing, assuming that
-  another process already removed the file.
-  (John Arbash Meinel, Gareth White, #507557)
-
-* Cope with the lockdir ``held/info`` file being empty, which seems to
-  happen fairly often if the process is suddenly interrupted while taking
-  a lock.
-  (Martin Pool, #185103)
-
-* Give the warning about potentially slow cross-format fetches much
-  earlier on in the fetch operation.  Don't show this message during
-  upgrades, and show the correct format indication for remote
-  repositories.
-  (Martin Pool, #456077, #515356, #513157)
-
-* Handle renames correctly when there are files or directories that 
-  differ only in case.  (Chris Jones, Martin Pool, #368931)
-
-* If ``bzr push --create-prefix`` triggers an unexpected ``NoSuchFile``
-  error, report that error rather than failing with an unhelpful
-  ``UnboundLocalError``.
-  (Andrew Bennetts, #423563)
-
-* Running ``bzr`` command without any arguments now shows bzr
-  version number along with rest of the help text.
-  (Parth Malwankar, #369501)
-
-* Use osutils.O_NOINHERIT for some files on win32 to avoid PermissionDenied
-  errors.
-  (Inada Naoki, #524560)
-
-Documentation
-*************
-
-* Added ``location-alias`` help topic.
-  (Andrew Bennetts, #337834)
-
-* Fixed CHM generation by moving the NEWS section template into
-  a separate file. (Ian Clatworthy, #524184)
-
-
-bzr 2.0.4
-#########
-
-:Codename: smooth sailing
-:2.0.4: 2010-01-21
-
-The fourth bugfix-only release in the 2.0 series contains more than a
-dozen bugfixes relative to 2.0.3. The primary focus is on handling
-interruptions and concurrent operations more cleanly, there is also a fair
-improvement to ``bzr export`` when exporting a remote branch.
-
-
-Bug Fixes
-*********
-
-* ``bzr annotate`` on another branch with ``-r branch:...`` no longer
-  fails with an ``ObjectNotLocked`` error.  (Andrew Bennetts, #496590)
-
-* ``bzr export dir`` now requests all file content as a record stream,
-  rather than requsting the file content one file-at-a-time. This can make
-  exporting over the network significantly faster (54min => 9min in one
-  case). (John Arbash Meinel, #343218)
-
-* ``bzr serve`` no longer slowly leaks memory. The compiled
-  ``bzrlib.bencode.Encoder()`` class was using ``__del__`` to cleanup and
-  free resources, and it should have been using ``__dealloc__``.
-  This will likely have an impact on any other process that is serving for
-  an extended period of time.  (John Arbash Meinel, #494406)
-
-* Check for SIGINT (Ctrl-C) and other signals immediately if ``readdir``
-  returns ``EINTR`` by calling ``PyErr_CheckSignals``.  This affected the
-  optional ``_readdir_pyx`` extension.  (Andrew Bennetts, #495023)
-
-* Concurrent autopacks will no longer lose a newly created pack file.
-  There was a race condition, where if the reload happened at the right
-  time, the second packer would forget the name of the newly added pack
-  file. (John Arbash Meinel, Gareth White, #507566)
-
-* Give a clearer message if the lockdir disappears after being apparently
-  successfully taken.  (Martin Pool, #498378)
-
-* Give a warning when fetching between repositories (local or remote) with
-  sufficiently different formats that the content will need to be
-  serialized (ie ``InterDifferingSerializer`` or ``inventory-deltas``), so
-  the user has a clue that upgrading could make it faster.
-  (Martin Pool, #456077)
-
-* If we fail to open ``~/.bzr.log`` write a clear message to stderr rather
-  than using ``warning()``. The log file is opened before logging is set
-  up, and it leads to very confusing: 'no handlers for "bzr"' messages for
-  users, rather than something nicer.
-  (John Arbash Meinel, Barry Warsaw, #503886)
-
-* Refuse to build with any Pyrex 0.9.4 release, as they have known bugs.
-  (Martin Pool, John Arbash Meinel, #449372)
-
-* ``setup.py bdist_rpm`` now properly finds extra files needed for the
-  build. (there is still the distutils bug
-  http://bugs.python.org/issue644744) (Joe Julian, #175839)
-
-* The 2a format wasn't properly restarting autopacks when something
-  changed underneath it (like another autopack). Now concurrent
-  autopackers will properly succeed. (John Arbash Meinel, #495000)
-
-* ``TreeTransform`` can now handle when a delta says that the file id for
-  the tree root changes. Rather than trying to rename your working
-  directory, or failing early saying that you can't have multiple
-  tree roots. This also fixes revert, update, and pull when the root id
-  changes.  (John Arbash Meinel, #494269, #504390)
-
-* ``_update_current_block`` no longer suppresses exceptions, so ^C at just
-  the right time will get propagated, rather than silently failing to move
-  the block pointer. (John Arbash Meinel, Gareth White, #495023)
-
-Testing
-*******
-
-* We have a new ``test_source`` that ensures all pyrex ``cdef`` functions
-  handle exceptions somehow. (Possibly by setting ``# cannot_raise``
-  rather than an ``except ?:`` clause.) This should help prevent bugs like
-  bug #495023. (John Arbash Meinel)
-
-
-bzr 2.1.0b4
-###########
-
-:Codename: san francisco airport
-:2.1.0b4: 2009-12-14
-
-The fourth beta release in the 2.1 series brings with it a significant
-number of bugfixes (~20). The test suite is once again (finally) "green"
-on Windows, and should remain that way for future releases. There are a
-few performance related updates (faster upgrade and log), and several UI
-tweaks. There has also been a significant number of tweaks to the runtime
-documentation. 2.1.0b4 include everything from the 2.0.3 release.
-
-
-Compatibility Breaks
-********************
-
-* The BZR_SSH environmental variable may now be set to the path of a secure
-  shell client. If currently set to the value ``ssh`` it will now guess the
-  vendor of the program with that name, to restore the old behaviour that
-  indicated the SSH Corporation client use ``sshcorp`` instead as the magic
-  string. (Martin <gzlist@googlemail.com>, #176292)
-
-New Features
-************
-
-* ``bzr commit`` now has a ``--commit-time`` option.
-  (Alexander Sack, #459276)
-
-* ``-Dhpss`` now increases logging done when run on the bzr server,
-  similarly to how it works on the client. (John Arbash Meinel)
-
-* New option ``bzr unshelve --keep`` applies the changes and leaves them
-  on the shelf.  (Martin Pool, Oscar Fuentes, #492091)
-
-* The ``BZR_COLUMNS`` envrionment variable can be set to force bzr to
-  respect a given terminal width. This can be useful when output is
-  redirected or in obscure cases where the default value is not
-  appropriate. Pagers can use it to get a better control of the line
-  lengths. 
-  (Vincent Ladeuil)
-
-* The new command ``bzr lp-mirror`` will request that Launchpad update its
-  mirror of a local branch. This command will only function if launchpadlib
-  is installed.
-  (Jonathan Lange)
-
-
-Bug Fixes
-*********
-
-* After renaming a file, the dirstate could accidentally reference
-  ``source\\path`` rather than ``source/path`` on Windows. This might be a
-  source of some dirstate-related failures. (John Arbash Meinel)
-
-* ``bzr commit`` now detects commit messages that looks like file names
-  and issues a warning.
-  (Gioele Barabucci, #73073)
-
-* ``bzr ignore /`` no longer causes an IndexError. (Gorden Tyler, #456036)
-
-* ``bzr log -n0 -rN`` should not return revisions beyond its merged revisions.
-  (#325618, #484109, Marius Kruger)
-
-* ``bzr merge --weave`` and ``--lca`` will now create ``.BASE`` files for
-  files with conflicts (similar to ``--merge3``). The contents of the file
-  is a synthesis of all bases used for the merge.
-  (John Arbash Meinel, #40412)
-
-* ``bzr mv --quiet`` really is quiet now.  (Gordon Tyler, #271790)
-
-* ``bzr serve`` is more clear about the risk of supplying --allow-writes.
-  (Robert Collins, #84659)
-
-* ``bzr serve --quiet`` really is quiet now.  (Gordon Tyler, #252834)
-
-* Fix bug with redirected URLs over authenticated HTTP.
-  (Glen Mailer, Neil Martinsen-Burrell, Vincent Ladeuil, #395714)
-
-* Interactive merge doesn't leave branch locks behind.  (Aaron Bentley)
-
-* Lots of bugfixes for the test suite on Windows. We should once again
-  have a test suite with no failures on Windows. (John Arbash Meinel)
-
-* ``osutils.terminal_width()`` obeys the BZR_COLUMNS environment
-  variable but returns None if the terminal is not a tty (when output is
-  redirected for example). Also fixes its usage under OSes that doesn't
-  provide termios.TIOCGWINSZ. Make sure the corresponding tests runs on
-  windows too.
-  (Joke de Buhr, Vincent Ladeuil, #353370, #62539)
-  (John Arbash Meinel, Vincent Ladeuil, #492561)
-
-* Terminate ssh subprocesses when no references to them remain, fixing
-  subprocess and file descriptor leaks.  (Andrew Bennetts, #426662)
-  
-* The ``--hardlink`` option of ``bzr branch`` and ``bzr checkout`` now
-  works for 2a format trees.  Only files unaffected by content filters
-  will be hardlinked.  (Andrew Bennetts, #408193)
-
-* The new glob expansion on Windows would replace all ``\`` characters
-  with ``/`` even if it there wasn't a glob to expand, the arg was quoted,
-  etc. Now only change slashes if there is something being glob expanded.
-  (John Arbash Meinel, #485771)
-
-* Use our faster ``KnownGraph.heads()`` functionality when computing the
-  new rich-root heads. This can cut a conversion time in half (mysql from
-  13.5h => 6.2h) (John Arbash Meinel, #487632)
-
-* When launching a external diff tool via bzr diff --using, temporary files
-  are no longer created, rather, the path to the file in the working tree is
-  passed to the external diff tool. This allows the file to be edited if the
-  diff tool provides for this. (Gary van der Merwe, #490738)
-  
-* The launchpad-open command can now be used from a subdirectory of a
-  branch, not just from the root of the branch. 
-  (Neil Martinsen-Burrell, #489102)
-
-
-Improvements
-************
-
-* ``bzr log`` is now faster. (Ian Clatworthy)
-
-* ``bzr update`` provides feedback on which branch it is up to date with.
-  (Neil Martinsen-Burrell)
-
-* ``bzr upgrade`` from pre-2a to 2a can be significantly faster (4x).
-  For details see the xml8 patch and heads() improvements.
-  (John Arbash Meinel)
-
-* ``bzrlib.urlutils.local_path_from_url`` now accepts
-  'file://localhost/' as well as 'file:///' URLs on POSIX.  (Michael
-  Hudson)
-
-* The progress bar now shows only a spinner and per-operation counts,
-  not an overall progress bar.  The previous bar was often not correlated
-  with real overall operation progress, either because the operations take
-  nonlinear time, or because at the start of the operation Bazaar couldn't
-  estimate how much work there was to do.  (Martin Pool)
-
-Documentation
-*************
-
-* Lots of documentation tweaks for inline help topics and command help
-  information.
-
-API Changes
-***********
-
-* ``bzrlib.textui`` (vestigial module) removed.  (Martin Pool)
-
-* The Launchpad plugin now has a function ``login`` which will log in to
-  Launchpad with launchpadlib, and ``load_branch`` which will return the
-  Launchpad Branch object corresponding to a given Bazaar Branch object.
-  (Jonathan Lange)
-
-Internals
-*********
-
-* New test Feature: ``ModuleAvailableFeature``. It is designed to make it
-  easier to handle what tests you want to run based on what modules can be
-  imported. (Rather than lots of custom-implemented features that were
-  basically copy-and-pasted.) (John Arbash Meinel)
-
-* ``osutils.timer_func()`` can be used to get either ``time.time()`` or
-  ``time.clock()`` when you want to do performance timing.
-  ``time.time()`` is limited to 15ms resolution on Windows, but
-  ``time.clock()`` gives CPU and not wall-clock time on other platforms.
-  (John Arbash Meinel)
-
-* Several code paths that were calling ``Transport.get().read()`` have
-  been changed to the equalivent ``Transport.get_bytes()``. The main
-  difference is that the latter will explicitly call ``file.close()``,
-  rather than expecting the garbage collector to handle it. This helps
-  with some race conditions on Windows during the test suite and sftp
-  tests. (John Arbash Meinel)
-
-Testing
-*******
-
-* TestCaseWithMemoryTransport no longer sets $HOME and $BZR_HOME to
-  unicode strings. (Michael Hudson, #464174)
-
-
-bzr 2.0.3
-#########
-
-:Codename: little italy
-:2.0.3: 2009-12-14
-
-
-The third stable release of Bazaar has a small handful of bugfixes. As
-expected, this has no internal or external compatibility changes versus
-2.0.2 (or 2.0.0).
-
-Bug Fixes
-*********
-
-* ``bzr push --use-existing-dir`` no longer crashes if the directory
-  exists but contains an invalid ``.bzr`` directory.
-  (Andrew Bennetts, #423563)
-
-* Content filters are now applied correctly after pull, merge and switch.
-  (Ian Clatworthy, #385879)
-
-* Fix a potential segfault in the groupcompress hash map handling code.
-  When inserting new entries, if the final hash bucket was empty, we could
-  end up trying to access if ``(last_entry+1)->ptr == NULL``.
-  (John Arbash Meinel, #490228)
-
-* Improve "Binary files differ" hunk handling.  (Aaron Bentley, #436325)
-
-
-bzr 2.1.0b3
-###########
-
-:Codename: after sprint recovery
-:2.1.0b3: 2009-11-16
-
-This release was pushed up from its normal release cycle due to a
-regression in python 2.4 compatibility in 2.1.0b2.  Since this regression
-was caught before 2.1.0b2 was officially announced, the full changelog
-includes both 2.1.0b3 and 2.1.0b2 changes.
-
-Highlights of 2.1.0b3 are: new globbing code for all commands on Windows,
-the test suite now conforms to python's trunk enhanced semantics (skip,
-etc.), and ``bzr info -v`` will now report the correct branch and repo
-formats for Remote objects.
-
-
-New Features
-************
-
-* Users can define a shelve editor to provide shelf functionality at a
-  granularity finer than per-patch-hunk. (Aaron Bentley)
-
-Bug Fixes
-*********
-
-* Fix for shell completion and short options.  (Benoît PIERRE)
-
-* Fix ``bzr --profile-imports`` with Python 2.6.  (Martin Pool)
-
-* Hooks daughter classes should always call the base constructor.
-  (Alexander Belchenko, Vincent Ladeuil, #389648) 
-
-* Improve "Binary files differ" hunk handling.  (Aaron Bentley, #436325)
-
-* On Windows, do glob expansion at the command-line level (as is usually
-  done in bash, etc.) This means that *all* commands get glob expansion
-  (bzr status, bzr add, bzr mv, etc). It uses a custom command line
-  parser, which allows us to know if a given section was quoted. It means
-  you can now do ``bzr ignore "*.py"``.
-  (John Arbash Meinel, #425510, #426410, #194450)
-
-* Sanitize commit messages that come in from the '-m' flag. We translate
-  '\r\n' => '\n' and a plain '\r' => '\n'. The storage layer doesn't
-  allow those because XML store silently translate it anyway. (The parser
-  auto-translates \r\n => \n in ways that are hard for us to catch.)
-
-* Show correct branch and repository format descriptions in 
-  ``bzr info -v`` on a smart server location.  (Andrew Bennetts, #196080)
-
-* The fix for bug #186920 accidentally broke compatibility with python
-  2.4.  (Vincent Ladeuil, #475585)
-
-* Using ``Repository.get_commit_builder().record_iter_changes()`` now
-  correctly sets ``self.inv_sha1`` to a sha1 string and
-  ``self.new_inventory`` to an Inventory instance after calling
-  ``self.finish_inventory()``. (Previously it accidently set both values
-  as a tuple on ``self.inv_sha1``. This was missed because
-  ``repo.add_revision`` ignores the supplied inventory sha1 and recomputes
-  the sha1 from the repo directly. (John Arbash Meinel)
-
-* Shelve command refuse to run if there is no real terminal.
-  (Alexander Belchenko)
-
-* Avoid unnecessarily flushing of trace file; it's now unbuffered at the
-  Python level.  (Martin Pool)
-
-Documentation
-*************
-
-* Include Japanese translations for documentation (Inada Naoki)
-
-* New API ``ui_factory.make_output_stream`` to be used for sending bulk
-  (rather than user-interaction) data to stdout.  This automatically
-  coordinates with progress bars or other terminal activity, and can be
-  overridden by GUIs.
-  (Martin Pool, 493944)
-
-Internals
-*********
-
-* Some of the core groupcompress functionality now releases the GIL before
-  operation. Similar to how zlib and bz2 operate without the GIL in the
-  core compression and decompression routines. (John Arbash Meinel)
-
-Testing
-*******
-
-* -Dhpssvfs will now trigger on ``RemoteBzrDir._ensure_real``, providing
-  more debugging of VFS access triggers. (Robert Collins)
-
-* KnownFailure is now signalled to ``ExtendedTestResult`` using the same
-  method that Python 2.7 uses - ``addExpectedFailure``. (Robert Collins)
-
-* ``--parallel=fork`` is now compatible with --subunit.
-  (Robert Collins, Vincent Ladeuil, #419776)
-
-* Reporting of failures shows test ids not descriptions and thus shows
-  parameterised tests correctly. (Robert Collins)
-
-* TestNotApplicable is now handled within the TestCase.run method rather
-  than being looked for within ``ExtendedTestResult.addError``. This
-  provides better handling with other ``TestResult`` objects, degrading to
-  sucess rather than error. (Robert Collins)
-
-* The private method ``_testConcluded`` on ``ExtendedTestResult`` has been
-  removed - it was empty and unused. (Robert Collins)
-
-* UnavailableFeature is now handled within the TestCase.run method rather
-  than being looked for within addError. If the Result object does not
-  have an addNotSupported method, addSkip is attempted instead, and
-  failing that addSuccess. (Robert Collins)
-
-* When a TestResult does not have an addSkip method, skipped tests are now
-  reported as successful tests, rather than as errors. This change is
-  to make it possible to get a clean test run with a less capable
-  TestResult. (Robert Collins)
-
-
-
-bzr 2.1.0b2
-###########
-
-:Codename: a load off my mind
-:2.1.0b2: 2009-11-02
-
-This is our second feature-filled release since 2.0, pushing us down the
-path to a 2.1.0. Once again, all bugfixes in 2.0.2 are present in 2.1.0b2.
-
-Key highlights in this release are: improved handling of
-failures-during-cleanup for commit, fixing a long-standing bug with
-``bzr+http`` and shared repositories, all ``lp:`` urls to be resolved
-behind proxies, and a new StaticTuple datatype, allowing us to reduce
-memory consumption (50%) and garbage collector overhead (40% faster) for
-many operations.
-
-* A new ``--concurrency`` option has been added as well as an associated
-  BZR_CONCURRENCY environment variable to specify the number of
-  processes that can be run concurrently when running ``bzr selftest``. The
-  command-line option overrides the environment variable if both are
-  specified. If none is specified. the number of processes is obtained
-  from the OS as before.  (Matt Nordhoff, Vincent Ladeuil)
-
-Bug Fixes
-*********
-
-* ``bzr+http`` servers no longer give spurious jail break errors when
-  serving branches inside a shared repository.  (Andrew Bennetts, #348308)
-
-* Errors during commit are handled more robustly so that knock-on errors
-  are less likely to occur, and will not obscure the original error if
-  they do occur.  This fixes some causes of ``TooManyConcurrentRequests``
-  and similar errors.  (Andrew Bennetts, #429747, #243391)
-
-* Launchpad urls can now be resolved from behind proxies.
-  (Gordon Tyler, Vincent Ladeuil, #186920)
-
-* Reduce the strictness for StaticTuple, instead add a debug flag
-  ``-Dstatic_tuple`` which will change apis to be strict and raise errors.
-  This way, most users won't see failures, but developers can improve
-  internals. (John Arbash Meinel, #471193)
-
-* TreeTransform.adjust_path updates the limbo paths of descendants of adjusted
-  files.  (Aaron Bentley)
-
-* Unicode paths are now handled correctly and consistently by the smart
-  server.  (Andrew Bennetts, Michael Hudson, #458762)
-
-Improvements
-************
-
-* When reading index files, we now use a ``StaticTuple`` rather than a
-  plain ``tuple`` object. This generally gives a 20% decrease in peak
-  memory, and can give a performance boost up to 40% on large projects.
-  (John Arbash Meinel)
-
-* Peak memory under certain operations has been reduced significantly.
-  (eg, 'bzr branch launchpad standalone' is cut in half)
-  (John Arbash Meinel)
-
-Documentation
-*************
-
-* Filtered views user documentation upgraded to refer to format 2a
-  instead of pre-2.0 formats. (Ian Clatworthy)
-
-API Changes
-***********
-
-* Remove deprecated ``CLIUIFactory``.  (Martin Pool)
-
-* ``UIFactory`` now has new ``show_error``, ``show_message`` and
-  ``show_warning`` methods, which can be hooked by non-text UIs.  
-  (Martin Pool)
-
-Internals
-*********
-
-* Added ``bzrlib._simple_set_pyx``. This is a hybrid between a Set and a
-  Dict (it only holds keys, but you can lookup the object located at a
-  given key). It has significantly reduced memory consumption versus the
-  builtin objects (1/2 the size of Set, 1/3rd the size of Dict). This is
-  used as the interning structure for StaticTuple objects.
-  (John Arbash Meinel)
-
-* ``bzrlib._static_tuple_c.StaticTuple`` is now available and used by
-  the btree index parser and the chk map parser. This class functions
-  similarly to ``tuple`` objects. However, it can only point to a limited
-  collection of types.  (Currently StaticTuple, str, unicode, None, bool,
-  int, long, float, but not subclasses).  This allows us to remove it from
-  the garbage collector (it cannot be in a cycle), it also allows us to
-  intern the objects. In testing, this can reduce peak memory by 20-40%,
-  and significantly improve performance by removing objects from being
-  inspected by the garbage collector.  (John Arbash Meinel)
-
-* ``GroupCompressBlock._ensure_content()`` will now release the
-  ``zlib.decompressobj()`` when the first request is for all of the
-  content. (Previously it would only be released if you made a request for
-  part of the content, and then all of it later.) This turns out to be a
-  significant memory savings, as a ``zstream`` carries around approx 260kB
-  of internal state and buffers. (For branching bzr.dev this drops peak
-  memory from 382MB => 345MB.) (John Arbash Meinel)
-
-* When streaming content between ``2a`` format repositories, we now clear
-  caches from earlier versioned files. (So 'revisions' is cleared when we
-  start reading 'inventories', etc.) This can have a significant impact on
-  peak memory for initial copies (~200MB). (John Arbash Meinel)
-
-
-bzr 2.0.2
-#########
-
-:Codename: after the scare
-:2.0.2: 2009-11-02
-
-The second in our "let's keep the stable bugfixes flowing" series. As
-expected this has a few (~9) bugfixes relative to 2.0.1, and no major api
-changes or features.
-
-Bug Fixes
-*********
-
-* Avoid "NoneType has no attribute st_mode" error when files disappear
-  from a directory while it's being read.  (Martin Pool, #446033)
-
-* Content filters are now applied correctly after revert.
-  (Ian Clatworthy)
-
-* Diff parsing handles "Binary files differ" hunks.  (Aaron Bentley, #436325)
-
-* Fetching from stacked pre-2a repository via a smart server no longer
-  fails intermittently with "second push failed to complete".
-  (Andrew Bennetts, #437626)
-
-* Fix typos left after test_selftest refactoring.
-  (Vincent Ladeuil, Matt Nordhoff, #461149)
-
-* Fixed ``ObjectNotLocked`` errors during ``bzr log -r NNN somefile``.
-  (Andrew Bennetts, #445171)
-  
-* PreviewTree file names are not limited by the encoding of the temp
-  directory's filesystem. (Aaron Bentley, #436794)
-
-Improvements
-************
-
-* ``bzr log`` now read-locks branches exactly once, so makes better use of
-  data caches.  (Andrew Bennetts)
-
-Documentation
-*************
-
-* Filtered views user documentation upgraded to refer to format 2a
-  instead of pre-2.0 formats. (Ian Clatworthy)
-
-
-bzr 2.1.0b1
-###########
-
-:Codename: While the cat is away
-:2.1.0b1: 2009-10-14
-
-This is the first development release in the new split "stable" and
-"development" series. As such, the release is a snapshot of bzr.dev
-without creating a release candidate first. This release includes a
-fair amount of internal changes, with deprecated code being removed,
-and several new feature developments. People looking for a stable code
-base with only bugfixes should focus on the 2.0.1 release. All bugfixes
-present in 2.0.1 are present in 2.1.0b1.
-
-Highlights include support for ``bzr+ssh://host/~/homedir`` style urls,
-finer control over the plugin search path via extended BZR_PLUGIN_PATH
-syntax, visible warnings when extension modules fail to load, and improved
-error handling during unlocking.
-
-
-New Features
-************
-
-* Bazaar can now send mail through Apple OS X Mail.app. 
-  (Brian de Alwis)
-
-* ``bzr+ssh`` and ``bzr`` paths can now be relative to home directories
-  specified in the URL.  Paths starting with a path segment of ``~`` are
-  relative to the home directory of the user running the server, and paths
-  starting with ``~user`` are relative to the home directory of the named
-  user.  For example, for a user "bob" with a home directory of
-  ``/home/bob``, these URLs are all equivalent:
-
-  * ``bzr+ssh://bob@host/~/repo``
-  * ``bzr+ssh://bob@host/~bob/repo``
-  * ``bzr+ssh://bob@host/home/bob/repo``
-
-  If ``bzr serve`` was invoked with a ``--directory`` argument, then no
-  home directories outside that directory will be accessible via this
-  method.
-
-  This is a feature of ``bzr serve``, so pre-2.1 clients will
-  automatically benefit from this feature when ``bzr`` on the server is
-  upgraded.  (Andrew Bennetts, #109143)
-
-* Extensions can now be compiled if either Cython or Pyrex is available.
-  Currently Pyrex is preferred, but that may change in the future.
-  (Arkanes)
-
-* Give more control on BZR_PLUGIN_PATH by providing a way to refer to or
-  disable the user, site and core plugin directories.
-  (Vincent Ladeuil, #412930, #316192, #145612)
-
-Bug Fixes
-*********
-
-* Bazaar's native protocol code now correctly handles EINTR, which most
-  noticeably occurs if you break in to the debugger while connected to a
-  bzr+ssh server.  You can now can continue from the debugger (by typing
-  'c') and the process continues.  However, note that pressing C-\ in the
-  shell may still kill the SSH process, which is bug 162509, so you must
-  sent a signal to the bzr process specifically, for example by typing
-  ``kill -QUIT PID`` in another shell.  (Martin Pool, #341535)
-
-* ``bzr add`` in a tree that has files with ``\r`` or ``\n`` in the
-  filename will issue a warning and skip over those files.
-  (Robert Collins, #3918)
-
-* ``bzr dpush`` now aborts if uncommitted changes (including pending merges)
-  are present in the working tree. The configuration option ``dpush_strict``
-  can be used to set the default for this behavior.
-  (Vincent Ladeuil, #438158)
-
-* ``bzr merge`` and ``bzr remove-tree`` now requires --force if pending
-  merges are present in the working tree.
-  (Vincent Ladeuil, #426344)
-
-* Clearer message when Bazaar runs out of memory, instead of a ``MemoryError``
-  traceback.  (Martin Pool, #109115)
-
-* Don't give a warning on Windows when failing to import ``_readdir_pyx``
-  as it is never built. (John Arbash Meinel, #430645)
-
-* Don't restrict the command name used to run the test suite.
-  (Vincent Ladeuil, #419950)
-
-* ftp transports were built differently when the kerberos python module was
-  present leading to obscure failures related to ASCII/BINARY modes.
-  (Vincent Ladeuil, #443041)
-
-* Network streams now decode adjacent records of the same type into a
-  single stream, reducing layering churn. (Robert Collins)
-
-* PreviewTree behaves correctly when get_file_mtime is invoked on an unmodified
-  file. (Aaron Bentley, #251532)
-
-* Registry objects should not use iteritems() when asked to use items().
-  (Vincent Ladeuil, #430510)
-
-* Weave based repositories couldn't be cloned when committers were using
-  domains or user ids embedding '.sig'. Now they can.
-  (Matthew Fuller, Vincent Ladeuil, #430868)
-
-Improvements
-************
-
-* Revision specifiers can now be given in a more DWIM form, without
-  needing explicit prefixes for specifiers like tags or revision id's.
-  See ``bzr help revisionspec`` for full details.  (Matthew Fuller)
-
-* Bazaar gives a warning before exiting, and writes into ``.bzr.log``, if 
-  compiled extensions can't be loaded.  This typically indicates a
-  packaging or installation problem.  In this case Bazaar will keep
-  running using pure-Python versions, but this may be substantially
-  slower.  The warning can be disabled by setting
-  ``ignore_missing_extensions = True`` in ``bazaar.conf``.
-  See also <https://answers.launchpad.net/bzr/+faq/703>.
-  (Martin Pool, #406113, #430529)
-
-* Secondary errors that occur during Branch.unlock and Repository.unlock
-  no longer obscure the original error.  These methods now use a new
-  decorator, ``only_raises``.  This fixes many causes of
-  ``TooManyConcurrentRequests`` and similar errors.
-  (Andrew Bennetts, #429747)
-
-Documentation
-*************
-
-* Describe the new shell-like test feature. (Vincent Ladeuil)
-
-* Help on hooks no longer says 'Not deprecated' for hooks that are
-  currently supported. (Ian Clatworthy, #422415)
-
-API Changes
-***********
-
-* ``bzrlib.user_encoding`` has been removed; use
-  ``bzrlib.osutils.get_user_encoding`` instead.  (Martin Pool)
-
-* ``bzrlib.tests`` now uses ``stopTestRun`` for its ``TestResult``
-  subclasses - the same as python's unittest module. (Robert Collins)
-  
-* ``diff._get_trees_to_diff`` has been renamed to 
-  ``diff.get_trees_and_branches_to_diff``. It is now a public API, and it 
-  returns the old and new branches. (Gary van der Merwe)
-
-* ``bzrlib.trace.log_error``, ``error`` and ``info`` have been deprecated.
-  (Martin Pool)
-
-* ``MutableTree.has_changes()`` does not require a tree parameter anymore. It
-  now defaults to comparing to the basis tree. It now checks for pending
-  merges too.  ``Merger.check_basis`` has been deprecated and replaced by the
-  corresponding has_changes() calls. ``Merge.compare_basis``,
-  ``Merger.file_revisions`` and ``Merger.ensure_revision_trees`` have also
-  been deprecated.
-  (Vincent Ladeuil, #440631)
-
-* ``ProgressTask.note`` is deprecated.
-  (Martin Pool)
-
-Internals
-*********
-
-* Added ``-Drelock`` debug flag.  It will ``note`` a message every time a
-  repository or branch object is unlocked then relocked the same way.
-  (Andrew Bennetts)
-  
-* ``BTreeLeafParser.extract_key`` has been tweaked slightly to reduce
-  mallocs while parsing the index (approx 3=>1 mallocs per key read).
-  This results in a 10% speedup while reading an index.
-  (John Arbash Meinel)
-
-* The ``bzrlib.lsprof`` module has a new class ``BzrProfiler`` which makes
-  profiling in some situations like callbacks and generators easier.
-  (Robert Collins)
-
-Testing
-*******
-
-* Passing ``--lsprof-tests -v`` to bzr selftest will cause lsprof output to
-  be output for every test. Note that this is very verbose! (Robert Collins)
-
-* Setting ``BZR_TEST_PDB=1`` when running selftest will cause a pdb
-  post_mortem to be triggered when a test failure occurs. (Robert Collins)
-
-* Shell-like tests can now be written. Code in ``bzrlib/tests/script.py`` ,
-  documentation in ``developers/testing.txt`` for details.
-  (Vincent Ladeuil)
-
-* Some tests could end up with the same id, that was dormant for
-  a long time.
-  (Vincent Ladeuil, #442980)
-
-* Stop showing the number of tests due to missing features in the test
-  progress bar.  (Martin Pool)
-
-* Test parameterisation now does a shallow copy, not a deep copy of the test
-  to be parameterised. This is not expected to break external use of test
-  parameterisation, and is substantially faster. (Robert Collins)
-
-* Tests that try to open a bzr dir on an arbitrary transport will now
-  fail unless they have explicitly permitted the transport via
-  ``self.permit_url``. The standard test factories such as ``self.get_url``
-  will permit the urls they provide automatically, so only exceptional
-  tests should need to do this. (Robert Collins)
-
-* The break-in test no longer cares about clean shutdown of the child,
-  instead it is happy if the debugger starts up. (Robert  Collins)
-
-* The full test suite is expected to pass when the C extensions are not
-  present. (Vincent Ladeuil, #430749)
-
-
-bzr 2.0.1
-#########
-
-:Codename: Stability First
-:2.0.1: 2009-10-14
-
-The first of our new ongoing bugfix-only stable releases has arrived. It
-includes a collection of 12 bugfixes applied to bzr 2.0.0, but does not
-include any of the feature development in the 2.1.0 series.
-
-
-Bug Fixes
-*********
-
-* ``bzr add`` in a tree that has files with ``\r`` or ``\n`` in the
-  filename will issue a warning and skip over those files.
-  (Robert Collins, #3918)
-
-* bzr will attempt to authenticate with SSH servers that support
-  ``keyboard-interactive`` auth but not ``password`` auth when using
-  Paramiko.   (Andrew Bennetts, #433846)
-
-* Fixed fetches from a stacked branch on a smart server that were failing
-  with some combinations of remote and local formats.  This was causing
-  "unknown object type identifier 60" errors.  (Andrew Bennetts, #427736)
-
-* Fixed ``ObjectNotLocked`` errors when doing some log and diff operations
-  on branches via a smart server.  (Andrew Bennetts, #389413)
-
-* Handle things like ``bzr add foo`` and ``bzr rm foo`` when the tree is
-  at the root of a drive. ``osutils._cicp_canonical_relpath`` always
-  assumed that ``abspath()`` returned a path that did not have a trailing
-  ``/``, but that is not true when working at the root of the filesystem.
-  (John Arbash Meinel, Jason Spashett, #322807)
-
-* Hide deprecation warnings for 'final' releases for python2.6.
-  (John Arbash Meinel, #440062)
-
-* Improve the time for ``bzr log DIR`` for 2a format repositories.
-  We had been using the same code path as for <2a formats, which required
-  iterating over all objects in all revisions.
-  (John Arbash Meinel, #374730)
-
-* Make sure that we unlock the tree if we fail to create a TreeTransform
-  object when doing a merge, and there is limbo, or pending-deletions
-  directory.  (Gary van der Merwe, #427773)
-
-* Occasional IndexError on renamed files have been fixed. Operations that
-  set a full inventory in the working tree will now go via the
-  apply_inventory_delta code path which is simpler and easier to
-  understand than dirstates set_state_from_inventory method. This may
-  have a small performance impact on operations built on _write_inventory,
-  but such operations are already doing full tree scans, so no radical
-  performance change should be observed. (Robert Collins, #403322)
-
-* Retrieving file text or mtime from a _PreviewTree has good performance when
-  there are many changes.  (Aaron Bentley)
-
-* The CHK index pages now use an unlimited cache size. With a limited
-  cache and a large project, the random access of chk pages could cause us
-  to download the entire cix file many times.
-  (John Arbash Meinel, #402623)
-
-* When a file kind becomes unversionable after being added, a sensible
-  error will be shown instead of a traceback. (Robert Collins, #438569)
-
-Documentation
-*************
-
-* Improved README. (Ian Clatworthy)
-
-* Improved upgrade documentation for Launchpad branches.
-  (Barry Warsaw)
-
-
-bzr 2.0.0
-#########
-
-:2.0.0: 2009-09-22
-:Codename: Instant Karma
-
-This release of Bazaar makes the 2a (previously 'brisbane-core') format
-the default when new branches or repositories are created.  This format is
-substantially smaller and faster for many operations.  Most of the work in
-this release focuses on bug fixes and stabilization, covering both 2a and
-previous formats.  (See the Upgrade Guide for information on migrating
-existing projects.)
-
-This release also improves the documentation content and presentation,
-including adding Windows HtmlHelp manuals.
-
-The Bazaar team decided that 2.0 will be a long-term supported release,
-with bugfix-only 2.0.x releases based on it, continuing for at least six
-months or until the following stable release.
-
-Changes from 2.0.0rc2 to final
-******************************
-
-* Officially branded as 2.0.0 rather than 2.0 to clarify between things
-  that "want to happen on the 2.0.x stable series" versus things that want
-  to "land in 2.0.0". (Changes how bzrlib._format_version_tuple() handles
-  micro = 0.) (John Arbash Meinel)
-
-
-bzr 2.0.0rc2
-############
-
-:2.0.0rc2: 2009-09-10
-
-New Features
-************
-
-* Added post_commit hook for mutable trees. This allows the keywords
-  plugin to expand keywords on files changed by the commit.
-  (Ian Clatworthy, #408841)
-
-Bug Fixes
-*********
-
-* Bazaar's native protocol code now correctly handles EINTR, which most
-  noticeably occurs if you break in to the debugger while connected to a
-  bzr+ssh server.  You can now can continue from the debugger (by typing
-  'c') and the process continues.  However, note that pressing C-\ in the
-  shell may still kill the SSH process, which is bug 162509, so you must
-  sent a signal to the bzr process specifically, for example by typing
-  ``kill -QUIT PID`` in another shell.  (Martin Pool, #341535)
-
-* ``bzr check`` in pack-0.92, 1.6 and 1.9 format repositories will no
-  longer report incorrect errors about ``Missing inventory ('TREE_ROOT', ...)``
-  (Robert Collins, #416732)
-
-* ``bzr info -v`` on a 2a format still claimed that it was a "Development
-  format" (John Arbash Meinel, #424392)
-
-* ``bzr log stacked-branch`` shows the full log including
-  revisions that are in the fallback repository. (Regressed in 2.0rc1).
-  (John Arbash Meinel, #419241)
-
-* Clearer message when Bazaar runs out of memory, instead of a ``MemoryError``
-  traceback.  (Martin Pool, #109115)
-
-* Conversion to 2a will create a single pack for all the new revisions (as
-  long as it ran without interruption). This improves both ``bzr upgrade``
-  and ``bzr pull`` or ``bzr merge`` from local branches in older formats.
-  The autopack logic that occurs every 100 revisions during local
-  conversions was not returning that pack's identifier, which resulted in
-  the partial packs created during the conversion not being consolidated
-  at the end of the conversion process. (Robert Collins, #423818)
-
-* Fetches from 2a to 2a are now again requested in 'groupcompress' order.
-  Groups that are seen as 'underutilized' will be repacked on-the-fly.
-  This means that when the source is fully packed, there is minimal
-  overhead during the fetch, but if the source is poorly packed the result
-  is a fairly well packed repository (not as good as 'bzr pack' but
-  good-enough.) (Robert Collins, John Arbash Meinel, #402652)
-
-* Fix a potential segmentation fault when doing 'log' of a branch that had
-  ghosts in its mainline.  (Evaluating None as a tuple is bad.)
-  (John Arbash Meinel, #419241)
-
-* ``groupcompress`` sort order is now more stable, rather than relying on
-  ``topo_sort`` ordering. The implementation is now
-  ``KnownGraph.gc_sort``. (John Arbash Meinel)
-
-* Local data conversion will generate correct deltas. This is a critical
-  bugfix vs 2.0rc1, and all 2.0rc1 users should upgrade to 2.0rc2 before
-  converting repositories. (Robert Collins, #422849)
-
-* Network streams now decode adjacent records of the same type into a
-  single stream, reducing layering churn. (Robert Collins)
-
-* Prevent some kinds of incomplete data from being committed to a 2a
-  repository, such as revisions without inventories, a missing chk_bytes
-  record for an inventory, or a missing text referenced by an inventory.
-  (Andrew Bennetts, #423506, #406687)
-  
-Documentation
-*************
-
-* Fix assertion error about "_remember_remote_is_before" when pushing to
-  older smart servers.
-  (Andrew Bennetts, #418931)
-
-* Help on hooks no longer says 'Not deprecated' for hooks that are
-  currently supported. (Ian Clatworthy, #422415)
-
-* PDF and CHM (Windows HtmlHelp) formats are now supported for the
-  user documentation. The HTML documentation is better broken up into
-  topics. (Ian Clatworthy)
-
-* The developer and foreign language documents are now separated
-  out so that searching in the HTML and CHM files produces more
-  useful results. (Ian Clatworthy)
-
-* The main table of contents now provides links to the new Migration Docs
-  and Plugins Guide. (Ian Clatworthy)
-
-
-bzr 2.0.0rc1
-############
-
-:Codename: no worries
-:2.0.0rc1: 2009-08-26
-
-Compatibility Breaks
-********************
-
-* The default format for bzr is now ``2a``. This format brings many
-  significant performance and size improvements. bzr can pull from
-  any existing repository into a ``2a`` one, but can only transfer
-  from ``2a`` into ``rich-root`` repositories. The Upgrade guide
-  has more information about this change. (Robert Collins)
-
-* On Windows auto-detection of Putty's plink.exe is disabled.
-  Default SSH client for Windows is paramiko. User still can force
-  usage of plink if explicitly set environment variable BZR_SSH=plink.
-  (#414743, Alexander Belchenko)
-
-New Features
-************
-
-* ``bzr branch --switch`` can now switch the checkout in the current directory
-  to the newly created branch. (Lukáš Lalinský)
-
-Bug Fixes
-*********
-
-* Further tweaks to handling of ``bzr add`` messages about ignored files.
-  (Jason Spashett, #76616)
-
-* Fetches were being requested in 'groupcompress' order, but weren't
-  recombining the groups. Thus they would 'fragment' to get the correct
-  order, but not 'recombine' to actually benefit from it. Until we get
-  recombining to work, switching to 'unordered' fetches avoids the
-  fragmentation. (John Arbash Meinel, #402645)
-
-* Fix a pycurl related test failure on karmic by recognizing an error
-  raised by newer versions of pycurl.
-  (Vincent Ladeuil, #306264)
-
-* Fix a test failure on karmic by making a locale test more robust.
-  (Vincent Ladeuil, #413514)
-
-* Fix IndexError printing CannotBindAddress errors.
-  (Martin Pool, #286871)
-
-* Fix "Revision ... not present" errors when upgrading stacked branches,
-  or when doing fetches from a stacked source to a stacked target.
-  (Andrew Bennetts, #399140)
-
-* ``bzr branch`` of 2a repositories over HTTP is much faster.  bzr now
-  batches together small fetches from 2a repositories, rather than
-  fetching only a few hundred bytes at a time.
-  (Andrew Bennetts, #402657)
-
-Improvements
-************
-
-* A better description of the platform is shown in crash tracebacks, ``bzr
-  --version`` and ``bzr selftest``.
-  (Martin Pool, #409137)
-
-* bzr can now (again) capture crash data through the apport library, 
-  so that a single human-readable file can be attached to bug reports.
-  This can be disabled by using ``-Dno_apport`` on the command line, or by
-  putting ``no_apport`` into the ``debug_flags`` section of
-  ``bazaar.conf``.
-  (Martin Pool, Robert Collins, #389328)
-
-* ``bzr push`` locally on windows will no longer give a locking error with
-  dirstate based formats. (Robert Collins)
-
-* ``bzr shelve`` and ``bzr unshelve`` now work on windows.
-  (Robert Collins, #305006)
-
-* Commit of specific files no longer prevents using the iter_changes
-  codepath. On 2a repositories, commit of specific files should now be as
-  fast, or slightly faster, than a full commit. (Robert Collins)
-
-* The internal core code that handles specific file operations like
-  ``bzr st FILENAME`` or ``bzr commit FILENAME`` has been changed to
-  include the parent directories if they have altered, and when a
-  directory stops being a directory its children are always included. This
-  fixes a number of causes for ``InconsistentDelta`` errors, and permits
-  faster commit of specific paths. (Robert Collins, #347649)
-
-Documentation
-*************
-
-* New developer documentation for content filtering.
-  (Martin Pool)
-
-API Changes
-***********
-
-* ``bzrlib.shelf_ui`` has had the ``from_args`` convenience methods of its
-  classes changed to manage lock lifetime of the trees they open in a way
-  consistent with reader-exclusive locks. (Robert Collins, #305006)
-
-Testing
-*******
-
-bzr 1.18.1
-##########
-
-:Codename:     nein nein nein!
-:1.18.1:       2009-09-09
-
-This release fixes two small but worthwhile bugs relevant to users on
-Microsoft Windows: some commands that failed on with locking errors will
-now work, and a bug that caused poor performance after committing a file
-with line-ending conversion has now been fixed.  It also fixes a bug in
-pushing to older servers.
-
-Bug Fixes
-*********
-
-* Fixed a problem where using content filtering and especially end-of-line
-  conversion will commit too many copies a file.
-  (Martin Pool, #415508)
-
-* Fix assertion error about ``_remember_remote_is_before`` in
-  ``set_tags_bytes`` when pushing to older smart servers.  
-  (Andrew Bennetts, Alexander Belchenko, #418931)
-
-Improvements
-************
-
-* ``bzr push`` locally on Windows will no longer give a locking error with
-  dirstate based formats. (Robert Collins)
-
-* ``bzr shelve`` and ``bzr unshelve`` now work on Windows.
-  (Robert Collins, #305006)
-
-API Changes
-***********
-
-* ``bzrlib.shelf_ui`` has had the ``from_args`` convenience methods of its
-  classes changed to manage lock lifetime of the trees they open in a way
-  consistent with reader-exclusive locks. (Robert Collins, #305006)
-
-* ``Tree.path_content_summary`` may return a size of None, when called on
-  a tree with content filtering where the size of the canonical form
-  cannot be cheaply determined.  (Martin Pool)
-
-* When manually creating transport servers in test cases, a new helper
-  ``TestCase.start_server`` that registers a cleanup and starts the server
-  should be used. (Robert Collins)
-
-bzr 1.18
-########
-
-Compatibility Breaks
-********************
-
-* Committing directly to a stacked branch from a lightweight checkout will
-  no longer work. In previous versions this would appear to work but would
-  generate repositories with insufficient data to create deltas, leading
-  to later errors when branching or reading from the repository.
-  (Robert Collins, bug #375013)
-
-New Features
-************
-
-Bug Fixes
-*********
-
-* Fetching from 2a branches from a version-2 bzr protocol would fail to
-  copy the internal inventory pages from the CHK store. This cannot happen
-  in normal use as all 2a compatible clients and servers support the
-  version-3 protocol, but it does cause test suite failures when testing
-  downlevel protocol behaviour. (Robert Collins)
-
-* Fix a test failure on karmic by making a locale test more robust.
-  (Vincent Ladeuil, #413514)
-
-* Fixed "Pack ... already exists" error when running ``bzr pack`` on a
-  fully packed 2a repository.  (Andrew Bennetts, #382463)
-
-* Further tweaks to handling of ``bzr add`` messages about ignored files.
-  (Jason Spashett, #76616)
-
-* Properly handle fetching into a stacked branch while converting the
-  data, especially when there are also ghosts. The code was filling in
-  parent inventories incorrectly, and also not handling when one of the
-  parents was a ghost. (John Arbash Meinel, #402778, #412198)
-
-* ``RemoteStreamSource.get_stream_for_missing_keys`` will fetch CHK
-  inventory pages when appropriate (by falling back to the vfs stream
-  source).  (Andrew Bennetts, #406686)
-
-* StreamSource generates rich roots from non-rich root sources correctly
-  now.  (Andrew Bennetts, #368921)
-
-* When deciding whether a repository was compatible for upgrading or
-  fetching, we previously incorrectly checked the default repository
-  format for the bzrdir format, rather than the format that was actually
-  present on disk.  (Martin Pool, #408824)
-
-Improvements
-************
-
-* A better description of the platform is shown in crash tracebacks, ``bzr
-  --version`` and ``bzr selftest``.
-  (Martin Pool, #409137)
-
-* Cross-format fetches (such as between 1.9-rich-root and 2a) via the
-  smart server are more efficient now.  They send inventory deltas rather
-  than full inventories.  The smart server has two new requests,
-  ``Repository.get_stream_1.19`` and ``Repository.insert_stream_1.19`` to
-  support this.  (Andrew Bennetts, #374738, #385826)
-
-* Extracting the full ancestry and computing the ``merge_sort`` is now
-  significantly faster. This effects things like ``bzr log -n0``. (For
-  example, ``bzr log -r -10..-1 -n0 bzr.dev`` is 2.5s down to 1.0s.
-  (John Arbash Meinel)
-
-Documentation
-*************
-
-API Changes
-***********
-
-Internals
-*********
-
-* ``-Dstrict_locks`` can now be used to check that read and write locks
-  are treated properly w.r.t. exclusivity. (We don't try to take an OS
-  read lock on a file that we already have an OS write lock on.) This is
-  now set by default for all tests, if you have a test which cannot be
-  fixed, you can use ``self.thisFailsStrictLockCheck()`` as a
-  compatibility knob. (John Arbash Meinel)
-
-* InterDifferingSerializer is now only used locally.  Other fetches that
-  would have used InterDifferingSerializer now use the more network
-  friendly StreamSource, which now automatically does the same
-  transformations as InterDifferingSerializer.  (Andrew Bennetts)
-
-* ``KnownGraph`` now has a ``.topo_sort`` and ``.merge_sort`` member which
-  are implemented in pyrex and significantly faster. This is exposed along
-  with ``CombinedGraphIndex.find_ancestry()`` as
-  ``VersionedFiles.get_known_graph_ancestry(keys)``.
-  (John Arbash Meinel)
-
-* RemoteBranch.open now honours ignore_fallbacks correctly on bzr-v2
-  protocols. (Robert Collins)
-
-* The index code now has some specialized routines to extract the full
-  ancestry of a key in a more efficient manner.
-  ``CombinedGraphIndex.find_ancestry()``. (Time to get ancestry for
-  bzr.dev drops from 1.5s down to 300ms. For OOo from 33s => 10.5s) (John
-  Arbash Meinel)
-
-Testing
-*******
-
-* Install the test ssl certificate and key so that installed bzr
-  can run the https tests. (Denys Duchier, #392401)
-  
-
-bzr 1.18rc1
-###########
-
-:Codename: little traveller
-:1.18:    2009-08-20
-:1.18rc1: 2009-08-10
-
-This release of Bazaar marches on towards the 2.0 release in which the 2a
-'brisbane-core' format becomes generally recommended.  Most of the work in
-this release now focusses on bug fixes and stabilization, covering both 2a
-and previous formats.  There is a new text-mode interactive merge feature,
-a new guide to migration to 2a format in the user documentation, and
-pushing branches to a smart server is now much faster.  
-
-The Bazaar team decided that 2.0 will be a long-term supported release,
-with bugfix-only releases based on it continuing for at least six months
-or until the following stable release.
-
-There are no changes from 1.18rc1 to 1.18.
-
-New Features
-************
-
-* ``bzr merge --interactive`` applies a user-selected portion of the
-  merge.  The UI is similar to ``shelve``.  (Aaron Bentley)
-
-* ``bzr reconfigure`` now takes options ``--stacked-on URL`` and
-  ``--unstacked`` to change stacking of a branch.
-  (Martin Pool, #391411)
-
-Bug Fixes
-*********
-
-* Annotating on a stacked branch will now succeed in simple scenarios.
-  There are still some complex scenarios where it will fail (bug #399884)
-  (John Arbash Meinel, #393366)
-
-* A progress bar is no longer left dangling when ``bzr selftest``
-  completes, and the progress bar updates with zero latency so the
-  displayed test name is always the one that's actually running.
-  (Martin Pool, #123688)
-
-* Authenticating against an ssh server now uses ``auth_none`` to determine
-  if password authentication is even supported. This fixes a bug where
-  users would be prompted for a launchpad password, even though launchpad
-  only supports publickey authentication. (John Arbash Meinel, #375867)
-
-* BranchBuilder now accepts timezone to avoid test failures in countries far
-  from GMT. (Vincent Ladeuil, #397716)
-
-* ``bzr commit`` no longer saves the unversioning of missing files until
-  the commit has completed on the branch. This means that aborting a
-  commit that found a missing file will leave the tree unedited.
-  (Robert Collins, #282402)
-
-* ``bzr mv`` no longer takes out branch locks, which allows it to work
-  when the branch is readonly. (Robert Collins, #216541)
-
-* ``bzr revert .`` no longer generates an InconsistentDelta error when
-  there are missing subtrees. (Robert Collins, #367632)
-
-* ``bzr send`` now generates valid bundles with ``--2a`` formats. However,
-  do to internal changes necessary to support this, older clients will
-  fail when trying to insert them. For newer clients, the bundle can be
-  used to apply the changes to any rich-root compatible format.
-  (John Arbash Meinel, #393349)
-
-* Cope with FTP servers that don't support restart/append by falling back
-  to reading and then rewriting the whole file, such as TahoeLAFS.  (This
-  fallback may be slow for some access patterns.)  (Nils Durner, #294709)
-
-* Encode the paths in ``mbcs`` encoding on Windows when spawning an
-  external diff client. This at least allows supporting filenames that are
-  not ascii, but are present in the current locale. Ideally we would be
-  able to pass the Unicode path, but that would be client dependent.
-  (John Arbash Meinel, #382709)
-
-* Fix a compile bug on Solaris having to do with const and
-  pointer-to-pointers. (John Arbash Meinel, #408441)
-
-* Fixed a NameError that occurs when merging or pulling from a URL that
-  causes a redirection loop when bzr tries to read a URL as a bundle.
-  (Andrew Bennetts, #400847)
-
-* Fix ``AttributeError: 'TestUIFactory' object has no attribute 'tick'``
-  running send and similar commands on 2a formats.
-  (Martin Pool, #408201)
-  
-* Fix crash in some invocations of ``bzr status`` in format 2a.
-  (Martin Pool, #403523)
-
-* Fixed export to existing directory: if directory is empty then export 
-  will succeed, otherwise it fails with error.
-  (Alexander Belchenko, #406174)
-
-* Fixed spurious "Source branch does not support stacking" warning when
-  pushing. (Andrew Bennetts, #388908)
-
-* Fixed spurious transport activity indicator appearing while tests are
-  running.  (Martin Pool, #343532)
-
-* Merge now correctly handles empty right-hand revision specs.
-  (Aaron Bentley, #333961)
-
-* Renames to lexographically lower basenames in trees that have never been
-  committed to will no longer corrupt the dirstate. This was caused by an
-  bug in the dirstate update_minimal method. (Robert Collins, #395556)
-
-* Requests for unknown methods no longer cause the smart server to log
-  lots of backtraces about ``UnknownSmartMethod``, ``do_chunk`` or
-  ``do_end``.  (Andrew Bennetts, #338561)
-
-* Shelve will not shelve the initial add of the tree root.  (Aaron Bentley)
-
-* Streaming from bzr servers where there is a chain of stacked branches
-  (A stacked on B stacked on C) will now work. (Robert Collins, #406597)
-
-* The environment variable ``BZR_PROGRESS_BAR`` set to either ``text`` or ``none``
-  always forces progress bars either on or off respectively.  Otherwise,
-  they're turned on if ``TERM`` is not ``dumb`` and stderr is a terminal.
-  bzr always uses the 'text' user interface when run as a command, so
-  ``BZR_USE_TEXT_UI`` is no longer needed.
-  (Martin Pool, #339385, #387717)
-
-* The optional ``_knit_load_data_pyx`` C extension was never being
-  imported.  This caused significant slowdowns when reading data from
-  repositories.  (Andrew Bennetts, #405653)
-  
-* The ``--hardlink`` option to ``branch`` and ``checkout`` is not
-  supported at the moment on workingtree formats that can do content
-  filtering.  (See <https://bugs.edge.launchpad.net/bzr/+bug/408193>.)
-  bzr now says so, rather than just ignoring the option.  (Martin Pool)
-
-* There was a bug in ``osutils.relpath`` that was only triggered on
-  Windows. Essentially if you were at the root of a drive, and did
-  something to a branch/repo on another drive, we would go into an
-  infinite loop while trying to find a 'relative path'.
-  (John Arbash Meinel, #394227)
-
-* ``WorkingTree4.unversion`` will no longer fail to unversion ids which
-  were present in a parent tree but renamed in the working tree.
-  (Robert Collins, #187207)
-
-Improvements
-************
-
-* Can now rename/move files even if they have been removed from the inventory.
-  (Marius Kruger)
-
-* Pushing branches with tags via ``bzr://`` and ``bzr+ssh://`` is much
-  faster, using a new ``Branch.set_tags_bytes`` smart server verb rather
-  than VFS methods.  For example, pushes of small branches with tags take
-  11 rather than 18 smart server requests.  (Andrew Bennetts, #398608)
-
-* Sending Ctrl-Break on Windows will now drop you into the debugger, in
-  the same way that sending Ctrl-\\ does on other platforms.
-  (John Arbash Meinel)
-
-Documentation
-*************
-
-* Added Bazaar 2.0 Upgrade Guide. (Ian Clatworthy)
-
-API Changes
-***********
-
-* ``CLIUIFactory`` is deprecated; use ``TextUIFactory`` instead if you
-  need to subclass or create a specific class, or better yet the existing
-  ``make_ui_for_terminal``.  ``SilentUIFactory`` is clarified to do no
-  user interaction at all, rather than trying to read from stdin but not
-  writing any output, which would be strange if reading prompts or
-  passwords.  (Martin Pool)
-
-* New TransformPreview.commit() allows committing without a working tree.
-  (Aaron Bentley)
-
-* ``pb`` parameter to ``TextTestResult`` is deprecated and ignored.
-  (Martin Pool)
-
-* ProgressTasks now prefer to talk direct to their ProgressView not to the
-  UIFactory. 
-  (Martin Pool)
-
-* ``WorkingTree._check`` now requires a references dict with keys matching
-  those returned by ``WorkingTree._get_check_refs``. (Robert Collins)
-
-Internals
-*********
-
-* ``CHKInventory.path2id`` uses the parent_id to basename hash to avoid
-  reading the entries along the path, reducing work to lookup ids from
-  paths. (Robert Collins)
-
-* ``CHKMap.apply_delta`` now raises ``InconsistentDelta`` if a delta adds
-  as new a key which was already mapped. (Robert Collins)
-
-* Inventory delta application catches more cases of corruption and can
-  prevent corrupt deltas from affecting consistency of data structures on
-  disk. (Robert Collins)
-
-* --subunit support now adds timestamps if the subunit version supports
-  it. (Robert Collins)
-
-* The Windows all-in-one installer now bundles the PyQt image format
-  plugins, which allows previewing more images as part of 'qdiff'.
-  (Alexander Belchenko)
-
-
-Testing
-*******
-
-* Merge directive cherrypick tests must use the same root id.
-  (Martin Pool, #409684)
-
-* Spurious failure in ``check`` tests on rich-root formats fixed.
-  (Martin Pool, #408199)
-
-* The ``bzrlib.tests.TextTestRunner`` will no longer call
-  ``countTestsCases`` on the test being run. Progress information is
-  instead handled by having the test passed in call ``result.progress``
-  before running its contents. This improves the behaviour when using
-  ``TextTestRunner`` with test suites that don't support
-  ``countTestsCases``. (Robert Collins)
-
-
-bzr 1.17.1 (unreleased)
-#######################
-
-Bug Fixes
-*********
-
-* The optional ``_knit_load_data_pyx`` C extension was never being
-  imported.  This caused significant slowdowns when reading data from
-  knit format repositories.  (Andrew Bennetts, #405653)
-  
-
-bzr 1.17
-########
-:Codename: so-late-its-brunch
-:1.17rc1: 2009-07-13
-:1.17: 2009-07-20
-
-
-Bazaar continues to blaze a straight and shining path to the 2.0 release and
-the elevation of the ``2a`` beta format to the full glory of "supported and
-stable".
-
-Highlights in this release include greatly reduced memory consumption during
-commits, faster ``ls``, faster ``annotate``, faster network operations if
-you're specifying a revision number and the final destruction of those
-annoying progress bar artifacts.
-
-
-Changes from 1.17rc1 to 1.17final
-*********************************
-
-* Change an extension to call the python ``frozenset()`` rather than the C
-  api ``PyFrozenSet_New``. It turns out that python2.4 did not expose the
-  C api. (John Arbash Meinel, #399366)
-
-* Fixes for the Makefile and the rename of ``generate_docs.py`` to
-  ``tools/generate_docs.py`` to allow everything to be built on Windows.
-  (John Arbash Meinel, #399356)
-
-* ``bzr serve`` once again applies a ``ChrootServer`` to the given
-  directory before serving it. (Andrew Bennetts, #400535)
-
-
-Compatibility Breaks
-********************
-
-* ``bzr register-branch`` from the Launchpad plugin now refers to "project"
-  instead of "product" which is the correct Launchpad terminology.  The
-  --product option is deprecated and users should switch to using --project.
-  (Neil Martinsen-Burrell, #238764)
-
-
-New Features
-************
-
-* ``bzr push`` now aborts if uncommitted changes (including pending merges)
-  are present in the working tree (if one is present) and no revision is
-  specified. The configuration option ``push_strict`` can be used to set the
-  default for this behavior.  (Vincent Ladeuil, #284038, #322808, #65286)
-
-* ``bzr revno`` and ``bzr revision-info`` now have a ``--tree`` option to
-  show revision info for the working tree instead of the branch.
-  (Matthew Fuller, John Arbash Meinel)
-
-* ``bzr send`` now aborts if uncommitted changes (including pending merges)
-  are present in the working tree and no revision is specified. The
-  configuration option ``send_strict`` can be used to set the default for this
-  behavior.
-  (Vincent Ladeuil, #206577)
-
-* ``bzr switch --create-branch/-b`` can now be used to create and switch
-  to a new branch. Supplying a name without a ``/`` will create the branch
-  relative to the existing branch. (similar to how ``bzr switch name``
-  works when the branch already exists.) (John Arbash Meinel)
-
-
-Bug Fixes
-*********
-
-* Accept uppercase "Y/N" to prompts such as from break lock. 
-  (#335182, Tim Powell, Martin Pool)
-
-* Add documentation about diverged branches and how to fix them in the
-  centralized workflow with local commits.  Mention ``bzr help
-  diverged-branches`` when a push fails because the branches have
-  diverged.  (Neil Martinsen-Burrell, #269477)
-
-* Annotate would sometimes 'latch on' to trivial lines, causing important
-  lines to be incorrectly annotated. (John Arbash Meinel, #387952)
-
-* Automatic format upgrades triggered by default stacking policies on a
-  1.16rc1 (or later) smart server work again.
-  (Andrew Bennetts, #388675)
-
-* Avoid progress bar artifacts being left behind on the screen.
-  (Martin Pool, #321935)
-
-* Better message in ``bzr split`` error suggesting a rich root format.
-  (Neil Martinsen-Burrell, #220067)
-
-* ``Branch.set_append_revisions_only`` now works with branches on a smart
-  server. (Andrew Bennetts, #365865)
-
-* By default, ``bzr branch`` will fail if the target directory exists, but
-  does not already have a control directory.  The flag ``--use-existing-dir``
-  will allow operation to proceed.  (Alexander Belchenko, #307554)
-
-* ``bzr ls DIR --from-root`` now shows only things in DIR, not everything.
-  (Ian Clatworthy)
-
-* Fetch between repositories does not error if they have inconsistent data
-  that should be irrelevant to the fetch operation. (Aaron Bentley)
-
-* Fix ``AttributeError`` exception when reconfiguring lightweight checkout 
-  of a remote repository.
-  (Jelmer Vernooij, #332194)
-
-* Fix bug in decoding v3 smart server messages when receiving multiple
-  lots of excess bytes after an end-of-message.
-  (Andrew Bennetts)
-
-* Force deletion of readonly files during merge, update and other tree
-  transforms.
-  (Craig Hewetson, Martin Pool, #218206)
-
-* Force socket shutdown in threaded http test servers to avoid client hangs
-  (pycurl).  (Vincent Ladeuil, #383920).
-
-* ``LRUCache`` will maintain the linked list pointers even if a nodes
-  cleanup function raises an exception. (John Arbash Meinel, #396838)
-
-* Progress bars are now suppressed again when the environment variable
-  ``BZR_PROGRESS_BAR`` is set to ``none``.
-  (Martin Pool, #339385)
-
-* Reduced memory consumption during ``bzr commit`` of large files. For
-  pre 2a formats, should be down to ~3x the size of a file.
-  For ``--2a`` format repositories, it is down to the size of the file
-  content plus the size of the compressed text.  Related to bug #109114.
-  (John Arbash Meinel)
-
-* Set hidden attribute on .bzr directory below unicode path should never
-  fail with error. The operation should succeed even if bzr unable to set 
-  the attribute.  (Alexander Belchenko, related to bug #335362).
-  
-* Stacking will no longer accept requests to stack on the same
-  branch/repository. Existing branches that incorrectly reference the same
-  repository in a stacking configuration will now raise
-  UnstackableLocationError when the branch is opened. This can be fixed by
-  removing the stacking location inside ``.bzr/branch``.
-  (Robert Collins, #376243)
-
-* The ``log+`` decorator, useful in debugging or profiling, could cause
-  "AttributeError: 'list' object has no attribute 'next'".  This is now
-  fixed.  The log decorator no longer shows the elapsed time or transfer
-  rate because they're available in the log prefixes and the transport
-  activity display respectively.
-  (Martin Pool, #340347)
-
-* Unshelve works correctly when multiple zero-length files are present on
-  the shelf. (Aaron Bentley, #363444)
-
-* Progress bars no longer show the network transport scheme or direction.
-  (Martin Pool)
-
-* launchpad-login now respects the 'verbose' option.
-  (Jonathan Lange, #217031)
-
-
-Internals
-*********
-
-* ``bzrlib.user_encoding`` is now officially deprecated. It is not
-  possible to write a deprecation wrapper, but the variable will be
-  removed in the near future. Use ``bzrlib.osutils.get_user_encoding()``
-  instead. (Alexander Belchenko)
-
-* Command lookup has had hooks added. ``bzrlib.Command.hooks`` has
-  three new hook points: ``get_command``, ``get_missing_command`` and
-  ``list_commands``, which allow just-in-time command name provision
-  rather than requiring all command names be known a-priori.
-  (Robert Collins)
-
-* ``get_app_path`` from win32utils.py now supports REG_EXPAND_SZ data type
-  and can read path to wordpad.exe. (Alexander Belchenko, #392046)
-
-* ``graph.KnownGraph`` has been added. This is a class that can give
-  answers to ``heads()`` very quickly. However, it has the assumption that
-  the whole graph has already been loaded. This is true during
-  ``annotate`` so it is used there with good success (as much as 2x faster
-  for files with long ancestry and 'cherrypicked' changes.)
-  (John Arbash Meinel, Vincent Ladeuil)
-
-* OS file locks are now taken out using ``CreateFile`` rather than
-  ``LockFileEx`` on Windows. The locking remains exclusive with
-  ``LockFileEx`` but now it also works on older versions of Windows (such
-  as Win98). (Martin <gzlist>)
-
-* pack <=> pack fetching is now done via a ``PackStreamSource`` rather
-  than the ``Packer`` code. The user visible change is that we now
-  properly fetch the minimum number of texts for non-smart fetching.
-  (John Arbash Meinel)
-
-
-* ``VersionedFiles._add_text`` is a new api that lets us insert text into
-  the repository as a single string, rather than a list of lines. This can
-  improve memory overhead and performance of committing large files.
-  (Currently a private api, used only by commit). (John Arbash Meinel)
-
-
-Improvements
-************
-
-* ``bzr annotate`` can now be significantly faster. The time for
-  ``bzr annotate NEWS`` is down to 7s from 22s in 1.16. Files with long
-  histories and lots of 'duplicate insertions' will be improved more than
-  others. (John Arbash Meinel, Vincent Ladeuil)
-
-* ``bzr ls`` is now faster. On OpenOffice.org, the time drops from 2.4
-  to 1.1 seconds. The improvement for ``bzr ls -r-1`` is more
-  substantial dropping from 54.3 to 1.1 seconds. (Ian Clatworthy)
-
-* Improve "Path(s) are not versioned" error reporting for some commands.
-  (Benoît PIERRE)
-
-* Initial commit performance in ``--2a`` repositories has been improved by
-  making it cheaper to build the initial CHKMap. (John Arbash Meinel)
-
-* Resolving a revno to a revision id on a branch accessed via ``bzr://``
-  or ``bzr+ssh://`` is now much faster and involves no VFS operations.
-  This speeds up commands like ``bzr pull -r 123``.  (Andrew Bennetts)
-
-* ``revision-info`` now properly aligns the revnos/revids in the output
-  and doesn't traceback when given revisions not in the current branch.
-  Performance is also significantly improved when requesting multiple revs
-  at once.  (Matthew Fuller, John Arbash Meinel)
-
-* Tildes are no longer escaped by Transports. (Andy Kilner)
-
-
-Documentation
-*************
-
-* Avoid bad text wrapping in generated documentation.  Slightly better
-  formatting in the user reference.
-  (Martin Pool, #249908)
-
-* Minor clarifications to the help for End-Of-Line conversions.
-  (Ian Clatworthy)
-
-API Changes
-***********
-
-* Removed overspecific error class ``InvalidProgressBarType``.
-  (Martin Pool)
-
-* The method ``ProgressView._show_transport_activity`` is now
-  ``show_transport_activity`` because it's part of the contract between
-  this class and the UI.  (Martin Pool)
-
-
-bzr 1.16.1
-##########
-
-:Released: 2009-06-26
-
-End user testing of the 2a format revealed two serious bugs. The first,
-#365615, caused bzr to raise AbsentContentFactory errors when autopacking.
-This meant that commits or pushes to 2a-format repositories failed
-intermittently.
-
-The second bug, #390563, caused the smart server to raise AbsentContentFactory
-when streaming 2a stacked 2a-format branches. This particularly affected
-branches stored on Launchpad in the 2a format.
-
-Both of these bugs cause command failures only, neither of them cause data
-corruption or data loss. And, of course, both of these bugs are now fixed.
-
-Bug Fixes
-*********
-
-* We now properly request a more minimal set of file texts when fetching
-  multiple revisions. (Robert Collins, John Arbash Meinel, #390563)
-
-* Repositories using CHK pages (which includes the new 2a format) will no
-  longer error during commit or push operations when an autopack operation
-  is triggered. (Robert Collins, #365615)
-
-* ``chk_map.iter_interesting_nodes`` now properly uses the *intersection*
-  of referenced nodes rather than the *union* to determine what
-  uninteresting pages we still need to look at. Prior to this,
-  incrementally pushing to stacked branch would push the minimal data, but
-  fetching everything would request extra texts. There are some unhandled
-  cases wrt trees of different depths, but this fixes the common cases.
-  (Robert Collins, John Arbash Meinel, #390563)
-
-* ``GroupCompress`` repositories now take advantage of the pack hints
-  parameter to permit cross-format fetching to incrementally pack the
-  converted data. (Robert Collins)
-
-* ``Repository.commit_write_group`` now returns opaque data about what
-  was committed, for passing to the ``Repository.pack``. Repositories
-  without atomic commits will still return None. (Robert Collins)
-
-* ``Repository.pack`` now takes an optional ``hint`` parameter
-  which will support doing partial packs for repositories that can do
-  that. (Robert Collins)
-
-* RepositoryFormat has a new attribute 'pack_compresses' which is True
-  when doing a pack operation changes the compression of content in the
-  repository. (Robert Collins)
-
-* ``StreamSink`` and ``InterDifferingSerialiser`` will call
-  ``Repository.pack`` with the hint returned by
-  ``Repository.commit_write_group`` if the formats were different and the
-  repository can increase compression by doing a pack operation.
-  (Robert Collins, #376748)
-
-
-bzr 1.16
-########
-:Codename: yesterday-in-california
-:1.16rc1: 2009-06-11
-:1.16: 2009-06-18
-
-This version of Bazaar contains the beta release of the new ``2a`` repository
-format, suitable for testing by fearless, advanced users. This format or an
-updated version of it will become the default format in Bazaar 2.0. Please
-read the NEWS entry before even thinking about upgrading to the new format.
-
-Also included are speedups for many operations on huge projects, a bug fix for
-pushing stacked new stacked branches to smart servers and the usual bevy of
-bug fixes and improvements.
-
-
-Changes from 1.16rc1 to 1.16final
-*********************************
-
-* Fix the nested tree flag check so that upgrade from development formats to
-  2a can work correctly.
-  (Jelmer Vernooij, #388727)
-
-* Automatic format upgrades triggered by default stacking policies on a
-  1.16rc1 (or later) smart server work again.
-  (Andrew Bennetts, #388675)
-
-
-Compatibility Breaks
-********************
-
-* Display prompt on stderr (instead of stdout) when querying users so
-  that the output of commands can be safely redirected.
-  (Vincent Ladeuil, #376582)
-
-
-New Features
-************
-
-* A new repository format ``2a`` has been added.  This is a beta release
-  of the brisbane-core (aka group-compress) project.  This format now
-  suitable for wider testing by advanced users willing to deal with some
-  bugs.  We would appreciate test reports, either positive or negative.
-  Format 2a is substantially smaller and faster for many operations on
-  many trees.  This format or an updated version will become the default
-  in bzr 2.0.
-
-  This is a rich-root format, so this repository format can be used with
-  bzr-svn.  Bazaar branches in previous non-rich-root formats can be
-  converted (including by merge, push and pull) to format 2a, but not vice
-  versa.  We recommend upgrading previous development formats to 2a.
-
-  Upgrading to this format can take considerable time because it expands
-  and more concisely repacks the full history.
-
-  If you use stacked branches, you must upgrade the stacked branches
-  before the stacked-on branches.  (See <https://bugs.launchpad.net/bugs/374735>)
-
-* ``--development7-rich-root`` is a new dev format, similar to ``--dev6``
-  but using a Revision serializer using bencode rather than XML.
-  (Jelmer Vernooij, John Arbash Meinel)
-
-* mail_client=claws now supports --body (and message body hooks).  Also uses
-  configured from address.  (Barry Warsaw)
-
-Improvements
-************
-
-
-* ``--development6-rich-root`` can now stack. (Modulo some smart-server
-  bugs with stacking and non default formats.)
-  (John Arbash Meinel, #373455)
-
-* ``--development6-rich-root`` delays generating a delta index for the
-  first object inserted into a group. This has a beneficial impact on
-  ``bzr commit`` since each committed texts goes to its own group. For
-  committing a 90MB file, it drops peak memory by about 200MB, and speeds
-  up commit from 7s => 4s. (John Arbash Meinel)
-
-* Numerous operations are now faster for huge projects, i.e. those
-  with a large number of files and/or a large number of revisions,
-  particularly when the latest development format is used. These
-  operations (and improvements on OpenOffice.org) include:
-
-  * branch in a shared repository (2X faster)
-  * branch --no-tree (100X faster)
-  * diff (2X faster)
-  * tags (70X faster)
-
-  (Ian Clatworthy)
-
-* Pyrex version of ``bencode`` support. This provides optimized support
-  for both encoding and decoding, and is now found at ``bzrlib.bencode``.
-  ``bzrlib.utils.bencode`` is now deprecated.
-  (Alexander Belchenko, Jelmer Vernooij, John Arbash Meinel)
-
-
-Bug Fixes
-*********
-
-* Bazaar can now pass attachment files to the mutt email client.
-  (Edwin Grubbs, #384158)
-
-* Better message in ``bzr add`` output suggesting using ``bzr ignored`` to
-  see which files can also be added.  (Jason Spashett, #76616)
-
-* ``bzr pull -r 123`` from a stacked branch on a smart server no longer fails.
-  Also, the ``Branch.revision_history()`` API now works in the same
-  situation.  (Andrew Bennetts, #380314)
-  
-* ``bzr serve`` on Windows no longer displays a traceback simply because a
-  TCP client disconnected. (Andrew Bennetts)
-
-* Clarify the rules for locking and fallback repositories. Fix bugs in how
-  ``RemoteRepository`` was handling fallbacks along with the
-  ``_real_repository``. (Andrew Bennetts, John Arbash Meinel, #375496)
-
-* Fix a small bug with fetching revisions w/ ghosts into a new stacked
-  branch. Not often triggered, because it required ghosts to be part of
-  the fetched revisions, not in the stacked-on ancestry.
-  (John Arbash Meinel)
-
-* Fix status and commit to work with content filtered trees, addressing
-  numerous bad bugs with line-ending support. (Ian Clatworthy, #362030)
-
-* Fix problem of "directory not empty" when contending for a lock over
-  sftp.  (Martin Pool, #340352)
-
-* Fix rule handling so that eol is optional, not mandatory.
-  (Ian Clatworthy, #379370)
-
-* Pushing a new stacked branch to a 1.15 smart server was broken due to a
-  bug in the ``BzrDirFormat.initialize_ex`` smart verb.  This is fixed in
-  1.16, but required changes to the network protocol, so the
-  ``BzrDirFormat.initialize_ex`` verb has been removed and replaced with a
-  corrected ``BzrDirFormat.initialize_ex_1.16`` verb.  1.15 clients will
-  still work with a 1.16 server as they will fallback to slower (and
-  bug-free) methods.
-  (Jonathan Lange, Robert Collins, Andrew Bennetts, #385132)
-
-* Reconcile can now deal with text revisions that originated in revisions 
-  that are ghosts. (Jelmer Vernooij, #336749)
-
-* Support cloning of branches with ghosts in the left hand side history.
-  (Jelmer Vernooij, #248540)
-
-* The ''bzr diff'' now catches OSError from osutils.rmtree and logs a
-  helpful message to the trace file, unless the temp directory really was
-  removed (which would be very strange).  Since the diff operation has
-  succeeded from the user's perspective, no output is written to stderr 
-  or stdout.  (Maritza Mendez, #363837)
-
-* Translate errors received from a smart server in response to a
-  ``BzrDirFormat.initialize`` or ``BzrDirFormat.initialize_ex`` request.
-  This was causing tracebacks even for mundane errors like
-  ``PermissionDenied``.  (Andrew Bennetts, #381329)
-
-Documentation
-*************
-
-* Added directory structure and started translation of docs in Russian.
-  (Alexey Shtokalo, Alexander Iljin, Alexander Belchenko, Dmitry Vasiliev,
-  Volodymyr Kotulskyi)
-
-API Changes
-***********
-
-* Added osutils.parent_directories(). (Ian Clatworthy)
-
-* ``bzrlib.progress.ProgressBar``, ``ChildProgress``, ``DotsProgressBar``,
-  ``TTYProgressBar`` and ``child_progress`` are now deprecated; use
-  ``ui_factory.nested_progress_bar`` instead.  (Martin Pool)
-
-* ``graph.StackedParentsProvider`` is now a public API, replacing
-  ``graph._StackedParentsProvider``. The api is now considered stable and ready
-  for external users. (Gary van der Merwe)
-
-* ``bzrlib.user_encoding`` is deprecated in favor of
-  ``get_user_encoding``.  (Alexander Belchenko)
-
-* TreeTransformBase no longer assumes that limbo is provided via disk.
-  DiskTreeTransform now provides disk functionality.  (Aaron Bentley)
-
-Internals
-*********
-
-* Remove ``weave.py`` script for accessing internals of old weave-format
-  repositories.  (Martin Pool)
-
-Testing
-*******
-
-* ``make check`` no longer repeats the test run in ``LANG=C``.
-  (Martin Pool, #386180)
-
-* The number of cores is now correctly detected on OSX. (John Szakmeister)
-
-* The number of cores is also detected on Solaris and win32. (Vincent Ladeuil)
-
-* The number of cores is also detected on FreeBSD. (Matthew Fuller)
-
-
-bzr 1.15
-########
-:1.15rc1: 2009-05-16
-:1.15: 2009-05-22
-:1.15.1: 2009-06-09
-
-The smart server will no longer raise 'NoSuchRevision' when streaming content
-with a size mismatch in a reconstructed graph search. New command ``bzr
-dpush``. Plugins can now define their own annotation tie-breaker when two
-revisions introduce the exact same line.
-
-Changes from 1.15.1 to 1.15.2
-*****************************
-
-* Use zdll on Windows to build ``_chk_map_pyx`` extension.
-  (Alexander Belchenko)
-
-Changes from 1.15final to 1.15.1
-*********************************
-
-* Translate errors received from a smart server in response to a
-  ``BzrDirFormat.initialize`` or ``BzrDirFormat.initialize_ex`` request.
-  This was causing tracebacks even for mundane errors like
-  ``PermissionDenied``.  (Andrew Bennetts, #381329)
-
-Changes from 1.15rc1 to 1.15final
-*********************************
-
-* No changes
-
-Compatibility Breaks
-********************
-
-* ``bzr ls`` is no longer recursive by default. To recurse, use the
-  new ``-R`` option. The old ``--non-recursive`` option has been removed.
-  If you alias ``ls`` to ``ls -R``, you can disable recursion using
-  ``--no-recursive`` instead.  (Ian Clatworthy)
-
-New Features
-************
-
-* New command ``bzr dpush`` that can push changes to foreign 
-  branches (svn, git) without setting custom bzr-specific metadata.
-  (Jelmer Vernooij)
-
-* The new development format ``--development6-rich-root`` now supports
-  stacking. We chose not to use a new format marker, since old clients
-  will just fail to open stacked branches, the same as if we used a new
-  format flag. (John Arbash Meinel, #373455)
-
-* Plugins can now define their own annotation tie-breaker when two revisions
-  introduce the exact same line. See ``bzrlib.annotate._break_annotation_tie``
-  Be aware though that this is temporary, private (as indicated by the leading
-  '_') and a first step to address the problem. (Vincent Ladeuil, #348459)
-
-* New command ``bzr dpush`` that can push changes to foreign 
-  branches (svn, git) without setting custom bzr-specific metadata.
-  (Jelmer Vernooij)
-
-* ``bzr send`` will now check the ``child_submit_format`` setting in
-  the submit branch to determine what format to use, if none was 
-  specified on the command-line.  (Jelmer Vernooij)
-
-Improvements
-************
-
-* -Dhpss output now includes the number of VFS calls made to the remote
-  server. (Jonathan Lange)
-
-* ``--coverage`` works for code running in threads too.
-  (Andrew Bennets, Vincent Ladeuil)
-
-* ``bzr pull`` now has a ``--local`` option to only make changes to the
-  local branch, and not the bound master branch.
-  (Gary van der Merwe, #194716)
-
-* ``bzr rm *`` is now as fast as ``bzr rm * --keep``. (Johan Walles, #180116)
-
-Bug Fixes
-*********
-
-* Adding now works properly when path contains a symbolic link.
-  (Geoff Bache, #183831)
-
-* An error is now raised for unknown eol values. (Brian de Alwis, #358199)
-
-* ``bzr merge --weave`` will now generate a conflict if one side deletes a
-  line, and the other side modifies the line. (John Arbash Meinel, #328171)
-
-* ``bzr reconfigure --standalone`` no longer raises IncompatibleRepositories.
-  (Martin von Gagern, #248932)
-
-* ``bzr send`` works to send emails again using MAPI.
-  (Neil Martinsen-Burrell, #346998)
-
-* Check for missing parent inventories in StreamSink.  This prevents
-  incomplete stacked branches being created by 1.13 bzr:// and
-  bzr+ssh:// clients (which have bug #354036).  Instead, the server now
-  causes those clients to send the missing records.  (Andrew Bennetts)
-
-* Correctly handle http servers proposing multiple authentication schemes.
-  (Vincent Ladeuil, #366107)
-
-* End-Of-Line content filters are now loaded correctly.
-  (Ian Clatworthy, Brian de Alwis, #355280)
-
-* Fix a bug in the pure-python ``GroupCompress`` code when handling copies
-  longer than 64KiB. (John Arbash Meinel, #364900)
-
-* Fix TypeError in running ``bzr break-lock`` on some URLs.
-  (Alexander Belchenko, Martin Pool, #365891)
-
-* Non-recursive ``bzr ls`` now works properly when a path is specified.
-  (Jelmer Vernooij, #357863)
-
-* ssh usernames (defined in ~/.ssh/config) are honoured for bzr+ssh connections.
-  (Vincent Ladeuil, #367726)
-
-* Several bugs related to unicode symlinks have been fixed and the test suite
-  enhanced to better catch regressions for them. (Vincent Ladeuil)
-
-* The smart server will no longer raise 'NoSuchRevision' when streaming
-  content with a size mismatch in a reconstructed graph search: it assumes
-  that the client will make sure it is happy with what it got, and this
-  sort of mismatch is normal for stacked environments.
-  bzr 1.13.0/1 will stream from unstacked branches only - in that case not
-  getting all the content expected would be a bug. However the graph
-  search is how we figured out what we wanted, so a mismatch is both odd
-  and unrecoverable without starting over, and starting over will end up
-  with the same data as if we just permitted the mismatch. If data is
-  gc'd, doing a new search will find only the truncated data, so sending
-  only the truncated data seems reasonable. bzr versions newer than this
-  will stream from stacked branches and check the stream to find missing
-  content in the stacked-on branch, and thus will handle the situation
-  implicitly.  (Robert Collins, #360791)
-
-* Upgrading to, or fetching into a 'rich-root' format will now correctly
-  set the root data the same way that reconcile does.
-  (Robert Collins, #368921)
-
-* Using unicode Windows API to obtain command-line arguments.
-  (Alexander Belchenko, #375934)
-
-Documentation
-*************
-
-API Changes
-***********
-
-* ``InterPackRepo.fetch`` and ``RepoFetcher`` now raise ``NoSuchRevision``
-  instead of ``InstallFailed`` when they detect a missing revision.
-  ``InstallFailed`` itself has been deleted. (Jonathan Lange)
-
-* Not passing arguments to ``bzrlib.commands.main()`` will now grab the
-  arguments from ``osutils.get_unicode_argv()`` which has proper support
-  for unicode arguments on windows. Further, the supplied arguments are now 
-  required to be unicode strings, rather than user_encoded strings.
-  (Alexander Belchenko)
-
-Internals
-*********
-
-* ``bzrlib.branch.Branch.set_parent`` is now present on the base branch
-  class and will call ``_set_parent_location`` after doing unicode 
-  encoding. (Robert Collins)
-
-* ``bzrlib.remote.RemoteBranch._set_parent_location`` will use a new verb
-  ``Branch.set_parent_location`` removing further VFS operations.
-  (Robert Collins)
-
-* ``bzrlib.bzrdir.BzrDir._get_config`` now returns a ``TransportConfig``
-  or similar when the dir supports configuration settings. The base class
-  defaults to None. There is a matching new server verb
-  ``BzrDir.get-config_file`` to reduce roundtrips for getting BzrDir
-  configuration. (Robert Collins)
-
-* ``bzrlib.tests.ExtendedTestResult`` has new methods ``startTests``
-  called before the first test is started, ``done`` called after the last
-  test completes, and a new parameter ``strict``. (Robert Collins)
-
-* ``-Dhpss`` when passed to bzr will cause a backtrace to be printed when
-  VFS operations are started on a smart server repository. This should not
-  occur on regular push and pull operations, and is a key indicator for
-  performance regressions. (Robert Collins)
-
-* ``-Dlock`` when passed to the selftest (e.g. ``bzr -Dlock selftest``) will
-  cause mismatched physical locks to cause test errors rather than just
-  reporting to the screen. (Robert Collins)
-
-* -Dprogress will cause pdb to start up if a progress view jumps
-  backwards. (Robert Collins)
-
-* Fallback ``CredentialStore`` instances registered with ``fallback=True``
-  are now be able to provide credentials if obtaining credentials 
-  via ~/.bazaar/authentication.conf fails. (Jelmer Vernooij, 
-  Vincent Ladeuil, #321918)
-
-* New hook ``Lock.lock_broken`` which runs when a lock is
-  broken. This is mainly for testing that lock/unlock are
-  balanced in tests. (Vincent Ladeuil)
-
-* New MergeDirective hook 'merge_request_body' allows hooks to supply or
-  alter a body for the message produced by ``bzr send``.
-
-* New smart server verb ``BzrDir.initialize_ex`` which implements a
-  refactoring to the core of clone allowing less round trips on new
-  branches. (Robert Collins)
-
-* New method ``Tags.rename_revisions`` that can rename revision ids tags
-  are pointing at. (Jelmer Vernooij)
-
-* Updated the bundled ``ConfigObj`` library to 4.6.0 (Matt Nordhoff)
-
-Testing
-*******
-
-* ``bzr selftest`` will now fail if lock/unlock are not correctly balanced in
-  tests. Using ``-Dlock`` will turn the related failures into warnings.
-  (Vincent Ladeuil, Robert Collins)
-
-bzr 1.14
-########
-:Codename: brisbane-core
-:1.14rc1: 2009-04-06
-:1.14rc2: 2009-04-19
-:1.14: 2009-04-28
-:1.14.1: 2009-05-01
-
-New formats 1.14 and 1.14-rich-root supporting End-Of-Line (EOL) conversions,
-keyword templating (via the bzr-keywords plugin) and generic content filtering.
-End-of-line conversion is now supported for formats supporting content
-filtering.
-
-Changes from 1.14final to 1.14.1
-********************************
-
-* Change api_minimum_version back to api_minimum_version = (1, 13, 0)
-
-Changes from 1.14rc2 to 1.14final
-*********************************
-
-* Fix a bug in the pure-python ``GroupCompress`` code when handling copies
-  longer than 64KiB. (John Arbash Meinel, #364900)
-
-Changes from 1.14rc1 to 1.14rc2
-*******************************
-
-* Fix for bug 358037 Revision not in
-  bzrlib.groupcompress.GroupCompressVersionedFiles (Brian de Alwis, 
-  John A Meinel)
-
-* Fix for bug 354036 ErrorFromSmartServer - AbsentContentFactory object has no
-  attribute 'get_bytes_as' exception while pulling from Launchpad 
-  (Jean-Francois Roy, Andrew Bennetts, Robert Collins)
-
-* Fix for bug 355280 eol content filters are never loaded and thus never
-  applied (Brian de Alwis, Ian Clatworthy)
- 
-* bzr.dev -r4280  Change _fetch_uses_deltas = False for CHK repos until we can
-  write a better fix. (John Arbash Meinel, Robert Collins)
-
-* Fix for bug 361574 uncommit recommends undefined --levels and -n options
-  (Marius Kruger, Ian Clatworthy)
-
-* bzr.dev r4289 as cherrypicked at lp:~spiv/bzr/stacking-cherrypick-1.14 
-  (Andrew Bennetts, Robert Collins)
-
-Compatibility Breaks
-********************
-
-* A previously disabled code path to accelerate getting configuration
-  settings from a smart server has been reinstated. We think this *may*
-  cause a incompatibility with servers older than bzr 0.15. We intend
-  to issue a point release to address this if it turns out to be a
-  problem. (Robert Collins, Andrew Bennetts)
-
-* bzr no longer autodetects nested trees as 'tree-references'.  They
-  must now be explicitly added tree references.  At the commandline, use
-  join --reference instead of add.  (Aaron Bentley)
-
-* The ``--long`` log format (the default) no longer shows merged
-  revisions implicitly, making it consistent with the ``short`` and
-  ``line`` log formats.  To see merged revisions for just a given
-  revision, use ``bzr log -n0 -rX``. To see every merged revision,
-  use ``bzr log -n0``.  (Ian Clatworthy)
-
-New Features
-************
-
-* New formats ``1.14`` and ``1.14-rich-root`` supporting End-Of-Line
-  (EOL) conversions, keyword templating (via the bzr-keywords plugin)
-  and generic content filtering. These formats replace the experimental
-  ``development-wt5`` and ``development-wt5-rich-root`` formats
-  respectively, but have support for filtered views disabled.
-  (Ian Clatworthy)
-
-* New ``mv --auto`` option recognizes renames after they occur.
-  (Aaron Bentley)
-
-* ``bzr`` can now get passwords from stdin without requiring a controlling
-  terminal (i.e. by redirecting stdin). (Vincent Ladeuil)
-
-* ``bzr log`` now supports filtering of multiple files and directories
-  and will show changes that touch any of them. Furthermore,
-  directory filtering now shows the changes to any children of that
-  directory, not just the directory object itself.
-  (Ian Clatworthy, #97715)
-
-* ``bzr shelve`` can now apply changes without storing anything on the
-  shelf, via the new --destroy option.  (Aaron Bentley)
-
-* ``bzr send`` now accepts --body to specify an initial message body.
-  (Aaron bentley)
-
-* ``bzr xxx --usage`` where xxx is a command now shows a usage
-  message and the options without the descriptive help sections
-  (like Description and Examples). A message is also given
-  explaining how to see the complete help, i.e. ``bzr help xxx``.
-  (Ian Clatworthy)
-
-* Content filters can now be used to provide custom conversion
-  between the canonical format of content (i.e. as stored) and
-  the convenience format of content (i.e. as created in working
-  trees). See ``bzr help content-filters`` for further details.
-  (Ian Clatworthy, Alexander Belchenko)
-
-* End-of-line conversion is now supported for formats supporting
-  content filtering. See ``bzr help eol`` for details.
-  (Ian Clatworthy)
-
-* Newly-blessed `join` command allows combining two trees into one.
-  (Aaron Bentley)
-
-Improvements
-************
-
-* A new format name alias ``default-rich-root`` has been added and
-  points at the closest relative of the default format that supports 
-  rich roots. (Jelmer Vernooij, #338061)
-
-* Branching from a stacked branch using ``bzr*://`` will now stream
-  the data when the target repository does not need topological
-  ordering, reducing round trips and network overhead. This uses the
-  existing smart server methods added in 1.13, so will work on any
-  1.13 or newer server. (Robert Collins, Andrew Bennetts)
-
-* ``bzr cat`` and ``bzr export`` now supports a ``--filters`` option
-  that displays/saves the content after content filters are applied.
-  (Ian Clatworthy)
-
-* ``bzr ignore`` gives a more informative message when existing
-  version controlled files match the ignore pattern. (Neil
-  Martinsen-Burrell, #248895)
-
-* ``bzr log`` now has ``--include-merges`` as an alias for ``--levels 0``.
-  (Ian Clatworthy)
-
-* ``bzr send`` is faster on repositories with deep histories.
-  (Ian Clatworthy)
-
-* IPv6 literals are accepted in URLs.
-  (stlman, Martin Pool, Jelmer Vernooij, #165014)
-
-* Progress bars now show the rate of network activity for
-  ``bzr+ssh://`` and ``bzr://`` connections.  (Andrew Bennetts)
-
-* Prompt for user names if they are not in the configuration. 
-  (Jelmer Vernooij, #256612)
-
-* Pushing to a stacked pack-format branch on a 1.12 or older smart server
-  now takes many less round trips.  (Andrew Bennetts, Robert Collins,
-  #294479)
-  
-* Streaming push can be done to older repository formats.  This is
-  implemented using a new ``Repository.insert_stream_locked`` RPC.
-  (Andrew Bennetts, Robert Collins)
-
-* The "ignoring files outside view: .." message has been re-worded
-  to "Ignoring files outside view. View is .." to reduce confusion
-  about what was being considered and what was being ignored.
-  (Ian Clatworthy)
-
-* The ``long`` log formatter now shows [merge] indicators. If
-  only one level of revisions is displayed and merges are found,
-  the ``long`` and ``short`` log formatters now tell the user
-  how to see the hidden merged revisions.  (Ian Clatworthy)
-
-* The ``brisbane-core`` project has delivered its beta format
-  ``development6-rich-root``. This format is suitable for judicious
-  testing by early adopters. In particular if you are benchmarking bzr
-  performance please be sure to test using this format. At this stage
-  more information is best obtained by contacting the Bazaar mailing list
-  or IRC channel if you are interested in using this format. We will make
-  end user documentation available closer to blessing the format as
-  production ready. (Robert Collins, John Arbash Meinel, Ian Clatworthy,
-  Vincent Ladeuil, Andrew Bennetts, Martin Pool)
-
-* Tildes are no longer escaped. No more %7Euser/project/branch!
-  (Jonathan Lange)
-
-Bug Fixes
-*********
-
-* Pushing a new stacked branch will also push the parent inventories for
-  revisions at the stacking boundary.  This makes sure that the stacked
-  branch has enough data to calculate inventory deltas for all of its
-  revisions (without requiring the fallback branch).  This avoids
-  "'AbsentContentFactory' object has no attribute 'get_bytes_as'" errors
-  when fetching the stacked branch from a 1.13 (or later) smart server.
-  This partially fixes #354036.  (Andrew Bennetts, Robert Collins)
-
-* End-Of-Line content filters are now loaded correctly.
-  (Ian Clatworthy, Brian de Alwis, #355280)
-
-* Authentication plugins now receive all the parameters from the request
-  itself (aka host, port, realm, path, etc). Previously, only the 
-  authentication section name, username and encoded password were 
-  provided. (Jean-Francois Roy)
-
-* bzr gives a better message if an invalid regexp is passed to ``bzr log
-  -m``.  (Anne Mohsen, Martin Pool)
-
-* ``bzr split`` now says "See also: join" (Aaron Bentley, #335015)
-
-* ``bzr version-info`` now works in empty branches. (Jelmer Vernooij,
-  #313028)
-
-* Fix "is not a stackable format" error when pushing a
-  stackable-format branch with an unstackable-format repository to a
-  destination with a default stacking policy.  (Andrew Bennetts)
-
-* Fixed incorrect "Source format does not support stacking" warning
-  when pushing to a smart server.  (Andrew Bennetts, #334114)
-
-* Fix 'make check-dist-tarball' failure by converting paths to unicode when
-  needed. (Vincent Ladeuil, #355454)
-
-* Fixed "Specified file 'x/y/z' is outside current view: " occurring
-  on ``bzr add x/y/z`` in formats supporting views when no view is
-  defined.  (Ian Clatworthy, #344708)
-
-* It is no longer possible to fetch between repositories while the
-  target repository is in a write group. This prevents race conditions
-  that prevent the use of RPC's to perform fetch, and thus allows
-  optimising more operations. (Robert Collins, Andrew Bennetts)
-
-* ``merge --force`` works again. (Robert Collins, #342105)
-
-* No more warnings are issued about ``sha`` being deprecated under python-2.6.
-  (Vincent Ladeuil, #346593)
-
-* Pushing a new branch to a server that has a stacking policy will now
-  upgrade from the local branch format when the stacking policy points at
-  a branch which is itself stackable, because we know the client can read
-  both branches, we know that the trunk for the project can be read too,
-  so the upgrade will not inconvenience users. (Robert Collins, #345169)
-
-* Pushing a new stacked branch will also push the parent inventories for
-  revisions at the stacking boundary.  This makes sure that the stacked
-  branch has enough data to calculate inventory deltas for all of its
-  revisions (without requiring the fallback branch).  This avoids
-  "'AbsentContentFactory' object has no attribute 'get_bytes_as'" errors
-  when fetching the stacked branch from a 1.13 (or later) smart server.
-  This partially fixes #354036.  (Andrew Bennetts, Robert Collins)
-
-* The full test suite is passing again on OSX. Several minor issues (mostly
-  test related) have been fixed. (Vincent Ladeuil, #355273).
-
-* The GNU Changelog formatter is slightly improved in the case where
-  the delta is empty, and now correctly claims not to support tags.
-  (Andrea Bolognani)
-
-* Shelve can now shelve changes to a symlink target.
-  (James Westby, #341558)
-
-* The help for the ``info`` command has been corrected.
-  (Ian Clatworthy, #351931)
-
-* Upgrade will now use a sensible default format if the source repository
-  uses rich roots.  (Jelmer Vernooij, #252908)
-
-Documentation
-*************
-
-* Expanded the index of the developer documentation. (Eric Siegerman)
-
-* New topic `bzr help debug-flags`.  (Martin Pool)
-
-* The generated manpage now explicitly lists aliases as commands.
-  (James Westby, #336998)
-
-API Changes
-***********
-
-* APIs deprecated in 1.6 and previous versions of bzr are now removed.
-  (Martin Pool)
-
-* ``CommitReporter`` is no longer called with ``unchanged`` status during
-  commit - this was a full-tree overhead that bzr no longer performs.
-  (Robert Collins)
-
-* New abstract ``UIFactory`` method ``get_username`` which will be called to 
-  obtain the username to use when connecting to remote machines. 
-  (Jelmer Vernooij)
-
-* New API ``Inventory.filter()`` added that filters an inventory by
-  a set of file-ids so that only those fileids, their parents and
-  their children are included.  (Ian Clatworthy)
-
-* New sort order for ``get_record_stream`` ``groupcompress`` which
-  sorts optimally for use with groupcompress compressors. (John Arbash
-  Meinel, Robert Collins)
-
-* Repository APIs ``get_deltas_for_revisions()`` and
-  ``get_revision_delta()`` now support an optional ``specific_fileids``
-  parameter. If provided, the deltas are filtered so that only those
-  file-ids, their parents and their children are included.
-  (Ian Clatworthy)
-
-* The ``get_credentials`` and ``set_credentials`` methods of 
-  ``AuthenticationConfig`` now accept an optional realm argument.
-  (Jean-Francois Roy)
-
-* The ``pb`` argument to ``fetch()`` is deprecated.
-  (Martin Pool)
-
-* The ``Serializer`` class and the serializer ``format registry`` have moved
-  from ``bzrlib.xml_serializer`` to ``bzrlib.serializer``. (Jelmer Vernooij)
-
-* The smart server jail now hooks into BzrDir.open to prevent any BzrDir
-  that is not inside the backing transport from being opened.  See the
-  module documentation for ``bzrlib.smart.request`` for details.
-  (Andrew Bennetts, Robert Collins)
-
-* ``Tree.get_symlink_target`` now always returns a unicode string result
-  or None. Previously it would return the bytes from reading the link
-  which could be in any arbitrary encoding. (Robert Collins)
-
-Testing
-*******
-
-* ``bzrlib.tests.TestCase`` now fails the test if its own ``setUp``
-  and ``tearDown`` weren't called.  This catches faulty tests that
-  forget to upcall when overriding ``setUp`` and ``tearDown``.  Those
-  faulty tests were not properly isolated.
-  (Andrew Bennetts, Robert Collins)
-
-* Fix test_msgeditor.MsgEditorTest test isolation.
-  (Vincent Ladeuil, #347130)
-
-* ``medusa`` is not used anymore as an FTP test server starting with
-  python2.6. A new FTP test server based on ``pyftplib`` can be used
-  instead. This new server is a soft dependency as medusa which is still
-  preferred if both are available (modulo python version).
-  (Vincent Ladeuil)
-
-Internals
-*********
-
-* Added ``chk_map`` for fast, trie-based storage of tuple to string maps.
-  (Robert Collins, John Arbash Meinel, Vincent Ladeuil)
-
-* Added ``bzrlib.chk_map`` for fast, trie-based storage of tuple to string
-  maps.  (Robert Collins, John Arbash Meinel, Vincent Ladeuil)
-
-* Added ``bzrlib.inventory_delta`` module.  This will be used for
-  serializing and deserializing inventory deltas for more efficient
-  streaming on the network.  (Robert Collins, Andrew Bennetts)
-
-* ``Branch._get_config`` has been added, which splits out access to the
-  specific config file from the branch. This is used to let RemoteBranch
-  avoid constructing real branch objects to access configuration settings.
-  (Robert Collins, Andrew Bennetts)
-
-* ``Branch`` now implements ``set_stacked_on_url`` in the base class as
-  the implementation is generic and should impact foreign formats. This
-  helps performance for ``RemoteBranch`` push operations to new stacked
-  branches. (Robert Collins, Andrew Bennetts)
-
-* ``BtreeIndex._spill_mem_keys_to_disk()`` now generates disk index with
-  optmizations turned off. This only has effect when processing > 100,000
-  keys during something like ``bzr pack``. (John Arbash Meinel)
-
-* ``bzr selftest`` now accepts ``--subunit`` to run in subunit output
-  mode. Requires ``lp:subunit`` installed to work, but is not a hard
-  dependency. (Robert Collins)
-
-* ``BzrDir.open_branch`` now takes an optional ``ignore_fallbacks``
-  parameter for controlling opening of stacked branches.
-  (Andrew Bennetts, Robert Collins)
-  
-* ``CommitBuilder`` has a new method, ``record_iter_changes`` which works
-  in terms of an iter_changes iterator rather than full tree scanning.
-  (Robert Collins)
-
-* ``DirState`` can now be passed a custom ``SHA1Provider`` object
-  enabling it to store the SHA1 and stat of the canonical (post
-  content filtered) form. (Ian Clatworthy)
-
-* New ``assertLength`` method based on one Martin has squirreled away
-  somewhere. (Robert Collins, Martin Pool)
-
-* New hook ``BzrDir.pre_open`` which runs before opening ``BzrDir``
-  objects, allowing better enforcement of the smart server jail when
-  dealing with stacked branches. (Robert Collins, Andrew Bennetts)
-
-* New hook ``RioVersionInfoBuilder.revision``, allowing extra entries 
-  to be added to the stanza that is printed for a particular revision.
-  (Jelmer Vernooij)
-
-* New repository method ``refresh_data`` to cause any repository to
-  make visible data inserted into the repository by a smart server
-  fetch operation. (Robert Collins, Andrew Bennetts)
-
-* ``register_filter_stack_map`` now takes an optional fallback parameter,
-  a callable to invoke if a preference has a value not in the map
-  of filter stacks. This enhancement allows, for example,  bzr-svn to
-  handle existing svn properties that define a list of keywords to be
-  expanded.  (Ian Clatworthy)
-
-* ``RemoteBranchConfig`` will use a new verb ``Branch.set_config_option``
-  to write config settings to smart servers that support this, saving
-  5 round trips on the stacked streaming acceptance test.
-  (Robert Collins, Andrew Bennetts)
-
-* ``RemoteBranch`` now provides ``_get_config`` for access to just the
-  branch specific configuration from a remote server, which uses the 
-  already existing ``Branch.get_config_file`` smart verb.
-  (Robert Collins, Andrew Bennetts)
-
-* ``RemoteRepository`` will now negatively cache missing revisions during
-  ``get_parent_map`` while read-locked. Write-locks are unaffected.
-  (Robert Collins, Andrew Bennetts)
-
-* Removed ``InterRemoteToOther``, ``InterOtherToRemote`` and
-  ``InterPackToRemotePack`` classes, as they are now unnecessary.
-  (Andrew Bennetts)
-
-* ``RepositoryFormat`` as a new attribute ``fast_deltas`` to indicate
-  whether the repository can efficiently generate deltas between trees
-  regardless of tree size. (Robert Collins)
-
-* ``Repository.iter_files_bytes()`` now properly returns an "iterable of
-  byte strings" (aka 'chunked') for the content. It previously was
-  returning a plain string, which worked, but performed very poorly when
-  building a working tree (file.writelines(str) is very inefficient). This
-  can have a large effect on ``bzr checkout`` times. (John Arbash Meinel)
-
-* selftest now supports a --parallel option, with values of 'fork' or
-  'subprocess' to run the test suite in parallel. Currently only Linux
-  machines work, other platforms need patches submitted. (Robert Collins,
-  Vincent Ladeuil)
-
-* ``tests.run_suite`` has a new parameter ``suite_decorators``, a list of 
-  callables to use to decorate the test suite. Such decorators can add or
-  remove tests, or even remote the test suite to another machine if
-  desired. (Robert Collins)
-
-* The smart server verb ``Repository.get_parent_map`` can now include
-  information about ghosts when the special revision ``include-missing:``
-  is in the requested parents map list. With this flag, ghosts are
-  included as ``missing:REVISION_ID``. (Robert Collins, Andrew Bennetts)
-
-* ``_walk_to_common_revisions`` will now batch up at least 50
-  revisions before calling ``get_parent_map`` on the target,
-  regardless of ``InterRepository``.
-  (Andrew Bennetts, Robert Collins)
-
-bzr 1.13
-########
-
-:Codename: paraskavedekatriaphobia
-:1.13: 2009-03-14
-:1.13rc1: 2009-03-10
-:1.13.1: 2009-03-23
-:1.13.2: 2009-04-27
-
-GNU Changelog output can now be produced by ``bzr log --gnu-changelog``.  Debug
-flags can now be set in ``~/.bazaar/bazaar.conf``.  Lightweight checkouts and
-stacked branches should both be much faster over remote connections.  
-
-Changes From 1.13.1 to 1.13.2
-*****************************
-
-A regression was found in the 1.13.1 release. When bzr 1.13.1 and earlier push
-a stacked branch they do not take care to push all the parent inventories for
-the transferred revisions. This means that a smart server serving that branch
-often cannot calculate inventory deltas for the branch (because smart server
-does not/cannot open fallback repositories). Prior to 1.13 the server did not
-have a verb to stream revisions out of a repository, so that's why this bug has
-appeared now.
-
-Bug Fixes
-*********
-
-* Fix for bug 354036 ErrorFromSmartServer - AbsentContentFactory object has no
-  attribute 'get_bytes_as' exception while pulling from Launchpad 
-  (Jean-Francois Roy, Andrew Bennetts, Robert Collins)
-
-Changes From 1.13final to 1.13.1
-********************************
-
-A couple regessions where found in the 1.13 release. The pyrex-generated C
-extensions are missing from the .tar.gz and .zip files.  Documentation on how
-to generate GNU ChangeLogs is wrong.
-
-Bug Fixes
-*********
-
-* Change ``./bzr``'s ``_script_version`` to match ./bzrlib/__init__.py
-  version_info. (Bob Tanner, Martin Pool, #345232)
-
-* Distribution archives for 1.13 do not contain generated C extension modules
-  (Jean-Francois Roy, Bob Tanner, #344465)
-
-* GNU ChangeLog output can now be produced by bzr log --format gnu-changelog is
-  incorrect (Deejay, Bob Tanner, Martin Pool, Robert Collins, #343928)
-
-* ``merge --force`` works again. (Robert Collins, #342105)
-
-Changes From 1.13rc1 to 1.13final
-*********************************
-
-* Fix "is not a stackable format" error when pushing a
-  stackable-format branch with an unstackable-format repository to a
-  destination with a default stacking policy.  (Andrew Bennetts)
-
-* Progress bars now show the rate of network activity for
-  ``bzr+ssh://`` and ``bzr://`` connections.  (Andrew Bennetts)
-
-Compatibility Breaks
-********************
-
-* ``bzr log --line`` now indicates which revisions are merges with
-  `[merge]` after the date.  Scripts which parse the output of this
-  command may need to be adjusted.
-  (Neil Martinsen-Burrell)
-
-New Features
-************
-
-* ``bzr reconfigure`` now supports --with-trees and --with-no-trees
-  options to change the default tree-creation policy of shared
-  repositories.  (Matthew Fuller, Marius Kruger, #145033)
-
-* Debug flags can now be set in ``~/.bazaar/bazaar.conf``.
-  (Martin Pool)
-
-* Filtered views provide a mask over the tree so that users can focus
-  on a subset of a tree when doing their work. See ``Filtered views``
-  in chapter 7 of the User Guide and ``bzr help view`` for details.
-  (Ian Clatworthy)
-
-* GNU Changelog output can now be produced by ``bzr log --gnu-changelog``.
-  (Andrea Bolognani, Martin Pool)
-
-* The ``-Dmemory`` flag now gives memory information on Windows.
-  (John Arbash Meinel)
-
-* Multiple authors for a commit can now be recorded by using the "--author"
-  option multiple times. (James Westby, #185772)
-
-* New clean-tree command, from bzrtools.  (Aaron Bentley, Jelmer Vernooij)
-
-* New command ``bzr launchpad-open`` opens a Launchpad web page for that
-  branch in your web browser, as long as the branch is on Launchpad at all.
-  (Jonathan Lange)
-
-* New API for getting bugs fixed by a revision: Revision.iter_bugs().
-  (Jonathan Lange)
-
-Improvements
-************
-
-* All bzr ``Hooks`` classes are now registered in
-  ``bzrlib.hooks.known_hooks``. This removes the separate list from
-  ``bzrlib.tests`` and ensures that all hooks registered there are
-  correctly isolated by the test suite (previously
-  ``MutableTreeHooks`` were not being isolated correctly). Further, 
-  documentation for hooks is now dynamically generated from the
-  present HookPoints. ``bzr hooks`` will now also report on all the
-  hooks present in the ``bzrlib.hooks.known_hooks`` registry.
-  (Robert Collins)
-
-* ``bzr add`` no longer prints ``add completed`` on success. Failure
-  still prints an error message. (Robert Collins)
-
-* ``bzr branch`` now has a ``--no-tree`` option which turns off the
-  generation of a working tree in the new branch.
-  (Daniel Watkins, John Klinger, #273993)
-
-* Bazaar will now point out ``bzr+ssh://`` to the user when they 
-  use ssh://. (Jelmer Vernooij, #330535)
-
-* ``bzr -v info`` now omits the number of committers branch statistic,
-  making it many times faster for large projects. To include that
-  statistic in the output, use ``bzr -vv info``.
-  (Ian Clatworthy)
-
-* ``bzr push`` to a ``bzr`` url (``bzr://``, ``bzr+ssh://`` etc) will
-  stream if the server is version 1.13 or greater, reducing roundtrips
-  significantly. (Andrew Bennetts, Robert Collins)
-
-* Lightweight Checkouts and Stacked Branches should both be much
-  faster over remote connections. Building the working tree now
-  batches up requests into approx 5MB requests, rather than a separate
-  request for each file. (John Arbash Meinel)
-
-* Support for GSSAPI authentication when using HTTP or HTTPS. 
-  (Jelmer Vernooij)
-
-* The ``bzr shelve`` prompt now includes a '?' help option to explain the
-  short options better. (Daniel Watkins, #327429)
-
-* ``bzr lp-open`` now falls back to the push location if it cannot find a
-  public location. (Jonathan Lange, #332372)
-
-* ``bzr lp-open`` will try to find the Launchpad URL for the location
-  passed on the command line. This makes ``bzr lp-open lp:foo`` work as
-  expected. (Jonathan Lange, #332705)
-
-* ``bzr send`` now supports MH-E via ``emacsclient``. (Eric Gillespie)
-
-Bug Fixes
-*********
-
-* Allows ``bzr log <FILE>`` to be called in an empty branch without
-  backtracing. (Vincent Ladeuil, #346431)
-
-* Bazaar now gives a better message including the filename if it's
-  unable to read a file in the working directory, for example because
-  of a permission error.  (Martin Pool, #338653)
-
-* ``bzr cat -r<old> <path>`` doesn't traceback anymore when <path> has a
-  file id in the working tree different from the one in revision <old>.
-  (Vincent Ladeuil, #341517, #253806)
-
-* ``bzr send`` help is more specific about how to apply merge
-  directives.  (Neil Martinsen-Burrell, #253470)
-
-* ``bzr missing`` now uses ``Repository.get_revision_delta()`` rather
-  than fetching trees and determining a delta itself. (Jelmer
-  Vernooij, #315048)
-
-* ``bzr push`` to a smart server no longer causes "Revision
-  {set([('null:',)])} not present ..." errors when the branch has
-  multiple root revisions. (Andrew Bennetts, #317654)
-
-* ``bzr shelve`` now properly handle patches with no terminating newline.
-  (Benoît PIERRE, #303569)
-
-* ``bzr unshelve`` gives a more palatable error if passed a non-integer
-  shelf id. (Daniel Watkins)
-
-* Export now handles files that are not present in the tree.
-  (James Westby, #174539)
-
-* Fixed incorrect "Source format does not support stacking" warning
-  when pushing to a smart server.  (Andrew Bennetts, #334114)
-  
-* Fixed "sprout() got an unexpected keyword argument 'source_branch'"
-  error branching from old repositories.
-  (Martin Pool, #321695)
-
-* Make ``bzr push --quiet <non-local location>`` less chatty.
-  (Kent Gibson, #221461)
-
-* Many Branch hooks would not fire with ``bzr://`` and ``bzr+ssh://``
-  branches, and this was not noticed due to a bug in the test logic
-  for branches. This is now fixed and a test added to prevent it
-  reoccuring. (Robert Collins, Andrew Bennetts)
-
-* Restore the progress bar on Windows. We were disabling it when TERM
-  wasn't set, but Windows doesn't set TERM. (Alexander Belchenko,
-  #334808)
-
-* ``setup.py build_ext`` now gives a proper error when an extension
-  fails to build. (John Arbash Meinel)
-
-* Symlinks to non ascii file names are now supported.
-  (Robert Collins, Vincent Ladeuil, #339055, #272444)    
-
-* Under rare circumstances (aka nobody reported a bug about it), the ftp
-  transport could revert to ascii mode. It now stays in binary mode except
-  when needed.  (Vincent Ladeuil)
-
-* Unshelve does not generate warnings about progress bars.
-  (Aaron Bentley, #328148)
-
-* shelve cleans up properly when unversioned files are specified.
-  (Benoît Pierre, Aaron Bentley)
-
-Documentation
-*************
-
-* Added ``Organizing your workspace`` to the User Guide appendices,
-  summarizing some common ways of organizing trees, branches and
-  repositories and the processes/workflows implied/enabled by each.
-  (Ian Clatworthy)
-
-* Hooks can now be self documenting. ``bzrlib.hooks.Hooks.create_hook``
-  is the entry point for this feature. (Robert Collins)
-
-* The documentation for ``shelve`` and ``unshelve`` has been clarified.
-  (Daniel Watkins, #327421, #327425)
-
-API Changes
-***********
-
-* ``bzr selftest`` now fails if the bazaar sources contain trailing
-  whitespace, non-unix style line endings and files not ending in a
-  newline. About 372 files and 3243 lines with trailing whitespace was
-  updated to comply with this. The code already complied with the other
-  criteria, but now it is enforced. (Marius Kruger)
-
-* ``bzrlib.branch.PushResult`` was renamed to 
-  ``bzrlib.branch.BranchPushResult``. (Jelmer Vernooij)
-
-* ``Branch.fetch`` and ``Repository.fetch`` now return None rather
-  than a count of copied revisions and failed revisions. A while back
-  we stopped ever reporting failed revisions because we started
-  erroring instead, and the copied revisions count is not used in the
-  UI at all - indeed it only reflects the repository status not
-  changes to the branch itself. (Robert Collins)
-
-* ``Inventory.apply_delta`` now raises an AssertionError if a file-id
-  appears multiple times within the delta. (Ian Clatworthy)
-
-* MutableTree.commit now favours the "authors" argument, with the old
-  "author" argument being deprecated.
-
-* Remove deprecated EmptyTree.  (Martin Pool)
-
-* ``Repository.fetch`` now accepts an optional ``fetch_spec``
-  parameter.  A ``SearchResult`` or ``MiniSearchResult`` may be passed
-  to ``fetch_spec`` instead of a ``last_revision`` to specify exactly
-  which revisions to fetch. (Andrew Bennetts)
-
-* ``RepositoryAcquisitionPolicy.acquire_repository`` now returns a
-  tuple of ``(repository, is_new_flag)``, rather than just the
-  repository.  (Andrew Bennetts)
-
-* Revision.get_apparent_author() is now deprecated, replaced by
-  Revision.get_apparent_authors(), which returns a list. The former
-  now returns the first item that would be returned from the second.
-
-* The ``BranchBuilder`` test helper now accepts a ``timestamp``
-  parameter to ``build_commit`` and ``build_snapshot``.  (Martin Pool)
-
-* The ``_fetch_*`` attributes on ``Repository`` are now on
-  ``RepositoryFormat``, more accurately reflecting their intent (they
-  describe a disk format capability, not state of a particular
-  repository of that format). (Robert Collins)
-
-Internals
-*********
-
-* Branching from a non-stacked branch on a smart protocol is now
-  free of virtual file system methods.
-  (Robert Collins, Andrew Bennetts)
-
-* Branch and Repository creation on a bzr+ssh://server are now done
-  via RPC calls rather than VFS calls, reducing round trips for
-  pushing new branches substantially. (Robert Collins)
-
-* ``Branch.clone`` now takes the ``repository_policy`` formerly used
-  inside ``BzrDir.clone_on_transport``, allowing stacking to be
-  configured before the branch tags and revision tip are set. This
-  fixes a race condition cloning stacked branches that would cause
-  plugins to have hooks called on non-stacked instances.
-  (Robert Collins, #334187)
-
-* ``BzrDir.cloning_metadir`` now has a RPC call. (Robert Collins)
-
-* ``BzrDirFormat.__str__`` now uses the human readable description
-  rather than the sometimes-absent disk label. (Robert Collins)
-
-* ``bzrlib.fetch`` is now composed of a sender and a sink component
-  allowing for decoupling over a network connection. Fetching from
-  or into a RemoteRepository with a 1.13 server will use this to
-  stream the operation.
-  (Andrew Bennetts, Robert Collins)
-
-* ``bzrlib.tests.run_suite`` accepts a runner_class parameter
-  supporting the use of different runners. (Robert Collins)
-
-* Change how file_ids and revision_ids are interned as part of
-  inventory deserialization. Now we use the real ``intern()``, rather
-  than our own workaround that would also cache a Unicode copy of the
-  string, and never emptied the cache. This should slightly reduce
-  memory consumption. (John Arbash Meinel)
-
-* New branch method ``create_clone_on_transport`` that returns a
-  branch object. (Robert Collins)
-
-* New hook Commands['extend_command'] to allow plugins to access a
-  command object before the command is run (or help generated from
-  it), without overriding the command. (Robert Collins)
-
-* New version of the ``BzrDir.find_repository`` verb supporting
-  ``_network_name`` to support removing more _ensure_real calls.
-  (Robert Collins)
-
-* ``RemoteBranchFormat`` no longer claims to have a disk format string.
-  (Robert Collins)
-
-* ``Repository`` objects now have ``suspend_write_group`` and
-  ``resume_write_group`` methods.  These are currently only useful
-  with pack repositories. (Andrew Bennetts, Robert Collins)
-
-* ``BzrDirFormat``, ``BranchFormat`` and ``RepositoryFormat`` objects
-  now have a ``network_name`` for passing the format across RPC calls.
-  (Robert Collins, Andrew Bennetts)
-
-* ``RepositoryFormat`` objects now all have a new attribute
-  ``_serializer`` used by fetch when reserialising is required.
-  (Robert Collins, Andrew Bennetts)
-
-* Some methods have been pulled up from ``BzrBranch`` to ``Branch``
-  to aid branch types that are not bzr branch objects (like
-  RemoteBranch). (Robert Collins, Andrew Bennetts)
-
-* Test adaptation has been made consistent throughout the built in
-  tests. ``TestScenarioApplier``, ``multiply_tests_from_modules``,
-  ``adapt_tests``, ``adapt_modules`` have all been deleted. Please
-  use ``multiply_tests``, or for lower level needs ``apply_scenarios``
-  and ``apply_scenario``. (Robert Collins)
-
-* ``TestSkipped`` is now detected by TestCase and passed to the
-  ``TestResult`` by calling ``addSkip``. For older TestResult objects,
-  where ``addSkip`` is not available, ``addError`` is still called.
-  This permits test filtering in subunit to strip out skipped tests
-  resulting in a faster fix-shrink-list-run cycle. This is compatible
-  with the testtools protocol for skips. (Robert Collins)
-
-* The ``_index`` of ``KnitVersionedFiles`` now supports the ability
-  to scan an underlying index that is going to be incorporated into
-  the ``KnitVersionedFiles`` object, to determine if it has missing
-  delta references. The method is ``scan_unvalidated_index``.
-  (Andrew Bennetts, Robert Collins)
-
-* There is a RemoteSink object which handles pushing to smart servers.
-  (Andrew Bennetts, Robert Collins)
-
-* ``TransportTraceDecorator`` now logs ``put_bytes_non_atomic`` and
-  ``rmdir`` calls. (Robert Collins)
-
-* ``VersionedFiles`` record adapters have had their signature change
-  from ``(record, record.get_bytes_as(record.storage_kind))`` to
-  ``(record)`` reducing excess duplication and allowing adapters
-  to access private data in record to obtain content more
-  efficiently. (Robert Collins)
-
-* We no longer probe to see if we should create a working tree during
-  clone if we cannot get a local_abspath for the new bzrdir.
-  (Robert Collins)
-
-
-bzr 1.12
-########
-
-:Codename: 1234567890
-:1.12: 2009-02-13
-:1.12rc1: 2009-02-10
-
-This release of Bazaar contains many improvements to the speed,
-documentation and functionality of ``bzr log`` and the display of logged
-revisions by ``bzr status``.  bzr now also gives a better indication of
-progress, both in the way operations are drawn onto a text terminal, and
-by showing the rate of network IO.
-
-Changes from RC1 to Final
-*************************
-
-* ``bzr init --development-wt5[-rich-root]`` would fail because of
-  circular import errors. (John Arbash Meinel, #328135)
-
-* Expanded the help for log and added a new help topic called
-  ``log-formats``.  (Ian Clatworthy)
-
-Compatibility Breaks
-********************
-
-* By default, ``bzr status`` after a merge now shows just the pending
-  merge tip revisions. This improves the signal-to-noise ratio after
-  merging from trunk and completes much faster. To see all merged
-  revisions, use the new ``-v`` flag.  (Ian Clatworthy)
-
-* ``bzr log --line`` now shows any tags after the date and before
-  the commit message. If you have scripts which parse the output
-  from this command, you may need to adjust them accordingly.
-  (Ian Clatworthy)
-
-* ``bzr log --short`` now shows any additional revision properties
-  after the date and before the commit message.  Scripts that parse 
-  output of the log command in this situation may need to adjust.
-  (Neil Martinsen-Burrell)
-
-* The experimental formats ``1.12-preview`` and ``1.12-preview-rich-root``
-  have been renamed ``development-wt5`` and ``development-wt5-rich-root``
-  respectively, given they are not ready for release in 1.12.
-  (Ian Clatworthy)
-
-* ``read_bundle_from_url`` has been deprecated. (Vincent Ladeuil)
-
-New Features
-************
-
-* Add support for filtering ``bzr missing`` on revisions.  Remote revisions
-  can be filtered using ``bzr missing -r -20..-10`` and local revisions can
-  be filtered using ``bzr missing --my-revision -20..-10``.
-  (Marius Kruger)
-
-* ``bzr log -p`` displays the patch diff for each revision.
-  When logging a file, the diff only includes changes to that file.
-  (Ian Clatworthy, #202331, #227335)
-
-* ``bzr log`` supports a new option called ``-n N`` or ``--level N``.
-  A value of 0 (zero) means "show all nested merge revisions" while
-  a value of 1 (one) means "show just the top level". Values above
-  1 can be used to see a limited amount of nesting. That can be
-  useful for seeing the level or two below PQM submits for example.
-  To force the ``--short`` and ``--line`` formats to display all nested
-  merge revisions just like ``--long`` does by default, use a command
-  like ``bzr log --short -n0``. To display just the mainline using
-  ``--long`` format, ``bzr log --long -n1``.
-  (Ian Clatworthy)
-
-Improvements
-************
-
-* ``bzr add`` more clearly communicates success vs failure.
-  (Daniel Watkins)
-
-* ``bzr init`` will now print a little less verbose output.
-  (Marius Kruger)
-
-* ``bzr log`` is now much faster in many use cases, particularly
-  at incrementally displaying results and filtering by a
-  revision range. (Ian Clatworthy)
-
-* ``bzr log --short`` and ``bzr log --line`` now show tags, if any,
-  for each revision. The tags are shown comma-separated inside
-  ``{}``. For short format, the tags appear at the end of line
-  before the optional ``[merge]`` indicator. For line format,
-  the tags appear after the date. (Ian Clatworthy)
-
-* Progress bars now show the rate of activity for some sftp 
-  operations, and they are drawn different.  (Martin Pool, #172741)
-
-* Progress bars now show the rate of activity for urllib and pycurl based
-  http client implementations. The operations are tracked at the socket
-  level for better precision.
-  (Vincent Ladeuil)
-
-* Rule-based preferences can now accept multiple patterns for a set of
-  rules.  (Marius Kruger)
-
-* The ``ancestor:`` revision spec will now default to referring to the
-  parent of the branch if no other location is given.
-  (Daniel Watkins, #198417)
-
-* The debugger started as a result of setting ``$BZR_PDB`` works
-  around a bug in ``pdb``, http://bugs.python.org/issue4150.  The bug
-  can cause truncated tracebacks in Python versions before 2.6.
-  (Andrew Bennetts)
-
-* VirtualVersionedFiles now implements
-  ``iter_lines_added_or_present_in_keys``. This allows the creation of 
-  new branches based on stacked bzr-svn branches. (#311997)
-
-Bug Fixes
-*********
-
-* ``bzr annotate --show-ids`` doesn't give a backtrace on empty files
-  anymore.
-  (Anne Mohsen, Vincent Ladeuil, #314525)
-
-* ``bzr log FILE`` now correctly shows mainline revisions merging
-  a change to FILE when the ``--short`` and ``--line`` log formats
-  are used. (Ian Clatworthy, #317417)
-
-* ``bzr log -rX..Y FILE`` now shows the history of FILE provided
-  it existed in Y or X, even if the file has since been deleted or
-  renamed. If no range is given, the current/basis tree and
-  initial tree are searched in that order. More generally, log
-  now interprets filenames in their historical context.
-  (Ian Clatworthy, #175520)
-
-* ``bzr status`` now reports nonexistent files and continues, then
-  errors (with code 3) at the end.  (Karl Fogel, #306394)
-
-* Don't require the present compression base in knits to be the same
-  when adding records in knits. (Jelmer Vernooij, #307394)
-
-* Fix a problem with CIFS client/server lag on Windows colliding with
-  an invariant-per-process algorithm for generating AtomicFile names
-  (Adrian Wilkins, #304023)
-
-* Many socket operations now handle EINTR by retrying the operation.
-  Previously EINTR was treated as an unrecoverable failure.  There is
-  a new ``until_no_eintr`` helper function in ``bzrlib.osutils``.
-  (Andrew Bennetts)
-
-* Support symlinks with non-ascii characters in the symlink filename.
-  (Jelmer Vernooij, #319323)
-
-* There was a bug in how we handled resolving when a file is deleted
-  in one branch, and modified in the other. If there was a criss-cross
-  merge, we would cause the deletion to conflict a second time.
-  (Vincent Ladeuil, John Arbash Meinel)
-
-* There was another bug in how we chose the correct intermediate LCA in
-  criss-cross merges leading to several kind of changes be incorrectly
-  handled.
-  (John Arbash Meinel, Vincent Ladeuil)
-
-* Unshelve now handles deleted paths without crashing. (Robert Collins)
-
-Documentation
-*************
-
-* Improved plugin developer documentation.  (Martin Pool)
-
-API Changes
-***********
-
-* ``ProgressBarStack`` is deprecated; instead use
-  ``ui_factory.nested_progress_bar`` to create new progress bars.
-  (Martin Pool)
-
-* ForeignVcsMapping() now requires a ForeignVcs object as first
-  argument. (Jelmer Vernooij)
-
-* ForeignVcsMapping.show_foreign_revid() has been moved to
-  ForeignVcs. (Jelmer Vernooij)
-
-* ``read_bundle_from_url`` is deprecated in favor of
-  ``read_mergeable_from_url``.  (Vincent Ladeuil)
-
-* Revision specifiers are now registered in
-  ``bzrlib.revisionspec.revspec_registry``, and the old list of 
-  revisionspec classes (``bzrlib.revisionspec.SPEC_TYPES``) has been
-  deprecated. (Jelmer Vernooij, #321183)
-
-* The progress and UI classes have changed; the main APIs remain the
-  same but code that provides a new UI or progress bar class may
-  need to be updated.  (Martin Pool)
-
-Internals
-*********
-
-* Default User Interface (UI) is CLIUIFactory when bzr runs in a dumb
-  terminal. It is sometimes desirable do override this default by forcing
-  bzr to use TextUIFactory. This can be achieved by setting the
-  BZR_USE_TEXT_UI environment variable (emacs shells, as opposed to
-  compile buffers, are such an example).
-  (Vincent Ladeuil)
-
-* New API ``Branch.iter_merge_sorted_revisions()`` that iterates over
-  ``(revision_id, depth, revno, end_of_merge)`` tuples.
-  (Ian Clatworthy)
-
-* New ``Branch.dotted_revno_to_revision_id()`` and
-  ``Branch.revision_id_to_dotted_revno()`` APIs that pick the most
-  efficient way of doing the mapping.
-  (Ian Clatworthy)
-
-* Refactor cmd_serve so that it's a little easier to build commands that
-  extend it, and perhaps even a bit easier to read.  (Jonathan Lange)
-
-* ``TreeDelta.show()`` now accepts a ``filter`` parameter allowing log
-  formatters to retrict the output.
-  (Vincent Ladeuil)
-
-
-bzr 1.11
-########
-
-:Codename: "Eyes up!"
-:Released: 2009-01-19
-
-This first monthly release of Bazaar for 2009 improves Bazaar's operation
-in Windows, Mac OS X, and other situations where file names are matched
-without regard to capitalization: Bazaar tries to match the case of an
-existing file.  This release of Bazaar also improves the efficiency of
-Tortoise Windows Shell integration and lets it work on 64-bit platforms.
-
-The UI through which Bazaar supports historic formats has been improved,
-so 'bzr help formats' now gives a simpler and shorter list, with clear
-advice.
-
-This release also fixes a number of bugs, particularly a glitch that can
-occur when there are concurrent writes to a pack repository.
-
-Bug Fixes
-*********
-
-* Fix failing test when CompiledChunksToLines is not available.
-  (Vincent Ladeuil)
-
-* Stacked branches don't repeatedly open their transport connection.
-  (John Arbash Meinel)
-
-
-
-bzr 1.11rc1
-###########
-
-:Codename: "Eyes up!"
-:Released: 2009-01-09
-
-Changes
-*******
-
-* Formats using Knit-based repository formats are now explicitly
-  marked as deprecated. (Ian Clatworthy)
-
-New Features
-************
-
-* Add support for `bzr tags -r 1..2`, that is we now support showing
-  tags applicable for a specified revision range. (Marius Kruger)
-
-* ``authentication.conf`` now accepts pluggable read-only credential
-  stores. Such a plugin (``netrc_credential_store``) is now included,
-  handles the ``$HOME/.netrc`` file and can server as an example to
-  implement other plugins.
-  (Vincent Ladeuil)
-
-* ``shelve --list`` can now be used to list shelved changes.
-  (Aaron Bentley)
-
-Improvements
-************
-
-* Add trailing slash to directories in all output of ``bzr ls``, except
-  ``bzr ls --null``. (Gordon P. Hemsley, #306424)
-
-* ``bzr revision-info`` now supports a -d option to specify an
-  alternative branch. (Michael Hudson)
-
-* Add connection to a C++ implementation of the Windows Shell Extension
-  which is able to fully replace the current Python implemented one.
-  Advantages include 64bit support and reduction in overhead for
-  processes which drag in shell extensions.
-  (Mark Hammond)
-
-* Support the Claws mail client directly, rather than via
-  xdg-email. This prevents the display of an unnecessary modal
-  dialog in Claws, informing the user that a file has been
-  attached to the message, and works around bug #291847 in
-  xdg-utils which corrupts the destination address.
-
-* When working on a case-insensitive case-preserving file-system, as
-  commonly found with Windows, bzr will often ignore the case of the
-  arguments specified by the user in preference to the case of an existing
-  item on the file-system or in the inventory to help prevent
-  counter-intuitive behaviour on Windows. (Mark Hammond)
-
-Bug Fixes
-*********
-  
-* Allow BzrDir implementation to implement backing up of 
-  control directory. (#139691)
-
-* ``bzr push`` creating a new stacked branch will now only open a
-  single connection to the target machine. (John Arbash Meinel)
-
-* Don't call iteritems on transport_list_registry, because it may
-  change during iteration.  (Martin Pool, #277048)
-
-* Don't make a broken branch when pushing an unstackable-format branch
-  that's in a stackable shared repository to a location with default
-  stack-on location.  (Andrew Bennetts, #291046)
-
-* Don't require embedding user in HTTP(S) URLs do use authentication.conf.
-  (Ben Jansen, Vincent Ladeuil, #300347)
-
-* Fix a problem with CIFS client/server lag on windows colliding with
-  an invariant-per-process algorithm for generating AtomicFile names
-  (Adrian Wilkins, #304023)
-
-* Fix bogus setUp signature in UnavailableFTPServer.
-  (Gary van der Merwe, #313498)
-
-* Fix compilation error in ``_dirstate_helpers_c`` on SunOS/Solaris.
-  (Jari Aalto)
-
-* Fix SystemError in ``_patiencediff_c`` module by calling
-  PyErr_NoMemory() before returning NULL in PatienceSequenceMatcher_new.
-  (Andrew Bennetts, #303206)
-
-* Give proper error message for diff with non-existent dotted revno.
-  (Marius Kruger, #301969)
-
-* Handle EACCES (permission denied) errors when launching a message
-  editor, and emit warnings when a configured editor cannot be
-  started. (Andrew Bennetts)
-
-* ``$HOME/.netrc`` file is now recognized as a read-only credential store
-  if configured in ``authentication.conf`` with 'password_encoding=netrc'
-  in the appropriate sections.
-  (Vincent Ladeuil, #103029)
-
-* Opening a stacked branch now properly shares the connection, rather
-  than opening a new connection for the stacked-on branch.
-  (John Arbash meinel)
-
-* Preserve transport decorators while following redirections.
-  (Vincent Ladeuil, #245964, #270863)
-
-* Provides a finer and more robust filter for accepted redirections.
-  (Vincent Ladeuil, #303959, #265070)
-
-* ``shelve`` paths are now interpreted relative to the current working
-  tree.  (Aaron Bentley)
-
-* ``Transport.readv()`` defaults to not reading more than 100MB in a
-  single array. Further ``RemoteTransport.readv`` sets this to 5MB to
-  work better with how it splits its requests.
-  (John Arbash Meinel, #303538)
-
-* Pack repositories are now able to reload the pack listing and retry
-  the current operation if another action causes the data to be
-  repacked.  (John Arbash Meinel, #153786)
-
-* ``pull -v`` now respects the log_format configuration variable.
-  (Aaron Bentley)
-
-* ``push -v`` now works on non-initial pushes.  (Aaron Bentley)
-
-* Use the short status format when the short format is used for log.
-  (Vincent Ladeuil, #87179)
-
-* Allow files to be renamed or moved via remove + add-by-id. (Charles
-  Duffy, #314251)
-
-Documentation
-*************
-
-* Improved the formats help topic to explain why multiple formats
-  exist and to provide guidelines in selecting one. Introduced
-  two new supporting help topics: current-formats and other-formats.
-  (Ian Clatworthy)
-
-API Changes
-***********
-
-* ``LRUCache(after_cleanup_size)`` was renamed to
-  ``after_cleanup_count`` and the old name deprecated. The new name is
-  used for clarity, and to avoid confusion with
-  ``LRUSizeCache(after_cleanup_size)``. (John Arbash Meinel)
-
-* New ``ForeignRepository`` base class, to help with foreign branch 
-  support (e.g. svn).  (Jelmer Vernooij)
-
-* ``node_distances`` and ``select_farthest`` can no longer be imported
-  from ``bzrlib.graph``.  They can still be imported from
-  ``bzrlib.deprecated_graph``, which has been the preferred way to
-  import them since before 1.0.  (Andrew Bennetts)
-  
-* The logic in commit now delegates inventory basis calculations to
-  the ``CommitBuilder`` object; this requires that the commit builder
-  in use has been updated to support the new ``recording_deletes`` and
-  ``record_delete`` methods. (Robert Collins)
-
-Testing
-*******
-
-* An HTTPS server is now available (it requires python-2.6). Future bzr
-  versions will allow the use of the python-2.6 ssl module that can be
-  installed for 2.5 and 2.4.
-
-* ``bzr selftest`` now fails if new trailing white space is added to
-  the bazaar sources. It only checks changes not committed yet. This
-  means that PQM will now reject changes that introduce new trailing
-  whitespace. (Marius Kruger)
-
-* Introduced new experimental formats called ``1.12-preview`` and
-  ``1.12-preview-rich-root`` to enable testing of related pending
-  features, namely content filtering and filtered views.
-  (Ian Clatworthy)
-
-Internals
-*********
-
-* Added an ``InventoryEntry`` cache when deserializing inventories.
-  Can cut the time to iterate over multiple RevisionsTrees in half.
-  (John Arbash Meinel)
-
-* Added ``bzrlib.fifo_cache.FIFOCache`` which is designed to have
-  minimal overhead versus using a plain dict for cache hits, at the
-  cost of not preserving the 'active' set as well as an ``LRUCache``.
-  (John Arbash Meinel)
-
-* ``bzrlib.patience_diff.unified_diff`` now properly uses a tab
-  character to separate the filename from the date stamp, and doesn't
-  add trailing whitespace when a date stamp is not supplied.
-  (Adeodato Simó, John Arbash Meinel)
-
-* ``DirStateWorkingTree`` and ``DirStateWorkingTreeFormat`` added
-  as base classes of ``WorkingTree4`` and ``WorkingTreeFormat4``
-  respectively. (Ian Clatworthy)
-
-* ``KnitVersionedFiles._check_should_delta()`` now uses the
-  ``get_build_details`` api to avoid multiple hits to the index, and
-  to properly follow the ``compression_parent`` rather than assuming
-  it is the left-hand parent. (John Arbash Meinel)
-
-* ``KnitVersionedFiles.get_record_stream()`` will now chose a
-  more optimal ordering when the keys are requested 'unordered'.
-  Previously the order was fully random, now the records should be
-  returned from each pack in turn, in forward I/O order.
-  (John Arbash Meinel)
-    
-* ``mutter()`` will now flush the ``~/.bzr.log`` if it has been more
-  than 2s since the last time it flushed. (John Arbash Meinel)
-
-* New method ``bzrlib.repository.Repository.add_inventory_by_delta``
-  allows adding an inventory via an inventory delta, which can be
-  more efficient for some repository types. (Robert Collins)
-
-* Repository ``CommitBuilder`` objects can now accumulate an inventory
-  delta. To enable this functionality call ``builder.recording_deletes``
-  and additionally call ``builder.record_delete`` when a delete
-  against the basis occurs. (Robert Collins)
-
-* The default http handler has been changed from pycurl to urllib.
-  The default is still pycurl for https connections. (The only
-  advantage of pycurl is that it checks ssl certificates.)
-  (John Arbash Meinel)
-
-* ``VersionedFiles.get_record_stream()`` can now return objects with a
-  storage_kind of ``chunked``. This is a collection (list/tuple) of
-  strings. You can use ``osutils.chunks_to_lines()`` to turn them into
-  guaranteed 'lines' or you can use ``''.join(chunks)`` to turn it
-  into a fulltext. This allows for some very good memory savings when
-  asking for many texts that share ancestry, as the individual chunks
-  can be shared between versions of the file. (John Arbash Meinel)
-
-* ``pull -v`` and ``push -v`` use new function
-  ``bzrlib.log.show_branch_change`` (Aaron Bentley)
-
-
-
-bzr 1.10
-########
-
-:Released: 2008-12-05
-
-Bazaar 1.10 has several performance improvements for copying revisions
-(especially for small updates to large projects).  There has also been a
-significant amount of effort in polishing stacked branches.  The commands
-``shelve`` and ``unshelve`` have become core commands, with an improved
-implementation.
-
-The only changes versus bzr-1.10rc1 are bugfixes for stacked branches.
-
-bug Fixes
-*********
-
-* Don't set a pack write cache size from RepoFetcher, because the
-  cache is not coherent with reads and causes ShortReadvErrors.
-  This reverses the change that fixed #294479.
-  (Martin Pool, #303856)
-
-* Properly handle when a revision can be inserted as a delta versus
-  when it needs to be expanded to a fulltext for stacked branches.
-  There was a bug involving merge revisions. As a method to help
-  prevent future difficulties, also make stacked fetches sort
-  topologically. (John Arbash Meinel, #304841)
-
-
-bzr 1.10rc1
-###########
-
-:Released: 2008-11-28
-
-This release of Bazaar focuses on performance improvements when pushing
-and pulling revisions, both locally and to remote networks.  The popular
-``shelve`` and ``unshelve`` commands, used to interactively revert and
-restore work in progress, have been merged from bzrtools into the bzr
-core.  There are also bug fixes for portability, and for stacked branches.
-
-New Features
-************
-
-* New ``commit_message_template`` hook that is called by the commit
-  code to generate a template commit message. (Jelmer Vernooij)
-
-* New `shelve` and `unshelve` commands allow undoing and redoing changes.
-  (Aaron Bentley)
-
-Improvements
-************
-
-* ``(Remote)Branch.copy_content_into`` no longer generates the full revision
-  history just to set the last revision info.
-  (Andrew Bennetts, John Arbash Meinel)
-
-* Fetches between formats with different serializers (such as
-  pack-0.92-subtree and 1.9-rich-root) are faster now.  This is due to
-  operating on batches of 100 revisions at time rather than
-  one-by-one.  (Andrew Bennetts, John Arbash Meinel)
-
-* Search index files corresponding to pack files we've already used
-  before searching others, because they are more likely to have the
-  keys we're looking for.  This reduces the number of iix and tix
-  files accessed when pushing 1 new revision, for instance.
-  (John Arbash Meinel)
-
-* Signatures to transfer are calculated more efficiently in
-  ``item_keys_introduced_by``.  (Andrew Bennetts, John Arbash Meinel)
-
-* The generic fetch code can once again copy revisions and signatures
-  without extracting them completely to fulltexts and then serializing
-  them back down into byte strings. This is a significant performance
-  improvement when fetching from a stacked branch.
-  (John Arbash Meinel, #300289)
-
-* When making a large readv() request over ``bzr+ssh``, break up the
-  request into more manageable chunks. Because the RPC is not yet able
-  to stream, this helps keep us from buffering too much information at
-  once. (John Arbash Meinel)
-
-Bug Fixes
-*********
-
-* Better message when the user needs to set their Launchpad ID.
-  (Martin Pool, #289148)
-
-* ``bzr commit --local`` doesn't access the master branch anymore.
-  This fixes a regression introduced in 1.9.  (Marius Kruger, #299313)
-
-* Don't call the system ``chdir()`` with an empty path. Sun OS seems
-  to give an error in that case.  Also, don't count on ``getcwd()``
-  being able to allocate a new buffer, which is a gnu extension.
-  (John Arbash Meinel, Martin Pool, Harry Hirsch, #297831)
-
-* Don't crash when requesting log --forward <file> for a revision range
-  starting with a dotted revno.
-  (Vincent Ladeuil, #300055)
-
-* Don't create text deltas spanning stacked repositories; this could
-  cause "Revision X not present in Y" when later accessing them.
-  (Martin Pool, #288751)
-
-* Pack repositories are now able to reload the pack listing and retry
-  the current operation if another action causes the data to be
-  repacked.  (John Arbash Meinel, #153786)
-
-* PermissionDenied errors from smart servers no longer cause
-  "PermissionDenied: "None"" on the client.
-  (Andrew Bennetts, #299254)
-
-* Pushing to a stacked pack repository now batches writes, the same
-  way writes are batched to ordinary pack repository.  This makes
-  pushing to a stacked branch over the network much faster.
-  (Andrew Bennetts, #294479)
-
-* TooManyConcurrentRequests no longer occur when a fetch fails and
-  tries to abort a write group.  This allows the root cause (e.g. a
-  network interruption) to be reported.  (Andrew Bennetts, #297014)
-
-* RemoteRepository.get_parent_map now uses fallback repositories.
-  (Aaron Bentley, #297991?, #293679?)
-
-API Changes
-***********
-
-* ``CommitBuilder`` now validates the strings it will be committing,
-  to ensure that they do not have characters that will not be properly
-  round-tripped. For now, it just checks for characters that are
-  invalid in the XML form. (John Arbash Meinel, #295161)
-
-* Constructor parameters for NewPack (internal to pack repositories)
-  have changed incompatibly.
-
-* ``Repository.abort_write_group`` now accepts an optional
-  ``suppress_errors`` flag.  Repository implementations that override
-  ``abort_write_group`` will need to be updated to accept the new
-  argument.  Subclasses that only override ``_abort_write_group``
-  don't need to change.
-
-* Transport implementations must provide copy_tree_to_transport.  A default
-  implementation is provided for Transport subclasses.
-
-Testing
-*******
-
-* ``bzr selftest`` now fails if no doctests are found in a module
-  that's expected to have them.  (Martin Pool)
-
-* Doctests now only report the first failure.  (Martin Pool)
-
-
-bzr 1.9
-#######
-
-:Released: 2008-11-07
-
-This release of Bazaar adds a new repository format, ``1.9``, with smaller
-and more efficient index files.  This format can be specified when
-creating a new repository, or used to losslessly upgrade an existing
-repository.  bzr 1.9 also speeds most operations over the smart server
-protocol, makes annotate faster, and uses less memory when making
-checkouts or pulling large amounts of data.
-
-Bug Fixes
-*********
-
-* Fix "invalid property value 'branch-nick' for None" regression with
-  branches bound to svn branches.  (Martin Pool, #293440)
-
-* Fix SSL/https on Python2.6.  (Vincent Ladeuil, #293054)
-
-* ``SFTPTransport.readv()`` had a bug when requests were out-of-order.
-  This only triggers some-of-the-time on Knit format repositories.
-  (John Arbash Meinel, #293746)
-
-
-bzr 1.9rc1
-##########
-
-:Released: 2008-10-31
-
-New Features
-************
-
-* New Branch hook ``transform_fallback_location`` allows a function to
-  be called when looking up the stacked source. (Michael Hudson)
-
-* New repository formats ``1.9`` and ``1.9-rich-root``. These have all
-  the functionality of ``1.6``, but use the new btree indexes.
-  These indexes are both smaller and faster for access to historical
-  information.  (John Arbash Meinel)
-
-Improvements
-************
-
-* ``BTreeIndex`` code now is able to prefetch extra pages to help tune
-  the tradeoff between bandwidth and latency. Should be tuned
-  appropriately to not impact commands which need minimal information,
-  but provide a significant boost to ones that need more context. Only
-  has a direct impact on the ``--development2`` format which uses
-  btree's for the indexes. (John Arbash Meinel)
-
-* ``bzr dump-btree`` is a hidden command introduced to allow dumping
-  the contents of a compressed btree file.  (John Arbash Meinel)
-
-* ``bzr pack`` now tells the index builders to optimize for size. For
-  btree index repositories, this can save 25% of the index size
-  (mostly in the text indexes). (John Arbash Meinel)
-
-* ``bzr push`` to an existing branch or repository on a smart server
-  is faster, due to Bazaar making more use of the ``get_parent_map``
-  RPC when querying the remote branch's revision graph.
-  (Andrew Bennetts)
-
-* default username for bzr+ssh and sftp can be configured in
-  authentication.conf. (Aaron Bentley)
-
-* launchpad-login now provides a default username for bzr+ssh and sftp
-  URLs, allowing username-free URLs to work for everyone. (Aaron Bentley)
-
-* ``lp:`` lookups no longer include usernames, making them shareable and
-  shorter. (Aaron Bentley)
-
-* New ``PackRepository.autopack`` smart server RPC, which does
-  autopacking entirely on the server.  This is much faster than
-  autopacking via plain file methods, which downloads a large amount
-  of pack data and then re-uploads the same pack data into a single
-  file.  This fixes a major (although infrequent) cause of lengthy
-  delays when using a smart server.  For example, pushing the 10th
-  revision to a repository with 9 packs now takes 44 RPCs rather than
-  179, and much less bandwidth too.  This requires Bazaar 1.9 on both
-  the client and the server, otherwise the client will fallback to the
-  slower method.  (Andrew Bennetts)
-
-Bug Fixes
-*********
-
-* A failure to load a plugin due to an IncompatibleAPI exception is
-  now correctly reported. (Robert Collins, #279451)
-
-* API versioning support now has a multiple-version checking api
-  ``require_any_api``. (Robert Collins, #279447)
-
-* ``bzr branch --stacked`` from a smart server to a standalone branch
-  works again.  This fixes a regression in 1.7 and 1.8.
-  (Andrew Bennetts, #270397)
-
-* ``bzr co`` uses less memory. It used to unpack the entire WT into
-  memory before writing it to disk. This was a little bit faster, but
-  consumed lots of memory. (John Arbash Meinel, #269456)
-
-* ``bzr missing --quiet`` no longer prints messages about whether
-  there are missing revisions.  The exit code indicates whether there
-  were or not.  (Martin Pool, #284748)
-
-* Fixes to the ``annotate`` code. The fast-path which re-used the
-  stored deltas was accidentally disabled all the time, instead of
-  only when a branch was stacked. Second, the code would accidentally
-  re-use a delta even if it wasn't against the left-parent, this
-  could only happen if ``bzr reconcile`` decided that the parent
-  ordering was incorrect in the file graph.  (John Arbash Meinel)
-
-* "Permission denied" errors that occur when pushing a new branch to a
-  smart server no longer cause tracebacks.  (Andrew Bennetts, #278673)
-
-* Some compatibility fixes for building the extensions with MSVC and
-  for python2.4. (John Arbash Meinel, #277484)
-
-* The index logic is now able to reload the list of pack files if and
-  index ends up disappearing. We still don't reload if the pack data
-  itself goes missing after checking the index. This bug appears as a
-  transient failure (file not found) when another process is writing
-  to the repository.  (John Arbash Meinel, #153786)
-
-* ``bzr switch`` and ``bzr bind`` will now update the branch nickname if
-  it was previously set. All checkouts will now refer to the bound branch
-  for a nickname if one was not explicitly set.
-  (Marius Kruger, #230903)
-
-Documentation
-*************
-
-* Improved hook documentation. (Michael Ernst)
-
-API Changes
-***********
-
-* commands.plugins_cmds is now a CommandRegistry, not a dict.
-
-Internals
-*********
-
-* New AuthenticationConfig.set_credentials method allows easy programmatic
-  configuration of authetication credentials.
-
-
-bzr 1.8
-#######
-
-:Released: 2008-10-16
-
-Bazaar 1.8 includes several fixes that improve working tree performance,
-display of revision logs, and merges.  The bzr testsuite now passes on OS
-X and Python 2.6, and almost completely passes on Windows.  The
-smartserver code has gained several bug fixes and performance
-improvements, and can now run server-side hooks within an http server.
-
-Bug Fixes
-*********
-
-* Fix "Must end write group" error when another error occurs during
-  ``bzr push``.  (Andrew Bennetts, #230902)
-
-Portability
-***********
-
-* Some Pyrex versions require the WIN32 macro defined to compile on
-  that platform.  (Alexander Belchenko, Martin Pool, #277481)
-
-
-bzr 1.8rc1
-##########
-
-:Released: 2008-10-07
-
-Changes
-*******
-
-* ``bzr log file`` has been changed. It now uses a different method
-  for determining which revisions to show as merging the changes to
-  the file. It now only shows revisions which merged the change
-  towards your mainline. This simplifies the output, makes it faster,
-  and reduces memory consumption.  (John Arbash Meinel)
-
-* ``bzr merge`` now defaults to having ``--reprocess`` set, whenever
-  ``--show-base`` is not supplied.  (John Arbash Meinel)
-
-* ``bzr+http//`` will now optionally load plugins and write logs on the
-  server. (Marius Kruger)
-
-* ``bzrlib._dirstate_helpers_c.pyx`` does not compile correctly with
-  Pyrex 0.9.4.1 (it generates C code which causes segfaults). We
-  explicitly blacklist that version of the compiler for that
-  extension. Packaged versions will include .c files created with
-  pyrex >= 0.9.6 so it doesn't effect releases, only users running
-  from the source tree. (John Arbash Meinel, #276868)
-
-Features
-********
-
-* bzr is now compatible with python-2.6. python-2.6 is not yet officially
-  supported (nor released, tests were conducted with the dev version of
-  python-2.6rc2), but all known problems have been fixed.  Feedback
-  welcome.
-  (Vincent Ladeuil, #269535)
-
-Improvements
-************
-
-* ``bzr annotate`` will now include uncommitted changes from the local
-  working tree by default. Such uncommitted changes are given the
-  revision number they would get if a commit was done, followed with a
-  ? to indicate that its not actually known. (Robert Collins, #3439)
-
-* ``bzr branch`` now accepts a ``--standalone`` option, which creates a
-  standalone branch regardless of the presence of shared repositories.
-  (Daniel Watkins)
-
-* ``bzr push`` is faster in the case there are no new revisions to
-  push.  It is also faster if there are no tags in the local branch.
-  (Andrew Bennetts)
-
-* File changes during a commit will update the tree stat cache.
-  (Robert Collins)
-
-* Location aliases can now accept a trailing path.  (Micheal Hudson)
-
-* New hooks ``Lock.hooks`` when LockDirs are acquired and released.
-  (Robert Collins, MartinPool)
-
-* Switching in heavyweight checkouts uses the master branch's context, not
-  the checkout's context.  (Adrian Wilkins)
-
-* ``status`` on large trees is now faster, due to optimisations in the
-  walkdirs code. Of particular note, the walkdirs code now performs
-  a temporary ``chdir()`` while reading a single directory; if your
-  platform has non thread-local current working directories (and is
-  not windows which has its own implementation), this may introduce a
-  race condition during concurrent uses of bzrlib. The bzrlib CLI
-  will not encounter this as it is single threaded for working tree
-  operations. (Robert Collins)
-
-* The C extensions now build on python 2.4 (Robert Collins, #271939)
-
-* The ``-Dhpss`` debug flag now reports the number of smart server
-  calls per medium to stderr.  This is in addition to the existing
-  detailed logging to the .bzr.log trace file.  (Andrew Bennetts)
-
-Bug Fixes
-*********
-
-* Avoid random failures arising from misinterpreted ``errno`` values
-  in ``_readdir_pyx.read_dir``.
-  (Martin Pool, #279381)
-
-* Branching from a shared repository on a smart server into a new
-  repository now preserves the repository format.
-  (Andrew Bennetts, #269214)
-
-* ``bzr log`` now accepts a ``--change`` option.
-  (Vincent Ladeuil, #248427)
-
-* ``bzr missing`` now accepts an ``--include-merges`` option.
-  (Vincent Ladeuil, #233817)
-
-* Don't try to filter (internally) '.bzr' from the files to be deleted if
-  it's not there.
-  (Vincent Ladeuil, #272648)
-
-* Fix '_in_buffer' AttributeError when using the -Dhpss debug flag.
-  (Andrew Bennetts)
-
-* Fix TooManyConcurrentRequests errors caused by a connection failure
-  when doing ``bzr pull`` or ``bzr merge`` from a ``bzr+ssh`` URL.
-  (Andrew Bennetts, #246233)
-
-* Fixed ``bzr st -r branch:PATH_TO_BRANCH`` where the other branch
-  is in a different repository than the current one.
-  (Lukáš Lalinský, #144421)
-
-* Make the first line of the manpage preamble a comment again.
-  (David Futcher, #242106)
-
-* Remove use of optional parameter in GSSAPI FTP support, since
-  it breaks newer versions of Python-Kerberos. (Jelmer Vernooij)
-
-* The autopacking logic will now always create a single new pack from
-  all of the content which it deems is worth moving. This avoids the
-  'repack a single pack' bug and should result in better packing
-  overall.  (John Arbash Meinel, #242510, #172644)
-
-* Trivial documentation fix.
-  (John Arbash Meinel, #270471)
-
-* ``bzr switch`` and ``bzr bind`` will now update the branch nickname if
-  it was previously set. All checkouts will now refer to the bound branch
-  for a nickname if one was not explicitly set.
-  (Marius Kruger, #230903)
-
-Documentation
-*************
-
-* Explain revision/range identifiers. (Daniel Clemente)
-
-API Changes
-***********
-
-* ``CommitBuilder.record_entry_contents`` returns one more element in
-  its result tuple - an optional file system hash for the hash cache
-  to use. (Robert Collins)
-
-* ``dirstate.DirState.update_entry`` will now only calculate the sha1
-  of a file if it is likely to be needed in determining the output
-  of iter_changes. (Robert Collins)
-
-* The PackRepository, RepositoryPackCollection, NewPack classes have a
-  slightly changed interface to support different index types; as a
-  result other users of these classes need to supply the index types
-  they want. (Robert Collins)
-
-Testing
-*******
-
-* ``bzrlib.tests.repository_implementations`` has been renamed to
-  ``bzrlib.tests.per_repository`` so that we have a common structure
-  (and it is shorter). (John Arbash Meinel, #239343)
-
-* ``LocalTransport.abspath()`` now returns a drive letter if the
-  transport has one, fixing numerous tests on Windows.
-  (Mark Hammond)
-
-* PreviewTree is now tested via intertree_implementations.
-  (Aaron Bentley)
-
-* The full test suite is passing again on OSX.
-  (Guillermo Gonzalez, Vincent Ladeuil)
-
-* The full test suite passes when run with ``-Eallow_debug``.
-  (Andrew Bennetts)
-
-Internals
-*********
-
-* A new hook, ``Branch.open``, has been added, which is called when
-  branch objects are opened. (Robert Collins)
-
-* ``bzrlib.osutils._walkdirs_utf8`` has been refactored into common
-  tree walking, and modular directory listing code to aid future
-  performance optimisations and refactoring. (Robert Collins)
-
-* ``bzrlib.trace.debug_memory`` can be used to get a quick memory dump
-  in the middle of processing. It only reports memory if
-  ``/proc/PID/status`` is available. (John Arbash Meinel)
-
-* New method ``RevisionSpec.as_tree`` for representing the revision
-  specifier as a revision tree object. (Lukáš Lalinský)
-
-* New race-free method on MutableTree ``get_file_with_stat`` for use
-  when generating stat cache results. (Robert Collins)
-
-* New win32utils.get_local_appdata_location() provides access to a local
-  directory for storing data.  (Mark Hammond)
-
-* To be compatible with python-2.6 a few new rules should be
-  observed. 'message' attribute can't be used anymore in exception
-  classes, 'sha' and 'md5' modules have been deprecated (use
-  osutils.[md5|sha]), object__init__ and object.__new__ don't accept
-  parameters anymore.
-  (Vincent Ladeuil)
-
-
-bzr 1.7.1
-#########
-
-:Released:  2008-10-01
-
-No changes from 1.7.1rc1.
-
-
-bzr 1.7.1rc1
-############
-
-:Released: 2008-09-24
-
-This release just includes an update to how the merge algorithm handles
-file paths when we encounter complex history.
-
-Features
-********
-
-* If we encounter a criss-cross in history, use information from
-  direct Least Common Ancestors to resolve inventory shape (locations
-  of files, adds, deletes, etc). This is similar in concept to using
-  ``--lca`` for merging file texts, only applied to paths.
-  (John Arbash Meinel)
-
-
-bzr 1.7
-#######
-
-:Released: 2008-09-23
-
-This release includes many bug fixes and a few performance and feature
-improvements.  ``bzr rm`` will now scan for missing files and remove them,
-like how ``bzr add`` scans for unknown files and adds them. A bit more
-polish has been applied to the stacking code. The b-tree indexing code has
-been brought in, with an eye on using it in a future repository format.
-There are only minor installer changes since bzr-1.7rc2.
-
-Features
-********
-
-* Some small updates to the win32 installer. Include localization
-  files found in plugins, and include the builtin distutils as part of
-  packaging qbzr. (Mark Hammond)
-
-
-bzr 1.7rc2
-##########
-
-:Released: 2008-09-17
-
-A few bug fixes from 1.7rc1. The biggest change is a new
-``RemoteBranch.get_stacked_on_url`` rpc. This allows clients that are
-trying to access a Stacked branch over the smart protocol, to properly
-connect to the stacked-on location.
-
-Bug Fixes
-*********
-
-* Branching from a shared repository on a smart server into a new
-  repository now preserves the repository format.
-  (Andrew Bennetts, #269214)
-
-* Branching from a stacked branch via ``bzr+ssh`` can properly connect
-  to the stacked-on branch.  (Martin Pool, #261315)
-
-* ``bzr init`` no longer re-opens the BzrDir multiple times.
-  (Vincent Ladeuil)
-
-* Fix '_in_buffer' AttributeError when using the -Dhpss debug flag.
-  (Andrew Bennetts)
-
-
-bzr 1.7rc1
-##########
-
-:Released: 2008-09-09
-
-This release candidate for bzr 1.7 has several bug fixes and a few
-performance and feature improvements.  ``bzr rm`` will now scan for
-missing files and remove them, like how ``bzr add`` scans for unknown
-files and adds them. A bit more polish has been applied to the stacking
-code. The b-tree indexing code has been brought in, with an eye on using
-it in a future repository format.
-
-
-Changes
-*******
-
-* ``bzr export`` can now export a subdirectory of a project.
-  (Robert Collins)
-
-* ``bzr remove-tree`` will now refuse to remove a tree with uncommitted
-  changes, unless the ``--force`` option is specified.
-  (Lukáš Lalinský, #74101)
-
-* ``bzr rm`` will now scan for files that are missing and remove just
-  them automatically, much as ``bzr add`` scans for new files that
-  are not ignored and adds them automatically. (Robert Collins)
-
-Features
-********
-
-* Support for GSSAPI authentication when using FTP as documented in
-  RFC2228. (Jelmer Vernooij, #49623)
-
-* Add support for IPv6 in the smart server. (Jelmer Vernooij, #165014)
-
-Improvements
-************
-
-* A url like ``log+file:///tmp`` will log all access to that Transport
-  to ``.bzr.log``, which may help in debugging or profiling.
-  (Martin Pool)
-
-* ``bzr branch`` and ``bzr push`` use the default stacking policy if the
-  branch format supports it. (Aaron Bentley)
-
-* ``bzr init`` and ``bzr init-repo`` will now print out the same as
-  ``bzr info`` if it completed successfully.
-  (Marius Kruger)
-
-* ``bzr uncommit`` logs the old tip revision id, and displays how to
-  restore the branch to that tip using ``bzr pull``.  This allows you
-  to recover if you realize you uncommitted the wrong thing.
-  (John Arbash Meinel)
-
-* Fix problems in accessing stacked repositories over ``bzr://``.
-  (Martin Pool, #261315)
-
-* ``SFTPTransport.readv()`` was accidentally using ``list += string``,
-  which 'works', but adds each character separately to the list,
-  rather than using ``list.append(string)``. Fixing this makes the
-  SFTP transport a little bit faster (~20%) and use a bit less memory.
-  (John Arbash Meinel)
-
-* When reading index files, if we happen to read the whole file in a
-  single request treat it as a ``_buffer_all`` request. This happens
-  most often on small indexes over remote transports, where we default
-  to reading 64kB. It saves a round trip for each small index during
-  fetch operations. Also, if we have read more than 50% of an index
-  file, trigger a ``_buffer_all`` on the next request. This works
-  around some inefficiencies because reads don't fall neatly on page
-  boundaries, so we would ignore those bytes, but request them again
-  later. This could trigger a total read size of more than the whole
-  file. (John Arbash Meinel)
-
-Bug Fixes
-*********
-
-* ``bzr rm`` is now aliased to ``bzr del`` for the convenience of svn
-  users. (Robert Collins, #205416)
-
-* Catch the infamous "select/poll returned error" which occurs when
-  pycurl try to send a body request to an HTTP/1.0 server which has
-  already refused to handle the request. (Vincent Ladeuil, #225020)
-
-* Fix ``ObjectNotLocked`` errors when using various commands
-  (including ``bzr cat`` and ``bzr annotate``) in combination with a
-  smart server URL.  (Andrew Bennetts, #237067)
-
-* ``FTPTransport.stat()`` would return ``0000`` as the permission bits
-  for the containing ``.bzr/`` directory (it does not implement
-  permissions). This would cause us to set all subdirectories to
-  ``0700`` and files to ``0600`` rather than leaving them unmodified.
-  Now we ignore ``0000`` as the permissions and assume they are
-  invalid. (John Arbash Meinel, #259855)
-
-* Merging from a previously joined branch will no longer cause
-  a traceback. (Jelmer Vernooij, #203376)
-
-* Pack operations on windows network shares will work even with large
-  files. (Robert Collins, #255656)
-
-* Running ``bzr st PATH_TO_TREE`` will no longer suppress merge
-  status. Status is also about 7% faster on mozilla sized trees
-  when the path to the root of the tree has been given. Users of
-  the internal ``show_tree_status`` function should be aware that
-  the show_pending flag is now authoritative for showing pending
-  merges, as it was originally. (Robert Collins, #225204)
-
-* Set valid default _param_name for Option so that ListOption can embed
-  '-' in names. (Vincent Ladeuil, #263249)
-
-* Show proper error rather than traceback when an unknown revision
-  id is specified to ``bzr cat-revision``. (Jelmer Vernooij, #175569)
-
-* Trailing text in the dirstate file could cause the C dirstate parser
-  to try to allocate an invalid amount of memory. We now properly
-  check and test for parsing a dirstate with invalid trailing data.
-  (John Arbash Meinel, #186014)
-
-* Unexpected error responses from a smart server no longer cause the
-  client to traceback.  (Andrew Bennetts, #263527)
-
-* Use a Windows api function to get a Unicode host name, rather than
-  assuming the host name is ascii.
-  (Mark Hammond, John Arbash Meinel, #256550)
-
-* ``WorkingTree4`` trees will now correctly report missing-and-new
-  paths in the output of ``iter_changes``. (Robert Collins)
-
-Documentation
-*************
-
-* Updated developer documentation.  (Martin Pool)
-
-API Changes
-***********
-
-* Exporters now take 4 parameters. (Robert Collins)
-
-* ``Tree.iter_changes`` will now return False for the content change
-  field when a file is missing in the basis tree and not present in
-  the target tree. Previously it returned True unconditionally.
-  (Robert Collins)
-
-* The deprecated ``Branch.abspath`` and unimplemented
-  ``Branch.rename_one`` and ``Branch.move`` were removed. (Jelmer Vernooij)
-
-* BzrDir.clone_on_transport implementations must now accept a stacked_on
-  parameter.  (Aaron Bentley)
-
-* BzrDir.cloning_metadir implementations must now take a require_stacking
-  parameter.  (Aaron Bentley)
-
-Testing
-*******
-
-* ``addCleanup`` now takes ``*arguments`` and ``**keyword_arguments``
-  which are then passed to the cleanup callable as it is run. In
-  addition, addCleanup no longer requires that the callables passed to
-  it be unique. (Jonathan Lange)
-
-* Fix some tests that fail on Windows because files are deleted while
-  still in use.
-  (Mark Hammond)
-
-* ``selftest``'s ``--starting-with`` option can now use predefined
-  prefixes so that one can say ``bzr selftest -s bp.loom`` instead of
-  ``bzr selftest -s bzrlib.plugins.loom``. (Vincent Ladeuil)
-
-* ``selftest``'s ``--starting-with`` option now accepts multiple values.
-  (Vincent Ladeuil)
-
-Internals
-*********
-
-* A new plugin interface, ``bzrlib.log.log_adapters``, has been added.
-  This allows dynamic log output filtering by plugins.
-  (Robert Collins)
-
-* ``bzrlib.btree_index`` is now available, providing a b-tree index
-  layer. The design is memory conservative (limited memory cache),
-  faster to seek (approx 100 nodes per page, gives 100-way fan out),
-  and stores compressed pages allowing more keys per page.
-  (Robert Collins, John Arbash Meinel)
-
-* ``bzrlib.diff.DiffTree.show_diff`` now skips changes where the kind
-  is unknown in both source and target.
-  (Robert Collins, Aaron Bentley)
-
-* ``GraphIndexBuilder.add_node`` and ``BTreeBuilder`` have been
-  streamlined a bit. This should make creating large indexes faster.
-  (In benchmarking, it now takes less time to create a BTree index than
-  it takes to read the GraphIndex one.) (John Arbash Meinel)
-
-* Mail clients for `bzr send` are now listed in a registry.  This
-  allows plugins to add new clients by registering them with
-  ``bzrlib.mail_client.mail_client_registry``.  All of the built-in
-  clients now use this mechanism.  (Neil Martinsen-Burrell)
-
-
-bzr 1.6.1
-#########
-
-:Released: 2008-09-05
-
-A couple regressions were found in the 1.6 release. There was a
-performance issue when using ``bzr+ssh`` to branch large repositories,
-and some problems with stacking and ``rich-root`` capable repositories.
-
-
-bzr 1.6.1rc2
-############
-
-:Released: 2008-09-03
-
-Bug Fixes
-*********
-
-* Copying between ``rich-root`` and ``rich-root-pack`` (and vice
-  versa) was accidentally using the inter-model fetcher, instead of
-  recognizing that both were 'rich root' formats.
-  (John Arbash Meinel, #264321)
-
-
-bzr 1.6.1rc1
-############
-
-:Released: 2008-08-29
-
-This release fixes a few regressions found in the 1.6 client. Fetching
-changes was using an O(N^2) buffering algorithm, so for large projects it
-would cause memory thrashing. There is also a specific problem with the
-``--1.6-rich-root`` format, which prevented stacking on top of
-``--rich-root-pack`` repositories, and could allow users to accidentally
-fetch experimental data (``-subtree``) without representing it properly.
-The ``--1.6-rich-root`` format has been deprecated and users are
-recommended to upgrade to ``--1.6.1-rich-root`` immediately.  Also we
-re-introduced a workaround for users who have repositories with incorrect
-nodes (not possible if you only used official releases).
-I should also clarify that none of this is data loss level issues, but
-still sufficient enough to warrant an updated release.
-
-Bug Fixes
-*********
-
-* ``RemoteTransport.readv()`` was being inefficient about how it
-  buffered the readv data and processed it. It would keep appending to
-  the same string (causing many copies) and then pop bytes out of the
-  start of the string (causing more copies).
-  With this patch "bzr+ssh://local" can improve dramatically,
-  especially for projects with large files.
-  (John Arbash Meinel)
-
-* Revision texts were always meant to be stored as fulltexts. There
-  was a bug in a bzr.dev version that would accidentally create deltas
-  when copying from a Pack repo to a Knit repo. This has been fixed,
-  but to support those repositories, we know always request full texts
-  for Revision texts. (John Arbash Meinel, #261339)
-
-* The previous ``--1.6-rich-root`` format used an incorrect xml
-  serializer, which would accidentally support fetching from a
-  repository that supported subtrees, even though the local one would
-  not. We deprecated that format, and introduced a new one that uses
-  the correct serializer ``--1.6.1-rich-root``.
-  (John Arbash Meinel, #262333)
-
-
-bzr 1.6
-#######
-
-:Released: 2008-08-25
-
-Finally, the long awaited bzr 1.6 has been released. This release includes
-new features like Stacked Branches, improved weave merge, and an updated
-server protocol (now on v3) which will allow for better cross version
-compatibility. With this release we have deprecated Knit format
-repositories, and recommend that users upgrade them, we will continue to
-support reading and writing them for the forseeable future, but we will
-not be tuning them for performance as pack repositories have proven to be
-better at scaling. This will also be the first release to bundle
-TortoiseBzr in the standalone Windows installer.
-
-
-bzr 1.6rc5
-##########
-
-:Released: 2008-08-19
-
-Bug Fixes
-*********
-
-* Disable automatic detection of stacking based on a containing
-  directory of the target. It interacted badly with push, and needs a
-  bit more work to get the edges polished before it should happen
-  automatically. (John Arbash Meinel, #259275)
-  (This change was reverted when merged to bzr.dev)
-
-
-bzr 1.6rc4
-##########
-
-:Released: 2008-08-18
-
-Bug Fixes
-*********
-
-* Fix a regression in knit => pack fetching.  We had a logic
-  inversion, causing the fetch to insert fulltexts in random order,
-  rather than preserving deltas.  (John Arbash Meinel, #256757)
-
-
-bzr 1.6rc3
-##########
-
-:Released: 2008-08-14
-
-Changes
-*******
-
-* Disable reading ``.bzrrules`` as a per-branch rule preferences
-  file. The feature was not quite ready for a full release.
-  (Robert Collins)
-
-Improvements
-************
-
-* Update the windows installer to bundle TortoiseBzr and ``qbzr``
-  into the standalone installer. This will be the first official
-  windows release that installs Tortoise by default.
-  (Mark Hammond)
-
-Bug Fixes
-*********
-
-* Fix a regression in ``bzr+http`` support. There was a missing
-  function (``_read_line``) that needed to be carried over from
-  ``bzr+ssh`` support. (Andrew Bennetts)
-
-* ``GraphIndex`` objects will internally read an entire index if more
-  than 1/20th of their keyspace is requested in a single operation.
-  This largely mitigates a performance regression in ``bzr log FILE``
-  and completely corrects the performance regression in ``bzr log``.
-  The regression was caused by removing an accomodation which had been
-  supporting the index format in use. A newer index format is in
-  development which is substantially faster. (Robert Collins)
-
-
-bzr 1.6rc2
-##########
-
-:Released: 2008-08-13
-
-This release candidate has a few minor bug fixes, and some regression
-fixes for Windows.
-
-Bug Fixes
-*********
-
-* ``bzr upgrade`` on remote branches accessed via bzr:// and
-  bzr+ssh:// now works.  (Andrew Bennetts)
-
-* Change the ``get_format_description()`` strings for
-  ``RepositoryFormatKnitPack5`` et al to be single line messages.
-  (Aaron Bentley)
-
-* Fix for a regression on Win32 where we would try to call
-  ``os.listdir()`` on a file and not catch the exception properly.
-  (Windows raises a different exception.) This would manifest in
-  places like ``bzr rm file`` or ``bzr switch``.
-  (Mark Hammond, John Arbash Meinel)
-
-* ``Inventory.copy()`` was failing to set the revision property for
-  the root entry. (Jelmer Vernooij)
-
-* sftp transport: added missing ``FileExists`` case to
-  ``_translate_io_exception`` (Christophe Troestler, #123475)
-
-* The help for ``bzr ignored`` now suggests ``bzr ls --ignored`` for
-  scripting use. (Robert Collins, #3834)
-
-* The default ``annotate`` logic will now always assign the
-  last-modified value of a line to one of the revisions that modified
-  it, rather than a merge revision. This would happen when both sides
-  claimed to have modified the line resulting in the same text. The
-  choice is arbitrary but stable, so merges in different directions
-  will get the same results.  (John Arbash Meinel, #232188)
-
-
-bzr 1.6rc1
-##########
-
-:Released: 2008-08-06
-
-This release candidate for bzr 1.6 solidifies the new branch stacking
-feature.  Bazaar now recommends that users upgrade all knit repositories,
-because later formats are much faster.  However, we plan to continue read/write and
-upgrade support for knit repostories for the forseeable future.  Several
-other bugs and performance issues were fixed.
-
-Changes
-*******
-
-* Knit format repositories are deprecated and bzr will now emit
-  warnings whenever it encounters one.  Use ``bzr upgrade`` to upgrade
-  knit repositories to pack format.  (Andrew Bennetts)
-
-Improvements
-************
-
-* ``bzr check`` can now be told which elements at a location it should
-  check.  (Daniel Watkins)
-
-* Commit now supports ``--exclude`` (or ``-x``) to exclude some files
-  from the commit. (Robert Collins, #3117)
-
-* Fetching data between repositories that have the same model but no
-  optimised fetcher will not reserialise all the revisions, increasing
-  performance. (Robert Collins, John Arbash Meinel)
-
-* Give a more specific error when target branch is not reachable.
-  (James Westby)
-
-* Implemented a custom ``walkdirs_utf8`` implementation for win32.
-  This uses a pyrex extension to get direct access to the
-  ``FindFirstFileW`` style apis, rather than using ``listdir`` +
-  ``lstat``. Shows a very strong improvement in commands like
-  ``status`` and ``diff`` which have to iterate the working tree.
-  Anywhere from 2x-6x faster depending on the size of the tree (bigger
-  trees, bigger benefit.) (John Arbash Meinel)
-
-* New registry for log properties handles  and the method in
-  LongLogFormatter to display the custom properties returned by the
-  registered handlers. (Guillermo Gonzalez, #162469)
-
-Bug Fixes
-*********
-
-* Add more tests that stacking does not create deltas spanning
-  physical repository boundaries.
-  (Martin Pool, #252428)
-
-* Better message about incompatible repositories.
-  (Martin Pool, #206258)
-
-* ``bzr branch --stacked`` ensures the destination branch format can
-  support stacking, even if the origin does not.
-  (Martin Pool)
-
-* ``bzr export`` no longer exports ``.bzrrules``.
-  (Ian Clatworthy)
-
-* ``bzr serve --directory=/`` now correctly allows the whole
-  filesystem to be accessed on Windows, not just the root of the drive
-  that Python is running from.
-  (Adrian Wilkins, #240910)
-
-* Deleting directories by hand before running ``bzr rm`` will not
-  cause subsequent errors in ``bzr st`` and ``bzr commit``.
-  (Robert Collins, #150438)
-
-* Fix a test case that was failing if encoding wasn't UTF-8.
-  (John Arbash Meinel, #247585)
-
-* Fix "no buffer space available" error when branching with the new
-  smart server protocol to or from Windows.
-  (Andrew Bennetts, #246180)
-
-* Fixed problem in branching from smart server.
-  (#249256, Michael Hudson, Martin Pool)
-
-* Handle a file turning in to a directory in TreeTransform.
-  (James Westby, #248448)
-
-API Changes
-***********
-
-* ``MutableTree.commit`` has an extra optional keywork parameter
-  ``exclude`` that will be unconditionally supplied by the command
-  line UI - plugins that add tree formats may need an update.
-  (Robert Collins)
-
-* The API minimum version for plugin compatibility has been raised to
-  1.6 - there are significant changes throughout the code base.
-  (Robert Collins)
-
-* The generic fetch code now uses three attributes on Repository objects
-  to control fetch. The streams requested are controlled via :
-  ``_fetch_order`` and ``_fetch_uses_deltas``. Setting these
-  appropriately allows different repository implementations to recieve
-  data in their optimial form. If the ``_fetch_reconcile`` is set then
-  a reconcile operation is triggered at the end of the fetch.
-  (Robert Collins)
-
-* The ``put_on_disk`` and ``get_tar_item`` methods in
-  ``InventoryEntry`` were deprecated. (Ian Clatworthy)
-
-* ``Repository.is_shared`` doesn't take a read lock. It didn't
-  need one in the first place (nobody cached the value, and
-  ``RemoteRepository`` wasn't taking one either). This saves a round
-  trip when probing Pack repositories, as they read the ``pack-names``
-  file when locked. And during probe, locking the repo isn't very
-  useful. (John Arbash Meinel)
-
-Internals
-*********
-
-* ``bzrlib.branchbuilder.BranchBuilder`` is now much more capable of
-  putting together a real history without having to create a full
-  WorkingTree. It is recommended that tests that are not directly
-  testing the WorkingTree use BranchBuilder instead.  See
-  ``BranchBuilder.build_snapshot`` or
-  ``TestCaseWithMemoryTree.make_branch_builder``.  (John Arbash Meinel)
-
-* ``bzrlib.builtins.internal_tree_files`` broken into two giving a new
-  helper ``safe_relpath_files`` - used by the new ``exclude``
-  parameter to commit. (Robert Collins)
-
-* Make it easier to introduce new WorkingTree formats.
-  (Ian Clatworthy)
-
-* The code for exporting trees was refactored not to use the
-  deprecated ``InventoryEntry`` methods. (Ian Clatworthy)
-
-* RuleSearchers return () instead of [] now when there are no matches.
-  (Ian Clatworthy)
-
-
-bzr 1.6beta3
-############
-
-:Released: 2008-07-17
-
-This release adds a new 'stacked branches' feature allowing branches to
-share storage without being in the same repository or on the same machine.
-(See the user guide for more details.)  It also adds a new hook, improved
-weaves, aliases for related locations, faster bzr+ssh push, and several
-bug fixes.
-
-Features
-********
-
-* New ``pre_change_branch_tip`` hook that is called before the
-  branch tip is moved, while the branch is write-locked.  See the User
-  Reference for signature details.  (Andrew Bennetts)
-
-* Rule-based preferences can now be defined for selected files in
-  selected branches, allowing commands and plugins to provide
-  custom behaviour for files matching defined patterns.
-  See ``Rule-based preferences`` (part of ``Configuring Bazaar``)
-  in the User Guide and ``bzr help rules`` for more information.
-  (Ian Clatworthy)
-
-* Sites may suggest a branch to stack new branches on.  (Aaron Bentley)
-
-* Stacked branches are now supported. See ``bzr help branch`` and
-  ``bzr help push``.  Branches must be in the ``development1`` format
-  to stack, though the stacked-on branch can be of any format.
-  (Robert Collins)
-
-Improvements
-************
-
-* ``bzr export --format=tgz --root=NAME -`` to export a gzipped tarball
-  to stdout; also ``tar`` and ``tbz2``.
-  (Martin Pool)
-
-* ``bzr (re)merge --weave`` will now use a standard Weave algorithm,
-  rather than the annotation-based merge it was using. It does so by
-  building up a Weave of the important texts, without needing to build
-  the full ancestry. (John Arbash Meinel, #238895)
-
-* ``bzr send`` documents and better supports ``emacsclient`` (proper
-  escaping of mail headers and handling of the MUA Mew).
-  (Christophe Troestler)
-
-* Remembered locations can be specified by aliases, e.g. :parent, :public,
-  :submit.  (Aaron Bentley)
-
-* The smart protocol now has improved support for setting branches'
-  revision info directly.  This makes operations like push
-  faster.  The new request method name is
-  ``Branch.set_last_revision_ex``.  (Andrew Bennetts)
-
-Bug Fixes
-*********
-
-* Bazaar is now able to be a client to the web server of IIS 6 and 7.
-  The broken implementations of RFC822 in Python and RFC2046 in IIS
-  combined with boundary-line checking in Bazaar previously made this
-  impossible. (NB, IIS 5 does not suffer from this problem).
-  (Adrian Wilkins, #247585)
-
-* ``bzr log --long`` with a ghost in your mainline now handles that
-  ghost properly. (John Arbash Meinel, #243536)
-
-* ``check`` handles the split-up .bzr layout correctly, so no longer
-  requires a branch to be present.
-  (Daniel Watkins, #64783)
-
-* Clearer message about how to set the PYTHONPATH if bzrlib can't be
-  loaded.
-  (Martin Pool, #205230)
-
-* Errors about missing libraries are now shown without a traceback,
-  and with a suggestion to install the library.  The full traceback is
-  still in ``.bzr.log`` and can be shown with ``-Derror``.
-  (Martin Pool, #240161)
-
-* Fetch from a stacked branch copies all required data.
-  (Aaron Bentley, #248506)
-
-* Handle urls such as ftp://user@host.com@www.host.com where the user
-  name contains an @.
-  (Neil Martinsen-Burrell, #228058)
-
-* ``needs_read_lock`` and ``needs_write_lock`` now suppress an error during
-  ``unlock`` if there was an error in the original function. This helps
-  most when there is a failure with a smart server action, since often the
-  connection closes and we cannot unlock.
-  (Andrew Bennetts, John Arbash Meinel, #125784)
-
-* Obsolete hidden command ``bzr fetch`` removed.
-  (Martin Pool, #172870)
-
-* Raise the correct exception when doing ``-rbefore:0`` or ``-c0``.
-  (John Arbash Meinel, #239933)
-
-* You can now compare file revisions in Windows diff programs from
-  Cygwin Bazaar.
-  (Matt McClure, #209281)
-
-* revision_history now tolerates mainline ghosts for Branch format 6.
-  (Aaron Bentley, #235055)
-
-* Set locale from environment for third party libs.
-  (Martin von Gagern, #128496)
-
-Documentation
-*************
-
-* Added *Using stacked branches* to the User Guide.
-  (Ian Clatworthy)
-
-* Updated developer documentation.
-  (Martin Pool)
-
-Testing
-*******
-
-* ``-Dmemory`` will cause /proc/PID/status to be catted before bzr
-  exits, allowing low-key analysis of peak memory use. (Robert Collins)
-
-* ``TestCaseWithTransport.make_branch_and_tree`` tries harder to return
-  a tree with a ``branch`` attribute of the right format.  This was
-  preventing some ``RemoteBranch`` tests from actually running with
-  ``RemoteBranch`` instances.  (Andrew Bennetts)
-
-API Changes
-***********
-
-* Removed ``Repository.text_store``, ``control_store``, etc.  Instead,
-  there are new attributes ``texts, inventories, revisions,
-  signatures``, each of which is a ``VersionedFiles``.  See the
-  Repository docstring for more details.
-  (Robert Collins)
-
-* ``Branch.pull`` now accepts an ``_override_hook_target`` optional
-  parameter.  If you have a subclass of ``Branch`` that overrides
-  ``pull`` then you should add this parameter.  (Andrew Bennetts)
-
-* ``bzrlib.check.check()`` has been deprecated in favour of the more
-  aptly-named ``bzrlib.check.check_branch()``.
-  (Daniel Watkins)
-
-* ``Tree.print_file`` and ``Repository.print_file`` are deprecated.
-  These methods are bad APIs because they write directly to sys.stdout.
-  bzrlib does not use them internally, and there are no direct tests
-  for them. (Alexander Belchenko)
-
-Internals
-*********
-
-* ``cat`` command no longer uses ``Tree.print_file()`` internally.
-  (Alexander Belchenko)
-
-* New class method ``BzrDir.open_containing_tree_branch_or_repository``
-  which eases the discovery of the tree, the branch and the repository
-  containing a given location.
-  (Daniel Watkins)
-
-* New ``versionedfile.KeyMapper`` interface to abstract out the access to
-  underlying .knit/.kndx etc files in repositories with partitioned
-  storage. (Robert Collins)
-
-* Obsolete developer-use command ``weave-join`` has been removed.
-  (Robert Collins)
-
-* ``RemoteToOtherFetcher`` and ``get_data_stream_for_search`` removed,
-  to support new ``VersionedFiles`` layering.
-  (Robert Collins)
-
-
-bzr 1.6beta2
-############
-
-:Released: 2008-06-10
-
-This release contains further progress towards our 1.6 goals of shallow
-repositories, and contains a fix for some user-affecting bugs in the
-repository layer.  Building working trees during checkout and branch is
-now faster.
-
-Bug Fixes
-*********
-
-* Avoid KnitCorrupt error extracting inventories from some repositories.
-  (The data is not corrupt; an internal check is detecting a problem
-  reading from the repository.)
-  (Martin Pool, Andrew Bennetts, Robert Collins, #234748)
-
-* ``bzr status`` was breaking if you merged the same revision twice.
-  (John Arbash Meinel, #235407)
-
-* Fix infinite loop consuming 100% CPU when a connection is lost while
-  reading a response body via the smart protocol v1 or v2.
-  (Andrew Bennetts)
-
-* Inserting a bundle which changes the contents of a file with no trailing
-  end of line, causing a knit snapshot in a 'knits' repository will no longer
-  cause KnitCorrupt. (Robert Collins)
-
-* ``RemoteBranch.pull`` needs to return the ``self._real_branch``'s
-  pull result. It was instead just returning None, which breaks ``bzr
-  pull``. (John Arbash Meinel, #238149)
-
-* Sanitize branch nick before using it as an attachment filename in
-  ``bzr send``. (Lukáš Lalinský, #210218)
-
-* Squash ``inv_entry.symlink_target`` to a plain string when
-  generating DirState details. This prevents from getting a
-  ``UnicodeError`` when you have symlinks and non-ascii filenames.
-  (John Arbash Meinel, #135320)
-
-Improvements
-************
-
-* Added the 'alias' command to set/unset and display aliases. (Tim Penhey)
-
-* ``added``, ``modified``, and ``unknowns`` behaviour made consistent (all three
-  now quote paths where required). Added ``--null`` option to ``added`` and
-  ``modified`` (for null-separated unknowns, use ``ls --unknown --null``)
-  (Adrian Wilkins)
-
-* Faster branching (1.09x) and lightweight checkouts (1.06x) on large trees.
-  (Ian Clatworthy, Aaron Bentley)
-
-Documentation
-*************
-
-* Added *Bazaar Zen* section to the User Guide. (Ian Clatworthy)
-
-Testing
-*******
-
-* Fix the test HTTPServer to be isolated from chdir calls made while it is
-  running, allowing it to be used in blackbox tests. (Robert Collins)
-
-API Changes
-***********
-
-* ``WorkingTree.set_parent_(ids/trees)`` will now filter out revisions
-  which are in the ancestry of other revisions. So if you merge the same
-  tree twice, or merge an ancestor of an existing merge, it will only
-  record the newest. (If you merge a descendent, it will replace its
-  ancestor). (John Arbash Meinel, #235407)
-
-* ``RepositoryPolicy.__init__`` now requires stack_on and stack_on_pwd,
-  through the derived classes do not.  (Aaron Bentley)
-
-Internals
-*********
-
-* ``bzrlib.bzrdir.BzrDir.sprout`` now accepts ``stacked`` to control
-  creating stacked branches. (Robert Collins)
-
-* Knit record serialisation is now stricter on what it will accept, to
-  guard against potential internal bugs, or broken input. (Robert Collins)
-
-bzr 1.6beta1
-############
-
-:Released: 2008-06-02
-
-Commands that work on the revision history such as push, pull, missing,
-uncommit and log are now substantially faster.  This release adds a
-translation of some of the user documentation into Spanish.  (Contributions of
-other translations would be very welcome.)  Bazaar 1.6beta1 adds a new network
-protocol which is used by default and which allows for more efficient transfers
-and future extensions.
-
-
-Notes When Upgrading
-********************
-
-* There is a new version of the network protocol used for bzr://, bzr+ssh://
-  and bzr+http:// connections.  This will allow more efficient requests and
-  responses, and more graceful fallback when a server is too old to
-  recognise a request from a more recent client.  Bazaar 1.6 will
-  interoperate with 0.16 and later versions, but servers should be upgraded
-  when possible.  Bazaar 1.6 no longer interoperates with 0.15 and earlier via
-  these protocols.  Use alternatives like SFTP or upgrade those servers.
-  (Andrew Bennetts, #83935)
-
-Changes
-*******
-
-* Deprecation warnings will not be suppressed when running ``bzr selftest``
-  so that developers can see if their code is using deprecated functions.
-  (John Arbash Meinel)
-
-Features
-********
-
-* Adding ``-Derror`` will now display a traceback when a plugin fails to
-  load. (James Westby)
-
-Improvements
-************
-
-* ``bzr branch/push/pull -r XXX`` now have a helper function for finding
-  the revno of the new revision (``Graph.find_distance_to_null``). This
-  should make something like ``bzr branch -r -100`` in a shared, no-trees
-  repository much snappier. (John Arbash Meinel)
-
-* ``bzr log --short -r X..Y`` no longer needs to access the full revision
-  history. This makes it noticeably faster when logging the last few
-  revisions. (John Arbash Meinel)
-
-* ``bzr ls`` now accepts ``-V`` as an alias for ``--versioned``.
-  (Jerad Cramp, #165086)
-
-* ``bzr missing`` uses the new ``Graph.find_unique_ancestors`` and
-  ``Graph.find_differences`` to determine missing revisions without having
-  to search the whole ancestry. (John Arbash Meinel, #174625)
-
-* ``bzr uncommit`` now uses partial history access, rather than always
-  extracting the full revision history for a branch. This makes it
-  resolve the appropriate revisions much faster (in testing it drops
-  uncommit from 1.5s => 0.4s). It also means ``bzr log --short`` is one
-  step closer to not using full revision history.
-  (John Arbash Meinel, #172649)
-
-Bugfixes
-********
-
-* ``bzr merge --lca`` should handle when two revisions have no common
-  ancestor other than NULL_REVISION. (John Arbash Meinel, #235715)
-
-* ``bzr status`` was breaking if you merged the same revision twice.
-  (John Arbash Meinel, #235407)
-
-* ``bzr push`` with both ``--overwrite`` and ``-r NNN`` options no longer
-  fails.  (Andrew Bennetts, #234229)
-
-* Correctly track the base URL of a smart medium when using bzr+http://
-  URLs, which was causing spurious "No repository present" errors with
-  branches in shared repositories accessed over bzr+http.
-  (Andrew Bennetts, #230550)
-
-* Define ``_remote_is_at_least_1_2`` on ``SmartClientMedium`` so that all
-  implementations have the attribute.  Fixes 'PyCurlTransport' object has no
-  attribute '_remote_is_at_least_1_2' attribute errors.
-  (Andrew Bennetts, #220806)
-
-* Failure to delete an obsolete pack file should just give a warning
-  message, not a fatal error.  It may for example fail if the file is still
-  in use by another process.
-  (Martin Pool)
-
-* Fix MemoryError during large fetches over HTTP by limiting the amount of
-  data we try to read per ``recv`` call.  The problem was observed with
-  Windows and a proxy, but might affect other environments as well.
-  (Eric Holmberg, #215426)
-
-* Handle old merge directives correctly in Merger.from_mergeable.  Stricter
-  get_parent_map requirements exposed a latent bug here.  (Aaron Bentley)
-
-* Issue a warning and ignore passwords declared in authentication.conf when
-  used for an ssh scheme (sftp or bzr+ssh).
-  (Vincent Ladeuil, #203186)
-
-* Make both http implementations raise appropriate exceptions on 403
-  Forbidden when POSTing smart requests.
-  (Vincent Ladeuil, #230223)
-
-* Properly *title* header names in http requests instead of capitalizing
-  them.
-  (Vincent Ladeuil, #229076)
-
-* The "Unable to obtain lock" error message now also suggests using
-  ``bzr break-lock`` to fix it.  (Martin Albisetti, #139202)
-
-* Treat an encoding of '' as ascii; this can happen when bzr is run
-  under vim on Mac OS X.
-  (Neil Martinsen-Burrell)
-
-* ``VersionedFile.make_mpdiffs()`` was raising an exception that wasn't in
-  scope. (Daniel Fischer #235687)
-
-Documentation
-*************
-
-* Added directory structure and started translation of docs in spanish.
-  (Martin Albisetti, Lucio Albenga)
-
-* Incorporate feedback from Jelmer Vernooij and Neil Martinsen-Burrell
-  on the plugin and integration chapters of the User Guide.
-  (Ian Clatworthy)
-
-* More Bazaar developer documentation about packaging and release process,
-  and about use of Python reprs.
-  (Martin Pool, Martin Albisetti)
-
-* Updated Tortise strategy document. (Mark Hammond)
-
-Testing
-*******
-
-* ``bzrlib.tests.adapt_tests`` was broken and unused - it has been fixed.
-  (Robert Collins)
-
-* Fix the test HTTPServer to be isolated from chdir calls made while it is
-  running, allowing it to be used in blackbox tests. (Robert Collins)
-
-* New helper function for splitting test suites
-  ``split_suite_by_condition``. (Robert Collins)
-
-Internals
-*********
-
-* ``Branch.missing_revisions`` has been deprecated. Similar functionality
-  can be obtained using ``bzrlib.missing.find_unmerged``. The api was
-  fairly broken, and the function was unused, so we are getting rid of it.
-  (John Arbash Meinel)
-
-API Changes
-***********
-
-* ``Branch.abspath`` is deprecated; use the Tree or Transport
-  instead.  (Martin Pool)
-
-* ``Branch.update_revisions`` now takes an optional ``Graph``
-  object. This can be used by ``update_revisions`` when it is
-  checking ancestry, and allows callers to prefer request to go to a
-  local branch.  (John Arbash Meinel)
-
-* Branch, Repository, Tree and BzrDir should expose a Transport as an
-  attribute if they have one, rather than having it indirectly accessible
-  as ``.control_files._transport``.  This doesn't add a requirement
-  to support a Transport in cases where it was not needed before;
-  it just simplifies the way it is reached.  (Martin Pool)
-
-* ``bzr missing --mine-only`` will return status code 0 if you have no
-  new revisions, but the remote does. Similarly for ``--theirs-only``.
-  The new code only checks one side, so it doesn't know if the other
-  side has changes. This seems more accurate with the request anyway.
-  It also changes the output to print '[This|Other] branch is up to
-  date.' rather than displaying nothing.  (John Arbash Meinel)
-
-* ``LockableFiles.put_utf8``, ``put_bytes`` and ``controlfilename``
-  are now deprecated in favor of using Transport operations.
-  (Martin Pool)
-
-* Many methods on ``VersionedFile``, ``Repository`` and in
-  ``bzrlib.revision``  deprecated before bzrlib 1.5 have been removed.
-  (Robert Collins)
-
-* ``RevisionSpec.wants_revision_history`` can be set to False for a given
-  ``RevisionSpec``. This will disable the existing behavior of passing in
-  the full revision history to ``self._match_on``. Useful for specs that
-  don't actually need access to the full history. (John Arbash Meinel)
-
-* The constructors of ``SmartClientMedium`` and its subclasses now require a
-  ``base`` parameter.  ``SmartClientMedium`` implementations now also need
-  to provide a ``remote_path_from_transport`` method.  (Andrew Bennetts)
-
-* The default permissions for creating new files and directories
-  should now be obtained from ``BzrDir._get_file_mode()`` and
-  ``_get_dir_mode()``, rather than from LockableFiles.  The ``_set_file_mode``
-  and ``_set_dir_mode`` variables on LockableFiles which were advertised
-  as a way for plugins to control this are no longer consulted.
-  (Martin Pool)
-
-* ``VersionedFile.join`` is deprecated. This method required local
-  instances of both versioned file objects and was thus hostile to being
-  used for streaming from a smart server. The new get_record_stream and
-  insert_record_stream are meant to efficiently replace this method.
-  (Robert Collins)
-
-* ``WorkingTree.set_parent_(ids/trees)`` will now filter out revisions
-  which are in the ancestry of other revisions. So if you merge the same
-  tree twice, or merge an ancestor of an existing merge, it will only
-  record the newest. (If you merge a descendent, it will replace its
-  ancestor). (John Arbash Meinel, #235407)
-
-* ``WorkingTreeFormat2.stub_initialize_remote`` is now private.
-  (Martin Pool)
-
-
-bzr 1.5
-#######
-
-:Released: 2008-05-16
-
-This release of Bazaar includes several updates to the documentation, and fixes
-to prepare for making rich root support the default format. Many bugs have been
-squashed, including fixes to log, bzr+ssh inter-operation with older servers.
-
-Changes
-*******
-
-* Suppress deprecation warnings when bzrlib is a 'final' release. This way
-  users of packaged software won't be bothered with DeprecationWarnings,
-  but developers and testers will still see them. (John Arbash Meinel)
-
-Documentation
-*************
-
-* Incorporate feedback from Jelmer Vernooij and Neil Martinsen-Burrell
-  on the plugin and integration chapters of the User Guide.
-  (Ian Clatworthy)
-
-
-bzr 1.5rc1
-##########
-
-:Released: 2008-05-09
-
-Changes
-*******
-
-* Broader support of GNU Emacs mail clients. Set
-  ``mail_client=emacsclient`` in your bazaar.conf and ``send`` will pop the
-  bundle in a mail buffer according to the value of ``mail-user-agent``
-  variable. (Xavier Maillard)
-
-Improvements
-************
-
-* Diff now handles revision specs like "branch:" and "submit:" more
-  efficiently.  (Aaron Bentley, #202928)
-
-* More friendly error given when attempt to start the smart server
-  on an address already in use. (Andrea Corbellini, #200575)
-
-* Pull completes much faster when there is nothing to pull.
-  (Aaron Bentley)
-
-Bugfixes
-********
-
-* Authentication.conf can define sections without password.
-  (Vincent Ladeuil, #199440)
-
-* Avoid muttering every time a child update does not cause a progress bar
-  update. (John Arbash Meinel, #213771)
-
-* ``Branch.reconcile()`` is now implemented. This allows ``bzr reconcile``
-  to fix when a Branch has a non-canonical mainline history. ``bzr check``
-  also detects this condition. (John Arbash Meinel, #177855)
-
-* ``bzr log -r ..X bzr://`` was failing, because it was getting a request
-  for ``revision_id=None`` which was not a string.
-  (John Arbash Meinel, #211661)
-
-* ``bzr commit`` now works with Microsoft's FTP service.
-  (Andreas Deininger)
-
-* Catch definitions outside sections in authentication.conf.
-  (Vincent Ladeuil, #217650)
-
-* Conversion from non-rich-root to rich-root(-pack) updates inventory
-  sha1s, even when bundles are used.  (Aaron Bentley, #181391)
-
-* Conversion from non-rich-root to rich-root(-pack) works correctly even
-  though search keys are not topologically sorted.  (Aaron Bentley)
-
-* Conversion from non-rich-root to rich-root(-pack) works even when a
-  parent revision has a different root id.  (Aaron Bentley, #177874)
-
-* Disable strace testing until strace is fixed (see bug #103133) and emit a
-  warning when selftest ends to remind us of leaking tests.
-  (Vincent Ladeuil, #226769)
-
-* Fetching all revisions from a repository does not cause pack collisions.
-  (Robert Collins, Aaron Bentley, #212908)
-
-* Fix error about "attempt to add line-delta in non-delta knit".
-  (Andrew Bennetts, #217701)
-
-* Pushing a branch in "dirstate" format (Branch5) over bzr+ssh would break
-  if the remote server was < version 1.2. This was due to a bug in the
-  RemoteRepository.get_parent_map() fallback code.
-  (John Arbash Meinel, #214894)
-
-* Remove leftover code in ``bzr_branch`` that inappropriately creates
-  a ``branch-name`` file in the branch control directory.
-  (Martin Pool)
-
-* Set SO_REUSEADDR on server sockets of ``bzr serve`` to avoid problems
-  rebinding the socket when starting the server a second time.
-  (John Arbash Meinel, Martin Pool, #164288)
-
-* Severe performance degradation in fetching from knit repositories to
-  knits and packs due to parsing the entire revisions.kndx on every graph
-  walk iteration fixed by using the Repository.get_graph API.  There was
-  another regression in knit => knit fetching which re-read the index for
-  every revision each side had in common.
-  (Robert Collins, John Arbash Meinel)
-
-* When logging the changes to a particular file, there was a bug if there
-  were ghosts in the revision ancestry. (John Arbash Meinel, #209948)
-
-* xs4all's ftp server returns a temporary error when trying to list an
-  empty directory, rather than returning an empty list. Adding a
-  workaround so that we don't get spurious failures.
-  (John Arbash Meinel, #215522)
-
-Documentation
-*************
-
-* Expanded the User Guide to include new chapters on popular plugins and
-  integrating Bazaar into your environment. The *Best practices* chapter
-  was renamed to *Miscellaneous topics* as suggested by community
-  feedback as well. (Ian Clatworthy)
-
-* Document outlining strategies for TortoiseBzr. (Mark Hammond)
-
-* Improved the documentation on hooks. (Ian Clatworthy)
-
-* Update authentication docs regarding ssh agents.
-  (Vincent Ladeuil, #183705)
-
-Testing
-*******
-
-* Add ``thread_name_suffix`` parameter to SmartTCPServer_for_testing, to
-  make it easy to identify which test spawned a thread with an unhandled
-  exception. (Andrew Bennetts)
-
-* New ``--debugflag``/``-E`` option to ``bzr selftest`` for setting
-  options for debugging tests, these are complementary to the -D
-  options.  The ``-Dselftest_debug`` global option has been replaced by the
-  ``-E=allow_debug`` option for selftest. (Andrew Bennetts)
-
-* Parameterised test ids are preserved correctly to aid diagnosis of test
-  failures. (Robert Collins, Andrew Bennetts)
-
-* selftest now accepts --starting-with <id> to load only the tests whose id
-  starts with the one specified. This greatly speeds up running the test
-  suite on a limited set of tests and can be used to run the tests for a
-  single module, a single class or even a single test.  (Vincent Ladeuil)
-
-* The test suite modules have been modified to define load_tests() instead
-  of test_suite(). That speeds up selective loading (via --load-list)
-  significantly and provides many examples on how to migrate (grep for
-  load_tests).  (Vincent Ladeuil)
-
-Internals
-*********
-
-* ``Hooks.install_hook`` is now deprecated in favour of
-  ``Hooks.install_named_hook`` which adds a required ``name`` parameter, to
-  avoid having to call ``Hooks.name_hook``. (Daniel Watkins)
-
-* Implement xml8 serializer.  (Aaron Bentley)
-
-* New form ``@deprecated_method(deprecated_in(1, 5, 0))`` for making
-  deprecation wrappers.  (Martin Pool)
-
-* ``Repository.revision_parents`` is now deprecated in favour of
-  ``Repository.get_parent_map([revid])[revid]``. (Jelmer Vernooij)
-
-* The Python ``assert`` statement is no longer used in Bazaar source, and
-  a test checks this.  (Martin Pool)
-
-API Changes
-***********
-
-* ``bzrlib.status.show_pending_merges`` requires the repository to be
-  locked by the caller. Callers should have been doing it anyway, but it
-  will now raise an exception if they do not. (John Arbash Meinel)
-
-* Repository.get_data_stream, Repository.get_data_stream_for_search(),
-  Repository.get_deltas_for_revsions(), Repository.revision_trees(),
-  Repository.item_keys_introduced_by() no longer take read locks.
-  (Aaron Bentley)
-
-* ``LockableFiles.get_utf8`` and ``.get`` are deprecated, as a start
-  towards removing LockableFiles and ``.control_files`` entirely.
-  (Martin Pool)
-
-* Methods deprecated prior to 1.1 have been removed.
-  (Martin Pool)
-
-
-bzr 1.4 
-#######
-
-:Released: 2008-04-28
-
-This release of Bazaar includes handy improvements to the speed of log and
-status, new options for several commands, improved documentation, and better
-hooks, including initial code for server-side hooks.  A number of bugs have
-been fixed, particularly in interoperability between different formats or
-different releases of Bazaar over there network.  There's been substantial
-internal work in both the repository and network code to enable new features
-and faster performance.
-
-Bug Fixes
-*********
-
-* Pushing a branch in "dirstate" format (Branch5) over bzr+ssh would break
-  if the remote server was < version 1.2.  This was due to a bug in the
-  RemoteRepository.get_parent_map() fallback code.
-  (John Arbash Meinel, Andrew Bennetts, #214894)
-
-
-bzr 1.4rc2
-##########
-
-:Released: 2008-04-21
-
-Bug Fixes
-*********
-
-* ``bzr log -r ..X bzr://`` was failing, because it was getting a request
-  for ``revision_id=None`` which was not a string.
-  (John Arbash Meinel, #211661)
-
-* Fixed a bug in handling ghost revisions when logging changes in a
-  particular file.  (John Arbash Meinel, #209948)
-
-* Fix error about "attempt to add line-delta in non-delta knit".
-  (Andrew Bennetts, #205156)
-
-* Fixed performance degradation in fetching from knit repositories to
-  knits and packs due to parsing the entire revisions.kndx on every graph
-  walk iteration fixed by using the Repository.get_graph API.  There was
-  another regression in knit => knit fetching which re-read the index for
-  every revision each side had in common.
-  (Robert Collins, John Arbash Meinel)
-
-
-bzr 1.4rc1
-##########
-
-:Released: 2008-04-11
-
-Changes
-*******
-
-* bzr main script cannot be imported (Benjamin Peterson)
-
-* On GNU/Linux bzr additionally looks for plugins in arch-independent site
-  directory. (Toshio Kuratomi)
-
-* The ``set_rh`` branch hook is now deprecated. Please migrate
-  any plugins using this hook to use an alternative, e.g.
-  ``post_change_branch_tip``. (Ian Clatworthy)
-
-* When a plugin cannot be loaded as the file path is not a valid
-  python module name bzr will now strip a ``bzr_`` prefix from the
-  front of the suggested name, as many plugins (e.g. bzr-svn)
-  want to be installed without this prefix. It is a common mistake
-  to have a folder named "bzr-svn" for that plugin, especially
-  as this is what bzr branch lp:bzr-svn will give you. (James Westby,
-  Andrew Cowie)
-
-* UniqueIntegerBugTracker now appends bug-ids instead of joining
-  them to the base URL. Plugins that register bug trackers may
-  need a trailing / added to the base URL if one is not already there.
-  (James Wesby, Andrew Cowie)
-
-Features
-********
-
-* Added start_commit hook for mutable trees. (Jelmer Vernooij, #186422)
-
-* ``status`` now accepts ``--no-pending`` to show the status without
-  listing pending merges, which speeds up the command a lot on large
-  histories.  (James Westby, #202830)
-
-* New ``post_change_branch_tip`` hook that is called after the
-  branch tip is moved but while the branch is still write-locked.
-  See the User Reference for signature details.
-  (Ian Clatworthy, James Henstridge)
-
-* Reconfigure can convert a branch to be standalone or to use a shared
-  repository.  (Aaron Bentley)
-
-Improvements
-************
-
-* The smart protocol now has support for setting branches' revision info
-  directly.  This should make operations like push slightly faster, and is a
-  step towards server-side hooks.  The new request method name is
-  ``Branch.set_last_revision_info``.  (Andrew Bennetts)
-
-* ``bzr commit --fixes`` now recognises "gnome" as a tag by default.
-  (James Westby, Andrew Cowie)
-
-* ``bzr switch`` will attempt to find branches to switch to relative to the
-  current branch. E.g. ``bzr switch branchname`` will look for
-  ``current_branch/../branchname``. (Robert Collins, Jelmer Vernooij,
-  Wouter van Heyst)
-
-* Diff is now more specific about execute-bit changes it describes
-  (Chad Miller)
-
-* Fetching data over HTTP is a bit faster when urllib is used.  This is done
-  by forcing it to recv 64k at a time when reading lines in HTTP headers,
-  rather than just 1 byte at a time.  (Andrew Bennetts)
-
-* Log --short and --line are much faster when -r is not specified.
-  (Aaron Bentley)
-
-* Merge is faster.  We no longer check a file's existence unnecessarily
-  when merging the execute bit.  (Aaron Bentley)
-
-* ``bzr status`` on an explicit list of files no longer shows pending
-  merges, making it much faster on large trees. (John Arbash Meinel)
-
-* The launchpad directory service now warns the user if they have not set
-  their launchpad login and are trying to resolve a URL using it, just
-  in case they want to do a write operation with it.  (James Westby)
-
-* The smart protocol client is slightly faster, because it now only queries
-  the server for the protocol version once per connection.  Also, the HTTP
-  transport will now automatically probe for and use a smart server if
-  one is present.  You can use the new ``nosmart+`` transport decorator
-  to get the old behaviour.  (Andrew Bennetts)
-
-* The ``version`` command takes a ``--short`` option to print just the
-  version number, for easier use in scripts.  (Martin Pool)
-
-* Various operations with revision specs and commands that calculate
-  revnos and revision ids are faster.  (John A. Meinel, Aaron Bentley)
-
-Bugfixes
-********
-
-* Add ``root_client_path`` parameter to SmartWSGIApp and
-  SmartServerRequest.  This makes it possible to publish filesystem
-  locations that don't exactly match URL paths. SmartServerRequest
-  subclasses should use the new ``translate_client_path`` and
-  ``transport_from_client_path`` methods when dealing with paths received
-  from a client to take this into account.  (Andrew Bennetts, #124089)
-
-* ``bzr mv a b`` can be now used also to rename previously renamed
-  directories, not only files. (Lukáš Lalinský, #107967)
-
-* ``bzr uncommit --local`` can now remove revisions from the local
-  branch to be symmetric with ``bzr commit --local``.
-  (John Arbash Meinel, #93412)
-
-* Don't ask for a password if there is no real terminal.
-  (Alexander Belchenko, #69851)
-
-* Fix a bug causing a ValueError crash in ``parse_line_delta_iter`` when
-  fetching revisions from a knit to pack repository or vice versa using
-  bzr:// (including over http or ssh).
-  (#208418, Andrew Bennetts, Martin Pool, Robert Collins)
-
-* Fixed ``_get_line`` in ``bzrlib.smart.medium``, which was buggy.  Also
-  fixed ``_get_bytes`` in the same module to use the push back buffer.
-  These bugs had no known impact in normal use, but were problematic for
-  developers working on the code, and were likely to cause real bugs sooner
-  or later.  (Andrew Bennetts)
-
-* Implement handling of basename parameter for DefaultMail.  (James Westby)
-
-* Incompatibility with Paramiko versions newer than 1.7.2 was fixed.
-  (Andrew Bennetts, #213425)
-
-* Launchpad locations (lp: URLs) can be pulled.  (Aaron Bentley, #181945)
-
-* Merges that add files to deleted root directories complete.  They
-  do create conflicts.  (Aaron Bentley, #210092)
-
-* vsftp's return ``550 RNFR command failed.`` supported.
-  (Marcus Trautwig, #129786)
-
-Documentation
-*************
-
-* Improved documentation on send/merge relationship. (Peter Schuller)
-
-* Minor fixes to the User Guide. (Matthew Fuller)
-
-* Reduced the evangelism in the User Guide. (Ian Clatworthy)
-
-* Added Integrating with Bazaar document for developers (Martin Albisetti)
-
-API Breaks
-**********
-
-* Attempting to pull data from a ghost aware repository (e.g. knits) into a
-  non-ghost aware repository such as weaves will now fail if there are
-  ghosts.  (Robert Collins)
-
-* ``KnitVersionedFile`` no longer accepts an ``access_mode`` parameter, and
-  now requires the ``index`` and ``access_method`` parameters to be
-  supplied. A compatible shim has been kept in the new function
-  ``knit.make_file_knit``. (Robert Collins)
-
-* Log formatters must now provide log_revision instead of show and
-  show_merge_revno methods. The latter had been deprecated since the 0.17
-  release. (James Westby)
-
-* ``LoopbackSFTP`` is now called ``SocketAsChannelAdapter``.
-  (Andrew Bennetts)
-
-* ``osutils.backup_file`` is removed. (Alexander Belchenko)
-
-* ``Repository.get_revision_graph`` is deprecated, with no replacement
-  method. The method was size(history) and not desirable. (Robert Collins)
-
-* ``revision.revision_graph`` is deprecated, with no replacement function.
-  The function was size(history) and not desirable. (Robert Collins)
-
-* ``Transport.get_shared_medium`` is deprecated.  Use
-  ``Transport.get_smart_medium`` instead.  (Andrew Bennetts)
-
-* ``VersionedFile`` factories now accept a get_scope parameter rather
-  than using a call to ``transaction_finished``, allowing the removal of
-  the fixed list of versioned files per repository. (Robert Collins)
-
-* ``VersionedFile.annotate_iter`` is deprecated. While in principle this
-  allowed lower memory use, all users of annotations wanted full file
-  annotations, and there is no storage format suitable for incremental
-  line-by-line annotation. (Robert Collins)
-
-* ``VersionedFile.clone_text`` is deprecated. This performance optimisation
-  is no longer used - reading the content of a file that is undergoing a
-  file level merge to identical state on two branches is rare enough, and
-  not expensive enough to special case. (Robert Collins)
-
-* ``VersionedFile.clear_cache`` and ``enable_cache`` are deprecated.
-  These methods added significant complexity to the ``VersionedFile``
-  implementation, but were only used for optimising fetches from knits -
-  which can be done from outside the knit layer, or via a caching
-  decorator. As knits are not the default format, the complexity is no
-  longer worth paying. (Robert Collins)
-
-* ``VersionedFile.create_empty`` is removed. This method presupposed a
-  sensible mapping to a transport for individual files, but pack backed
-  versioned files have no such mapping. (Robert Collins)
-
-* ``VersionedFile.get_graph`` is deprecated, with no replacement method.
-  The method was size(history) and not desirable. (Robert Collins)
-
-* ``VersionedFile.get_graph_with_ghosts`` is deprecated, with no
-  replacement method.  The method was size(history) and not desirable.
-  (Robert Collins)
-
-* ``VersionedFile.get_parents`` is deprecated, please use
-  ``VersionedFile.get_parent_map``. (Robert Collins)
-
-* ``VersionedFile.get_sha1`` is deprecated, please use
-  ``VersionedFile.get_sha1s``. (Robert Collins)
-
-* ``VersionedFile.has_ghost`` is now deprecated, as it is both expensive
-  and unused outside of a single test. (Robert Collins)
-
-* ``VersionedFile.iter_parents`` is now deprecated in favour of
-  ``get_parent_map`` which can be used to instantiate a Graph on a
-  VersionedFile. (Robert Collins)
-
-* ``VersionedFileStore`` no longer uses the transaction parameter given
-  to most methods; amongst other things this means that the
-  get_weave_or_empty method no longer guarantees errors on a missing weave
-  in a readonly transaction, and no longer caches versioned file instances
-  which reduces memory pressure (but requires more careful management by
-  callers to preserve performance). (Robert Collins)
-
-Testing
-*******
-
-* New -Dselftest_debug flag disables clearing of the debug flags during
-  tests.  This is useful if you want to use e.g. -Dhpss to help debug a
-  failing test.  Be aware that using this feature is likely to cause
-  spurious test failures if used with the full suite. (Andrew Bennetts)
-
-* selftest --load-list now uses a new more agressive test loader that will
-  avoid loading unneeded modules and building their tests. Plugins can use
-  this new loader by defining a load_tests function instead of a test_suite
-  function. (a forthcoming patch will provide many examples on how to
-  implement this).
-  (Vincent Ladeuil)
-
-* selftest --load-list now does some sanity checks regarding duplicate test
-  IDs and tests present in the list but not found in the actual test suite.
-  (Vincent Ladeuil)
-
-* Slightly more concise format for the selftest progress bar, so there's
-  more space to show the test name.  (Martin Pool) ::
-
-    [2500/10884, 1fail, 3miss in 1m29s] test_revisionnamespaces.TestRev
-
-* The test suite takes much less memory to run, and is a bit faster.  This
-  is done by clearing most attributes of TestCases after running them, if
-  they succeeded.  (Andrew Bennetts)
-
-Internals
-*********
-
-* Added ``_build_client_protocol`` to ``_SmartClient``.  (Andrew Bennetts)
-
-* Added basic infrastructure for automatic plugin suggestion.
-  (Martin Albisetti)
-
-* If a ``LockableFiles`` object is not explicitly unlocked (for example
-  because of a missing ``try/finally`` block, it will give a warning but
-  not automatically unlock itself.  (Previously they did.)  This
-  sometimes caused knock-on errors if for example the network connection
-  had already failed, and should not be relied upon by code.
-  (Martin Pool, #109520)
-
-* ``make dist`` target to build a release tarball, and also
-  ``check-dist-tarball`` and ``dist-upload-escudero``.  (Martin Pool)
-
-* The ``read_response_tuple`` method of ``SmartClientRequestProtocol*``
-  classes will now raise ``UnknownSmartMethod`` when appropriate, so that
-  callers don't need to try distinguish unknown request errors from other
-  errors.  (Andrew Bennetts)
-
-* ``set_make_working_trees`` is now implemented provided on all repository
-  implementations (Aaron Bentley)
-
-* ``VersionedFile`` now has a new method ``get_parent_map`` which, like
-  ``Graph.get_parent_map`` returns a dict of key:parents. (Robert Collins)
-
-
-bzr 1.3.1
-#########
-
-:Released: 2008-04-09
-
-No changes from 1.3.1rc1.
-
-
-bzr 1.3.1rc1
-############
-
-:Released: 2008-04-04
-
-Bug Fixes
-*********
-
-* Fix a bug causing a ValueError crash in ``parse_line_delta_iter`` when
-  fetching revisions from a knit to pack repository or vice versa using
-  bzr:// (including over http or ssh).
-  (#208418, Andrew Bennetts, Martin Pool, Robert Collins)
-
-
-bzr 1.3
-#######
-
-:Released: 2008-03-20
-
-Bazaar has become part of the GNU project <http://www.gnu.org>
-
-Many operations that act on history, including ``log`` and ``annotate`` are now
-substantially faster.  Several bugs have been fixed and several new options and
-features have been added.
-
-Testing
-*******
-
-* Avoid spurious failure of ``TestVersion.test_version`` matching
-  directory names.
-  (#202778, Martin Pool)
-
-
-bzr 1.3rc1
-##########
-
-:Released: 2008-03-16
-
-Notes When Upgrading
-********************
-
-* The backup directory created by ``upgrade`` is now called
-  ``backup.bzr``, not ``.bzr.backup``. (Martin Albisetti)
-
-Changes
-*******
-
-* A new repository format 'development' has been added. This format will
-  represent the latest 'in-progress' format that the bzr developers are
-  interested in getting early-adopter testing and feedback on.
-  ``doc/developers/development-repo.txt`` has detailed information.
-  (Robert Collins)
-
-* BZR_LOG environment variable controls location of .bzr.log trace file.
-  User can suppress writing messages to .bzr.log by using '/dev/null'
-  filename (on Unix) or 'NUL' (on Windows). If BZR_LOG variable
-  is not defined but BZR_HOME is defined then default location
-  for .bzr.log trace file is ``$BZR_HOME/.bzr.log``.
-  (Alexander Belchenko, #106117)
-
-* ``launchpad`` builtin plugin now shipped as separate part in standalone
-  bzr.exe, installed to ``C:\Program Files\Bazaar\plugins`` directory,
-  and standalone installer allows user to skip installation of this plugin.
-  (Alexander Belchenko)
-
-* Restore auto-detection of plink.exe on Windows. (Dmitry Vasiliev)
-
-* Version number is now shown as "1.2" or "1.2pr2", without zeroed or
-  missing final fields.  (Martin Pool)
-
-Features
-********
-
-* ``branch`` and ``checkout`` can hard-link working tree files, which is
-  faster and saves space.  (Aaron Bentley)
-
-* ``bzr send`` will now also look at the ``child_submit_to`` setting in
-  the submit branch to determine the email address to send to.
-  (Jelmer Vernooij)
-
-Improvements
-************
-
-* BzrBranch._lefthand_history is faster on pack repos.  (Aaron Bentley)
-
-* Branch6.generate_revision_history is faster.  (Aaron Bentley)
-
-* Directory services can now be registered, allowing special URLs to be
-  dereferenced into real URLs.  This is a generalization and cleanup of
-  the lp: transport lookup.  (Aaron Bentley)
-
-* Merge directives that are automatically attached to emails have nicer
-  filenames, based on branch-nick + revno. (Aaron Bentley)
-
-* ``push`` has a ``--revision`` option, to specify what revision to push up
-  to.  (Daniel Watkins)
-
-* Significantly reducing execution time and network traffic for trivial
-  case of running ``bzr missing`` command for two identical branches.
-  (Alexander Belchenko)
-
-* Speed up operations that look at the revision graph (such as 'bzr log').
-  ``KnitPackRepositor.get_revision_graph`` uses ``Graph.iter_ancestry`` to
-  extract the revision history. This allows filtering ghosts while
-  stepping instead of needing to peek ahead. (John Arbash Meinel)
-
-* The ``hooks`` command lists installed hooks, to assist in debugging.
-  (Daniel Watkins)
-
-* Updates to how ``annotate`` work. Should see a measurable improvement in
-  performance and memory consumption for file with a lot of merges.
-  Also, correctly handle when a line is introduced by both parents (it
-  should be attributed to the first merge which notices this, and not
-  to all subsequent merges.) (John Arbash Meinel)
-
-Bugfixes
-********
-
-* Autopacking no longer holds the full set of inventory lines in
-  memory while copying. For large repositories, this can amount to
-  hundreds of MB of ram consumption.
-  (Ian Clatworthy, John Arbash Meinel)
-
-* Cherrypicking when using ``--format=merge3`` now explictly excludes
-  BASE lines. (John Arbash Meinel, #151731)
-
-* Disable plink's interactive prompt for password.
-  (#107593, Dmitry Vasiliev)
-
-* Encode command line arguments from unicode to user_encoding before
-  invoking external mail client in `bzr send` command.
-  (#139318, Alexander Belchenko)
-
-* Fixed problem connecting to ``bzr+https://`` servers.
-  (#198793, John Ferlito)
-
-* Improved error reporting in the Launchpad plugin. (Daniel Watkins,
-  #196618)
-
-* Include quick-start-summary.svg file to python-based installer(s)
-  for Windows. (#192924, Alexander Belchenko)
-
-* lca merge now respects specified files. (Aaron Bentley)
-
-* Make version-info --custom imply --all. (#195560, James Westby)
-
-* ``merge --preview`` now works for merges that add or modify
-  symlinks (James Henstridge)
-
-* Redirecting the output from ``bzr merge`` (when the remembered
-  location is used) now works. (John Arbash Meinel)
-
-* setup.py script explicitly checks for Python version.
-  (Jari Aalto, Alexander Belchenko, #200569)
-
-* UnknownFormatErrors no longer refer to branches regardless of kind of
-  unknown format. (Daniel Watkins, #173980)
-
-* Upgrade bundled ConfigObj to version 4.5.2, which properly quotes #
-  signs, among other small improvements. (Matt Nordhoff, #86838)
-
-* Use correct indices when emitting LCA conflicts.  This fixes IndexError
-  errors.  (Aaron Bentley, #196780)
-
-Documentation
-*************
-
-* Explained how to use ``version-info --custom`` in the User Guide.
-  (Neil Martinsen-Burrell)
-
-API Breaks
-**********
-
-* Support for loading plugins from zip files and
-  ``bzrlib.plugin.load_from_zip()`` function are deprecated.
-  (Alexander Belchenko)
-
-Testing
-*******
-
-* Added missing blackbox tests for ``modified`` (Adrian Wilkins)
-
-* The branch interface tests were invalid for branches using rich-root
-  repositories because the empty string is not a valid file-id.
-  (Robert Collins)
-
-Internals
-*********
-
-* ``Graph.iter_ancestry`` returns the ancestry of revision ids. Similar to
-  ``Repository.get_revision_graph()`` except it includes ghosts and you can
-  stop part-way through. (John Arbash Meinel)
-
-* New module ``tools/package_mf.py`` provide custom module finder for
-  python packages (improves standard python library's modulefinder.py)
-  used by ``setup.py`` script while building standalone bzr.exe.
-  (Alexander Belchenko)
-
-* New remote method ``RemoteBzrDir.find_repositoryV2`` adding support for
-  detecting external lookup support on remote repositories. This method is
-  now attempted first when lookup up repositories, leading to an extra
-  round trip on older bzr smart servers. (Robert Collins)
-
-* Repository formats have a new supported-feature attribute
-  ``supports_external_lookups`` used to indicate repositories which support
-  falling back to other repositories when they have partial data.
-  (Robert Collins)
-
-* ``Repository.get_revision_graph_with_ghosts`` and
-  ``bzrlib.revision.(common_ancestor,MultipleRevisionSources,common_graph)``
-  have been deprecated.  (John Arbash Meinel)
-
-* ``Tree.iter_changes`` is now a public API, replacing the work-in-progress
-  ``Tree._iter_changes``. The api is now considered stable and ready for
-  external users.  (Aaron Bentley)
-
-* The bzrdir format registry now accepts an ``alias`` keyword to
-  register_metadir, used to indicate that a format name is an alias for
-  some other format and thus should not be reported when describing the
-  format. (Robert Collins)
-
-
-bzr 1.2
-#######
-
-:Released: 2008-02-15
-
-Bug Fixes
-*********
-
-* Fix failing test in Launchpad plugin. (Martin Pool)
-
-
-bzr 1.2rc1
-##########
-
-:Released: 2008-02-13
-
-Notes When Upgrading
-********************
-
-* Fetching via the smart protocol may need to reconnect once during a fetch
-  if the remote server is running Bazaar 1.1 or earlier, because the client
-  attempts to use more efficient requests that confuse older servers.  You
-  may be required to re-enter a password or passphrase when this happens.
-  This won't happen if the server is upgraded to Bazaar 1.2.
-  (Andrew Bennetts)
-
-Changes
-*******
-
-* Fetching via bzr+ssh will no longer fill ghosts by default (this is
-  consistent with pack-0.92 fetching over SFTP). (Robert Collins)
-
-* Formatting of ``bzr plugins`` output is changed to be more human-
-  friendly. Full path of plugins locations will be shown only with
-  ``--verbose`` command-line option. (Alexander Belchenko)
-
-* ``merge`` now prefers to use the submit branch, but will fall back to
-  parent branch.  For many users, this has no effect.  But some users who
-  pull and merge on the same branch will notice a change.  This change
-  makes it easier to work on a branch on two different machines, pulling
-  between the machines, while merging from the upstream.
-  ``merge --remember`` can now be used to set the submit_branch.
-  (Aaron Bentley)
-
-Features
-********
-
-* ``merge --preview`` produces a diff of the changes merge would make,
-  but does not actually perform the merge.  (Aaron Bentley)
-
-* New smart method ``Repository.get_parent_map`` for getting revision
-  parent data. This returns additional parent information topologically
-  adjacent to the requested data to reduce round trip latency impacts.
-  (Robert Collins)
-
-* New smart method, ``Repository.stream_revisions_chunked``, for fetching
-  revision data that streams revision data via a chunked encoding.  This
-  avoids buffering large amounts of revision data on the server and on the
-  client, and sends less data to the server to request the revisions.
-  (Andrew Bennetts, Robert Collins, #178353)
-
-* The launchpad plugin now handles lp urls of the form
-  ``lp://staging/``, ``lp://demo/``, ``lp://dev/`` to use the appropriate
-  launchpad instance to do the resolution of the branch identities.
-  This is primarily of use to Launchpad developers, but can also
-  be used by other users who want to try out Launchpad as
-  a branch location without messing up their public Launchpad
-  account.  Branches that are pushed to the staging environment
-  have an expected lifetime of one day. (Tim Penhey)
-
-Improvements
-************
-
-* Creating a new branch no longer tries to read the entire revision-history
-  unnecessarily over smart server operations. (Robert Collins)
-
-* Fetching between different repository formats with compatible models now
-  takes advantage of the smart method to stream revisions.  (Andrew Bennetts)
-
-* The ``--coverage`` option is now global, rather specific to ``bzr
-  selftest``.  (Andrew Bennetts)
-
-* The ``register-branch`` command will now use the public url of the branch
-  containing the current directory, if one has been set and no explicit
-  branch is provided.  (Robert Collins)
-
-* Tweak the ``reannotate`` code path to optimize the 2-parent case.
-  Speeds up ``bzr annotate`` with a pack repository by approx 3:2.
-  (John Arbash Meinel)
-
-Bugfixes
-********
-
-* Calculate remote path relative to the shared medium in _SmartClient.  This
-  is related to the problem in bug #124089.  (Andrew Bennetts)
-
-* Cleanly handle connection errors in smart protocol version two, the same
-  way as they are handled by version one.  (Andrew Bennetts)
-
-* Clearer error when ``version-info --custom`` is used without
-  ``--template`` (Lukáš Lalinský)
-
-* Don't raise UnavailableFeature during test setup when medusa is not
-  available or tearDown is never called leading to nasty side effects.
-  (#137823, Vincent Ladeuil)
-
-* If a plugin's test suite cannot be loaded, for example because of a syntax
-  error in the tests, then ``selftest`` fails, rather than just printing
-  a warning.  (Martin Pool, #189771)
-
-* List possible values for BZR_SSH environment variable in env-variables
-  help topic. (Alexander Belchenko, #181842)
-
-* New methods ``push_log_file`` and ``pop_log_file`` to intercept messages:
-  popping the log redirection now precisely restores the previous state,
-  which makes it easier to use bzr log output from other programs.
-  TestCaseInTempDir no longer depends on a log redirection being established
-  by the test framework, which lets bzr tests cleanly run from a normal
-  unittest runner.
-  (#124153, #124849, Martin Pool, Jonathan Lange)
-
-* ``pull --quiet`` is now more quiet, in particular a message is no longer
-  printed when the remembered pull location is used. (James Westby,
-  #185907)
-
-* ``reconfigure`` can safely be interrupted while fetching.
-  (Aaron Bentley, #179316)
-
-* ``reconfigure`` preserves tags when converting to and from lightweight
-  checkouts.  (Aaron Bentley, #182040)
-
-* Stop polluting /tmp when running selftest.
-  (Vincent Ladeuil, #123363)
-
-* Switch from NFKC => NFC for normalization checks. NFC allows a few
-  more characters which should be considered valid.
-  (John Arbash Meinel, #185458)
-
-* The launchpad plugin now uses the ``edge`` xmlrpc server to avoid
-  interacting badly with a bug on the launchpad side. (Robert Collins)
-
-* Unknown hostnames when connecting to a ``bzr://`` URL no longer cause
-  tracebacks.  (Andrew Bennetts, #182849)
-
-API Breaks
-**********
-
-* Classes implementing Merge types like Merge3Merger must now accept (and
-  honour) a do_merge flag in their constructor.  (Aaron Bentley)
-
-* ``Repository.add_inventory`` and ``add_revision`` now require the caller
-  to previously take a write lock (and start a write group.)
-  (Martin Pool)
-
-Testing
-*******
-
-* selftest now accepts --load-list <file> to load a test id list. This
-  speeds up running the test suite on a limited set of tests.
-  (Vincent Ladeuil)
-
-Internals
-*********
-
-* Add a new method ``get_result`` to graph search objects. The resulting
-  ``SearchResult`` can be used to recreate the search later, which will
-  be useful in reducing network traffic. (Robert Collins)
-
-* Use convenience function to check whether two repository handles
-  are referring to the same repository in ``Repository.get_graph``.
-  (Jelmer Vernooij, #187162)
-
-* Fetching now passes the find_ghosts flag through to the
-  ``InterRepository.missing_revision_ids`` call consistently for all
-  repository types. This will enable faster missing revision discovery with
-  bzr+ssh. (Robert Collins)
-
-* Fix error handling in Repository.insert_data_stream. (Lukas Lalinsky)
-
-* ``InterRepository.missing_revision_ids`` is now deprecated in favour of
-  ``InterRepository.search_missing_revision_ids`` which returns a
-  ``bzrlib.graph.SearchResult`` suitable for making requests from the smart
-  server. (Robert Collins)
-
-* New error ``NoPublicBranch`` for commands that need a public branch to
-  operate. (Robert Collins)
-
-* New method ``iter_inventories`` on Repository for access to many
-  inventories. This is primarily used by the ``revision_trees`` method, as
-  direct access to inventories is discouraged. (Robert Collins)
-
-* New method ``next_with_ghosts`` on the Graph breadth-first-search objects
-  which will split out ghosts and present parents into two separate sets,
-  useful for code which needs to be aware of ghosts (e.g. fetching data
-  cares about ghosts during revision selection). (Robert Collins)
-
-* Record a timestamp against each mutter to the trace file, relative to the
-  first import of bzrlib.  (Andrew Bennetts)
-
-* ``Repository.get_data_stream`` is now deprecated in favour of
-  ``Repository.get_data_stream_for_search`` which allows less network
-  traffic when requesting data streams over a smart server. (Robert Collins)
-
-* ``RemoteBzrDir._get_tree_branch`` no longer triggers ``_ensure_real``,
-  removing one round trip on many network operations. (Robert Collins)
-
-* RemoteTransport's ``recommended_page_size`` method now returns 64k, like
-  SFTPTransport and HttpTransportBase.  (Andrew Bennetts)
-
-* Repository has a new method ``has_revisions`` which signals the presence
-  of many revisions by returning a set of the revisions listed which are
-  present. This can be done by index queries without reading data for parent
-  revision names etc. (Robert Collins)
-
-
-bzr 1.1
-#######
-
-:Released: 2008-01-15
-
-(no changes from 1.1rc1)
-
-bzr 1.1rc1
-##########
-
-:Released: 2008-01-05
-
-Changes
-*******
-
-* Dotted revision numbers have been revised. Instead of growing longer with
-  nested branches the branch number just increases. (eg instead of 1.1.1.1.1
-  we now report 1.2.1.) This helps scale long lived branches which have many
-  feature branches merged between them. (John Arbash Meinel)
-
-* The syntax ``bzr diff branch1 branch2`` is no longer supported.
-  Use ``bzr diff branch1 --new branch2`` instead. This change has
-  been made to remove the ambiguity where ``branch2`` is in fact a
-  specific file to diff within ``branch1``.
-
-Features
-********
-
-* New option to use custom template-based formats in  ``bzr version-info``.
-  (Lukáš Lalinský)
-
-* diff '--using' allows an external diff tool to be used for files.
-  (Aaron Bentley)
-
-* New "lca" merge-type for fast everyday merging that also supports
-  criss-cross merges.  (Aaron Bentley)
-
-Improvements
-************
-
-* ``annotate`` now doesn't require a working tree. (Lukáš Lalinský,
-  #90049)
-
-* ``branch`` and ``checkout`` can now use files from a working tree to
-  to speed up the process.  For checkout, this requires the new
-  --files-from flag.  (Aaron Bentley)
-
-* ``bzr diff`` now sorts files in alphabetical order.  (Aaron Bentley)
-
-* ``bzr diff`` now works on branches without working trees. Tree-less
-  branches can also be compared to each other and to working trees using
-  the new diff options ``--old`` and ``--new``. Diffing between branches,
-  with or without trees, now supports specific file filtering as well.
-  (Ian Clatworthy, #6700)
-
-* ``bzr pack`` now orders revision texts in topological order, with newest
-  at the start of the file, promoting linear reads for ``bzr log`` and the
-  like. This partially fixes #154129. (Robert Collins)
-
-* Merge directives now fetch prerequisites from the target branch if
-  needed.  (Aaron Bentley)
-
-* pycurl now handles digest authentication.
-  (Vincent Ladeuil)
-
-* ``reconfigure`` can now convert from repositories.  (Aaron Bentley)
-
-* ``-l`` is now a short form for ``--limit`` in ``log``.  (Matt Nordhoff)
-
-* ``merge`` now warns when merge directives cause cherrypicks.
-  (Aaron Bentley)
-
-* ``split`` now supported, to enable splitting large trees into smaller
-  pieces.  (Aaron Bentley)
-
-Bugfixes
-********
-
-* Avoid AttributeError when unlocking a pack repository when an error occurs.
-  (Martin Pool, #180208)
-
-* Better handle short reads when processing multiple range requests.
-  (Vincent Ladeuil, #179368)
-
-* build_tree acceleration uses the correct path when a file has been moved.
-  (Aaron Bentley)
-
-* ``commit`` now succeeds when a checkout and its master branch share a
-  repository.  (Aaron Bentley, #177592)
-
-* Fixed error reporting of unsupported timezone format in
-  ``log --timezone``. (Lukáš Lalinský, #178722)
-
-* Fixed Unicode encoding error in ``ignored`` when the output is
-  redirected to a pipe. (Lukáš Lalinský)
-
-* Fix traceback when sending large response bodies over the smart protocol
-  on Windows. (Andrew Bennetts, #115781)
-
-* Fix ``urlutils.relative_url`` for the case of two ``file:///`` URLs
-  pointed to different logical drives on Windows.
-  (Alexander Belchenko, #90847)
-
-* HTTP test servers are now compatible with the http protocol version 1.1.
-  (Vincent Ladeuil, #175524)
-
-* _KnitParentsProvider.get_parent_map now handles requests for ghosts
-  correctly, instead of erroring or attributing incorrect parents to ghosts.
-  (Aaron Bentley)
-
-* ``merge --weave --uncommitted`` now works.  (Aaron Bentley)
-
-* pycurl authentication handling was broken and incomplete. Fix handling of
-  user:pass embedded in the urls.
-  (Vincent Ladeuil, #177643)
-
-* Files inside non-directories are now handled like other conflict types.
-  (Aaron Bentley, #177390)
-
-* ``reconfigure`` is able to convert trees into lightweight checkouts.
-  (Aaron Bentley)
-
-* Reduce lockdir timeout to 0 when running ``bzr serve``.  (Andrew Bennetts,
-  #148087)
-
-* Test that the old ``version_info_format`` functions still work, even
-  though they are deprecated. (John Arbash Meinel, ShenMaq, #177872)
-
-* Transform failures no longer cause ImmortalLimbo errors (Aaron Bentley,
-  #137681)
-
-* ``uncommit`` works even when the commit messages of revisions to be
-  removed use characters not supported in the terminal encoding.
-  (Aaron Bentley)
-
-* When dumb http servers return whole files instead of the requested ranges,
-  read the remaining bytes by chunks to avoid overflowing network buffers.
-  (Vincent Ladeuil, #175886)
-
-Documentation
-*************
-
-* Minor tweaks made to the bug tracker integration documentation.
-  (Ian Clatworthy)
-
-* Reference material has now be moved out of the User Guide and added
-  to the User Reference. The User Reference has gained 4 sections as
-  a result: Authenication Settings, Configuration Settings, Conflicts
-  and Hooks. All help topics are now dumped into text format in the
-  doc/en/user-reference directory for those who like browsing that
-  information in their editor. (Ian Clatworthy)
-
-* *Using Bazaar with Launchpad* tutorial added. (Ian Clatworthy)
-
-Internals
-*********
-
-* find_* methods available for BzrDirs, Branches and WorkingTrees.
-  (Aaron Bentley)
-
-* Help topics can now be loaded from files.
-  (Ian Clatworthy, Alexander Belchenko)
-
-* get_parent_map now always provides tuples as its output.  (Aaron Bentley)
-
-* Parent Providers should now implement ``get_parent_map`` returning a
-  dictionary instead of ``get_parents`` returning a list.
-  ``Graph.get_parents`` is now deprecated. (John Arbash Meinel,
-  Robert Collins)
-
-* Patience Diff now supports arbitrary python objects, as long as they
-  support ``hash()``. (John Arbash Meinel)
-
-* Reduce selftest overhead to establish test names by memoization.
-  (Vincent Ladeuil)
-
-API Breaks
-**********
-
-Testing
-*******
-
-* Modules can now customise their tests by defining a ``load_tests``
-  attribute. ``pydoc bzrlib.tests.TestUtil.TestLoader.loadTestsFromModule``
-  for the documentation on this attribute. (Robert Collins)
-
-* New helper function ``bzrlib.tests.condition_id_re`` which helps
-  filter tests based on a regular expression search on the tests id.
-  (Robert Collins)
-
-* New helper function ``bzrlib.tests.condition_isinstance`` which helps
-  filter tests based on class. (Robert Collins)
-
-* New helper function ``bzrlib.tests.exclude_suite_by_condition`` which
-  generalises the ``exclude_suite_by_re`` function. (Robert Collins)
-
-* New helper function ``bzrlib.tests.filter_suite_by_condition`` which
-  generalises the ``filter_suite_by_re`` function. (Robert Collins)
-
-* New helper method ``bzrlib.tests.exclude_tests_by_re`` which gives a new
-  TestSuite that does not contain tests from the input that matched a
-  regular expression. (Robert Collins)
-
-* New helper method ``bzrlib.tests.randomize_suite`` which returns a
-  randomized copy of the input suite. (Robert Collins)
-
-* New helper method ``bzrlib.tests.split_suite_by_re`` which splits a test
-  suite into two according to a regular expression. (Robert Collins)
-
-* Parametrize all http tests for the transport implementations, the http
-  protocol versions (1.0 and 1.1) and the authentication schemes.
-  (Vincent Ladeuil)
-
-* The ``exclude_pattern`` and ``random_order`` parameters to the function
-  ``bzrlib.tests.filter_suite_by_re`` have been deprecated. (Robert Collins)
-
-* The method ``bzrlib.tests.sort_suite_by_re`` has been deprecated. It is
-  replaced by the new helper methods added in this release. (Robert Collins)
-
-
-bzr 1.0
-#######
-
-:Released: 2007-12-14
-
-Documentation
-*************
-
-* More improvements and fixes to the User Guide.  (Ian Clatworthy)
-
-* Add information on cherrypicking/rebasing to the User Guide.
-  (Ian Clatworthy)
-
-* Improve bug tracker integration documentation. (Ian Clatworthy)
-
-* Minor edits to ``Bazaar in five minutes`` from David Roberts and
-  to the rebasing section of the User Guide from Aaron Bentley.
-  (Ian Clatworthy)
-
-
-bzr 1.0rc3
-##########
-
-:Released: 2007-12-11
-
-Changes
-*******
-
-* If a traceback occurs, users are now asked to report the bug
-  through Launchpad (https://bugs.launchpad.net/bzr/), rather than
-  by mail to the mailing list.
-  (Martin Pool)
-
-Bugfixes
-********
-
-* Fix Makefile rules for doc generation. (Ian Clatworthy, #175207)
-
-* Give more feedback during long http downloads by making readv deliver data
-  as it arrives for urllib, and issue more requests for pycurl. High latency
-  networks are better handled by urllib, the pycurl implementation give more
-  feedback but also incur more latency.
-  (Vincent Ladeuil, #173010)
-
-* Implement _make_parents_provider on RemoteRepository, allowing generating
-  bundles against branches on a smart server.  (Andrew Bennetts, #147836)
-
-Documentation
-*************
-
-* Improved user guide.  (Ian Clatworthy)
-
-* The single-page quick reference guide is now available as a PDF.
-  (Ian Clatworthy)
-
-Internals
-*********
-
-* readv urllib http implementation is now a real iterator above the
-  underlying socket and deliver data as soon as it arrives. 'get' still
-  wraps its output in a StringIO.
-  (Vincent Ladeuil)
-
-
-bzr 1.0rc2
-##########
-
-:Released: 2007-12-07
-
-Improvements
-************
-
-* Added a --coverage option to selftest. (Andrew Bennetts)
-
-* Annotate merge (merge-type=weave) now supports cherrypicking.
-  (Aaron Bentley)
-
-* ``bzr commit`` now doesn't print the revision number twice. (Matt
-  Nordhoff, #172612)
-
-* New configuration option ``bugtracker_<tracker_abbrevation>_url`` to
-  define locations of bug trackers that are not directly supported by
-  bzr or a plugin. The URL will be treated as a template and ``{id}``
-  placeholders will be replaced by specific bug IDs.  (Lukáš Lalinský)
-
-* Support logging single merge revisions with short and line log formatters.
-  (Kent Gibson)
-
-* User Guide enhanced with suggested readability improvements from
-  Matt Revell and corrections from John Arbash Meinel. (Ian Clatworthy)
-
-* Quick Start Guide renamed to Quick Start Card, moved down in
-  the catalog, provided in pdf and png format and updated to refer
-  to ``send`` instead of ``bundle``. (Ian Clatworthy, #165080)
-
-* ``switch`` can now be used on heavyweight checkouts as well as
-  lightweight ones. After switching a heavyweight checkout, the
-  local branch is a mirror/cache of the new bound branch and
-  uncommitted changes in the working tree are merged. As a safety
-  check, if there are local commits in a checkout which have not
-  been committed to the previously bound branch, then ``switch``
-  fails unless the ``--force`` option is given. This option is
-  now also required if the branch a lightweight checkout is pointing
-  to has been moved. (Ian Clatworthy)
-
-Internals
-*********
-
-* New -Dhttp debug option reports http connections, requests and responses.
-  (Vincent Ladeuil)
-
-* New -Dmerge debug option, which emits merge plans for merge-type=weave.
-
-Bugfixes
-********
-
-* Better error message when running ``bzr cat`` on a non-existant branch.
-  (Lukáš Lalinský, #133782)
-
-* Catch OSError 17 (file exists) in final phase of tree transform and show
-  filename to user.
-  (Alexander Belchenko, #111758)
-
-* Catch ShortReadvErrors while using pycurl. Also make readv more robust by
-  allowing multiple GET requests to be issued if too many ranges are
-  required.
-  (Vincent Ladeuil, #172701)
-
-* Check for missing basis texts when fetching from packs to packs.
-  (John Arbash Meinel, #165290)
-
-* Fall back to showing e-mail in ``log --short/--line`` if the
-  committer/author has only e-mail. (Lukáš Lalinský, #157026)
-
-API Breaks
-**********
-
-* Deprecate not passing a ``location`` argument to commit reporters'
-  ``started`` methods. (Matt Nordhoff)
-
-
-bzr 1.0rc1
-##########
-
-:Released: 2007-11-30
-
-Notes When Upgrading
-********************
-
-* The default repository format is now ``pack-0.92``.  This
-  default is used when creating new repositories with ``init`` and
-  ``init-repo``, and when branching over bzr+ssh or bzr+hpss.
-  (See https://bugs.launchpad.net/bugs/164626)
-
-  This format can be read and written by Bazaar 0.92 and later, and
-  data can be transferred to and from older formats.
-
-  To upgrade, please reconcile your repository (``bzr reconcile``), and then
-  upgrade (``bzr upgrade``).
-
-  ``pack-0.92`` offers substantially better scaling and performance than the
-  previous knits format. Some operations are slower where the code already
-  had bad scaling characteristics under knits, the pack format makes such
-  operations more visible as part of being more scalable overall. We will
-  correct such operations over the coming releases and encourage the filing
-  of bugs on any operation which you observe to be slower in a packs
-  repository. One particular case that we do not intend to fix is pulling
-  data from a pack repository into a knit repository over a high latency
-  link;  downgrading such data requires reinsertion of the file texts, and
-  this is a classic space/time tradeoff. The current implementation is
-  conservative on memory usage because we need to support converting data
-  from any tree without problems.
-  (Robert Collins, Martin Pool, #164476)
-
-Changes
-*******
-
-* Disable detection of plink.exe as possible ssh vendor. Plink vendor
-  still available if user selects it explicitly with BZR_SSH environment
-  variable. (Alexander Belchenko, workaround for bug #107593)
-
-* The pack format is now accessible as "pack-0.92", or "pack-0.92-subtree"
-  to enable the subtree functions (for example, for bzr-svn).
-  (Martin Pool)
-
-Features
-********
-
-* New ``authentication.conf`` file holding the password or other credentials
-  for remote servers. This can be used for ssh, sftp, smtp and other
-  supported transports.
-  (Vincent Ladeuil)
-
-* New rich-root and rich-root-pack formats, recording the same data about
-  tree roots that's recorded for all other directories.
-  (Aaron Bentley, #164639)
-
-* ``pack-0.92`` repositories can now be reconciled.
-  (Robert Collins, #154173)
-
-* ``switch`` command added for changing the branch a lightweight checkout
-  is associated with and updating the tree to reflect the latest content
-  accordingly. This command was previously part of the BzrTools plug-in.
-  (Ian Clatworthy, Aaron Bentley, David Allouche)
-
-* ``reconfigure`` command can now convert branches, trees, or checkouts to
-  lightweight checkouts.  (Aaron Bentley)
-
-Performance
-***********
-
-* Commit updates the state of the working tree via a delta rather than
-  supplying entirely new basis trees. For commit of a single specified file
-  this reduces the wall clock time for commit by roughly a 30%.
-  (Robert Collins, Martin Pool)
-
-* Commit with many automatically found deleted paths no longer performs
-  linear scanning for the children of those paths during inventory
-  iteration. This should fix commit performance blowing out when many such
-  paths occur during commit. (Robert Collins, #156491)
-
-* Fetch with pack repositories will no longer read the entire history graph.
-  (Robert Collins, #88319)
-
-* Revert takes out an appropriate lock when reverting to a basis tree, and
-  does not read the basis inventory twice. (Robert Collins)
-
-* Diff does not require an inventory to be generated on dirstate trees.
-  (Aaron Bentley, #149254)
-
-* New annotate merge (--merge-type=weave) implementation is fast on
-  versionedfiles withough cached annotations, e.g. pack-0.92.
-  (Aaron Bentley)
-
-Improvements
-************
-
-* ``bzr merge`` now warns when it encounters a criss-cross merge.
-  (Aaron Bentley)
-
-* ``bzr send`` now doesn't require the target e-mail address to be
-  specified on the command line if an interactive e-mail client is used.
-  (Lukáš Lalinský)
-
-* ``bzr tags`` now prints the revision number for each tag, instead of
-  the revision id, unless --show-ids is passed. In addition, tags can be
-  sorted chronologically instead of lexicographically with --sort=time.
-  (Adeodato Simó, #120231)
-
-* Windows standalone version of bzr is able to load system-wide plugins from
-  "plugins" subdirectory in installation directory. In addition standalone
-  installer write to the registry (HKLM\SOFTWARE\Bazaar) useful info
-  about paths and bzr version. (Alexander Belchenko, #129298)
-
-Documentation
-*************
-
-Bug Fixes
-*********
-
-* A progress bar has been added for knitpack -> knitpack fetching.
-  (Robert Collins, #157789, #159147)
-
-* Branching from a branch via smart server now preserves the repository
-  format. (Andrew Bennetts,  #164626)
-
-* ``commit`` is now able to invoke an external editor in a non-ascii
-  directory. (Daniel Watkins, #84043)
-
-* Catch connection errors for ftp.
-  (Vincent Ladeuil, #164567)
-
-* ``check`` no longer reports spurious unreferenced text versions.
-  (Robert Collins, John A Meinel, #162931, #165071)
-
-* Conflicts are now resolved recursively by ``revert``.
-  (Aaron Bentley, #102739)
-
-* Detect invalid transport reuse attempts by catching invalid URLs.
-  (Vincent Ladeuil, #161819)
-
-* Deleting a file without removing it shows a correct diff, not a traceback.
-  (Aaron Bentley)
-
-* Do no use timeout in HttpServer anymore.
-  (Vincent Ladeuil, #158972).
-
-* Don't catch the exceptions related to the http pipeline status before
-  retrying an http request or some programming errors may be masked.
-  (Vincent Ladeuil, #160012)
-
-* Fix ``bzr rm`` to not delete modified and ignored files.
-  (Lukáš Lalinský, #172598)
-
-* Fix exception when revisionspec contains merge revisons but log
-  formatter doesn't support merge revisions. (Kent Gibson, #148908)
-
-* Fix exception when ScopeReplacer is assigned to before any members have
-  been retrieved.  (Aaron Bentley)
-
-* Fix multiple connections during checkout --lightweight.
-  (Vincent Ladeuil, #159150)
-
-* Fix possible error in insert_data_stream when copying between
-  pack repositories over bzr+ssh or bzr+http.
-  KnitVersionedFile.get_data_stream now makes sure that requested
-  compression parents are sent before any delta hunks that depend
-  on them.
-  (Martin Pool, #164637)
-
-* Fix typo in limiting offsets coalescing for http, leading to
-  whole files being downloaded instead of parts.
-  (Vincent Ladeuil, #165061)
-
-* FTP server errors don't error in the error handling code.
-  (Robert Collins, #161240)
-
-* Give a clearer message when a pull fails because the source needs
-  to be reconciled.
-  (Martin Pool, #164443)
-
-* It is clearer when a plugin cannot be loaded because of its name, and a
-  suggestion for an acceptable name is given. (Daniel Watkins, #103023)
-
-* Leave port as None in transport objects if user doesn't
-  specify a port in urls.
-  (vincent Ladeuil, #150860)
-
-* Make sure Repository.fetch(self) is properly a no-op for all
-  Repository implementations. (John Arbash Meinel, #158333)
-
-* Mark .bzr directories as "hidden" on Windows.
-  (Alexander Belchenko, #71147)
-
-* ``merge --uncommitted`` can now operate on a single file.
-  (Aaron Bentley, Lukáš Lalinský, #136890)
-
-* Obsolete packs are now cleaned up by pack and autopack operations.
-  (Robert Collins, #153789)
-
-* Operations pulling data from a smart server where the underlying
-  repositories are not both annotated/both unannotated will now work.
-  (Robert Collins, #165304).
-
-* Reconcile now shows progress bars. (Robert Collins, #159351)
-
-* ``RemoteBranch`` was not initializing ``self._revision_id_to_revno_map``
-  properly. (John Arbash Meinel, #162486)
-
-* Removing an already-removed file reports the file does not exist. (Daniel
-  Watkins, #152811)
-
-* Rename on Windows is able to change filename case.
-  (Alexander Belchenko, #77740)
-
-* Return error instead of a traceback for ``bzr log -r0``.
-  (Kent Gibson, #133751)
-
-* Return error instead of a traceback when bzr is unable to create
-  symlink on some platforms (e.g. on Windows).
-  (Alexander Belchenko, workaround for #81689)
-
-* Revert doesn't crash when restoring a single file from a deleted
-  directory. (Aaron Bentley)
-
-* Stderr output via logging mechanism now goes through encoded wrapper
-  and no more uses utf-8, but terminal encoding instead. So all unicode
-  strings now should be readable in non-utf-8 terminal.
-  (Alexander Belchenko, #54173)
-
-* The error message when ``move --after`` should be used makes how to do so
-  clearer. (Daniel Watkins, #85237)
-
-* Unicode-safe output from ``bzr info``. The output will be encoded
-  using the terminal encoding and unrepresentable characters will be
-  replaced by '?'. (Lukáš Lalinský, #151844)
-
-* Working trees are no longer created when pushing into a local no-trees
-  repo. (Daniel Watkins, #50582)
-
-* Upgrade util/configobj to version 4.4.0.
-  (Vincent Ladeuil, #151208).
-
-* Wrap medusa ftp test server as an FTPServer feature.
-  (Vincent Ladeuil, #157752)
-
-API Breaks
-**********
-
-* ``osutils.backup_file`` is deprecated. Actually it's not used in bzrlib
-  during very long time. (Alexander Belchenko)
-
-* The return value of
-  ``VersionedFile.iter_lines_added_or_present_in_versions`` has been
-  changed. Previously it was an iterator of lines, now it is an iterator of
-  (line, version_id) tuples. This change has been made to aid reconcile and
-  fetch operations. (Robert Collins)
-
-* ``bzrlib.repository.get_versioned_file_checker`` is now private.
-  (Robert Collins)
-
-* The Repository format registry default has been removed; it was previously
-  obsoleted by the bzrdir format default, which implies a default repository
-  format.
-  (Martin Pool)
-
-Internals
-*********
-
-* Added ``ContainerSerialiser`` and ``ContainerPushParser`` to
-  ``bzrlib.pack``.  These classes provide more convenient APIs for generating
-  and parsing containers from streams rather than from files.  (Andrew
-  Bennetts)
-
-* New module ``lru_cache`` providing a cache for use by tasks that need
-  semi-random access to large amounts of data. (John A Meinel)
-
-* InventoryEntry.diff is now deprecated.  Please use diff.DiffTree instead.
-
-
-bzr 0.92
-########
-
-:Released: 2007-11-05
-
-Changes
-*******
-
-  * New uninstaller on Win32.  (Alexander Belchenko)
-
-
-bzr 0.92rc1
-###########
-
-:Released: 2007-10-29
-
-Changes
-*******
-
-* ``bzr`` now returns exit code 4 if an internal error occurred, and
-  3 if a normal error occurred.  (Martin Pool)
-
-* ``pull``, ``merge`` and ``push`` will no longer silently correct some
-  repository index errors that occured as a result of the Weave disk format.
-  Instead the ``reconcile`` command needs to be run to correct those
-  problems if they exist (and it has been able to fix most such problems
-  since bzr 0.8). Some new problems have been identified during this release
-  and you should run ``bzr check`` once on every repository to see if you
-  need to reconcile. If you cannot ``pull`` or ``merge`` from a remote
-  repository due to mismatched parent errors - a symptom of index errors -
-  you should simply take a full copy of that remote repository to a clean
-  directory outside any local repositories, then run reconcile on it, and
-  finally pull from it locally. (And naturally email the repositories owner
-  to ask them to upgrade and run reconcile).
-  (Robert Collins)
-
-Features
-********
-
-* New ``knitpack-experimental`` repository format. This is interoperable with
-  the ``dirstate-tags`` format but uses a smarter storage design that greatly
-  speeds up many operations, both local and remote. This new format can be
-  used as an option to the ``init``, ``init-repository`` and ``upgrade``
-  commands. (Robert Collins)
-
-* For users of bzr-svn (and those testing the prototype subtree support) that
-  wish to try packs, a new ``knitpack-subtree-experimental`` format has also
-  been added. This is interoperable with the ``dirstate-subtrees`` format.
-  (Robert Collins)
-
-* New ``reconfigure`` command. (Aaron Bentley)
-
-* New ``revert --forget-merges`` command, which removes the record of a pending
-  merge without affecting the working tree contents.  (Martin Pool)
-
-* New ``bzr_remote_path`` configuration variable allows finer control of
-  remote bzr locations than BZR_REMOTE_PATH environment variable.
-  (Aaron Bentley)
-
-* New ``launchpad-login`` command to tell Bazaar your Launchpad
-  user ID.  This can then be used by other functions of the
-  Launchpad plugin. (James Henstridge)
-
-Performance
-***********
-
-* Commit in quiet mode is now slightly faster as the information to
-  output is no longer calculated. (Ian Clatworthy)
-
-* Commit no longer checks for new text keys during insertion when the
-  revision id was deterministically unique. (Robert Collins)
-
-* Committing a change which is not a merge and does not change the number of
-  files in the tree is faster by utilising the data about whether files are
-  changed to determine if the tree is unchanged rather than recalculating
-  it at the end of the commit process. (Robert Collins)
-
-* Inventory serialisation no longer double-sha's the content.
-  (Robert Collins)
-
-* Knit text reconstruction now avoids making copies of the lines list for
-  interim texts when building a single text. The new ``apply_delta`` method
-  on ``KnitContent`` aids this by allowing modification of the revision id
-  such objects represent. (Robert Collins)
-
-* Pack indices are now partially parsed for specific key lookup using a
-  bisection approach. (Robert Collins)
-
-* Partial commits are now approximately 40% faster by walking over the
-  unselected current tree more efficiently. (Robert Collins)
-
-* XML inventory serialisation takes 20% less time while being stricter about
-  the contents. (Robert Collins)
-
-* Graph ``heads()`` queries have been fixed to no longer access all history
-  unnecessarily. (Robert Collins)
-
-Improvements
-************
-
-* ``bzr+https://`` smart server across https now supported.
-  (John Ferlito, Martin Pool, #128456)
-
-* Mutt is now a supported mail client; set ``mail_client=mutt`` in your
-  bazaar.conf and ``send`` will use mutt. (Keir Mierle)
-
-* New option ``-c``/``--change`` for ``merge`` command for cherrypicking
-  changes from one revision. (Alexander Belchenko, #141368)
-
-* Show encodings, locale and list of plugins in the traceback message.
-  (Martin Pool, #63894)
-
-* Experimental directory formats can now be marked with
-  ``experimental = True`` during registration. (Ian Clatworthy)
-
-Documentation
-*************
-
-* New *Bazaar in Five Minutes* guide.  (Matthew Revell)
-
-* The hooks reference documentation is now converted to html as expected.
-  (Ian Clatworthy)
-
-Bug Fixes
-*********
-
-* Connection error reporting for the smart server has been fixed to
-  display a user friendly message instead of a traceback.
-  (Ian Clatworthy, #115601)
-
-* Make sure to use ``O_BINARY`` when opening files to check their
-  sha1sum. (Alexander Belchenko, John Arbash Meinel, #153493)
-
-* Fix a problem with Win32 handling of the executable bit.
-  (John Arbash Meinel, #149113)
-
-* ``bzr+ssh://`` and ``sftp://`` URLs that do not specify ports explicitly
-  no longer assume that means port 22.  This allows people using OpenSSH to
-  override the default port in their ``~/.ssh/config`` if they wish.  This
-  fixes a bug introduced in bzr 0.91.  (Andrew Bennetts, #146715)
-
-* Commands reporting exceptions can now be profiled and still have their
-  data correctly dumped to a file. For example, a ``bzr commit`` with
-  no changes still reports the operation as pointless but doing so no
-  longer throws away the profiling data if this command is run with
-  ``--lsprof-file callgrind.out.ci`` say. (Ian Clatworthy)
-
-* Fallback to ftp when paramiko is not installed and sftp can't be used for
-  ``tests/commands`` so that the test suite is still usable without
-  paramiko.
-  (Vincent Ladeuil, #59150)
-
-* Fix commit ordering in corner case. (Aaron Bentley, #94975)
-
-* Fix long standing bug in partial commit when there are renames
-  left in tree. (Robert Collins, #140419)
-
-* Fix selftest semi-random noise during http related tests.
-  (Vincent Ladeuil, #140614)
-
-* Fix typo in ftp.py making the reconnection fail on temporary errors.
-  (Vincent Ladeuil, #154259)
-
-* Fix failing test by comparing real paths to cover the case where the TMPDIR
-  contains a symbolic link.
-  (Vincent Ladeuil, #141382).
-
-* Fix log against smart server branches that don't support tags.
-  (James Westby, #140615)
-
-* Fix pycurl http implementation by defining error codes from
-  pycurl instead of relying on an old curl definition.
-  (Vincent Ladeuil, #147530)
-
-* Fix 'unprintable error' message when displaying BzrCheckError and
-  some other exceptions on Python 2.5.
-  (Martin Pool, #144633)
-
-* Fix ``Inventory.copy()`` and add test for it. (Jelmer Vernooij)
-
-* Handles default value for ListOption in cmd_commit.
-  (Vincent Ladeuil, #140432)
-
-* HttpServer and FtpServer need to be closed properly or a listening socket
-  will remain opened.
-  (Vincent Ladeuil, #140055)
-
-* Monitor the .bzr directory created in the top level test
-  directory to detect leaking tests.
-  (Vincent Ladeuil, #147986)
-
-* The basename, not the full path, is now used when checking whether
-  the profiling dump file begins with ``callgrind.out`` or not. This
-  fixes a bug reported by Aaron Bentley on IRC. (Ian Clatworthy)
-
-* Trivial fix for invoking command ``reconfigure`` without arguments.
-  (Rob Weir, #141629)
-
-* ``WorkingTree.rename_one`` will now raise an error if normalisation of the
-  new path causes bzr to be unable to access the file. (Robert Collins)
-
-* Correctly detect a NoSuchFile when using a filezilla server. (Gary van der
-  Merwe)
-
-API Breaks
-**********
-
-* ``bzrlib.index.GraphIndex`` now requires a size parameter to the
-  constructor, for enabling bisection searches. (Robert Collins)
-
-* ``CommitBuilder.record_entry_contents`` now requires the root entry of a
-  tree be supplied to it, previously failing to do so would trigger a
-  deprecation warning. (Robert Collins)
-
-* ``KnitVersionedFile.add*`` will no longer cache added records even when
-  enable_cache() has been called - the caching feature is now exclusively for
-  reading existing data. (Robert Collins)
-
-* ``ReadOnlyLockError`` is deprecated; ``LockFailed`` is usually more
-  appropriate.  (Martin Pool)
-
-* Removed ``bzrlib.transport.TransportLogger`` - please see the new
-  ``trace+`` transport instead. (Robert Collins)
-
-* Removed previously deprecated varargs interface to ``TestCase.run_bzr`` and
-  deprecated methods ``TestCase.capture`` and ``TestCase.run_bzr_captured``.
-  (Martin Pool)
-
-* Removed previous deprecated ``basis_knit`` parameter to the
-  ``KnitVersionedFile`` constructor. (Robert Collins)
-
-* Special purpose method ``TestCase.run_bzr_decode`` is moved to the test_non_ascii
-  class that needs it.
-  (Martin Pool)
-
-* The class ``bzrlib.repofmt.knitrepo.KnitRepository3`` has been folded into
-  ``KnitRepository`` by parameters to the constructor. (Robert Collins)
-
-* The ``VersionedFile`` interface now allows content checks to be bypassed
-  by supplying check_content=False.  This saves nearly 30% of the minimum
-  cost to store a version of a file. (Robert Collins)
-
-* Tree's with bad state such as files with no length or sha will no longer
-  be silently accepted by the repository XML serialiser. To serialise
-  inventories without such data, pass working=True to write_inventory.
-  (Robert Collins)
-
-* ``VersionedFile.fix_parents`` has been removed as a harmful API.
-  ``VersionedFile.join`` will no longer accept different parents on either
-  side of a join - it will either ignore them, or error, depending on the
-  implementation. See notes when upgrading for more information.
-  (Robert Collins)
-
-Internals
-*********
-
-* ``bzrlib.transport.Transport.put_file`` now returns the number of bytes
-  put by the method call, to allow avoiding stat-after-write or
-  housekeeping in callers. (Robert Collins)
-
-* ``bzrlib.xml_serializer.Serializer`` is now responsible for checking that
-  mandatory attributes are present on serialisation and deserialisation.
-  This fixes some holes in API usage and allows better separation between
-  physical storage and object serialisation. (Robert Collins)
-
-* New class ``bzrlib.errors.InternalBzrError`` which is just a convenient
-  shorthand for deriving from BzrError and setting internal_error = True.
-  (Robert Collins)
-
-* New method ``bzrlib.mutabletree.update_to_one_parent_via_delta`` for
-  moving the state of a parent tree to a new version via a delta rather than
-  a complete replacement tree. (Robert Collins)
-
-* New method ``bzrlib.osutils.minimum_path_selection`` useful for removing
-  duplication from user input, when a user mentions both a path and an item
-  contained within that path. (Robert Collins)
-
-* New method ``bzrlib.repository.Repository.is_write_locked`` useful for
-  determining if a repository is write locked. (Robert Collins)
-
-* New method on ``bzrlib.tree.Tree`` ``path_content_summary`` provides a
-  tuple containing the key information about a path for commit processing
-  to complete. (Robert Collins)
-
-* New method on xml serialisers, write_inventory_to_lines, which matches the
-  API used by knits for adding content. (Robert Collins)
-
-* New module ``bzrlib.bisect_multi`` with generic multiple-bisection-at-once
-  logic, currently only available for byte-based lookup
-  (``bisect_multi_bytes``). (Robert Collins)
-
-* New helper ``bzrlib.tuned_gzip.bytes_to_gzip`` which takes a byte string
-  and returns a gzipped version of the same. This is used to avoid a bunch
-  of api friction during adding of knit hunks. (Robert Collins)
-
-* New parameter on ``bzrlib.transport.Transport.readv``
-  ``adjust_for_latency`` which changes readv from returning strictly the
-  requested data to inserted return larger ranges and in forward read order
-  to reduce the effect of network latency. (Robert Collins)
-
-* New parameter yield_parents on ``Inventory.iter_entries_by_dir`` which
-  causes the parents of a selected id to be returned recursively, so all the
-  paths from the root down to each element of selected_file_ids are
-  returned. (Robert Collins)
-
-* Knit joining has been enhanced to support plain to annotated conversion
-  and annotated to plain conversion. (Ian Clatworthy)
-
-* The CommitBuilder method ``record_entry_contents`` now returns summary
-  information about the effect of the commit on the repository. This tuple
-  contains an inventory delta item if the entry changed from the basis, and a
-  boolean indicating whether a new file graph node was recorded.
-  (Robert Collins)
-
-* The python path used in the Makefile can now be overridden.
-  (Andrew Bennetts, Ian Clatworthy)
-
-Testing
-*******
-
-* New transport implementation ``trace+`` which is useful for testing,
-  logging activity taken to its _activity attribute. (Robert Collins)
-
-* When running bzr commands within the test suite, internal exceptions are
-  not caught and reported in the usual way, but rather allowed to propagate
-  up and be visible to the test suite.  A new API ``run_bzr_catch_user_errors``
-  makes this behavior available to other users.
-  (Martin Pool)
-
-* New method ``TestCase.call_catch_warnings`` for testing methods that
-  raises a Python warning.  (Martin Pool)
-
-
-bzr 0.91
-########
-
-:Released: 2007-09-26
-
-Bug Fixes
-*********
-
-* Print a warning instead of aborting the ``python setup.py install``
-  process if building of a C extension is not possible.
-  (Lukáš Lalinský, Alexander Belchenko)
-
-* Fix commit ordering in corner case (Aaron Bentley, #94975)
-
-* Fix ''bzr info bzr://host/'' and other operations on ''bzr://' URLs with
-  an implicit port.  We were incorrectly raising PathNotChild due to
-  inconsistent treatment of the ''_port'' attribute on the Transport object.
-  (Andrew Bennetts, #133965)
-
-* Make RemoteRepository.sprout cope gracefully with servers that don't
-  support the ``Repository.tarball`` request.
-  (Andrew Bennetts)
-
-
-bzr 0.91rc2
-###########
-
-:Released: 2007-09-11
-
-* Replaced incorrect tarball for previous release; a debug statement was left
-  in bzrlib/remote.py.
-
-
-bzr 0.91rc1
-###########
-
-:Released: 2007-09-11
-
-Changes
-*******
-
-* The default branch and repository format has changed to
-  ``dirstate-tags``, so tag commands are active by default.
-  This format is compatible with Bazaar 0.15 and later.
-  This incidentally fixes bug #126141.
-  (Martin Pool)
-
-* ``--quiet`` or ``-q`` is no longer a global option. If present, it
-  must now appear after the command name. Scripts doing things like
-  ``bzr -q missing`` need to be rewritten as ``bzr missing -q``.
-  (Ian Clatworthy)
-
-Features
-********
-
-* New option ``--author`` in ``bzr commit`` to specify the author of the
-  change, if it's different from the committer. ``bzr log`` and
-  ``bzr annotate`` display the author instead of the committer.
-  (Lukáš Lalinský)
-
-* In addition to global options and command specific options, a set of
-  standard options are now supported. Standard options are legal for
-  all commands. The initial set of standard options are:
-
-  * ``--help`` or ``-h`` - display help message
-  * ``--verbose`` or ``-v`` - display additional information
-  * ``--quiet``  or ``-q`` - only output warnings and errors.
-
-  Unlike global options, standard options can be used in aliases and
-  may have command-specific help. (Ian Clatworthy)
-
-* Verbosity level processing has now been unified. If ``--verbose``
-  or ``-v`` is specified on the command line multiple times, the
-  verbosity level is made positive the first time then increased.
-  If ``--quiet`` or ``-q`` is specified on the command line
-  multiple times, the verbosity level is made negative the first
-  time then decreased. To get the default verbosity level of zero,
-  either specify none of the above , ``--no-verbose`` or ``--no-quiet``.
-  Note that most commands currently ignore the magnitude of the
-  verbosity level but do respect *quiet vs normal vs verbose* when
-  generating output. (Ian Clatworthy)
-
-* ``Branch.hooks`` now supports ``pre_commit`` hook. The hook's signature
-  is documented in BranchHooks constructor. (Nam T. Nguyen, #102747)
-
-* New ``Repository.stream_knit_data_for_revisions`` request added to the
-  network protocol for greatly reduced roundtrips when retrieving a set of
-  revisions. (Andrew Bennetts)
-
-Bug Fixes
-*********
-
-* ``bzr plugins`` now lists the version number for each plugin in square
-  brackets after the path. (Robert Collins, #125421)
-
-* Pushing, pulling and branching branches with subtree references was not
-  copying the subtree weave, preventing the file graph from being accessed
-  and causing errors in commits in clones. (Robert Collins)
-
-* Suppress warning "integer argument expected, got float" from Paramiko,
-  which sometimes caused false test failures.  (Martin Pool)
-
-* Fix bug in bundle 4 that could cause attempts to write data to wrong
-  versionedfile.  (Aaron Bentley)
-
-* Diffs generated using "diff -p" no longer break the patch parser.
-  (Aaron Bentley)
-
-* get_transport treats an empty possible_transports list the same as a non-
-  empty one.  (Aaron Bentley)
-
-* patch verification for merge directives is reactivated, and works with
-  CRLF and CR files.  (Aaron Bentley)
-
-* Accept ..\ as a path in revision specifiers. This fixes for example
-  "-r branch:..\other-branch" on Windows.  (Lukáš Lalinský)
-
-* ``BZR_PLUGIN_PATH`` may now contain trailing slashes.
-  (Blake Winton, #129299)
-
-* man page no longer lists hidden options (#131667, Aaron Bentley)
-
-* ``uncommit --help`` now explains the -r option adequately.  (Daniel
-  Watkins, #106726)
-
-* Error messages are now better formatted with parameters (such as
-  filenames) quoted when necessary. This avoids confusion when directory
-  names ending in a '.' at the end of messages were confused with a
-  full stop that may or not have been there. (Daniel Watkins, #129791)
-
-* Fix ``status FILE -r X..Y``. (Lukáš Lalinský)
-
-* If a particular command is an alias, ``help`` will show the alias
-  instead of claiming there is no help for said alias. (Daniel Watkins,
-  #133548)
-
-* TreeTransform-based operations, like pull, merge, revert, and branch,
-  now roll back if they encounter an error.  (Aaron Bentley, #67699)
-
-* ``bzr commit`` now exits cleanly if a character unsupported by the
-  current encoding is used in the commit message.  (Daniel Watkins,
-  #116143)
-
-* bzr send uses default values for ranges when only half of an elipsis
-  is specified ("-r..5" or "-r5..").  (#61685, Aaron Bentley)
-
-* Avoid trouble when Windows ssh calls itself 'plink' but no plink
-  binary is present.  (Martin Albisetti, #107155)
-
-* ``bzr remove`` should remove clean subtrees.  Now it will remove (without
-  needing ``--force``) subtrees that contain no files with text changes or
-  modified files.  With ``--force`` it removes the subtree regardless of
-  text changes or unknown files. Directories with renames in or out (but
-  not changed otherwise) will now be removed without needing ``--force``.
-  Unknown ignored files will be deleted without needing ``--force``.
-  (Marius Kruger, #111665)
-
-* When two plugins conflict, the source of both the losing and now the
-  winning definition is shown.  (Konstantin Mikhaylov, #5454)
-
-* When committing to a branch, the location being committed to is
-  displayed.  (Daniel Watkins, #52479)
-
-* ``bzr --version`` takes care about encoding of stdout, especially
-  when output is redirected. (Alexander Belchenko, #131100)
-
-* Prompt for an ftp password if none is provided.
-  (Vincent Ladeuil, #137044)
-
-* Reuse bound branch associated transport to avoid multiple
-  connections.
-  (Vincent Ladeuil, #128076, #131396)
-
-* Overwrite conflicting tags by ``push`` and ``pull`` if the
-  ``--overwrite`` option is specified.  (Lukáš Lalinský, #93947)
-
-* In checkouts, tags are copied into the master branch when created,
-  changed or deleted, and are copied into the checkout when it is
-  updated.  (Martin Pool, #93856, #93860)
-
-* Print a warning instead of aborting the ``python setup.py install``
-  process if building of a C extension is not possible.
-  (Lukáš Lalinský, Alexander Belchenko)
-
-Improvements
-************
-
-* Add the option "--show-diff" to the commit command in order to display
-  the diff during the commit log creation. (Goffredo Baroncelli)
-
-* ``pull`` and ``merge`` are much faster at installing bundle format 4.
-  (Aaron Bentley)
-
-* ``pull -v`` no longer includes deltas, making it much faster.
-  (Aaron Bentley)
-
-* ``send`` now sends the directive as an attachment by default.
-  (Aaron Bentley, Lukáš Lalinský, Alexander Belchenko)
-
-* Documentation updates (Martin Albisetti)
-
-* Help on debug flags is now included in ``help global-options``.
-  (Daniel Watkins, #124853)
-
-* Parameters passed on the command line are checked to ensure they are
-  supported by the encoding in use. (Daniel Watkins)
-
-* The compression used within the bzr repository has changed from zlib
-  level 9 to the zlib default level. This improves commit performance with
-  only a small increase in space used (and in some cases a reduction in
-  space). (Robert Collins)
-
-* Initial commit no longer SHAs files twice and now reuses the path
-  rather than looking it up again, making it faster.
-  (Ian Clatworthy)
-
-* New option ``-c``/``--change`` for ``diff`` and ``status`` to show
-  changes in one revision.  (Lukáš Lalinský)
-
-* If versioned files match a given ignore pattern, a warning is now
-  given. (Daniel Watkins, #48623)
-
-* ``bzr status`` now has -S as a short name for --short and -V as a
-  short name for --versioned. These have been added to assist users
-  migrating from Subversion: ``bzr status -SV`` is now like
-  ``svn status -q``.  (Daniel Watkins, #115990)
-
-* Added C implementation of  ``PatienceSequenceMatcher``, which is about
-  10x faster than the Python version. This speeds up commands that
-  need file diffing, such as ``bzr commit`` or ``bzr diff``.
-  (Lukáš Lalinský)
-
-* HACKING has been extended with a large section on core developer tasks.
-  (Ian Clatworthy)
-
-* Add ``branches`` and ``standalone-trees`` as online help topics and
-  include them as Concepts within the User Reference.
-  (Paul Moore, Ian Clatworthy)
-
-* ``check`` can detect versionedfile parent references that are
-  inconsistent with revision and inventory info, and ``reconcile`` can fix
-  them.  These faulty references were generated by 0.8-era releases,
-  so repositories which were manipulated by old bzrs should be
-  checked, and possibly reconciled ASAP.  (Aaron Bentley, Andrew Bennetts)
-
-API Breaks
-**********
-
-* ``Branch.append_revision`` is removed altogether; please use
-  ``Branch.set_last_revision_info`` instead.  (Martin Pool)
-
-* CommitBuilder now advertises itself as requiring the root entry to be
-  supplied. This only affects foreign repository implementations which reuse
-  CommitBuilder directly and have changed record_entry_contents to require
-  that the root not be supplied. This should be precisely zero plugins
-  affected. (Robert Collins)
-
-* The ``add_lines`` methods on ``VersionedFile`` implementations has changed
-  its return value to include the sha1 and length of the inserted text. This
-  allows the avoidance of double-sha1 calculations during commit.
-  (Robert Collins)
-
-* ``Transport.should_cache`` has been removed.  It was not called in the
-  previous release.  (Martin Pool)
-
-Testing
-*******
-
-* Tests may now raise TestNotApplicable to indicate they shouldn't be
-  run in a particular scenario.  (Martin Pool)
-
-* New function multiply_tests_from_modules to give a simpler interface
-  to test parameterization.  (Martin Pool, Robert Collins)
-
-* ``Transport.should_cache`` has been removed.  It was not called in the
-  previous release.  (Martin Pool)
-
-* NULL_REVISION is returned to indicate the null revision, not None.
-  (Aaron Bentley)
-
-* Use UTF-8 encoded StringIO for log tests to avoid failures on
-  non-ASCII committer names.  (Lukáš Lalinský)
-
-Internals
-*********
-
-* ``bzrlib.plugin.all_plugins`` has been deprecated in favour of
-  ``bzrlib.plugin.plugins()`` which returns PlugIn objects that provide
-  useful functionality for determining the path of a plugin, its tests, and
-  its version information. (Robert Collins)
-
-* Add the option user_encoding to the function 'show_diff_trees()'
-  in order to move the user encoding at the UI level. (Goffredo Baroncelli)
-
-* Add the function make_commit_message_template_encoded() and the function
-  edit_commit_message_encoded() which handle encoded strings.
-  This is done in order to mix the commit messages (which is a unicode
-  string), and the diff which is a raw string. (Goffredo Baroncelli)
-
-* CommitBuilder now defaults to using add_lines_with_ghosts, reducing
-  overhead on non-weave repositories which don't require all parents to be
-  present. (Robert Collins)
-
-* Deprecated method ``find_previous_heads`` on
-  ``bzrlib.inventory.InventoryEntry``. This has been superseded by the use
-  of ``parent_candidates`` and a separate heads check via the repository
-  API. (Robert Collins)
-
-* New trace function ``mutter_callsite`` will print out a subset of the
-  stack to the log, which can be useful for gathering debug details.
-  (Robert Collins)
-
-* ``bzrlib.pack.ContainerWriter`` now tracks how many records have been
-  added via a public attribute records_written. (Robert Collins)
-
-* New method ``bzrlib.transport.Transport.get_recommended_page_size``.
-  This provides a hint to users of transports as to the reasonable
-  minimum data to read. In principle this can take latency and
-  bandwidth into account on a per-connection basis, but for now it
-  just has hard coded values based on the url. (e.g. http:// has a large
-  page size, file:// has a small one.) (Robert Collins)
-
-* New method on ``bzrlib.transport.Transport`` ``open_write_stream`` allows
-  incremental addition of data to a file without requiring that all the
-  data be buffered in memory. (Robert Collins)
-
-* New methods on ``bzrlib.knit.KnitVersionedFile``:
-  ``get_data_stream(versions)``, ``insert_data_stream(stream)`` and
-  ``get_format_signature()``.  These provide some infrastructure for
-  efficiently streaming the knit data for a set of versions over the smart
-  protocol.
-
-* Knits with no annotation cache still produce correct annotations.
-  (Aaron Bentley)
-
-* Three new methods have been added to ``bzrlib.trace``:
-  ``set_verbosity_level``, ``get_verbosity_level`` and ``is_verbose``.
-  ``set_verbosity_level`` expects a numeric value: negative for quiet,
-  zero for normal, positive for verbose. The size of the number can be
-  used to determine just how quiet or verbose the application should be.
-  The existing ``be_quiet`` and ``is_quiet`` routines have been
-  integrated into this new scheme. (Ian Clatworthy)
-
-* Options can now be delcared with a ``custom_callback`` parameter. If
-  set, this routine is called after the option is processed. This feature
-  is now used by the standard options ``verbose`` and ``quiet`` so that
-  setting one implicitly resets the other. (Ian Clatworthy)
-
-* Rather than declaring a new option from scratch in order to provide
-  custom help, a centrally registered option can be decorated using the
-  new ``bzrlib.Option.custom_help`` routine. In particular, this routine
-  is useful when declaring better help for the ``verbose`` and ``quiet``
-  standard options as the base definition of these is now more complex
-  than before thanks to their use of a custom callback. (Ian Clatworthy)
-
-* Tree._iter_changes(specific_file=[]) now iterates through no files,
-  instead of iterating through all files.  None is used to iterate through
-  all files.  (Aaron Bentley)
-
-* WorkingTree.revert() now accepts None to revert all files.  The use of
-  [] to revert all files is deprecated.  (Aaron Bentley)
-
-
-bzr 0.90
-########
-
-:Released: 2007-08-28
-
-Improvements
-************
-
-* Documentation is now organized into multiple directories with a level
-  added for different languages or locales. Added the Mini Tutorial
-  and Quick Start Summary (en) documents from the Wiki, improving the
-  content and readability of the former. Formatted NEWS as Release Notes
-  complete with a Table of Conents, one heading per release. Moved the
-  Developer Guide into the main document catalog and provided a link
-  from the developer document catalog back to the main one.
-  (Ian Clatworthy, Sabin Iacob, Alexander Belchenko)
-
-
-API Changes
-***********
-
-* The static convenience method ``BzrDir.create_repository``
-  is deprecated.  Callers should instead create a ``BzrDir`` instance
-  and call ``create_repository`` on that.  (Martin Pool)
-
-
-bzr 0.90rc1
-###########
-
-:Released: 2007-08-14
-
-Bugfixes
-********
-
-* ``bzr init`` should connect to the remote location one time only.  We
-  have been connecting several times because we forget to pass around the
-  Transport object. This modifies ``BzrDir.create_branch_convenience``,
-  so that we can give it the Transport we already have.
-  (John Arbash Meinel, Vincent Ladeuil, #111702)
-
-* Get rid of sftp connection cache (get rid of the FTP one too).
-  (Vincent Ladeuil, #43731)
-
-* bzr branch {local|remote} remote don't try to create a working tree
-  anymore.
-  (Vincent Ladeuil, #112173)
-
-* All identified multiple connections for a single bzr command have been
-  fixed. See bzrlib/tests/commands directory.
-  (Vincent Ladeuil)
-
-* ``bzr rm`` now does not insist on ``--force`` to delete files that
-  have been renamed but not otherwise modified.  (Marius Kruger,
-  #111664)
-
-* ``bzr selftest --bench`` no longer emits deprecation warnings
-  (Lukáš Lalinský)
-
-* ``bzr status`` now honours FILE parameters for conflict lists
-  (Aaron Bentley, #127606)
-
-* ``bzr checkout`` now honours -r when reconstituting a working tree.
-  It also honours -r 0.  (Aaron Bentley, #127708)
-
-* ``bzr add *`` no more fails on Windows if working tree contains
-  non-ascii file names. (Kuno Meyer, #127361)
-
-* allow ``easy_install bzr`` runs without fatal errors.
-  (Alexander Belchenko, #125521)
-
-* Graph._filter_candidate_lca does not raise KeyError if a candidate
-  is eliminated just before it would normally be examined.  (Aaron Bentley)
-
-* SMTP connection failures produce a nice message, not a traceback.
-  (Aaron Bentley)
-
-Improvements
-************
-
-* Don't show "dots" progress indicators when run non-interactively, such
-  as from cron.  (Martin Pool)
-
-* ``info`` now formats locations more nicely and lists "submit" and
-  "public" branches (Aaron Bentley)
-
-* New ``pack`` command that will trigger database compression within
-  the repository (Robert Collins)
-
-* Implement ``_KnitIndex._load_data`` in a pyrex extension. The pyrex
-  version is approximately 2-3x faster at parsing a ``.kndx`` file.
-  Which yields a measurable improvement for commands which have to
-  read from the repository, such as a 1s => 0.75s improvement in
-  ``bzr diff`` when there are changes to be shown.  (John Arbash Meinel)
-
-* Merge is now faster.  Depending on the scenario, it can be more than 2x
-  faster. (Aaron Bentley)
-
-* Give a clearer warning, and allow ``python setup.py install`` to
-  succeed even if pyrex is not available.
-  (John Arbash Meinel)
-
-* ``DirState._read_dirblocks`` now has an optional Pyrex
-  implementation. This improves the speed of any command that has to
-  read the entire DirState. (``diff``, ``status``, etc, improve by
-  about 10%).
-  ``bisect_dirblocks`` has also been improved, which helps all
-  ``_get_entry`` type calls (whenever we are searching for a
-  particular entry in the in-memory DirState).
-  (John Arbash Meinel)
-
-* ``bzr pull`` and ``bzr push`` no longer do a complete walk of the
-  branch revision history for ui display unless -v is supplied.
-  (Robert Collins)
-
-* ``bzr log -rA..B`` output shifted to the left margin if the log only
-  contains merge revisions. (Kent Gibson)
-
-* The ``plugins`` command is now public with improved help.
-  (Ian Clatworthy)
-
-* New bundle and merge directive formats are faster to generate, and
-
-* Annotate merge now works when there are local changes. (Aaron Bentley)
-
-* Commit now only shows the progress in terms of directories instead of
-  entries. (Ian Clatworthy)
-
-* Fix ``KnitRepository.get_revision_graph`` to not request the graph 2
-  times. This makes ``get_revision_graph`` 2x faster. (John Arbash
-  Meinel)
-
-* Fix ``VersionedFile.get_graph()`` to avoid using
-  ``set.difference_update(other)``, which has bad scaling when
-  ``other`` is large. This improves ``VF.get_graph([version_id])`` for
-  a 12.5k graph from 2.9s down to 200ms. (John Arbash Meinel)
-
-* The ``--lsprof-file`` option now generates output for KCacheGrind if
-  the file starts with ``callgrind.out``. This matches the default file
-  filtering done by KCacheGrind's Open Dialog. (Ian Clatworthy)
-
-* Fix ``bzr update`` to avoid an unnecessary
-  ``branch.get_master_branch`` call, which avoids 1 extra connection
-  to the remote server. (Partial fix for #128076, John Arbash Meinel)
-
-* Log errors from the smart server in the trace file, to make debugging
-  test failures (and live failures!) easier.  (Andrew Bennetts)
-
-* The HTML version of the man page has been superceded by a more
-  comprehensive manual called the Bazaar User Reference. This manual
-  is completed generated from the online help topics. As part of this
-  change, limited reStructuredText is now explicitly supported in help
-  topics and command help with 'unnatural' markup being removed prior
-  to display by the online help or inclusion in the man page.
-  (Ian Clatworthy)
-
-* HTML documentation now use files extension ``*.html``
-  (Alexander Belchenko)
-
-* The cache of ignore definitions is now cleared in WorkingTree.unlock()
-  so that changes to .bzrignore aren't missed. (#129694, Daniel Watkins)
-
-* ``bzr selftest --strict`` fails if there are any missing features or
-  expected test failures. (Daniel Watkins, #111914)
-
-* Link to registration survey added to README. (Ian Clatworthy)
-
-* Windows standalone installer show link to registration survey
-  when installation finished. (Alexander Belchenko)
-
-Library API Breaks
-******************
-
-* Deprecated dictionary ``bzrlib.option.SHORT_OPTIONS`` removed.
-  Options are now required to provide a help string and it must
-  comply with the style guide by being one or more sentences with an
-  initial capital and final period. (Martin Pool)
-
-* KnitIndex.get_parents now returns tuples. (Robert Collins)
-
-* Ancient unused ``Repository.text_store`` attribute has been removed.
-  (Robert Collins)
-
-* The ``bzrlib.pack`` interface has changed to use tuples of bytestrings
-  rather than just bytestrings, making it easier to represent multiple
-  element names. As this interface was not used by any internal facilities
-  since it was introduced in 0.18 no API compatibility is being preserved.
-  The serialised form of these packs is identical with 0.18 when a single
-  element tuple is in use. (Robert Collins)
-
-Internals
-*********
-
-* merge now uses ``iter_changes`` to calculate changes, which makes room for
-  future performance increases.  It is also more consistent with other
-  operations that perform comparisons, and reduces reliance on
-  Tree.inventory.  (Aaron Bentley)
-
-* Refactoring of transport classes connected to a remote server.
-  ConnectedTransport is a new class that serves as a basis for all
-  transports needing to connect to a remote server.  transport.split_url
-  have been deprecated, use the static method on the object instead. URL
-  tests have been refactored too.
-  (Vincent Ladeuil)
-
-* Better connection sharing for ConnectedTransport objects.
-  transport.get_transport() now accepts a 'possible_transports' parameter.
-  If a newly requested transport can share a connection with one of the
-  list, it will.
-  (Vincent Ladeuil)
-
-* Most functions now accept ``bzrlib.revision.NULL_REVISION`` to indicate
-  the null revision, and consider using ``None`` for this purpose
-  deprecated.  (Aaron Bentley)
-
-* New ``index`` module with abstract index functionality. This will be
-  used during the planned changes in the repository layer. Currently the
-  index layer provides a graph aware immutable index, a builder for the
-  same index type to allow creating them, and finally a composer for
-  such indices to allow the use of many indices in a single query. The
-  index performance is not optimised, however the API is stable to allow
-  development on top of the index. (Robert Collins)
-
-* ``bzrlib.dirstate.cmp_by_dirs`` can be used to compare two paths by
-  their directory sections. This is equivalent to comparing
-  ``path.split('/')``, only without having to split the paths.
-  This has a Pyrex implementation available.
-  (John Arbash Meinel)
-
-* New transport decorator 'unlistable+' which disables the list_dir
-  functionality for testing.
-
-* Deprecated ``change_entry`` in transform.py. (Ian Clatworthy)
-
-* RevisionTree.get_weave is now deprecated.  Tree.plan_merge is now used
-  for performing annotate-merge.  (Aaron Bentley)
-
-* New EmailMessage class to create email messages. (Adeodato Simó)
-
-* Unused functions on the private interface KnitIndex have been removed.
-  (Robert Collins)
-
-* New ``knit.KnitGraphIndex`` which provides a ``KnitIndex`` layered on top
-  of a ``index.GraphIndex``. (Robert Collins)
-
-* New ``knit.KnitVersionedFile.iter_parents`` method that allows querying
-  the parents of many knit nodes at once, reducing round trips to the
-  underlying index. (Robert Collins)
-
-* Graph now has an is_ancestor method, various bits use it.
-  (Aaron Bentley)
-
-* The ``-Dhpss`` flag now includes timing information. As well as
-  logging when a new connection is opened. (John Arbash Meinel)
-
-* ``bzrlib.pack.ContainerWriter`` now returns an offset, length tuple to
-  callers when inserting data, allowing generation of readv style access
-  during pack creation, without needing a separate pass across the output
-  pack to gather such details. (Robert Collins)
-
-* ``bzrlib.pack.make_readv_reader`` allows readv based access to pack
-  files that are stored on a transport. (Robert Collins)
-
-* New ``Repository.has_same_location`` method that reports if two
-  repository objects refer to the same repository (although with some risk
-  of false negatives).  (Andrew Bennetts)
-
-* InterTree.compare now passes require_versioned on correctly.
-  (Marius Kruger)
-
-* New methods on Repository - ``start_write_group``,
-  ``commit_write_group``, ``abort_write_group`` and ``is_in_write_group`` -
-  which provide a clean hook point for transactional Repositories - ones
-  where all the data for a fetch or commit needs to be made atomically
-  available in one step. This allows the write lock to remain while making
-  a series of data insertions.  (e.g. data conversion). (Robert Collins)
-
-* In ``bzrlib.knit`` the internal interface has been altered to use
-  3-tuples (index, pos, length) rather than two-tuples (pos, length) to
-  describe where data in a knit is, allowing knits to be split into
-  many files. (Robert Collins)
-
-* ``bzrlib.knit._KnitData`` split into cache management and physical access
-  with two access classes - ``_PackAccess`` and ``_KnitAccess`` defined.
-  The former provides access into a .pack file, and the latter provides the
-  current production repository form of .knit files. (Robert Collins)
-
-Testing
-*******
-
-* Remove selftest ``--clean-output``, ``--numbered-dirs`` and
-  ``--keep-output`` options, which are obsolete now that tests
-  are done within directories in $TMPDIR.  (Martin Pool)
-
-* The SSH_AUTH_SOCK environment variable is now reset to avoid
-  interaction with any running ssh agents.  (Jelmer Vernooij, #125955)
-
-* run_bzr_subprocess handles parameters the same way as run_bzr:
-  either a string or a list of strings should be passed as the first
-  parameter.  Varargs-style parameters are deprecated. (Aaron Bentley)
-
-
-bzr 0.18
-########
-
-:Released:  2007-07-17
-
-Bugfixes
-********
-
-* Fix 'bzr add' crash under Win32 (Kuno Meyer)
-
-
-bzr 0.18rc1
-###########
-
-:Released:  2007-07-10
-
-Bugfixes
-********
-
-* Do not suppress pipe errors, etc. in non-display commands
-  (Alexander Belchenko, #87178)
-
-* Display a useful error message when the user requests to annotate
-  a file that is not present in the specified revision.
-  (James Westby, #122656)
-
-* Commands that use status flags now have a reference to 'help
-  status-flags'.  (Daniel Watkins, #113436)
-
-* Work around python-2.4.1 inhability to correctly parse the
-  authentication header.
-  (Vincent Ladeuil, #121889)
-
-* Use exact encoding for merge directives. (Adeodato Simó, #120591)
-
-* Fix tempfile permissions error in smart server tar bundling under
-  Windows. (Martin _, #119330)
-
-* Fix detection of directory entries in the inventory. (James Westby)
-
-* Fix handling of http code 400: Bad Request When issuing too many ranges.
-  (Vincent Ladeuil, #115209)
-
-* Issue a CONNECT request when connecting to an https server
-  via a proxy to enable SSL tunneling.
-  (Vincent Ladeuil, #120678)
-
-* Fix ``bzr log -r`` to support selecting merge revisions, both
-  individually and as part of revision ranges.
-  (Kent Gibson, #4663)
-
-* Don't leave cruft behind when failing to acquire a lockdir.
-  (Martin Pool, #109169)
-
-* Don't use the '-f' strace option during tests.
-  (Vincent Ladeuil, #102019).
-
-* Warn when setting ``push_location`` to a value that will be masked by
-  locations.conf.  (Aaron Bentley, #122286)
-
-* Fix commit ordering in corner case (Aaron Bentley, #94975)
-
-*  Make annotate behave in a non-ASCII world (Adeodato Simó).
-
-Improvements
-************
-
-* The --lsprof-file option now dumps a text rendering of the profiling
-  information if the filename ends in ".txt". It will also convert the
-  profiling information to a format suitable for KCacheGrind if the
-  output filename ends in ".callgrind". Fixes to the lsprofcalltree
-  conversion process by Jean Paul Calderone and Itamar were also merged.
-  See http://ddaa.net/blog/python/lsprof-calltree. (Ian Clatworthy)
-
-* ``info`` now defaults to non-verbose mode, displaying only paths and
-  abbreviated format info.  ``info -v`` displays all the information
-  formerly displayed by ``info``.  (Aaron Bentley, Adeodato Simó)
-
-* ``bzr missing`` now has better option names ``--this`` and ``--other``.
-  (Elliot Murphy)
-
-* The internal ``weave-list`` command has become ``versionedfile-list``,
-  and now lists knits as well as weaves.  (Aaron Bentley)
-
-* Automatic merge base selection uses a faster algorithm that chooses
-  better bases in criss-cross merge situations (Aaron Bentley)
-
-* Progress reporting in ``commit`` has been improved. The various logical
-  stages are now reported on as follows, namely:
-
-  * Collecting changes [Entry x/y] - Stage n/m
-  * Saving data locally - Stage n/m
-  * Uploading data to master branch - Stage n/m
-  * Updating the working tree - Stage n/m
-  * Running post commit hooks - Stage n/m
-
-  If there is no master branch, the 3rd stage is omitted and the total
-  number of stages is adjusted accordingly.
-
-  Each hook that is run after commit is listed with a name (as hooks
-  can be slow it is useful feedback).
-  (Ian Clatworthy, Robert Collins)
-
-* Various operations that are now faster due to avoiding unnecessary
-  topological sorts. (Aaron Bentley)
-
-* Make merge directives robust against broken bundles. (Aaron Bentley)
-
-* The lsprof filename note is emitted via trace.note(), not standard
-  output.  (Aaron Bentley)
-
-* ``bzrlib`` now exports explicit API compatibility information to assist
-  library users and plugins. See the ``bzrlib.api`` module for details.
-  (Robert Collins)
-
-* Remove unnecessary lock probes when acquiring a lockdir.
-  (Martin Pool)
-
-* ``bzr --version`` now shows the location of the bzr log file, which
-  is especially useful on Windows.  (Martin Pool)
-
-* -D now supports hooks to get debug tracing of hooks (though its currently
-  minimal in nature). (Robert Collins)
-
-* Long log format reports deltas on merge revisions.
-  (John Arbash Meinel, Kent Gibson)
-
-* Make initial push over ftp more resilient. (John Arbash Meinel)
-
-* Print a summary of changes for update just like pull does.
-  (Daniel Watkins, #113990)
-
-* Add a -Dhpss option to trace smart protocol requests and responses.
-  (Andrew Bennetts)
-
-Library API Breaks
-******************
-
-* Testing cleanups -
-  ``bzrlib.repository.RepositoryTestProviderAdapter`` has been moved
-  to ``bzrlib.tests.repository_implementations``;
-  ``bzrlib.repository.InterRepositoryTestProviderAdapter`` has been moved
-  to ``bzrlib.tests.interrepository_implementations``;
-  ``bzrlib.transport.TransportTestProviderAdapter`` has moved to
-  ``bzrlib.tests.test_transport_implementations``.
-  ``bzrlib.branch.BranchTestProviderAdapter`` has moved to
-  ``bzrlib.tests.branch_implementations``.
-  ``bzrlib.bzrdir.BzrDirTestProviderAdapter`` has moved to
-  ``bzrlib.tests.bzrdir_implementations``.
-  ``bzrlib.versionedfile.InterVersionedFileTestProviderAdapter`` has moved
-  to ``bzrlib.tests.interversionedfile_implementations``.
-  ``bzrlib.store.revision.RevisionStoreTestProviderAdapter`` has moved to
-  ``bzrlib.tests.revisionstore_implementations``.
-  ``bzrlib.workingtree.WorkingTreeTestProviderAdapter`` has moved to
-  ``bzrlib.tests.workingtree_implementations``.
-  These changes are an API break in the testing infrastructure only.
-  (Robert Collins)
-
-* Relocate TestCaseWithRepository to be more central. (Robert Collins)
-
-* ``bzrlib.add.smart_add_tree`` will no longer perform glob expansion on
-  win32. Callers of the function should do this and use the new
-  ``MutableTree.smart_add`` method instead. (Robert Collins)
-
-* ``bzrlib.add.glob_expand_for_win32`` is now
-  ``bzrlib.win32utils.glob_expand``.  (Robert Collins)
-
-* ``bzrlib.add.FastPath`` is now private and moved to
-  ``bzrlib.mutabletree._FastPath``. (Robert Collins, Martin Pool)
-
-* ``LockDir.wait`` removed.  (Martin Pool)
-
-* The ``SmartServer`` hooks API has changed for the ``server_started`` and
-  ``server_stopped`` hooks. The first parameter is now an iterable of
-  backing URLs rather than a single URL. This is to reflect that many
-  URLs may map to the external URL of the server. E.g. the server interally
-  may have a chrooted URL but also the local file:// URL will be at the
-  same location. (Robert Collins)
-
-Internals
-*********
-
-* New SMTPConnection class to unify email handling.  (Adeodato Simó)
-
-* Fix documentation of BzrError. (Adeodato Simó)
-
-* Make BzrBadParameter an internal error. (Adeodato Simó)
-
-* Remove use of 'assert False' to raise an exception unconditionally.
-  (Martin Pool)
-
-* Give a cleaner error when failing to decode knit index entry.
-  (Martin Pool)
-
-* TreeConfig would mistakenly search the top level when asked for options
-  from a section. It now respects the section argument and only
-  searches the specified section. (James Westby)
-
-* Improve ``make api-docs`` output. (John Arbash Meinel)
-
-* Use os.lstat rather than os.stat for osutils.make_readonly and
-  osutils.make_writeable. This makes the difftools plugin more
-  robust when dangling symlinks are found. (Elliot Murphy)
-
-* New ``-Dlock`` option to log (to ~/.bzr.log) information on when
-  lockdirs are taken or released.  (Martin Pool)
-
-* ``bzrlib`` Hooks are now nameable using ``Hooks.name_hook``. This
-  allows a nicer UI when hooks are running as the current hook can
-  be displayed. (Robert Collins)
-
-* ``Transport.get`` has had its interface made more clear for ease of use.
-  Retrieval of a directory must now fail with either 'PathError' at open
-  time, or raise 'ReadError' on a read. (Robert Collins)
-
-* New method ``_maybe_expand_globs`` on the ``Command`` class for
-  dealing with unexpanded glob lists - e.g. on the win32 platform. This
-  was moved from ``bzrlib.add._prepare_file_list``. (Robert Collins)
-
-* ``bzrlib.add.smart_add`` and ``bzrlib.add.smart_add_tree`` are now
-  deprecated in favour of ``MutableTree.smart_add``. (Robert Collins,
-  Martin Pool)
-
-* New method ``external_url`` on Transport for obtaining the url to
-  hand to external processes. (Robert Collins)
-
-* Teach windows installers to build pyrex/C extensions.
-  (Alexander Belchenko)
-
-Testing
-*******
-
-* Removed the ``--keep-output`` option from selftest and clean up test
-  directories as they're used.  This reduces the IO load from
-  running the test suite and cuts the time by about half.
-  (Andrew Bennetts, Martin Pool)
-
-* Add scenarios as a public attribute on the TestAdapter classes to allow
-  modification of the generated scenarios before adaption and easier
-  testing. (Robert Collins)
-
-* New testing support class ``TestScenarioApplier`` which multiplies
-  out a single teste by a list of supplied scenarios. (RobertCollins)
-
-* Setting ``repository_to_test_repository`` on a repository_implementations
-  test will cause it to be called during repository creation, allowing the
-  testing of repository classes which are not based around the Format
-  concept. For example a repository adapter can be tested in this manner,
-  by altering the repository scenarios to include a scenario that sets this
-  attribute during the test parameterisation in
-  ``bzrlib.tests.repository.repository_implementations``. (Robert Collins)
-
-* Clean up many of the APIs for blackbox testing of Bazaar.  The standard
-  interface is now self.run_bzr.  The command to run can be passed as
-  either a list of parameters, a string containing the command line, or
-  (deprecated) varargs parameters.  (Martin Pool)
-
-* The base TestCase now isolates tests from -D parameters by clearing
-  ``debug.debug_flags`` and restores it afterwards. (Robert Collins)
-
-* Add a relpath parameter to get_transport methods in test framework to
-  avoid useless cloning.
-  (Vincent Ladeuil, #110448)
-
-
-bzr 0.17
-########
-
-:Released:  2007-06-18
-
-Bugfixes
-********
-
-* Fix crash of commit due to wrong lookup of filesystem encoding.
-  (Colin Watson, #120647)
-
-* Revert logging just to stderr in commit as broke unicode filenames.
-  (Aaron Bentley, Ian Clatworthy, #120930)
-
-
-bzr 0.17rc1
-###########
-
-:Released:  2007-06-12
-
-Notes When Upgrading
-********************
-
-* The kind() and is_executable() APIs on the WorkingTree interface no
-  longer implicitly (read) locks and unlocks the tree. This *might*
-  impact some plug-ins and tools using this part of the API. If you find
-  an issue that may be caused by this change, please let us know,
-  particularly the plug-in/tool maintainer. If encountered, the API
-  fix is to surround kind() and is_executable() calls with lock_read()
-  and unlock() like so::
-
-    work_tree.lock_read()
-    try:
-        kind = work_tree.kind(...)
-    finally:
-        work_tree.unlock()
-
-Internals
-*********
-* Rework of LogFormatter API to provide beginning/end of log hooks and to
-  encapsulate the details of the revision to be logged in a LogRevision
-  object.
-  In long log formats, merge revision ids are only shown when --show-ids
-  is specified, and are labelled "revision-id:", as per mainline
-  revisions, instead of "merged:". (Kent Gibson)
-
-* New ``BranchBuilder`` API which allows the construction of particular
-  histories quickly. Useful for testing and potentially other applications
-  too. (Robert Collins)
-
-Improvements
-************
-
-* There are two new help topics, working-trees and repositories that
-  attempt to explain these concepts. (James Westby, John Arbash Meinel,
-  Aaron Bentley)
-
-* Added ``bzr log --limit`` to report a limited number of revisions.
-  (Kent Gibson, #3659)
-
-* Revert does not try to preserve file contents that were originally
-  produced by reverting to a historical revision.  (Aaron Bentley)
-
-* ``bzr log --short`` now includes ``[merge]`` for revisions which
-  have more than one parent. This is a small improvement to help
-  understanding what changes have occurred
-  (John Arbash Meinel, #83887)
-
-* TreeTransform avoids many renames when contructing large trees,
-  improving speed.  3.25x speedups have been observed for construction of
-  kernel-sized-trees, and checkouts are 1.28x faster.  (Aaron Bentley)
-
-* Commit on large trees is now faster. In my environment, a commit of
-  a small change to the Mozilla tree (55k files) has dropped from
-  66 seconds to 32 seconds. For a small tree of 600 files, commit of a
-  small change is 33% faster. (Ian Clatworthy)
-
-* New --create-prefix option to bzr init, like for push.  (Daniel Watkins,
-  #56322)
-
-Bugfixes
-********
-
-* ``bzr push`` should only connect to the remote location one time.
-  We have been connecting 3 times because we forget to pass around
-  the Transport object. This adds ``BzrDir.clone_on_transport()``, so
-  that we can pass in the Transport that we already have.
-  (John Arbash Meinel, #75721)
-
-* ``DirState.set_state_from_inventory()`` needs to properly order
-  based on split paths, not just string paths.
-  (John Arbash Meinel, #115947)
-
-* Let TestUIFactoy encode the password prompt with its own stdout.
-  (Vincent Ladeuil, #110204)
-
-* pycurl should take use the range header that takes the range hint
-  into account.
-  (Vincent Ladeuil, #112719)
-
-* WorkingTree4.get_file_sha1 no longer raises an exception when invoked
-  on a missing file.  (Aaron Bentley, #118186)
-
-* WorkingTree.remove works correctly with tree references, and when pwd is
-  not the tree root. (Aaron Bentley)
-
-* Merge no longer fails when a file is renamed in one tree and deleted
-  in the other. (Aaron Bentley, #110279)
-
-* ``revision-info`` now accepts dotted revnos, doesn't require a tree,
-  and defaults to the last revision (Matthew Fuller, #90048)
-
-* Tests no longer fail when BZR_REMOTE_PATH is set in the environment.
-  (Daniel Watkins, #111958)
-
-* ``bzr branch -r revid:foo`` can be used to branch any revision in
-  your repository. (Previously Branch6 only supported revisions in your
-  mainline). (John Arbash Meinel, #115343)
-
-bzr 0.16
-########
-
-:Released:  2007-05-07
-
-Bugfixes
-********
-
-* Handle when you have 2 directories with similar names, but one has a
-  hyphen. (``'abc'`` versus ``'abc-2'``). The WT4._iter_changes
-  iterator was using direct comparison and ``'abc/a'`` sorts after
-  ``'abc-2'``, but ``('abc', 'a')`` sorts before ``('abc-2',)``.
-  (John Arbash Meinel, #111227)
-
-* Handle when someone renames a file on disk without telling bzr.
-  Previously we would report the first file as missing, but not show
-  the new unknown file. (John Arbash Meinel, #111288)
-
-* Avoid error when running hooks after pulling into or pushing from
-  a branch bound to a smartserver branch.  (Martin Pool, #111968)
-
-Improvements
-************
-
-* Move developer documentation to doc/developers/. This reduces clutter in
-  the root of the source tree and allows HACKING to be split into multiple
-  files. (Robert Collins, Alexander Belchenko)
-
-* Clean up the ``WorkingTree4._iter_changes()`` internal loops as well as
-  ``DirState.update_entry()``. This optimizes the core logic for ``bzr
-  diff`` and ``bzr status`` significantly improving the speed of
-  both. (John Arbash Meinel)
-
-bzr 0.16rc2
-###########
-
-:Released:  2007-04-30
-
-Bugfixes
-********
-
-* Handle the case when you delete a file, and then rename another file
-  on top of it. Also handle the case of ``bzr rm --keep foo``. ``bzr
-  status`` should show the removed file and an unknown file in its
-  place. (John Arbash Meinel, #109993)
-
-* Bundles properly read and write revision properties that have an
-  empty value. And when the value is not ASCII.
-  (John Arbash Meinel, #109613)
-
-* Fix the bzr commit message to be in text mode.
-  (Alexander Belchenko, #110901)
-
-* Also handle when you rename a file and create a file where it used
-  to be. (John Arbash Meinel, #110256)
-
-* ``WorkingTree4._iter_changes`` should not descend into unversioned
-  directories. (John Arbash Meinel, #110399)
-
-bzr 0.16rc1
-###########
-
-:Released:  2007-04-26
-
-Notes When Upgrading
-********************
-
-* ``bzr remove`` and ``bzr rm`` will now remove the working file, if
-  it could be recovered again.
-  This has been done for consistency with svn and the unix rm command.
-  The old ``remove`` behaviour has been retained in the new option
-  ``bzr remove --keep``, which will just stop versioning the file,
-  but not delete it.
-  ``bzr remove --force`` have been added which will always delete the
-  files.
-  ``bzr remove`` is also more verbose.
-  (Marius Kruger, #82602)
-
-Improvements
-************
-
-* Merge directives can now be supplied as input to `merge` and `pull`,
-  like bundles can.  (Aaron Bentley)
-
-* Sending the SIGQUIT signal to bzr, which can be done on Unix by
-  pressing Control-Backslash, drops bzr into a debugger.  Type ``'c'``
-  to continue.  This can be disabled by setting the environment variable
-  ``BZR_SIGQUIT_PDB=0``.  (Martin Pool)
-
-* selftest now supports --list-only to list tests instead of running
-  them. (Ian Clatworthy)
-
-* selftest now supports --exclude PATTERN (or -x PATTERN) to exclude
-  tests with names that match that regular expression.
-  (Ian Clatworthy, #102679)
-
-* selftest now supports --randomize SEED to run tests in a random order.
-  SEED is typically the value 'now' meaning 'use the current time'.
-  (Ian Clatworthy, #102686)
-
-* New option ``--fixes`` to commit, which stores bug fixing annotations as
-  revision properties. Built-in support for Launchpad, Debian, Trac and
-  Bugzilla bug trackers. (Jonathan Lange, James Henstridge, Robert Collins)
-
-* New API, ``bzrlib.bugtracker.tracker_registry``, for adding support for
-  other bug trackers to ``fixes``. (Jonathan Lange, James Henstridge,
-  Robert Collins)
-
-* ``selftest`` has new short options ``-f`` and ``-1``.  (Martin
-  Pool)
-
-* ``bzrlib.tsort.MergeSorter`` optimizations. Change the inner loop
-  into using local variables instead of going through ``self._var``.
-  Improves the time to ``merge_sort`` a 10k revision graph by
-  approximately 40% (~700->400ms).  (John Arbash Meinel)
-
-* ``make docs`` now creates a man page at ``man1/bzr.1`` fixing bug 107388.
-  (Robert Collins)
-
-* ``bzr help`` now provides cross references to other help topics using
-  the _see_also facility on command classes. Likewise the bzr_man
-  documentation, and the bzr.1 man page also include this information.
-  (Robert Collins)
-
-* Tags are now included in logs, that use the long log formatter.
-  (Erik Bågfors, Alexander Belchenko)
-
-* ``bzr help`` provides a clearer message when a help topic cannot be
-  found. (Robert Collins, #107656)
-
-* ``bzr help`` now accepts optional prefixes for command help. The help
-  for all commands can now be found at ``bzr help commands/COMMANDNAME``
-  as well as ``bzr help COMMANDNAME`` (which only works for commands
-  where the name is not the same as a more general help topic).
-  (Robert Collins)
-
-* ``bzr help PLUGINNAME`` will now return the module docstring from the
-  plugin PLUGINNAME. (Robert Collins, #50408)
-
-* New help topic ``urlspec`` which lists the availables transports.
-  (Goffredo Baroncelli)
-
-* doc/server.txt updated to document the default bzr:// port
-  and also update the blurb about the hpss' current status.
-  (Robert Collins, #107125).
-
-* ``bzr serve`` now listens on interface 0.0.0.0 by default, making it
-  serve out to the local LAN (and anyone in the world that can reach the
-  machine running ``bzr serve``. (Robert Collins, #98918)
-
-* A new smart server protocol version has been added.  It prefixes requests
-  and responses with an explicit version identifier so that future protocol
-  revisions can be dealt with gracefully.  (Andrew Bennetts, Robert Collins)
-
-* The bzr protocol version 2 indicates success or failure in every response
-  without depending on particular commands encoding that consistently,
-  allowing future client refactorings to be much more robust about error
-  handling. (Robert Collins, Martin Pool, Andrew Bennetts)
-
-* The smart protocol over HTTP client has been changed to always post to the
-  same ``.bzr/smart`` URL under the original location when it can.  This allows
-  HTTP servers to only have to pass URLs ending in .bzr/smart to the smart
-  server handler, and not arbitrary ``.bzr/*/smart`` URLs.  (Andrew Bennetts)
-
-* digest authentication is now supported for proxies and HTTP by the urllib
-  based http implementation. Tested against Apache 2.0.55 and Squid
-  2.6.5. Basic and digest authentication are handled coherently for HTTP
-  and proxy: if the user is provided in the url (bzr command line for HTTP,
-  proxy environment variables for proxies), the password is prompted for
-  (only once). If the password is provided, it is taken into account. Once
-  the first authentication is successful, all further authentication
-  roundtrips are avoided by preventively setting the right authentication
-  header(s).
-  (Vincent Ladeuil).
-
-Internals
-*********
-
-* bzrlib API compatability with 0.8 has been dropped, cleaning up some
-  code paths. (Robert Collins)
-
-* Change the format of chroot urls so that they can be safely manipulated
-  by generic url utilities without causing the resulting urls to have
-  escaped the chroot. A side effect of this is that creating a chroot
-  requires an explicit action using a ChrootServer.
-  (Robert Collins, Andrew Bennetts)
-
-* Deprecate ``Branch.get_root_id()`` because branches don't have root ids,
-  rather than fixing bug #96847.  (Aaron Bentley)
-
-* ``WorkingTree.apply_inventory_delta`` provides a better alternative to
-  ``WorkingTree._write_inventory``.  (Aaron Bentley)
-
-* Convenience method ``TestCase.expectFailure`` ensures that known failures
-  do not silently pass.  (Aaron Bentley)
-
-* ``Transport.local_abspath`` now raises ``NotLocalUrl`` rather than
-  ``TransportNotPossible``. (Martin Pool, Ian Clatworthy)
-
-* New SmartServer hooks facility. There are two initial hooks documented
-  in ``bzrlib.transport.smart.SmartServerHooks``. The two initial hooks allow
-  plugins to execute code upon server startup and shutdown.
-  (Robert Collins).
-
-* SmartServer in standalone mode will now close its listening socket
-  when it stops, rather than waiting for garbage collection. This primarily
-  fixes test suite hangs when a test tries to connect to a shutdown server.
-  It may also help improve behaviour when dealing with a server running
-  on a specific port (rather than dynamically assigned ports).
-  (Robert Collins)
-
-* Move most SmartServer code into a new package, bzrlib/smart.
-  bzrlib/transport/remote.py contains just the Transport classes that used
-  to be in bzrlib/transport/smart.py.  (Andrew Bennetts)
-
-* urllib http implementation avoid roundtrips associated with
-  401 (and 407) errors once the authentication succeeds.
-  (Vincent Ladeuil).
-
-* urlib http now supports querying the user for a proxy password if
-  needed. Realm is shown in the prompt for both HTTP and proxy
-  authentication when the user is required to type a password.
-  (Vincent Ladeuil).
-
-* Renamed SmartTransport (and subclasses like SmartTCPTransport) to
-  RemoteTransport (and subclasses to RemoteTCPTransport, etc).  This is more
-  consistent with its new home in ``bzrlib/transport/remote.py``, and because
-  it's not really a "smart" transport, just one that does file operations
-  via remote procedure calls.  (Andrew Bennetts)
-
-* The ``lock_write`` method of ``LockableFiles``, ``Repository`` and
-  ``Branch`` now accept a ``token`` keyword argument, so that separate
-  instances of those objects can share a lock if it has the right token.
-  (Andrew Bennetts, Robert Collins)
-
-* New method ``get_branch_reference`` on ``BzrDir`` allows the detection of
-  branch references - which the smart server component needs.
-
-* The Repository API ``make_working_trees`` is now permitted to return
-  False when ``set_make_working_trees`` is not implemented - previously
-  an unimplemented ``set_make_working_trees`` implied the result True
-  from ``make_working_trees``. This has been changed to accomodate the
-  smart server, where it does not make sense (at this point) to ever
-  make working trees by default. (Robert Collins)
-
-* Command objects can now declare related help topics by having _see_also
-  set to a list of related topic. (Robert Collins)
-
-* ``bzrlib.help`` now delegates to the Command class for Command specific
-  help. (Robert Collins)
-
-* New class ``TransportListRegistry``, derived from the Registry class, which
-  simplifies tracking the available Transports. (Goffredo Baroncelli)
-
-* New function ``Branch.get_revision_id_to_revno_map`` which will
-  return a dictionary mapping revision ids to dotted revnos. Since
-  dotted revnos are defined in the context of the branch tip, it makes
-  sense to generate them from a ``Branch`` object.
-  (John Arbash Meinel)
-
-* Fix the 'Unprintable error' message display to use the repr of the
-  exception that prevented printing the error because the str value
-  for it is often not useful in debugging (e.g. KeyError('foo') has a
-  str() of 'foo' but a repr of 'KeyError('foo')' which is much more
-  useful. (Robert Collins)
-
-* ``urlutils.normalize_url`` now unescapes unreserved characters, such as "~".
-  (Andrew Bennetts)
-
-Bugfixes
-********
-
-* Don't fail bundle selftest if email has 'two' embedded.
-  (Ian Clatworthy, #98510)
-
-* Remove ``--verbose`` from ``bzr bundle``. It didn't work anyway.
-  (Robert Widhopf-Fenk, #98591)
-
-* Remove ``--basis`` from the checkout/branch commands - it didn't work
-  properly and is no longer beneficial.
-  (Robert Collins, #53675, #43486)
-
-* Don't produce encoding error when adding duplicate files.
-  (Aaron Bentley)
-
-* Fix ``bzr log <file>`` so it only logs the revisions that changed
-  the file, and does it faster.
-  (Kent Gibson, John Arbash Meinel, #51980, #69477)
-
-* Fix ``InterDirstateTre._iter_changes`` to handle when we come across
-  an empty versioned directory, which now has files in it.
-  (John Arbash Meinel, #104257)
-
-* Teach ``common_ancestor`` to shortcut when the tip of one branch is
-  inside the ancestry of the other. Saves a lot of graph processing
-  (with an ancestry of 16k revisions, ``bzr merge ../already-merged``
-  changes from 2m10s to 13s).  (John Arbash Meinel, #103757)
-
-* Fix ``show_diff_trees`` to handle the case when a file is modified,
-  and the containing directory is renamed. (The file path is different
-  in this versus base, but it isn't marked as a rename).
-  (John Arbash Meinel, #103870)
-
-* FTP now works even when the FTP server does not support atomic rename.
-  (Aaron Bentley, #89436)
-
-* Correct handling in bundles and merge directives of timezones with
-  that are not an integer number of hours offset from UTC.  Always
-  represent the epoch time in UTC to avoid problems with formatting
-  earlier times on win32.  (Martin Pool, Alexander Belchenko, John
-  Arbash Meinel)
-
-* Typo in the help for ``register-branch`` fixed. (Robert Collins, #96770)
-
-* "dirstate" and "dirstate-tags" formats now produce branches compatible
-  with old versions of bzr. (Aaron Bentley, #107168))
-
-* Handle moving a directory when children have been added, removed,
-  and renamed. (John Arbash Meinel, #105479)
-
-* Don't preventively use basic authentication for proxy before receiving a
-  407 error. Otherwise people willing to use other authentication schemes
-  may expose their password in the clear (or nearly). This add one
-  roundtrip in case basic authentication should be used, but plug the
-  security hole.
-  (Vincent Ladeuil)
-
-* Handle http and proxy digest authentication.
-  (Vincent Ladeuil, #94034).
-
-Testing
-*******
-
-* Added ``bzrlib.strace.strace`` which will strace a single callable and
-  return a StraceResult object which contains just the syscalls involved
-  in running it. (Robert Collins)
-
-* New test method ``reduceLockdirTimeout`` to drop the default (ui-centric)
-  default time down to one suitable for tests. (Andrew Bennetts)
-
-* Add new ``vfs_transport_factory`` attribute on tests which provides the
-  common vfs backing for both the readonly and readwrite transports.
-  This allows the RemoteObject tests to back onto local disk or memory,
-  and use the existing ``transport_server`` attribute all tests know about
-  to be the smart server transport. This in turn allows tests to
-  differentiate between 'transport to access the branch', and
-  'transport which is a VFS' - which matters in Remote* tests.
-  (Robert Collins, Andrew Bennetts)
-
-* The ``make_branch_and_tree`` method for tests will now create a
-  lightweight checkout for the tree if the ``vfs_transport_factory`` is not
-  a LocalURLServer. (Robert Collins, Andrew Bennetts)
-
-* Branch implementation tests have been audited to ensure that all urls
-  passed to Branch APIs use proper urls, except when local-disk paths
-  are intended. This is so that tests correctly access the test transport
-  which is often not equivalent to local disk in Remote* tests. As part
-  of this many tests were adjusted to remove dependencies on local disk
-  access.
-  (Robert Collins, Andrew Bennetts)
-
-* Mark bzrlib.tests and bzrlib.tests.TestUtil as providing assertFOO helper
-  functions by adding a ``__unittest`` global attribute. (Robert Collins,
-  Andrew Bennetts, Martin Pool, Jonathan Lange)
-
-* Refactored proxy and authentication handling to simplify the
-  implementation of new auth schemes for both http and proxy.
-  (Vincent Ladeuil)
-
-bzr 0.15
-########
-
-:Released: 2007-04-01
-
-Bugfixes
-********
-
-* Handle incompatible repositories as a user issue when fetching.
-  (Aaron Bentley)
-
-* Don't give a recommendation to upgrade when branching or
-  checking out a branch that contains an old-format working tree.
-  (Martin Pool)
-
-bzr 0.15rc3
-###########
-
-:Released:  2007-03-26
-
-Changes
-*******
-
-* A warning is now displayed when opening working trees in older
-  formats, to encourage people to upgrade to WorkingTreeFormat4.
-  (Martin Pool)
-
-Improvements
-************
-
-* HTTP redirections are now taken into account when a branch (or a
-  bundle) is accessed for the first time. A message is issued at each
-  redirection to inform the user. In the past, http redirections were
-  silently followed for each request which significantly degraded the
-  performances. The http redirections are not followed anymore by
-  default, instead a RedirectRequested exception is raised. For bzrlib
-  users needing to follow http redirections anyway,
-  ``bzrlib.transport.do_catching_redirections`` provide an easy transition
-  path.  (vila)
-
-Internals
-*********
-
-* Added ``ReadLock.temporary_write_lock()`` to allow upgrading an OS read
-  lock to an OS write lock. Linux can do this without unlocking, Win32
-  needs to unlock in between. (John Arbash Meinel)
-
-* New parameter ``recommend_upgrade`` to ``BzrDir.open_workingtree``
-  to silence (when false) warnings about opening old formats.
-  (Martin Pool)
-
-* Fix minor performance regression with bzr-0.15 on pre-dirstate
-  trees. (We were reading the working inventory too many times).
-  (John Arbash Meinel)
-
-* Remove ``Branch.get_transaction()`` in favour of a simple cache of
-  ``revision_history``.  Branch subclasses should override
-  ``_gen_revision_history`` rather than ``revision_history`` to make use of
-  this cache, and call ``_clear_revision_history_cache`` and
-  ``_cache_revision_history`` at appropriate times. (Andrew Bennetts)
-
-Bugfixes
-********
-
-* Take ``smtp_server`` from user config into account.
-  (vila, #92195)
-
-* Restore Unicode filename handling for versioned and unversioned files.
-  (John Arbash Meinel, #92608)
-
-* Don't fail during ``bzr commit`` if a file is marked removed, and
-  the containing directory is auto-removed.  (John Arbash Meinel, #93681)
-
-* ``bzr status FILENAME`` failed on Windows because of an uncommon
-  errno. (``ERROR_DIRECTORY == 267 != ENOTDIR``).
-  (Wouter van Heyst, John Arbash Meinel, #90819)
-
-* ``bzr checkout source`` should create a local branch in the same
-  format as source. (John Arbash Meinel, #93854)
-
-* ``bzr commit`` with a kind change was failing to update the
-  last-changed-revision for directories.  The
-  InventoryDirectory._unchanged only looked at the ``parent_id`` and name,
-  ignoring the fact that the kind could have changed, too.
-  (John Arbash Meinel, #90111)
-
-* ``bzr mv dir/subdir other`` was incorrectly updating files inside
-  the directory. So that there was a chance it would break commit,
-  etc. (John Arbash Meinel, #94037)
-
-* Correctly handles mutiple permanent http redirections.
-  (vila, #88780)
-
-bzr 0.15rc2
-###########
-
-:Released:  2007-03-14
-
-Notes When Upgrading
-********************
-
-* Release 0.15rc2 of bzr changes the ``bzr init-repo`` command to
-  default to ``--trees`` instead of ``--no-trees``.
-  Existing shared repositories are not affected.
-
-Improvements
-************
-
-* New ``merge-directive`` command to generate machine- and human-readable
-  merge requests.  (Aaron Bentley)
-
-* New ``submit:`` revision specifier makes it easy to diff against the
-  common ancestor with the submit location (Aaron Bentley)
-
-* Added support for Putty's SSH implementation. (Dmitry Vasiliev)
-
-* Added ``bzr status --versioned`` to report only versioned files,
-  not unknowns. (Kent Gibson)
-
-* Merge now autodetects the correct line-ending style for its conflict
-  markers.  (Aaron Bentley)
-
-Internals
-*********
-
-* Refactored SSH vendor registration into SSHVendorManager class.
-  (Dmitry Vasiliev)
-
-Bugfixes
-********
-
-* New ``--numbered-dirs`` option to ``bzr selftest`` to use
-  numbered dirs for TestCaseInTempDir. This is default behavior
-  on Windows. Anyone can force named dirs on Windows
-  with ``--no-numbered-dirs``. (Alexander Belchenko)
-
-* Fix ``RevisionSpec_revid`` to handle the Unicode strings passed in
-  from the command line. (Marien Zwart, #90501)
-
-* Fix ``TreeTransform._iter_changes`` when both the source and
-  destination are missing. (Aaron Bentley, #88842)
-
-* Fix commit of merges with symlinks in dirstate trees.
-  (Marien Zwart)
-
-* Switch the ``bzr init-repo`` default from --no-trees to --trees.
-  (Wouter van Heyst, #53483)
-
-
-bzr 0.15rc1
-###########
-
-:Released:  2007-03-07
-
-Surprises
-*********
-
-* The default disk format has changed. Please run 'bzr upgrade' in your
-  working trees to upgrade. This new default is compatible for network
-  operations, but not for local operations. That is, if you have two
-  versions of bzr installed locally, after upgrading you can only use the
-  bzr 0.15 version. This new default does not enable tags or nested-trees
-  as they are incompatible with bzr versions before 0.15 over the network.
-
-* For users of bzrlib: Two major changes have been made to the working tree
-  api in bzrlib. The first is that many methods and attributes, including
-  the inventory attribute, are no longer valid for use until one of
-  ``lock_read``/``lock_write``/``lock_tree_write`` has been called,
-  and become invalid again after unlock is called. This has been done
-  to improve performance and correctness as part of the dirstate
-  development.
-  (Robert Collins, John A Meinel, Martin Pool, and others).
-
-* For users of bzrlib: The attribute 'tree.inventory' should be considered
-  readonly. Previously it was possible to directly alter this attribute, or
-  its contents, and have the tree notice this. This has been made
-  unsupported - it may work in some tree formats, but in the newer dirstate
-  format such actions will have no effect and will be ignored, or even
-  cause assertions. All operations possible can still be carried out by a
-  combination of the tree API, and the bzrlib.transform API. (Robert
-  Collins, John A Meinel, Martin Pool, and others).
-
-Improvements
-************
-
-* Support for OS Windows 98. Also .bzr.log on any windows system
-  saved in My Documents folder. (Alexander Belchenko)
-
-* ``bzr mv`` enhanced to support already moved files.
-  In the past the mv command would have failed if the source file doesn't
-  exist. In this situation ``bzr mv`` would now detect that the file has
-  already moved and update the repository accordingly, if the target file
-  does exist.
-  A new option ``--after`` has been added so that if two files already
-  exist, you could notify Bazaar that you have moved a (versioned) file
-  and replaced it with another. Thus in this case ``bzr move --after``
-  will only update the Bazaar identifier.
-  (Steffen Eichenberg, Marius Kruger)
-
-* ``ls`` now works on treeless branches and remote branches.
-  (Aaron Bentley)
-
-* ``bzr help global-options`` describes the global options.
-  (Aaron Bentley)
-
-* ``bzr pull --overwrite`` will now correctly overwrite checkouts.
-  (Robert Collins)
-
-* Files are now allowed to change kind (e.g. from file to symlink).
-  Supported by ``commit``, ``revert`` and ``status``
-  (Aaron Bentley)
-
-* ``inventory`` and ``unknowns`` hidden in favour of ``ls``
-  (Aaron Bentley)
-
-* ``bzr help checkouts`` descibes what checkouts are and some possible
-  uses of them. (James Westby, Aaron Bentley)
-
-* A new ``-d`` option to push, pull and merge overrides the default
-  directory.  (Martin Pool)
-
-* Branch format 6: smaller, and potentially faster than format 5.  Supports
-  ``append_history_only`` mode, where the log view and revnos do not change,
-  except by being added to.  Stores policy settings in
-  ".bzr/branch/branch.conf".
-
-* ``append_only`` branches:  Format 6 branches may be configured so that log
-  view and revnos are always consistent.  Either create the branch using
-  "bzr init --append-revisions-only" or edit the config file as descriped
-  in docs/configuration.txt.
-
-* rebind: Format 6 branches retain the last-used bind location, so if you
-  "bzr unbind", you can "bzr bind" to bind to the previously-selected
-  bind location.
-
-* Builtin tags support, created and deleted by the ``tag`` command and
-  stored in the branch.  Tags can be accessed with the revisionspec
-  ``-rtag:``, and listed with ``bzr tags``.  Tags are not versioned
-  at present. Tags require a network incompatible upgrade. To perform this
-  upgrade, run ``bzr upgrade --dirstate-tags`` in your branch and
-  repositories. (Martin Pool)
-
-* The ``bzr://`` transport now has a well-known port number, 4155,
-  which it will use by default.  (Andrew Bennetts, Martin Pool)
-
-* Bazaar now looks for user-installed plugins before looking for site-wide
-  plugins. (Jonathan Lange)
-
-* ``bzr resolve`` now detects and marks resolved text conflicts.
-  (Aaron Bentley)
-
-Internals
-*********
-
-* Internally revision ids and file ids are now passed around as utf-8
-  bytestrings, rather than treating them as Unicode strings. This has
-  performance benefits for Knits, since we no longer need to decode the
-  revision id for each line of content, nor for each entry in the index.
-  This will also help with the future dirstate format.
-  (John Arbash Meinel)
-
-* Reserved ids (any revision-id ending in a colon) are rejected by
-  versionedfiles, repositories, branches, and working trees
-  (Aaron Bentley)
-
-* Minor performance improvement by not creating a ProgressBar for
-  every KnitIndex we create. (about 90ms for a bzr.dev tree)
-  (John Arbash Meinel)
-
-* New easier to use Branch hooks facility. There are five initial hooks,
-  all documented in bzrlib.branch.BranchHooks.__init__ - ``'set_rh'``,
-  ``'post_push'``, ``'post_pull'``, ``'post_commit'``,
-  ``'post_uncommit'``. These hooks fire after the matching operation
-  on a branch has taken place, and were originally added for the
-  branchrss plugin. (Robert Collins)
-
-* New method ``Branch.push()`` which should be used when pushing from a
-  branch as it makes performance and policy decisions to match the UI
-  level command ``push``. (Robert Collins).
-
-* Add a new method ``Tree.revision_tree`` which allows access to cached
-  trees for arbitrary revisions. This allows the in development dirstate
-  tree format to provide access to the callers to cached copies of
-  inventory data which are cheaper to access than inventories from the
-  repository.
-  (Robert Collins, Martin Pool)
-
-* New ``Branch.last_revision_info`` method, this is being done to allow
-  optimization of requests for both the number of revisions and the last
-  revision of a branch with smartservers and potentially future branch
-  formats. (Wouter van Heyst, Robert Collins)
-
-* Allow ``'import bzrlib.plugins.NAME'`` to work when the plugin NAME has not
-  yet been loaded by ``load_plugins()``. This allows plugins to depend on each
-  other for code reuse without requiring users to perform file-renaming
-  gymnastics. (Robert Collins)
-
-* New Repository method ``'gather_stats'`` for statistic data collection.
-  This is expected to grow to cover a number of related uses mainly
-  related to bzr info. (Robert Collins)
-
-* Log formatters are now managed with a registry.
-  ``log.register_formatter`` continues to work, but callers accessing
-  the FORMATTERS dictionary directly will not.
-
-* Allow a start message to be passed to the ``edit_commit_message``
-  function.  This will be placed in the message offered to the user
-  for editing above the separator. It allows a template commit message
-  to be used more easily. (James Westby)
-
-* ``GPGStrategy.sign()`` will now raise ``BzrBadParameterUnicode`` if
-  you pass a Unicode string rather than an 8-bit string. Callers need
-  to be updated to encode first. (John Arbash Meinel)
-
-* Branch.push, pull, merge now return Result objects with information
-  about what happened, rather than a scattering of various methods.  These
-  are also passed to the post hooks.  (Martin Pool)
-
-* File formats and architecture is in place for managing a forest of trees
-  in bzr, and splitting up existing trees into smaller subtrees, and
-  finally joining trees to make a larger tree. This is the first iteration
-  of this support, and the user-facing aspects still require substantial
-  work.  If you wish to experiment with it, use ``bzr upgrade
-  --dirstate-with-subtree`` in your working trees and repositories.
-  You can use the hidden commands ``split`` and ``join`` and to create
-  and manipulate nested trees, but please consider using the nested-trees
-  branch, which contains substantial UI improvements, instead.
-  http://code.aaronbentley.com/bzr/bzrrepo/nested-trees/
-  (Aaron Bentley, Martin Pool, Robert Collins).
-
-Bugfixes
-********
-
-* ``bzr annotate`` now uses dotted revnos from the viewpoint of the
-  branch, rather than the last changed revision of the file.
-  (John Arbash Meinel, #82158)
-
-* Lock operations no longer hang if they encounter a permission problem.
-  (Aaron Bentley)
-
-* ``bzr push`` can resume a push that was canceled before it finished.
-  Also, it can push even if the target directory exists if you supply
-  the ``--use-existing-dir`` flag.
-  (John Arbash Meinel, #30576, #45504)
-
-* Fix http proxy authentication when user and an optional
-  password appears in the ``*_proxy`` vars. (Vincent Ladeuil,
-  #83954).
-
-* ``bzr log branch/file`` works for local treeless branches
-  (Aaron Bentley, #84247)
-
-* Fix problem with UNC paths on Windows 98. (Alexander Belchenko, #84728)
-
-* Searching location of CA bundle for PyCurl in env variable
-  (``CURL_CA_BUNDLE``), and on win32 along the PATH.
-  (Alexander Belchenko, #82086)
-
-* ``bzr init`` works with unicode argument LOCATION.
-  (Alexander Belchenko, #85599)
-
-* Raise ``DependencyNotPresent`` if pycurl do not support https.
-  (Vincent Ladeuil, #85305)
-
-* Invalid proxy env variables should not cause a traceback.
-  (Vincent Ladeuil, #87765)
-
-* Ignore patterns normalised to use '/' path separator.
-  (Kent Gibson, #86451)
-
-* bzr rocks. It sure does! Fix case. (Vincent Ladeuil, #78026)
-
-* Fix bzrtools shelve command for removed lines beginning with "--"
-  (Johan Dahlberg, #75577)
-
-Testing
-*******
-
-* New ``--first`` option to ``bzr selftest`` to run specified tests
-  before the rest of the suite.  (Martin Pool)
-
-
-bzr 0.14
-########
-
-:Released:  2007-01-23
-
-Improvements
-************
-
-* ``bzr help global-options`` describes the global options. (Aaron Bentley)
-
-Bug Fixes
-*********
-
-* Skip documentation generation tests if the tools to do so are not
-  available. Fixes running selftest for installled copies of bzr.
-  (John Arbash Meinel, #80330)
-
-* Fix the code that discovers whether bzr is being run from it's
-  working tree to handle the case when it isn't but the directory
-  it is in is below a repository. (James Westby, #77306)
-
-
-bzr 0.14rc1
-###########
-
-:Released:  2007-01-16
-
-Improvements
-************
-
-* New connection: ``bzr+http://`` which supports tunnelling the smart
-  protocol over an HTTP connection. If writing is enabled on the bzr
-  server, then you can write over the http connection.
-  (Andrew Bennetts, John Arbash Meinel)
-
-* Aliases now support quotation marks, so they can contain whitespace
-  (Marius Kruger)
-
-* PyCurlTransport now use a single curl object. By specifying explicitly
-  the 'Range' header, we avoid the need to use two different curl objects
-  (and two connections to the same server). (Vincent Ladeuil)
-
-* ``bzr commit`` does not prompt for a message until it is very likely to
-  succeed.  (Aaron Bentley)
-
-* ``bzr conflicts`` now takes --text to list pathnames of text conflicts
-  (Aaron Bentley)
-
-* Fix ``iter_lines_added_or_present_in_versions`` to use a set instead
-  of a list while checking if a revision id was requested. Takes 10s
-  off of the ``fileids_affected_by_revision_ids`` time, which is 10s
-  of the ``bzr branch`` time. Also improve ``fileids_...`` time by
-  filtering lines with a regex rather than multiple ``str.find()``
-  calls. (saves another 300ms) (John Arbash Meinel)
-
-* Policy can be set for each configuration key. This allows keys to be
-  inherited properly across configuration entries. For example, this
-  should enable you to do::
-
-    [/home/user/project]
-    push_location = sftp://host/srv/project/
-    push_location:policy = appendpath
-
-  And then a branch like ``/home/user/project/mybranch`` should get an
-  automatic push location of ``sftp://host/srv/project/mybranch``.
-  (James Henstridge)
-
-* Added ``bzr status --short`` to make status report svn style flags
-  for each file.  For example::
-
-    $ bzr status --short
-    A  foo
-    A  bar
-    D  baz
-    ?  wooley
-
-* 'bzr selftest --clean-output' allows easily clean temporary tests
-  directories without running tests. (Alexander Belchenko)
-
-* ``bzr help hidden-commands`` lists all hidden commands. (Aaron Bentley)
-
-* ``bzr merge`` now has an option ``--pull`` to fall back to pull if
-  local is fully merged into remote. (Jan Hudec)
-
-* ``bzr help formats`` describes available directory formats. (Aaron Bentley)
-
-Internals
-*********
-
-* A few tweaks directly to ``fileids_affected_by_revision_ids`` to
-  help speed up processing, as well allowing to extract unannotated
-  lines. Between the two ``fileids_affected_by_revision_ids`` is
-  improved by approx 10%. (John Arbash Meinel)
-
-* Change Revision serialization to only write out millisecond
-  resolution. Rather than expecting floating point serialization to
-  preserve more resolution than we need. (Henri Weichers, Martin Pool)
-
-* Test suite ends cleanly on Windows.  (Vincent Ladeuil)
-
-* When ``encoding_type`` attribute of class Command is equal to 'exact',
-  force sys.stdout to be a binary stream on Windows, and therefore
-  keep exact line-endings (without LF -> CRLF conversion).
-  (Alexander Belchenko)
-
-* Single-letter short options are no longer globally declared.  (Martin
-  Pool)
-
-* Before using detected user/terminal encoding bzr should check
-  that Python has corresponding codec. (Alexander Belchenko)
-
-* Formats for end-user selection are provided via a FormatRegistry (Aaron Bentley)
-
-Bug Fixes
-*********
-
-* ``bzr missing --verbose`` was showing adds/removals in the wrong
-  direction. (John Arbash Meinel)
-
-* ``bzr annotate`` now defaults to showing dotted revnos for merged
-  revisions. It cuts them off at a depth of 12 characters, but you can
-  supply ``--long`` to see the full number. You can also use
-  ``--show-ids`` to display the original revision ids, rather than
-  revision numbers and committer names. (John Arbash Meinel, #75637)
-
-* bzr now supports Win32 UNC path (e.g. ``\HOST\path``.
-  (Alexander Belchenko, #57869)
-
-* Win32-specific: output of cat, bundle and diff commands don't mangle
-  line-endings (Alexander Belchenko, #55276)
-
-* Replace broken fnmatch based ignore pattern matching with custom pattern
-  matcher.
-  (Kent Gibson, Jan Hudec #57637)
-
-* pycurl and urllib can detect short reads at different places. Update
-  the test suite to test more cases. Also detect http error code 416
-  which was raised for that specific bug. Also enhance the urllib
-  robustness by detecting invalid ranges (and pycurl's one by detecting
-  short reads during the initial GET). (Vincent Ladeuil, #73948)
-
-* The urllib connection sharing interacts badly with urllib2
-  proxy setting (the connections didn't go thru the proxy
-  anymore). Defining a proper ProxyHandler solves the
-  problem.  (Vincent Ladeuil, #74759)
-
-* Use urlutils to generate relative URLs, not osutils
-  (Aaron Bentley, #76229)
-
-* ``bzr status`` in a readonly directory should work without giving
-  lots of errors. (John Arbash Meinel, #76299)
-
-* Mention the revisionspec topic for the revision option help.
-  (Wouter van Heyst, #31663)
-
-* Allow plugins import from zip archives.
-  (Alexander Belchenko, #68124)
-
-
-bzr 0.13
-########
-
-:Released:  2006-12-05
-
-No changes from 0.13rc
-
-
-bzr 0.13rc1
-###########
-
-:Released:  2006-11-27
-
-Improvements
-************
-
-* New command ``bzr remove-tree`` allows the removal of the working
-  tree from a branch.
-  (Daniel Silverstone)
-
-* urllib uses shared keep-alive connections, so http
-  operations are substantially faster.
-  (Vincent Ladeuil, #53654)
-
-* ``bzr export`` allows an optional branch parameter, to export a bzr
-  tree from some other url. For example:
-  ``bzr export bzr.tar.gz http://bazaar-vcs.org/bzr/bzr.dev``
-  (Daniel Silverstone)
-
-* Added ``bzr help topics`` to the bzr help system. This gives a
-  location for general information, outside of a specific command.
-  This includes updates for ``bzr help revisionspec`` the first topic
-  included. (Goffredo Baroncelli, John Arbash Meinel, #42714)
-
-* WSGI-compatible HTTP smart server.  See ``doc/http_smart_server.txt``.
-  (Andrew Bennetts)
-
-* Knit files will now cache full texts only when the size of the
-  deltas is as large as the size of the fulltext. (Or after 200
-  deltas, whichever comes first). This has the most benefit on large
-  files with small changes, such as the inventory for a large project.
-  (eg For a project with 2500 files, and 7500 revisions, it changes
-  the size of inventory.knit from 11MB to 5.4MB) (John Arbash Meinel)
-
-Internals
-*********
-
-* New -D option given before the command line turns on debugging output
-  for particular areas.  -Derror shows tracebacks on all errors.
-  (Martin Pool)
-
-* Clean up ``bzr selftest --benchmark bundle`` to correct an import,
-  and remove benchmarks that take longer than 10min to run.
-  (John Arbash Meinel)
-
-* Use ``time.time()`` instead of ``time.clock()`` to decide on
-  progress throttling. Because ``time.clock()`` is actually CPU time,
-  so over a high-latency connection, too many updates get throttled.
-  (John Arbash Meinel)
-
-* ``MemoryTransport.list_dir()`` would strip the first character for
-  files or directories in root directory. (John Arbash Meinel)
-
-* New method ``get_branch_reference`` on 'BzrDir' allows the detection of
-  branch references - which the smart server component needs.
-
-* New ``ChrootTransportDecorator``, accessible via the ``chroot+`` url
-  prefix.  It disallows any access to locations above a set URL.  (Andrew
-  Bennetts)
-
-Bug Fixes
-*********
-
-* Now ``_KnitIndex`` properly decode revision ids when loading index data.
-  And optimize the knit index parsing code.
-  (Dmitry Vasiliev, John Arbash Meinel)
-
-* ``bzrlib/bzrdir.py`` was directly referencing ``bzrlib.workingtree``,
-  without importing it. This prevented ``bzr upgrade`` from working
-  unless a plugin already imported ``bzrlib.workingtree``
-  (John Arbash Meinel, #70716)
-
-* Suppress the traceback on invalid URLs (Vincent Ladeuil, #70803).
-
-* Give nicer error message when an http server returns a 403
-  error code. (Vincent Ladeuil, #57644).
-
-* When a multi-range http GET request fails, try a single
-  range one. If it fails too, forget about ranges. Remember that until
-  the death of the transport and propagates that to the clones.
-  (Vincent Ladeuil, #62276, #62029).
-
-* Handles user/passwords supplied in url from command
-  line (for the urllib implementation). Don't request already
-  known passwords (Vincent Ladeuil, #42383, #44647, #48527)
-
-* ``_KnitIndex.add_versions()`` dictionary compresses revision ids as they
-  are added. This fixes bug where fetching remote revisions records
-  them as full references rather than integers.
-  (John Arbash Meinel, #64789)
-
-* ``bzr ignore`` strips trailing slashes in patterns.
-  Also ``bzr ignore`` rejects absolute paths. (Kent Gibson, #4559)
-
-* ``bzr ignore`` takes multiple arguments. (Cheuksan Edward Wang, #29488)
-
-* mv correctly handles paths that traverse symlinks.
-  (Aaron Bentley, #66964)
-
-* Give nicer looking error messages when failing to connect over ssh.
-  (John Arbash Meinel, #49172)
-
-* Pushing to a remote branch does not currently update the remote working
-  tree. After a remote push, ``bzr status`` and ``bzr diff`` on the remote
-  machine now show that the working tree is out of date.
-  (Cheuksan Edward Wang #48136)
-
-* Use patiencediff instead of difflib for determining deltas to insert
-  into knits. This avoids the O(N^3) behavior of difflib. Patience
-  diff should be O(N^2). (Cheuksan Edward Wang, #65714)
-
-* Running ``bzr log`` on nonexistent file gives an error instead of the
-  entire log history. (Cheuksan Edward Wang #50793)
-
-* ``bzr cat`` can look up contents of removed or renamed files. If the
-  pathname is ambiguous, i.e. the files in the old and new trees have
-  different id's, the default is the file in the new tree. The user can
-  use "--name-from-revision" to select the file in the old tree.
-  (Cheuksan Edward Wang, #30190)
-
-Testing
-*******
-
-* TestingHTTPRequestHandler really handles the Range header
-  (previously it was ignoring it and returning the whole file,).
-
-bzr 0.12
-########
-
-:Released:  2006-10-30
-
-Internals
-*********
-
-* Clean up ``bzr selftest --benchmark bundle`` to correct an import,
-  and remove benchmarks that take longer than 10min to run.
-  (John Arbash Meinel)
-
-bzr 0.12rc1
-###########
-
-:Released:  2006-10-23
-
-Improvements
-************
-
-* ``bzr log`` now shows dotted-decimal revision numbers for all revisions,
-  rather than just showing a decimal revision number for revisions on the
-  mainline. These revision numbers are not yet accepted as input into bzr
-  commands such as log, diff etc. (Robert Collins)
-
-* revisions can now be specified using dotted-decimal revision numbers.
-  For instance, ``bzr diff -r 1.2.1..1.2.3``. (Robert Collins)
-
-* ``bzr help commands`` output is now shorter (Aaron Bentley)
-
-* ``bzr`` now uses lazy importing to reduce the startup time. This has
-  a moderate effect on lots of actions, especially ones that have
-  little to do. For example ``bzr rocks`` time is down to 116ms from
-  283ms. (John Arbash Meinel)
-
-* New Registry class to provide name-to-object registry-like support,
-  for example for schemes where plugins can register new classes to
-  do certain tasks (e.g. log formatters). Also provides lazy registration
-  to allow modules to be loaded on request.
-  (John Arbash Meinel, Adeodato Simó)
-
-API Incompatability
-*******************
-
-* LogFormatter subclasses show now expect the 'revno' parameter to
-  show() to be a string rather than an int. (Robert Collins)
-
-Internals
-*********
-
-* ``TestCase.run_bzr``, ``run_bzr_captured``, and ``run_bzr_subprocess``
-  can take a ``working_dir='foo'`` parameter, which will change directory
-  for the command. (John Arbash Meinel)
-
-* ``bzrlib.lazy_regex.lazy_compile`` can be used to create a proxy
-  around a regex, which defers compilation until first use.
-  (John Arbash Meinel)
-
-* ``TestCase.run_bzr_subprocess`` defaults to supplying the
-  ``--no-plugins`` parameter to ensure test reproducability, and avoid
-  problems with system-wide installed plugins. (John Arbash Meinel)
-
-* Unique tree root ids are now supported. Newly created trees still
-  use the common root id for compatibility with bzr versions before 0.12.
-  (Aaron Bentley)
-
-* ``WorkingTree.set_root_id(None)`` is now deprecated. Please
-  pass in ``inventory.ROOT_ID`` if you want the default root id value.
-  (Robert Collins, John Arbash Meinel)
-
-* New method ``WorkingTree.flush()`` which will write the current memory
-  inventory out to disk. At the same time, ``read_working_inventory`` will
-  no longer trash the current tree inventory if it has been modified within
-  the current lock, and the tree will now ``flush()`` automatically on
-  ``unlock()``. ``WorkingTree.set_root_id()`` has been updated to take
-  advantage of this functionality. (Robert Collins, John Arbash Meinel)
-
-* ``bzrlib.tsort.merge_sorted`` now accepts ``generate_revnos``. This
-  parameter will cause it to add another column to its output, which
-  contains the dotted-decimal revno for each revision, as a tuple.
-  (Robert Collins)
-
-* ``LogFormatter.show_merge`` is deprecated in favour of
-  ``LogFormatter.show_merge_revno``. (Robert Collins)
-
-Bug Fixes
-*********
-
-* Avoid circular imports by creating a deprecated function for
-  ``bzrlib.tree.RevisionTree``. Callers should have been using
-  ``bzrlib.revisontree.RevisionTree`` anyway. (John Arbash Meinel,
-  #66349)
-
-* Don't use ``socket.MSG_WAITALL`` as it doesn't exist on all
-  platforms. (Martin Pool, #66356)
-
-* Don't require ``Content-Type`` in range responses. Assume they are a
-  single range if ``Content-Type`` does not exist.
-  (John Arbash Meinel, #62473)
-
-* bzr branch/pull no longer complain about progress bar cleanup when
-  interrupted during fetch.  (Aaron Bentley, #54000)
-
-* ``WorkingTree.set_parent_trees()`` uses the trees to directly write
-  the basis inventory, rather than going through the repository. This
-  allows us to have 1 inventory read, and 2 inventory writes when
-  committing a new tree. (John Arbash Meinel)
-
-* When reverting, files that are not locally modified that do not exist
-  in the target are deleted, not just unversioned (Aaron Bentley)
-
-* When trying to acquire a lock, don't fail immediately. Instead, try
-  a few times (up to 1 hour) before timing out. Also, report why the
-  lock is unavailable (John Arbash Meinel, #43521, #49556)
-
-* Leave HttpTransportBase daughter classes decides how they
-  implement cloning. (Vincent Ladeuil, #61606)
-
-* diff3 does not indicate conflicts on clean merge. (Aaron Bentley)
-
-* If a commit fails, the commit message is stored in a file at the root of
-  the tree for later commit. (Cheuksan Edward Wang, Stefan Metzmacher,
-  #32054)
-
-Testing
-*******
-
-* New test base class TestCaseWithMemoryTransport offers memory-only
-  testing facilities: its not suitable for tests that need to mutate disk
-  state, but most tests should not need that and should be converted to
-  TestCaseWithMemoryTransport. (Robert Collins)
-
-* ``TestCase.make_branch_and_memory_tree`` now takes a format
-  option to set the BzrDir, Repository and Branch formats of the
-  created objects. (Robert Collins, John Arbash Meinel)
-
-bzr 0.11
-########
-
-:Released:  2006-10-02
-
-* Smart server transport test failures on windows fixed. (Lukáš Lalinský).
-
-bzr 0.11rc2
-###########
-
-:Released:  2006-09-27
-
-Bug Fixes
-*********
-
-* Test suite hangs on windows fixed. (Andrew Bennets, Alexander Belchenko).
-
-* Commit performance regression fixed. (Aaron Bentley, Robert Collins, John
-  Arbash Meinel).
-
-bzr 0.11rc1
-###########
-
-:Released:  2006-09-25
-
-Improvements
-************
-
-* Knit files now wait to create their contents until the first data is
-  added. The old code used to create an empty .knit and a .kndx with just
-  the header. However, this caused a lot of extra round trips over sftp.
-  This can change the time for ``bzr push`` to create a new remote branch
-  from 160s down to 100s. This also affects ``bzr commit`` performance when
-  adding new files, ``bzr commit`` on a new kernel-like tree drops from 50s
-  down to 40s (John Arbash Meinel, #44692)
-
-* When an entire subtree has been deleted, commit will now report that
-  just the top of the subtree has been deleted, rather than reporting
-  all the individual items. (Robert Collins)
-
-* Commit performs one less XML parse. (Robert Collins)
-
-* ``bzr checkout`` now operates on readonly branches as well
-  as readwrite branches. This fixes bug #39542. (Robert Collins)
-
-* ``bzr bind`` no longer synchronises history with the master branch.
-  Binding should be followed by an update or push to synchronise the
-  two branches. This is closely related to the fix for bug #39542.
-  (Robert Collins)
-
-* ``bzrlib.lazy_import.lazy_import`` function to create on-demand
-  objects.  This allows all imports to stay at the global scope, but
-  modules will not actually be imported if they are not used.
-  (John Arbash Meinel)
-
-* Support ``bzr://`` and ``bzr+ssh://`` urls to work with the new RPC-based
-  transport which will be used with the upcoming high-performance smart
-  server. The new command ``bzr serve`` will invoke bzr in server mode,
-  which processes these requests. (Andrew Bennetts, Robert Collins, Martin
-  Pool)
-
-* New command ``bzr version-info`` which can be used to get a summary
-  of the current state of the tree. This is especially useful as part
-  of a build commands. See ``doc/version_info.txt`` for more information
-  (John Arbash Meinel)
-
-Bug Fixes
-*********
-
-* ``'bzr inventory [FILE...]'`` allows restricting the file list to a
-  specific set of files. (John Arbash Meinel, #3631)
-
-* Don't abort when annotating empty files (John Arbash Meinel, #56814)
-
-* Add ``Stanza.to_unicode()`` which can be passed to another Stanza
-  when nesting stanzas. Also, add ``read_stanza_unicode`` to handle when
-  reading a nested Stanza. (John Arbash Meinel)
-
-* Transform._set_mode() needs to stat the right file.
-  (John Arbash Meinel, #56549)
-
-* Raise WeaveFormatError rather than StopIteration when trying to read
-  an empty Weave file. (John Arbash Meinel, #46871)
-
-* Don't access e.code for generic URLErrors, only HTTPErrors have .code.
-  (Vincent Ladeuil, #59835)
-
-* Handle boundary="" lines properly to allow access through a Squid proxy.
-  (John Arbash Meinel, #57723)
-
-* revert now removes newly-added directories (Aaron Bentley, #54172)
-
-* ``bzr upgrade sftp://`` shouldn't fail to upgrade v6 branches if there
-  isn't a working tree. (David Allouche, #40679)
-
-* Give nicer error messages when a user supplies an invalid --revision
-  parameter. (John Arbash Meinel, #55420)
-
-* Handle when LANG is not recognized by python. Emit a warning, but
-  just revert to using 'ascii'. (John Arbash Meinel, #35392)
-
-* Don't use ``preexec_fn`` on win32, as it is not supported by subprocess.
-  (John Arbash Meinel)
-
-* Skip specific tests when the dependencies aren't met. This includes
-  some ``setup.py`` tests when ``python-dev`` is not available, and
-  some tests that depend on paramiko. (John Arbash Meinel, Mattheiu Moy)
-
-* Fallback to Paramiko properly, if no ``ssh`` executable exists on
-  the system. (Andrew Bennetts, John Arbash Meinel)
-
-* ``Branch.bind(other_branch)`` no longer takes a write lock on the
-  other branch, and will not push or pull between the two branches.
-  API users will need to perform a push or pull or update operation if they
-  require branch synchronisation to take place. (Robert Collins, #47344)
-
-* When creating a tarball or zipfile export, export unicode names as utf-8
-  paths. This may not work perfectly on all platforms, but has the best
-  chance of working in the common case. (John Arbash Meinel, #56816)
-
-* When committing, only files that exist in working tree or basis tree
-  may be specified (Aaron Bentley, #50793)
-
-Portability
-***********
-
-* Fixes to run on Python 2.5 (Brian M. Carlson, Martin Pool, Marien Zwart)
-
-Internals
-*********
-
-* TestCaseInTempDir now creates a separate directory for HOME, rather
-  than having HOME set to the same location as the working directory.
-  (John Arbash Meinel)
-
-* ``run_bzr_subprocess()`` can take an optional ``env_changes={}`` parameter,
-  which will update os.environ inside the spawned child. It also can
-  take a ``universal_newlines=True``, which helps when checking the output
-  of the command. (John Arbash Meinel)
-
-* Refactor SFTP vendors to allow easier re-use when ssh is used.
-  (Andrew Bennetts)
-
-* ``Transport.list_dir()`` and ``Transport.iter_files_recursive()`` should always
-  return urlescaped paths. This is now tested (there were bugs in a few
-  of the transports) (Andrew Bennetts, David Allouche, John Arbash Meinel)
-
-* New utility function ``symbol_versioning.deprecation_string``. Returns the
-  formatted string for a callable, deprecation format pair. (Robert Collins)
-
-* New TestCase helper applyDeprecated. This allows you to call a callable
-  which is deprecated without it spewing to the screen, just by supplying
-  the deprecation format string issued for it. (Robert Collins)
-
-* Transport.append and Transport.put have been deprecated in favor of
-  ``.append_bytes``, ``.append_file``, ``.put_bytes``, and
-  ``.put_file``. This removes the ambiguity in what type of object the
-  functions take.  ``Transport.non_atomic_put_{bytes,file}`` has also
-  been added. Which works similarly to ``Transport.append()`` except for
-  SFTP, it doesn't have a round trip when opening the file. Also, it
-  provides functionality for creating a parent directory when trying
-  to create a file, rather than raise NoSuchFile and forcing the
-  caller to repeat their request.
-  (John Arbash Meinel)
-
-* WorkingTree has a new api ``unversion`` which allow the unversioning of
-  entries by their file id. (Robert Collins)
-
-* ``WorkingTree.pending_merges`` is deprecated.  Please use the
-  ``get_parent_ids`` (introduced in 0.10) method instead. (Robert Collins)
-
-* WorkingTree has a new ``lock_tree_write`` method which locks the branch for
-  read rather than write. This is appropriate for actions which only need
-  the branch data for reference rather than mutation. A new decorator
-  ``needs_tree_write_lock`` is provided in the workingtree module. Like the
-  ``needs_read_lock`` and ``needs_write_lock`` decorators this allows static
-  declaration of the locking requirements of a function to ensure that
-  a lock is taken out for casual scripts. (Robert Collins, #54107)
-
-* All WorkingTree methods which write to the tree, but not to the branch
-  have been converted to use ``needs_tree_write_lock`` rather than
-  ``needs_write_lock``. Also converted is the revert, conflicts and tree
-  transform modules. This provides a modest performance improvement on
-  metadir style trees, due to the reduce lock-acquisition, and a more
-  significant performance improvement on lightweight checkouts from
-  remote branches, where trivial operations used to pay a significant
-  penalty. It also provides the basis for allowing readonly checkouts.
-  (Robert Collins)
-
-* Special case importing the standard library 'copy' module. This shaves
-  off 40ms of startup time, while retaining compatibility. See:
-  ``bzrlib/inspect_for_copy.py`` for more details. (John Arbash Meinel)
-
-* WorkingTree has a new parent class MutableTree which represents the
-  specialisations of Tree which are able to be altered. (Robert Collins)
-
-* New methods mkdir and ``put_file_bytes_non_atomic`` on MutableTree that
-  mutate the tree and its contents. (Robert Collins)
-
-* Transport behaviour at the root of the URL is now defined and tested.
-  (Andrew Bennetts, Robert Collins)
-
-Testing
-*******
-
-* New test helper classs MemoryTree. This is typically accessed via
-  ``self.make_branch_and_memory_tree()`` in test cases. (Robert Collins)
-
-* Add ``start_bzr_subprocess`` and ``stop_bzr_subprocess`` to allow test
-  code to continue running concurrently with a subprocess of bzr.
-  (Andrew Bennetts, Robert Collins)
-
-* Add a new method ``Transport.get_smart_client()``. This is provided to
-  allow upgrades to a richer interface than the VFS one provided by
-  Transport. (Andrew Bennetts, Martin Pool)
-
-bzr 0.10
-########
-
-:Released:  2006-08-29
-
-Improvements
-************
-* 'merge' now takes --uncommitted, to apply uncommitted changes from a
-  tree.  (Aaron Bentley)
-
-* 'bzr add --file-ids-from' can be used to specify another path to use
-  for creating file ids, rather than generating all new ones. Internally,
-  the 'action' passed to ``smart_add_tree()`` can return ``file_ids`` that
-  will be used, rather than having bzrlib generate new ones.
-  (John Arbash Meinel, #55781)
-
-* ``bzr selftest --benchmark`` now allows a ``--cache-dir`` parameter.
-  This will cache some of the intermediate trees, and decrease the
-  setup time for benchmark tests. (John Arbash Meinel)
-
-* Inverse forms are provided for all boolean options.  For example,
-  --strict has --no-strict, --no-recurse has --recurse (Aaron Bentley)
-
-* Serialize out Inventories directly, rather than using ElementTree.
-  Writing out a kernel sized inventory drops from 2s down to ~350ms.
-  (Robert Collins, John Arbash Meinel)
-
-Bug Fixes
-*********
-
-* Help diffutils 2.8.4 get along with binary tests (Marien Zwart: #57614)
-
-* Change LockDir so that if the lock directory doesn't exist when
-  ``lock_write()`` is called, an attempt will be made to create it.
-  (John Arbash Meinel, #56974)
-
-* ``bzr uncommit`` preserves pending merges. (John Arbash Meinel, #57660)
-
-* Active FTP transport now works as intended. (ghozzy, #56472)
-
-* Really fix mutter() so that it won't ever raise a UnicodeError.
-  It means it is possible for ~/.bzr.log to contain non UTF-8 characters.
-  But it is a debugging log, not a real user file.
-  (John Arbash Meinel, #56947, #53880)
-
-* Change Command handle to allow Unicode command and options.
-  At present we cannot register Unicode command names, so we will get
-  BzrCommandError('unknown command'), or BzrCommandError('unknown option')
-  But that is better than a UnicodeError + a traceback.
-  (John Arbash Meinel, #57123)
-
-* Handle TZ=UTC properly when reading/writing revisions.
-  (John Arbash Meinel, #55783, #56290)
-
-* Use ``GPG_TTY`` to allow gpg --cl to work with gpg-agent in a pipeline,
-  (passing text to sign in on stdin). (John Arbash Meinel, #54468)
-
-* External diff does the right thing for binaries even in foreign
-  languages. (John Arbash Meinel, #56307)
-
-* Testament handles more cases when content is unicode. Specific bug was
-  in handling of revision properties.
-  (John Arbash Meinel, Holger Krekel, #54723)
-
-* The bzr selftest was failing on installed versions due to a bug in a new
-  test helper. (John Arbash Meinel, Robert Collins, #58057)
-
-Internals
-*********
-
-* ``bzrlib.cache_utf8`` contains ``encode()`` and ``decode()`` functions
-  which can be used to cache the conversion between utf8 and Unicode.
-  Especially helpful for some of the knit annotation code, which has to
-  convert revision ids to utf8 to annotate lines in storage.
-  (John Arbash Meinel)
-
-* ``setup.py`` now searches the filesystem to find all packages which
-  need to be installed. This should help make the life of packagers
-  easier. (John Arbash Meinel)
-
-bzr 0.9.0
-#########
-
-:Released:  2006-08-11
-
-Surprises
-*********
-
-* The hard-coded built-in ignore rules have been removed. There are
-  now two rulesets which are enforced. A user global one in
-  ``~/.bazaar/ignore`` which will apply to every tree, and the tree
-  specific one '.bzrignore'.
-  ``~/.bazaar/ignore`` will be created if it does not exist, but with
-  a more conservative list than the old default.
-  This fixes bugs with default rules being enforced no matter what.
-  The old list of ignore rules from bzr is available by
-  running 'bzr ignore --old-default-rules'.
-  (Robert Collins, Martin Pool, John Arbash Meinel)
-
-* 'branches.conf' has been changed to 'locations.conf', since it can apply
-  to more locations than just branch locations.
-  (Aaron Bentley)
-
-Improvements
-************
-
-* The revision specifier "revno:" is extended to accept the syntax
-  revno:N:branch. For example,
-  revno:42:http://bazaar-vcs.org/bzr/bzr.dev/ means revision 42 in
-  bzr.dev.  (Matthieu Moy)
-
-* Tests updates to ensure proper URL handling, UNICODE support, and
-  proper printing when the user's terminal encoding cannot display
-  the path of a file that has been versioned.
-  ``bzr branch`` can take a target URL rather than only a local directory.
-  ``Branch.get_parent()/set_parent()`` now save a relative path if possible,
-  and normalize the parent based on root, allowing access across
-  different transports. (John Arbash Meinel, Wouter van Heyst, Martin Pool)
-  (Malone #48906, #42699, #40675, #5281, #3980, #36363, #43689,
-  #42517, #42514)
-
-* On Unix, detect terminal width using an ioctl not just $COLUMNS.
-  Use terminal width for single-line logs from ``bzr log --line`` and
-  pending-merge display.  (Robert Widhopf-Fenk, Gustavo Niemeyer)
-  (Malone #3507)
-
-* On Windows, detect terminal width using GetConsoleScreenBufferInfo.
-  (Alexander Belchenko)
-
-* Speedup improvement for 'date:'-revision search. (Guillaume Pinot).
-
-* Show the correct number of revisions pushed when pushing a new branch.
-  (Robert Collins).
-
-* 'bzr selftest' now shows a progress bar with the number of tests, and
-  progress made. 'make check' shows tests in -v mode, to be more useful
-  for the PQM status window. (Robert Collins).
-  When using a progress bar, failed tests are printed out, rather than
-  being overwritten by the progress bar until the suite finishes.
-  (John Arbash Meinel)
-
-* 'bzr selftest --benchmark' will run a new benchmarking selftest.
-  'bzr selftest --benchmark --lsprof-timed' will use lsprofile to generate
-  profile data for the individual profiled calls, allowing for fine
-  grained analysis of performance.
-  (Robert Collins, Martin Pool).
-
-* 'bzr commit' shows a progress bar. This is useful for commits over sftp
-  where commit can take an appreciable time. (Robert Collins)
-
-* 'bzr add' is now less verbose in telling you what ignore globs were
-  matched by files being ignored. Instead it just tells you how many
-  were ignored (because you might reasonably be expecting none to be
-  ignored). 'bzr add -v' is unchanged and will report every ignored
-  file. (Robert Collins).
-
-* ftp now has a test server if medusa is installed. As part of testing,
-  ftp support has been improved, including support for supplying a
-  non-standard port. (John Arbash Meinel).
-
-* 'bzr log --line' shows the revision number, and uses only the
-  first line of the log message (#5162, Alexander Belchenko;
-  Matthieu Moy)
-
-* 'bzr status' has had the --all option removed. The 'bzr ls' command
-  should be used to retrieve all versioned files. (Robert Collins)
-
-* 'bzr bundle OTHER/BRANCH' will create a bundle which can be sent
-  over email, and applied on the other end, while maintaining ancestry.
-  This bundle can be applied with either 'bzr merge' or 'bzr pull',
-  the same way you would apply another branch.
-  (John Arbash Meinel, Aaron Bentley)
-
-* 'bzr whoami' can now be used to set your identity from the command line,
-  for a branch or globally.  (Robey Pointer)
-
-* 'bzr checkout' now aliased to 'bzr co', and 'bzr annotate' to 'bzr ann'.
-  (Michael Ellerman)
-
-* 'bzr revert DIRECTORY' now reverts the contents of the directory as well.
-  (Aaron Bentley)
-
-* 'bzr get sftp://foo' gives a better error when paramiko is not present.
-  Also updates things like 'http+pycurl://' if pycurl is not present.
-  (John Arbash Meinel) (Malone #47821, #52204)
-
-* New env variable ``BZR_PROGRESS_BAR``, sets the default progress bar type.
-  Can be set to 'none' or 'dummy' to disable the progress bar, 'dots' or
-  'tty' to create the respective type. (John Arbash Meinel, #42197, #51107)
-
-* Improve the help text for 'bzr diff' to explain what various options do.
-  (John Arbash Meinel, #6391)
-
-* 'bzr uncommit -r 10' now uncommits revisions 11.. rather than uncommitting
-  revision 10. This makes -r10 more in line with what other commands do.
-  'bzr uncommit' also now saves the pending merges of the revisions that
-  were removed. So it is safe to uncommit after a merge, fix something,
-  and commit again. (John Arbash Meinel, #32526, #31426)
-
-* 'bzr init' now also works on remote locations.
-  (Wouter van Heyst, #48904)
-
-* HTTP support has been updated. When using pycurl we now support
-  connection keep-alive, which reduces dns requests and round trips.
-  And for both urllib and pycurl we support multi-range requests,
-  which decreases the number of round-trips. Performance results for
-  ``bzr branch http://bazaar-vcs.org/bzr/bzr.dev/`` indicate
-  http branching is now 2-3x faster, and ``bzr pull`` in an existing
-  branch is as much as 4x faster.
-  (Michael Ellerman, Johan Rydberg, John Arbash Meinel, #46768)
-
-* Performance improvements for sftp. Branching and pulling are now up to
-  2x faster. Utilize paramiko.readv() support for async requests if it
-  is available (paramiko > 1.6) (John Arbash Meinel)
-
-Bug Fixes
-*********
-
-* Fix shadowed definition of TestLocationConfig that caused some
-  tests not to run.
-  (Erik Bågfors, Michael Ellerman, Martin Pool, #32587)
-
-* Fix unnecessary requirement of sign-my-commits that it be run from
-  a working directory.  (Martin Pool, Robert Collins)
-
-* 'bzr push location' will only remember the push location if it succeeds
-  in connecting to the remote location. (John Arbash Meinel, #49742)
-
-* 'bzr revert' no longer toggles the executable bit on win32
-  (John Arbash Meinel, #45010)
-
-* Handle broken pipe under win32 correctly. (John Arbash Meinel)
-
-* sftp tests now work correctly on win32 if you have a newer paramiko
-  (John Arbash Meinel)
-
-* Cleanup win32 test suite, and general cleanup of places where
-  file handles were being held open. (John Arbash Meinel)
-
-* When specifying filenames for 'diff -r x..y', the name of the file in the
-  working directory can be used, even if its name is different in both x
-  and y.
-
-* File-ids containing single- or double-quotes are handled correctly by
-  push. (Aaron Bentley, #52227)
-
-* Normalize unicode filenames to ensure cross-platform consistency.
-  (John Arbash Meinel, #43689)
-
-* The argument parser can now handle '-' as an argument. Currently
-  no code interprets it specially (it is mostly handled as a file named
-  '-'). But plugins, and future operations can use it.
-  (John Arbash meinel, #50984)
-
-* Bundles can properly read binary files with a plain '\r' in them.
-  (John Arbash Meinel, #51927)
-
-* Tuning ``iter_entries()`` to be more efficient (John Arbash Meinel, #5444)
-
-* Lots of win32 fixes (the test suite passes again).
-  (John Arbash Meinel, #50155)
-
-* Handle openbsd returning None for sys.getfilesystemencoding() (#41183)
-
-* Support ftp APPE (append) to allow Knits to be used over ftp (#42592)
-
-* Removals are only committed if they match the filespec (or if there is
-  no filespec).  (#46635, Aaron Bentley)
-
-* smart-add recurses through all supplied directories
-  (John Arbash Meinel, #52578)
-
-* Make the bundle reader extra lines before and after the bundle text.
-  This allows you to parse an email with the bundle inline.
-  (John Arbash Meinel, #49182)
-
-* Change the file id generator to squash a little bit more. Helps when
-  working with long filenames on windows. (Also helps for unicode filenames
-  not generating hidden files). (John Arbash Meinel, #43801)
-
-* Restore terminal mode on C-c while reading sftp password.  (#48923,
-  Nicholas Allen, Martin Pool)
-
-* Timestamps are rounded to 1ms, and revision entries can be recreated
-  exactly. (John Arbash Meinel, Jamie Wilkinson, #40693)
-
-* Branch.base has changed to a URL, but ~/.bazaar/locations.conf should
-  use local paths, since it is user visible (John Arbash Meinel, #53653)
-
-* ``bzr status foo`` when foo was unversioned used to cause a full delta
-  to be generated (John Arbash Meinel, #53638)
-
-* When reading revision properties, an empty value should be considered
-  the empty string, not None (John Arbash Meinel, #47782)
-
-* ``bzr diff --diff-options`` can now handle binary files being changed.
-  Also, the output is consistent when --diff-options is not supplied.
-  (John Arbash Meinel, #54651, #52930)
-
-* Use the right suffixes for loading plugins (John Arbash Meinel, #51810)
-
-* Fix ``Branch.get_parent()`` to handle the case when the parent is not
-  accessible (John Arbash Meinel, #52976)
-
-Internals
-*********
-
-* Combine the ignore rules into a single regex rather than looping over
-  them to reduce the threshold where  N^2 behaviour occurs in operations
-  like status. (Jan Hudec, Robert Collins).
-
-* Appending to ``bzrlib.DEFAULT_IGNORE`` is now deprecated. Instead, use
-  one of the add functions in bzrlib.ignores. (John Arbash Meinel)
-
-* 'bzr push' should only push the ancestry of the current revision, not
-  all of the history in the repository. This is especially important for
-  shared repositories. (John Arbash Meinel)
-
-* ``bzrlib.delta.compare_trees`` now iterates in alphabetically sorted order,
-  rather than randomly walking the inventories. (John Arbash Meinel)
-
-* Doctests are now run in temporary directories which are cleaned up when
-  they finish, rather than using special ScratchDir/ScratchBranch objects.
-  (Martin Pool)
-
-* Split ``check`` into separate methods on the branch and on the repository,
-  so that it can be specialized in ways that are useful or efficient for
-  different formats.  (Martin Pool, Robert Collins)
-
-* Deprecate ``Repository.all_revision_ids``; most methods don't really need
-  the global revision graph but only that part leading up to a particular
-  revision.  (Martin Pool, Robert Collins)
-
-* Add a BzrDirFormat ``control_formats`` list which allows for control formats
-  that do not use '.bzr' to store their data - i.e. '.svn', '.hg' etc.
-  (Robert Collins, Jelmer Vernooij).
-
-* ``bzrlib.diff.external_diff`` can be redirected to any file-like object.
-  Uses subprocess instead of spawnvp.
-  (James Henstridge, John Arbash Meinel, #4047, #48914)
-
-* New command line option '--profile-imports', which will install a custom
-  importer to log time to import modules and regex compilation time to
-  sys.stderr (John Arbash Meinel)
-
-* 'EmptyTree' is now deprecated, please use ``repository.revision_tree(None)``
-  instead. (Robert Collins)
-
-* "RevisionTree" is now in bzrlib/revisiontree.py. (Robert Collins)
-
-bzr 0.8.2
-#########
-
-:Released:  2006-05-17
-
-Bug Fixes
-*********
-
-* setup.py failed to install launchpad plugin.  (Martin Pool)
-
-bzr 0.8.1
-#########
-
-:Released:  2006-05-16
-
-Bug Fixes
-*********
-
-* Fix failure to commit a merge in a checkout.  (Martin Pool,
-  Robert Collins, Erik Bågfors, #43959)
-
-* Nicer messages from 'commit' in the case of renames, and correct
-  messages when a merge has occured. (Robert Collins, Martin Pool)
-
-* Separate functionality from assert statements as they are skipped in
-  optimized mode of python. Add the same check to pending merges.
-  (Olaf Conradi, #44443)
-
-Changes
-*******
-
-* Do not show the None revision in output of bzr ancestry. (Olaf Conradi)
-
-* Add info on standalone branches without a working tree.
-  (Olaf Conradi, #44155)
-
-* Fix bug in knits when raising InvalidRevisionId. (Olaf Conradi, #44284)
-
-Changes
-*******
-
-* Make editor invocation comply with Debian Policy. First check
-  environment variables VISUAL and EDITOR, then try editor from
-  alternatives system. If that all fails, fall back to the pre-defined
-  list of editors. (Olaf Conradi, #42904)
-
-New Features
-************
-
-* New 'register-branch' command registers a public branch into
-  Launchpad.net, where it can be associated with bugs, etc.
-  (Martin Pool, Bjorn Tillenius, Robert Collins)
-
-Internals
-*********
-
-* New public api in InventoryEntry - ``describe_change(old, new)`` which
-  provides a human description of the changes between two old and
-  new. (Robert Collins, Martin Pool)
-
-Testing
-*******
-
-* Fix test case for bzr info in upgrading a standalone branch to metadir,
-  uses bzrlib api now. (Olaf Conradi)
-
-bzr 0.8
-#######
-
-:Released:  2006-05-08
-
-Notes When Upgrading
-********************
-
-Release 0.8 of bzr introduces a new format for history storage, called
-'knit', as an evolution of to the 'weave' format used in 0.7.  Local
-and remote operations are faster using knits than weaves.  Several
-operations including 'init', 'init-repo', and 'upgrade' take a
---format option that controls this.  Branching from an existing branch
-will keep the same format.
-
-It is possible to merge, pull and push between branches of different
-formats but this is slower than moving data between homogenous
-branches.  It is therefore recommended (but not required) that you
-upgrade all branches for a project at the same time.  Information on
-formats is shown by 'bzr info'.
-
-bzr 0.8 now allows creation of 'repositories', which hold the history
-of files and revisions for several branches.  Previously bzr kept all
-the history for a branch within the .bzr directory at the root of the
-branch, and this is still the default.  To create a repository, use
-the new 'bzr init-repo' command.  Branches exist as directories under
-the repository and contain just a small amount of information
-indicating the current revision of the branch.
-
-bzr 0.8 also supports 'checkouts', which are similar to in cvs and
-subversion.  Checkouts are associated with a branch (optionally in a
-repository), which contains all the historical information.  The
-result is that a checkout can be deleted without losing any
-already-committed revisions.  A new 'update' command is also available.
-
-Repositories and checkouts are not supported with the 0.7 storage
-format.  To use them you must upgrad to either knits, or to the
-'metaweave' format, which uses weaves but changes the .bzr directory
-arrangement.
-
-
-Improvements
-************
-
-* sftp paths can now be relative, or local, according to the lftp
-  convention. Paths now take the form::
-
-      sftp://user:pass@host:port/~/relative/path
-      or
-      sftp://user:pass@host:port/absolute/path
-
-* The FTP transport now tries to reconnect after a temporary
-  failure. ftp put is made atomic. (Matthieu Moy)
-
-* The FTP transport now maintains a pool of connections, and
-  reuses them to avoid multiple connections to the same host (like
-  sftp did). (Daniel Silverstone)
-
-* The ``bzr_man.py`` file has been removed. To create the man page now,
-  use ``./generate_docs.py man``. The new program can also create other files.
-  Run ``python generate_docs.py --help`` for usage information.
-  (Hans Ulrich Niedermann & James Blackwell).
-
-* Man Page now gives full help (James Blackwell).
-  Help also updated to reflect user config now being stored in .bazaar
-  (Hans Ulrich Niedermann)
-
-* It's now possible to set aliases in bazaar.conf (Erik Bågfors)
-
-* Pull now accepts a --revision argument (Erik Bågfors)
-
-* ``bzr re-sign`` now allows multiple revisions to be supplied on the command
-  line. You can now use the following command to sign all of your old
-  commits::
-
-    find .bzr/revision-store// -name my@email-* \
-      | sed 's/.*\/\/..\///' \
-      | xargs bzr re-sign
-
-* Upgrade can now upgrade over the network. (Robert Collins)
-
-* Two new commands 'bzr checkout' and 'bzr update' allow for CVS/SVN-alike
-  behaviour.  By default they will cache history in the checkout, but
-  with --lightweight almost all data is kept in the master branch.
-  (Robert Collins)
-
-* 'revert' unversions newly-versioned files, instead of deleting them.
-
-* 'merge' is more robust.  Conflict messages have changed.
-
-* 'merge' and 'revert' no longer clobber existing files that end in '~' or
-  '.moved'.
-
-* Default log format can be set in configuration and plugins can register
-  their own formatters. (Erik Bågfors)
-
-* New 'reconcile' command will check branch consistency and repair indexes
-  that can become out of sync in pre 0.8 formats. (Robert Collins,
-  Daniel Silverstone)
-
-* New 'bzr init --format' and 'bzr upgrade --format' option to control
-  what storage format is created or produced.  (Robert Collins,
-  Martin Pool)
-
-* Add parent location to 'bzr info', if there is one.  (Olaf Conradi)
-
-* New developer commands 'weave-list' and 'weave-join'.  (Martin Pool)
-
-* New 'init-repository' command, plus support for repositories in 'init'
-  and 'branch' (Aaron Bentley, Erik Bågfors, Robert Collins)
-
-* Improve output of 'info' command. Show all relevant locations related to
-  working tree, branch and repository. Use kibibytes for binary quantities.
-  Fix off-by-one error in missing revisions of working tree.  Make 'info'
-  work on branches, repositories and remote locations.  Show locations
-  relative to the shared repository, if applicable.  Show locking status
-  of locations.  (Olaf Conradi)
-
-* Diff and merge now safely handle binary files. (Aaron Bentley)
-
-* 'pull' and 'push' now normalise the revision history, so that any two
-  branches with the same tip revision will have the same output from 'log'.
-  (Robert Collins)
-
-* 'merge' accepts --remember option to store parent location, like 'push'
-  and 'pull'. (Olaf Conradi)
-
-* bzr status and diff when files given as arguments do not exist
-  in the relevant trees.  (Martin Pool, #3619)
-
-* Add '.hg' to the default ignore list.  (Martin Pool)
-
-* 'knit' is now the default disk format. This improves disk performance and
-  utilization, increases incremental pull performance, robustness with SFTP
-  and allows checkouts over SFTP to perform acceptably.
-  The initial Knit code was contributed by Johan Rydberg based on a
-  specification by Martin Pool.
-  (Robert Collins, Aaron Bentley, Johan Rydberg, Martin Pool).
-
-* New tool to generate all-in-one html version of the manual.  (Alexander
-  Belchenko)
-
-* Hitting CTRL-C while doing an SFTP push will no longer cause stale locks
-  to be left in the SFTP repository. (Robert Collins, Martin Pool).
-
-* New option 'diff --prefix' to control how files are named in diff
-  output, with shortcuts '-p0' and '-p1' corresponding to the options for
-  GNU patch.  (Alexander Belchenko, Goffredo Baroncelli, Martin Pool)
-
-* Add --revision option to 'annotate' command.  (Olaf Conradi)
-
-* If bzr shows an unexpected revision-history after pulling (perhaps due
-  to a reweave) it can now be corrected by 'bzr reconcile'.
-  (Robert Collins)
-
-Changes
-*******
-
-* Commit is now verbose by default, and shows changed filenames and the
-  new revision number.  (Robert Collins, Martin Pool)
-
-* Unify 'mv', 'move', 'rename'.  (Matthew Fuller, #5379)
-
-* 'bzr -h' shows help.  (Martin Pool, Ian Bicking, #35940)
-
-* Make 'pull' and 'push' remember location on failure using --remember.
-  (Olaf Conradi)
-
-* For compatibility, make old format for using weaves inside metadir
-  available as 'metaweave' format.  Rename format 'metadir' to 'default'.
-  Clean up help for option --format in commands 'init', 'init-repo' and
-  'upgrade'.  (Olaf Conradi)
-
-Internals
-*********
-
-* The internal storage of history, and logical branch identity have now
-  been split into Branch, and Repository. The common locking and file
-  management routines are now in bzrlib.lockablefiles.
-  (Aaron Bentley, Robert Collins, Martin Pool)
-
-* Transports can now raise DependencyNotPresent if they need a library
-  which is not installed, and then another implementation will be
-  tried.  (Martin Pool)
-
-* Remove obsolete (and no-op) `decode` parameter to `Transport.get`.
-  (Martin Pool)
-
-* Using Tree Transform for merge, revert, tree-building
-
-* WorkingTree.create, Branch.create, ``WorkingTree.create_standalone``,
-  Branch.initialize are now deprecated. Please see ``BzrDir.create_*`` for
-  replacement API's. (Robert Collins)
-
-* New BzrDir class represents the .bzr control directory and manages
-  formatting issues. (Robert Collins)
-
-* New repository.InterRepository class encapsulates Repository to
-  Repository actions and allows for clean selection of optimised code
-  paths. (Robert Collins)
-
-* ``bzrlib.fetch.fetch`` and ``bzrlib.fetch.greedy_fetch`` are now
-  deprecated, please use ``branch.fetch`` or ``repository.fetch``
-  depending on your needs. (Robert Collins)
-
-* deprecated methods now have a ``is_deprecated`` flag on them that can
-  be checked, if you need to determine whether a given callable is
-  deprecated at runtime. (Robert Collins)
-
-* Progress bars are now nested - see
-  ``bzrlib.ui.ui_factory.nested_progress_bar``.
-  (Robert Collins, Robey Pointer)
-
-* New API call ``get_format_description()`` for each type of format.
-  (Olaf Conradi)
-
-* Changed ``branch.set_parent()`` to accept None to remove parent.
-  (Olaf Conradi)
-
-* Deprecated BzrError AmbiguousBase.  (Olaf Conradi)
-
-* WorkingTree.branch is now a read only property.  (Robert Collins)
-
-* bzrlib.ui.text.TextUIFactory now accepts a ``bar_type`` parameter which
-  can be None or a factory that will create a progress bar. This is
-  useful for testing or for overriding the bzrlib.progress heuristic.
-  (Robert Collins)
-
-* New API method ``get_physical_lock_status()`` to query locks present on a
-  transport.  (Olaf Conradi)
-
-* Repository.reconcile now takes a thorough keyword parameter to allow
-  requesting an indepth reconciliation, rather than just a data-loss
-  check. (Robert Collins)
-
-* ``bzrlib.ui.ui_factory protocol`` now supports ``get_boolean`` to prompt
-  the user for yes/no style input. (Robert Collins)
-
-Testing
-*******
-
-* SFTP tests now shortcut the SSH negotiation, reducing test overhead
-  for testing SFTP protocol support. (Robey Pointer)
-
-* Branch formats are now tested once per implementation (see ``bzrlib.
-  tests.branch_implementations``. This is analagous to the transport
-  interface tests, and has been followed up with working tree,
-  repository and BzrDir tests. (Robert Collins)
-
-* New test base class TestCaseWithTransport provides a transport aware
-  test environment, useful for testing any transport-interface using
-  code. The test suite option --transport controls the transport used
-  by this class (when its not being used as part of implementation
-  contract testing). (Robert Collins)
-
-* Close logging handler on disabling the test log. This will remove the
-  handler from the internal list inside python's logging module,
-  preventing shutdown from closing it twice.  (Olaf Conradi)
-
-* Move test case for uncommit to blackbox tests.  (Olaf Conradi)
-
-* ``run_bzr`` and ``run_bzr_captured`` now accept a 'stdin="foo"'
-  parameter which will provide String("foo") to the command as its stdin.
-
-bzr 0.7
-#######
-
-:Released: 2006-01-09
-
-Changes
-*******
-
-* .bzrignore is excluded from exports, on the grounds that it's a bzr
-  internal-use file and may not be wanted.  (Jamie Wilkinson)
-
-* The "bzr directories" command were removed in favor of the new
-  --kind option to the "bzr inventory" command.  To list all
-  versioned directories, now use "bzr inventory --kind directory".
-  (Johan Rydberg)
-
-* Under Windows configuration directory is now ``%APPDATA%\bazaar\2.0``
-  by default. (John Arbash Meinel)
-
-* The parent of Bzr configuration directory can be set by ``BZR_HOME``
-  environment variable. Now the path for it is searched in ``BZR_HOME``,
-  then in HOME. Under Windows the order is: ``BZR_HOME``, ``APPDATA``
-  (usually points to ``C:\Documents and Settings\User Name\Application Data``),
-  ``HOME``. (John Arbash Meinel)
-
-* Plugins with the same name in different directories in the bzr plugin
-  path are no longer loaded: only the first successfully loaded one is
-  used. (Robert Collins)
-
-* Use systems' external ssh command to open connections if possible.
-  This gives better integration with user settings such as ProxyCommand.
-  (James Henstridge)
-
-* Permissions on files underneath .bzr/ are inherited from the .bzr
-  directory. So for a shared repository, simply doing 'chmod -R g+w .bzr/'
-  will mean that future file will be created with group write permissions.
-
-* configure.in and config.guess are no longer in the builtin default
-  ignore list.
-
-* '.sw[nop]' pattern ignored, to ignore vim swap files for nameless
-  files.  (John Arbash Meinel, Martin Pool)
-
-Improvements
-************
-
-* "bzr INIT dir" now initializes the specified directory, and creates
-  it if it does not exist.  (John Arbash Meinel)
-
-* New remerge command (Aaron Bentley)
-
-* Better zsh completion script.  (Steve Borho)
-
-* 'bzr diff' now returns 1 when there are changes in the working
-  tree. (Robert Collins)
-
-* 'bzr push' now exists and can push changes to a remote location.
-  This uses the transport infrastructure, and can store the remote
-  location in the ~/.bazaar/branches.conf configuration file.
-  (Robert Collins)
-
-* Test directories are only kept if the test fails and the user requests
-  that they be kept.
-
-* Tweaks to short log printing
-
-* Added branch nicks, new nick command, printing them in log output.
-  (Aaron Bentley)
-
-* If ``$BZR_PDB`` is set, pop into the debugger when an uncaught exception
-  occurs.  (Martin Pool)
-
-* Accept 'bzr resolved' (an alias for 'bzr resolve'), as this is
-  the same as Subversion.  (Martin Pool)
-
-* New ftp transport support (on ftplib), for ftp:// and aftp://
-  URLs.  (Daniel Silverstone)
-
-* Commit editor temporary files now start with ``bzr_log.``, to allow
-  text editors to match the file name and set up appropriate modes or
-  settings.  (Magnus Therning)
-
-* Improved performance when integrating changes from a remote weave.
-  (Goffredo Baroncelli)
-
-* Sftp will attempt to cache the connection, so it is more likely that
-  a connection will be reused, rather than requiring multiple password
-  requests.
-
-* bzr revno now takes an optional argument indicating the branch whose
-  revno should be printed.  (Michael Ellerman)
-
-* bzr cat defaults to printing the last version of the file.
-  (Matthieu Moy, #3632)
-
-* New global option 'bzr --lsprof COMMAND' runs bzr under the lsprof
-  profiler.  (Denys Duchier)
-
-* Faster commits by reading only the headers of affected weave files.
-  (Denys Duchier)
-
-* 'bzr add' now takes a --dry-run parameter which shows you what would be
-  added, but doesn't actually add anything. (Michael Ellerman)
-
-* 'bzr add' now lists how many files were ignored per glob.  add --verbose
-  lists the specific files.  (Aaron Bentley)
-
-* 'bzr missing' now supports displaying changes in diverged trees and can
-  be limited to show what either end of the comparison is missing.
-  (Aaron Bently, with a little prompting from Daniel Silverstone)
-
-Bug Fixes
-*********
-
-* SFTP can walk up to the root path without index errors. (Robert Collins)
-
-* Fix bugs in running bzr with 'python -O'.  (Martin Pool)
-
-* Error when run with -OO
-
-* Fix bug in reporting http errors that don't have an http error code.
-  (Martin Pool)
-
-* Handle more cases of pipe errors in display commands
-
-* Change status to 3 for all errors
-
-* Files that are added and unlinked before committing are completely
-  ignored by diff and status
-
-* Stores with some compressed texts and some uncompressed texts are now
-  able to be used. (John A Meinel)
-
-* Fix for bzr pull failing sometimes under windows
-
-* Fix for sftp transport under windows when using interactive auth
-
-* Show files which are both renamed and modified as such in 'bzr
-  status' output.  (Daniel Silverstone, #4503)
-
-* Make annotate cope better with revisions committed without a valid
-  email address.  (Marien Zwart)
-
-* Fix representation of tab characters in commit messages.
-  (Harald Meland)
-
-* List of plugin directories in ``BZR_PLUGIN_PATH`` environment variable is
-  now parsed properly under Windows. (Alexander Belchenko)
-
-* Show number of revisions pushed/pulled/merged. (Robey Pointer)
-
-* Keep a cached copy of the basis inventory to speed up operations
-  that need to refer to it.  (Johan Rydberg, Martin Pool)
-
-* Fix bugs in bzr status display of non-ascii characters.
-  (Martin Pool)
-
-* Remove Makefile.in from default ignore list.
-  (Tollef Fog Heen, Martin Pool, #6413)
-
-* Fix failure in 'bzr added'.  (Nathan McCallum, Martin Pool)
-
-Testing
-*******
-
-* Fix selftest asking for passwords when there are no SFTP keys.
-  (Robey Pointer, Jelmer Vernooij)
-
-* Fix selftest run with 'python -O'.  (Martin Pool)
-
-* Fix HTTP tests under Windows. (John Arbash Meinel)
-
-* Make tests work even if HOME is not set (Aaron Bentley)
-
-* Updated ``build_tree`` to use fixed line-endings for tests which read
-  the file cotents and compare. Make some tests use this to pass under
-  Windows. (John Arbash Meinel)
-
-* Skip stat and symlink tests under Windows. (Alexander Belchenko)
-
-* Delay in selftest/testhashcash is now issued under win32 and Cygwin.
-  (John Arbash Meinel)
-
-* Use terminal width to align verbose test output.  (Martin Pool)
-
-* Blackbox tests are maintained within the bzrlib.tests.blackbox directory.
-  If adding a new test script please add that to
-  ``bzrlib.tests.blackbox.__init__``. (Robert Collins)
-
-* Much better error message if one of the test suites can't be
-  imported.  (Martin Pool)
-
-* Make check now runs the test suite twice - once with the default locale,
-  and once with all locales forced to C, to expose bugs. This is not
-  trivially done within python, so for now its only triggered by running
-  Make check. Integrators and packagers who wish to check for full
-  platform support should run 'make check' to test the source.
-  (Robert Collins)
-
-* Tests can now run TestSkipped if they can't execute for any reason.
-  (Martin Pool) (NB: TestSkipped should only be raised for correctable
-  reasons - see the wiki spec ImprovingBzrTestSuite).
-
-* Test sftp with relative, absolute-in-homedir and absolute-not-in-homedir
-  paths for the transport tests. Introduce blackbox remote sftp tests that
-  test the same permutations. (Robert Collins, Robey Pointer)
-
-* Transport implementation tests are now independent of the local file
-  system, which allows tests for esoteric transports, and for features
-  not available in the local file system. They also repeat for variations
-  on the URL scheme that can introduce issues in the transport code,
-  see bzrlib.transport.TransportTestProviderAdapter() for this.
-  (Robert Collins).
-
-* ``TestCase.build_tree`` uses the transport interface to build trees,
-  pass in a transport parameter to give it an existing connection.
-  (Robert Collins).
-
-Internals
-*********
-
-* WorkingTree.pull has been split across Branch and WorkingTree,
-  to allow Branch only pulls. (Robert Collins)
-
-* ``commands.display_command`` now returns the result of the decorated
-  function. (Robert Collins)
-
-* LocationConfig now has a ``set_user_option(key, value)`` call to save
-  a setting in its matching location section (a new one is created
-  if needed). (Robert Collins)
-
-* Branch has two new methods, ``get_push_location`` and
-  ``set_push_location`` to respectively, get and set the push location.
-  (Robert Collins)
-
-* ``commands.register_command`` now takes an optional flag to signal that
-  the registrant is planning to decorate an existing command. When
-  given multiple plugins registering a command is not an error, and
-  the original command class (whether built in or a plugin based one) is
-  returned to the caller. There is a new error 'MustUseDecorated' for
-  signalling when a wrapping command should switch to the original
-  version. (Robert Collins)
-
-* Some option parsing errors will raise 'BzrOptionError', allowing
-  granular detection for decorating commands. (Robert Collins).
-
-* ``Branch.read_working_inventory`` has moved to
-  ``WorkingTree.read_working_inventory``. This necessitated changes to
-  ``Branch.get_root_id``, and a move of ``Branch.set_inventory`` to
-  WorkingTree as well. To make it clear that a WorkingTree cannot always
-  be obtained ``Branch.working_tree()`` will raise
-  ``errors.NoWorkingTree`` if one cannot be obtained. (Robert Collins)
-
-* All pending merges operations from Branch are now on WorkingTree.
-  (Robert Collins)
-
-* The follow operations from Branch have moved to WorkingTree::
-
-      add()
-      commit()
-      move()
-      rename_one()
-      unknowns()
-
-  (Robert Collins)
-
-* ``bzrlib.add.smart_add_branch`` is now ``smart_add_tree``. (Robert Collins)
-
-* New "rio" serialization format, similar to rfc-822. (Martin Pool)
-
-* Rename selftests to ``bzrlib.tests.test_foo``.  (John A Meinel, Martin
-  Pool)
-
-* ``bzrlib.plugin.all_plugins`` has been changed from an attribute to a
-  query method. (Robert Collins)
-
-* New options to read only the table-of-contents of a weave.
-  (Denys Duchier)
-
-* Raise NoSuchFile when someone tries to add a non-existant file.
-  (Michael Ellerman)
-
-* Simplify handling of DivergedBranches in ``cmd_pull()``.
-  (Michael Ellerman)
-
-* Branch.controlfile* logic has moved to lockablefiles.LockableFiles, which
-  is exposed as ``Branch().control_files``. Also this has been altered with the
-  controlfile pre/suffix replaced by simple method names like 'get' and
-  'put'. (Aaron Bentley, Robert Collins).
-
-* Deprecated functions and methods can now be marked as such using the
-  ``bzrlib.symbol_versioning`` module. Marked method have their docstring
-  updated and will issue a DeprecationWarning using the warnings module
-  when they are used. (Robert Collins)
-
-* ``bzrlib.osutils.safe_unicode`` now exists to provide parameter coercion
-  for functions that need unicode strings. (Robert Collins)
-
-bzr 0.6
-#######
-
-:Released: 2005-10-28
-
-Improvements
-************
-
-* pull now takes --verbose to show you what revisions are added or removed
-  (John A Meinel)
-
-* merge now takes a --show-base option to include the base text in
-  conflicts.
-  (Aaron Bentley)
-
-* The config files are now read using ConfigObj, so '=' should be used as
-  a separator, not ':'.
-  (Aaron Bentley)
-
-* New 'bzr commit --strict' option refuses to commit if there are
-  any unknown files in the tree.  To commit, make sure all files are
-  either ignored, added, or deleted.  (Michael Ellerman)
-
-* The config directory is now ~/.bazaar, and there is a single file
-  ~/.bazaar/bazaar.conf storing email, editor and other preferences.
-  (Robert Collins)
-
-* 'bzr add' no longer takes a --verbose option, and a --quiet option
-  has been added that suppresses all output.
-
-* Improved zsh completion support in contrib/zsh, from Clint
-  Adams.
-
-* Builtin 'bzr annotate' command, by Martin Pool with improvements from
-  Goffredo Baroncelli.
-
-* 'bzr check' now accepts -v for verbose reporting, and checks for
-  ghosts in the branch. (Robert Collins)
-
-* New command 're-sign' which will regenerate the gpg signature for
-  a revision. (Robert Collins)
-
-* If you set ``check_signatures=require`` for a path in
-  ``~/.bazaar/branches.conf`` then bzr will invoke your
-  ``gpg_signing_command`` (defaults to gpg) and record a digital signature
-  of your commit. (Robert Collins)
-
-* New sftp transport, based on Paramiko.  (Robey Pointer)
-
-* 'bzr pull' now accepts '--clobber' which will discard local changes
-  and make this branch identical to the source branch. (Robert Collins)
-
-* Just give a quieter warning if a plugin can't be loaded, and
-  put the details in .bzr.log.  (Martin Pool)
-
-* 'bzr branch' will now set the branch-name to the last component of the
-  output directory, if one was supplied.
-
-* If the option ``post_commit`` is set to one (or more) python function
-  names (must be in the bzrlib namespace), then they will be invoked
-  after the commit has completed, with the branch and ``revision_id`` as
-  parameters. (Robert Collins)
-
-* Merge now has a retcode of 1 when conflicts occur. (Robert Collins)
-
-* --merge-type weave is now supported for file contents.  Tree-shape
-  changes are still three-way based.  (Martin Pool, Aaron Bentley)
-
-* 'bzr check' allows the first revision on revision-history to have
-  parents - something that is expected for cheap checkouts, and occurs
-  when conversions from baz do not have all history.  (Robert Collins).
-
-* 'bzr merge' can now graft unrelated trees together, if your specify
-  0 as a base. (Aaron Bentley)
-
-* 'bzr commit branch' and 'bzr commit branch/file1 branch/file2' now work
-  (Aaron Bentley)
-
-* Add '.sconsign*' to default ignore list.  (Alexander Belchenko)
-
-* 'bzr merge --reprocess' minimizes conflicts
-
-Testing
-*******
-
-* The 'bzr selftest --pattern' option for has been removed, now
-  test specifiers on the command line can be simple strings, or
-  regexps, or both. (Robert Collins)
-
-* Passing -v to selftest will now show the time each test took to
-  complete, which will aid in analysing performance regressions and
-  related questions. (Robert Collins)
-
-* 'bzr selftest' runs all tests, even if one fails, unless '--one'
-  is given. (Martin Pool)
-
-* There is a new method for TestCaseInTempDir, assertFileEqual, which
-  will check that a given content is equal to the content of the named
-  file. (Robert Collins)
-
-* Fix test suite's habit of leaving many temporary log files in $TMPDIR.
-  (Martin Pool)
-
-Internals
-*********
-
-* New 'testament' command and concept for making gpg-signatures
-  of revisions that are not tied to a particular internal
-  representation.  (Martin Pool).
-
-* Per-revision properties ('revprops') as key-value associated
-  strings on each revision created when the revision is committed.
-  Intended mainly for the use of external tools.  (Martin Pool).
-
-* Config options have moved from bzrlib.osutils to bzrlib.config.
-  (Robert Collins)
-
-* Improved command line option definitions allowing explanations
-  for individual options, among other things.  Contributed by
-  Magnus Therning.
-
-* Config options have moved from bzrlib.osutils to bzrlib.config.
-  Configuration is now done via the config.Config interface:
-  Depending on whether you have a Branch, a Location or no information
-  available, construct a ``*Config``, and use its ``signature_checking``,
-  ``username`` and ``user_email`` methods. (Robert Collins)
-
-* Plugins are now loaded under bzrlib.plugins, not bzrlib.plugin, and
-  they are made available for other plugins to use. You should not
-  import other plugins during the ``__init__`` of your plugin though, as
-  no ordering is guaranteed, and the plugins directory is not on the
-  python path. (Robert Collins)
-
-* Branch.relpath has been moved to WorkingTree.relpath. WorkingTree no
-  no longer takes an inventory, rather it takes an option branch
-  parameter, and if None is given will open the branch at basedir
-  implicitly. (Robert Collins)
-
-* Cleaner exception structure and error reporting.  Suggested by
-  Scott James Remnant.  (Martin Pool)
-
-* Branch.remove has been moved to WorkingTree, which has also gained
-  ``lock_read``, ``lock_write`` and ``unlock`` methods for convenience.
-  (Robert Collins)
-
-* Two decorators, ``needs_read_lock`` and ``needs_write_lock`` have been
-  added to the branch module. Use these to cause a function to run in a
-  read or write lock respectively. (Robert Collins)
-
-* ``Branch.open_containing`` now returns a tuple (Branch, relative-path),
-  which allows direct access to the common case of 'get me this file
-  from its branch'. (Robert Collins)
-
-* Transports can register using ``register_lazy_transport``, and they
-  will be loaded when first used.  (Martin Pool)
-
-* 'pull' has been factored out of the command as ``WorkingTree.pull()``.
-  A new option to WorkingTree.pull has been added, clobber, which will
-  ignore diverged history and pull anyway.
-  (Robert Collins)
-
-* config.Config has a ``get_user_option`` call that accepts an option name.
-  This will be looked up in branches.conf and bazaar.conf as normal.
-  It is intended that this be used by plugins to support options -
-  options of built in programs should have specific methods on the config.
-  (Robert Collins)
-
-* ``merge.merge_inner`` now has tempdir as an optional parameter.
-  (Robert Collins)
-
-* Tree.kind is not recorded at the top level of the hierarchy, as it was
-  missing on EmptyTree, leading to a bug with merge on EmptyTrees.
-  (Robert Collins)
-
-* ``WorkingTree.__del__`` has been removed, it was non deterministic and not
-  doing what it was intended to. See ``WorkingTree.__init__`` for a comment
-  about future directions. (Robert Collins/Martin Pool)
-
-* bzrlib.transport.http has been modified so that only 404 urllib errors
-  are returned as NoSuchFile. Other exceptions will propagate as normal.
-  This allows debuging of actual errors. (Robert Collins)
-
-* bzrlib.transport.Transport now accepts *ONLY* url escaped relative paths
-  to apis like 'put', 'get' and 'has'. This is to provide consistent
-  behaviour - it operates on url's only. (Robert Collins)
-
-* Transports can register using ``register_lazy_transport``, and they
-  will be loaded when first used.  (Martin Pool)
-
-* ``merge_flex`` no longer calls ``conflict_handler.finalize()``, instead that
-  is called by ``merge_inner``. This is so that the conflict count can be
-  retrieved (and potentially manipulated) before returning to the caller
-  of ``merge_inner``. Likewise 'merge' now returns the conflict count to the
-  caller. (Robert Collins)
-
-* ``revision.revision_graph`` can handle having only partial history for
-  a revision - that is no revisions in the graph with no parents.
-  (Robert Collins).
-
-* New ``builtins.branch_files`` uses the standard ``file_list`` rules to
-  produce a branch and a list of paths, relative to that branch
-  (Aaron Bentley)
-
-* New TestCase.addCleanup facility.
-
-* New ``bzrlib.version_info`` tuple (similar to ``sys.version_info``),
-  which can be used by programs importing bzrlib.
-
-Bug Fixes
-*********
-
-* Better handling of branches in directories with non-ascii names.
-  (Joel Rosdahl, Panagiotis Papadakos)
-
-* Upgrades of trees with no commits will not fail due to accessing
-  [-1] in the revision-history. (Andres Salomon)
-
-
-bzr 0.1.1
-#########
-
-:Released: 2005-10-12
-
-Bug Fixes
-*********
-
-* Fix problem in pulling over http from machines that do not
-  allow directories to be listed.
-
-* Avoid harmless warning about invalid hash cache after
-  upgrading branch format.
-
-Performance
-***********
-
-* Avoid some unnecessary http operations in branch and pull.
-
-
-bzr 0.1
-#######
-
-:Released: 2005-10-11
-
-Notes
-*****
-
-* 'bzr branch' over http initially gives a very high estimate
-  of completion time but it should fall as the first few
-  revisions are pulled in.  branch is still slow on
-  high-latency connections.
-
-Bug Fixes
-*********
-
-* bzr-man.py has been updated to work again. Contributed by
-  Rob Weir.
-
-* Locking is now done with fcntl.lockf which works with NFS
-  file systems. Contributed by Harald Meland.
-
-* When a merge encounters a file that has been deleted on
-  one side and modified on the other, the old contents are
-  written out to foo.BASE and foo.SIDE, where SIDE is this
-  or OTHER. Contributed by Aaron Bentley.
-
-* Export was choosing incorrect file paths for the content of
-  the tarball, this has been fixed by Aaron Bentley.
-
-* Commit will no longer commit without a log message, an
-  error is returned instead. Contributed by Jelmer Vernooij.
-
-* If you commit a specific file in a sub directory, any of its
-  parent directories that are added but not listed will be
-  automatically included. Suggested by Michael Ellerman.
-
-* bzr commit and upgrade did not correctly record new revisions
-  for files with only a change to their executable status.
-  bzr will correct this when it encounters it. Fixed by
-  Robert Collins
-
-* HTTP tests now force off the use of ``http_proxy`` for the duration.
-  Contributed by Gustavo Niemeyer.
-
-* Fix problems in merging weave-based branches that have
-  different partial views of history.
-
-* Symlink support: working with symlinks when not in the root of a
-  bzr tree was broken, patch from Scott James Remnant.
-
-Improvements
-************
-
-* 'branch' now accepts a --basis parameter which will take advantage
-  of local history when making a new branch. This allows faster
-  branching of remote branches. Contributed by Aaron Bentley.
-
-* New tree format based on weave files, called version 5.
-  Existing branches can be upgraded to this format using
-  'bzr upgrade'.
-
-* Symlinks are now versionable. Initial patch by
-  Erik Toubro Nielsen, updated to head by Robert Collins.
-
-* Executable bits are tracked on files. Patch from Gustavo
-  Niemeyer.
-
-* 'bzr status' now shows unknown files inside a selected directory.
-  Patch from Heikki Paajanen.
-
-* Merge conflicts are recorded in .bzr. Two new commands 'conflicts'
-  and 'resolve' have needed added, which list and remove those
-  merge conflicts respectively. A conflicted tree cannot be committed
-  in. Contributed by Aaron Bentley.
-
-* 'rm' is now an alias for 'remove'.
-
-* Stores now split out their content in a single byte prefixed hash,
-  dropping the density of files per directory by 256. Contributed by
-  Gustavo Niemeyer.
-
-* 'bzr diff -r branch:URL' will now perform a diff between two branches.
-  Contributed by Robert Collins.
-
-* 'bzr log' with the default formatter will show merged revisions,
-  indented to the right. Initial implementation contributed by Gustavo
-  Niemeyer, made incremental by Robert Collins.
-
-
-Internals
-*********
-
-* Test case failures have the exception printed after the log
-  for your viewing pleasure.
-
-* InventoryEntry is now an abstract base class, use one of the
-  concrete InventoryDirectory etc classes instead.
-
-* Branch raises an UnsupportedFormatError when it detects a
-  bzr branch it cannot understand. This allows for precise
-  handling of such circumstances.
-
-* Remove RevisionReference class; ``Revision.parent_ids`` is now simply a
-  list of their ids and ``parent_sha1s`` is a list of their corresponding
-  sha1s (for old branches only at the moment.)
-
-* New method-object style interface for Commit() and Fetch().
-
-* Renamed ``Branch.last_patch()`` to ``Branch.last_revision()``, since
-  we call them revisions not patches.
-
-* Move ``copy_branch`` to ``bzrlib.clone.copy_branch``.  The destination
-  directory is created if it doesn't exist.
-
-* Inventories now identify the files which were present by
-  giving the revision *of that file*.
-
-* Inventory and Revision XML contains a version identifier.
-  This must be consistent with the overall branch version
-  but allows for more flexibility in future upgrades.
-
-Testing
-*******
-
-* Removed testsweet module so that tests can be run after
-  bzr installed by 'bzr selftest'.
-
-* 'bzr selftest' command-line arguments can now be partial ids
-  of tests to run, e.g. ``bzr selftest test_weave``
-
-
-bzr 0.0.9
-#########
-
-:Released: 2005-09-23
-
-Bug Fixes
-*********
-
-* Fixed "branch -r" option.
-
-* Fix remote access to branches containing non-compressed history.
-  (Robert Collins).
-
-* Better reliability of http server tests.  (John Arbash-Meinel)
-
-* Merge graph maximum distance calculation fix.  (Aaron Bentley)
-
-* Various minor bug in windows support have been fixed, largely in the
-  test suite. Contributed by Alexander Belchenko.
-
-Improvements
-************
-
-* Status now accepts a -r argument to give status between chosen
-  revisions. Contributed by Heikki Paajanen.
-
-* Revision arguments no longer use +/-/= to control ranges, instead
-  there is a 'before' namespace, which limits the successive namespace.
-  For example '$ bzr log -r date:yesterday..before:date:today' will
-  select everything from yesterday and before today. Contributed by
-  Robey Pointer
-
-* There is now a bzr.bat file created by distutils when building on
-  Windows. Contributed by Alexander Belchenko.
-
-Internals
-*********
-
-* Removed uuid() as it was unused.
-
-* Improved 'fetch' code for pulling revisions from one branch into
-  another (used by pull, merged, etc.)
-
-
-bzr 0.0.8
-#########
-
-:Released: 2005-09-20
-
-
-Improvements
-************
-
-* Adding a file whose parent directory is not versioned will
-  implicitly add the parent, and so on up to the root. This means
-  you should never need to explictly add a directory, they'll just
-  get added when you add a file in the directory.  Contributed by
-  Michael Ellerman.
-
-* Ignore ``.DS_Store`` (contains Mac metadata) by default.
-  (Nir Soffer)
-
-* If you set ``BZR_EDITOR`` in the environment, it is checked in
-  preference to EDITOR and the config file for the interactive commit
-  editing program. Related to this is a bugfix where a missing program
-  set in EDITOR would cause editing to fail, now the fallback program
-  for the operating system is still tried.
-
-* Files that are not directories/symlinks/regular files will no longer
-  cause bzr to fail, it will just ignore them by default. You cannot add
-  them to the tree though - they are not versionable.
-
-
-Internals
-*********
-
-* Refactor xml packing/unpacking.
-
-Bug Fixes
-*********
-
-* Fixed 'bzr mv' by Ollie Rutherfurd.
-
-* Fixed strange error when trying to access a nonexistent http
-  branch.
-
-* Make sure that the hashcache gets written out if it can't be
-  read.
-
-
-Portability
-***********
-
-* Various Windows fixes from Ollie Rutherfurd.
-
-* Quieten warnings about locking; patch from Matt Lavin.
-
-
-bzr-0.0.7
-#########
-
-:Released: 2005-09-02
-
-New Features
-************
-
-* ``bzr shell-complete`` command contributed by Clint Adams to
-  help with intelligent shell completion.
-
-* New expert command ``bzr find-merge-base`` for debugging merges.
-
-
-Enhancements
-************
-
-* Much better merge support.
-
-* merge3 conflicts are now reported with markers like '<<<<<<<'
-  (seven characters) which is the same as CVS and pleases things
-  like emacs smerge.
-
-
-Bug Fixes
-*********
-
-* ``bzr upgrade`` no longer fails when trying to fix trees that
-  mention revisions that are not present.
-
-* Fixed bugs in listing plugins from ``bzr plugins``.
-
-* Fix case of $EDITOR containing options for the editor.
-
-* Fix log -r refusing to show the last revision.
-  (Patch from Goffredo Baroncelli.)
-
-
-Changes
-*******
-
-* ``bzr log --show-ids`` shows the revision ids of all parents.
-
-* Externally provided commands on your $BZRPATH no longer need
-  to recognize --bzr-usage to work properly, and can just handle
-  --help themselves.
-
-
-Library
-*******
-
-* Changed trace messages to go through the standard logging
-  framework, so that they can more easily be redirected by
-  libraries.
-
-
-
-bzr-0.0.6
-#########
-
-:Released: 2005-08-18
-
-New Features
-************
-
-* Python plugins, automatically loaded from the directories on
-  ``BZR_PLUGIN_PATH`` or ``~/.bzr.conf/plugins`` by default.
-
-* New 'bzr mkdir' command.
-
-* Commit mesage is fetched from an editor if not given on the
-  command line; patch from Torsten Marek.
-
-* ``bzr log -m FOO`` displays commits whose message matches regexp
-  FOO.
-
-* ``bzr add`` with no arguments adds everything under the current directory.
-
-* ``bzr mv`` does move or rename depending on its arguments, like
-  the Unix command.
-
-* ``bzr missing`` command shows a summary of the differences
-  between two trees.  (Merged from John Arbash-Meinel.)
-
-* An email address for commits to a particular tree can be
-  specified by putting it into .bzr/email within a branch.  (Based
-  on a patch from Heikki Paajanen.)
-
-
-Enhancements
-************
-
-* Faster working tree operations.
-
-
-Changes
-*******
-
-* 3rd-party modules shipped with bzr are copied within the bzrlib
-  python package, so that they can be installed by the setup
-  script without clashing with anything already existing on the
-  system.  (Contributed by Gustavo Niemeyer.)
-
-* Moved plugins directory to bzrlib/, so that there's a standard
-  plugin directory which is not only installed with bzr itself but
-  is also available when using bzr from the development tree.
-  ``BZR_PLUGIN_PATH`` and ``DEFAULT_PLUGIN_PATH`` are then added to the
-  standard plugins directory.
-
-* When exporting to a tarball with ``bzr export --format tgz``, put
-  everything under a top directory rather than dumping it into the
-  current directory.   This can be overridden with the ``--root``
-  option.  Patch from William Dodé and John Meinel.
-
-* New ``bzr upgrade`` command to upgrade the format of a branch,
-  replacing ``bzr check --update``.
-
-* Files within store directories are no longer marked readonly on
-  disk.
-
-* Changed ``bzr log`` output to a more compact form suggested by
-  John A Meinel.  Old format is available with the ``--long`` or
-  ``-l`` option, patched by William Dodé.
-
-* By default the commit command refuses to record a revision with
-  no changes unless the ``--unchanged`` option is given.
-
-* The ``--no-plugins``, ``--profile`` and ``--builtin`` command
-  line options must come before the command name because they
-  affect what commands are available; all other options must come
-  after the command name because their interpretation depends on
-  it.
-
-* ``branch`` and ``clone`` added as aliases for ``branch``.
-
-* Default log format is back to the long format; the compact one
-  is available with ``--short``.
-
-
-Bug Fixes
-*********
-
-* Fix bugs in committing only selected files or within a subdirectory.
-
-
-bzr-0.0.5
-#########
-
-:Released:  2005-06-15
-
-Changes
-*******
-
-* ``bzr`` with no command now shows help rather than giving an
-  error.  Suggested by Michael Ellerman.
-
-* ``bzr status`` output format changed, because svn-style output
-  doesn't really match the model of bzr.  Now files are grouped by
-  status and can be shown with their IDs.  ``bzr status --all``
-  shows all versioned files and unknown files but not ignored files.
-
-* ``bzr log`` runs from most-recent to least-recent, the reverse
-  of the previous order.  The previous behaviour can be obtained
-  with the ``--forward`` option.
-
-* ``bzr inventory`` by default shows only filenames, and also ids
-  if ``--show-ids`` is given, in which case the id is the second
-  field.
-
-
-Enhancements
-************
-
-* New 'bzr whoami --email' option shows only the email component
-  of the user identification, from Jo Vermeulen.
-
-* New ``bzr ignore PATTERN`` command.
-
-* Nicer error message for broken pipe, interrupt and similar
-  conditions that don't indicate an internal error.
-
-* Add ``.*.sw[nop] .git .*.tmp *,v`` to default ignore patterns.
-
-* Per-branch locks keyed on ``.bzr/branch-lock``, available in
-  either read or write mode.
-
-* New option ``bzr log --show-ids`` shows revision and file ids.
-
-* New usage ``bzr log FILENAME`` shows only revisions that
-  affected that file.
-
-* Changed format for describing changes in ``bzr log -v``.
-
-* New option ``bzr commit --file`` to take a message from a file,
-  suggested by LarstiQ.
-
-* New syntax ``bzr status [FILE...]`` contributed by Bartosz
-  Oler.  File may be in a branch other than the working directory.
-
-* ``bzr log`` and ``bzr root`` can be given an http URL instead of
-  a filename.
-
-* Commands can now be defined by external programs or scripts
-  in a directory on $BZRPATH.
-
-* New "stat cache" avoids reading the contents of files if they
-  haven't changed since the previous time.
-
-* If the Python interpreter is too old, try to find a better one
-  or give an error.  Based on a patch from Fredrik Lundh.
-
-* New optional parameter ``bzr info [BRANCH]``.
-
-* New form ``bzr commit SELECTED`` to commit only selected files.
-
-* New form ``bzr log -r FROM:TO`` shows changes in selected
-  range; contributed by John A Meinel.
-
-* New option ``bzr diff --diff-options 'OPTS'`` allows passing
-  options through to an external GNU diff.
-
-* New option ``bzr add --no-recurse`` to add a directory but not
-  their contents.
-
-* ``bzr --version`` now shows more information if bzr is being run
-  from a branch.
-
-
-Bug Fixes
-*********
-
-* Fixed diff format so that added and removed files will be
-  handled properly by patch.  Fix from Lalo Martins.
-
-* Various fixes for files whose names contain spaces or other
-  metacharacters.
-
-
-Testing
-*******
-
-* Converted black-box test suites from Bourne shell into Python;
-  now run using ``./testbzr``.  Various structural improvements to
-  the tests.
-
-* testbzr by default runs the version of bzr found in the same
-  directory as the tests, or the one given as the first parameter.
-
-* testbzr also runs the internal tests, so the only command
-  required to check is just ``./testbzr``.
-
-* testbzr requires python2.4, but can be used to test bzr running
-  under a different version.
-
-* Tests added for many other changes in this release.
-
-
-Internal
-********
-
-* Included ElementTree library upgraded to 1.2.6 by Fredrik Lundh.
-
-* Refactor command functions into Command objects based on HCT by
-  Scott James Remnant.
-
-* Better help messages for many commands.
-
-* Expose ``bzrlib.open_tracefile()`` to start the tracefile; until
-  this is called trace messages are just discarded.
-
-* New internal function ``find_touching_revisions()`` and hidden
-  command touching-revisions trace the changes to a given file.
-
-* Simpler and faster ``compare_inventories()`` function.
-
-* ``bzrlib.open_tracefile()`` takes a tracefilename parameter.
-
-* New AtomicFile class.
-
-* New developer commands ``added``, ``modified``.
-
-
-Portability
-***********
-
-* Cope on Windows on python2.3 by using the weaker random seed.
-  2.4 is now only recommended.
-
-
-bzr-0.0.4
-#########
-
-:Released:  2005-04-22
-
-Enhancements
-************
-
-* 'bzr diff' optionally takes a list of files to diff.  Still a bit
-  basic.  Patch from QuantumG.
-
-* More default ignore patterns.
-
-* New 'bzr log --verbose' shows a list of files changed in the
-  changeset.  Patch from Sebastian Cote.
-
-* Roll over ~/.bzr.log if it gets too large.
-
-* Command abbreviations 'ci', 'st', 'stat', '?' based on a patch
-  by Jason Diamon.
-
-* New 'bzr help commands' based on a patch from Denys Duchier.
-
-
-Changes
-*******
-
-* User email is determined by looking at $BZREMAIL or ~/.bzr.email
-  or $EMAIL.  All are decoded by the locale preferred encoding.
-  If none of these are present user@hostname is used.  The host's
-  fully-qualified name is not used because that tends to fail when
-  there are DNS problems.
-
-* New 'bzr whoami' command instead of username user-email.
-
-
-Bug Fixes
-*********
-
-* Make commit safe for hardlinked bzr trees.
-
-* Some Unicode/locale fixes.
-
-* Partial workaround for ``difflib.unified_diff`` not handling
-  trailing newlines properly.
-
-
-Internal
-********
-
-* Allow docstrings for help to be in PEP0257 format.  Patch from
-  Matt Brubeck.
-
-* More tests in test.sh.
-
-* Write profile data to a temporary file not into working
-  directory and delete it when done.
-
-* Smaller .bzr.log with process ids.
-
-
-Portability
-***********
-
-* Fix opening of ~/.bzr.log on Windows.  Patch from Andrew
-  Bennetts.
-
-* Some improvements in handling paths on Windows, based on a patch
-  from QuantumG.
-
-
-bzr-0.0.3
-#########
-
-:Released:  2005-04-06
-
-Enhancements
-************
-
-* New "directories" internal command lists versioned directories
-  in the tree.
-
-* Can now say "bzr commit --help".
-
-* New "rename" command to rename one file to a different name
-  and/or directory.
-
-* New "move" command to move one or more files into a different
-  directory.
-
-* New "renames" command lists files renamed since base revision.
-
-* New cat command contributed by janmar.
-
-Changes
-*******
-
-* .bzr.log is placed in $HOME (not pwd) and is always written in
-  UTF-8.  (Probably not a completely good long-term solution, but
-  will do for now.)
-
-Portability
-***********
-
-* Workaround for difflib bug in Python 2.3 that causes an
-  exception when comparing empty files.  Reported by Erik Toubro
-  Nielsen.
-
-Internal
-********
-
-* Refactored inventory storage to insert a root entry at the top.
-
-Testing
-*******
-
-* Start of shell-based black-box testing in test.sh.
-
-
-bzr-0.0.2.1
-###########
-
-Portability
-***********
-
-* Win32 fixes from Steve Brown.
-
-
-bzr-0.0.2
-#########
-
-:Codename: "black cube"
-:Released: 2005-03-31
-
-Enhancements
-************
-
-* Default ignore list extended (see bzrlib/__init__.py).
-
-* Patterns in .bzrignore are now added to the default ignore list,
-  rather than replacing it.
-
-* Ignore list isn't reread for every file.
-
-* More help topics.
-
-* Reinstate the 'bzr check' command to check invariants of the
-  branch.
-
-* New 'ignored' command lists which files are ignored and why;
-  'deleted' lists files deleted in the current working tree.
-
-* Performance improvements.
-
-* New global --profile option.
-
-* Ignore patterns like './config.h' now correctly match files in
-  the root directory only.
-
-
-bzr-0.0.1
-#########
-
-:Released:  2005-03-26
-
-Enhancements
-************
-
-* More information from info command.
-
-* Can now say "bzr help COMMAND" for more detailed help.
-
-* Less file flushing and faster performance when writing logs and
-  committing to stores.
-
-* More useful verbose output from some commands.
-
-Bug Fixes
-*********
-
-* Fix inverted display of 'R' and 'M' during 'commit -v'.
-
-Portability
-***********
-
-* Include a subset of ElementTree-1.2.20040618 to make
-  installation easier.
-
-* Fix time.localtime call to work with Python 2.3 (the minimum
-  supported).
-
-
-bzr-0.0.0.69
-############
-
-:Released:  2005-03-22
-
-Enhancements
-************
-
-* First public release.
-
-* Storage of local versions: init, add, remove, rm, info, log,
-  diff, status, etc.
-
-
-..
-   vim: tw=74 ft=rst ff=unix encoding=utf-8
-
-
-* ``upgrade`` now upgrades dependent branches when a shared repository is
-  specified. It also supports several new options:
-
-  * ``--dry-run`` for showing what will happen
-
-  * ``--clean`` to remove the backup.dir directory on successful completion.
-
-  (Ian Clatworthy)
-=======
 The NEWS file has been moved and split into multiple files (one per release
-series).  The NEWS files are now found in doc/en/release-notes/.
->>>>>>> 339aa1d4
+series).  The NEWS files are now found in doc/en/release-notes/.