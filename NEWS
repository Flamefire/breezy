--- conflicted
+++ resolved
@@ -20,17 +20,15 @@
 
   IMPROVEMENTS:
 
-<<<<<<< HEAD
+    * ``(Remote)Branch.copy_content_into`` no longer generates the full revision
+      history just to set the last revision info.
+      (Andrew Bennetts, John Arbash Meinel)
+
     * The generic fetch code can once again copy revisions and signatures
       without extracting them completely to fulltexts and then serializing
       them back down into byte strings. This is a significant performance
       improvement when fetching from a stacked branch.
       (John Arbash Meinel, #300289)
-=======
-    * ``(Remote)Branch.copy_content_into`` no longer generates the full revision
-      history just to set the last revision info.
-      (Andrew Bennetts, John Arbash Meinel)
->>>>>>> 47758d4d
 
     * When making a large readv() request over ``bzr+ssh``, break up the
       request into more manageable chunks. Because the RPC is not yet able
