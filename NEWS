--------------------
Bazaar Release Notes
--------------------

.. contents::


IN DEVELOPMENT
--------------

  CHANGES:

  NEW FEATURES:

    * New `shelve` and `unshelve` commands allow undoing and redoing changes.
      (Aaron Bentley)

  IMPROVEMENTS:

    * When making a large readv() request over ``bzr+ssh``, break up the
      request into more manageable chunks. Because the RPC is not yet able
      to stream, this helps keep us from buffering too much information at
      once. (John Arbash Meinel)

  BUG FIXES:

  DOCUMENTATION:

  API CHANGES:

  TESTING:

  INTERNALS:


bzr 1.9 2008-10-31
------------------

This release of Bazaar adds a new repository format, ``1.9``, with smaller
and more efficient index files.  This format can be specified when
creating a new repository, or used to losslessly upgrade an existing
repository.  bzr 1.9 also speeds most operations over the smart server
protocol, makes annotate faster, and uses less memory when making
checkouts or pulling large amounts of data.


  NEW FEATURES:

    * New Branch hook ``transform_fallback_location`` allows a function to
      be called when looking up the stacked source. (Michael Hudson)

    * New repository formats ``1.9`` and ``1.9-rich-root``. These have all
      the functionality of ``1.6``, but use the new btree indexes.
      These indexes are both smaller and faster for access to historical
      information.  (John Arbash Meinel)

  IMPROVEMENTS:

    * ``BTreeIndex`` code now is able to prefetch extra pages to help tune
      the tradeoff between bandwidth and latency. Should be tuned
      appropriately to not impact commands which need minimal information,
      but provide a significant boost to ones that need more context. Only
      has a direct impact on the ``--development2`` format which uses
      btree's for the indexes. (John Arbash Meinel)

    * ``bzr dump-btree`` is a hidden command introduced to allow dumping
      the contents of a compressed btree file.  (John Arbash Meinel)

<<<<<<< HEAD
  INTERNALS:

    * New method ``bzrlib.repository.Repository.add_inventory_delta``
      allows adding an inventory via an inventory delta, which can be
      more efficient for some repository types. (Robert Collins)

    * New module ``chk_map`` providing a persistent CHK store backed map.
      (Robert Collins)

    * Passing None in as the last element of a key tuple to
      ``VersionedFiles.add`` will now cause a content-hash-key to be
      allocated. (Robert Collins)

    * Repository ``CommitBuilder`` objects can now accumulate an inventory
      delta. To enable this functionality call ``builder.recording_deletes``
      and additionally call ``builder.record_delete`` when a delete
      against the basis occurs. (Robert Collins)

    * The Repository model has been extended to allow some formats to
      expose data via CHK based lookups (Though no formats support this as
      yet). (Robert Collins)

  API CHANGES:

    * The logic in commit now delegates inventory basis calculations to
      the ``CommitBuilder`` object; this requires that the commit builder
      in use has been updated to support the new ``recording_deletes`` and
      ``record_delete`` methods. (Robert Collins)

=======
    * ``bzr pack`` now tells the index builders to optimize for size. For
      btree index repositories, this can save 25% of the index size
      (mostly in the text indexes). (John Arbash Meinel)
>>>>>>> d786adcd

    * ``bzr push`` to an existing branch or repository on a smart server
      is faster, due to Bazaar making more use of the ``get_parent_map``
      RPC when querying the remote branch's revision graph.
      (Andrew Bennetts)

    * default username for bzr+ssh and sftp can be configured in
      authentication.conf. (Aaron Bentley)

    * launchpad-login now provides a default username for bzr+ssh and sftp
      URLs, allowing username-free URLs to work for everyone. (Aaron Bentley)

    * ``lp:`` lookups no longer include usernames, making them shareable and
      shorter. (Aaron Bentley)

    * New ``PackRepository.autopack`` smart server RPC, which does
      autopacking entirely on the server.  This is much faster than
      autopacking via plain file methods, which downloads a large amount
      of pack data and then re-uploads the same pack data into a single
      file.  This fixes a major (although infrequent) cause of lengthy
      delays when using a smart server.  For example, pushing the 10th
      revision to a repository with 9 packs now takes 44 RPCs rather than
      179, and much less bandwidth too.  This requires Bazaar 1.9 on both
      the client and the server, otherwise the client will fallback to the
      slower method.  (Andrew Bennetts)

  BUG FIXES:

    * A failure to load a plugin due to an IncompatibleAPI exception is
      now correctly reported. (Robert Collins, #279451)

    * API versioning support now has a multiple-version checking api
      ``require_any_api``. (Robert Collins, #279447)

    * ``bzr branch --stacked`` from a smart server to a standalone branch 
      works again.  This fixes a regression in 1.7 and 1.8.
      (Andrew Bennetts, #270397)

    * ``bzr co`` uses less memory. It used to unpack the entire WT into
      memory before writing it to disk. This was a little bit faster, but
      consumed lots of memory. (John Arbash Meinel, #269456)

    * ``bzr missing --quiet`` no longer prints messages about whether
      there are missing revisions.  The exit code indicates whether there
      were or not.  (Martin Pool, #284748)

    * Fixes to the ``annotate`` code. The fast-path which re-used the
      stored deltas was accidentally disabled all the time, instead of
      only when a branch was stacked. Second, the code would accidentally
      re-use a delta even if it wasn't against the left-parent, this
      could only happen if ``bzr reconcile`` decided that the parent
      ordering was incorrect in the file graph.  (John Arbash Meinel)

    * "Permission denied" errors that occur when pushing a new branch to a
      smart server no longer cause tracebacks.  (Andrew Bennetts, #278673)

    * Some compatibility fixes for building the extensions with MSVC and
      for python2.4. (John Arbash Meinel, #277484)

    * The index logic is now able to reload the list of pack files if and
      index ends up disappearing. We still don't reload if the pack data
      itself goes missing after checking the index. This bug appears as a
      transient failure (file not found) when another process is writing
      to the repository.  (John Arbash Meinel, #153786)

    * ``bzr switch`` and ``bzr bind`` will now update the branch nickname if
      it was previously set. All checkouts will now refer to the bound branch
      for a nickname if one was not explicitly set.
      (Marius Kruger, #230903)

  DOCUMENTATION:

    * Improved hook documentation. (Michael Ernst)

  API CHANGES:

    * commands.plugins_cmds is now a CommandRegistry, not a dict.

  INTERNALS:

     * New AuthenticationConfig.set_credentials method allows easy programmatic
       configuration of authetication credentials.


bzr 1.8 2008-10-16
------------------

Bazaar 1.8 includes several fixes that improve working tree performance,
display of revision logs, and merges.  The bzr testsuite now passes on OS
X and Python 2.6, and almost completely passes on Windows.  The
smartserver code has gained several bug fixes and performance
improvements, and can now run server-side hooks within an http server.

  BUG FIXES:

   * Fix "Must end write group" error when another error occurs during
     ``bzr push``.  (Andrew Bennetts, #230902)

  PORTABILITY:

   * Some Pyrex versions require the WIN32 macro defined to compile on
     that platform.  (Alexander Belchenko, Martin Pool, #277481)


bzr 1.8rc1 2008-10-07
---------------------

  CHANGES:

    * ``bzr log file`` has been changed. It now uses a different method
      for determining which revisions to show as merging the changes to
      the file. It now only shows revisions which merged the change
      towards your mainline. This simplifies the output, makes it faster,
      and reduces memory consumption.  (John Arbash Meinel)

    * ``bzr merge`` now defaults to having ``--reprocess`` set, whenever
      ``--show-base`` is not supplied.  (John Arbash Meinel)

    * ``bzr+http//`` will now optionally load plugins and write logs on the
      server. (Marius Kruger)

    * ``bzrlib._dirstate_helpers_c.pyx`` does not compile correctly with
      Pyrex 0.9.4.1 (it generates C code which causes segfaults). We
      explicitly blacklist that version of the compiler for that
      extension. Packaged versions will include .c files created with
      pyrex >= 0.9.6 so it doesn't effect releases, only users running
      from the source tree. (John Arbash Meinel, #276868)

  FEATURES:

    * bzr is now compatible with python-2.6. python-2.6 is not yet officially
      supported (nor released, tests were conducted with the dev version of
      python-2.6rc2), but all known problems have been fixed.  Feedback
      welcome.
      (Vincent Ladeuil, #269535)

  IMPROVEMENTS:

    * ``bzr annotate`` will now include uncommitted changes from the local
      working tree by default. Such uncommitted changes are given the
      revision number they would get if a commit was done, followed with a
      ? to indicate that its not actually known. (Robert Collins, #3439)

    * ``bzr branch`` now accepts a ``--standalone`` option, which creates a
      standalone branch regardless of the presence of shared repositories.
      (Daniel Watkins)

    * ``bzr push`` is faster in the case there are no new revisions to
      push.  It is also faster if there are no tags in the local branch.
      (Andrew Bennetts)

    * File changes during a commit will update the tree stat cache.
      (Robert Collins)

    * Location aliases can now accept a trailing path.  (Micheal Hudson)

    * New hooks ``Lock.hooks`` when LockDirs are acquired and released. 
      (Robert Collins, MartinPool)

    * Switching in heavyweight checkouts uses the master branch's context, not
      the checkout's context.  (Adrian Wilkins)

    * ``status`` on large trees is now faster, due to optimisations in the
      walkdirs code. Of particular note, the walkdirs code now performs
      a temporary ``chdir()`` while reading a single directory; if your
      platform has non thread-local current working directories (and is
      not windows which has its own implementation), this may introduce a
      race condition during concurrent uses of bzrlib. The bzrlib CLI
      will not encounter this as it is single threaded for working tree
      operations. (Robert Collins)

    * The C extensions now build on python 2.4 (Robert Collins, #271939)

    * The ``-Dhpss`` debug flag now reports the number of smart server
      calls per medium to stderr.  This is in addition to the existing
      detailed logging to the .bzr.log trace file.  (Andrew Bennetts)

  BUG FIXES:

    * Avoid random failures arising from misinterpreted ``errno`` values
      in ``_readdir_pyx.read_dir``.
      (Martin Pool, #279381)

    * Branching from a shared repository on a smart server into a new
      repository now preserves the repository format.
      (Andrew Bennetts, #269214)

    * ``bzr log`` now accepts a ``--change`` option.
      (Vincent Ladeuil, #248427)

    * ``bzr missing`` now accepts an ``--include-merges`` option.
      (Vincent Ladeuil, #233817)

    * Don't try to filter (internally) '.bzr' from the files to be deleted if
      it's not there.
      (Vincent Ladeuil, #272648)

    * Fix '_in_buffer' AttributeError when using the -Dhpss debug flag.
      (Andrew Bennetts)

    * Fix TooManyConcurrentRequests errors caused by a connection failure
      when doing ``bzr pull`` or ``bzr merge`` from a ``bzr+ssh`` URL.
      (Andrew Bennetts, #246233)

    * Fixed ``bzr st -r branch:PATH_TO_BRANCH`` where the other branch
      is in a different repository than the current one.
      (Lukáš Lalinský, #144421)

    * Make the first line of the manpage preamble a comment again.
      (David Futcher, #242106)

    * Remove use of optional parameter in GSSAPI FTP support, since 
      it breaks newer versions of Python-Kerberos. (Jelmer Vernooij)

    * The autopacking logic will now always create a single new pack from
      all of the content which it deems is worth moving. This avoids the
      'repack a single pack' bug and should result in better packing
      overall.  (John Arbash Meinel, #242510, #172644)

    * Trivial documentation fix.
      (John Arbash Meinel, #270471)

    * ``bzr switch`` and ``bzr bind`` will now update the branch nickname if
      it was previously set. All checkouts will now refer to the bound branch
      for a nickname if one was not explicitly set.
      (Marius Kruger, #230903)

  DOCUMENTATION:

    * Explain revision/range identifiers. (Daniel Clemente)

  API CHANGES:

    * ``CommitBuilder.record_entry_contents`` returns one more element in
      its result tuple - an optional file system hash for the hash cache
      to use. (Robert Collins)

    * ``dirstate.DirState.update_entry`` will now only calculate the sha1
      of a file if it is likely to be needed in determining the output
      of iter_changes. (Robert Collins)

    * The PackRepository, RepositoryPackCollection, NewPack classes have a
      slightly changed interface to support different index types; as a
      result other users of these classes need to supply the index types
      they want. (Robert Collins)

  TESTING:

    * ``bzrlib.tests.repository_implementations`` has been renamed to
      ``bzrlib.tests.per_repository`` so that we have a common structure
      (and it is shorter). (John Arbash Meinel, #239343)

    * ``LocalTransport.abspath()`` now returns a drive letter if the
      transport has one, fixing numerous tests on Windows.
      (Mark Hammond)

    * PreviewTree is now tested via intertree_implementations.
      (Aaron Bentley)

    * The full test suite is passing again on OSX.
      (Guillermo Gonzalez, Vincent Ladeuil)

    * The full test suite passes when run with ``-Eallow_debug``.
      (Andrew Bennetts)

  INTERNALS:

    * A new hook, ``Branch.open``, has been added, which is called when
      branch objects are opened. (Robert Collins)

    * ``bzrlib.osutils._walkdirs_utf8`` has been refactored into common
      tree walking, and modular directory listing code to aid future
      performance optimisations and refactoring. (Robert Collins)

    * ``bzrlib.trace.debug_memory`` can be used to get a quick memory dump
      in the middle of processing. It only reports memory if
      ``/proc/PID/status`` is available. (John Arbash Meinel)

    * New method ``RevisionSpec.as_tree`` for representing the revision
      specifier as a revision tree object. (Lukáš Lalinský)

    * New race-free method on MutableTree ``get_file_with_stat`` for use
      when generating stat cache results. (Robert Collins)

    * New win32utils.get_local_appdata_location() provides access to a local
      directory for storing data.  (Mark Hammond)

    * To be compatible with python-2.6 a few new rules should be
      observed. 'message' attribute can't be used anymore in exception
      classes, 'sha' and 'md5' modules have been deprecated (use
      osutils.[md5|sha]), object__init__ and object.__new__ don't accept
      parameters anymore.
      (Vincent Ladeuil)


bzr 1.7.1 2008-10-01
--------------------

  No changes from 1.7.1rc1.


bzr 1.7.1rc1 2008-09-24
-----------------------

This release just includes an update to how the merge algorithm handles
file paths when we encounter complex history.

  FEATURES:

    * If we encounter a criss-cross in history, use information from
      direct Least Common Ancestors to resolve inventory shape (locations
      of files, adds, deletes, etc). This is similar in concept to using
      ``--lca`` for merging file texts, only applied to paths.
      (John Arbash Meinel)


bzr 1.7 2008-09-23
------------------

This release includes many bug fixes and a few performance and feature
improvements.  ``bzr rm`` will now scan for missing files and remove them,
like how ``bzr add`` scans for unknown files and adds them. A bit more
polish has been applied to the stacking code. The b-tree indexing code has
been brought in, with an eye on using it in a future repository format.
There are only minor installer changes since bzr-1.7rc2.

  FEATURES

    * Some small updates to the win32 installer. Include localization
      files found in plugins, and include the builtin distutils as part of
      packaging qbzr. (Mark Hammond)


bzr 1.7rc2 2008-09-17
---------------------

A few bug fixes from 1.7rc1. The biggest change is a new
``RemoteBranch.get_stacked_on_url`` rpc. This allows clients that are
trying to access a Stacked branch over the smart protocol, to properly
connect to the stacked-on location.

  BUG FIXES:

    * Branching from a shared repository on a smart server into a new
      repository now preserves the repository format.
      (Andrew Bennetts, #269214)

   * Branching from a stacked branch via ``bzr+ssh`` can properly connect
     to the stacked-on branch.  (Martin Pool, #261315)

    * ``bzr init`` no longer re-opens the BzrDir multiple times.
      (Vincent Ladeuil)

    * Fix '_in_buffer' AttributeError when using the -Dhpss debug flag.
      (Andrew Bennetts)


bzr 1.7rc1 2008-09-09
---------------------

This release candidate for bzr 1.7 has several bug fixes and a few
performance and feature improvements.  ``bzr rm`` will now scan for
missing files and remove them, like how ``bzr add`` scans for unknown
files and adds them. A bit more polish has been applied to the stacking
code. The b-tree indexing code has been brought in, with an eye on using
it in a future repository format.


  CHANGES:

    * ``bzr export`` can now export a subdirectory of a project.
      (Robert Collins)

    * ``bzr remove-tree`` will now refuse to remove a tree with uncommitted
      changes, unless the ``--force`` option is specified.
      (Lukáš Lalinský, #74101)

    * ``bzr rm`` will now scan for files that are missing and remove just
      them automatically, much as ``bzr add`` scans for new files that
      are not ignored and adds them automatically. (Robert Collins)

  FEATURES

    * Support for GSSAPI authentication when using FTP as documented in 
      RFC2228. (Jelmer Vernooij, #49623)

    * Add support for IPv6 in the smart server. (Jelmer Vernooij, #165014)

  IMPROVEMENTS:

    * A url like ``log+file:///tmp`` will log all access to that Transport 
      to ``.bzr.log``, which may help in debugging or profiling.
      (Martin Pool)

    * ``bzr branch`` and ``bzr push`` use the default stacking policy if the
      branch format supports it. (Aaron Bentley)

    * ``bzr init`` and ``bzr init-repo`` will now print out the same as
      ``bzr info`` if it completed successfully.
      (Marius Kruger)

    * ``bzr uncommit`` logs the old tip revision id, and displays how to
      restore the branch to that tip using ``bzr pull``.  This allows you
      to recover if you realize you uncommitted the wrong thing.
      (John Arbash Meinel)

    * Fix problems in accessing stacked repositories over ``bzr://``.
      (Martin Pool, #261315)

    * ``SFTPTransport.readv()`` was accidentally using ``list += string``,
      which 'works', but adds each character separately to the list,
      rather than using ``list.append(string)``. Fixing this makes the
      SFTP transport a little bit faster (~20%) and use a bit less memory.
      (John Arbash Meinel)

    * When reading index files, if we happen to read the whole file in a
      single request treat it as a ``_buffer_all`` request. This happens
      most often on small indexes over remote transports, where we default
      to reading 64kB. It saves a round trip for each small index during
      fetch operations. Also, if we have read more than 50% of an index
      file, trigger a ``_buffer_all`` on the next request. This works
      around some inefficiencies because reads don't fall neatly on page
      boundaries, so we would ignore those bytes, but request them again
      later. This could trigger a total read size of more than the whole
      file. (John Arbash Meinel)

  BUG FIXES:

    * ``bzr rm`` is now aliased to ``bzr del`` for the convenience of svn
      users. (Robert Collins, #205416)

    * Catch the infamous "select/poll returned error" which occurs when
      pycurl try to send a body request to an HTTP/1.0 server which has
      already refused to handle the request. (Vincent Ladeuil, #225020)

    * Fix ``ObjectNotLocked`` errors when using various commands
      (including ``bzr cat`` and ``bzr annotate``) in combination with a
      smart server URL.  (Andrew Bennetts, #237067)

    * ``FTPTransport.stat()`` would return ``0000`` as the permission bits
      for the containing ``.bzr/`` directory (it does not implement
      permissions). This would cause us to set all subdirectories to
      ``0700`` and files to ``0600`` rather than leaving them unmodified.
      Now we ignore ``0000`` as the permissions and assume they are
      invalid. (John Arbash Meinel, #259855)

    * Merging from a previously joined branch will no longer cause 
      a traceback. (Jelmer Vernooij, #203376)

    * Pack operations on windows network shares will work even with large
      files. (Robert Collins, #255656)

    * Running ``bzr st PATH_TO_TREE`` will no longer suppress merge
      status. Status is also about 7% faster on mozilla sized trees
      when the path to the root of the tree has been given. Users of
      the internal ``show_tree_status`` function should be aware that
      the show_pending flag is now authoritative for showing pending
      merges, as it was originally. (Robert Collins, #225204)

    * Set valid default _param_name for Option so that ListOption can embed
      '-' in names. (Vincent Ladeuil, #263249)

    * Show proper error rather than traceback when an unknown revision 
      id is specified to ``bzr cat-revision``. (Jelmer Vernooij, #175569)

    * Trailing text in the dirstate file could cause the C dirstate parser
      to try to allocate an invalid amount of memory. We now properly
      check and test for parsing a dirstate with invalid trailing data.
      (John Arbash Meinel, #186014)

    * Unexpected error responses from a smart server no longer cause the
      client to traceback.  (Andrew Bennetts, #263527)
      
    * Use a Windows api function to get a Unicode host name, rather than
      assuming the host name is ascii.
      (Mark Hammond, John Arbash Meinel, #256550)

    * ``WorkingTree4`` trees will now correctly report missing-and-new
      paths in the output of ``iter_changes``. (Robert Collins)

  DOCUMENTATION:

    * Updated developer documentation.  (Martin Pool)

  API CHANGES:

    * Exporters now take 4 parameters. (Robert Collins)

    * ``Tree.iter_changes`` will now return False for the content change
      field when a file is missing in the basis tree and not present in
      the target tree. Previously it returned True unconditionally.
      (Robert Collins)

    * The deprecated ``Branch.abspath`` and unimplemented 
      ``Branch.rename_one`` and ``Branch.move`` were removed. (Jelmer Vernooij)

    * BzrDir.clone_on_transport implementations must now accept a stacked_on
      parameter.  (Aaron Bentley)

    * BzrDir.cloning_metadir implementations must now take a require_stacking
      parameter.  (Aaron Bentley)

  TESTING:

    * ``addCleanup`` now takes ``*arguments`` and ``**keyword_arguments``
      which are then passed to the cleanup callable as it is run. In
      addition, addCleanup no longer requires that the callables passed to
      it be unique. (Jonathan Lange)

    * Fix some tests that fail on Windows because files are deleted while 
      still in use. 
      (Mark Hammond)

    * ``selftest``'s ``--starting-with`` option can now use predefined
      prefixes so that one can say ``bzr selftest -s bp.loom`` instead of
      ``bzr selftest -s bzrlib.plugins.loom``. (Vincent Ladeuil)

    * ``selftest``'s ``--starting-with`` option now accepts multiple values.
      (Vincent Ladeuil)

  INTERNALS:

    * A new plugin interface, ``bzrlib.log.log_adapters``, has been added.
      This allows dynamic log output filtering by plugins.
      (Robert Collins)

    * ``bzrlib.btree_index`` is now available, providing a b-tree index
      layer. The design is memory conservative (limited memory cache),
      faster to seek (approx 100 nodes per page, gives 100-way fan out),
      and stores compressed pages allowing more keys per page.
      (Robert Collins, John Arbash Meinel)

    * ``bzrlib.diff.DiffTree.show_diff`` now skips changes where the kind
      is unknown in both source and target.
      (Robert Collins, Aaron Bentley)

    * ``GraphIndexBuilder.add_node`` and ``BTreeBuilder`` have been
      streamlined a bit. This should make creating large indexes faster.
      (In benchmarking, it now takes less time to create a BTree index than
      it takes to read the GraphIndex one.) (John Arbash Meinel)

    * Mail clients for `bzr send` are now listed in a registry.  This
      allows plugins to add new clients by registering them with
      ``bzrlib.mail_client.mail_client_registry``.  All of the built-in
      clients now use this mechanism.  (Neil Martinsen-Burrell)


bzr 1.6.1 2008-09-05
--------------------

A couple regressions were found in the 1.6 release. There was a
performance issue when using ``bzr+ssh`` to branch large repositories,
and some problems with stacking and ``rich-root`` capable repositories.


bzr 1.6.1rc2 2008-09-03
-----------------------

  BUG FIXES:

    * Copying between ``rich-root`` and ``rich-root-pack`` (and vice
      versa) was accidentally using the inter-model fetcher, instead of
      recognizing that both were 'rich root' formats.
      (John Arbash Meinel, #264321)


bzr 1.6.1rc1 2008-08-29
-----------------------

This release fixes a few regressions found in the 1.6 client. Fetching
changes was using an O(N^2) buffering algorithm, so for large projects it
would cause memory thrashing. There is also a specific problem with the
``--1.6-rich-root`` format, which prevented stacking on top of
``--rich-root-pack`` repositories, and could allow users to accidentally
fetch experimental data (``-subtree``) without representing it properly.
The ``--1.6-rich-root`` format has been deprecated and users are
recommended to upgrade to ``--1.6.1-rich-root`` immediately.  Also we
re-introduced a workaround for users who have repositories with incorrect
nodes (not possible if you only used official releases).
I should also clarify that none of this is data loss level issues, but
still sufficient enough to warrant an updated release.

  BUG FIXES:

    * ``RemoteTransport.readv()`` was being inefficient about how it
      buffered the readv data and processed it. It would keep appending to
      the same string (causing many copies) and then pop bytes out of the
      start of the string (causing more copies).
      With this patch "bzr+ssh://local" can improve dramatically,
      especially for projects with large files.
      (John Arbash Meinel)

    * Revision texts were always meant to be stored as fulltexts. There
      was a bug in a bzr.dev version that would accidentally create deltas
      when copying from a Pack repo to a Knit repo. This has been fixed,
      but to support those repositories, we know always request full texts
      for Revision texts. (John Arbash Meinel, #261339)

    * The previous ``--1.6-rich-root`` format used an incorrect xml
      serializer, which would accidentally support fetching from a
      repository that supported subtrees, even though the local one would
      not. We deprecated that format, and introduced a new one that uses
      the correct serializer ``--1.6.1-rich-root``.
      (John Arbash Meinel, #262333)


bzr 1.6 2008-08-25
------------------

Finally, the long awaited bzr 1.6 has been released. This release includes
new features like Stacked Branches, improved weave merge, and an updated
server protocol (now on v3) which will allow for better cross version
compatibility. With this release we have deprecated Knit format
repositories, and recommend that users upgrade them, we will continue to
support reading and writing them for the forseeable future, but we will
not be tuning them for performance as pack repositories have proven to be
better at scaling. This will also be the first release to bundle
TortoiseBzr in the standalone Windows installer.


bzr 1.6rc5 2008-08-19
---------------------

  BUG FIXES: 

    * Disable automatic detection of stacking based on a containing
      directory of the target. It interacted badly with push, and needs a
      bit more work to get the edges polished before it should happen
      automatically. (John Arbash Meinel, #259275)
      (This change was reverted when merged to bzr.dev)
  

bzr 1.6rc4 2008-08-18
---------------------

  BUG FIXES: 

    * Fix a regression in knit => pack fetching.  We had a logic
      inversion, causing the fetch to insert fulltexts in random order,
      rather than preserving deltas.  (John Arbash Meinel, #256757)


bzr 1.6rc3 2008-08-14
---------------------

  CHANGES:

    * Disable reading ``.bzrrules`` as a per-branch rule preferences
      file. The feature was not quite ready for a full release.
      (Robert Collins)

  IMPROVEMENTS:

    * Update the windows installer to bundle TortoiseBzr and ``qbzr``
      into the standalone installer. This will be the first official
      windows release that installs Tortoise by default.
      (Mark Hammond)

  BUG FIXES: 

    * Fix a regression in ``bzr+http`` support. There was a missing
      function (``_read_line``) that needed to be carried over from
      ``bzr+ssh`` support. (Andrew Bennetts)

    * ``GraphIndex`` objects will internally read an entire index if more
      than 1/20th of their keyspace is requested in a single operation.
      This largely mitigates a performance regression in ``bzr log FILE``
      and completely corrects the performance regression in ``bzr log``.
      The regression was caused by removing an accomodation which had been
      supporting the index format in use. A newer index format is in
      development which is substantially faster. (Robert Collins)


bzr 1.6rc2 2008-08-13
---------------------

This release candidate has a few minor bug fixes, and some regression
fixes for Windows.

  BUG FIXES:

    * ``bzr upgrade`` on remote branches accessed via bzr:// and
      bzr+ssh:// now works.  (Andrew Bennetts)

    * Change the ``get_format_description()`` strings for
      ``RepositoryFormatKnitPack5`` et al to be single line messages.
      (Aaron Bentley)

    * Fix for a regression on Win32 where we would try to call
      ``os.listdir()`` on a file and not catch the exception properly.
      (Windows raises a different exception.) This would manifest in
      places like ``bzr rm file`` or ``bzr switch``.
      (Mark Hammond, John Arbash Meinel)

    * ``Inventory.copy()`` was failing to set the revision property for
      the root entry. (Jelmer Vernooij)

    * sftp transport: added missing ``FileExists`` case to
      ``_translate_io_exception`` (Christophe Troestler, #123475)

    * The help for ``bzr ignored`` now suggests ``bzr ls --ignored`` for
      scripting use. (Robert Collins, #3834)

    * The default ``annotate`` logic will now always assign the
      last-modified value of a line to one of the revisions that modified
      it, rather than a merge revision. This would happen when both sides
      claimed to have modified the line resulting in the same text. The
      choice is arbitrary but stable, so merges in different directions
      will get the same results.  (John Arbash Meinel, #232188)


bzr 1.6rc1 2008-08-06
---------------------

This release candidate for bzr 1.6 solidifies the new branch stacking
feature.  Bazaar now recommends that users upgrade all knit repositories,
because later formats are much faster.  However, we plan to continue read/write and
upgrade support for knit repostories for the forseeable future.  Several
other bugs and performance issues were fixed.

  CHANGES:

    * Knit format repositories are deprecated and bzr will now emit
      warnings whenever it encounters one.  Use ``bzr upgrade`` to upgrade
      knit repositories to pack format.  (Andrew Bennetts)

  IMPROVEMENTS:

    * ``bzr check`` can now be told which elements at a location it should
      check.  (Daniel Watkins)

    * Commit now supports ``--exclude`` (or ``-x``) to exclude some files
      from the commit. (Robert Collins, #3117)

    * Fetching data between repositories that have the same model but no 
      optimised fetcher will not reserialise all the revisions, increasing
      performance. (Robert Collins, John Arbash Meinel)

    * Give a more specific error when target branch is not reachable.
      (James Westby)

    * Implemented a custom ``walkdirs_utf8`` implementation for win32.
      This uses a pyrex extension to get direct access to the
      ``FindFirstFileW`` style apis, rather than using ``listdir`` +
      ``lstat``. Shows a very strong improvement in commands like
      ``status`` and ``diff`` which have to iterate the working tree.
      Anywhere from 2x-6x faster depending on the size of the tree (bigger
      trees, bigger benefit.) (John Arbash Meinel)

    * New registry for log properties handles  and the method in 
      LongLogFormatter to display the custom properties returned by the 
      registered handlers. (Guillermo Gonzalez, #162469)

  BUG FIXES:

    * Add more tests that stacking does not create deltas spanning
      physical repository boundaries.
      (Martin Pool, #252428)

    * Better message about incompatible repositories.
      (Martin Pool, #206258)

    * ``bzr branch --stacked`` ensures the destination branch format can
      support stacking, even if the origin does not.
      (Martin Pool)

    * ``bzr export`` no longer exports ``.bzrrules``.
      (Ian Clatworthy)

    * ``bzr serve --directory=/`` now correctly allows the whole
      filesystem to be accessed on Windows, not just the root of the drive
      that Python is running from.
      (Adrian Wilkins, #240910)

    * Deleting directories by hand before running ``bzr rm`` will not
      cause subsequent errors in ``bzr st`` and ``bzr commit``.
      (Robert Collins, #150438)

    * Fix a test case that was failing if encoding wasn't UTF-8.
      (John Arbash Meinel, #247585)

    * Fix "no buffer space available" error when branching with the new
      smart server protocol to or from Windows.
      (Andrew Bennetts, #246180)

    * Fixed problem in branching from smart server.
      (#249256, Michael Hudson, Martin Pool) 

    * Handle a file turning in to a directory in TreeTransform.
      (James Westby, #248448)

  API CHANGES:

    * ``MutableTree.commit`` has an extra optional keywork parameter
      ``exclude`` that will be unconditionally supplied by the command
      line UI - plugins that add tree formats may need an update.
      (Robert Collins)

    * The API minimum version for plugin compatibility has been raised to
      1.6 - there are significant changes throughout the code base.
      (Robert Collins)

    * The generic fetch code now uses three attributes on Repository objects
      to control fetch. The streams requested are controlled via :
      ``_fetch_order`` and ``_fetch_uses_deltas``. Setting these
      appropriately allows different repository implementations to recieve
      data in their optimial form. If the ``_fetch_reconcile`` is set then
      a reconcile operation is triggered at the end of the fetch.
      (Robert Collins)

    * The ``put_on_disk`` and ``get_tar_item`` methods in
      ``InventoryEntry`` were deprecated. (Ian Clatworthy)

    * ``Repository.is_shared`` doesn't take a read lock. It didn't
      need one in the first place (nobody cached the value, and
      ``RemoteRepository`` wasn't taking one either). This saves a round
      trip when probing Pack repositories, as they read the ``pack-names``
      file when locked. And during probe, locking the repo isn't very
      useful. (John Arbash Meinel)

  INTERNALS:

    * ``bzrlib.branchbuilder.BranchBuilder`` is now much more capable of
      putting together a real history without having to create a full
      WorkingTree. It is recommended that tests that are not directly
      testing the WorkingTree use BranchBuilder instead.  See
      ``BranchBuilder.build_snapshot`` or
      ``TestCaseWithMemoryTree.make_branch_builder``.  (John Arbash Meinel)

    * ``bzrlib.builtins.internal_tree_files`` broken into two giving a new
      helper ``safe_relpath_files`` - used by the new ``exclude``
      parameter to commit. (Robert Collins)

    * Make it easier to introduce new WorkingTree formats.
      (Ian Clatworthy)

    * The code for exporting trees was refactored not to use the
      deprecated ``InventoryEntry`` methods. (Ian Clatworthy)

    * RuleSearchers return () instead of [] now when there are no matches.
      (Ian Clatworthy)


bzr 1.6beta3 2008-07-17
-----------------------

This release adds a new 'stacked branches' feature allowing branches to
share storage without being in the same repository or on the same machine.
(See the user guide for more details.)  It also adds a new hook, improved
weaves, aliases for related locations, faster bzr+ssh push, and several
bug fixes.

  FEATURES:

    * New ``pre_change_branch_tip`` hook that is called before the
      branch tip is moved, while the branch is write-locked.  See the User
      Reference for signature details.  (Andrew Bennetts)

    * Rule-based preferences can now be defined for selected files in
      selected branches, allowing commands and plugins to provide
      custom behaviour for files matching defined patterns.
      See ``Rule-based preferences`` (part of ``Configuring Bazaar``)
      in the User Guide and ``bzr help rules`` for more information.
      (Ian Clatworthy)

    * Sites may suggest a branch to stack new branches on.  (Aaron Bentley)

    * Stacked branches are now supported. See ``bzr help branch`` and 
      ``bzr help push``.  Branches must be in the ``development1`` format
      to stack, though the stacked-on branch can be of any format. 
      (Robert Collins)

  IMPROVEMENTS:

    * ``bzr export --format=tgz --root=NAME -`` to export a gzipped tarball 
      to stdout; also ``tar`` and ``tbz2``.
      (Martin Pool)

    * ``bzr (re)merge --weave`` will now use a standard Weave algorithm,
      rather than the annotation-based merge it was using. It does so by
      building up a Weave of the important texts, without needing to build
      the full ancestry. (John Arbash Meinel, #238895)

    * ``bzr send`` documents and better supports ``emacsclient`` (proper
      escaping of mail headers and handling of the MUA Mew).
      (Christophe Troestler)

    * Remembered locations can be specified by aliases, e.g. :parent, :public,
      :submit.  (Aaron Bentley)

    * The smart protocol now has improved support for setting branches'
      revision info directly.  This makes operations like push
      faster.  The new request method name is
      ``Branch.set_last_revision_ex``.  (Andrew Bennetts)

  BUG FIXES:

    * Bazaar is now able to be a client to the web server of IIS 6 and 7.
      The broken implementations of RFC822 in Python and RFC2046 in IIS
      combined with boundary-line checking in Bazaar previously made this
      impossible. (NB, IIS 5 does not suffer from this problem).
      (Adrian Wilkins, #247585)

    * ``bzr log --long`` with a ghost in your mainline now handles that
      ghost properly. (John Arbash Meinel, #243536)

    * ``check`` handles the split-up .bzr layout correctly, so no longer
      requires a branch to be present.
      (Daniel Watkins, #64783)

    * Clearer message about how to set the PYTHONPATH if bzrlib can't be
      loaded. 
      (Martin Pool, #205230)

    * Errors about missing libraries are now shown without a traceback,
      and with a suggestion to install the library.  The full traceback is 
      still in ``.bzr.log`` and can be shown with ``-Derror``.
      (Martin Pool, #240161)

    * Fetch from a stacked branch copies all required data.
      (Aaron Bentley, #248506)

    * Handle urls such as ftp://user@host.com@www.host.com where the user
      name contains an @.
      (Neil Martinsen-Burrell, #228058)

    * ``needs_read_lock`` and ``needs_write_lock`` now suppress an error during
      ``unlock`` if there was an error in the original function. This helps
      most when there is a failure with a smart server action, since often the
      connection closes and we cannot unlock.
      (Andrew Bennetts, John Arbash Meinel, #125784)

    * Obsolete hidden command ``bzr fetch`` removed.
      (Martin Pool, #172870)

    * Raise the correct exception when doing ``-rbefore:0`` or ``-c0``.
      (John Arbash Meinel, #239933)

    * You can now compare file revisions in Windows diff programs from 
      Cygwin Bazaar.
      (Matt McClure, #209281)

    * revision_history now tolerates mainline ghosts for Branch format 6.
      (Aaron Bentley, #235055)

    * Set locale from environment for third party libs.
      (Martin von Gagern, #128496)

  DOCUMENTATION:

    * Added *Using stacked branches* to the User Guide.
      (Ian Clatworthy)

    * Updated developer documentation.
      (Martin Pool)

  TESTING:

   * ``-Dmemory`` will cause /proc/PID/status to be catted before bzr
     exits, allowing low-key analysis of peak memory use. (Robert Collins)

   * ``TestCaseWithTransport.make_branch_and_tree`` tries harder to return
     a tree with a ``branch`` attribute of the right format.  This was
     preventing some ``RemoteBranch`` tests from actually running with
     ``RemoteBranch`` instances.  (Andrew Bennetts)

  API CHANGES:

    * Removed ``Repository.text_store``, ``control_store``, etc.  Instead,
      there are new attributes ``texts, inventories, revisions,
      signatures``, each of which is a ``VersionedFiles``.  See the
      Repository docstring for more details.
      (Robert Collins)

    * ``Branch.pull`` now accepts an ``_override_hook_target`` optional
      parameter.  If you have a subclass of ``Branch`` that overrides
      ``pull`` then you should add this parameter.  (Andrew Bennetts)

    * ``bzrlib.check.check()`` has been deprecated in favour of the more
      aptly-named ``bzrlib.check.check_branch()``.
      (Daniel Watkins)

    * ``Tree.print_file`` and ``Repository.print_file`` are deprecated.
      These methods are bad APIs because they write directly to sys.stdout.
      bzrlib does not use them internally, and there are no direct tests
      for them. (Alexander Belchenko)

  INTERNALS:

    * ``cat`` command no longer uses ``Tree.print_file()`` internally.
      (Alexander Belchenko)

    * New class method ``BzrDir.open_containing_tree_branch_or_repository``
      which eases the discovery of the tree, the branch and the repository
      containing a given location.
      (Daniel Watkins)

    * New ``versionedfile.KeyMapper`` interface to abstract out the access to
      underlying .knit/.kndx etc files in repositories with partitioned
      storage. (Robert Collins)

    * Obsolete developer-use command ``weave-join`` has been removed.
      (Robert Collins)

    * ``RemoteToOtherFetcher`` and ``get_data_stream_for_search`` removed,
      to support new ``VersionedFiles`` layering.
      (Robert Collins)


bzr 1.6beta2 2008-06-10
-----------------------

This release contains further progress towards our 1.6 goals of shallow
repositories, and contains a fix for some user-affecting bugs in the
repository layer.  Building working trees during checkout and branch is
now faster.

  BUG FIXES:

    * Avoid KnitCorrupt error extracting inventories from some repositories.
      (The data is not corrupt; an internal check is detecting a problem
      reading from the repository.)
      (Martin Pool, Andrew Bennetts, Robert Collins, #234748)

    * ``bzr status`` was breaking if you merged the same revision twice.
      (John Arbash Meinel, #235407)

    * Fix infinite loop consuming 100% CPU when a connection is lost while
      reading a response body via the smart protocol v1 or v2.
      (Andrew Bennetts)
      
    * Inserting a bundle which changes the contents of a file with no trailing
      end of line, causing a knit snapshot in a 'knits' repository will no longer
      cause KnitCorrupt. (Robert Collins)

    * ``RemoteBranch.pull`` needs to return the ``self._real_branch``'s
      pull result. It was instead just returning None, which breaks ``bzr
      pull``. (John Arbash Meinel, #238149)

    * Sanitize branch nick before using it as an attachment filename in
      ``bzr send``. (Lukáš Lalinský, #210218)

    * Squash ``inv_entry.symlink_target`` to a plain string when
      generating DirState details. This prevents from getting a
      ``UnicodeError`` when you have symlinks and non-ascii filenames.
      (John Arbash Meinel, #135320)

  IMPROVEMENTS:

    * Added the 'alias' command to set/unset and display aliases. (Tim Penhey)

    * ``added``, ``modified``, and ``unknowns`` behaviour made consistent (all three
      now quote paths where required). Added ``--null`` option to ``added`` and 
      ``modified`` (for null-separated unknowns, use ``ls --unknown --null``)
      (Adrian Wilkins)

    * Faster branching (1.09x) and lightweight checkouts (1.06x) on large trees.
      (Ian Clatworthy, Aaron Bentley)

  DOCUMENTATION:

    * Added *Bazaar Zen* section to the User Guide. (Ian Clatworthy)

  TESTING:

    * Fix the test HTTPServer to be isolated from chdir calls made while it is
      running, allowing it to be used in blackbox tests. (Robert Collins)

  API CHANGES:

    * ``WorkingTree.set_parent_(ids/trees)`` will now filter out revisions
      which are in the ancestry of other revisions. So if you merge the same
      tree twice, or merge an ancestor of an existing merge, it will only
      record the newest. (If you merge a descendent, it will replace its
      ancestor). (John Arbash Meinel, #235407)

    * ``RepositoryPolicy.__init__`` now requires stack_on and stack_on_pwd,
      through the derived classes do not.  (Aaron Bentley)

  INTERNALS:

    * ``bzrlib.bzrdir.BzrDir.sprout`` now accepts ``stacked`` to control
      creating stacked branches. (Robert Collins)

    * Knit record serialisation is now stricter on what it will accept, to
      guard against potential internal bugs, or broken input. (Robert Collins)


bzr 1.6beta1 2008-06-02
-----------------------


Commands that work on the revision history such as push, pull, missing,
uncommit and log are now substantially faster.  This release adds a
translation of some of the user documentation into Spanish.  (Contributions of
other translations would be very welcome.)  Bazaar 1.6beta1 adds a new network
protocol which is used by default and which allows for more efficient transfers
and future extensions.


  NOTES WHEN UPGRADING:

    * There is a new version of the network protocol used for bzr://, bzr+ssh://
      and bzr+http:// connections.  This will allow more efficient requests and
      responses, and more graceful fallback when a server is too old to
      recognise a request from a more recent client.  Bazaar 1.6 will
      interoperate with 0.16 and later versions, but servers should be upgraded
      when possible.  Bazaar 1.6 no longer interoperates with 0.15 and earlier via
      these protocols.  Use alternatives like SFTP or upgrade those servers.
      (Andrew Bennetts, #83935)

  CHANGES:

    * Deprecation warnings will not be suppressed when running ``bzr selftest``
      so that developers can see if their code is using deprecated functions.
      (John Arbash Meinel)

  FEATURES:

    * Adding ``-Derror`` will now display a traceback when a plugin fails to
      load. (James Westby)

  IMPROVEMENTS:

    * ``bzr branch/push/pull -r XXX`` now have a helper function for finding
      the revno of the new revision (``Graph.find_distance_to_null``). This
      should make something like ``bzr branch -r -100`` in a shared, no-trees
      repository much snappier. (John Arbash Meinel)

    * ``bzr log --short -r X..Y`` no longer needs to access the full revision
      history. This makes it noticeably faster when logging the last few
      revisions. (John Arbash Meinel)

    * ``bzr ls`` now accepts ``-V`` as an alias for ``--versioned``. 
      (Jerad Cramp, #165086)

    * ``bzr missing`` uses the new ``Graph.find_unique_ancestors`` and
      ``Graph.find_differences`` to determine missing revisions without having
      to search the whole ancestry. (John Arbash Meinel, #174625)

    * ``bzr uncommit`` now uses partial history access, rather than always
      extracting the full revision history for a branch. This makes it
      resolve the appropriate revisions much faster (in testing it drops
      uncommit from 1.5s => 0.4s). It also means ``bzr log --short`` is one
      step closer to not using full revision history.
      (John Arbash Meinel, #172649)

  BUGFIXES:

    * ``bzr merge --lca`` should handle when two revisions have no common
      ancestor other than NULL_REVISION. (John Arbash Meinel, #235715)

    * ``bzr status`` was breaking if you merged the same revision twice.
      (John Arbash Meinel, #235407)

    * ``bzr push`` with both ``--overwrite`` and ``-r NNN`` options no longer
      fails.  (Andrew Bennetts, #234229)
      
    * Correctly track the base URL of a smart medium when using bzr+http://
      URLs, which was causing spurious "No repository present" errors with
      branches in shared repositories accessed over bzr+http.
      (Andrew Bennetts, #230550)

    * Define ``_remote_is_at_least_1_2`` on ``SmartClientMedium`` so that all
      implementations have the attribute.  Fixes 'PyCurlTransport' object has no
      attribute '_remote_is_at_least_1_2' attribute errors.
      (Andrew Bennetts, #220806)

    * Failure to delete an obsolete pack file should just give a warning
      message, not a fatal error.  It may for example fail if the file is still
      in use by another process.
      (Martin Pool)
      
    * Fix MemoryError during large fetches over HTTP by limiting the amount of
      data we try to read per ``recv`` call.  The problem was observed with
      Windows and a proxy, but might affect other environments as well.
      (Eric Holmberg, #215426)

    * Handle old merge directives correctly in Merger.from_mergeable.  Stricter
      get_parent_map requirements exposed a latent bug here.  (Aaron Bentley)

    * Issue a warning and ignore passwords declared in authentication.conf when
      used for an ssh scheme (sftp or bzr+ssh).
      (Vincent Ladeuil, #203186)

    * Make both http implementations raise appropriate exceptions on 403
      Forbidden when POSTing smart requests.
      (Vincent Ladeuil, #230223)

    * Properly *title* header names in http requests instead of capitalizing
      them.
      (Vincent Ladeuil, #229076)

    * The "Unable to obtain lock" error message now also suggests using
      ``bzr break-lock`` to fix it.  (Martin Albisetti, #139202)

    * Treat an encoding of '' as ascii; this can happen when bzr is run
      under vim on Mac OS X.
      (Neil Martinsen-Burrell)

    * ``VersionedFile.make_mpdiffs()`` was raising an exception that wasn't in
      scope. (Daniel Fischer #235687)

  DOCUMENTATION:

    * Added directory structure and started translation of docs in spanish.
      (Martin Albisetti, Lucio Albenga)

    * Incorporate feedback from Jelmer Vernooij and Neil Martinsen-Burrell
      on the plugin and integration chapters of the User Guide.
      (Ian Clatworthy)

    * More Bazaar developer documentation about packaging and release process,
      and about use of Python reprs.
      (Martin Pool, Martin Albisetti)

    * Updated Tortise strategy document. (Mark Hammond)

  TESTING:

    * ``bzrlib.tests.adapt_tests`` was broken and unused - it has been fixed.
      (Robert Collins)

    * Fix the test HTTPServer to be isolated from chdir calls made while it is
      running, allowing it to be used in blackbox tests. (Robert Collins)

    * New helper function for splitting test suites
      ``split_suite_by_condition``. (Robert Collins)

  INTERNALS:

    * ``Branch.missing_revisions`` has been deprecated. Similar functionality
      can be obtained using ``bzrlib.missing.find_unmerged``. The api was
      fairly broken, and the function was unused, so we are getting rid of it.
      (John Arbash Meinel)

  API CHANGES:

    * ``Branch.abspath`` is deprecated; use the Tree or Transport 
      instead.  (Martin Pool)

    * ``Branch.update_revisions`` now takes an optional ``Graph``
      object. This can be used by ``update_revisions`` when it is
      checking ancestry, and allows callers to prefer request to go to a
      local branch.  (John Arbash Meinel)

    * Branch, Repository, Tree and BzrDir should expose a Transport as an
      attribute if they have one, rather than having it indirectly accessible
      as ``.control_files._transport``.  This doesn't add a requirement
      to support a Transport in cases where it was not needed before;
      it just simplifies the way it is reached.  (Martin Pool)

    * ``bzr missing --mine-only`` will return status code 0 if you have no
      new revisions, but the remote does. Similarly for ``--theirs-only``.
      The new code only checks one side, so it doesn't know if the other
      side has changes. This seems more accurate with the request anyway.
      It also changes the output to print '[This|Other] branch is up to
      date.' rather than displaying nothing.  (John Arbash Meinel)

    * ``LockableFiles.put_utf8``, ``put_bytes`` and ``controlfilename``
      are now deprecated in favor of using Transport operations.
      (Martin Pool)

    * Many methods on ``VersionedFile``, ``Repository`` and in
      ``bzrlib.revision``  deprecated before bzrlib 1.5 have been removed.
      (Robert Collins)

    * ``RevisionSpec.wants_revision_history`` can be set to False for a given
      ``RevisionSpec``. This will disable the existing behavior of passing in
      the full revision history to ``self._match_on``. Useful for specs that
      don't actually need access to the full history. (John Arbash Meinel)

    * The constructors of ``SmartClientMedium`` and its subclasses now require a
      ``base`` parameter.  ``SmartClientMedium`` implementations now also need
      to provide a ``remote_path_from_transport`` method.  (Andrew Bennetts)
      
    * The default permissions for creating new files and directories 
      should now be obtained from ``BzrDir._get_file_mode()`` and 
      ``_get_dir_mode()``, rather than from LockableFiles.  The ``_set_file_mode``
      and ``_set_dir_mode`` variables on LockableFiles which were advertised
      as a way for plugins to control this are no longer consulted.
      (Martin Pool)

    * ``VersionedFile.join`` is deprecated. This method required local
      instances of both versioned file objects and was thus hostile to being
      used for streaming from a smart server. The new get_record_stream and
      insert_record_stream are meant to efficiently replace this method.
      (Robert Collins)

    * ``WorkingTree.set_parent_(ids/trees)`` will now filter out revisions
      which are in the ancestry of other revisions. So if you merge the same
      tree twice, or merge an ancestor of an existing merge, it will only
      record the newest. (If you merge a descendent, it will replace its
      ancestor). (John Arbash Meinel, #235407)

    * ``WorkingTreeFormat2.stub_initialize_remote`` is now private.
      (Martin Pool) 


bzr 1.5 2008-05-16
------------------

This release of Bazaar includes several updates to the documentation, and fixes
to prepare for making rich root support the default format. Many bugs have been
squashed, including fixes to log, bzr+ssh inter-operation with older servers.

  CHANGES:

    * Suppress deprecation warnings when bzrlib is a 'final' release. This way
      users of packaged software won't be bothered with DeprecationWarnings,
      but developers and testers will still see them. (John Arbash Meinel)

  DOCUMENTATION:

    * Incorporate feedback from Jelmer Vernooij and Neil Martinsen-Burrell
      on the plugin and integration chapters of the User Guide.
      (Ian Clatworthy)


bzr 1.5rc1 2008-05-09
---------------------

  NOTES WHEN UPGRADING:

  CHANGES:

    * Broader support of GNU Emacs mail clients. Set
      ``mail_client=emacsclient`` in your bazaar.conf and ``send`` will pop the
      bundle in a mail buffer according to the value of ``mail-user-agent``
      variable. (Xavier Maillard)

  FEATURES:

  IMPROVEMENTS:

    * Diff now handles revision specs like "branch:" and "submit:" more
      efficiently.  (Aaron Bentley, #202928)

    * More friendly error given when attempt to start the smart server
      on an address already in use. (Andrea Corbellini, #200575)

    * Pull completes much faster when there is nothing to pull.
      (Aaron Bentley)

  BUGFIXES:

    * Authentication.conf can define sections without password.
      (Vincent Ladeuil, #199440)

    * Avoid muttering every time a child update does not cause a progress bar
      update. (John Arbash Meinel, #213771)

    * ``Branch.reconcile()`` is now implemented. This allows ``bzr reconcile``
      to fix when a Branch has a non-canonical mainline history. ``bzr check``
      also detects this condition. (John Arbash Meinel, #177855)

    * ``bzr log -r ..X bzr://`` was failing, because it was getting a request
      for ``revision_id=None`` which was not a string.
      (John Arbash Meinel, #211661)

    * ``bzr commit`` now works with Microsoft's FTP service.
      (Andreas Deininger)

    * Catch definitions outside sections in authentication.conf.
      (Vincent Ladeuil, #217650)

    * Conversion from non-rich-root to rich-root(-pack) updates inventory
      sha1s, even when bundles are used.  (Aaron Bentley, #181391)

    * Conversion from non-rich-root to rich-root(-pack) works correctly even
      though search keys are not topologically sorted.  (Aaron Bentley)

    * Conversion from non-rich-root to rich-root(-pack) works even when a
      parent revision has a different root id.  (Aaron Bentley, #177874)

    * Disable strace testing until strace is fixed (see bug #103133) and emit a
      warning when selftest ends to remind us of leaking tests.
      (Vincent Ladeuil, #226769)

    * Fetching all revisions from a repository does not cause pack collisions.
      (Robert Collins, Aaron Bentley, #212908)

    * Fix error about "attempt to add line-delta in non-delta knit".
      (Andrew Bennetts, #217701)

    * Pushing a branch in "dirstate" format (Branch5) over bzr+ssh would break
      if the remote server was < version 1.2. This was due to a bug in the
      RemoteRepository.get_parent_map() fallback code.
      (John Arbash Meinel, #214894)

    * Remove leftover code in ``bzr_branch`` that inappropriately creates 
      a ``branch-name`` file in the branch control directory.
      (Martin Pool)

    * Set SO_REUSEADDR on server sockets of ``bzr serve`` to avoid problems
      rebinding the socket when starting the server a second time.
      (John Arbash Meinel, Martin Pool, #164288)

    * Severe performance degradation in fetching from knit repositories to
      knits and packs due to parsing the entire revisions.kndx on every graph
      walk iteration fixed by using the Repository.get_graph API.  There was
      another regression in knit => knit fetching which re-read the index for
      every revision each side had in common.
      (Robert Collins, John Arbash Meinel)

    * When logging the changes to a particular file, there was a bug if there
      were ghosts in the revision ancestry. (John Arbash Meinel, #209948)

    * xs4all's ftp server returns a temporary error when trying to list an
      empty directory, rather than returning an empty list. Adding a
      workaround so that we don't get spurious failures.
      (John Arbash Meinel, #215522)

  DOCUMENTATION:

    * Expanded the User Guide to include new chapters on popular plugins and
      integrating Bazaar into your environment. The *Best practices* chapter
      was renamed to *Miscellaneous topics* as suggested by community
      feedback as well. (Ian Clatworthy)

    * Document outlining strategies for TortoiseBzr. (Mark Hammond)

    * Improved the documentation on hooks. (Ian Clatworthy)

    * Update authentication docs regarding ssh agents.
      (Vincent Ladeuil, #183705)

  TESTING:

    * Add ``thread_name_suffix`` parameter to SmartTCPServer_for_testing, to
      make it easy to identify which test spawned a thread with an unhandled
      exception. (Andrew Bennetts)

    * New ``--debugflag``/``-E`` option to ``bzr selftest`` for setting
      options for debugging tests, these are complementary to the the -D
      options.  The ``-Dselftest_debug`` global option has been replaced by the
      ``-E=allow_debug`` option for selftest. (Andrew Bennetts)

    * Parameterised test ids are preserved correctly to aid diagnosis of test
      failures. (Robert Collins, Andrew Bennetts)

    * selftest now accepts --starting-with <id> to load only the tests whose id
      starts with the one specified. This greatly speeds up running the test
      suite on a limited set of tests and can be used to run the tests for a
      single module, a single class or even a single test.  (Vincent Ladeuil)

    * The test suite modules have been modified to define load_tests() instead
      of test_suite(). That speeds up selective loading (via --load-list)
      significantly and provides many examples on how to migrate (grep for
      load_tests).  (Vincent Ladeuil)

  INTERNALS:

    * ``Hooks.install_hook`` is now deprecated in favour of
      ``Hooks.install_named_hook`` which adds a required ``name`` parameter, to
      avoid having to call ``Hooks.name_hook``. (Daniel Watkins)

    * Implement xml8 serializer.  (Aaron Bentley)

    * New form ``@deprecated_method(deprecated_in(1, 5, 0))`` for making 
      deprecation wrappers.  (Martin Pool)

    * ``Repository.revision_parents`` is now deprecated in favour of 
      ``Repository.get_parent_map([revid])[revid]``. (Jelmer Vernooij)

    * The Python ``assert`` statement is no longer used in Bazaar source, and 
      a test checks this.  (Martin Pool)

  API CHANGES:

    * ``bzrlib.status.show_pending_merges`` requires the repository to be
      locked by the caller. Callers should have been doing it anyway, but it
      will now raise an exception if they do not. (John Arbash Meinel)

    * Repository.get_data_stream, Repository.get_data_stream_for_search(),
      Repository.get_deltas_for_revsions(), Repository.revision_trees(),
      Repository.item_keys_introduced_by() no longer take read locks.
      (Aaron Bentley)

    * ``LockableFiles.get_utf8`` and ``.get`` are deprecated, as a start
      towards removing LockableFiles and ``.control_files`` entirely.
      (Martin Pool)

    * Methods deprecated prior to 1.1 have been removed.
      (Martin Pool)


bzr 1.4 2008-04-28
------------------

This release of Bazaar includes handy improvements to the speed of log and
status, new options for several commands, improved documentation, and better
hooks, including initial code for server-side hooks.  A number of bugs have
been fixed, particularly in interoperability between different formats or
different releases of Bazaar over there network.  There's been substantial
internal work in both the repository and network code to enable new features
and faster performance.

  BUG FIXES:

    * Pushing a branch in "dirstate" format (Branch5) over bzr+ssh would break
      if the remote server was < version 1.2.  This was due to a bug in the
      RemoteRepository.get_parent_map() fallback code.
      (John Arbash Meinel, Andrew Bennetts, #214894)


bzr 1.4rc2 2008-04-21
---------------------

  BUG FIXES:

    * ``bzr log -r ..X bzr://`` was failing, because it was getting a request
      for ``revision_id=None`` which was not a string.
      (John Arbash Meinel, #211661)

    * Fixed a bug in handling ghost revisions when logging changes in a 
      particular file.  (John Arbash Meinel, #209948)

    * Fix error about "attempt to add line-delta in non-delta knit".
      (Andrew Bennetts, #205156)

    * Fixed performance degradation in fetching from knit repositories to
      knits and packs due to parsing the entire revisions.kndx on every graph
      walk iteration fixed by using the Repository.get_graph API.  There was
      another regression in knit => knit fetching which re-read the index for
      every revision each side had in common.
      (Robert Collins, John Arbash Meinel)


bzr 1.4rc1 2008-04-11
---------------------

  CHANGES:

   * bzr main script cannot be imported (Benjamin Peterson)

   * On Linux bzr additionally looks for plugins in arch-independent site
     directory. (Toshio Kuratomi)

   * The ``set_rh`` branch hook is now deprecated. Please migrate
     any plugins using this hook to use an alternative, e.g.
     ``post_change_branch_tip``. (Ian Clatworthy)

   * When a plugin cannot be loaded as the file path is not a valid
     python module name bzr will now strip a ``bzr_`` prefix from the
     front of the suggested name, as many plugins (e.g. bzr-svn)
     want to be installed without this prefix. It is a common mistake
     to have a folder named "bzr-svn" for that plugin, especially
     as this is what bzr branch lp:bzr-svn will give you. (James Westby,
     Andrew Cowie)

   * UniqueIntegerBugTracker now appends bug-ids instead of joining
     them to the base URL. Plugins that register bug trackers may
     need a trailing / added to the base URL if one is not already there.
     (James Wesby, Andrew Cowie)

  FEATURES:

    * Added start_commit hook for mutable trees. (Jelmer Vernooij, #186422)

    * ``status`` now accepts ``--no-pending`` to show the status without
      listing pending merges, which speeds up the command a lot on large
      histories.  (James Westby, #202830)

    * New ``post_change_branch_tip`` hook that is called after the
      branch tip is moved but while the branch is still write-locked.
      See the User Reference for signature details.
      (Ian Clatworthy, James Henstridge)

    * Reconfigure can convert a branch to be standalone or to use a shared
      repository.  (Aaron Bentley)

  IMPROVEMENTS:

    * The smart protocol now has support for setting branches' revision info
      directly.  This should make operations like push slightly faster, and is a
      step towards server-side hooks.  The new request method name is
      ``Branch.set_last_revision_info``.  (Andrew Bennetts)

    * ``bzr commit --fixes`` now recognises "gnome" as a tag by default.
      (James Westby, Andrew Cowie)

    * ``bzr switch`` will attempt to find branches to switch to relative to the
      current branch. E.g. ``bzr switch branchname`` will look for
      ``current_branch/../branchname``. (Robert Collins, Jelmer Vernooij,
      Wouter van Heyst)

    * Diff is now more specific about execute-bit changes it describes
      (Chad Miller)

    * Fetching data over HTTP is a bit faster when urllib is used.  This is done
      by forcing it to recv 64k at a time when reading lines in HTTP headers,
      rather than just 1 byte at a time.  (Andrew Bennetts)

    * Log --short and --line are much faster when -r is not specified.
      (Aaron Bentley)

    * Merge is faster.  We no longer check a file's existence unnecessarily
      when merging the execute bit.  (Aaron Bentley)

    * ``bzr status`` on an explicit list of files no longer shows pending
      merges, making it much faster on large trees. (John Arbash Meinel)

    * The launchpad directory service now warns the user if they have not set
      their launchpad login and are trying to resolve a URL using it, just
      in case they want to do a write operation with it.  (James Westby)

    * The smart protocol client is slightly faster, because it now only queries
      the server for the protocol version once per connection.  Also, the HTTP
      transport will now automatically probe for and use a smart server if
      one is present.  You can use the new ``nosmart+`` transport decorator
      to get the old behaviour.  (Andrew Bennetts)

    * The ``version`` command takes a ``--short`` option to print just the
      version number, for easier use in scripts.  (Martin Pool)

    * Various operations with revision specs and commands that calculate
      revnos and revision ids are faster.  (John A. Meinel, Aaron Bentley)

  BUGFIXES:

    * Add ``root_client_path`` parameter to SmartWSGIApp and
      SmartServerRequest.  This makes it possible to publish filesystem
      locations that don't exactly match URL paths. SmartServerRequest
      subclasses should use the new ``translate_client_path`` and
      ``transport_from_client_path`` methods when dealing with paths received
      from a client to take this into account.  (Andrew Bennetts, #124089)

    * ``bzr mv a b`` can be now used also to rename previously renamed
      directories, not only files. (Lukáš Lalinský, #107967)

    * ``bzr uncommit --local`` can now remove revisions from the local
      branch to be symmetric with ``bzr commit --local``.
      (John Arbash Meinel, #93412)

    * Don't ask for a password if there is no real terminal.
      (Alexander Belchenko, #69851)

    * Fix a bug causing a ValueError crash in ``parse_line_delta_iter`` when
      fetching revisions from a knit to pack repository or vice versa using
      bzr:// (including over http or ssh).
      (#208418, Andrew Bennetts, Martin Pool, Robert Collins)

    * Fixed ``_get_line`` in ``bzrlib.smart.medium``, which was buggy.  Also
      fixed ``_get_bytes`` in the same module to use the push back buffer.
      These bugs had no known impact in normal use, but were problematic for
      developers working on the code, and were likely to cause real bugs sooner
      or later.  (Andrew Bennetts)

    * Implement handling of basename parameter for DefaultMail.  (James Westby)

    * Incompatibility with Paramiko versions newer than 1.7.2 was fixed.
      (Andrew Bennetts, #213425)

    * Launchpad locations (lp: URLs) can be pulled.  (Aaron Bentley, #181945)

    * Merges that add files to deleted root directories complete.  They
      do create conflicts.  (Aaron Bentley, #210092)

    * vsftp's return ``550 RNFR command failed.`` supported.
      (Marcus Trautwig, #129786)

  DOCUMENTATION:

    * Improved documentation on send/merge relationship. (Peter Schuller)

    * Minor fixes to the User Guide. (Matthew Fuller)

    * Reduced the evangelism in the User Guide. (Ian Clatworthy)

    * Added Integrating with Bazaar document for developers (Martin Albisetti)

  API BREAKS:

    * Attempting to pull data from a ghost aware repository (e.g. knits) into a
      non-ghost aware repository such as weaves will now fail if there are
      ghosts.  (Robert Collins)

    * ``KnitVersionedFile`` no longer accepts an ``access_mode`` parameter, and
      now requires the ``index`` and ``access_method`` parameters to be
      supplied. A compatible shim has been kept in the new function
      ``knit.make_file_knit``. (Robert Collins)

    * Log formatters must now provide log_revision instead of show and
      show_merge_revno methods. The latter had been deprecated since the 0.17
      release. (James Westby)

    * ``LoopbackSFTP`` is now called ``SocketAsChannelAdapter``.
      (Andrew Bennetts)

    * ``osutils.backup_file`` is removed. (Alexander Belchenko)

    * ``Repository.get_revision_graph`` is deprecated, with no replacement
      method. The method was size(history) and not desirable. (Robert Collins)

    * ``revision.revision_graph`` is deprecated, with no replacement function.
      The function was size(history) and not desirable. (Robert Collins)

    * ``Transport.get_shared_medium`` is deprecated.  Use
      ``Transport.get_smart_medium`` instead.  (Andrew Bennetts)

    * ``VersionedFile`` factories now accept a get_scope parameter rather
      than using a call to ``transaction_finished``, allowing the removal of
      the fixed list of versioned files per repository. (Robert Collins)

    * ``VersionedFile.annotate_iter`` is deprecated. While in principle this
      allowed lower memory use, all users of annotations wanted full file 
      annotations, and there is no storage format suitable for incremental
      line-by-line annotation. (Robert Collins)

    * ``VersionedFile.clone_text`` is deprecated. This performance optimisation
      is no longer used - reading the content of a file that is undergoing a
      file level merge to identical state on two branches is rare enough, and
      not expensive enough to special case. (Robert Collins)

    * ``VersionedFile.clear_cache`` and ``enable_cache`` are deprecated.
      These methods added significant complexity to the ``VersionedFile``
      implementation, but were only used for optimising fetches from knits - 
      which can be done from outside the knit layer, or via a caching
      decorator. As knits are not the default format, the complexity is no
      longer worth paying. (Robert Collins)

    * ``VersionedFile.create_empty`` is removed. This method presupposed a
      sensible mapping to a transport for individual files, but pack backed
      versioned files have no such mapping. (Robert Collins)

    * ``VersionedFile.get_graph`` is deprecated, with no replacement method.
      The method was size(history) and not desirable. (Robert Collins)

    * ``VersionedFile.get_graph_with_ghosts`` is deprecated, with no
      replacement method.  The method was size(history) and not desirable.
      (Robert Collins)

    * ``VersionedFile.get_parents`` is deprecated, please use
      ``VersionedFile.get_parent_map``. (Robert Collins)

    * ``VersionedFile.get_sha1`` is deprecated, please use
      ``VersionedFile.get_sha1s``. (Robert Collins)

    * ``VersionedFile.has_ghost`` is now deprecated, as it is both expensive
      and unused outside of a single test. (Robert Collins)

    * ``VersionedFile.iter_parents`` is now deprecated in favour of
      ``get_parent_map`` which can be used to instantiate a Graph on a
      VersionedFile. (Robert Collins)

    * ``VersionedFileStore`` no longer uses the transaction parameter given
      to most methods; amongst other things this means that the
      get_weave_or_empty method no longer guarantees errors on a missing weave
      in a readonly transaction, and no longer caches versioned file instances
      which reduces memory pressure (but requires more careful management by
      callers to preserve performance). (Robert Collins)

  TESTING:

    * New -Dselftest_debug flag disables clearing of the debug flags during
      tests.  This is useful if you want to use e.g. -Dhpss to help debug a
      failing test.  Be aware that using this feature is likely to cause
      spurious test failures if used with the full suite. (Andrew Bennetts)

    * selftest --load-list now uses a new more agressive test loader that will
      avoid loading unneeded modules and building their tests. Plugins can use
      this new loader by defining a load_tests function instead of a test_suite
      function. (a forthcoming patch will provide many examples on how to
      implement this).
      (Vincent Ladeuil)

    * selftest --load-list now does some sanity checks regarding duplicate test
      IDs and tests present in the list but not found in the actual test suite.
      (Vincent Ladeuil)

    * Slightly more concise format for the selftest progress bar, so there's
      more space to show the test name.  (Martin Pool) ::

        [2500/10884, 1fail, 3miss in 1m29s] test_revisionnamespaces.TestRev

    * The test suite takes much less memory to run, and is a bit faster.  This
      is done by clearing most attributes of TestCases after running them, if
      they succeeded.  (Andrew Bennetts)

  INTERNALS:

    * Added ``_build_client_protocol`` to ``_SmartClient``.  (Andrew Bennetts)

    * Added basic infrastructure for automatic plugin suggestion.
      (Martin Albisetti)

    * If a ``LockableFiles`` object is not explicitly unlocked (for example
      because of a missing ``try/finally`` block, it will give a warning but
      not automatically unlock itself.  (Previously they did.)  This
      sometimes caused knock-on errors if for example the network connection
      had already failed, and should not be relied upon by code. 
      (Martin Pool, #109520)

    * ``make dist`` target to build a release tarball, and also 
      ``check-dist-tarball`` and ``dist-upload-escudero``.  (Martin Pool)

    * The ``read_response_tuple`` method of ``SmartClientRequestProtocol*``
      classes will now raise ``UnknownSmartMethod`` when appropriate, so that
      callers don't need to try distinguish unknown request errors from other
      errors.  (Andrew Bennetts)

    * ``set_make_working_trees`` is now implemented provided on all repository
      implementations (Aaron Bentley)

    * ``VersionedFile`` now has a new method ``get_parent_map`` which, like
      ``Graph.get_parent_map`` returns a dict of key:parents. (Robert Collins)


bzr 1.3.1 2008-04-09
--------------------

  No changes from 1.3.1rc1.


bzr 1.3rc1 2008-04-04
---------------------

  BUG FIXES:

    * Fix a bug causing a ValueError crash in ``parse_line_delta_iter`` when
      fetching revisions from a knit to pack repository or vice versa using
      bzr:// (including over http or ssh).  
      (#208418, Andrew Bennetts, Martin Pool, Robert Collins)


bzr 1.3 2008-03-20
------------------

Bazaar has become part of the GNU project <http://www.gnu.org>

Many operations that act on history, including ``log`` and ``annotate`` are now
substantially faster.  Several bugs have been fixed and several new options and
features have been added.

  TESTING:

    * Avoid spurious failure of ``TestVersion.test_version`` matching
      directory names.
      (#202778, Martin Pool)


bzr 1.3rc1 2008-03-16
---------------------

  NOTES WHEN UPGRADING:

    * The backup directory created by ``upgrade`` is now called
      ``backup.bzr``, not ``.bzr.backup``. (Martin Albisetti)

  CHANGES:

    * A new repository format 'development' has been added. This format will
      represent the latest 'in-progress' format that the bzr developers are
      interested in getting early-adopter testing and feedback on.
      ``doc/developers/development-repo.txt`` has detailed information.
      (Robert Collins)

    * BZR_LOG environment variable controls location of .bzr.log trace file. 
      User can suppress writing messages to .bzr.log by using '/dev/null'
      filename (on Linux) or 'NUL' (on Windows). If BZR_LOG variable 
      is not defined but BZR_HOME is defined then default location
      for .bzr.log trace file is ``$BZR_HOME/.bzr.log``.
      (Alexander Belchenko)

    * ``launchpad`` builtin plugin now shipped as separate part in standalone
      bzr.exe, installed to ``C:\Program Files\Bazaar\plugins`` directory, 
      and standalone installer allows user to skip installation of this plugin.
      (Alexander Belchenko)

    * Restore auto-detection of plink.exe on Windows. (Dmitry Vasiliev)

    * Version number is now shown as "1.2" or "1.2pr2", without zeroed or
      missing final fields.  (Martin Pool)

  FEATURES:

    * ``branch`` and ``checkout`` can hard-link working tree files, which is
      faster and saves space.  (Aaron Bentley)

    * ``bzr send`` will now also look at the ``child_submit_to`` setting in
      the submit branch to determine the email address to send to. 
      (Jelmer Vernooij)

  IMPROVEMENTS:

    * BzrBranch._lefthand_history is faster on pack repos.  (Aaron Bentley)

    * Branch6.generate_revision_history is faster.  (Aaron Bentley)

    * Directory services can now be registered, allowing special URLs to be
      dereferenced into real URLs.  This is a generalization and cleanup of
      the lp: transport lookup.  (Aaron Bentley)

    * Merge directives that are automatically attached to emails have nicer
      filenames, based on branch-nick + revno. (Aaron Bentley)

    * ``push`` has a ``--revision`` option, to specify what revision to push up
      to.  (Daniel Watkins)

    * Significantly reducing execution time and network traffic for trivial 
      case of running ``bzr missing`` command for two identical branches.
      (Alexander Belchenko)

    * Speed up operations that look at the revision graph (such as 'bzr log').
      ``KnitPackRepositor.get_revision_graph`` uses ``Graph.iter_ancestry`` to
      extract the revision history. This allows filtering ghosts while
      stepping instead of needing to peek ahead. (John Arbash Meinel)

    * The ``hooks`` command lists installed hooks, to assist in debugging.
      (Daniel Watkins)

    * Updates to how ``annotate`` work. Should see a measurable improvement in
      performance and memory consumption for file with a lot of merges.
      Also, correctly handle when a line is introduced by both parents (it
      should be attributed to the first merge which notices this, and not
      to all subsequent merges.) (John Arbash Meinel)

  BUGFIXES:

    * Autopacking no longer holds the full set of inventory lines in
      memory while copying. For large repositories, this can amount to
      hundreds of MB of ram consumption.
      (Ian Clatworthy, John Arbash Meinel)

    * Cherrypicking when using ``--format=merge3`` now explictly excludes
      BASE lines. (John Arbash Meinel, #151731)

    * Disable plink's interactive prompt for password.
      (#107593, Dmitry Vasiliev)

    * Encode command line arguments from unicode to user_encoding before
      invoking external mail client in `bzr send` command.
      (#139318, Alexander Belchenko)

    * Fixed problem connecting to ``bzr+https://`` servers.
      (#198793, John Ferlito)

    * Improved error reporting in the Launchpad plugin. (Daniel Watkins,
      #196618)

    * Include quick-start-summary.svg file to python-based installer(s)
      for Windows. (#192924, Alexander Belchenko)

    * lca merge now respects specified files. (Aaron Bentley)

    * Make version-info --custom imply --all. (#195560, James Westby)

    * ``merge --preview`` now works for merges that add or modify
      symlinks (James Henstridge)

    * Redirecting the output from ``bzr merge`` (when the remembered
      location is used) now works. (John Arbash Meinel)

    * setup.py script explicitly checks for Python version.
      (Jari Aalto, Alexander Belchenko, #200569)

    * UnknownFormatErrors no longer refer to branches regardless of kind of
      unknown format. (Daniel Watkins, #173980)

    * Upgrade bundled ConfigObj to version 4.5.2, which properly quotes #
      signs, among other small improvements. (Matt Nordhoff, #86838)

    * Use correct indices when emitting LCA conflicts.  This fixes IndexError
      errors.  (Aaron Bentley, #196780)

  DOCUMENTATION:

    * Explained how to use ``version-info --custom`` in the User Guide.
      (Neil Martinsen-Burrell)

  API BREAKS:

    * Support for loading plugins from zip files and
      ``bzrlib.plugin.load_from_zip()`` function are deprecated.
      (Alexander Belchenko)

  TESTING:
    
    * Added missing blackbox tests for ``modified`` (Adrian Wilkins)

    * The branch interface tests were invalid for branches using rich-root
      repositories because the empty string is not a valid file-id.
      (Robert Collins)

  INTERNALS:

    * ``Graph.iter_ancestry`` returns the ancestry of revision ids. Similar to
      ``Repository.get_revision_graph()`` except it includes ghosts and you can
      stop part-way through. (John Arbash Meinel)

    * New module ``tools/package_mf.py`` provide custom module finder for
      python packages (improves standard python library's modulefinder.py)
      used by ``setup.py`` script while building standalone bzr.exe.
      (Alexander Belchenko)

    * New remote method ``RemoteBzrDir.find_repositoryV2`` adding support for
      detecting external lookup support on remote repositories. This method is
      now attempted first when lookup up repositories, leading to an extra 
      round trip on older bzr smart servers. (Robert Collins)
 
    * Repository formats have a new supported-feature attribute
      ``supports_external_lookups`` used to indicate repositories which support
      falling back to other repositories when they have partial data.
      (Robert Collins)

    * ``Repository.get_revision_graph_with_ghosts`` and
      ``bzrlib.revision.(common_ancestor,MultipleRevisionSources,common_graph)``
      have been deprecated.  (John Arbash Meinel)

    * ``Tree.iter_changes`` is now a public API, replacing the work-in-progress
      ``Tree._iter_changes``. The api is now considered stable and ready for
      external users.  (Aaron Bentley)

    * The bzrdir format registry now accepts an ``alias`` keyword to
      register_metadir, used to indicate that a format name is an alias for
      some other format and thus should not be reported when describing the
      format. (Robert Collins)


bzr 1.2 2008-02-15
------------------

  BUG FIXES:

    * Fix failing test in Launchpad plugin. (Martin Pool)


bzr 1.2rc1 2008-02-13
---------------------

  NOTES WHEN UPGRADING:
  
    * Fetching via the smart protocol may need to reconnect once during a fetch
      if the remote server is running Bazaar 1.1 or earlier, because the client
      attempts to use more efficient requests that confuse older servers.  You
      may be required to re-enter a password or passphrase when this happens.
      This won't happen if the server is upgraded to Bazaar 1.2.
      (Andrew Bennetts)

  CHANGES:

    * Fetching via bzr+ssh will no longer fill ghosts by default (this is
      consistent with pack-0.92 fetching over SFTP). (Robert Collins)

    * Formatting of ``bzr plugins`` output is changed to be more human-
      friendly. Full path of plugins locations will be shown only with
      ``--verbose`` command-line option. (Alexander Belchenko)

    * ``merge`` now prefers to use the submit branch, but will fall back to
      parent branch.  For many users, this has no effect.  But some users who
      pull and merge on the same branch will notice a change.  This change
      makes it easier to work on a branch on two different machines, pulling
      between the machines, while merging from the upstream.
      ``merge --remember`` can now be used to set the submit_branch.
      (Aaron Bentley)

  FEATURES:

    * ``merge --preview`` produces a diff of the changes merge would make,
      but does not actually perform the merge.  (Aaron Bentley)

    * New smart method ``Repository.get_parent_map`` for getting revision
      parent data. This returns additional parent information topologically
      adjacent to the requested data to reduce round trip latency impacts.
      (Robert Collins)

    * New smart method, ``Repository.stream_revisions_chunked``, for fetching
      revision data that streams revision data via a chunked encoding.  This
      avoids buffering large amounts of revision data on the server and on the
      client, and sends less data to the server to request the revisions.
      (Andrew Bennetts, Robert Collins, #178353)

    * The launchpad plugin now handles lp urls of the form
      ``lp://staging/``, ``lp://demo/``, ``lp://dev/`` to use the appropriate
      launchpad instance to do the resolution of the branch identities.
      This is primarily of use to Launchpad developers, but can also
      be used by other users who want to try out Launchpad as
      a branch location without messing up their public Launchpad
      account.  Branches that are pushed to the staging environment
      have an expected lifetime of one day. (Tim Penhey)

  IMPROVEMENTS:

    * Creating a new branch no longer tries to read the entire revision-history
      unnecessarily over smart server operations. (Robert Collins)

    * Fetching between different repository formats with compatible models now
      takes advantage of the smart method to stream revisions.  (Andrew Bennetts)

    * The ``--coverage`` option is now global, rather specific to ``bzr
      selftest``.  (Andrew Bennetts)

    * The ``register-branch`` command will now use the public url of the branch
      containing the current directory, if one has been set and no explicit
      branch is provided.  (Robert Collins)

    * Tweak the ``reannotate`` code path to optimize the 2-parent case.
      Speeds up ``bzr annotate`` with a pack repository by approx 3:2.
      (John Arbash Meinel)

  BUGFIXES:

    * Calculate remote path relative to the shared medium in _SmartClient.  This
      is related to the problem in bug #124089.  (Andrew Bennetts)

    * Cleanly handle connection errors in smart protocol version two, the same
      way as they are handled by version one.  (Andrew Bennetts)

    * Clearer error when ``version-info --custom`` is used without
      ``--template`` (Lukáš Lalinský)

    * Don't raise UnavailableFeature during test setup when medusa is not
      available or tearDown is never called leading to nasty side effects.
      (#137823, Vincent Ladeuil)

    * If a plugin's test suite cannot be loaded, for example because of a syntax
      error in the tests, then ``selftest`` fails, rather than just printing 
      a warning.  (Martin Pool, #189771)
      
    * List possible values for BZR_SSH environment variable in env-variables
      help topic. (Alexander Belchenko, #181842)

    * New methods ``push_log_file`` and ``pop_log_file`` to intercept messages:
      popping the log redirection now precisely restores the previous state,
      which makes it easier to use bzr log output from other programs.
      TestCaseInTempDir no longer depends on a log redirection being established
      by the test framework, which lets bzr tests cleanly run from a normal
      unittest runner.
      (#124153, #124849, Martin Pool, Jonathan Lange)

    * ``pull --quiet`` is now more quiet, in particular a message is no longer
      printed when the remembered pull location is used. (James Westby,
      #185907)

    * ``reconfigure`` can safely be interrupted while fetching.
      (Aaron Bentley, #179316)

    * ``reconfigure`` preserves tags when converting to and from lightweight
      checkouts.  (Aaron Bentley, #182040)

    * Stop polluting /tmp when running selftest.
      (Vincent Ladeuil, #123623)

    * Switch from NFKC => NFC for normalization checks. NFC allows a few
      more characters which should be considered valid.
      (John Arbash Meinel, #185458)

    * The launchpad plugin now uses the ``edge`` xmlrpc server to avoid
      interacting badly with a bug on the launchpad side. (Robert Collins)

    * Unknown hostnames when connecting to a ``bzr://`` URL no longer cause
      tracebacks.  (Andrew Bennetts, #182849)

  API BREAKS:

    * Classes implementing Merge types like Merge3Merger must now accept (and
      honour) a do_merge flag in their constructor.  (Aaron Bentley)

    * ``Repository.add_inventory`` and ``add_revision`` now require the caller
      to previously take a write lock (and start a write group.)
      (Martin Pool)

  TESTING:

    * selftest now accepts --load-list <file> to load a test id list. This
      speeds up running the test suite on a limited set of tests.
      (Vincent Ladeuil)

  INTERNALS:

    * Add a new method ``get_result`` to graph search objects. The resulting
      ``SearchResult`` can be used to recreate the search later, which will
      be useful in reducing network traffic. (Robert Collins)

    * Use convenience function to check whether two repository handles 
      are referring to the same repository in ``Repository.get_graph``. 
      (Jelmer Vernooij, #187162)

    * Fetching now passes the find_ghosts flag through to the 
      ``InterRepository.missing_revision_ids`` call consistently for all
      repository types. This will enable faster missing revision discovery with
      bzr+ssh. (Robert Collins)

    * Fix error handling in Repository.insert_data_stream. (Lukas Lalinsky)

    * ``InterRepository.missing_revision_ids`` is now deprecated in favour of
      ``InterRepository.search_missing_revision_ids`` which returns a 
      ``bzrlib.graph.SearchResult`` suitable for making requests from the smart
      server. (Robert Collins)

    * New error ``NoPublicBranch`` for commands that need a public branch to
      operate. (Robert Collins)
 
    * New method ``iter_inventories`` on Repository for access to many
      inventories. This is primarily used by the ``revision_trees`` method, as
      direct access to inventories is discouraged. (Robert Collins)
 
    * New method ``next_with_ghosts`` on the Graph breadth-first-search objects
      which will split out ghosts and present parents into two separate sets,
      useful for code which needs to be aware of ghosts (e.g. fetching data
      cares about ghosts during revision selection). (Robert Collins)

    * Record a timestamp against each mutter to the trace file, relative to the
      first import of bzrlib.  (Andrew Bennetts)

    * ``Repository.get_data_stream`` is now deprecated in favour of
      ``Repository.get_data_stream_for_search`` which allows less network
      traffic when requesting data streams over a smart server. (Robert Collins)

    * ``RemoteBzrDir._get_tree_branch`` no longer triggers ``_ensure_real``,
      removing one round trip on many network operations. (Robert Collins)

    * RemoteTransport's ``recommended_page_size`` method now returns 64k, like
      SFTPTransport and HttpTransportBase.  (Andrew Bennetts)

    * Repository has a new method ``has_revisions`` which signals the presence
      of many revisions by returning a set of the revisions listed which are
      present. This can be done by index queries without reading data for parent
      revision names etc. (Robert Collins)


bzr 1.1 2008-01-15
------------------

(no changes from 1.1rc1)

bzr 1.1rc1 2008-01-05
---------------------

  CHANGES:
   
   * Dotted revision numbers have been revised. Instead of growing longer with
     nested branches the branch number just increases. (eg instead of 1.1.1.1.1
     we now report 1.2.1.) This helps scale long lived branches which have many
     feature branches merged between them. (John Arbash Meinel)

   * The syntax ``bzr diff branch1 branch2`` is no longer supported.
     Use ``bzr diff branch1 --new branch2`` instead. This change has
     been made to remove the ambiguity where ``branch2`` is in fact a
     specific file to diff within ``branch1``.

  FEATURES:

   * New option to use custom template-based formats in  ``bzr version-info``.
     (Lukáš Lalinský)

   * diff '--using' allows an external diff tool to be used for files.
     (Aaron Bentley)

   * New "lca" merge-type for fast everyday merging that also supports
     criss-cross merges.  (Aaron Bentley)

  IMPROVEMENTS:

   * ``annotate`` now doesn't require a working tree. (Lukáš Lalinský,
     #90049)

   * ``branch`` and ``checkout`` can now use files from a working tree to
     to speed up the process.  For checkout, this requires the new
     --files-from flag.  (Aaron Bentley)

   * ``bzr diff`` now sorts files in alphabetical order.  (Aaron Bentley)

   * ``bzr diff`` now works on branches without working trees. Tree-less
     branches can also be compared to each other and to working trees using
     the new diff options ``--old`` and ``--new``. Diffing between branches,
     with or without trees, now supports specific file filtering as well.
     (Ian Clatworthy, #6700)

   * ``bzr pack`` now orders revision texts in topological order, with newest
     at the start of the file, promoting linear reads for ``bzr log`` and the
     like. This partially fixes #154129. (Robert Collins)

   * Merge directives now fetch prerequisites from the target branch if
     needed.  (Aaron Bentley)

   * pycurl now handles digest authentication.
     (Vincent Ladeuil)

   * ``reconfigure`` can now convert from repositories.  (Aaron Bentley)

   * ``-l`` is now a short form for ``--limit`` in ``log``.  (Matt Nordhoff)

   * ``merge`` now warns when merge directives cause cherrypicks.
     (Aaron Bentley)

   * ``split`` now supported, to enable splitting large trees into smaller
     pieces.  (Aaron Bentley)

  BUGFIXES:

   * Avoid AttributeError when unlocking a pack repository when an error occurs.
     (Martin Pool, #180208)

   * Better handle short reads when processing multiple range requests.
     (Vincent Ladeuil, #179368)

   * build_tree acceleration uses the correct path when a file has been moved.
     (Aaron Bentley)

   * ``commit`` now succeeds when a checkout and its master branch share a
     repository.  (Aaron Bentley, #177592)

   * Fixed error reporting of unsupported timezone format in
     ``log --timezone``. (Lukáš Lalinský, #178722)

   * Fixed Unicode encoding error in ``ignored`` when the output is
     redirected to a pipe. (Lukáš Lalinský)

   * Fix traceback when sending large response bodies over the smart protocol
     on Windows. (Andrew Bennetts, #115781)

   * Fix ``urlutils.relative_url`` for the case of two ``file:///`` URLs
     pointed to different logical drives on Windows.
     (Alexander Belchenko, #90847)

   * HTTP test servers are now compatible with the http protocol version 1.1.
     (Vincent Ladeuil, #175524)

   * _KnitParentsProvider.get_parent_map now handles requests for ghosts
     correctly, instead of erroring or attributing incorrect parents to ghosts.
     (Aaron Bentley)

   * ``merge --weave --uncommitted`` now works.  (Aaron Bentley)

   * pycurl authentication handling was broken and incomplete. Fix handling of
     user:pass embedded in the urls.
     (Vincent Ladeuil, #177643)

   * Files inside non-directories are now handled like other conflict types.
     (Aaron Bentley, #177390)

   * ``reconfigure`` is able to convert trees into lightweight checkouts.
     (Aaron Bentley)

   * Reduce lockdir timeout to 0 when running ``bzr serve``.  (Andrew Bennetts,
     #148087)

   * Test that the old ``version_info_format`` functions still work, even
     though they are deprecated. (John Arbash Meinel, ShenMaq, #177872)

   * Transform failures no longer cause ImmortalLimbo errors (Aaron Bentley,
     #137681)

   * ``uncommit`` works even when the commit messages of revisions to be
     removed use characters not supported in the terminal encoding.
     (Aaron Bentley)

   * When dumb http servers return whole files instead of the requested ranges,
     read the remaining bytes by chunks to avoid overflowing network buffers.
     (Vincent Ladeuil, #175886)

  DOCUMENTATION:

   * Minor tweaks made to the bug tracker integration documentation.
     (Ian Clatworthy)

   * Reference material has now be moved out of the User Guide and added
     to the User Reference. The User Reference has gained 4 sections as
     a result: Authenication Settings, Configuration Settings, Conflicts
     and Hooks. All help topics are now dumped into text format in the
     doc/en/user-reference directory for those who like browsing that
     information in their editor. (Ian Clatworthy)

   * *Using Bazaar with Launchpad* tutorial added. (Ian Clatworthy)

  INTERNALS:

    * find_* methods available for BzrDirs, Branches and WorkingTrees.
      (Aaron Bentley)

    * Help topics can now be loaded from files. 
      (Ian Clatworthy, Alexander Belchenko)

    * get_parent_map now always provides tuples as its output.  (Aaron Bentley)

    * Parent Providers should now implement ``get_parent_map`` returning a
      dictionary instead of ``get_parents`` returning a list.
      ``Graph.get_parents`` is now deprecated. (John Arbash Meinel,
      Robert Collins)

    * Patience Diff now supports arbitrary python objects, as long as they
      support ``hash()``. (John Arbash Meinel)

    * Reduce selftest overhead to establish test names by memoization.
      (Vincent Ladeuil)

  API BREAKS:

  TESTING:

   * Modules can now customise their tests by defining a ``load_tests``
     attribute. ``pydoc bzrlib.tests.TestUtil.TestLoader.loadTestsFromModule``
     for the documentation on this attribute. (Robert Collins)

   * New helper function ``bzrlib.tests.condition_id_re`` which helps
     filter tests based on a regular expression search on the tests id.
     (Robert Collins)
    
   * New helper function ``bzrlib.tests.condition_isinstance`` which helps
     filter tests based on class. (Robert Collins)
    
   * New helper function ``bzrlib.tests.exclude_suite_by_condition`` which
     generalises the ``exclude_suite_by_re`` function. (Robert Collins)

   * New helper function ``bzrlib.tests.filter_suite_by_condition`` which
     generalises the ``filter_suite_by_re`` function. (Robert Collins)

   * New helper method ``bzrlib.tests.exclude_tests_by_re`` which gives a new
     TestSuite that does not contain tests from the input that matched a
     regular expression. (Robert Collins)

   * New helper method ``bzrlib.tests.randomize_suite`` which returns a
     randomized copy of the input suite. (Robert Collins)

   * New helper method ``bzrlib.tests.split_suite_by_re`` which splits a test
     suite into two according to a regular expression. (Robert Collins)

   * Parametrize all http tests for the transport implementations, the http
     protocol versions (1.0 and 1.1) and the authentication schemes.
     (Vincent Ladeuil) 

   * The ``exclude_pattern`` and ``random_order`` parameters to the function
     ``bzrlib.tests.filter_suite_by_re`` have been deprecated. (Robert Collins)

   * The method ``bzrlib.tests.sort_suite_by_re`` has been deprecated. It is 
     replaced by the new helper methods added in this release. (Robert Collins)


bzr 1.0 2007-12-14
------------------

  DOCUMENTATION:

   * More improvements and fixes to the User Guide.  (Ian Clatworthy)

   * Add information on cherrypicking/rebasing to the User Guide.
     (Ian Clatworthy)

   * Improve bug tracker integration documentation. (Ian Clatworthy)

   * Minor edits to ``Bazaar in five minutes`` from David Roberts and
     to the rebasing section of the User Guide from Aaron Bentley.
     (Ian Clatworthy)


bzr 1.0rc3 2007-12-11
---------------------

  CHANGES:
   
   * If a traceback occurs, users are now asked to report the bug 
     through Launchpad (https://bugs.launchpad.net/bzr/), rather than 
     by mail to the mailing list.
     (Martin Pool)

  BUGFIXES:

   * Fix Makefile rules for doc generation. (Ian Clatworthy, #175207)

   * Give more feedback during long http downloads by making readv deliver data
     as it arrives for urllib, and issue more requests for pycurl. High latency
     networks are better handled by urllib, the pycurl implementation give more
     feedback but also incur more latency.
     (Vincent Ladeuil, #173010)

   * Implement _make_parents_provider on RemoteRepository, allowing generating
     bundles against branches on a smart server.  (Andrew Bennetts, #147836)

  DOCUMENTATION:

   * Improved user guide.  (Ian Clatworthy)

   * The single-page quick reference guide is now available as a PDF.
     (Ian Clatworthy)

  INTERNALS:

    * readv urllib http implementation is now a real iterator above the
      underlying socket and deliver data as soon as it arrives. 'get' still
      wraps its output in a StringIO.
      (Vincent Ladeuil)


bzr 1.0rc2 2007-12-07
---------------------

  IMPROVEMENTS:

   * Added a --coverage option to selftest. (Andrew Bennetts)

   * Annotate merge (merge-type=weave) now supports cherrypicking.
     (Aaron Bentley)

   * ``bzr commit`` now doesn't print the revision number twice. (Matt
     Nordhoff, #172612)

   * New configuration option ``bugtracker_<tracker_abbrevation>_url`` to
     define locations of bug trackers that are not directly supported by
     bzr or a plugin. The URL will be treated as a template and ``{id}``
     placeholders will be replaced by specific bug IDs.  (Lukáš Lalinský)

   * Support logging single merge revisions with short and line log formatters.
     (Kent Gibson)

   * User Guide enhanced with suggested readability improvements from
     Matt Revell and corrections from John Arbash Meinel. (Ian Clatworthy)

   * Quick Start Guide renamed to Quick Start Card, moved down in
     the catalog, provided in pdf and png format and updated to refer
     to ``send`` instead of ``bundle``. (Ian Clatworthy, #165080)

   * ``switch`` can now be used on heavyweight checkouts as well as
     lightweight ones. After switching a heavyweight checkout, the
     local branch is a mirror/cache of the new bound branch and
     uncommitted changes in the working tree are merged. As a safety
     check, if there are local commits in a checkout which have not
     been committed to the previously bound branch, then ``switch``
     fails unless the ``--force`` option is given. This option is
     now also required if the branch a lightweight checkout is pointing
     to has been moved. (Ian Clatworthy)

  INTERNALS:

    * New -Dhttp debug option reports http connections, requests and responses.
      (Vincent Ladeuil)

    * New -Dmerge debug option, which emits merge plans for merge-type=weave.

  BUGFIXES:

   * Better error message when running ``bzr cat`` on a non-existant branch.
     (Lukáš Lalinský, #133782)

   * Catch OSError 17 (file exists) in final phase of tree transform and show
     filename to user.
     (Alexander Belchenko, #111758)

   * Catch ShortReadvErrors while using pycurl. Also make readv more robust by
     allowing multiple GET requests to be issued if too many ranges are
     required.
     (Vincent Ladeuil, #172701)

   * Check for missing basis texts when fetching from packs to packs.
     (John Arbash Meinel, #165290)

   * Fall back to showing e-mail in ``log --short/--line`` if the 
     committer/author has only e-mail. (Lukáš Lalinský, #157026)

  API BREAKS:

   * Deprecate not passing a ``location`` argument to commit reporters'
     ``started`` methods. (Matt Nordhoff)


bzr 1.0rc1 2007-11-30
---------------------

  NOTES WHEN UPGRADING:

   * The default repository format is now ``pack-0.92``.  This 
     default is used when creating new repositories with ``init`` and 
     ``init-repo``, and when branching over bzr+ssh or bzr+hpss. 
     (See https://bugs.launchpad.net/bugs/164626)

     This format can be read and written by Bazaar 0.92 and later, and 
     data can be transferred to and from older formats.

     To upgrade, please reconcile your repository (``bzr reconcile``), and then
     upgrade (``bzr upgrade``). 
     
     ``pack-0.92`` offers substantially better scaling and performance than the
     previous knits format. Some operations are slower where the code already
     had bad scaling characteristics under knits, the pack format makes such
     operations more visible as part of being more scalable overall. We will
     correct such operations over the coming releases and encourage the filing
     of bugs on any operation which you observe to be slower in a packs
     repository. One particular case that we do not intend to fix is pulling
     data from a pack repository into a knit repository over a high latency
     link;  downgrading such data requires reinsertion of the file texts, and
     this is a classic space/time tradeoff. The current implementation is
     conservative on memory usage because we need to support converting data
     from any tree without problems.  
     (Robert Collins, Martin Pool, #164476)

  CHANGES:

   * Disable detection of plink.exe as possible ssh vendor. Plink vendor
     still available if user selects it explicitly with BZR_SSH environment
     variable. (Alexander Belchenko, workaround for bug #107593)

   * The pack format is now accessible as "pack-0.92", or "pack-0.92-subtree" 
     to enable the subtree functions (for example, for bzr-svn).  
     See http://doc.bazaar-vcs.org/latest/developer/packrepo.html
     (Martin Pool)

  FEATURES:

   * New ``authentication.conf`` file holding the password or other credentials
     for remote servers. This can be used for ssh, sftp, smtp and other 
     supported transports.
     (Vincent Ladeuil)

   * New rich-root and rich-root-pack formats, recording the same data about
     tree roots that's recorded for all other directories.
     (Aaron Bentley, #164639)

   * ``pack-0.92`` repositories can now be reconciled.
     (Robert Collins, #154173)

   * ``switch`` command added for changing the branch a lightweight checkout
     is associated with and updating the tree to reflect the latest content
     accordingly. This command was previously part of the BzrTools plug-in.
     (Ian Clatworthy, Aaron Bentley, David Allouche)

   * ``reconfigure`` command can now convert branches, trees, or checkouts to
     lightweight checkouts.  (Aaron Bentley)

  PERFORMANCE:

   * Commit updates the state of the working tree via a delta rather than
     supplying entirely new basis trees. For commit of a single specified file
     this reduces the wall clock time for commit by roughly a 30%.
     (Robert Collins, Martin Pool)

   * Commit with many automatically found deleted paths no longer performs
     linear scanning for the children of those paths during inventory
     iteration. This should fix commit performance blowing out when many such
     paths occur during commit. (Robert Collins, #156491)

   * Fetch with pack repositories will no longer read the entire history graph.
     (Robert Collins, #88319)

   * Revert takes out an appropriate lock when reverting to a basis tree, and
     does not read the basis inventory twice. (Robert Collins)

   * Diff does not require an inventory to be generated on dirstate trees.
     (Aaron Bentley, #149254)

   * New annotate merge (--merge-type=weave) implementation is fast on
     versionedfiles withough cached annotations, e.g. pack-0.92.
     (Aaron Bentley)

  IMPROVEMENTS:

   * ``bzr merge`` now warns when it encounters a criss-cross merge.
     (Aaron Bentley)

   * ``bzr send`` now doesn't require the target e-mail address to be
     specified on the command line if an interactive e-mail client is used.
     (Lukáš Lalinský)

   * ``bzr tags`` now prints the revision number for each tag, instead of
     the revision id, unless --show-ids is passed. In addition, tags can be
     sorted chronologically instead of lexicographically with --sort=time.
     (Adeodato Simó, #120231)

   * Windows standalone version of bzr is able to load system-wide plugins from
     "plugins" subdirectory in installation directory. In addition standalone
     installer write to the registry (HKLM\SOFTWARE\Bazaar) useful info 
     about paths and bzr version. (Alexander Belchenko, #129298)

  DOCUMENTATION:

  BUG FIXES:

   * A progress bar has been added for knitpack -> knitpack fetching.
     (Robert Collins, #157789, #159147)

   * Branching from a branch via smart server now preserves the repository
     format. (Andrew Bennetts,  #164626)
     
   * ``commit`` is now able to invoke an external editor in a non-ascii
     directory. (Daniel Watkins, #84043)

   * Catch connection errors for ftp.
     (Vincent Ladeuil, #164567)

   * ``check`` no longer reports spurious unreferenced text versions.
     (Robert Collins, John A Meinel, #162931, #165071)

   * Conflicts are now resolved recursively by ``revert``.
     (Aaron Bentley, #102739)

   * Detect invalid transport reuse attempts by catching invalid URLs.
     (Vincent Ladeuil, #161819)

   * Deleting a file without removing it shows a correct diff, not a traceback.
     (Aaron Bentley)

   * Do no use timeout in HttpServer anymore.
     (Vincent Ladeuil, #158972).

   * Don't catch the exceptions related to the http pipeline status before
     retrying an http request or some programming errors may be masked.
     (Vincent Ladeuil, #160012)

   * Fix ``bzr rm`` to not delete modified and ignored files.
     (Lukáš Lalinský, #172598)

   * Fix exception when revisionspec contains merge revisons but log
     formatter doesn't support merge revisions. (Kent Gibson, #148908)

   * Fix exception when ScopeReplacer is assigned to before any members have
     been retrieved.  (Aaron Bentley)

   * Fix multiple connections during checkout --lightweight.
     (Vincent Ladeuil, #159150)

   * Fix possible error in insert_data_stream when copying between 
     pack repositories over bzr+ssh or bzr+http.  
     KnitVersionedFile.get_data_stream now makes sure that requested
     compression parents are sent before any delta hunks that depend 
     on them.
     (Martin Pool, #164637)

   * Fix typo in limiting offsets coalescing for http, leading to
     whole files being downloaded instead of parts.
     (Vincent Ladeuil, #165061)

   * FTP server errors don't error in the error handling code.
     (Robert Collins, #161240)

   * Give a clearer message when a pull fails because the source needs
     to be reconciled.
     (Martin Pool, #164443)

   * It is clearer when a plugin cannot be loaded because of its name, and a
     suggestion for an acceptable name is given. (Daniel Watkins, #103023)

   * Leave port as None in transport objects if user doesn't
     specify a port in urls.
     (vincent Ladeuil, #150860)

   * Make sure Repository.fetch(self) is properly a no-op for all
     Repository implementations. (John Arbash Meinel, #158333)

   * Mark .bzr directories as "hidden" on Windows.
     (Alexander Belchenko, #71147)

   * ``merge --uncommitted`` can now operate on a single file.
     (Aaron Bentley, Lukáš Lalinský, #136890)

   * Obsolete packs are now cleaned up by pack and autopack operations.
     (Robert Collins, #153789)

   * Operations pulling data from a smart server where the underlying
     repositories are not both annotated/both unannotated will now work.
     (Robert Collins, #165304).

   * Reconcile now shows progress bars. (Robert Collins, #159351)

   * ``RemoteBranch`` was not initializing ``self._revision_id_to_revno_map``
     properly. (John Arbash Meinel, #162486)

   * Removing an already-removed file reports the file does not exist. (Daniel
     Watkins, #152811)

   * Rename on Windows is able to change filename case.
     (Alexander Belchenko, #77740)

   * Return error instead of a traceback for ``bzr log -r0``.
     (Kent Gibson, #133751)

   * Return error instead of a traceback when bzr is unable to create
     symlink on some platforms (e.g. on Windows).
     (Alexander Belchenko, workaround for #81689)

   * Revert doesn't crash when restoring a single file from a deleted
     directory. (Aaron Bentley)

   * Stderr output via logging mechanism now goes through encoded wrapper
     and no more uses utf-8, but terminal encoding instead. So all unicode
     strings now should be readable in non-utf-8 terminal.
     (Alexander Belchenko, #54173)

   * The error message when ``move --after`` should be used makes how to do so
     clearer. (Daniel Watkins, #85237)

   * Unicode-safe output from ``bzr info``. The output will be encoded
     using the terminal encoding and unrepresentable characters will be
     replaced by '?'. (Lukáš Lalinský, #151844)

   * Working trees are no longer created when pushing into a local no-trees
     repo. (Daniel Watkins, #50582)

   * Upgrade util/configobj to version 4.4.0.
     (Vincent Ladeuil, #151208).

   * Wrap medusa ftp test server as an FTPServer feature.
     (Vincent Ladeuil, #157752)

  API BREAKS:

   * ``osutils.backup_file`` is deprecated. Actually it's not used in bzrlib
     during very long time. (Alexander Belchenko)

   * The return value of
     ``VersionedFile.iter_lines_added_or_present_in_versions`` has been
     changed. Previously it was an iterator of lines, now it is an iterator of
     (line, version_id) tuples. This change has been made to aid reconcile and
     fetch operations. (Robert Collins)

   * ``bzrlib.repository.get_versioned_file_checker`` is now private.
     (Robert Collins)

   * The Repository format registry default has been removed; it was previously
     obsoleted by the bzrdir format default, which implies a default repository
     format.
     (Martin Pool)

  INTERNALS:

   * Added ``ContainerSerialiser`` and ``ContainerPushParser`` to
     ``bzrlib.pack``.  These classes provide more convenient APIs for generating
     and parsing containers from streams rather than from files.  (Andrew
     Bennetts)

   * New module ``lru_cache`` providing a cache for use by tasks that need
     semi-random access to large amounts of data. (John A Meinel)

   * InventoryEntry.diff is now deprecated.  Please use diff.DiffTree instead.

  TESTING:


bzr 0.92 2007-11-05
-------------------

  CHANGES:

  * New uninstaller on Win32.  (Alexander Belchenko)


bzr 0.92rc1 2007-10-29
----------------------

  NOTES WHEN UPGRADING:

  CHANGES:
  
   * ``bzr`` now returns exit code 4 if an internal error occurred, and 
     3 if a normal error occurred.  (Martin Pool)

   * ``pull``, ``merge`` and ``push`` will no longer silently correct some
     repository index errors that occured as a result of the Weave disk format.
     Instead the ``reconcile`` command needs to be run to correct those
     problems if they exist (and it has been able to fix most such problems
     since bzr 0.8). Some new problems have been identified during this release
     and you should run ``bzr check`` once on every repository to see if you
     need to reconcile. If you cannot ``pull`` or ``merge`` from a remote
     repository due to mismatched parent errors - a symptom of index errors -
     you should simply take a full copy of that remote repository to a clean
     directory outside any local repositories, then run reconcile on it, and
     finally pull from it locally. (And naturally email the repositories owner
     to ask them to upgrade and run reconcile).
     (Robert Collins)

  FEATURES:

   * New ``knitpack-experimental`` repository format. This is interoperable with
     the ``dirstate-tags`` format but uses a smarter storage design that greatly
     speeds up many operations, both local and remote. This new format can be
     used as an option to the ``init``, ``init-repository`` and ``upgrade``
     commands. See http://doc.bazaar-vcs.org/0.92/developers/knitpack.html
     for further details. (Robert Collins)

   * For users of bzr-svn (and those testing the prototype subtree support) that
     wish to try packs, a new ``knitpack-subtree-experimental`` format has also
     been added. This is interoperable with the ``dirstate-subtrees`` format.
     (Robert Collins)

   * New ``reconfigure`` command. (Aaron Bentley)

   * New ``revert --forget-merges`` command, which removes the record of a pending 
     merge without affecting the working tree contents.  (Martin Pool)

   * New ``bzr_remote_path`` configuration variable allows finer control of
     remote bzr locations than BZR_REMOTE_PATH environment variable.
     (Aaron Bentley)

   * New ``launchpad-login`` command to tell Bazaar your Launchpad
     user ID.  This can then be used by other functions of the
     Launchpad plugin. (James Henstridge)

  PERFORMANCE:

   * Commit in quiet mode is now slightly faster as the information to
     output is no longer calculated. (Ian Clatworthy)

   * Commit no longer checks for new text keys during insertion when the
     revision id was deterministically unique. (Robert Collins)

   * Committing a change which is not a merge and does not change the number of
     files in the tree is faster by utilising the data about whether files are
     changed to determine if the tree is unchanged rather than recalculating
     it at the end of the commit process. (Robert Collins)

   * Inventory serialisation no longer double-sha's the content.
     (Robert Collins)

   * Knit text reconstruction now avoids making copies of the lines list for
     interim texts when building a single text. The new ``apply_delta`` method
     on ``KnitContent`` aids this by allowing modification of the revision id
     such objects represent. (Robert Collins)

   * Pack indices are now partially parsed for specific key lookup using a
     bisection approach. (Robert Collins)

   * Partial commits are now approximately 40% faster by walking over the
     unselected current tree more efficiently. (Robert Collins)

   * XML inventory serialisation takes 20% less time while being stricter about
     the contents. (Robert Collins)

   * Graph ``heads()`` queries have been fixed to no longer access all history
     unnecessarily. (Robert Collins)

  IMPROVEMENTS:

   * ``bzr+https://`` smart server across https now supported. 
     (John Ferlito, Martin Pool, #128456)

   * Mutt is now a supported mail client; set ``mail_client=mutt`` in your
     bazaar.conf and ``send`` will use mutt. (Keir Mierle)

   * New option ``-c``/``--change`` for ``merge`` command for cherrypicking 
     changes from one revision. (Alexander Belchenko, #141368)

   * Show encodings, locale and list of plugins in the traceback message.
     (Martin Pool, #63894)

   * Experimental directory formats can now be marked with
     ``experimental = True`` during registration. (Ian Clatworthy)

  DOCUMENTATION:

   * New *Bazaar in Five Minutes* guide.  (Matthew Revell)

   * The hooks reference documentation is now converted to html as expected.
     (Ian Clatworthy)

  BUG FIXES:

   * Connection error reporting for the smart server has been fixed to
     display a user friendly message instead of a traceback.
     (Ian Clatworthy, #115601)

   * Make sure to use ``O_BINARY`` when opening files to check their
     sha1sum. (Alexander Belchenko, John Arbash Meinel, #153493)

   * Fix a problem with Win32 handling of the executable bit.
     (John Arbash Meinel, #149113)

   * ``bzr+ssh://`` and ``sftp://`` URLs that do not specify ports explicitly
     no longer assume that means port 22.  This allows people using OpenSSH to
     override the default port in their ``~/.ssh/config`` if they wish.  This
     fixes a bug introduced in bzr 0.91.  (Andrew Bennetts, #146715)

   * Commands reporting exceptions can now be profiled and still have their
     data correctly dumped to a file. For example, a ``bzr commit`` with
     no changes still reports the operation as pointless but doing so no
     longer throws away the profiling data if this command is run with
     ``--lsprof-file callgrind.out.ci`` say. (Ian Clatworthy)

   * Fallback to ftp when paramiko is not installed and sftp can't be used for
     ``tests/commands`` so that the test suite is still usable without
     paramiko.
     (Vincent Ladeuil, #59150)

   * Fix commit ordering in corner case. (Aaron Bentley, #94975)

   * Fix long standing bug in partial commit when there are renames 
     left in tree. (Robert Collins, #140419)

   * Fix selftest semi-random noise during http related tests.
     (Vincent Ladeuil, #140614)

   * Fix typo in ftp.py making the reconnection fail on temporary errors.
     (Vincent Ladeuil, #154259)

   * Fix failing test by comparing real paths to cover the case where the TMPDIR
     contains a symbolic link.
     (Vincent Ladeuil, #141382).

   * Fix log against smart server branches that don't support tags.
     (James Westby, #140615)

   * Fix pycurl http implementation by defining error codes from
     pycurl instead of relying on an old curl definition.
     (Vincent Ladeuil, #147530)

   * Fix 'unprintable error' message when displaying BzrCheckError and 
     some other exceptions on Python 2.5.
     (Martin Pool, #144633)

   * Fix ``Inventory.copy()`` and add test for it. (Jelmer Vernooij)

   * Handles default value for ListOption in cmd_commit.
     (Vincent Ladeuil, #140432)

   * HttpServer and FtpServer need to be closed properly or a listening socket
     will remain opened.
     (Vincent Ladeuil, #140055)

   * Monitor the .bzr directory created in the top level test
     directory to detect leaking tests.
     (Vincent Ladeuil, #147986)

   * The basename, not the full path, is now used when checking whether
     the profiling dump file begins with ``callgrind.out`` or not. This
     fixes a bug reported by Aaron Bentley on IRC. (Ian Clatworthy)

   * Trivial fix for invoking command ``reconfigure`` without arguments.
     (Rob Weir, #141629)

   * ``WorkingTree.rename_one`` will now raise an error if normalisation of the
     new path causes bzr to be unable to access the file. (Robert Collins)

   * Correctly detect a NoSuchFile when using a filezilla server. (Gary van der
     Merwe)

  API BREAKS:

   * ``bzrlib.index.GraphIndex`` now requires a size parameter to the
     constructor, for enabling bisection searches. (Robert Collins)

   * ``CommitBuilder.record_entry_contents`` now requires the root entry of a
     tree be supplied to it, previously failing to do so would trigger a
     deprecation warning. (Robert Collins)

   * ``KnitVersionedFile.add*`` will no longer cache added records even when
     enable_cache() has been called - the caching feature is now exclusively for
     reading existing data. (Robert Collins)

   * ``ReadOnlyLockError`` is deprecated; ``LockFailed`` is usually more 
     appropriate.  (Martin Pool)

   * Removed ``bzrlib.transport.TransportLogger`` - please see the new
     ``trace+`` transport instead. (Robert Collins)

   * Removed previously deprecated varargs interface to ``TestCase.run_bzr`` and
     deprecated methods ``TestCase.capture`` and ``TestCase.run_bzr_captured``.
     (Martin Pool)

   * Removed previous deprecated ``basis_knit`` parameter to the
     ``KnitVersionedFile`` constructor. (Robert Collins)

   * Special purpose method ``TestCase.run_bzr_decode`` is moved to the test_non_ascii 
     class that needs it.
     (Martin Pool)

   * The class ``bzrlib.repofmt.knitrepo.KnitRepository3`` has been folded into
     ``KnitRepository`` by parameters to the constructor. (Robert Collins)

   * The ``VersionedFile`` interface now allows content checks to be bypassed
     by supplying check_content=False.  This saves nearly 30% of the minimum
     cost to store a version of a file. (Robert Collins)

   * Tree's with bad state such as files with no length or sha will no longer
     be silently accepted by the repository XML serialiser. To serialise
     inventories without such data, pass working=True to write_inventory.
     (Robert Collins)

   * ``VersionedFile.fix_parents`` has been removed as a harmful API.
     ``VersionedFile.join`` will no longer accept different parents on either
     side of a join - it will either ignore them, or error, depending on the
     implementation. See notes when upgrading for more information.
     (Robert Collins)

  INTERNALS:

   * ``bzrlib.transport.Transport.put_file`` now returns the number of bytes
     put by the method call, to allow avoiding stat-after-write or
     housekeeping in callers. (Robert Collins)

   * ``bzrlib.xml_serializer.Serializer`` is now responsible for checking that
     mandatory attributes are present on serialisation and deserialisation.
     This fixes some holes in API usage and allows better separation between
     physical storage and object serialisation. (Robert Collins)

   * New class ``bzrlib.errors.InternalBzrError`` which is just a convenient
     shorthand for deriving from BzrError and setting internal_error = True.
     (Robert Collins)

   * New method ``bzrlib.mutabletree.update_to_one_parent_via_delta`` for
     moving the state of a parent tree to a new version via a delta rather than
     a complete replacement tree. (Robert Collins)

   * New method ``bzrlib.osutils.minimum_path_selection`` useful for removing
     duplication from user input, when a user mentions both a path and an item
     contained within that path. (Robert Collins)

   * New method ``bzrlib.repository.Repository.is_write_locked`` useful for
     determining if a repository is write locked. (Robert Collins)

   * New method on ``bzrlib.tree.Tree`` ``path_content_summary`` provides a
     tuple containing the key information about a path for commit processing
     to complete. (Robert Collins)

   * New method on xml serialisers, write_inventory_to_lines, which matches the
     API used by knits for adding content. (Robert Collins)

   * New module ``bzrlib.bisect_multi`` with generic multiple-bisection-at-once
     logic, currently only available for byte-based lookup
     (``bisect_multi_bytes``). (Robert Collins)

   * New helper ``bzrlib.tuned_gzip.bytes_to_gzip`` which takes a byte string
     and returns a gzipped version of the same. This is used to avoid a bunch
     of api friction during adding of knit hunks. (Robert Collins)

   * New parameter on ``bzrlib.transport.Transport.readv``
     ``adjust_for_latency`` which changes readv from returning strictly the
     requested data to inserted return larger ranges and in forward read order
     to reduce the effect of network latency. (Robert Collins)

   * New parameter yield_parents on ``Inventory.iter_entries_by_dir`` which
     causes the parents of a selected id to be returned recursively, so all the
     paths from the root down to each element of selected_file_ids are
     returned. (Robert Collins)

   * Knit joining has been enhanced to support plain to annotated conversion
     and annotated to plain conversion. (Ian Clatworthy)

   * The CommitBuilder method ``record_entry_contents`` now returns summary
     information about the effect of the commit on the repository. This tuple
     contains an inventory delta item if the entry changed from the basis, and a
     boolean indicating whether a new file graph node was recorded.
     (Robert Collins)

   * The python path used in the Makefile can now be overridden.
     (Andrew Bennetts, Ian Clatworthy)

  TESTING:

   * New transport implementation ``trace+`` which is useful for testing,
     logging activity taken to its _activity attribute. (Robert Collins)

   * When running bzr commands within the test suite, internal exceptions are
     not caught and reported in the usual way, but rather allowed to propagate
     up and be visible to the test suite.  A new API ``run_bzr_catch_user_errors``
     makes this behavior available to other users.
     (Martin Pool)

   * New method ``TestCase.call_catch_warnings`` for testing methods that 
     raises a Python warning.  (Martin Pool)


bzr 0.91 2007-09-26
-------------------

  BUG FIXES:

   * Print a warning instead of aborting the ``python setup.py install``
     process if building of a C extension is not possible.
     (Lukáš Lalinský, Alexander Belchenko)

   * Fix commit ordering in corner case (Aaron Bentley, #94975)

   * Fix ''bzr info bzr://host/'' and other operations on ''bzr://' URLs with
     an implicit port.  We were incorrectly raising PathNotChild due to
     inconsistent treatment of the ''_port'' attribute on the Transport object.
     (Andrew Bennetts, #133965)

   * Make RemoteRepository.sprout cope gracefully with servers that don't
     support the ``Repository.tarball`` request.
     (Andrew Bennetts)


bzr 0.91rc2 2007-09-11
----------------------

   * Replaced incorrect tarball for previous release; a debug statement was left 
     in bzrlib/remote.py.


bzr 0.91rc1 2007-09-11
----------------------

  CHANGES:

   * The default branch and repository format has changed to 
     ``dirstate-tags``, so tag commands are active by default.
     This format is compatible with Bazaar 0.15 and later.
     This incidentally fixes bug #126141.
     (Martin Pool)

   * ``--quiet`` or ``-q`` is no longer a global option. If present, it
     must now appear after the command name. Scripts doing things like
     ``bzr -q missing`` need to be rewritten as ``bzr missing -q``.
     (Ian Clatworthy)

  FEATURES:

   * New option ``--author`` in ``bzr commit`` to specify the author of the
     change, if it's different from the committer. ``bzr log`` and
     ``bzr annotate`` display the author instead of the committer.
     (Lukáš Lalinský)

   * In addition to global options and command specific options, a set of
     standard options are now supported. Standard options are legal for
     all commands. The initial set of standard options are:
     
     * ``--help`` or ``-h`` - display help message
     * ``--verbose`` or ``-v`` - display additional information
     * ``--quiet``  or ``-q`` - only output warnings and errors.

     Unlike global options, standard options can be used in aliases and
     may have command-specific help. (Ian Clatworthy)

   * Verbosity level processing has now been unified. If ``--verbose``
     or ``-v`` is specified on the command line multiple times, the
     verbosity level is made positive the first time then increased.
     If ``--quiet`` or ``-q`` is specified on the command line
     multiple times, the verbosity level is made negative the first
     time then decreased. To get the default verbosity level of zero,
     either specify none of the above , ``--no-verbose`` or ``--no-quiet``.
     Note that most commands currently ignore the magnitude of the
     verbosity level but do respect *quiet vs normal vs verbose* when
     generating output. (Ian Clatworthy)

   * ``Branch.hooks`` now supports ``pre_commit`` hook. The hook's signature
     is documented in BranchHooks constructor. (Nam T. Nguyen, #102747)

   * New ``Repository.stream_knit_data_for_revisions`` request added to the
     network protocol for greatly reduced roundtrips when retrieving a set of
     revisions. (Andrew Bennetts)

  BUG FIXES:

   * ``bzr plugins`` now lists the version number for each plugin in square
     brackets after the path. (Robert Collins, #125421)

   * Pushing, pulling and branching branches with subtree references was not
     copying the subtree weave, preventing the file graph from being accessed
     and causing errors in commits in clones. (Robert Collins)

   * Suppress warning "integer argument expected, got float" from Paramiko,
     which sometimes caused false test failures.  (Martin Pool)

   * Fix bug in bundle 4 that could cause attempts to write data to wrong
     versionedfile.  (Aaron Bentley)

   * Diffs generated using "diff -p" no longer break the patch parser.
     (Aaron Bentley)

   * get_transport treats an empty possible_transports list the same as a non-
     empty one.  (Aaron Bentley)

   * patch verification for merge directives is reactivated, and works with
     CRLF and CR files.  (Aaron Bentley)

   * Accept ..\ as a path in revision specifiers. This fixes for example
     "-r branch:..\other-branch" on Windows.  (Lukáš Lalinský) 

   * ``BZR_PLUGIN_PATH`` may now contain trailing slashes.
     (Blake Winton, #129299)

   * man page no longer lists hidden options (#131667, Aaron Bentley)

   * ``uncommit --help`` now explains the -r option adequately.  (Daniel
     Watkins, #106726)

   * Error messages are now better formatted with parameters (such as
     filenames) quoted when necessary. This avoids confusion when directory
     names ending in a '.' at the end of messages were confused with a
     full stop that may or not have been there. (Daniel Watkins, #129791)

   * Fix ``status FILE -r X..Y``. (Lukáš Lalinský)

   * If a particular command is an alias, ``help`` will show the alias
     instead of claiming there is no help for said alias. (Daniel Watkins,
     #133548)

   * TreeTransform-based operations, like pull, merge, revert, and branch,
     now roll back if they encounter an error.  (Aaron Bentley, #67699)

   * ``bzr commit`` now exits cleanly if a character unsupported by the
     current encoding is used in the commit message.  (Daniel Watkins,
     #116143)

   * bzr send uses default values for ranges when only half of an elipsis
     is specified ("-r..5" or "-r5..").  (#61685, Aaron Bentley)

   * Avoid trouble when Windows ssh calls itself 'plink' but no plink
     binary is present.  (Martin Albisetti, #107155)

   * ``bzr remove`` should remove clean subtrees.  Now it will remove (without
     needing ``--force``) subtrees that contain no files with text changes or
     modified files.  With ``--force`` it removes the subtree regardless of
     text changes or unknown files. Directories with renames in or out (but
     not changed otherwise) will now be removed without needing ``--force``.
     Unknown ignored files will be deleted without needing ``--force``.
     (Marius Kruger, #111665)

   * When two plugins conflict, the source of both the losing and now the
     winning definition is shown.  (Konstantin Mikhaylov, #5454)

   * When committing to a branch, the location being committed to is
     displayed.  (Daniel Watkins, #52479)

   * ``bzr --version`` takes care about encoding of stdout, especially
     when output is redirected. (Alexander Belchenko, #131100)

   * Prompt for an ftp password if none is provided.
     (Vincent Ladeuil, #137044)

   * Reuse bound branch associated transport to avoid multiple
     connections.
     (Vincent Ladeuil, #128076, #131396)

   * Overwrite conflicting tags by ``push`` and ``pull`` if the
     ``--overwrite`` option is specified.  (Lukáš Lalinský, #93947)

   * In checkouts, tags are copied into the master branch when created,
     changed or deleted, and are copied into the checkout when it is 
     updated.  (Martin Pool, #93856, #93860)

   * Print a warning instead of aborting the ``python setup.py install``
     process if building of a C extension is not possible.
     (Lukáš Lalinský, Alexander Belchenko)

  IMPROVEMENTS:

   * Add the option "--show-diff" to the commit command in order to display
     the diff during the commit log creation. (Goffredo Baroncelli)

   * ``pull`` and ``merge`` are much faster at installing bundle format 4.
     (Aaron Bentley)

   * ``pull -v`` no longer includes deltas, making it much faster.
     (Aaron Bentley)

   * ``send`` now sends the directive as an attachment by default.
     (Aaron Bentley, Lukáš Lalinský, Alexander Belchenko)

   * Documentation updates (Martin Albisetti)

   * Help on debug flags is now included in ``help global-options``.
     (Daniel Watkins, #124853)

   * Parameters passed on the command line are checked to ensure they are
     supported by the encoding in use. (Daniel Watkins)

   * The compression used within the bzr repository has changed from zlib
     level 9 to the zlib default level. This improves commit performance with
     only a small increase in space used (and in some cases a reduction in
     space). (Robert Collins)

   * Initial commit no longer SHAs files twice and now reuses the path
     rather than looking it up again, making it faster.
     (Ian Clatworthy)

   * New option ``-c``/``--change`` for ``diff`` and ``status`` to show
     changes in one revision.  (Lukáš Lalinský)

   * If versioned files match a given ignore pattern, a warning is now
     given. (Daniel Watkins, #48623)

   * ``bzr status`` now has -S as a short name for --short and -V as a
     short name for --versioned. These have been added to assist users
     migrating from Subversion: ``bzr status -SV`` is now like
     ``svn status -q``.  (Daniel Watkins, #115990)

   * Added C implementation of  ``PatienceSequenceMatcher``, which is about
     10x faster than the Python version. This speeds up commands that
     need file diffing, such as ``bzr commit`` or ``bzr diff``.
     (Lukáš Lalinský)

   * HACKING has been extended with a large section on core developer tasks.
     (Ian Clatworthy)

   * Add ``branches`` and ``standalone-trees`` as online help topics and
     include them as Concepts within the User Reference.
     (Paul Moore, Ian Clatworthy)

    * ``check`` can detect versionedfile parent references that are
      inconsistent with revision and inventory info, and ``reconcile`` can fix
      them.  These faulty references were generated by 0.8-era releases,
      so repositories which were manipulated by old bzrs should be
      checked, and possibly reconciled ASAP.  (Aaron Bentley, Andrew Bennetts)

  API BREAKS:

   * ``Branch.append_revision`` is removed altogether; please use 
     ``Branch.set_last_revision_info`` instead.  (Martin Pool)

   * CommitBuilder now advertises itself as requiring the root entry to be
     supplied. This only affects foreign repository implementations which reuse
     CommitBuilder directly and have changed record_entry_contents to require
     that the root not be supplied. This should be precisely zero plugins
     affected. (Robert Collins)

   * The ``add_lines`` methods on ``VersionedFile`` implementations has changed
     its return value to include the sha1 and length of the inserted text. This
     allows the avoidance of double-sha1 calculations during commit.
     (Robert Collins)

   * ``Transport.should_cache`` has been removed.  It was not called in the
     previous release.  (Martin Pool)

  TESTING:

   * Tests may now raise TestNotApplicable to indicate they shouldn't be 
     run in a particular scenario.  (Martin Pool)

   * New function multiply_tests_from_modules to give a simpler interface
     to test parameterization.  (Martin Pool, Robert Collins)

   * ``Transport.should_cache`` has been removed.  It was not called in the
     previous release.  (Martin Pool)

   * NULL_REVISION is returned to indicate the null revision, not None.
     (Aaron Bentley)

   * Use UTF-8 encoded StringIO for log tests to avoid failures on
     non-ASCII committer names.  (Lukáš Lalinský)

  INTERNALS:

   * ``bzrlib.plugin.all_plugins`` has been deprecated in favour of
     ``bzrlib.plugin.plugins()`` which returns PlugIn objects that provide
     useful functionality for determining the path of a plugin, its tests, and
     its version information. (Robert Collins)

   * Add the option user_encoding to the function 'show_diff_trees()'
     in order to move the user encoding at the UI level. (Goffredo Baroncelli)

   * Add the function make_commit_message_template_encoded() and the function
     edit_commit_message_encoded() which handle encoded strings.
     This is done in order to mix the commit messages (which is a unicode
     string), and the diff which is a raw string. (Goffredo Baroncelli)

   * CommitBuilder now defaults to using add_lines_with_ghosts, reducing
     overhead on non-weave repositories which don't require all parents to be
     present. (Robert Collins)

   * Deprecated method ``find_previous_heads`` on
     ``bzrlib.inventory.InventoryEntry``. This has been superseded by the use
     of ``parent_candidates`` and a separate heads check via the repository
     API. (Robert Collins)

   * New trace function ``mutter_callsite`` will print out a subset of the
     stack to the log, which can be useful for gathering debug details.
     (Robert Collins)

   * ``bzrlib.pack.ContainerWriter`` now tracks how many records have been
     added via a public attribute records_written. (Robert Collins)

   * New method ``bzrlib.transport.Transport.get_recommended_page_size``.
     This provides a hint to users of transports as to the reasonable
     minimum data to read. In principle this can take latency and
     bandwidth into account on a per-connection basis, but for now it
     just has hard coded values based on the url. (e.g. http:// has a large
     page size, file:// has a small one.) (Robert Collins)

   * New method on ``bzrlib.transport.Transport`` ``open_write_stream`` allows
     incremental addition of data to a file without requiring that all the
     data be buffered in memory. (Robert Collins)

   * New methods on ``bzrlib.knit.KnitVersionedFile``:
     ``get_data_stream(versions)``, ``insert_data_stream(stream)`` and
     ``get_format_signature()``.  These provide some infrastructure for
     efficiently streaming the knit data for a set of versions over the smart
     protocol.

   * Knits with no annotation cache still produce correct annotations.
     (Aaron Bentley)

   * Three new methods have been added to ``bzrlib.trace``:
     ``set_verbosity_level``, ``get_verbosity_level`` and ``is_verbose``.
     ``set_verbosity_level`` expects a numeric value: negative for quiet,
     zero for normal, positive for verbose. The size of the number can be
     used to determine just how quiet or verbose the application should be.
     The existing ``be_quiet`` and ``is_quiet`` routines have been
     integrated into this new scheme. (Ian Clatworthy)

   * Options can now be delcared with a ``custom_callback`` parameter. If
     set, this routine is called after the option is processed. This feature
     is now used by the standard options ``verbose`` and ``quiet`` so that
     setting one implicitly resets the other. (Ian Clatworthy)

   * Rather than declaring a new option from scratch in order to provide
     custom help, a centrally registered option can be decorated using the
     new ``bzrlib.Option.custom_help`` routine. In particular, this routine
     is useful when declaring better help for the ``verbose`` and ``quiet``
     standard options as the base definition of these is now more complex
     than before thanks to their use of a custom callback. (Ian Clatworthy)
      
    * Tree._iter_changes(specific_file=[]) now iterates through no files,
      instead of iterating through all files.  None is used to iterate through
      all files.  (Aaron Bentley)

    * WorkingTree.revert() now accepts None to revert all files.  The use of
      [] to revert all files is deprecated.  (Aaron Bentley)


bzr 0.90 2007-08-28
-------------------

  IMPROVEMENTS:

    * Documentation is now organized into multiple directories with a level
      added for different languages or locales. Added the Mini Tutorial
      and Quick Start Summary (en) documents from the Wiki, improving the
      content and readability of the former. Formatted NEWS as Release Notes
      complete with a Table of Conents, one heading per release. Moved the
      Developer Guide into the main document catalog and provided a link
      from the developer document catalog back to the main one.
      (Ian Clatworthy, Sabin Iacob, Alexander Belchenko)


  API CHANGES:

    * The static convenience method ``BzrDir.create_repository``
      is deprecated.  Callers should instead create a ``BzrDir`` instance
      and call ``create_repository`` on that.  (Martin Pool)


bzr 0.90rc1 2007-08-14
----------------------

  BUGFIXES:

    * ``bzr init`` should connect to the remote location one time only.  We
      have been connecting several times because we forget to pass around the
      Transport object. This modifies ``BzrDir.create_branch_convenience``,
      so that we can give it the Transport we already have.
      (John Arbash Meinel, Vincent Ladeuil, #111702)

    * Get rid of sftp connection cache (get rid of the FTP one too).
      (Vincent Ladeuil, #43731)

    * bzr branch {local|remote} remote don't try to create a working tree
      anymore.
      (Vincent Ladeuil, #112173)

    * All identified multiple connections for a single bzr command have been
      fixed. See bzrlib/tests/commands directory.
      (Vincent Ladeuil)

    * ``bzr rm`` now does not insist on ``--force`` to delete files that
      have been renamed but not otherwise modified.  (Marius Kruger,
      #111664)

    * ``bzr selftest --bench`` no longer emits deprecation warnings
      (Lukáš Lalinský)

    * ``bzr status`` now honours FILE parameters for conflict lists
      (Aaron Bentley, #127606)

    * ``bzr checkout`` now honours -r when reconstituting a working tree.
      It also honours -r 0.  (Aaron Bentley, #127708)

    * ``bzr add *`` no more fails on Windows if working tree contains
      non-ascii file names. (Kuno Meyer, #127361)

    * allow ``easy_install bzr`` runs without fatal errors. 
      (Alexander Belchenko, #125521)

    * Graph._filter_candidate_lca does not raise KeyError if a candidate
      is eliminated just before it would normally be examined.  (Aaron Bentley)

    * SMTP connection failures produce a nice message, not a traceback.
      (Aaron Bentley)

  IMPROVEMENTS:

    * Don't show "dots" progress indicators when run non-interactively, such
      as from cron.  (Martin Pool)

    * ``info`` now formats locations more nicely and lists "submit" and
      "public" branches (Aaron Bentley)

    * New ``pack`` command that will trigger database compression within
      the repository (Robert Collins)

    * Implement ``_KnitIndex._load_data`` in a pyrex extension. The pyrex
      version is approximately 2-3x faster at parsing a ``.kndx`` file.
      Which yields a measurable improvement for commands which have to
      read from the repository, such as a 1s => 0.75s improvement in
      ``bzr diff`` when there are changes to be shown.  (John Arbash Meinel)

    * Merge is now faster.  Depending on the scenario, it can be more than 2x
      faster. (Aaron Bentley)

    * Give a clearer warning, and allow ``python setup.py install`` to
      succeed even if pyrex is not available.
      (John Arbash Meinel)

    * ``DirState._read_dirblocks`` now has an optional Pyrex
      implementation. This improves the speed of any command that has to
      read the entire DirState. (``diff``, ``status``, etc, improve by
      about 10%).
      ``bisect_dirblocks`` has also been improved, which helps all
      ``_get_entry`` type calls (whenever we are searching for a
      particular entry in the in-memory DirState).
      (John Arbash Meinel)

    * ``bzr pull`` and ``bzr push`` no longer do a complete walk of the 
      branch revision history for ui display unless -v is supplied.
      (Robert Collins)

    * ``bzr log -rA..B`` output shifted to the left margin if the log only 
      contains merge revisions. (Kent Gibson) 

    * The ``plugins`` command is now public with improved help.
      (Ian Clatworthy)

    * New bundle and merge directive formats are faster to generate, and

    * Annotate merge now works when there are local changes. (Aaron Bentley)

    * Commit now only shows the progress in terms of directories instead of
      entries. (Ian Clatworthy)

    * Fix ``KnitRepository.get_revision_graph`` to not request the graph 2
      times. This makes ``get_revision_graph`` 2x faster. (John Arbash
      Meinel)

    * Fix ``VersionedFile.get_graph()`` to avoid using
      ``set.difference_update(other)``, which has bad scaling when
      ``other`` is large. This improves ``VF.get_graph([version_id])`` for
      a 12.5k graph from 2.9s down to 200ms. (John Arbash Meinel)

    * The ``--lsprof-file`` option now generates output for KCacheGrind if
      the file starts with ``callgrind.out``. This matches the default file
      filtering done by KCacheGrind's Open Dialog. (Ian Clatworthy)

    * Fix ``bzr update`` to avoid an unnecessary
      ``branch.get_master_branch`` call, which avoids 1 extra connection
      to the remote server. (Partial fix for #128076, John Arbash Meinel)

    * Log errors from the smart server in the trace file, to make debugging 
      test failures (and live failures!) easier.  (Andrew Bennetts)

    * The HTML version of the man page has been superceded by a more
      comprehensive manual called the Bazaar User Reference. This manual
      is completed generated from the online help topics. As part of this
      change, limited reStructuredText is now explicitly supported in help
      topics and command help with 'unnatural' markup being removed prior
      to display by the online help or inclusion in the man page.
      (Ian Clatworthy)

    * HTML documentation now use files extension ``*.html``
      (Alexander Belchenko)

    * The cache of ignore definitions is now cleared in WorkingTree.unlock()
      so that changes to .bzrignore aren't missed. (#129694, Daniel Watkins)

    * ``bzr selftest --strict`` fails if there are any missing features or
      expected test failures. (Daniel Watkins, #111914)

    * Link to registration survey added to README. (Ian Clatworthy)

    * Windows standalone installer show link to registration survey
      when installation finished. (Alexander Belchenko)

  LIBRARY API BREAKS:

    * Deprecated dictionary ``bzrlib.option.SHORT_OPTIONS`` removed.
      Options are now required to provide a help string and it must
      comply with the style guide by being one or more sentences with an
      initial capital and final period. (Martin Pool)

    * KnitIndex.get_parents now returns tuples. (Robert Collins)

    * Ancient unused ``Repository.text_store`` attribute has been removed.
      (Robert Collins)

    * The ``bzrlib.pack`` interface has changed to use tuples of bytestrings
      rather than just bytestrings, making it easier to represent multiple
      element names. As this interface was not used by any internal facilities
      since it was introduced in 0.18 no API compatibility is being preserved.
      The serialised form of these packs is identical with 0.18 when a single
      element tuple is in use. (Robert Collins)

  INTERNALS:

    * merge now uses ``iter_changes`` to calculate changes, which makes room for
      future performance increases.  It is also more consistent with other
      operations that perform comparisons, and reduces reliance on
      Tree.inventory.  (Aaron Bentley)

    * Refactoring of transport classes connected to a remote server.
      ConnectedTransport is a new class that serves as a basis for all
      transports needing to connect to a remote server.  transport.split_url
      have been deprecated, use the static method on the object instead. URL
      tests have been refactored too.
      (Vincent Ladeuil)

    * Better connection sharing for ConnectedTransport objects.
      transport.get_transport() now accepts a 'possible_transports' parameter.
      If a newly requested transport can share a connection with one of the
      list, it will.
      (Vincent Ladeuil)

    * Most functions now accept ``bzrlib.revision.NULL_REVISION`` to indicate
      the null revision, and consider using ``None`` for this purpose
      deprecated.  (Aaron Bentley)

    * New ``index`` module with abstract index functionality. This will be
      used during the planned changes in the repository layer. Currently the
      index layer provides a graph aware immutable index, a builder for the
      same index type to allow creating them, and finally a composer for
      such indices to allow the use of many indices in a single query. The
      index performance is not optimised, however the API is stable to allow
      development on top of the index. (Robert Collins)

    * ``bzrlib.dirstate.cmp_by_dirs`` can be used to compare two paths by
      their directory sections. This is equivalent to comparing
      ``path.split('/')``, only without having to split the paths.
      This has a Pyrex implementation available.
      (John Arbash Meinel)

    * New transport decorator 'unlistable+' which disables the list_dir
      functionality for testing.

    * Deprecated ``change_entry`` in transform.py. (Ian Clatworthy)

    * RevisionTree.get_weave is now deprecated.  Tree.plan_merge is now used
      for performing annotate-merge.  (Aaron Bentley)

    * New EmailMessage class to create email messages. (Adeodato Simó)

    * Unused functions on the private interface KnitIndex have been removed.
      (Robert Collins)

    * New ``knit.KnitGraphIndex`` which provides a ``KnitIndex`` layered on top
      of a ``index.GraphIndex``. (Robert Collins)

    * New ``knit.KnitVersionedFile.iter_parents`` method that allows querying
      the parents of many knit nodes at once, reducing round trips to the 
      underlying index. (Robert Collins)

    * Graph now has an is_ancestor method, various bits use it.
      (Aaron Bentley)

    * The ``-Dhpss`` flag now includes timing information. As well as
      logging when a new connection is opened. (John Arbash Meinel)

    * ``bzrlib.pack.ContainerWriter`` now returns an offset, length tuple to
      callers when inserting data, allowing generation of readv style access
      during pack creation, without needing a separate pass across the output
      pack to gather such details. (Robert Collins)

    * ``bzrlib.pack.make_readv_reader`` allows readv based access to pack
      files that are stored on a transport. (Robert Collins)

    * New ``Repository.has_same_location`` method that reports if two
      repository objects refer to the same repository (although with some risk
      of false negatives).  (Andrew Bennetts)

    * InterTree.compare now passes require_versioned on correctly.
      (Marius Kruger)

    * New methods on Repository - ``start_write_group``,
      ``commit_write_group``, ``abort_write_group`` and ``is_in_write_group`` -
      which provide a clean hook point for transactional Repositories - ones
      where all the data for a fetch or commit needs to be made atomically
      available in one step. This allows the write lock to remain while making
      a series of data insertions.  (e.g. data conversion). (Robert Collins)

    * In ``bzrlib.knit`` the internal interface has been altered to use
      3-tuples (index, pos, length) rather than two-tuples (pos, length) to
      describe where data in a knit is, allowing knits to be split into 
      many files. (Robert Collins)

    * ``bzrlib.knit._KnitData`` split into cache management and physical access
      with two access classes - ``_PackAccess`` and ``_KnitAccess`` defined.
      The former provides access into a .pack file, and the latter provides the
      current production repository form of .knit files. (Robert Collins)

  TESTING:

    * Remove selftest ``--clean-output``, ``--numbered-dirs`` and
      ``--keep-output`` options, which are obsolete now that tests
      are done within directories in $TMPDIR.  (Martin Pool)

    * The SSH_AUTH_SOCK environment variable is now reset to avoid 
      interaction with any running ssh agents.  (Jelmer Vernooij, #125955)

    * run_bzr_subprocess handles parameters the same way as run_bzr:
      either a string or a list of strings should be passed as the first
      parameter.  Varargs-style parameters are deprecated. (Aaron Bentley)


bzr 0.18  2007-07-17
--------------------

  BUGFIXES:

    * Fix 'bzr add' crash under Win32 (Kuno Meyer)


bzr 0.18rc1  2007-07-10
-----------------------

  BUGFIXES:

    * Do not suppress pipe errors, etc. in non-display commands
      (Alexander Belchenko, #87178)

    * Display a useful error message when the user requests to annotate
      a file that is not present in the specified revision.
      (James Westby, #122656)

    * Commands that use status flags now have a reference to 'help
      status-flags'.  (Daniel Watkins, #113436)

    * Work around python-2.4.1 inhability to correctly parse the
      authentication header.
      (Vincent Ladeuil, #121889)

    * Use exact encoding for merge directives. (Adeodato Simó, #120591)

    * Fix tempfile permissions error in smart server tar bundling under
      Windows. (Martin _, #119330)

    * Fix detection of directory entries in the inventory. (James Westby)

    * Fix handling of http code 400: Bad Request When issuing too many ranges.
      (Vincent Ladeuil, #115209)

    * Issue a CONNECT request when connecting to an https server
      via a proxy to enable SSL tunneling.
      (Vincent Ladeuil, #120678)

    * Fix ``bzr log -r`` to support selecting merge revisions, both 
      individually and as part of revision ranges.
      (Kent Gibson, #4663)
 
    * Don't leave cruft behind when failing to acquire a lockdir.
      (Martin Pool, #109169)

    * Don't use the '-f' strace option during tests.
      (Vincent Ladeuil, #102019).

    * Warn when setting ``push_location`` to a value that will be masked by
      locations.conf.  (Aaron Bentley, #122286)

    * Fix commit ordering in corner case (Aaron Bentley, #94975)

    *  Make annotate behave in a non-ASCII world (Adeodato Simó).

  IMPROVEMENTS:

    * The --lsprof-file option now dumps a text rendering of the profiling
      information if the filename ends in ".txt". It will also convert the
      profiling information to a format suitable for KCacheGrind if the
      output filename ends in ".callgrind". Fixes to the lsprofcalltree
      conversion process by Jean Paul Calderone and Itamar were also merged.
      See http://ddaa.net/blog/python/lsprof-calltree. (Ian Clatworthy)

    * ``info`` now defaults to non-verbose mode, displaying only paths and
      abbreviated format info.  ``info -v`` displays all the information
      formerly displayed by ``info``.  (Aaron Bentley, Adeodato Simó)

    * ``bzr missing`` now has better option names ``--this`` and ``--other``.
      (Elliot Murphy)

    * The internal ``weave-list`` command has become ``versionedfile-list``,
      and now lists knits as well as weaves.  (Aaron Bentley)

    * Automatic merge base selection uses a faster algorithm that chooses
      better bases in criss-cross merge situations (Aaron Bentley)

    * Progress reporting in ``commit`` has been improved. The various logical
      stages are now reported on as follows, namely:

      * Collecting changes [Entry x/y] - Stage n/m
      * Saving data locally - Stage n/m
      * Uploading data to master branch - Stage n/m
      * Updating the working tree - Stage n/m
      * Running post commit hooks - Stage n/m
      
      If there is no master branch, the 3rd stage is omitted and the total
      number of stages is adjusted accordingly.

      Each hook that is run after commit is listed with a name (as hooks
      can be slow it is useful feedback).
      (Ian Clatworthy, Robert Collins)

    * Various operations that are now faster due to avoiding unnecessary
      topological sorts. (Aaron Bentley)

    * Make merge directives robust against broken bundles. (Aaron Bentley)

    * The lsprof filename note is emitted via trace.note(), not standard
      output.  (Aaron Bentley)

    * ``bzrlib`` now exports explicit API compatibility information to assist
      library users and plugins. See the ``bzrlib.api`` module for details.
      (Robert Collins)

    * Remove unnecessary lock probes when acquiring a lockdir.
      (Martin Pool)

    * ``bzr --version`` now shows the location of the bzr log file, which
      is especially useful on Windows.  (Martin Pool)

    * -D now supports hooks to get debug tracing of hooks (though its currently
      minimal in nature). (Robert Collins)

    * Long log format reports deltas on merge revisions. 
      (John Arbash Meinel, Kent Gibson)

    * Make initial push over ftp more resilient. (John Arbash Meinel)

    * Print a summary of changes for update just like pull does.
      (Daniel Watkins, #113990)

    * Add a -Dhpss option to trace smart protocol requests and responses.
      (Andrew Bennetts)

  LIBRARY API BREAKS:

    * Testing cleanups - 
      ``bzrlib.repository.RepositoryTestProviderAdapter`` has been moved
      to ``bzrlib.tests.repository_implementations``;
      ``bzrlib.repository.InterRepositoryTestProviderAdapter`` has been moved
      to ``bzrlib.tests.interrepository_implementations``;
      ``bzrlib.transport.TransportTestProviderAdapter`` has moved to 
      ``bzrlib.tests.test_transport_implementations``.
      ``bzrlib.branch.BranchTestProviderAdapter`` has moved to
      ``bzrlib.tests.branch_implementations``.
      ``bzrlib.bzrdir.BzrDirTestProviderAdapter`` has moved to 
      ``bzrlib.tests.bzrdir_implementations``.
      ``bzrlib.versionedfile.InterVersionedFileTestProviderAdapter`` has moved
      to ``bzrlib.tests.interversionedfile_implementations``.
      ``bzrlib.store.revision.RevisionStoreTestProviderAdapter`` has moved to
      ``bzrlib.tests.revisionstore_implementations``.
      ``bzrlib.workingtree.WorkingTreeTestProviderAdapter`` has moved to
      ``bzrlib.tests.workingtree_implementations``.
      These changes are an API break in the testing infrastructure only.
      (Robert Collins)

    * Relocate TestCaseWithRepository to be more central. (Robert Collins)

    * ``bzrlib.add.smart_add_tree`` will no longer perform glob expansion on
      win32. Callers of the function should do this and use the new
      ``MutableTree.smart_add`` method instead. (Robert Collins)

    * ``bzrlib.add.glob_expand_for_win32`` is now
      ``bzrlib.win32utils.glob_expand``.  (Robert Collins)

    * ``bzrlib.add.FastPath`` is now private and moved to 
      ``bzrlib.mutabletree._FastPath``. (Robert Collins, Martin Pool)

    * ``LockDir.wait`` removed.  (Martin Pool)

    * The ``SmartServer`` hooks API has changed for the ``server_started`` and
      ``server_stopped`` hooks. The first parameter is now an iterable of
      backing URLs rather than a single URL. This is to reflect that many
      URLs may map to the external URL of the server. E.g. the server interally
      may have a chrooted URL but also the local file:// URL will be at the 
      same location. (Robert Collins)

  INTERNALS:

    * New SMTPConnection class to unify email handling.  (Adeodato Simó)

    * Fix documentation of BzrError. (Adeodato Simó)

    * Make BzrBadParameter an internal error. (Adeodato Simó)

    * Remove use of 'assert False' to raise an exception unconditionally.
      (Martin Pool)

    * Give a cleaner error when failing to decode knit index entry.
      (Martin Pool)

    * TreeConfig would mistakenly search the top level when asked for options
      from a section. It now respects the section argument and only
      searches the specified section. (James Westby)

    * Improve ``make api-docs`` output. (John Arbash Meinel)

    * Use os.lstat rather than os.stat for osutils.make_readonly and
      osutils.make_writeable. This makes the difftools plugin more
      robust when dangling symlinks are found. (Elliot Murphy)

    * New ``-Dlock`` option to log (to ~/.bzr.log) information on when 
      lockdirs are taken or released.  (Martin Pool)

    * ``bzrlib`` Hooks are now nameable using ``Hooks.name_hook``. This 
      allows a nicer UI when hooks are running as the current hook can
      be displayed. (Robert Collins)

    * ``Transport.get`` has had its interface made more clear for ease of use.
      Retrieval of a directory must now fail with either 'PathError' at open
      time, or raise 'ReadError' on a read. (Robert Collins)

    * New method ``_maybe_expand_globs`` on the ``Command`` class for 
      dealing with unexpanded glob lists - e.g. on the win32 platform. This
      was moved from ``bzrlib.add._prepare_file_list``. (Robert Collins)

    * ``bzrlib.add.smart_add`` and ``bzrlib.add.smart_add_tree`` are now
      deprecated in favour of ``MutableTree.smart_add``. (Robert Collins,
      Martin Pool)

    * New method ``external_url`` on Transport for obtaining the url to
      hand to external processes. (Robert Collins)

    * Teach windows installers to build pyrex/C extensions.
      (Alexander Belchenko)

  TESTING:

    * Removed the ``--keep-output`` option from selftest and clean up test
      directories as they're used.  This reduces the IO load from 
      running the test suite and cuts the time by about half.
      (Andrew Bennetts, Martin Pool)

    * Add scenarios as a public attribute on the TestAdapter classes to allow
      modification of the generated scenarios before adaption and easier
      testing. (Robert Collins)

    * New testing support class ``TestScenarioApplier`` which multiplies
      out a single teste by a list of supplied scenarios. (RobertCollins)

    * Setting ``repository_to_test_repository`` on a repository_implementations
      test will cause it to be called during repository creation, allowing the
      testing of repository classes which are not based around the Format
      concept. For example a repository adapter can be tested in this manner,
      by altering the repository scenarios to include a scenario that sets this
      attribute during the test parameterisation in
      ``bzrlib.tests.repository.repository_implementations``. (Robert Collins)

    * Clean up many of the APIs for blackbox testing of Bazaar.  The standard 
      interface is now self.run_bzr.  The command to run can be passed as
      either a list of parameters, a string containing the command line, or
      (deprecated) varargs parameters.  (Martin Pool)

    * The base TestCase now isolates tests from -D parameters by clearing
      ``debug.debug_flags`` and restores it afterwards. (Robert Collins)

    * Add a relpath parameter to get_transport methods in test framework to
      avoid useless cloning.
      (Vincent Ladeuil, #110448)


bzr 0.17  2007-06-18
--------------------

  BUGFIXES:

    * Fix crash of commit due to wrong lookup of filesystem encoding.
      (Colin Watson, #120647)

    * Revert logging just to stderr in commit as broke unicode filenames.
      (Aaron Bentley, Ian Clatworthy, #120930)


bzr 0.17rc1  2007-06-12
-----------------------

  NOTES WHEN UPGRADING:

    * The kind() and is_executable() APIs on the WorkingTree interface no
      longer implicitly (read) locks and unlocks the tree. This *might*
      impact some plug-ins and tools using this part of the API. If you find
      an issue that may be caused by this change, please let us know,
      particularly the plug-in/tool maintainer. If encountered, the API
      fix is to surround kind() and is_executable() calls with lock_read()
      and unlock() like so::

        work_tree.lock_read()
        try:
            kind = work_tree.kind(...)
        finally:
            work_tree.unlock()

  INTERNALS:
    * Rework of LogFormatter API to provide beginning/end of log hooks and to
      encapsulate the details of the revision to be logged in a LogRevision
      object.
      In long log formats, merge revision ids are only shown when --show-ids
      is specified, and are labelled "revision-id:", as per mainline
      revisions, instead of "merged:". (Kent Gibson)

    * New ``BranchBuilder`` API which allows the construction of particular
      histories quickly. Useful for testing and potentially other applications
      too. (Robert Collins)

  IMPROVEMENTS:
  
    * There are two new help topics, working-trees and repositories that
      attempt to explain these concepts. (James Westby, John Arbash Meinel,
      Aaron Bentley)

    * Added ``bzr log --limit`` to report a limited number of revisions.
      (Kent Gibson, #3659)

    * Revert does not try to preserve file contents that were originally
      produced by reverting to a historical revision.  (Aaron Bentley)

    * ``bzr log --short`` now includes ``[merge]`` for revisions which
      have more than one parent. This is a small improvement to help
      understanding what changes have occurred
      (John Arbash Meinel, #83887)

    * TreeTransform avoids many renames when contructing large trees,
      improving speed.  3.25x speedups have been observed for construction of
      kernel-sized-trees, and checkouts are 1.28x faster.  (Aaron Bentley)

    * Commit on large trees is now faster. In my environment, a commit of
      a small change to the Mozilla tree (55k files) has dropped from
      66 seconds to 32 seconds. For a small tree of 600 files, commit of a
      small change is 33% faster. (Ian Clatworthy)

    * New --create-prefix option to bzr init, like for push.  (Daniel Watkins,
      #56322)

  BUGFIXES:

    * ``bzr push`` should only connect to the remote location one time.
      We have been connecting 3 times because we forget to pass around
      the Transport object. This adds ``BzrDir.clone_on_transport()``, so
      that we can pass in the Transport that we already have.
      (John Arbash Meinel, #75721)

    * ``DirState.set_state_from_inventory()`` needs to properly order
      based on split paths, not just string paths.
      (John Arbash Meinel, #115947)

    * Let TestUIFactoy encode the password prompt with its own stdout.
      (Vincent Ladeuil, #110204)

    * pycurl should take use the range header that takes the range hint
      into account.
      (Vincent Ladeuil, #112719)

    * WorkingTree4.get_file_sha1 no longer raises an exception when invoked
      on a missing file.  (Aaron Bentley, #118186)

    * WorkingTree.remove works correctly with tree references, and when pwd is
      not the tree root. (Aaron Bentley)

    * Merge no longer fails when a file is renamed in one tree and deleted
      in the other. (Aaron Bentley, #110279)

    * ``revision-info`` now accepts dotted revnos, doesn't require a tree,
      and defaults to the last revision (Matthew Fuller, #90048)

    * Tests no longer fail when BZR_REMOTE_PATH is set in the environment.
      (Daniel Watkins, #111958)

    * ``bzr branch -r revid:foo`` can be used to branch any revision in
      your repository. (Previously Branch6 only supported revisions in your
      mainline). (John Arbash Meinel, #115343)

bzr 0.16  2007-05-07
--------------------
  
  BUGFIXES:

    * Handle when you have 2 directories with similar names, but one has a
      hyphen. (``'abc'`` versus ``'abc-2'``). The WT4._iter_changes
      iterator was using direct comparison and ``'abc/a'`` sorts after
      ``'abc-2'``, but ``('abc', 'a')`` sorts before ``('abc-2',)``.
      (John Arbash Meinel, #111227)

    * Handle when someone renames a file on disk without telling bzr.
      Previously we would report the first file as missing, but not show
      the new unknown file. (John Arbash Meinel, #111288)

    * Avoid error when running hooks after pulling into or pushing from
      a branch bound to a smartserver branch.  (Martin Pool, #111968)

  IMPROVEMENTS:

    * Move developer documentation to doc/developers/. This reduces clutter in
      the root of the source tree and allows HACKING to be split into multiple
      files. (Robert Collins, Alexander Belchenko)

    * Clean up the ``WorkingTree4._iter_changes()`` internal loops as well as
      ``DirState.update_entry()``. This optimizes the core logic for ``bzr
      diff`` and ``bzr status`` significantly improving the speed of
      both. (John Arbash Meinel)

bzr 0.16rc2  2007-04-30
-----------------------

  BUGFIXES:

    * Handle the case when you delete a file, and then rename another file
      on top of it. Also handle the case of ``bzr rm --keep foo``. ``bzr
      status`` should show the removed file and an unknown file in its
      place. (John Arbash Meinel, #109993)

    * Bundles properly read and write revision properties that have an
      empty value. And when the value is not ASCII.
      (John Arbash Meinel, #109613)

    * Fix the bzr commit message to be in text mode.
      (Alexander Belchenko, #110901)

    * Also handle when you rename a file and create a file where it used
      to be. (John Arbash Meinel, #110256)

    * ``WorkingTree4._iter_changes`` should not descend into unversioned
      directories. (John Arbash Meinel, #110399)

bzr 0.16rc1  2007-04-26
-----------------------

  NOTES WHEN UPGRADING:

    * ``bzr remove`` and ``bzr rm`` will now remove the working file, if
      it could be recovered again.
      This has been done for consistency with svn and the unix rm command.
      The old ``remove`` behaviour has been retained in the new option
      ``bzr remove --keep``, which will just stop versioning the file,
      but not delete it.
      ``bzr remove --force`` have been added which will always delete the
      files.
      ``bzr remove`` is also more verbose.
      (Marius Kruger, #82602)

  IMPROVEMENTS:

    * Merge directives can now be supplied as input to `merge` and `pull`,
      like bundles can.  (Aaron Bentley)

    * Sending the SIGQUIT signal to bzr, which can be done on Unix by
      pressing Control-Backslash, drops bzr into a debugger.  Type ``'c'``
      to continue.  This can be disabled by setting the environment variable
      ``BZR_SIGQUIT_PDB=0``.  (Martin Pool)

    * selftest now supports --list-only to list tests instead of running
      them. (Ian Clatworthy)

    * selftest now supports --exclude PATTERN (or -x PATTERN) to exclude
      tests with names that match that regular expression.
      (Ian Clatworthy, #102679)

    * selftest now supports --randomize SEED to run tests in a random order.
      SEED is typically the value 'now' meaning 'use the current time'.
      (Ian Clatworthy, #102686)

    * New option ``--fixes`` to commit, which stores bug fixing annotations as
      revision properties. Built-in support for Launchpad, Debian, Trac and
      Bugzilla bug trackers. (Jonathan Lange, James Henstridge, Robert Collins)

    * New API, ``bzrlib.bugtracker.tracker_registry``, for adding support for
      other bug trackers to ``fixes``. (Jonathan Lange, James Henstridge,
      Robert Collins)

    * ``selftest`` has new short options ``-f`` and ``-1``.  (Martin
      Pool)

    * ``bzrlib.tsort.MergeSorter`` optimizations. Change the inner loop
      into using local variables instead of going through ``self._var``.
      Improves the time to ``merge_sort`` a 10k revision graph by
      approximately 40% (~700->400ms).  (John Arbash Meinel)

    * ``make docs`` now creates a man page at ``man1/bzr.1`` fixing bug 107388.
      (Robert Collins)

    * ``bzr help`` now provides cross references to other help topics using
      the _see_also facility on command classes. Likewise the bzr_man
      documentation, and the bzr.1 man page also include this information.
      (Robert Collins)

    * Tags are now included in logs, that use the long log formatter. 
      (Erik Bågfors, Alexander Belchenko)

    * ``bzr help`` provides a clearer message when a help topic cannot be
      found. (Robert Collins, #107656)

    * ``bzr help`` now accepts optional prefixes for command help. The help
      for all commands can now be found at ``bzr help commands/COMMANDNAME``
      as well as ``bzr help COMMANDNAME`` (which only works for commands 
      where the name is not the same as a more general help topic). 
      (Robert Collins)

    * ``bzr help PLUGINNAME`` will now return the module docstring from the
      plugin PLUGINNAME. (Robert Collins, #50408)

    * New help topic ``urlspec`` which lists the availables transports.
      (Goffredo Baroncelli)

    * doc/server.txt updated to document the default bzr:// port
      and also update the blurb about the hpss' current status.
      (Robert Collins, #107125).

    * ``bzr serve`` now listens on interface 0.0.0.0 by default, making it
      serve out to the local LAN (and anyone in the world that can reach the
      machine running ``bzr serve``. (Robert Collins, #98918)

    * A new smart server protocol version has been added.  It prefixes requests
      and responses with an explicit version identifier so that future protocol
      revisions can be dealt with gracefully.  (Andrew Bennetts, Robert Collins)

    * The bzr protocol version 2 indicates success or failure in every response
      without depending on particular commands encoding that consistently,
      allowing future client refactorings to be much more robust about error
      handling. (Robert Collins, Martin Pool, Andrew Bennetts)

    * The smart protocol over HTTP client has been changed to always post to the
      same ``.bzr/smart`` URL under the original location when it can.  This allows
      HTTP servers to only have to pass URLs ending in .bzr/smart to the smart
      server handler, and not arbitrary ``.bzr/*/smart`` URLs.  (Andrew Bennetts)

    * digest authentication is now supported for proxies and HTTP by the urllib
      based http implementation. Tested against Apache 2.0.55 and Squid
      2.6.5. Basic and digest authentication are handled coherently for HTTP
      and proxy: if the user is provided in the url (bzr command line for HTTP,
      proxy environment variables for proxies), the password is prompted for
      (only once). If the password is provided, it is taken into account. Once
      the first authentication is successful, all further authentication
      roundtrips are avoided by preventively setting the right authentication
      header(s).
      (Vincent Ladeuil).

  INTERNALS:

    * bzrlib API compatability with 0.8 has been dropped, cleaning up some
      code paths. (Robert Collins)

    * Change the format of chroot urls so that they can be safely manipulated
      by generic url utilities without causing the resulting urls to have
      escaped the chroot. A side effect of this is that creating a chroot
      requires an explicit action using a ChrootServer.
      (Robert Collins, Andrew Bennetts)

    * Deprecate ``Branch.get_root_id()`` because branches don't have root ids,
      rather than fixing bug #96847.  (Aaron Bentley)

    * ``WorkingTree.apply_inventory_delta`` provides a better alternative to
      ``WorkingTree._write_inventory``.  (Aaron Bentley)

    * Convenience method ``TestCase.expectFailure`` ensures that known failures
      do not silently pass.  (Aaron Bentley)

    * ``Transport.local_abspath`` now raises ``NotLocalUrl`` rather than 
      ``TransportNotPossible``. (Martin Pool, Ian Clatworthy)

    * New SmartServer hooks facility. There are two initial hooks documented
      in ``bzrlib.transport.smart.SmartServerHooks``. The two initial hooks allow
      plugins to execute code upon server startup and shutdown.
      (Robert Collins).

    * SmartServer in standalone mode will now close its listening socket
      when it stops, rather than waiting for garbage collection. This primarily
      fixes test suite hangs when a test tries to connect to a shutdown server.
      It may also help improve behaviour when dealing with a server running
      on a specific port (rather than dynamically assigned ports).
      (Robert Collins)

    * Move most SmartServer code into a new package, bzrlib/smart.
      bzrlib/transport/remote.py contains just the Transport classes that used
      to be in bzrlib/transport/smart.py.  (Andrew Bennetts)

    * urllib http implementation avoid roundtrips associated with
      401 (and 407) errors once the authentication succeeds.
      (Vincent Ladeuil).

    * urlib http now supports querying the user for a proxy password if
      needed. Realm is shown in the prompt for both HTTP and proxy
      authentication when the user is required to type a password. 
      (Vincent Ladeuil).

    * Renamed SmartTransport (and subclasses like SmartTCPTransport) to
      RemoteTransport (and subclasses to RemoteTCPTransport, etc).  This is more
      consistent with its new home in ``bzrlib/transport/remote.py``, and because
      it's not really a "smart" transport, just one that does file operations
      via remote procedure calls.  (Andrew Bennetts)
 
    * The ``lock_write`` method of ``LockableFiles``, ``Repository`` and
      ``Branch`` now accept a ``token`` keyword argument, so that separate
      instances of those objects can share a lock if it has the right token.
      (Andrew Bennetts, Robert Collins)

    * New method ``get_branch_reference`` on ``BzrDir`` allows the detection of
      branch references - which the smart server component needs.

    * The Repository API ``make_working_trees`` is now permitted to return
      False when ``set_make_working_trees`` is not implemented - previously
      an unimplemented ``set_make_working_trees`` implied the result True
      from ``make_working_trees``. This has been changed to accomodate the
      smart server, where it does not make sense (at this point) to ever
      make working trees by default. (Robert Collins)

    * Command objects can now declare related help topics by having _see_also
      set to a list of related topic. (Robert Collins)

    * ``bzrlib.help`` now delegates to the Command class for Command specific
      help. (Robert Collins)

    * New class ``TransportListRegistry``, derived from the Registry class, which 
      simplifies tracking the available Transports. (Goffredo Baroncelli)

    * New function ``Branch.get_revision_id_to_revno_map`` which will
      return a dictionary mapping revision ids to dotted revnos. Since
      dotted revnos are defined in the context of the branch tip, it makes
      sense to generate them from a ``Branch`` object.
      (John Arbash Meinel)

    * Fix the 'Unprintable error' message display to use the repr of the 
      exception that prevented printing the error because the str value
      for it is often not useful in debugging (e.g. KeyError('foo') has a
      str() of 'foo' but a repr of 'KeyError('foo')' which is much more
      useful. (Robert Collins)

    * ``urlutils.normalize_url`` now unescapes unreserved characters, such as "~".
      (Andrew Bennetts)

  BUGFIXES:

    * Don't fail bundle selftest if email has 'two' embedded.  
      (Ian Clatworthy, #98510)

    * Remove ``--verbose`` from ``bzr bundle``. It didn't work anyway.
      (Robert Widhopf-Fenk, #98591)

    * Remove ``--basis`` from the checkout/branch commands - it didn't work
      properly and is no longer beneficial.
      (Robert Collins, #53675, #43486)

    * Don't produce encoding error when adding duplicate files.
      (Aaron Bentley)

    * Fix ``bzr log <file>`` so it only logs the revisions that changed
      the file, and does it faster.
      (Kent Gibson, John Arbash Meinel, #51980, #69477)
 
    * Fix ``InterDirstateTre._iter_changes`` to handle when we come across
      an empty versioned directory, which now has files in it.
      (John Arbash Meinel, #104257)

    * Teach ``common_ancestor`` to shortcut when the tip of one branch is
      inside the ancestry of the other. Saves a lot of graph processing
      (with an ancestry of 16k revisions, ``bzr merge ../already-merged``
      changes from 2m10s to 13s).  (John Arbash Meinel, #103757)

    * Fix ``show_diff_trees`` to handle the case when a file is modified,
      and the containing directory is renamed. (The file path is different
      in this versus base, but it isn't marked as a rename).
      (John Arbash Meinel, #103870)

    * FTP now works even when the FTP server does not support atomic rename.
      (Aaron Bentley, #89436)

    * Correct handling in bundles and merge directives of timezones with
      that are not an integer number of hours offset from UTC.  Always 
      represent the epoch time in UTC to avoid problems with formatting 
      earlier times on win32.  (Martin Pool, Alexander Belchenko, John
      Arbash Meinel)

    * Typo in the help for ``register-branch`` fixed. (Robert Collins, #96770)

    * "dirstate" and "dirstate-tags" formats now produce branches compatible
      with old versions of bzr. (Aaron Bentley, #107168))

    * Handle moving a directory when children have been added, removed,
      and renamed. (John Arbash Meinel, #105479)

    * Don't preventively use basic authentication for proxy before receiving a
      407 error. Otherwise people willing to use other authentication schemes
      may expose their password in the clear (or nearly). This add one
      roundtrip in case basic authentication should be used, but plug the
      security hole.
      (Vincent Ladeuil)

    * Handle http and proxy digest authentication.
      (Vincent Ladeuil, #94034).

  TESTING:

    * Added ``bzrlib.strace.strace`` which will strace a single callable and
      return a StraceResult object which contains just the syscalls involved
      in running it. (Robert Collins)

    * New test method ``reduceLockdirTimeout`` to drop the default (ui-centric)
      default time down to one suitable for tests. (Andrew Bennetts)

    * Add new ``vfs_transport_factory`` attribute on tests which provides the 
      common vfs backing for both the readonly and readwrite transports.
      This allows the RemoteObject tests to back onto local disk or memory,
      and use the existing ``transport_server`` attribute all tests know about
      to be the smart server transport. This in turn allows tests to 
      differentiate between 'transport to access the branch', and 
      'transport which is a VFS' - which matters in Remote* tests.
      (Robert Collins, Andrew Bennetts)

    * The ``make_branch_and_tree`` method for tests will now create a 
      lightweight checkout for the tree if the ``vfs_transport_factory`` is not
      a LocalURLServer. (Robert Collins, Andrew Bennetts)

    * Branch implementation tests have been audited to ensure that all urls 
      passed to Branch APIs use proper urls, except when local-disk paths
      are intended. This is so that tests correctly access the test transport
      which is often not equivalent to local disk in Remote* tests. As part
      of this many tests were adjusted to remove dependencies on local disk
      access.
      (Robert Collins, Andrew Bennetts)

    * Mark bzrlib.tests and bzrlib.tests.TestUtil as providing assertFOO helper
      functions by adding a ``__unittest`` global attribute. (Robert Collins,
      Andrew Bennetts, Martin Pool, Jonathan Lange)

    * Refactored proxy and authentication handling to simplify the
      implementation of new auth schemes for both http and proxy. 
      (Vincent Ladeuil)

bzr 0.15 2007-04-01
-------------------

  BUGFIXES:

    * Handle incompatible repositories as a user issue when fetching.
      (Aaron Bentley)

    * Don't give a recommendation to upgrade when branching or 
      checking out a branch that contains an old-format working tree.
      (Martin Pool)

bzr 0.15rc3  2007-03-26
-----------------------

  CHANGES:
 
    * A warning is now displayed when opening working trees in older 
      formats, to encourage people to upgrade to WorkingTreeFormat4.
      (Martin Pool)

  IMPROVEMENTS:

    * HTTP redirections are now taken into account when a branch (or a
      bundle) is accessed for the first time. A message is issued at each
      redirection to inform the user. In the past, http redirections were
      silently followed for each request which significantly degraded the
      performances. The http redirections are not followed anymore by
      default, instead a RedirectRequested exception is raised. For bzrlib
      users needing to follow http redirections anyway,
      ``bzrlib.transport.do_catching_redirections`` provide an easy transition
      path.  (vila)

  INTERNALS:

    * Added ``ReadLock.temporary_write_lock()`` to allow upgrading an OS read
      lock to an OS write lock. Linux can do this without unlocking, Win32
      needs to unlock in between. (John Arbash Meinel)
 
    * New parameter ``recommend_upgrade`` to ``BzrDir.open_workingtree``
      to silence (when false) warnings about opening old formats.
      (Martin Pool)

    * Fix minor performance regression with bzr-0.15 on pre-dirstate
      trees. (We were reading the working inventory too many times).
      (John Arbash Meinel)

    * Remove ``Branch.get_transaction()`` in favour of a simple cache of
      ``revision_history``.  Branch subclasses should override
      ``_gen_revision_history`` rather than ``revision_history`` to make use of
      this cache, and call ``_clear_revision_history_cache`` and
      ``_cache_revision_history`` at appropriate times. (Andrew Bennetts)

  BUGFIXES:

    * Take ``smtp_server`` from user config into account.
      (vila, #92195)

    * Restore Unicode filename handling for versioned and unversioned files.
      (John Arbash Meinel, #92608)

    * Don't fail during ``bzr commit`` if a file is marked removed, and
      the containing directory is auto-removed.  (John Arbash Meinel, #93681)

    * ``bzr status FILENAME`` failed on Windows because of an uncommon
      errno. (``ERROR_DIRECTORY == 267 != ENOTDIR``).
      (Wouter van Heyst, John Arbash Meinel, #90819)

    * ``bzr checkout source`` should create a local branch in the same
      format as source. (John Arbash Meinel, #93854)

    * ``bzr commit`` with a kind change was failing to update the
      last-changed-revision for directories.  The
      InventoryDirectory._unchanged only looked at the ``parent_id`` and name,
      ignoring the fact that the kind could have changed, too.
      (John Arbash Meinel, #90111)

    * ``bzr mv dir/subdir other`` was incorrectly updating files inside
      the directory. So that there was a chance it would break commit,
      etc. (John Arbash Meinel, #94037)
 
    * Correctly handles mutiple permanent http redirections.
      (vila, #88780)

bzr 0.15rc2  2007-03-14
-----------------------

  NOTES WHEN UPGRADING:
        
    * Release 0.15rc2 of bzr changes the ``bzr init-repo`` command to
      default to ``--trees`` instead of ``--no-trees``.
      Existing shared repositories are not affected.

  IMPROVEMENTS:

    * New ``merge-directive`` command to generate machine- and human-readable
      merge requests.  (Aaron Bentley)

    * New ``submit:`` revision specifier makes it easy to diff against the
      common ancestor with the submit location (Aaron Bentley)

    * Added support for Putty's SSH implementation. (Dmitry Vasiliev)

    * Added ``bzr status --versioned`` to report only versioned files, 
      not unknowns. (Kent Gibson)

    * Merge now autodetects the correct line-ending style for its conflict
      markers.  (Aaron Bentley)

  INTERNALS:

    * Refactored SSH vendor registration into SSHVendorManager class.
      (Dmitry Vasiliev)

  BUGFIXES:

    * New ``--numbered-dirs`` option to ``bzr selftest`` to use
      numbered dirs for TestCaseInTempDir. This is default behavior
      on Windows. Anyone can force named dirs on Windows
      with ``--no-numbered-dirs``. (Alexander Belchenko)

    * Fix ``RevisionSpec_revid`` to handle the Unicode strings passed in
      from the command line. (Marien Zwart, #90501)

    * Fix ``TreeTransform._iter_changes`` when both the source and
      destination are missing. (Aaron Bentley, #88842)

    * Fix commit of merges with symlinks in dirstate trees.
      (Marien Zwart)
    
    * Switch the ``bzr init-repo`` default from --no-trees to --trees. 
      (Wouter van Heyst, #53483)


bzr 0.15rc1  2007-03-07
-----------------------

  SURPRISES:

    * The default disk format has changed. Please run 'bzr upgrade' in your
      working trees to upgrade. This new default is compatible for network
      operations, but not for local operations. That is, if you have two
      versions of bzr installed locally, after upgrading you can only use the
      bzr 0.15 version. This new default does not enable tags or nested-trees
      as they are incompatible with bzr versions before 0.15 over the network.

    * For users of bzrlib: Two major changes have been made to the working tree
      api in bzrlib. The first is that many methods and attributes, including
      the inventory attribute, are no longer valid for use until one of
      ``lock_read``/``lock_write``/``lock_tree_write`` has been called,
      and become invalid again after unlock is called. This has been done
      to improve performance and correctness as part of the dirstate
      development.
      (Robert Collins, John A Meinel, Martin Pool, and others).

    * For users of bzrlib: The attribute 'tree.inventory' should be considered
      readonly. Previously it was possible to directly alter this attribute, or
      its contents, and have the tree notice this. This has been made
      unsupported - it may work in some tree formats, but in the newer dirstate
      format such actions will have no effect and will be ignored, or even
      cause assertions. All operations possible can still be carried out by a
      combination of the tree API, and the bzrlib.transform API. (Robert
      Collins, John A Meinel, Martin Pool, and others).

  IMPROVEMENTS:

    * Support for OS Windows 98. Also .bzr.log on any windows system
      saved in My Documents folder. (Alexander Belchenko)

    * ``bzr mv`` enhanced to support already moved files.
      In the past the mv command would have failed if the source file doesn't
      exist. In this situation ``bzr mv`` would now detect that the file has
      already moved and update the repository accordingly, if the target file
      does exist.
      A new option ``--after`` has been added so that if two files already
      exist, you could notify Bazaar that you have moved a (versioned) file
      and replaced it with another. Thus in this case ``bzr move --after``
      will only update the Bazaar identifier.
      (Steffen Eichenberg, Marius Kruger)

    * ``ls`` now works on treeless branches and remote branches.
      (Aaron Bentley)

    * ``bzr help global-options`` describes the global options.
      (Aaron Bentley)

    * ``bzr pull --overwrite`` will now correctly overwrite checkouts.
      (Robert Collins)

    * Files are now allowed to change kind (e.g. from file to symlink).
      Supported by ``commit``, ``revert`` and ``status``
      (Aaron Bentley)

    * ``inventory`` and ``unknowns`` hidden in favour of ``ls``
      (Aaron Bentley)

    * ``bzr help checkouts`` descibes what checkouts are and some possible
      uses of them. (James Westby, Aaron Bentley)

    * A new ``-d`` option to push, pull and merge overrides the default 
      directory.  (Martin Pool)

    * Branch format 6: smaller, and potentially faster than format 5.  Supports
      ``append_history_only`` mode, where the log view and revnos do not change,
      except by being added to.  Stores policy settings in
      ".bzr/branch/branch.conf".

    * ``append_only`` branches:  Format 6 branches may be configured so that log
      view and revnos are always consistent.  Either create the branch using
      "bzr init --append-revisions-only" or edit the config file as descriped
      in docs/configuration.txt.

    * rebind: Format 6 branches retain the last-used bind location, so if you
      "bzr unbind", you can "bzr bind" to bind to the previously-selected
      bind location.

    * Builtin tags support, created and deleted by the ``tag`` command and
      stored in the branch.  Tags can be accessed with the revisionspec
      ``-rtag:``, and listed with ``bzr tags``.  Tags are not versioned 
      at present. Tags require a network incompatible upgrade. To perform this
      upgrade, run ``bzr upgrade --dirstate-tags`` in your branch and
      repositories. (Martin Pool)

    * The ``bzr://`` transport now has a well-known port number, 4155,
      which it will use by default.  (Andrew Bennetts, Martin Pool)

    * Bazaar now looks for user-installed plugins before looking for site-wide
      plugins. (Jonathan Lange)

    * ``bzr resolve`` now detects and marks resolved text conflicts.
      (Aaron Bentley)

  INTERNALS:

    * Internally revision ids and file ids are now passed around as utf-8
      bytestrings, rather than treating them as Unicode strings. This has
      performance benefits for Knits, since we no longer need to decode the
      revision id for each line of content, nor for each entry in the index.
      This will also help with the future dirstate format.
      (John Arbash Meinel)

    * Reserved ids (any revision-id ending in a colon) are rejected by
      versionedfiles, repositories, branches, and working trees
      (Aaron Bentley)

    * Minor performance improvement by not creating a ProgressBar for
      every KnitIndex we create. (about 90ms for a bzr.dev tree)
      (John Arbash Meinel)

    * New easier to use Branch hooks facility. There are five initial hooks,
      all documented in bzrlib.branch.BranchHooks.__init__ - ``'set_rh'``,
      ``'post_push'``, ``'post_pull'``, ``'post_commit'``,
      ``'post_uncommit'``. These hooks fire after the matching operation
      on a branch has taken place, and were originally added for the
      branchrss plugin. (Robert Collins)

    * New method ``Branch.push()`` which should be used when pushing from a
      branch as it makes performance and policy decisions to match the UI
      level command ``push``. (Robert Collins).

    * Add a new method ``Tree.revision_tree`` which allows access to cached
      trees for arbitrary revisions. This allows the in development dirstate
      tree format to provide access to the callers to cached copies of 
      inventory data which are cheaper to access than inventories from the
      repository.
      (Robert Collins, Martin Pool)

    * New ``Branch.last_revision_info`` method, this is being done to allow
      optimization of requests for both the number of revisions and the last
      revision of a branch with smartservers and potentially future branch
      formats. (Wouter van Heyst, Robert Collins)

    * Allow ``'import bzrlib.plugins.NAME'`` to work when the plugin NAME has not
      yet been loaded by ``load_plugins()``. This allows plugins to depend on each
      other for code reuse without requiring users to perform file-renaming
      gymnastics. (Robert Collins)

    * New Repository method ``'gather_stats'`` for statistic data collection.
      This is expected to grow to cover a number of related uses mainly
      related to bzr info. (Robert Collins)

    * Log formatters are now managed with a registry.
      ``log.register_formatter`` continues to work, but callers accessing
      the FORMATTERS dictionary directly will not.

    * Allow a start message to be passed to the ``edit_commit_message``
      function.  This will be placed in the message offered to the user
      for editing above the separator. It allows a template commit message
      to be used more easily. (James Westby)

    * ``GPGStrategy.sign()`` will now raise ``BzrBadParameterUnicode`` if
      you pass a Unicode string rather than an 8-bit string. Callers need
      to be updated to encode first. (John Arbash Meinel)

    * Branch.push, pull, merge now return Result objects with information
      about what happened, rather than a scattering of various methods.  These
      are also passed to the post hooks.  (Martin Pool)

    * File formats and architecture is in place for managing a forest of trees
      in bzr, and splitting up existing trees into smaller subtrees, and
      finally joining trees to make a larger tree. This is the first iteration
      of this support, and the user-facing aspects still require substantial
      work.  If you wish to experiment with it, use ``bzr upgrade
      --dirstate-with-subtree`` in your working trees and repositories.
      You can use the hidden commands ``split`` and ``join`` and to create
      and manipulate nested trees, but please consider using the nested-trees
      branch, which contains substantial UI improvements, instead.
      http://code.aaronbentley.com/bzr/bzrrepo/nested-trees/
      (Aaron Bentley, Martin Pool, Robert Collins).

  BUGFIXES:

    * ``bzr annotate`` now uses dotted revnos from the viewpoint of the
      branch, rather than the last changed revision of the file.
      (John Arbash Meinel, #82158)

    * Lock operations no longer hang if they encounter a permission problem.
      (Aaron Bentley)

    * ``bzr push`` can resume a push that was canceled before it finished.
      Also, it can push even if the target directory exists if you supply
      the ``--use-existing-dir`` flag.
      (John Arbash Meinel, #30576, #45504)

    * Fix http proxy authentication when user and an optional
      password appears in the ``*_proxy`` vars. (Vincent Ladeuil,
      #83954).

    * ``bzr log branch/file`` works for local treeless branches
      (Aaron Bentley, #84247)

    * Fix problem with UNC paths on Windows 98. (Alexander Belchenko, #84728)

    * Searching location of CA bundle for PyCurl in env variable
      (``CURL_CA_BUNDLE``), and on win32 along the PATH.
      (Alexander Belchenko, #82086)

    * ``bzr init`` works with unicode argument LOCATION.
      (Alexander Belchenko, #85599)

    * Raise ``DependencyNotPresent`` if pycurl do not support https. 
      (Vincent Ladeuil, #85305)

    * Invalid proxy env variables should not cause a traceback.
      (Vincent Ladeuil, #87765)

    * Ignore patterns normalised to use '/' path separator.
      (Kent Gibson, #86451)

    * bzr rocks. It sure does! Fix case. (Vincent Ladeuil, #78026)

    * Fix bzrtools shelve command for removed lines beginning with "--"
      (Johan Dahlberg, #75577)

  TESTING:

    * New ``--first`` option to ``bzr selftest`` to run specified tests
      before the rest of the suite.  (Martin Pool)


bzr 0.14  2007-01-23
--------------------

  IMPROVEMENTS:

    * ``bzr help global-options`` describes the global options. (Aaron Bentley)

  BUG FIXES:
    
    * Skip documentation generation tests if the tools to do so are not
      available. Fixes running selftest for installled copies of bzr. 
      (John Arbash Meinel, #80330)

    * Fix the code that discovers whether bzr is being run from it's
      working tree to handle the case when it isn't but the directory
      it is in is below a repository. (James Westby, #77306)


bzr 0.14rc1  2007-01-16
-----------------------

  IMPROVEMENTS:

    * New connection: ``bzr+http://`` which supports tunnelling the smart
      protocol over an HTTP connection. If writing is enabled on the bzr
      server, then you can write over the http connection.
      (Andrew Bennetts, John Arbash Meinel)

    * Aliases now support quotation marks, so they can contain whitespace
      (Marius Kruger)

    * PyCurlTransport now use a single curl object. By specifying explicitly
      the 'Range' header, we avoid the need to use two different curl objects
      (and two connections to the same server). (Vincent Ladeuil)

    * ``bzr commit`` does not prompt for a message until it is very likely to
      succeed.  (Aaron Bentley)

    * ``bzr conflicts`` now takes --text to list pathnames of text conflicts
      (Aaron Bentley)

    * Fix ``iter_lines_added_or_present_in_versions`` to use a set instead
      of a list while checking if a revision id was requested. Takes 10s
      off of the ``fileids_affected_by_revision_ids`` time, which is 10s
      of the ``bzr branch`` time. Also improve ``fileids_...`` time by
      filtering lines with a regex rather than multiple ``str.find()``
      calls. (saves another 300ms) (John Arbash Meinel)

    * Policy can be set for each configuration key. This allows keys to be
      inherited properly across configuration entries. For example, this
      should enable you to do::
        
        [/home/user/project]
        push_location = sftp://host/srv/project/
        push_location:policy = appendpath

      And then a branch like ``/home/user/project/mybranch`` should get an
      automatic push location of ``sftp://host/srv/project/mybranch``.
      (James Henstridge)

    * Added ``bzr status --short`` to make status report svn style flags
      for each file.  For example::

        $ bzr status --short
        A  foo
        A  bar
        D  baz
        ?  wooley

    * 'bzr selftest --clean-output' allows easily clean temporary tests 
      directories without running tests. (Alexander Belchenko)

    * ``bzr help hidden-commands`` lists all hidden commands. (Aaron Bentley)

    * ``bzr merge`` now has an option ``--pull`` to fall back to pull if
      local is fully merged into remote. (Jan Hudec)

    * ``bzr help formats`` describes available directory formats. (Aaron Bentley)

  INTERNALS:

    * A few tweaks directly to ``fileids_affected_by_revision_ids`` to
      help speed up processing, as well allowing to extract unannotated
      lines. Between the two ``fileids_affected_by_revision_ids`` is
      improved by approx 10%. (John Arbash Meinel)

    * Change Revision serialization to only write out millisecond
      resolution. Rather than expecting floating point serialization to
      preserve more resolution than we need. (Henri Weichers, Martin Pool)

    * Test suite ends cleanly on Windows.  (Vincent Ladeuil)

    * When ``encoding_type`` attribute of class Command is equal to 'exact', 
      force sys.stdout to be a binary stream on Windows, and therefore
      keep exact line-endings (without LF -> CRLF conversion).
      (Alexander Belchenko)

    * Single-letter short options are no longer globally declared.  (Martin
      Pool)

    * Before using detected user/terminal encoding bzr should check
      that Python has corresponding codec. (Alexander Belchenko)

    * Formats for end-user selection are provided via a FormatRegistry (Aaron Bentley)

  BUG FIXES:

    * ``bzr missing --verbose`` was showing adds/removals in the wrong
      direction. (John Arbash Meinel)

    * ``bzr annotate`` now defaults to showing dotted revnos for merged
      revisions. It cuts them off at a depth of 12 characters, but you can
      supply ``--long`` to see the full number. You can also use
      ``--show-ids`` to display the original revision ids, rather than
      revision numbers and committer names. (John Arbash Meinel, #75637)

    * bzr now supports Win32 UNC path (e.g. ``\HOST\path``. 
      (Alexander Belchenko, #57869)

    * Win32-specific: output of cat, bundle and diff commands don't mangle
      line-endings (Alexander Belchenko, #55276)

    * Replace broken fnmatch based ignore pattern matching with custom pattern
      matcher.
      (Kent Gibson, Jan Hudec #57637)

    * pycurl and urllib can detect short reads at different places. Update
      the test suite to test more cases. Also detect http error code 416
      which was raised for that specific bug. Also enhance the urllib
      robustness by detecting invalid ranges (and pycurl's one by detecting
      short reads during the initial GET). (Vincent Ladeuil, #73948)

    * The urllib connection sharing interacts badly with urllib2
      proxy setting (the connections didn't go thru the proxy
      anymore). Defining a proper ProxyHandler solves the
      problem.  (Vincent Ladeuil, #74759)

    * Use urlutils to generate relative URLs, not osutils 
      (Aaron Bentley, #76229)

    * ``bzr status`` in a readonly directory should work without giving
      lots of errors. (John Arbash Meinel, #76299)

    * Mention the revisionspec topic for the revision option help.
      (Wouter van Heyst, #31663)

    * Allow plugins import from zip archives.
      (Alexander Belchenko, #68124)


bzr 0.13  2006-12-05
--------------------
    
  No changes from 0.13rc1
    
bzr 0.13rc1  2006-11-27
-----------------------

  IMPROVEMENTS:

    * New command ``bzr remove-tree`` allows the removal of the working
      tree from a branch.
      (Daniel Silverstone)

    * urllib uses shared keep-alive connections, so http 
      operations are substantially faster.
      (Vincent Ladeuil, #53654)

    * ``bzr export`` allows an optional branch parameter, to export a bzr
      tree from some other url. For example:
      ``bzr export bzr.tar.gz http://bazaar-vcs.org/bzr/bzr.dev``
      (Daniel Silverstone)

    * Added ``bzr help topics`` to the bzr help system. This gives a
      location for general information, outside of a specific command.
      This includes updates for ``bzr help revisionspec`` the first topic
      included. (Goffredo Baroncelli, John Arbash Meinel, #42714)

    * WSGI-compatible HTTP smart server.  See ``doc/http_smart_server.txt``.
      (Andrew Bennetts)

    * Knit files will now cache full texts only when the size of the
      deltas is as large as the size of the fulltext. (Or after 200
      deltas, whichever comes first). This has the most benefit on large
      files with small changes, such as the inventory for a large project.
      (eg For a project with 2500 files, and 7500 revisions, it changes
      the size of inventory.knit from 11MB to 5.4MB) (John Arbash Meinel)

  INTERNALS:

    * New -D option given before the command line turns on debugging output
      for particular areas.  -Derror shows tracebacks on all errors.
      (Martin Pool)

    * Clean up ``bzr selftest --benchmark bundle`` to correct an import,
      and remove benchmarks that take longer than 10min to run.
      (John Arbash Meinel)

    * Use ``time.time()`` instead of ``time.clock()`` to decide on
      progress throttling. Because ``time.clock()`` is actually CPU time,
      so over a high-latency connection, too many updates get throttled.
      (John Arbash Meinel)

    * ``MemoryTransport.list_dir()`` would strip the first character for
      files or directories in root directory. (John Arbash Meinel)

    * New method ``get_branch_reference`` on 'BzrDir' allows the detection of 
      branch references - which the smart server component needs.
  
    * New ``ChrootTransportDecorator``, accessible via the ``chroot+`` url
      prefix.  It disallows any access to locations above a set URL.  (Andrew
      Bennetts)

  BUG FIXES:

    * Now ``_KnitIndex`` properly decode revision ids when loading index data.
      And optimize the knit index parsing code. 
      (Dmitry Vasiliev, John Arbash Meinel)

    * ``bzrlib/bzrdir.py`` was directly referencing ``bzrlib.workingtree``,
      without importing it. This prevented ``bzr upgrade`` from working
      unless a plugin already imported ``bzrlib.workingtree``
      (John Arbash Meinel, #70716)

    * Suppress the traceback on invalid URLs (Vincent Ladeuil, #70803).

    * Give nicer error message when an http server returns a 403
      error code. (Vincent Ladeuil, #57644).

    * When a multi-range http GET request fails, try a single
      range one. If it fails too, forget about ranges. Remember that until 
      the death of the transport and propagates that to the clones.
      (Vincent Ladeuil, #62276, #62029).

    * Handles user/passwords supplied in url from command
      line (for the urllib implementation). Don't request already
      known passwords (Vincent Ladeuil, #42383, #44647, #48527)

    * ``_KnitIndex.add_versions()`` dictionary compresses revision ids as they
      are added. This fixes bug where fetching remote revisions records
      them as full references rather than integers.
      (John Arbash Meinel, #64789)

    * ``bzr ignore`` strips trailing slashes in patterns.
      Also ``bzr ignore`` rejects absolute paths. (Kent Gibson, #4559)

    * ``bzr ignore`` takes multiple arguments. (Cheuksan Edward Wang, #29488)

    * mv correctly handles paths that traverse symlinks. 
      (Aaron Bentley, #66964)

    * Give nicer looking error messages when failing to connect over ssh.
      (John Arbash Meinel, #49172)

    * Pushing to a remote branch does not currently update the remote working
      tree. After a remote push, ``bzr status`` and ``bzr diff`` on the remote
      machine now show that the working tree is out of date.
      (Cheuksan Edward Wang #48136)

    * Use patiencediff instead of difflib for determining deltas to insert
      into knits. This avoids the O(N^3) behavior of difflib. Patience
      diff should be O(N^2). (Cheuksan Edward Wang, #65714)

    * Running ``bzr log`` on nonexistent file gives an error instead of the
      entire log history. (Cheuksan Edward Wang #50793)

    * ``bzr cat`` can look up contents of removed or renamed files. If the
      pathname is ambiguous, i.e. the files in the old and new trees have
      different id's, the default is the file in the new tree. The user can
      use "--name-from-revision" to select the file in the old tree.
      (Cheuksan Edward Wang, #30190)

  TESTING:

    * TestingHTTPRequestHandler really handles the Range header
      (previously it was ignoring it and returning the whole file,).

bzr 0.12  2006-10-30
--------------------

  INTERNALS:

    * Clean up ``bzr selftest --benchmark bundle`` to correct an import,
      and remove benchmarks that take longer than 10min to run.
      (John Arbash Meinel)
  
bzr 0.12rc1  2006-10-23
-----------------------

  IMPROVEMENTS:

    * ``bzr log`` now shows dotted-decimal revision numbers for all revisions,
      rather than just showing a decimal revision number for revisions on the
      mainline. These revision numbers are not yet accepted as input into bzr
      commands such as log, diff etc. (Robert Collins)

    * revisions can now be specified using dotted-decimal revision numbers.
      For instance, ``bzr diff -r 1.2.1..1.2.3``. (Robert Collins)

    * ``bzr help commands`` output is now shorter (Aaron Bentley)

    * ``bzr`` now uses lazy importing to reduce the startup time. This has
      a moderate effect on lots of actions, especially ones that have
      little to do. For example ``bzr rocks`` time is down to 116ms from
      283ms. (John Arbash Meinel)

    * New Registry class to provide name-to-object registry-like support,
      for example for schemes where plugins can register new classes to
      do certain tasks (e.g. log formatters). Also provides lazy registration
      to allow modules to be loaded on request.
      (John Arbash Meinel, Adeodato Simó)

  API INCOMPATABILITY:
  
    * LogFormatter subclasses show now expect the 'revno' parameter to 
      show() to be a string rather than an int. (Robert Collins)

  INTERNALS:

    * ``TestCase.run_bzr``, ``run_bzr_captured``, and ``run_bzr_subprocess``
      can take a ``working_dir='foo'`` parameter, which will change directory 
      for the command. (John Arbash Meinel)

    * ``bzrlib.lazy_regex.lazy_compile`` can be used to create a proxy
      around a regex, which defers compilation until first use. 
      (John Arbash Meinel)

    * ``TestCase.run_bzr_subprocess`` defaults to supplying the
      ``--no-plugins`` parameter to ensure test reproducability, and avoid
      problems with system-wide installed plugins. (John Arbash Meinel)

    * Unique tree root ids are now supported. Newly created trees still
      use the common root id for compatibility with bzr versions before 0.12.
      (Aaron Bentley)

    * ``WorkingTree.set_root_id(None)`` is now deprecated. Please
      pass in ``inventory.ROOT_ID`` if you want the default root id value.
      (Robert Collins, John Arbash Meinel)

    * New method ``WorkingTree.flush()`` which will write the current memory
      inventory out to disk. At the same time, ``read_working_inventory`` will
      no longer trash the current tree inventory if it has been modified within
      the current lock, and the tree will now ``flush()`` automatically on
      ``unlock()``. ``WorkingTree.set_root_id()`` has been updated to take
      advantage of this functionality. (Robert Collins, John Arbash Meinel)

    * ``bzrlib.tsort.merge_sorted`` now accepts ``generate_revnos``. This
      parameter will cause it to add another column to its output, which
      contains the dotted-decimal revno for each revision, as a tuple.
      (Robert Collins)

    * ``LogFormatter.show_merge`` is deprecated in favour of
      ``LogFormatter.show_merge_revno``. (Robert Collins)

  BUG FIXES:

    * Avoid circular imports by creating a deprecated function for
      ``bzrlib.tree.RevisionTree``. Callers should have been using
      ``bzrlib.revisontree.RevisionTree`` anyway. (John Arbash Meinel,
      #63360, #66349)

    * Don't use ``socket.MSG_WAITALL`` as it doesn't exist on all
      platforms. (Martin Pool, #66356)

    * Don't require ``Content-Type`` in range responses. Assume they are a
      single range if ``Content-Type`` does not exist.
      (John Arbash Meinel, #62473)

    * bzr branch/pull no longer complain about progress bar cleanup when
      interrupted during fetch.  (Aaron Bentley, #54000)

    * ``WorkingTree.set_parent_trees()`` uses the trees to directly write
      the basis inventory, rather than going through the repository. This
      allows us to have 1 inventory read, and 2 inventory writes when
      committing a new tree. (John Arbash Meinel)

    * When reverting, files that are not locally modified that do not exist
      in the target are deleted, not just unversioned (Aaron Bentley)

    * When trying to acquire a lock, don't fail immediately. Instead, try
      a few times (up to 1 hour) before timing out. Also, report why the
      lock is unavailable (John Arbash Meinel, #43521, #49556)

    * Leave HttpTransportBase daughter classes decides how they
      implement cloning. (Vincent Ladeuil, #61606)

    * diff3 does not indicate conflicts on clean merge. (Aaron Bentley)

    * If a commit fails, the commit message is stored in a file at the root of
      the tree for later commit. (Cheuksan Edward Wang, Stefan Metzmacher,
      #32054)

  TESTING:

    * New test base class TestCaseWithMemoryTransport offers memory-only
      testing facilities: its not suitable for tests that need to mutate disk
      state, but most tests should not need that and should be converted to
      TestCaseWithMemoryTransport. (Robert Collins)

    * ``TestCase.make_branch_and_memory_tree`` now takes a format
      option to set the BzrDir, Repository and Branch formats of the
      created objects. (Robert Collins, John Arbash Meinel)

bzr 0.11  2006-10-02
--------------------

    * Smart server transport test failures on windows fixed. (Lukáš Lalinský).

bzr 0.11rc2  2006-09-27
-----------------------

  BUG FIXES:

    * Test suite hangs on windows fixed. (Andrew Bennets, Alexander Belchenko).
    
    * Commit performance regression fixed. (Aaron Bentley, Robert Collins, John
      Arbash Meinel).

bzr 0.11rc1  2006-09-25
-----------------------

  IMPROVEMENTS:

    * Knit files now wait to create their contents until the first data is
      added. The old code used to create an empty .knit and a .kndx with just
      the header. However, this caused a lot of extra round trips over sftp.
      This can change the time for ``bzr push`` to create a new remote branch
      from 160s down to 100s. This also affects ``bzr commit`` performance when
      adding new files, ``bzr commit`` on a new kernel-like tree drops from 50s
      down to 40s (John Arbash Meinel, #44692)

    * When an entire subtree has been deleted, commit will now report that
      just the top of the subtree has been deleted, rather than reporting
      all the individual items. (Robert Collins)

    * Commit performs one less XML parse. (Robert Collins)

    * ``bzr checkout`` now operates on readonly branches as well
      as readwrite branches. This fixes bug #39542. (Robert Collins)

    * ``bzr bind`` no longer synchronises history with the master branch.
      Binding should be followed by an update or push to synchronise the 
      two branches. This is closely related to the fix for bug #39542.
      (Robert Collins)

    * ``bzrlib.lazy_import.lazy_import`` function to create on-demand 
      objects.  This allows all imports to stay at the global scope, but
      modules will not actually be imported if they are not used.
      (John Arbash Meinel)

    * Support ``bzr://`` and ``bzr+ssh://`` urls to work with the new RPC-based
      transport which will be used with the upcoming high-performance smart
      server. The new command ``bzr serve`` will invoke bzr in server mode,
      which processes these requests. (Andrew Bennetts, Robert Collins, Martin
      Pool)

    * New command ``bzr version-info`` which can be used to get a summary
      of the current state of the tree. This is especially useful as part
      of a build commands. See ``doc/version_info.txt`` for more information 
      (John Arbash Meinel)

  BUG FIXES:

    * ``'bzr inventory [FILE...]'`` allows restricting the file list to a
      specific set of files. (John Arbash Meinel, #3631)

    * Don't abort when annotating empty files (John Arbash Meinel, #56814)

    * Add ``Stanza.to_unicode()`` which can be passed to another Stanza
      when nesting stanzas. Also, add ``read_stanza_unicode`` to handle when
      reading a nested Stanza. (John Arbash Meinel)

    * Transform._set_mode() needs to stat the right file. 
      (John Arbash Meinel, #56549)

    * Raise WeaveFormatError rather than StopIteration when trying to read
      an empty Weave file. (John Arbash Meinel, #46871)

    * Don't access e.code for generic URLErrors, only HTTPErrors have .code.
      (Vincent Ladeuil, #59835)

    * Handle boundary="" lines properly to allow access through a Squid proxy.
      (John Arbash Meinel, #57723)

    * revert now removes newly-added directories (Aaron Bentley, #54172)

    * ``bzr upgrade sftp://`` shouldn't fail to upgrade v6 branches if there 
      isn't a working tree. (David Allouche, #40679)

    * Give nicer error messages when a user supplies an invalid --revision
      parameter. (John Arbash Meinel, #55420)

    * Handle when LANG is not recognized by python. Emit a warning, but
      just revert to using 'ascii'. (John Arbash Meinel, #35392)

    * Don't use ``preexec_fn`` on win32, as it is not supported by subprocess.
      (John Arbash Meinel)

    * Skip specific tests when the dependencies aren't met. This includes
      some ``setup.py`` tests when ``python-dev`` is not available, and
      some tests that depend on paramiko. (John Arbash Meinel, Mattheiu Moy)

    * Fallback to Paramiko properly, if no ``ssh`` executable exists on
      the system. (Andrew Bennetts, John Arbash Meinel)

    * ``Branch.bind(other_branch)`` no longer takes a write lock on the
      other branch, and will not push or pull between the two branches.
      API users will need to perform a push or pull or update operation if they
      require branch synchronisation to take place. (Robert Collins, #47344)

    * When creating a tarball or zipfile export, export unicode names as utf-8
      paths. This may not work perfectly on all platforms, but has the best
      chance of working in the common case. (John Arbash Meinel, #56816)

    * When committing, only files that exist in working tree or basis tree
      may be specified (Aaron Bentley, #50793)

  PORTABILITY:

    * Fixes to run on Python 2.5 (Brian M. Carlson, Martin Pool, Marien Zwart)

  INTERNALS:

    * TestCaseInTempDir now creates a separate directory for HOME, rather
      than having HOME set to the same location as the working directory.
      (John Arbash Meinel)

    * ``run_bzr_subprocess()`` can take an optional ``env_changes={}`` parameter,
      which will update os.environ inside the spawned child. It also can
      take a ``universal_newlines=True``, which helps when checking the output
      of the command. (John Arbash Meinel)

    * Refactor SFTP vendors to allow easier re-use when ssh is used. 
      (Andrew Bennetts)

    * ``Transport.list_dir()`` and ``Transport.iter_files_recursive()`` should always
      return urlescaped paths. This is now tested (there were bugs in a few
      of the transports) (Andrew Bennetts, David Allouche, John Arbash Meinel)

    * New utility function ``symbol_versioning.deprecation_string``. Returns the
      formatted string for a callable, deprecation format pair. (Robert Collins)

    * New TestCase helper applyDeprecated. This allows you to call a callable
      which is deprecated without it spewing to the screen, just by supplying
      the deprecation format string issued for it. (Robert Collins)

    * Transport.append and Transport.put have been deprecated in favor of
      ``.append_bytes``, ``.append_file``, ``.put_bytes``, and
      ``.put_file``. This removes the ambiguity in what type of object the
      functions take.  ``Transport.non_atomic_put_{bytes,file}`` has also
      been added. Which works similarly to ``Transport.append()`` except for
      SFTP, it doesn't have a round trip when opening the file. Also, it
      provides functionality for creating a parent directory when trying
      to create a file, rather than raise NoSuchFile and forcing the
      caller to repeat their request.
      (John Arbash Meinel)

    * WorkingTree has a new api ``unversion`` which allow the unversioning of
      entries by their file id. (Robert Collins)

    * ``WorkingTree.pending_merges`` is deprecated.  Please use the
      ``get_parent_ids`` (introduced in 0.10) method instead. (Robert Collins)

    * WorkingTree has a new ``lock_tree_write`` method which locks the branch for
      read rather than write. This is appropriate for actions which only need
      the branch data for reference rather than mutation. A new decorator
      ``needs_tree_write_lock`` is provided in the workingtree module. Like the
      ``needs_read_lock`` and ``needs_write_lock`` decorators this allows static 
      declaration of the locking requirements of a function to ensure that
      a lock is taken out for casual scripts. (Robert Collins, #54107)

    * All WorkingTree methods which write to the tree, but not to the branch
      have been converted to use ``needs_tree_write_lock`` rather than 
      ``needs_write_lock``. Also converted is the revert, conflicts and tree
      transform modules. This provides a modest performance improvement on 
      metadir style trees, due to the reduce lock-acquisition, and a more
      significant performance improvement on lightweight checkouts from 
      remote branches, where trivial operations used to pay a significant 
      penalty. It also provides the basis for allowing readonly checkouts.
      (Robert Collins)

    * Special case importing the standard library 'copy' module. This shaves
      off 40ms of startup time, while retaining compatibility. See:
      ``bzrlib/inspect_for_copy.py`` for more details. (John Arbash Meinel)

    * WorkingTree has a new parent class MutableTree which represents the 
      specialisations of Tree which are able to be altered. (Robert Collins)

    * New methods mkdir and ``put_file_bytes_non_atomic`` on MutableTree that
      mutate the tree and its contents. (Robert Collins)

    * Transport behaviour at the root of the URL is now defined and tested.
      (Andrew Bennetts, Robert Collins)

  TESTING:

    * New test helper classs MemoryTree. This is typically accessed via
      ``self.make_branch_and_memory_tree()`` in test cases. (Robert Collins)
      
    * Add ``start_bzr_subprocess`` and ``stop_bzr_subprocess`` to allow test
      code to continue running concurrently with a subprocess of bzr.
      (Andrew Bennetts, Robert Collins)

    * Add a new method ``Transport.get_smart_client()``. This is provided to
      allow upgrades to a richer interface than the VFS one provided by
      Transport. (Andrew Bennetts, Martin Pool)

bzr 0.10  2006-08-29
--------------------
  
  IMPROVEMENTS:
    * 'merge' now takes --uncommitted, to apply uncommitted changes from a
      tree.  (Aaron Bentley)
  
    * 'bzr add --file-ids-from' can be used to specify another path to use
      for creating file ids, rather than generating all new ones. Internally,
      the 'action' passed to ``smart_add_tree()`` can return ``file_ids`` that
      will be used, rather than having bzrlib generate new ones.
      (John Arbash Meinel, #55781)

    * ``bzr selftest --benchmark`` now allows a ``--cache-dir`` parameter.
      This will cache some of the intermediate trees, and decrease the
      setup time for benchmark tests. (John Arbash Meinel)

    * Inverse forms are provided for all boolean options.  For example,
      --strict has --no-strict, --no-recurse has --recurse (Aaron Bentley)

    * Serialize out Inventories directly, rather than using ElementTree.
      Writing out a kernel sized inventory drops from 2s down to ~350ms.
      (Robert Collins, John Arbash Meinel)

  BUG FIXES:

    * Help diffutils 2.8.4 get along with binary tests (Marien Zwart: #57614)

    * Change LockDir so that if the lock directory doesn't exist when
      ``lock_write()`` is called, an attempt will be made to create it.
      (John Arbash Meinel, #56974)

    * ``bzr uncommit`` preserves pending merges. (John Arbash Meinel, #57660)

    * Active FTP transport now works as intended. (ghozzy, #56472)

    * Really fix mutter() so that it won't ever raise a UnicodeError.
      It means it is possible for ~/.bzr.log to contain non UTF-8 characters.
      But it is a debugging log, not a real user file.
      (John Arbash Meinel, #56947, #53880)

    * Change Command handle to allow Unicode command and options.
      At present we cannot register Unicode command names, so we will get
      BzrCommandError('unknown command'), or BzrCommandError('unknown option')
      But that is better than a UnicodeError + a traceback.
      (John Arbash Meinel, #57123)

    * Handle TZ=UTC properly when reading/writing revisions.
      (John Arbash Meinel, #55783, #56290)

    * Use ``GPG_TTY`` to allow gpg --cl to work with gpg-agent in a pipeline,
      (passing text to sign in on stdin). (John Arbash Meinel, #54468)

    * External diff does the right thing for binaries even in foreign 
      languages. (John Arbash Meinel, #56307)

    * Testament handles more cases when content is unicode. Specific bug was
      in handling of revision properties.
      (John Arbash Meinel, Holger Krekel, #54723)

    * The bzr selftest was failing on installed versions due to a bug in a new
      test helper. (John Arbash Meinel, Robert Collins, #58057)

  INTERNALS:

    * ``bzrlib.cache_utf8`` contains ``encode()`` and ``decode()`` functions
      which can be used to cache the conversion between utf8 and Unicode.
      Especially helpful for some of the knit annotation code, which has to
      convert revision ids to utf8 to annotate lines in storage.
      (John Arbash Meinel)

    * ``setup.py`` now searches the filesystem to find all packages which
      need to be installed. This should help make the life of packagers
      easier. (John Arbash Meinel)

bzr 0.9.0  2006-08-11
---------------------

  SURPRISES:

   * The hard-coded built-in ignore rules have been removed. There are
     now two rulesets which are enforced. A user global one in 
     ``~/.bazaar/ignore`` which will apply to every tree, and the tree
     specific one '.bzrignore'.
     ``~/.bazaar/ignore`` will be created if it does not exist, but with
     a more conservative list than the old default.
     This fixes bugs with default rules being enforced no matter what. 
     The old list of ignore rules from bzr is available by
     running 'bzr ignore --old-default-rules'.
     (Robert Collins, Martin Pool, John Arbash Meinel)

   * 'branches.conf' has been changed to 'locations.conf', since it can apply
     to more locations than just branch locations.
     (Aaron Bentley)
   
  IMPROVEMENTS:

   * The revision specifier "revno:" is extended to accept the syntax
     revno:N:branch. For example,
     revno:42:http://bazaar-vcs.org/bzr/bzr.dev/ means revision 42 in
     bzr.dev.  (Matthieu Moy)

   * Tests updates to ensure proper URL handling, UNICODE support, and
     proper printing when the user's terminal encoding cannot display 
     the path of a file that has been versioned.
     ``bzr branch`` can take a target URL rather than only a local directory.
     ``Branch.get_parent()/set_parent()`` now save a relative path if possible,
     and normalize the parent based on root, allowing access across
     different transports. (John Arbash Meinel, Wouter van Heyst, Martin Pool)
     (Malone #48906, #42699, #40675, #5281, #3980, #36363, #43689,
     #42517, #42514)

   * On Unix, detect terminal width using an ioctl not just $COLUMNS.
     Use terminal width for single-line logs from ``bzr log --line`` and
     pending-merge display.  (Robert Widhopf-Fenk, Gustavo Niemeyer)
     (Malone #3507)

   * On Windows, detect terminal width using GetConsoleScreenBufferInfo.
     (Alexander Belchenko)

   * Speedup improvement for 'date:'-revision search. (Guillaume Pinot).

   * Show the correct number of revisions pushed when pushing a new branch.
     (Robert Collins).

   * 'bzr selftest' now shows a progress bar with the number of tests, and 
     progress made. 'make check' shows tests in -v mode, to be more useful
     for the PQM status window. (Robert Collins).
     When using a progress bar, failed tests are printed out, rather than
     being overwritten by the progress bar until the suite finishes.
     (John Arbash Meinel)

   * 'bzr selftest --benchmark' will run a new benchmarking selftest.
     'bzr selftest --benchmark --lsprof-timed' will use lsprofile to generate
     profile data for the individual profiled calls, allowing for fine
     grained analysis of performance.
     (Robert Collins, Martin Pool).

   * 'bzr commit' shows a progress bar. This is useful for commits over sftp
     where commit can take an appreciable time. (Robert Collins)

   * 'bzr add' is now less verbose in telling you what ignore globs were
     matched by files being ignored. Instead it just tells you how many 
     were ignored (because you might reasonably be expecting none to be
     ignored). 'bzr add -v' is unchanged and will report every ignored
     file. (Robert Collins).

   * ftp now has a test server if medusa is installed. As part of testing,
     ftp support has been improved, including support for supplying a
     non-standard port. (John Arbash Meinel).

   * 'bzr log --line' shows the revision number, and uses only the
     first line of the log message (#5162, Alexander Belchenko;
     Matthieu Moy)

   * 'bzr status' has had the --all option removed. The 'bzr ls' command
     should be used to retrieve all versioned files. (Robert Collins)

   * 'bzr bundle OTHER/BRANCH' will create a bundle which can be sent
     over email, and applied on the other end, while maintaining ancestry.
     This bundle can be applied with either 'bzr merge' or 'bzr pull',
     the same way you would apply another branch.
     (John Arbash Meinel, Aaron Bentley)
  
   * 'bzr whoami' can now be used to set your identity from the command line,
     for a branch or globally.  (Robey Pointer)

   * 'bzr checkout' now aliased to 'bzr co', and 'bzr annotate' to 'bzr ann'.
     (Michael Ellerman)

   * 'bzr revert DIRECTORY' now reverts the contents of the directory as well.
     (Aaron Bentley)

   * 'bzr get sftp://foo' gives a better error when paramiko is not present.
     Also updates things like 'http+pycurl://' if pycurl is not present.
     (John Arbash Meinel) (Malone #47821, #52204)

   * New env variable ``BZR_PROGRESS_BAR``, sets the default progress bar type.
     Can be set to 'none' or 'dummy' to disable the progress bar, 'dots' or 
     'tty' to create the respective type. (John Arbash Meinel, #42197, #51107)

   * Improve the help text for 'bzr diff' to explain what various options do.
     (John Arbash Meinel, #6391)

   * 'bzr uncommit -r 10' now uncommits revisions 11.. rather than uncommitting
     revision 10. This makes -r10 more in line with what other commands do.
     'bzr uncommit' also now saves the pending merges of the revisions that
     were removed. So it is safe to uncommit after a merge, fix something,
     and commit again. (John Arbash Meinel, #32526, #31426)

   * 'bzr init' now also works on remote locations.
     (Wouter van Heyst, #48904)

   * HTTP support has been updated. When using pycurl we now support 
     connection keep-alive, which reduces dns requests and round trips.
     And for both urllib and pycurl we support multi-range requests, 
     which decreases the number of round-trips. Performance results for
     ``bzr branch http://bazaar-vcs.org/bzr/bzr.dev/`` indicate
     http branching is now 2-3x faster, and ``bzr pull`` in an existing 
     branch is as much as 4x faster.
     (Michael Ellerman, Johan Rydberg, John Arbash Meinel, #46768)

   * Performance improvements for sftp. Branching and pulling are now up to
     2x faster. Utilize paramiko.readv() support for async requests if it
     is available (paramiko > 1.6) (John Arbash Meinel)

  BUG FIXES:

    * Fix shadowed definition of TestLocationConfig that caused some 
      tests not to run.
      (Erik Bågfors, Michael Ellerman, Martin Pool, #32587)

    * Fix unnecessary requirement of sign-my-commits that it be run from
      a working directory.  (Martin Pool, Robert Collins)

    * 'bzr push location' will only remember the push location if it succeeds
      in connecting to the remote location. (John Arbash Meinel, #49742)

    * 'bzr revert' no longer toggles the executable bit on win32
      (John Arbash Meinel, #45010)

    * Handle broken pipe under win32 correctly. (John Arbash Meinel)
    
    * sftp tests now work correctly on win32 if you have a newer paramiko
      (John Arbash Meinel)

    * Cleanup win32 test suite, and general cleanup of places where
      file handles were being held open. (John Arbash Meinel)

    * When specifying filenames for 'diff -r x..y', the name of the file in the
      working directory can be used, even if its name is different in both x
      and y.

    * File-ids containing single- or double-quotes are handled correctly by
      push. (Aaron Bentley, #52227)

    * Normalize unicode filenames to ensure cross-platform consistency.
      (John Arbash Meinel, #43689)

    * The argument parser can now handle '-' as an argument. Currently
      no code interprets it specially (it is mostly handled as a file named 
      '-'). But plugins, and future operations can use it.
      (John Arbash meinel, #50984)

    * Bundles can properly read binary files with a plain '\r' in them.
      (John Arbash Meinel, #51927)

    * Tuning ``iter_entries()`` to be more efficient (John Arbash Meinel, #5444)

    * Lots of win32 fixes (the test suite passes again).
      (John Arbash Meinel, #50155)

    * Handle openbsd returning None for sys.getfilesystemencoding() (#41183) 

    * Support ftp APPE (append) to allow Knits to be used over ftp (#42592)

    * Removals are only committed if they match the filespec (or if there is
      no filespec).  (#46635, Aaron Bentley)

    * smart-add recurses through all supplied directories 
      (John Arbash Meinel, #52578)

    * Make the bundle reader extra lines before and after the bundle text.
      This allows you to parse an email with the bundle inline.
      (John Arbash Meinel, #49182)

    * Change the file id generator to squash a little bit more. Helps when
      working with long filenames on windows. (Also helps for unicode filenames
      not generating hidden files). (John Arbash Meinel, #43801)

    * Restore terminal mode on C-c while reading sftp password.  (#48923, 
      Nicholas Allen, Martin Pool)

    * Timestamps are rounded to 1ms, and revision entries can be recreated
      exactly. (John Arbash Meinel, Jamie Wilkinson, #40693)

    * Branch.base has changed to a URL, but ~/.bazaar/locations.conf should
      use local paths, since it is user visible (John Arbash Meinel, #53653)

    * ``bzr status foo`` when foo was unversioned used to cause a full delta
      to be generated (John Arbash Meinel, #53638)

    * When reading revision properties, an empty value should be considered
      the empty string, not None (John Arbash Meinel, #47782)

    * ``bzr diff --diff-options`` can now handle binary files being changed.
      Also, the output is consistent when --diff-options is not supplied.
      (John Arbash Meinel, #54651, #52930)

    * Use the right suffixes for loading plugins (John Arbash Meinel, #51810)

    * Fix ``Branch.get_parent()`` to handle the case when the parent is not 
      accessible (John Arbash Meinel, #52976)

  INTERNALS:

    * Combine the ignore rules into a single regex rather than looping over
      them to reduce the threshold where  N^2 behaviour occurs in operations
      like status. (Jan Hudec, Robert Collins).

    * Appending to ``bzrlib.DEFAULT_IGNORE`` is now deprecated. Instead, use
      one of the add functions in bzrlib.ignores. (John Arbash Meinel)

    * 'bzr push' should only push the ancestry of the current revision, not
      all of the history in the repository. This is especially important for
      shared repositories. (John Arbash Meinel)

    * ``bzrlib.delta.compare_trees`` now iterates in alphabetically sorted order,
      rather than randomly walking the inventories. (John Arbash Meinel)

    * Doctests are now run in temporary directories which are cleaned up when
      they finish, rather than using special ScratchDir/ScratchBranch objects.
      (Martin Pool)

    * Split ``check`` into separate methods on the branch and on the repository,
      so that it can be specialized in ways that are useful or efficient for
      different formats.  (Martin Pool, Robert Collins)

    * Deprecate ``Repository.all_revision_ids``; most methods don't really need
      the global revision graph but only that part leading up to a particular
      revision.  (Martin Pool, Robert Collins)

    * Add a BzrDirFormat ``control_formats`` list which allows for control formats
      that do not use '.bzr' to store their data - i.e. '.svn', '.hg' etc.
      (Robert Collins, Jelmer Vernooij).

    * ``bzrlib.diff.external_diff`` can be redirected to any file-like object.
      Uses subprocess instead of spawnvp.
      (James Henstridge, John Arbash Meinel, #4047, #48914)

    * New command line option '--profile-imports', which will install a custom
      importer to log time to import modules and regex compilation time to 
      sys.stderr (John Arbash Meinel)

    * 'EmptyTree' is now deprecated, please use ``repository.revision_tree(None)``
      instead. (Robert Collins)

    * "RevisionTree" is now in bzrlib/revisiontree.py. (Robert Collins)

bzr 0.8.2  2006-05-17
---------------------
  
  BUG FIXES:
   
    * setup.py failed to install launchpad plugin.  (Martin Pool)

bzr 0.8.1  2006-05-16
---------------------

  BUG FIXES:

    * Fix failure to commit a merge in a checkout.  (Martin Pool, 
      Robert Collins, Erik Bågfors, #43959)

    * Nicer messages from 'commit' in the case of renames, and correct
      messages when a merge has occured. (Robert Collins, Martin Pool)

    * Separate functionality from assert statements as they are skipped in
      optimized mode of python. Add the same check to pending merges.
      (Olaf Conradi, #44443)

  CHANGES:

    * Do not show the None revision in output of bzr ancestry. (Olaf Conradi)

    * Add info on standalone branches without a working tree.
      (Olaf Conradi, #44155)

    * Fix bug in knits when raising InvalidRevisionId. (Olaf Conradi, #44284)

  CHANGES:

    * Make editor invocation comply with Debian Policy. First check
      environment variables VISUAL and EDITOR, then try editor from
      alternatives system. If that all fails, fall back to the pre-defined
      list of editors. (Olaf Conradi, #42904)

  NEW FEATURES:

    * New 'register-branch' command registers a public branch into 
      Launchpad.net, where it can be associated with bugs, etc.
      (Martin Pool, Bjorn Tillenius, Robert Collins)

  INTERNALS:

    * New public api in InventoryEntry - ``describe_change(old, new)`` which
      provides a human description of the changes between two old and
      new. (Robert Collins, Martin Pool)

  TESTING:

    * Fix test case for bzr info in upgrading a standalone branch to metadir,
      uses bzrlib api now. (Olaf Conradi)

bzr 0.8  2006-05-08
-------------------

  NOTES WHEN UPGRADING:

    Release 0.8 of bzr introduces a new format for history storage, called
    'knit', as an evolution of to the 'weave' format used in 0.7.  Local 
    and remote operations are faster using knits than weaves.  Several
    operations including 'init', 'init-repo', and 'upgrade' take a 
    --format option that controls this.  Branching from an existing branch
    will keep the same format.

    It is possible to merge, pull and push between branches of different
    formats but this is slower than moving data between homogenous
    branches.  It is therefore recommended (but not required) that you
    upgrade all branches for a project at the same time.  Information on
    formats is shown by 'bzr info'.

    bzr 0.8 now allows creation of 'repositories', which hold the history 
    of files and revisions for several branches.  Previously bzr kept all
    the history for a branch within the .bzr directory at the root of the
    branch, and this is still the default.  To create a repository, use
    the new 'bzr init-repo' command.  Branches exist as directories under
    the repository and contain just a small amount of information
    indicating the current revision of the branch.

    bzr 0.8 also supports 'checkouts', which are similar to in cvs and
    subversion.  Checkouts are associated with a branch (optionally in a
    repository), which contains all the historical information.  The
    result is that a checkout can be deleted without losing any
    already-committed revisions.  A new 'update' command is also available. 

    Repositories and checkouts are not supported with the 0.7 storage
    format.  To use them you must upgrad to either knits, or to the
    'metaweave' format, which uses weaves but changes the .bzr directory
    arrangement.
    

  IMPROVEMENTS:

    * Sftp paths can now be relative, or local, according to the lftp
      convention. Paths now take the form::

          sftp://user:pass@host:port/~/relative/path
          or
          sftp://user:pass@host:port/absolute/path

    * The FTP transport now tries to reconnect after a temporary
      failure. ftp put is made atomic. (Matthieu Moy)

    * The FTP transport now maintains a pool of connections, and
      reuses them to avoid multiple connections to the same host (like
      sftp did). (Daniel Silverstone)

    * The ``bzr_man.py`` file has been removed. To create the man page now,
      use ``./generate_docs.py man``. The new program can also create other files.
      Run ``python generate_docs.py --help`` for usage information.
      (Hans Ulrich Niedermann & James Blackwell).

    * Man Page now gives full help (James Blackwell).
      Help also updated to reflect user config now being stored in .bazaar
      (Hans Ulrich Niedermann)

    * It's now possible to set aliases in bazaar.conf (Erik Bågfors)

    * Pull now accepts a --revision argument (Erik Bågfors)

    * ``bzr re-sign`` now allows multiple revisions to be supplied on the command
      line. You can now use the following command to sign all of your old
      commits::

        find .bzr/revision-store// -name my@email-* \
          | sed 's/.*\/\/..\///' \
          | xargs bzr re-sign

    * Upgrade can now upgrade over the network. (Robert Collins)

    * Two new commands 'bzr checkout' and 'bzr update' allow for CVS/SVN-alike
      behaviour.  By default they will cache history in the checkout, but
      with --lightweight almost all data is kept in the master branch.
      (Robert Collins)

    * 'revert' unversions newly-versioned files, instead of deleting them.

    * 'merge' is more robust.  Conflict messages have changed.

    * 'merge' and 'revert' no longer clobber existing files that end in '~' or
      '.moved'.

    * Default log format can be set in configuration and plugins can register
      their own formatters. (Erik Bågfors)

    * New 'reconcile' command will check branch consistency and repair indexes
      that can become out of sync in pre 0.8 formats. (Robert Collins,
      Daniel Silverstone)

    * New 'bzr init --format' and 'bzr upgrade --format' option to control 
      what storage format is created or produced.  (Robert Collins, 
      Martin Pool)

    * Add parent location to 'bzr info', if there is one.  (Olaf Conradi)

    * New developer commands 'weave-list' and 'weave-join'.  (Martin Pool)

    * New 'init-repository' command, plus support for repositories in 'init'
      and 'branch' (Aaron Bentley, Erik Bågfors, Robert Collins)

    * Improve output of 'info' command. Show all relevant locations related to
      working tree, branch and repository. Use kibibytes for binary quantities.
      Fix off-by-one error in missing revisions of working tree.  Make 'info'
      work on branches, repositories and remote locations.  Show locations
      relative to the shared repository, if applicable.  Show locking status
      of locations.  (Olaf Conradi)

    * Diff and merge now safely handle binary files. (Aaron Bentley)

    * 'pull' and 'push' now normalise the revision history, so that any two
      branches with the same tip revision will have the same output from 'log'.
      (Robert Collins)

    * 'merge' accepts --remember option to store parent location, like 'push'
      and 'pull'. (Olaf Conradi)

    * bzr status and diff when files given as arguments do not exist
      in the relevant trees.  (Martin Pool, #3619)

    * Add '.hg' to the default ignore list.  (Martin Pool)

    * 'knit' is now the default disk format. This improves disk performance and
      utilization, increases incremental pull performance, robustness with SFTP
      and allows checkouts over SFTP to perform acceptably. 
      The initial Knit code was contributed by Johan Rydberg based on a
      specification by Martin Pool.
      (Robert Collins, Aaron Bentley, Johan Rydberg, Martin Pool).

    * New tool to generate all-in-one html version of the manual.  (Alexander
      Belchenko)

    * Hitting CTRL-C while doing an SFTP push will no longer cause stale locks
      to be left in the SFTP repository. (Robert Collins, Martin Pool).

    * New option 'diff --prefix' to control how files are named in diff
      output, with shortcuts '-p0' and '-p1' corresponding to the options for 
      GNU patch.  (Alexander Belchenko, Goffredo Baroncelli, Martin Pool)

    * Add --revision option to 'annotate' command.  (Olaf Conradi)

    * If bzr shows an unexpected revision-history after pulling (perhaps due
      to a reweave) it can now be corrected by 'bzr reconcile'.
      (Robert Collins)

  CHANGES:

    * Commit is now verbose by default, and shows changed filenames and the 
      new revision number.  (Robert Collins, Martin Pool)

    * Unify 'mv', 'move', 'rename'.  (Matthew Fuller, #5379)

    * 'bzr -h' shows help.  (Martin Pool, Ian Bicking, #35940)

    * Make 'pull' and 'push' remember location on failure using --remember.
      (Olaf Conradi)

    * For compatibility, make old format for using weaves inside metadir
      available as 'metaweave' format.  Rename format 'metadir' to 'default'.
      Clean up help for option --format in commands 'init', 'init-repo' and
      'upgrade'.  (Olaf Conradi)

  INTERNALS:
  
    * The internal storage of history, and logical branch identity have now
      been split into Branch, and Repository. The common locking and file 
      management routines are now in bzrlib.lockablefiles. 
      (Aaron Bentley, Robert Collins, Martin Pool)

    * Transports can now raise DependencyNotPresent if they need a library
      which is not installed, and then another implementation will be 
      tried.  (Martin Pool)

    * Remove obsolete (and no-op) `decode` parameter to `Transport.get`.  
      (Martin Pool)

    * Using Tree Transform for merge, revert, tree-building

    * WorkingTree.create, Branch.create, ``WorkingTree.create_standalone``,
      Branch.initialize are now deprecated. Please see ``BzrDir.create_*`` for
      replacement API's. (Robert Collins)

    * New BzrDir class represents the .bzr control directory and manages
      formatting issues. (Robert Collins)

    * New repository.InterRepository class encapsulates Repository to 
      Repository actions and allows for clean selection of optimised code
      paths. (Robert Collins)

    * ``bzrlib.fetch.fetch`` and ``bzrlib.fetch.greedy_fetch`` are now
      deprecated, please use ``branch.fetch`` or ``repository.fetch``
      depending on your needs. (Robert Collins)

    * deprecated methods now have a ``is_deprecated`` flag on them that can
      be checked, if you need to determine whether a given callable is 
      deprecated at runtime. (Robert Collins)

    * Progress bars are now nested - see
      ``bzrlib.ui.ui_factory.nested_progress_bar``.
      (Robert Collins, Robey Pointer)

    * New API call ``get_format_description()`` for each type of format.
      (Olaf Conradi)

    * Changed ``branch.set_parent()`` to accept None to remove parent.
      (Olaf Conradi)

    * Deprecated BzrError AmbiguousBase.  (Olaf Conradi)

    * WorkingTree.branch is now a read only property.  (Robert Collins)

    * bzrlib.ui.text.TextUIFactory now accepts a ``bar_type`` parameter which
      can be None or a factory that will create a progress bar. This is
      useful for testing or for overriding the bzrlib.progress heuristic.
      (Robert Collins)

    * New API method ``get_physical_lock_status()`` to query locks present on a
      transport.  (Olaf Conradi)

    * Repository.reconcile now takes a thorough keyword parameter to allow
      requesting an indepth reconciliation, rather than just a data-loss 
      check. (Robert Collins)

    * ``bzrlib.ui.ui_factory protocol`` now supports ``get_boolean`` to prompt
      the user for yes/no style input. (Robert Collins)

  TESTING:

    * SFTP tests now shortcut the SSH negotiation, reducing test overhead
      for testing SFTP protocol support. (Robey Pointer)

    * Branch formats are now tested once per implementation (see ``bzrlib.
      tests.branch_implementations``. This is analagous to the transport
      interface tests, and has been followed up with working tree,
      repository and BzrDir tests. (Robert Collins)

    * New test base class TestCaseWithTransport provides a transport aware
      test environment, useful for testing any transport-interface using
      code. The test suite option --transport controls the transport used
      by this class (when its not being used as part of implementation
      contract testing). (Robert Collins)

    * Close logging handler on disabling the test log. This will remove the
      handler from the internal list inside python's logging module,
      preventing shutdown from closing it twice.  (Olaf Conradi)

    * Move test case for uncommit to blackbox tests.  (Olaf Conradi)

    * ``run_bzr`` and ``run_bzr_captured`` now accept a 'stdin="foo"'
      parameter which will provide String("foo") to the command as its stdin.

bzr 0.7 2006-01-09
------------------

  CHANGES:

    * .bzrignore is excluded from exports, on the grounds that it's a bzr 
      internal-use file and may not be wanted.  (Jamie Wilkinson)

    * The "bzr directories" command were removed in favor of the new
      --kind option to the "bzr inventory" command.  To list all 
      versioned directories, now use "bzr inventory --kind directory".  
      (Johan Rydberg)

    * Under Windows configuration directory is now ``%APPDATA%\bazaar\2.0``
      by default. (John Arbash Meinel)

    * The parent of Bzr configuration directory can be set by ``BZR_HOME``
      environment variable. Now the path for it is searched in ``BZR_HOME``,
      then in HOME. Under Windows the order is: ``BZR_HOME``, ``APPDATA``
      (usually points to ``C:\Documents and Settings\User Name\Application Data``),
      ``HOME``. (John Arbash Meinel)

    * Plugins with the same name in different directories in the bzr plugin
      path are no longer loaded: only the first successfully loaded one is
      used. (Robert Collins)

    * Use systems' external ssh command to open connections if possible.  
      This gives better integration with user settings such as ProxyCommand.
      (James Henstridge)

    * Permissions on files underneath .bzr/ are inherited from the .bzr 
      directory. So for a shared repository, simply doing 'chmod -R g+w .bzr/'
      will mean that future file will be created with group write permissions.

    * configure.in and config.guess are no longer in the builtin default 
      ignore list.

    * '.sw[nop]' pattern ignored, to ignore vim swap files for nameless
      files.  (John Arbash Meinel, Martin Pool)

  IMPROVEMENTS:

    * "bzr INIT dir" now initializes the specified directory, and creates 
      it if it does not exist.  (John Arbash Meinel)

    * New remerge command (Aaron Bentley)

    * Better zsh completion script.  (Steve Borho)

    * 'bzr diff' now returns 1 when there are changes in the working 
      tree. (Robert Collins)

    * 'bzr push' now exists and can push changes to a remote location. 
      This uses the transport infrastructure, and can store the remote
      location in the ~/.bazaar/branches.conf configuration file.
      (Robert Collins)

    * Test directories are only kept if the test fails and the user requests
      that they be kept.

    * Tweaks to short log printing

    * Added branch nicks, new nick command, printing them in log output. 
      (Aaron Bentley)

    * If ``$BZR_PDB`` is set, pop into the debugger when an uncaught exception 
      occurs.  (Martin Pool)

    * Accept 'bzr resolved' (an alias for 'bzr resolve'), as this is
      the same as Subversion.  (Martin Pool)

    * New ftp transport support (on ftplib), for ftp:// and aftp:// 
      URLs.  (Daniel Silverstone)

    * Commit editor temporary files now start with ``bzr_log.``, to allow 
      text editors to match the file name and set up appropriate modes or 
      settings.  (Magnus Therning)

    * Improved performance when integrating changes from a remote weave.  
      (Goffredo Baroncelli)

    * Sftp will attempt to cache the connection, so it is more likely that
      a connection will be reused, rather than requiring multiple password
      requests.

    * bzr revno now takes an optional argument indicating the branch whose
      revno should be printed.  (Michael Ellerman)

    * bzr cat defaults to printing the last version of the file.  
      (Matthieu Moy, #3632)

    * New global option 'bzr --lsprof COMMAND' runs bzr under the lsprof 
      profiler.  (Denys Duchier)

    * Faster commits by reading only the headers of affected weave files. 
      (Denys Duchier)

    * 'bzr add' now takes a --dry-run parameter which shows you what would be
      added, but doesn't actually add anything. (Michael Ellerman)

    * 'bzr add' now lists how many files were ignored per glob.  add --verbose
      lists the specific files.  (Aaron Bentley)

    * 'bzr missing' now supports displaying changes in diverged trees and can
      be limited to show what either end of the comparison is missing.
      (Aaron Bently, with a little prompting from Daniel Silverstone)

  BUG FIXES:

    * SFTP can walk up to the root path without index errors. (Robert Collins)

    * Fix bugs in running bzr with 'python -O'.  (Martin Pool)

    * Error when run with -OO

    * Fix bug in reporting http errors that don't have an http error code.
      (Martin Pool)

    * Handle more cases of pipe errors in display commands

    * Change status to 3 for all errors

    * Files that are added and unlinked before committing are completely
      ignored by diff and status

    * Stores with some compressed texts and some uncompressed texts are now
      able to be used. (John A Meinel)

    * Fix for bzr pull failing sometimes under windows

    * Fix for sftp transport under windows when using interactive auth

    * Show files which are both renamed and modified as such in 'bzr 
      status' output.  (Daniel Silverstone, #4503)

    * Make annotate cope better with revisions committed without a valid 
      email address.  (Marien Zwart)

    * Fix representation of tab characters in commit messages.
      (Harald Meland)

    * List of plugin directories in ``BZR_PLUGIN_PATH`` environment variable is
      now parsed properly under Windows. (Alexander Belchenko)

    * Show number of revisions pushed/pulled/merged. (Robey Pointer)

    * Keep a cached copy of the basis inventory to speed up operations 
      that need to refer to it.  (Johan Rydberg, Martin Pool)

    * Fix bugs in bzr status display of non-ascii characters.
      (Martin Pool)

    * Remove Makefile.in from default ignore list.
      (Tollef Fog Heen, Martin Pool, #6413)

    * Fix failure in 'bzr added'.  (Nathan McCallum, Martin Pool)

  TESTING:

    * Fix selftest asking for passwords when there are no SFTP keys.  
      (Robey Pointer, Jelmer Vernooij) 

    * Fix selftest run with 'python -O'.  (Martin Pool)

    * Fix HTTP tests under Windows. (John Arbash Meinel)

    * Make tests work even if HOME is not set (Aaron Bentley)

    * Updated ``build_tree`` to use fixed line-endings for tests which read 
      the file cotents and compare. Make some tests use this to pass under
      Windows. (John Arbash Meinel)

    * Skip stat and symlink tests under Windows. (Alexander Belchenko)

    * Delay in selftest/testhashcash is now issued under win32 and Cygwin.
      (John Arbash Meinel)

    * Use terminal width to align verbose test output.  (Martin Pool)

    * Blackbox tests are maintained within the bzrlib.tests.blackbox directory.
      If adding a new test script please add that to
      ``bzrlib.tests.blackbox.__init__``. (Robert Collins)

    * Much better error message if one of the test suites can't be 
      imported.  (Martin Pool)

    * Make check now runs the test suite twice - once with the default locale,
      and once with all locales forced to C, to expose bugs. This is not 
      trivially done within python, so for now its only triggered by running
      Make check. Integrators and packagers who wish to check for full 
      platform support should run 'make check' to test the source.
      (Robert Collins)

    * Tests can now run TestSkipped if they can't execute for any reason.
      (Martin Pool) (NB: TestSkipped should only be raised for correctable
      reasons - see the wiki spec ImprovingBzrTestSuite).

    * Test sftp with relative, absolute-in-homedir and absolute-not-in-homedir
      paths for the transport tests. Introduce blackbox remote sftp tests that
      test the same permutations. (Robert Collins, Robey Pointer)

    * Transport implementation tests are now independent of the local file
      system, which allows tests for esoteric transports, and for features
      not available in the local file system. They also repeat for variations
      on the URL scheme that can introduce issues in the transport code,
      see bzrlib.transport.TransportTestProviderAdapter() for this.
      (Robert Collins).

    * ``TestCase.build_tree`` uses the transport interface to build trees,
      pass in a transport parameter to give it an existing connection.
      (Robert Collins).

  INTERNALS:

    * WorkingTree.pull has been split across Branch and WorkingTree,
      to allow Branch only pulls. (Robert Collins)

    * ``commands.display_command`` now returns the result of the decorated 
      function. (Robert Collins)

    * LocationConfig now has a ``set_user_option(key, value)`` call to save
      a setting in its matching location section (a new one is created
      if needed). (Robert Collins)

    * Branch has two new methods, ``get_push_location`` and
      ``set_push_location`` to respectively, get and set the push location.
      (Robert Collins)

    * ``commands.register_command`` now takes an optional flag to signal that
      the registrant is planning to decorate an existing command. When 
      given multiple plugins registering a command is not an error, and
      the original command class (whether built in or a plugin based one) is
      returned to the caller. There is a new error 'MustUseDecorated' for
      signalling when a wrapping command should switch to the original
      version. (Robert Collins)

    * Some option parsing errors will raise 'BzrOptionError', allowing 
      granular detection for decorating commands. (Robert Collins).

    * ``Branch.read_working_inventory`` has moved to
      ``WorkingTree.read_working_inventory``. This necessitated changes to
      ``Branch.get_root_id``, and a move of ``Branch.set_inventory`` to
      WorkingTree as well. To make it clear that a WorkingTree cannot always
      be obtained ``Branch.working_tree()`` will raise
      ``errors.NoWorkingTree`` if one cannot be obtained. (Robert Collins)

    * All pending merges operations from Branch are now on WorkingTree.
      (Robert Collins)

    * The follow operations from Branch have moved to WorkingTree::

          add()
          commit()
          move()
          rename_one()
          unknowns()

      (Robert Collins)

    * ``bzrlib.add.smart_add_branch`` is now ``smart_add_tree``. (Robert Collins)

    * New "rio" serialization format, similar to rfc-822. (Martin Pool)

    * Rename selftests to ``bzrlib.tests.test_foo``.  (John A Meinel, Martin 
      Pool)

    * ``bzrlib.plugin.all_plugins`` has been changed from an attribute to a 
      query method. (Robert Collins)
 
    * New options to read only the table-of-contents of a weave.  
      (Denys Duchier)

    * Raise NoSuchFile when someone tries to add a non-existant file.
      (Michael Ellerman)

    * Simplify handling of DivergedBranches in ``cmd_pull()``.
      (Michael Ellerman)
   
    * Branch.controlfile* logic has moved to lockablefiles.LockableFiles, which
      is exposed as ``Branch().control_files``. Also this has been altered with the
      controlfile pre/suffix replaced by simple method names like 'get' and
      'put'. (Aaron Bentley, Robert Collins).

    * Deprecated functions and methods can now be marked as such using the 
      ``bzrlib.symbol_versioning`` module. Marked method have their docstring
      updated and will issue a DeprecationWarning using the warnings module
      when they are used. (Robert Collins)

    * ``bzrlib.osutils.safe_unicode`` now exists to provide parameter coercion
      for functions that need unicode strings. (Robert Collins)

bzr 0.6 2005-10-28
------------------

  IMPROVEMENTS:
  
    * pull now takes --verbose to show you what revisions are added or removed
      (John A Meinel)

    * merge now takes a --show-base option to include the base text in
      conflicts.
      (Aaron Bentley)

    * The config files are now read using ConfigObj, so '=' should be used as
      a separator, not ':'.
      (Aaron Bentley)

    * New 'bzr commit --strict' option refuses to commit if there are 
      any unknown files in the tree.  To commit, make sure all files are 
      either ignored, added, or deleted.  (Michael Ellerman)

    * The config directory is now ~/.bazaar, and there is a single file 
      ~/.bazaar/bazaar.conf storing email, editor and other preferences.
      (Robert Collins)

    * 'bzr add' no longer takes a --verbose option, and a --quiet option
      has been added that suppresses all output.

    * Improved zsh completion support in contrib/zsh, from Clint
      Adams.

    * Builtin 'bzr annotate' command, by Martin Pool with improvements from 
      Goffredo Baroncelli.
    
    * 'bzr check' now accepts -v for verbose reporting, and checks for
      ghosts in the branch. (Robert Collins)

    * New command 're-sign' which will regenerate the gpg signature for 
      a revision. (Robert Collins)

    * If you set ``check_signatures=require`` for a path in 
      ``~/.bazaar/branches.conf`` then bzr will invoke your
      ``gpg_signing_command`` (defaults to gpg) and record a digital signature
      of your commit. (Robert Collins)

    * New sftp transport, based on Paramiko.  (Robey Pointer)

    * 'bzr pull' now accepts '--clobber' which will discard local changes
      and make this branch identical to the source branch. (Robert Collins)

    * Just give a quieter warning if a plugin can't be loaded, and 
      put the details in .bzr.log.  (Martin Pool)

    * 'bzr branch' will now set the branch-name to the last component of the
      output directory, if one was supplied.

    * If the option ``post_commit`` is set to one (or more) python function
      names (must be in the bzrlib namespace), then they will be invoked
      after the commit has completed, with the branch and ``revision_id`` as
      parameters. (Robert Collins)

    * Merge now has a retcode of 1 when conflicts occur. (Robert Collins)

    * --merge-type weave is now supported for file contents.  Tree-shape
      changes are still three-way based.  (Martin Pool, Aaron Bentley)

    * 'bzr check' allows the first revision on revision-history to have
      parents - something that is expected for cheap checkouts, and occurs
      when conversions from baz do not have all history.  (Robert Collins).

   * 'bzr merge' can now graft unrelated trees together, if your specify
     0 as a base. (Aaron Bentley)

   * 'bzr commit branch' and 'bzr commit branch/file1 branch/file2' now work
     (Aaron Bentley)

    * Add '.sconsign*' to default ignore list.  (Alexander Belchenko)

   * 'bzr merge --reprocess' minimizes conflicts

  TESTING:

    * The 'bzr selftest --pattern' option for has been removed, now 
      test specifiers on the command line can be simple strings, or 
      regexps, or both. (Robert Collins)

    * Passing -v to selftest will now show the time each test took to 
      complete, which will aid in analysing performance regressions and
      related questions. (Robert Collins)

    * 'bzr selftest' runs all tests, even if one fails, unless '--one'
      is given. (Martin Pool)

    * There is a new method for TestCaseInTempDir, assertFileEqual, which
      will check that a given content is equal to the content of the named
      file. (Robert Collins)

    * Fix test suite's habit of leaving many temporary log files in $TMPDIR.
      (Martin Pool)

  INTERNALS:

    * New 'testament' command and concept for making gpg-signatures 
      of revisions that are not tied to a particular internal
      representation.  (Martin Pool).

    * Per-revision properties ('revprops') as key-value associated 
      strings on each revision created when the revision is committed.
      Intended mainly for the use of external tools.  (Martin Pool).

    * Config options have moved from bzrlib.osutils to bzrlib.config.
      (Robert Collins)

    * Improved command line option definitions allowing explanations
      for individual options, among other things.  Contributed by 
      Magnus Therning.

    * Config options have moved from bzrlib.osutils to bzrlib.config.
      Configuration is now done via the config.Config interface:
      Depending on whether you have a Branch, a Location or no information
      available, construct a ``*Config``, and use its ``signature_checking``,
      ``username`` and ``user_email`` methods. (Robert Collins)

    * Plugins are now loaded under bzrlib.plugins, not bzrlib.plugin, and
      they are made available for other plugins to use. You should not 
      import other plugins during the ``__init__`` of your plugin though, as 
      no ordering is guaranteed, and the plugins directory is not on the
      python path. (Robert Collins)

    * Branch.relpath has been moved to WorkingTree.relpath. WorkingTree no
      no longer takes an inventory, rather it takes an option branch
      parameter, and if None is given will open the branch at basedir 
      implicitly. (Robert Collins)

    * Cleaner exception structure and error reporting.  Suggested by 
      Scott James Remnant.  (Martin Pool)

    * Branch.remove has been moved to WorkingTree, which has also gained
      ``lock_read``, ``lock_write`` and ``unlock`` methods for convenience.
      (Robert Collins)

    * Two decorators, ``needs_read_lock`` and ``needs_write_lock`` have been
      added to the branch module. Use these to cause a function to run in a
      read or write lock respectively. (Robert Collins)

    * ``Branch.open_containing`` now returns a tuple (Branch, relative-path),
      which allows direct access to the common case of 'get me this file
      from its branch'. (Robert Collins)

    * Transports can register using ``register_lazy_transport``, and they 
      will be loaded when first used.  (Martin Pool)

    * 'pull' has been factored out of the command as ``WorkingTree.pull()``.
      A new option to WorkingTree.pull has been added, clobber, which will
      ignore diverged history and pull anyway.
      (Robert Collins)

    * config.Config has a ``get_user_option`` call that accepts an option name.
      This will be looked up in branches.conf and bazaar.conf as normal.
      It is intended that this be used by plugins to support options - 
      options of built in programs should have specific methods on the config.
      (Robert Collins)

    * ``merge.merge_inner`` now has tempdir as an optional parameter.
      (Robert Collins)

    * Tree.kind is not recorded at the top level of the hierarchy, as it was
      missing on EmptyTree, leading to a bug with merge on EmptyTrees.
      (Robert Collins)

    * ``WorkingTree.__del__`` has been removed, it was non deterministic and not 
      doing what it was intended to. See ``WorkingTree.__init__`` for a comment
      about future directions. (Robert Collins/Martin Pool)

    * bzrlib.transport.http has been modified so that only 404 urllib errors
      are returned as NoSuchFile. Other exceptions will propogate as normal.
      This allows debuging of actual errors. (Robert Collins)

    * bzrlib.transport.Transport now accepts *ONLY* url escaped relative paths
      to apis like 'put', 'get' and 'has'. This is to provide consistent
      behaviour - it operates on url's only. (Robert Collins)

    * Transports can register using ``register_lazy_transport``, and they 
      will be loaded when first used.  (Martin Pool)

    * ``merge_flex`` no longer calls ``conflict_handler.finalize()``, instead that
      is called by ``merge_inner``. This is so that the conflict count can be 
      retrieved (and potentially manipulated) before returning to the caller
      of ``merge_inner``. Likewise 'merge' now returns the conflict count to the
      caller. (Robert Collins)

    * ``revision.revision_graph`` can handle having only partial history for
      a revision - that is no revisions in the graph with no parents.
      (Robert Collins).

    * New ``builtins.branch_files`` uses the standard ``file_list`` rules to
      produce a branch and a list of paths, relative to that branch
      (Aaron Bentley)

    * New TestCase.addCleanup facility.

    * New ``bzrlib.version_info`` tuple (similar to ``sys.version_info``),
      which can be used by programs importing bzrlib.

  BUG FIXES:

    * Better handling of branches in directories with non-ascii names. 
      (Joel Rosdahl, Panagiotis Papadakos)

    * Upgrades of trees with no commits will not fail due to accessing
      [-1] in the revision-history. (Andres Salomon)


bzr 0.1.1 2005-10-12
--------------------

  BUG FIXES:

    * Fix problem in pulling over http from machines that do not 
      allow directories to be listed.

    * Avoid harmless warning about invalid hash cache after 
      upgrading branch format.

  PERFORMANCE: 
  
    * Avoid some unnecessary http operations in branch and pull.


bzr 0.1 2005-10-11
------------------

  NOTES:

    * 'bzr branch' over http initially gives a very high estimate
      of completion time but it should fall as the first few 
      revisions are pulled in.  branch is still slow on 
      high-latency connections.

  BUG FIXES:
  
    * bzr-man.py has been updated to work again. Contributed by
      Rob Weir.

    * Locking is now done with fcntl.lockf which works with NFS
      file systems. Contributed by Harald Meland.

    * When a merge encounters a file that has been deleted on
      one side and modified on the other, the old contents are
      written out to foo.BASE and foo.SIDE, where SIDE is this
      or OTHER. Contributed by Aaron Bentley.

    * Export was choosing incorrect file paths for the content of
      the tarball, this has been fixed by Aaron Bentley.

    * Commit will no longer commit without a log message, an 
      error is returned instead. Contributed by Jelmer Vernooij.

    * If you commit a specific file in a sub directory, any of its
      parent directories that are added but not listed will be 
      automatically included. Suggested by Michael Ellerman.

    * bzr commit and upgrade did not correctly record new revisions
      for files with only a change to their executable status.
      bzr will correct this when it encounters it. Fixed by
      Robert Collins

    * HTTP tests now force off the use of ``http_proxy`` for the duration.
      Contributed by Gustavo Niemeyer.

    * Fix problems in merging weave-based branches that have 
      different partial views of history.

    * Symlink support: working with symlinks when not in the root of a 
      bzr tree was broken, patch from Scott James Remnant.

  IMPROVEMENTS:

    * 'branch' now accepts a --basis parameter which will take advantage
      of local history when making a new branch. This allows faster 
      branching of remote branches. Contributed by Aaron Bentley.

    * New tree format based on weave files, called version 5.
      Existing branches can be upgraded to this format using 
      'bzr upgrade'.

    * Symlinks are now versionable. Initial patch by 
      Erik Toubro Nielsen, updated to head by Robert Collins.

    * Executable bits are tracked on files. Patch from Gustavo
      Niemeyer.

    * 'bzr status' now shows unknown files inside a selected directory.
      Patch from Heikki Paajanen.

    * Merge conflicts are recorded in .bzr. Two new commands 'conflicts'
      and 'resolve' have needed added, which list and remove those 
      merge conflicts respectively. A conflicted tree cannot be committed
      in. Contributed by Aaron Bentley.

    * 'rm' is now an alias for 'remove'.

    * Stores now split out their content in a single byte prefixed hash,
      dropping the density of files per directory by 256. Contributed by
      Gustavo Niemeyer.

    * 'bzr diff -r branch:URL' will now perform a diff between two branches.
      Contributed by Robert Collins.

    * 'bzr log' with the default formatter will show merged revisions,
      indented to the right. Initial implementation contributed by Gustavo
      Niemeyer, made incremental by Robert Collins.


  INTERNALS:

    * Test case failures have the exception printed after the log 
      for your viewing pleasure.

    * InventoryEntry is now an abstract base class, use one of the
      concrete InventoryDirectory etc classes instead.

    * Branch raises an UnsupportedFormatError when it detects a 
      bzr branch it cannot understand. This allows for precise
      handling of such circumstances.

    * Remove RevisionReference class; ``Revision.parent_ids`` is now simply a
      list of their ids and ``parent_sha1s`` is a list of their corresponding
      sha1s (for old branches only at the moment.)

    * New method-object style interface for Commit() and Fetch().

    * Renamed ``Branch.last_patch()`` to ``Branch.last_revision()``, since
      we call them revisions not patches.

    * Move ``copy_branch`` to ``bzrlib.clone.copy_branch``.  The destination
      directory is created if it doesn't exist.

    * Inventories now identify the files which were present by 
      giving the revision *of that file*.

    * Inventory and Revision XML contains a version identifier.  
      This must be consistent with the overall branch version
      but allows for more flexibility in future upgrades.

  TESTING:

    * Removed testsweet module so that tests can be run after 
      bzr installed by 'bzr selftest'.

    * 'bzr selftest' command-line arguments can now be partial ids
      of tests to run, e.g. ``bzr selftest test_weave``

      
bzr 0.0.9 2005-09-23
--------------------

  BUG FIXES:

    * Fixed "branch -r" option.

    * Fix remote access to branches containing non-compressed history.
      (Robert Collins).

    * Better reliability of http server tests.  (John Arbash-Meinel)

    * Merge graph maximum distance calculation fix.  (Aaron Bentley)
   
    * Various minor bug in windows support have been fixed, largely in the
      test suite. Contributed by Alexander Belchenko.

  IMPROVEMENTS:

    * Status now accepts a -r argument to give status between chosen
      revisions. Contributed by Heikki Paajanen.

    * Revision arguments no longer use +/-/= to control ranges, instead
      there is a 'before' namespace, which limits the successive namespace.
      For example '$ bzr log -r date:yesterday..before:date:today' will
      select everything from yesterday and before today. Contributed by
      Robey Pointer

    * There is now a bzr.bat file created by distutils when building on 
      Windows. Contributed by Alexander Belchenko.

  INTERNALS:

    * Removed uuid() as it was unused.

    * Improved 'fetch' code for pulling revisions from one branch into
      another (used by pull, merged, etc.)


bzr 0.0.8 2005-09-20
--------------------

  IMPROVEMENTS:

    * Adding a file whose parent directory is not versioned will
      implicitly add the parent, and so on up to the root. This means
      you should never need to explictly add a directory, they'll just
      get added when you add a file in the directory.  Contributed by
      Michael Ellerman.

    * Ignore ``.DS_Store`` (contains Mac metadata) by default.
      (Nir Soffer)

    * If you set ``BZR_EDITOR`` in the environment, it is checked in
      preference to EDITOR and the config file for the interactive commit
      editing program. Related to this is a bugfix where a missing program
      set in EDITOR would cause editing to fail, now the fallback program
      for the operating system is still tried.

    * Files that are not directories/symlinks/regular files will no longer
      cause bzr to fail, it will just ignore them by default. You cannot add
      them to the tree though - they are not versionable.


  INTERNALS:

    * Refactor xml packing/unpacking.

  BUG FIXES: 

    * Fixed 'bzr mv' by Ollie Rutherfurd.

    * Fixed strange error when trying to access a nonexistent http
      branch.

    * Make sure that the hashcache gets written out if it can't be
      read.


  PORTABILITY:

    * Various Windows fixes from Ollie Rutherfurd.

    * Quieten warnings about locking; patch from Matt Lavin.


bzr-0.0.7 2005-09-02
--------------------

  NEW FEATURES:

    * ``bzr shell-complete`` command contributed by Clint Adams to
      help with intelligent shell completion.

    * New expert command ``bzr find-merge-base`` for debugging merges.


  ENHANCEMENTS:

    * Much better merge support.

    * merge3 conflicts are now reported with markers like '<<<<<<<'
      (seven characters) which is the same as CVS and pleases things
      like emacs smerge.


  BUG FIXES:

    * ``bzr upgrade`` no longer fails when trying to fix trees that
      mention revisions that are not present.

    * Fixed bugs in listing plugins from ``bzr plugins``.

    * Fix case of $EDITOR containing options for the editor.

    * Fix log -r refusing to show the last revision.
      (Patch from Goffredo Baroncelli.)


  CHANGES:

    * ``bzr log --show-ids`` shows the revision ids of all parents.

    * Externally provided commands on your $BZRPATH no longer need
      to recognize --bzr-usage to work properly, and can just handle
      --help themselves.


  LIBRARY:

    * Changed trace messages to go through the standard logging
      framework, so that they can more easily be redirected by
      libraries.



bzr-0.0.6 2005-08-18
--------------------

  NEW FEATURES:

    * Python plugins, automatically loaded from the directories on
      ``BZR_PLUGIN_PATH`` or ``~/.bzr.conf/plugins`` by default.

    * New 'bzr mkdir' command.

    * Commit mesage is fetched from an editor if not given on the
      command line; patch from Torsten Marek.

    * ``bzr log -m FOO`` displays commits whose message matches regexp 
      FOO.
      
    * ``bzr add`` with no arguments adds everything under the current directory.

    * ``bzr mv`` does move or rename depending on its arguments, like
      the Unix command.

    * ``bzr missing`` command shows a summary of the differences
      between two trees.  (Merged from John Arbash-Meinel.)

    * An email address for commits to a particular tree can be
      specified by putting it into .bzr/email within a branch.  (Based
      on a patch from Heikki Paajanen.)


  ENHANCEMENTS:

    * Faster working tree operations.


  CHANGES:

    * 3rd-party modules shipped with bzr are copied within the bzrlib
      python package, so that they can be installed by the setup
      script without clashing with anything already existing on the
      system.  (Contributed by Gustavo Niemeyer.)

    * Moved plugins directory to bzrlib/, so that there's a standard
      plugin directory which is not only installed with bzr itself but
      is also available when using bzr from the development tree.
      ``BZR_PLUGIN_PATH`` and ``DEFAULT_PLUGIN_PATH`` are then added to the
      standard plugins directory.

    * When exporting to a tarball with ``bzr export --format tgz``, put 
      everything under a top directory rather than dumping it into the
      current directory.   This can be overridden with the ``--root`` 
      option.  Patch from William Dodé and John Meinel.

    * New ``bzr upgrade`` command to upgrade the format of a branch,
      replacing ``bzr check --update``.

    * Files within store directories are no longer marked readonly on
      disk.

    * Changed ``bzr log`` output to a more compact form suggested by
      John A Meinel.  Old format is available with the ``--long`` or
      ``-l`` option, patched by William Dodé.

    * By default the commit command refuses to record a revision with
      no changes unless the ``--unchanged`` option is given.

    * The ``--no-plugins``, ``--profile`` and ``--builtin`` command
      line options must come before the command name because they 
      affect what commands are available; all other options must come 
      after the command name because their interpretation depends on
      it.

    * ``branch`` and ``clone`` added as aliases for ``branch``.

    * Default log format is back to the long format; the compact one
      is available with ``--short``.
      
      
  BUG FIXES:
  
    * Fix bugs in committing only selected files or within a subdirectory.


bzr-0.0.5  2005-06-15
---------------------
  
  CHANGES:

    * ``bzr`` with no command now shows help rather than giving an
      error.  Suggested by Michael Ellerman.

    * ``bzr status`` output format changed, because svn-style output
      doesn't really match the model of bzr.  Now files are grouped by
      status and can be shown with their IDs.  ``bzr status --all``
      shows all versioned files and unknown files but not ignored files.

    * ``bzr log`` runs from most-recent to least-recent, the reverse
      of the previous order.  The previous behaviour can be obtained
      with the ``--forward`` option.
        
    * ``bzr inventory`` by default shows only filenames, and also ids
      if ``--show-ids`` is given, in which case the id is the second
      field.


  ENHANCEMENTS:

    * New 'bzr whoami --email' option shows only the email component
      of the user identification, from Jo Vermeulen.

    * New ``bzr ignore PATTERN`` command.

    * Nicer error message for broken pipe, interrupt and similar
      conditions that don't indicate an internal error.

    * Add ``.*.sw[nop] .git .*.tmp *,v`` to default ignore patterns.

    * Per-branch locks keyed on ``.bzr/branch-lock``, available in
      either read or write mode.

    * New option ``bzr log --show-ids`` shows revision and file ids.

    * New usage ``bzr log FILENAME`` shows only revisions that
      affected that file.

    * Changed format for describing changes in ``bzr log -v``.

    * New option ``bzr commit --file`` to take a message from a file,
      suggested by LarstiQ.

    * New syntax ``bzr status [FILE...]`` contributed by Bartosz
      Oler.  File may be in a branch other than the working directory.

    * ``bzr log`` and ``bzr root`` can be given an http URL instead of
      a filename.

    * Commands can now be defined by external programs or scripts
      in a directory on $BZRPATH.

    * New "stat cache" avoids reading the contents of files if they 
      haven't changed since the previous time.

    * If the Python interpreter is too old, try to find a better one
      or give an error.  Based on a patch from Fredrik Lundh.

    * New optional parameter ``bzr info [BRANCH]``.

    * New form ``bzr commit SELECTED`` to commit only selected files.

    * New form ``bzr log -r FROM:TO`` shows changes in selected
      range; contributed by John A Meinel.

    * New option ``bzr diff --diff-options 'OPTS'`` allows passing
      options through to an external GNU diff.

    * New option ``bzr add --no-recurse`` to add a directory but not
      their contents.

    * ``bzr --version`` now shows more information if bzr is being run
      from a branch.

  
  BUG FIXES:

    * Fixed diff format so that added and removed files will be
      handled properly by patch.  Fix from Lalo Martins.

    * Various fixes for files whose names contain spaces or other
      metacharacters.


  TESTING:

    * Converted black-box test suites from Bourne shell into Python;
      now run using ``./testbzr``.  Various structural improvements to
      the tests.

    * testbzr by default runs the version of bzr found in the same
      directory as the tests, or the one given as the first parameter.

    * testbzr also runs the internal tests, so the only command
      required to check is just ``./testbzr``.

    * testbzr requires python2.4, but can be used to test bzr running
      under a different version.

    * Tests added for many other changes in this release.


  INTERNAL:

    * Included ElementTree library upgraded to 1.2.6 by Fredrik Lundh.

    * Refactor command functions into Command objects based on HCT by
      Scott James Remnant.

    * Better help messages for many commands.

    * Expose ``bzrlib.open_tracefile()`` to start the tracefile; until
      this is called trace messages are just discarded.

    * New internal function ``find_touching_revisions()`` and hidden
      command touching-revisions trace the changes to a given file.

    * Simpler and faster ``compare_inventories()`` function.

    * ``bzrlib.open_tracefile()`` takes a tracefilename parameter.

    * New AtomicFile class.

    * New developer commands ``added``, ``modified``.


  PORTABILITY:

    * Cope on Windows on python2.3 by using the weaker random seed.
      2.4 is now only recommended.


bzr-0.0.4  2005-04-22
---------------------

  ENHANCEMENTS:

    * 'bzr diff' optionally takes a list of files to diff.  Still a bit
      basic.  Patch from QuantumG.

    * More default ignore patterns.

    * New 'bzr log --verbose' shows a list of files changed in the
      changeset.  Patch from Sebastian Cote.

    * Roll over ~/.bzr.log if it gets too large.

    * Command abbreviations 'ci', 'st', 'stat', '?' based on a patch
      by Jason Diamon.

    * New 'bzr help commands' based on a patch from Denys Duchier.


  CHANGES:

    * User email is determined by looking at $BZREMAIL or ~/.bzr.email
      or $EMAIL.  All are decoded by the locale preferred encoding.
      If none of these are present user@hostname is used.  The host's
      fully-qualified name is not used because that tends to fail when
      there are DNS problems.

    * New 'bzr whoami' command instead of username user-email.


  BUG FIXES: 

    * Make commit safe for hardlinked bzr trees.

    * Some Unicode/locale fixes.

    * Partial workaround for ``difflib.unified_diff`` not handling
      trailing newlines properly.


  INTERNAL:

    * Allow docstrings for help to be in PEP0257 format.  Patch from
      Matt Brubeck.

    * More tests in test.sh.

    * Write profile data to a temporary file not into working
      directory and delete it when done.

    * Smaller .bzr.log with process ids.


  PORTABILITY:

    * Fix opening of ~/.bzr.log on Windows.  Patch from Andrew
      Bennetts.

    * Some improvements in handling paths on Windows, based on a patch
      from QuantumG.


bzr-0.0.3  2005-04-06
---------------------

  ENHANCEMENTS:

    * New "directories" internal command lists versioned directories
      in the tree.

    * Can now say "bzr commit --help".

    * New "rename" command to rename one file to a different name
      and/or directory.

    * New "move" command to move one or more files into a different
      directory.

    * New "renames" command lists files renamed since base revision.

    * New cat command contributed by janmar.

  CHANGES:

    * .bzr.log is placed in $HOME (not pwd) and is always written in
      UTF-8.  (Probably not a completely good long-term solution, but
      will do for now.)

  PORTABILITY:

    * Workaround for difflib bug in Python 2.3 that causes an
      exception when comparing empty files.  Reported by Erik Toubro
      Nielsen.

  INTERNAL:

    * Refactored inventory storage to insert a root entry at the top.

  TESTING:

    * Start of shell-based black-box testing in test.sh.


bzr-0.0.2.1
-----------

  PORTABILITY:

    * Win32 fixes from Steve Brown.


bzr-0.0.2  "black cube"  2005-03-31
-----------------------------------

  ENHANCEMENTS:

    * Default ignore list extended (see bzrlib/__init__.py).

    * Patterns in .bzrignore are now added to the default ignore list,
      rather than replacing it.

    * Ignore list isn't reread for every file.

    * More help topics.

    * Reinstate the 'bzr check' command to check invariants of the
      branch.

    * New 'ignored' command lists which files are ignored and why;
      'deleted' lists files deleted in the current working tree.

    * Performance improvements.

    * New global --profile option.
    
    * Ignore patterns like './config.h' now correctly match files in
      the root directory only.


bzr-0.0.1  2005-03-26
---------------------

  ENHANCEMENTS:

    * More information from info command.

    * Can now say "bzr help COMMAND" for more detailed help.

    * Less file flushing and faster performance when writing logs and
      committing to stores.

    * More useful verbose output from some commands.

  BUG FIXES:

    * Fix inverted display of 'R' and 'M' during 'commit -v'.

  PORTABILITY:

    * Include a subset of ElementTree-1.2.20040618 to make
      installation easier.

    * Fix time.localtime call to work with Python 2.3 (the minimum
      supported).


bzr-0.0.0.69  2005-03-22
------------------------

  ENHANCEMENTS:

    * First public release.

    * Storage of local versions: init, add, remove, rm, info, log,
      diff, status, etc.

..
   vim: tw=74 ft=rst ff=unix<|MERGE_RESOLUTION|>--- conflicted
+++ resolved
@@ -28,9 +28,34 @@
 
   API CHANGES:
 
+    * The logic in commit now delegates inventory basis calculations to
+      the ``CommitBuilder`` object; this requires that the commit builder
+      in use has been updated to support the new ``recording_deletes`` and
+      ``record_delete`` methods. (Robert Collins)
+
   TESTING:
 
   INTERNALS:
+
+    * New method ``bzrlib.repository.Repository.add_inventory_delta``
+      allows adding an inventory via an inventory delta, which can be
+      more efficient for some repository types. (Robert Collins)
+
+    * New module ``chk_map`` providing a persistent CHK store backed map.
+      (Robert Collins)
+
+    * Passing None in as the last element of a key tuple to
+      ``VersionedFiles.add`` will now cause a content-hash-key to be
+      allocated. (Robert Collins)
+
+    * Repository ``CommitBuilder`` objects can now accumulate an inventory
+      delta. To enable this functionality call ``builder.recording_deletes``
+      and additionally call ``builder.record_delete`` when a delete
+      against the basis occurs. (Robert Collins)
+
+    * The Repository model has been extended to allow some formats to
+      expose data via CHK based lookups (Though no formats support this as
+      yet). (Robert Collins)
 
 
 bzr 1.9 2008-10-31
@@ -66,41 +91,9 @@
     * ``bzr dump-btree`` is a hidden command introduced to allow dumping
       the contents of a compressed btree file.  (John Arbash Meinel)
 
-<<<<<<< HEAD
-  INTERNALS:
-
-    * New method ``bzrlib.repository.Repository.add_inventory_delta``
-      allows adding an inventory via an inventory delta, which can be
-      more efficient for some repository types. (Robert Collins)
-
-    * New module ``chk_map`` providing a persistent CHK store backed map.
-      (Robert Collins)
-
-    * Passing None in as the last element of a key tuple to
-      ``VersionedFiles.add`` will now cause a content-hash-key to be
-      allocated. (Robert Collins)
-
-    * Repository ``CommitBuilder`` objects can now accumulate an inventory
-      delta. To enable this functionality call ``builder.recording_deletes``
-      and additionally call ``builder.record_delete`` when a delete
-      against the basis occurs. (Robert Collins)
-
-    * The Repository model has been extended to allow some formats to
-      expose data via CHK based lookups (Though no formats support this as
-      yet). (Robert Collins)
-
-  API CHANGES:
-
-    * The logic in commit now delegates inventory basis calculations to
-      the ``CommitBuilder`` object; this requires that the commit builder
-      in use has been updated to support the new ``recording_deletes`` and
-      ``record_delete`` methods. (Robert Collins)
-
-=======
     * ``bzr pack`` now tells the index builders to optimize for size. For
       btree index repositories, this can save 25% of the index size
       (mostly in the text indexes). (John Arbash Meinel)
->>>>>>> d786adcd
 
     * ``bzr push`` to an existing branch or repository on a smart server
       is faster, due to Bazaar making more use of the ``get_parent_map``
