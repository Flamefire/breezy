--- conflicted
+++ resolved
@@ -19,11 +19,6 @@
     * Deprecate Branch.get_root_id() because branches don't have root ids,
       rather than fixing bug #96847.  (Aaron Bentley)
 
-<<<<<<< HEAD
-    * ``LockableFiles.lock_write()`` now accepts a ``token`` keyword argument,
-      so that a seperate LockableFiles instance can share a lock if it has the
-      right token.  (Andrew Bennetts, Robert Collins)
-=======
     * WorkingTree.apply_inventory_delta provides a better alternative to
       WorkingTree._write_inventory.  (Aaron Bentley)
 
@@ -46,6 +41,10 @@
       bzrlib/transport/remote.py contains just the Transport classes that used
       to be in bzrlib/transport/smart.py.  (Andrew Bennetts)
  
+    * ``LockableFiles.lock_write()`` now accepts a ``token`` keyword argument,
+      so that a seperate LockableFiles instance can share a lock if it has the
+      right token.  (Andrew Bennetts, Robert Collins)
+
   BUGFIXES:
 
     * Don't fail bundle selftest if email has 'two' embedded.  
@@ -65,7 +64,6 @@
       inside the ancestry of the other. Saves a lot of graph processing
       (with an ancestry of 16k revisions, ``bzr merge ../already-merged``
       changes from 2m10s to 13s).  (John Arbash Meinel, #103757)
->>>>>>> 36feaeb9
 
   TESTING:
 
