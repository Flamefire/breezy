--- conflicted
+++ resolved
@@ -19,6 +19,12 @@
       ``LRUSizeCache(after_cleanup_size)``. (John Arbash Meinel)
 
   NEW FEATURES:
+
+    * Content filters can now be used to provide custom conversion
+      between the canonical format of content (i.e. as stored) and
+      the convenience format of content (i.e. as created in working
+      trees). See ``bzr help content-filters`` for further details.
+      (Ian Clatworthy, Alexander Belchenko)
 
     * ``shelve --list`` can now be used to list shelved changes.
       (Aaron Bentley)
@@ -1038,19 +1044,7 @@
     * Knit format repositories are deprecated and bzr will now emit
       warnings whenever it encounters one.  Use ``bzr upgrade`` to upgrade
       knit repositories to pack format.  (Andrew Bennetts)
-<<<<<<< HEAD
-      
-
-  FEATURES:
-
-    * Content filters can now be used to provide custom conversion
-      between the canonical format of content (i.e. as stored) and
-      the convenience format of content (i.e. as created in working
-      trees). See ``bzr help content-filters`` for further details.
-      (Ian Clatworthy, Alexander Belchenko)
-
-=======
->>>>>>> 44698a0f
+
 
   IMPROVEMENTS:
 
