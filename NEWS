--- conflicted
+++ resolved
@@ -22,6 +22,9 @@
 
 * Avoid "NoneType has no attribute st_mode" error when files disappear
   from a directory while it's being read.  (Martin Pool, #446033)
+
+* Content filters are now applied correctly after pull, merge, switch
+  and revert. (Ian Clatworthy, #385879)
 
 * Diff parsing handles "Binary files differ" hunks.  (Aaron Bentley, #436325)
 
@@ -188,7 +191,6 @@
   revisions that are in the fallback repository. (Regressed in 2.0rc1).
   (John Arbash Meinel, #419241)
 
-<<<<<<< HEAD
 * Clearer message when Bazaar runs out of memory, instead of a ``MemoryError``
   traceback.  (Martin Pool, #109115)
 
@@ -210,10 +212,6 @@
 * Fix a potential segmentation fault when doing 'log' of a branch that had
   ghosts in its mainline.  (Evaluating None as a tuple is bad.)
   (John Arbash Meinel, #419241)
-=======
-* Content filters are now applied correctly after pull, merge, switch
-  and revert. (Ian Clatworthy, #385879)
->>>>>>> f19e75cb
 
 * Fix a segmentation fault when computing the ``merge_sort`` of a graph
   that has a ghost in the mainline ancestry.
