--- conflicted
+++ resolved
@@ -127,15 +127,9 @@
     * Fix the test HTTPServer to be isolated from chdir calls made while it is
       running, allowing it to be used in blackbox tests. (Robert Collins)
 
-<<<<<<< HEAD
     * New helper function for splitting test suites
       ``split_suite_by_condition``. (Robert Collins)
 
-    * The branch interface tests were invalid for branches using subtree
-      repositories by default. This has been fixed. (Robert Collins)
-
-=======
->>>>>>> 8f3976e2
   INTERNALS:
 
     * ``Branch.missing_revisions`` has been deprecated. Similar functionality
