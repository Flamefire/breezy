IN DEVELOPMENT

  IMPROVEMENTS:

    * Merge directives can now be supplied as input to `merge` and `pull`,
      like bundles can.  (Aaron Bentley)

  INTERNALS:

    * bzrlib API compatability with 0.8 has been dropped, cleaning up some
      code paths. (Robert Collins)

    * Change the format of chroot urls so that they can be safely manipulated
      by generic url utilities without causing the resulting urls to have
      escaped the chroot. A side effect of this is that creating a chroot
      requires an explicit action using a ChrootServer.
      (Robert Collins, Andrew Bennetts)

    * Deprecate Branch.get_root_id() because branches don't have root ids,
      rather than fixing bug #96847.  (Aaron Bentley)

    * WorkingTree.apply_inventory_delta provides a better alternative to
      WorkingTree._write_inventory.  (Aaron Bentley)

    * Convenience method TestCase.expectFailure ensures that known failures
      do not silently pass.  (Aaron Bentley)

    * New SmartServer hooks facility. There are two initial hooks documented
      in bzrlib.transport.smart.SmartServerHooks. The two initial hooks allow
      plugins to execute code upon server startup and shutdown.
      (Robert Collins).

    * SmartServer in standalone mode will now close its listening socket
      when it stops, rather than waiting for garbage collection. This primarily
      fixes test suite hangs when a test tries to connect to a shutdown server.
      It may also help improve behaviour when dealing with a server running
      on a specific port (rather than dynamically assigned ports).
      (Robert Collins)

    * Move most SmartServer code into a new package, bzrlib/smart.
      bzrlib/transport/remote.py contains just the Transport classes that used
      to be in bzrlib/transport/smart.py.  (Andrew Bennetts)

<<<<<<< HEAD
    * urllib http implementation avoid roundtrips associated with 401 errors
      once the the authentication succeeds. (Vincent Ladeuil).
=======
    * Renamed SmartTransport (and subclasses like SmartTCPTransport) to
      RemoteTransport (and subclasses to RemoteTCPTransport, etc).  This is more
      consistent with its new home in bzrlib/transport/remote.py, and because
      it's not really a "smart" transport, just one that does file operations
      via remote procedure calls.  (Andrew Bennetts)
>>>>>>> f3439953
 
    * The ``lock_write`` method of ``LockableFiles``, ``Repository`` and
     ``Branch`` now accept a ``token`` keyword argument, so that separate
     instances of those objects can share a lock if it has the right token.
     (Andrew Bennetts, Robert Collins)

  BUGFIXES:

    * Don't fail bundle selftest if email has 'two' embedded.  
      (#98510, Ian Clatworthy)

    * Remove ``--verbose`` from ``bzr bundle``. It didn't work anyway.
      (Robert Widhopf-Fenk, #98591)

    * Remove ``--basis`` from the checkout/branch commands - it didn't work
      properly and is no longer beneficial. Fixes #53675 and #43486.
      (Robert Collins)

    * Don't produce encoding error when adding duplicate files.
      (Aaron Bentley)

    * Teach ``common_ancestor`` to shortcut when the tip of one branch is
      inside the ancestry of the other. Saves a lot of graph processing
      (with an ancestry of 16k revisions, ``bzr merge ../already-merged``
      changes from 2m10s to 13s).  (John Arbash Meinel, #103757)

    * Fix ``show_diff_trees`` to handle the case when a file is modified,
      and the containing directory is renamed. (The file path is different
      in this versus base, but it isn't marked as a rename).
      (John Arbash Meinel, #103870)

  TESTING:

    * Added ``bzrlib.strace.strace`` which will strace a single callable and
      return a StraceResult object which contains just the syscalls involved
      in running it. (Robert Collins)

    * New test method ``reduceLockdirTimeout`` to drop the default (ui-centric)
      default time down to one suitable for tests. (Andrew Bennetts)

    * Add new vfs_transport_factory attribute on tests which provides the 
      common vfs backing for both the readonly and readwrite transports.
      This allows the RemoteObject tests to back onto local disk or memory,
      and use the existing transport_server attribute all tests know about
      to be the smart server transport. This in turn allows tests to 
      differentiate between 'transport to access the branch', and 
      'transport which is a VFS' - which matters in Remote* tests.
      (Robert Collins, Andrew Bennetts)

    * The ``make_branch_and_tree`` method for tests will now create a 
      lightweight checkout for the tree if the vfs_transport_factory is not
      a LocalURLServer. (Robert Collins, Andrew Bennetts)

    * Branch implementation tests have been audited to ensure that all urls 
      passed to Branch APIs use proper urls, except when local-disk paths
      are intended. This is so that tests correctly access the test transport
      which is often not equivalent to local disk in Remote* tests. As part
      of this many tests were adjusted to remove dependencies on local disk
      access.
      (Robert Collins, Andrew Bennetts)


bzr 0.15 2007-04-01

  BUGFIXES:

    * Handle incompatible repositories as a user issue when fetching.
      (Aaron Bentley)

    * Don't give a recommendation to upgrade when branching or 
      checking out a branch that contains an old-format working tree.
      (Martin Pool)

bzr 0.15rc3  2007-03-26

  CHANGES:
 
    * A warning is now displayed when opening working trees in older 
      formats, to encourage people to upgrade to WorkingTreeFormat4.
      (Martin Pool)

  IMPROVEMENTS:

    * HTTP redirections are now taken into account when a branch (or a
      bundle) is accessed for the first time. A message is issued at each
      redirection to inform the user. In the past, http redirections were
      silently followed for each request which significantly degraded the
      performances. The http redirections are not followed anymore by
      default, instead a RedirectRequested exception is raised. For bzrlib
      users needing to follow http redirections anyway,
      bzrlib.transport.do_catching_redirections provide an easy transition
      path.  (vila)

  INTERNALS:

    * Added ``ReadLock.temporary_write_lock()`` to allow upgrading an OS read
      lock to an OS write lock. Linux can do this without unlocking, Win32
      needs to unlock in between. (John Arbash Meinel)
 
    * New parameter ``recommend_upgrade`` to BzrDir.open_workingtree 
      to silence (when false) warnings about opening old formats.
      (Martin Pool)

    * Fix minor performance regression with bzr-0.15 on pre-dirstate
      trees. (We were reading the working inventory too many times).
      (John Arbash Meinel)

    * Remove ``Branch.get_transaction()`` in favour of a simple cache of
      ``revision_history``.  Branch subclasses should override
      ``_gen_revision_history`` rather than ``revision_history`` to make use of
      this cache, and call ``_clear_revision_history_cache`` and
      ``_cache_revision_history`` at appropriate times. (Andrew Bennetts)

  BUGFIXES:

    * Take smtp_server from user config into account.
      (vila, #92195)

    * Restore Unicode filename handling for versioned and unversioned files.
      (John Arbash Meinel, #92608)

    * Don't fail during ``bzr commit`` if a file is marked removed, and
      the containing directory is auto-removed.  (John Arbash Meinel, #93681)

    * ``bzr status FILENAME`` failed on Windows because of an uncommon
      errno. (``ERROR_DIRECTORY == 267 != ENOTDIR``).
      (Wouter van Heyst, John Arbash Meinel, #90819)

    * ``bzr checkout source`` should create a local branch in the same
      format as source. (John Arbash Meinel, #93854)

    * ``bzr commit`` with a kind change was failing to update the
      last-changed-revision for directories.  The
      InventoryDirectory._unchanged only looked at the parent_id and name,
      ignoring the fact that the kind could have changed, too.
      (John Arbash Meinel, #90111)

    * ``bzr mv dir/subdir other`` was incorrectly updating files inside
      the directory. So that there was a chance it would break commit,
      etc. (John Arbash Meinel, #94037)
 
    * Correctly handles mutiple permanent http redirections.
     (vila, #88780)


bzr 0.15rc2  2007-03-14

  NOTES WHEN UPGRADING:
        
    * Release 0.15rc2 of bzr changes the ``bzr init-repo`` command to
      default to ``--trees`` instead of ``--no-trees``.
      Existing shared repositories are not affected.

  IMPROVEMENTS:

    * New ``merge-directive`` command to generate machine- and human-readable
      merge requests.  (Aaron Bentley)

    * New ``submit:`` revision specifier makes it easy to diff against the
      common ancestor with the submit location (Aaron Bentley)

    * Added support for Putty's SSH implementation. (Dmitry Vasiliev)

    * Added ``bzr status --versioned`` to report only versioned files, 
      not unknowns. (Kent Gibson)

    * Merge now autodetects the correct line-ending style for its conflict
      markers.  (Aaron Bentley)

  INTERNALS:

    * Refactored SSH vendor registration into SSHVendorManager class.
      (Dmitry Vasiliev)

  BUGFIXES:

    * New ``--numbered-dirs`` option to ``bzr selftest`` to use
      numbered dirs for TestCaseInTempDir. This is default behavior
      on Windows. Anyone can force named dirs on Windows
      with ``--no-numbered-dirs``. (Alexander Belchenko)

    * Fix ``RevisionSpec_revid`` to handle the Unicode strings passed in
      from the command line. (Marien Zwart, #90501)

    * Fix ``TreeTransform._iter_changes`` when both the source and
      destination are missing. (Aaron Bentley, #88842)

    * Fix commit of merges with symlinks in dirstate trees.
      (Marien Zwart)
    
    * Switch the ``bzr init-repo`` default from --no-trees to --trees. 
      (Wouter van Heyst, #53483)


bzr 0.15rc1  2007-03-07

  SURPRISES:

    * The default disk format has changed. Please run 'bzr upgrade' in your
      working trees to upgrade. This new default is compatible for network
      operations, but not for local operations. That is, if you have two
      versions of bzr installed locally, after upgrading you can only use the
      bzr 0.15 version. This new default does not enable tags or nested-trees
      as they are incompatible with bzr versions before 0.15 over the network.

    * For users of bzrlib: Two major changes have been made to the working tree
      api in bzrlib. The first is that many methods and attributes, including
      the inventory attribute, are no longer valid for use until one of
      lock_read/lock_write/lock_tree_write has been called, and become invalid
      again after unlock is called. This has been done to improve performance
      and correctness as part of the dirstate development. (Robert Collins,
      John A Meinel, Martin Pool, and others).

    * For users of bzrlib: The attribute 'tree.inventory' should be considered
      readonly. Previously it was possible to directly alter this attribute, or
      its contents, and have the tree notice this. This has been made
      unsupported - it may work in some tree formats, but in the newer dirstate
      format such actions will have no effect and will be ignored, or even
      cause assertions. All operations possible can still be carried out by a
      combination of the tree API, and the bzrlib.transform API. (Robert
      Collins, John A Meinel, Martin Pool, and others).

  IMPROVEMENTS:

    * Support for OS Windows 98. Also .bzr.log on any windows system
      saved in My Documents folder. (Alexander Belchenko)

    * ``bzr mv`` enhanced to support already moved files.
      In the past the mv command would have failed if the source file doesn't
      exist. In this situation ``bzr mv`` would now detect that the file has
      already moved and update the repository accordingly, if the target file
      does exist.
      A new option ``--after`` has been added so that if two files already
      exist, you could notify Bazaar that you have moved a (versioned) file
      and replaced it with another. Thus in this case ``bzr move --after``
      will only update the Bazaar identifier.
      (Steffen Eichenberg, Marius Kruger)

    * ``ls`` now works on treeless branches and remote branches.
      (Aaron Bentley)

    * ``bzr help global-options`` describes the global options.
      (Aaron Bentley)

    * ``bzr pull --overwrite`` will now correctly overwrite checkouts.
      (Robert Collins)

    * Files are now allowed to change kind (e.g. from file to symlink).
      Supported by ``commit``, ``revert`` and ``status``
      (Aaron Bentley)

    * ``inventory`` and ``unknowns`` hidden in favour of ``ls``
      (Aaron Bentley)

    * ``bzr help checkouts`` descibes what checkouts are and some possible
      uses of them. (James Westby, Aaron Bentley)

    * A new ``-d`` option to push, pull and merge overrides the default 
      directory.  (Martin Pool)

    * Branch format 6: smaller, and potentially faster than format 5.  Supports
      "append_history_only" mode, where the log view and revnos do not change,
      except by being added to.  Stores policy settings in
      ".bzr/branch/branch.conf".

    * append_only branches:  Format 6 branches may be configured so that log
      view and revnos are always consistent.  Either create the branch using
      "bzr init --append-revisions-only" or edit the config file as descriped
      in docs/configuration.txt.

    * rebind: Format 6 branches retain the last-used bind location, so if you
      "bzr unbind", you can "bzr bind" to bind to the previously-selected
      bind location.

    * Builtin tags support, created and deleted by the ``tag`` command and
      stored in the branch.  Tags can be accessed with the revisionspec
      ``-rtag:``, and listed with ``bzr tags``.  Tags are not versioned 
      at present. Tags require a network incompatible upgrade. To perform this
      upgrade, run ``bzr upgrade --dirstate-tags`` in your branch and
      repositories. (Martin Pool)

    * The bzr:// transport now has a well-known port number, 4155, which it will
      use by default.  (Andrew Bennetts, Martin Pool)

    * Bazaar now looks for user-installed plugins before looking for site-wide
      plugins. (Jonathan Lange)

    * ``bzr resolve`` now detects and marks resolved text conflicts.
      (Aaron Bentley)

  INTERNALS:

    * Internally revision ids and file ids are now passed around as utf-8
      bytestrings, rather than treating them as Unicode strings. This has
      performance benefits for Knits, since we no longer need to decode the
      revision id for each line of content, nor for each entry in the index.
      This will also help with the future dirstate format.
      (John Arbash Meinel)

    * Reserved ids (any revision-id ending in a colon) are rejected by
      versionedfiles, repositories, branches, and working trees
      (Aaron Bentley)

    * Minor performance improvement by not creating a ProgressBar for
      every KnitIndex we create. (about 90ms for a bzr.dev tree)
      (John Arbash Meinel)

    * New easier to use Branch hooks facility. There are five initial hooks,
      all documented in bzrlib.branch.BranchHooks.__init__ - 'set_rh',
      'post_push', 'post_pull', 'post_commit', 'post_uncommit'. These hooks
      fire after the matching operation on a branch has taken place, and were
      originally added for the branchrss plugin. (Robert Collins)

    * New method ``Branch.push()`` which should be used when pushing from a
      branch as it makes performance and policy decisions to match the UI
      level command ``push``. (Robert Collins).

    * Add a new method ``Tree.revision_tree`` which allows access to cached
      trees for arbitrary revisions. This allows the in development dirstate
      tree format to provide access to the callers to cached copies of 
      inventory data which are cheaper to access than inventories from the
      repository.
      (Robert Collins, Martin Pool)

    * New Branch.last_revision_info method, this is being done to allow
      optimization of requests for both the number of revisions and the last
      revision of a branch with smartservers and potentially future branch
      formats. (Wouter van Heyst, Robert Collins)

    * Allow 'import bzrlib.plugins.NAME' to work when the plugin NAME has not
      yet been loaded by load_plugins(). This allows plugins to depend on each
      other for code reuse without requiring users to perform file-renaming
      gymnastics. (Robert Collins)

    * New Repository method 'gather_stats' for statistic data collection.
      This is expected to grow to cover a number of related uses mainly
      related to bzr info. (Robert Collins)

    * Log formatters are now managed with a registry.
      ``log.register_formatter`` continues to work, but callers accessing
      the FORMATTERS dictionary directly will not.

    * Allow a start message to be passed to the ``edit_commit_message``
      function.  This will be placed in the message offered to the user
      for editing above the separator. It allows a template commit message
      to be used more easily. (James Westby)

    * ``GPGStrategy.sign()`` will now raise ``BzrBadParameterUnicode`` if
      you pass a Unicode string rather than an 8-bit string. Callers need
      to be updated to encode first. (John Arbash Meinel)

    * Branch.push, pull, merge now return Result objects with information
      about what happened, rather than a scattering of various methods.  These
      are also passed to the post hooks.  (Martin Pool)

    * File formats and architecture is in place for managing a forest of trees
      in bzr, and splitting up existing trees into smaller subtrees, and
      finally joining trees to make a larger tree. This is the first iteration
      of this support, and the user-facing aspects still require substantial
      work.  If you wish to experiment with it, use ``bzr upgrade
      --dirstate-with-subtree`` in your working trees and repositories.
      You can use the hidden commands ``split`` and ``join`` and to create
      and manipulate nested trees, but please consider using the nested-trees
      branch, which contains substantial UI improvements, instead.
      http://code.aaronbentley.com/bzr/bzrrepo/nested-trees/
      (Aaron Bentley, Martin Pool, Robert Collins).

  BUGFIXES:

    * ``bzr annotate`` now uses dotted revnos from the viewpoint of the
      branch, rather than the last changed revision of the file.
      (John Arbash Meinel, #82158)

    * Lock operations no longer hang if they encounter a permission problem.
      (Aaron Bentley)

    * ``bzr push`` can resume a push that was canceled before it finished.
      Also, it can push even if the target directory exists if you supply
      the ``--use-existing-dir`` flag.
      (John Arbash Meinel, #30576, #45504)

    * Fix http proxy authentication when user and an optional
      password appears in the ``*_proxy`` vars. (Vincent Ladeuil,
      #83954).

    * ``bzr log branch/file`` works for local treeless branches
      (Aaron Bentley, #84247)

    * Fix problem with UNC paths on Windows 98. (Alexander Belchenko, #84728)

    * Searching location of CA bundle for PyCurl in env variable (CURL_CA_BUNDLE),
      and on win32 along the PATH. (Alexander Belchenko, #82086)

    * ``bzr init`` works with unicode argument LOCATION.
      (Alexander Belchenko, #85599)

    * Raise DependencyNotPresent if pycurl do not support https. (Vincent
      Ladeuil, #85305)

    * Invalid proxy env variables should not cause a traceback.
      (Vincent Ladeuil, #87765)

    * Ignore patterns normalised to use '/' path separator.
      (Kent Gibson, #86451)

    * bzr rocks. It sure does! Fix case. (Vincent Ladeuil, #78026)

    * Fix bzrtools shelve command for removed lines beginning with "--"
      (Johan Dahlberg, #75577)

  TESTING:

    * New ``--first`` option to ``bzr selftest`` to run specified tests
      before the rest of the suite.  (Martin Pool)


bzr 0.14  2007-01-23

  IMPROVEMENTS:

    * ``bzr help global-options`` describes the global options. (Aaron Bentley)

  BUG FIXES:
    
    * Skip documentation generation tests if the tools to do so are not
      available. Fixes running selftest for installled copies of bzr. 
      (John Arbash Meinel, #80330)

    * Fix the code that discovers whether bzr is being run from it's
      working tree to handle the case when it isn't but the directory
      it is in is below a repository. (James Westby, #77306)


bzr 0.14rc1  2007-01-16

  IMPROVEMENTS:

    * New connection: ``bzr+http://`` which supports tunnelling the smart
      protocol over an HTTP connection. If writing is enabled on the bzr
      server, then you can write over the http connection.
      (Andrew Bennetts, John Arbash Meinel)

    * Aliases now support quotation marks, so they can contain whitespace
      (Marius Kruger)

    * PyCurlTransport now use a single curl object. By specifying explicitly
      the 'Range' header, we avoid the need to use two different curl objects
      (and two connections to the same server). (Vincent Ladeuil)

    * ``bzr commit`` does not prompt for a message until it is very likely to
      succeed.  (Aaron Bentley)

    * ``bzr conflicts`` now takes --text to list pathnames of text conflicts
      (Aaron Bentley)

    * Fix ``iter_lines_added_or_present_in_versions`` to use a set instead
      of a list while checking if a revision id was requested. Takes 10s
      off of the ``fileids_affected_by_revision_ids`` time, which is 10s
      of the ``bzr branch`` time. Also improve ``fileids_...`` time by
      filtering lines with a regex rather than multiple ``str.find()``
      calls. (saves another 300ms) (John Arbash Meinel)

    * Policy can be set for each configuration key. This allows keys to be
      inherited properly across configuration entries. For example, this
      should enable you to do::
        
        [/home/user/project]
        push_location = sftp://host/srv/project/
        push_location:policy = appendpath

      And then a branch like ``/home/user/project/mybranch`` should get an
      automatic push location of ``sftp://host/srv/project/mybranch``.
      (James Henstridge)

    * Added ``bzr status --short`` to make status report svn style flags
      for each file.  For example::

        $ bzr status --short
        A  foo
        A  bar
        D  baz
        ?  wooley

    * 'bzr selftest --clean-output' allows easily clean temporary tests 
      directories without running tests. (Alexander Belchenko)

    * ``bzr help hidden-commands`` lists all hidden commands. (Aaron Bentley)

    * ``bzr merge`` now has an option ``--pull`` to fall back to pull if
      local is fully merged into remote. (Jan Hudec)

    * ``bzr help formats`` describes available directory formats. (Aaron Bentley)

  INTERNALS:

    * A few tweaks directly to ``fileids_affected_by_revision_ids`` to
      help speed up processing, as well allowing to extract unannotated
      lines. Between the two ``fileids_affected_by_revision_ids`` is
      improved by approx 10%. (John Arbash Meinel)

    * Change Revision serialization to only write out millisecond
      resolution. Rather than expecting floating point serialization to
      preserve more resolution than we need. (Henri Weichers, Martin Pool)

    * Test suite ends cleanly on Windows.  (Vincent Ladeuil)

    * When 'encoding_type' attribute of class Command is equal to 'exact', 
      force sys.stdout to be a binary stream on Windows, and therefore
      keep exact line-endings (without LF -> CRLF conversion).
      (Alexander Belchenko)

    * Single-letter short options are no longer globally declared.  (Martin
      Pool)

    * Before using detected user/terminal encoding bzr should check
      that Python has corresponding codec. (Alexander Belchenko)

    * Formats for end-user selection are provided via a FormatRegistry (Aaron Bentley)

  BUG FIXES:

    * ``bzr missing --verbose`` was showing adds/removals in the wrong
      direction. (John Arbash Meinel)

    * ``bzr annotate`` now defaults to showing dotted revnos for merged
      revisions. It cuts them off at a depth of 12 characters, but you can
      supply ``--long`` to see the full number. You can also use
      ``--show-ids`` to display the original revision ids, rather than
      revision numbers and committer names. (John Arbash Meinel, #75637)

    * bzr now supports Win32 UNC path (e.g. \\HOST\path). 
      (Alexander Belchenko, #57869)

    * Win32-specific: output of cat, bundle and diff commands don't mangle
      line-endings (Alexander Belchenko, #55276)

    * Replace broken fnmatch based ignore pattern matching with custom pattern
      matcher.
      (Kent Gibson, Jan Hudec #57637)

    * pycurl and urllib can detect short reads at different places. Update
      the test suite to test more cases. Also detect http error code 416
      which was raised for that specific bug. Also enhance the urllib
      robustness by detecting invalid ranges (and pycurl's one by detecting
      short reads during the initial GET). (Vincent Ladeuil, #73948)

    * The urllib connection sharing interacts badly with urllib2
      proxy setting (the connections didn't go thru the proxy
      anymore). Defining a proper ProxyHandler solves the
      problem.  (Vincent Ladeuil, #74759)

    * Use urlutils to generate relative URLs, not osutils 
      (Aaron Bentley, #76229)

    * ``bzr status`` in a readonly directory should work without giving
      lots of errors. (John Arbash Meinel, #76299)

    * Mention the revisionspec topic for the revision option help.
      (Wouter van Heyst, #31663)

    * Allow plugins import from zip archives.
      (Alexander Belchenko, #68124)


bzr 0.13  2006-12-05
    
  No changes from 0.13rc1
    
bzr 0.13rc1  2006-11-27

  IMPROVEMENTS:

    * New command ``bzr remove-tree`` allows the removal of the working
      tree from a branch.
      (Daniel Silverstone)

    * urllib uses shared keep-alive connections, so http 
      operations are substantially faster.
      (Vincent Ladeuil, #53654)

    * ``bzr export`` allows an optional branch parameter, to export a bzr
      tree from some other url. For example:
      ``bzr export bzr.tar.gz http://bazaar-vcs.org/bzr/bzr.dev``
      (Daniel Silverstone)

    * Added ``bzr help topics`` to the bzr help system. This gives a
      location for general information, outside of a specific command.
      This includes updates for ``bzr help revisionspec`` the first topic
      included. (Goffredo Baroncelli, John Arbash Meinel, #42714)

    * WSGI-compatible HTTP smart server.  See ``doc/http_smart_server.txt``.
      (Andrew Bennetts)

    * Knit files will now cache full texts only when the size of the
      deltas is as large as the size of the fulltext. (Or after 200
      deltas, whichever comes first). This has the most benefit on large
      files with small changes, such as the inventory for a large project.
      (eg For a project with 2500 files, and 7500 revisions, it changes
      the size of inventory.knit from 11MB to 5.4MB) (John Arbash Meinel)

  INTERNALS:

    * New -D option given before the command line turns on debugging output
      for particular areas.  -Derror shows tracebacks on all errors.
      (Martin Pool)

    * Clean up ``bzr selftest --benchmark bundle`` to correct an import,
      and remove benchmarks that take longer than 10min to run.
      (John Arbash Meinel)

    * Use ``time.time()`` instead of ``time.clock()`` to decide on
      progress throttling. Because ``time.clock()`` is actually CPU time,
      so over a high-latency connection, too many updates get throttled.
      (John Arbash Meinel)

    * ``MemoryTransport.list_dir()`` would strip the first character for
      files or directories in root directory. (John Arbash Meinel)
  
    * New ``ChrootTransportDecorator``, accessible via the ``chroot+`` url
      prefix.  It disallows any access to locations above a set URL.  (Andrew
      Bennetts)

  BUG FIXES:

    * Now _KnitIndex properly decode revision ids when loading index data.
      And optimize the knit index parsing code.  (Dmitry Vasiliev, John
      Arbash Meinel)

    * ``bzrlib/bzrdir.py`` was directly referencing ``bzrlib.workingtree``,
      without importing it. This prevented ``bzr upgrade`` from working
      unless a plugin already imported ``bzrlib.workingtree``
      (John Arbash Meinel, #70716)

    * Suppress the traceback on invalid URLs (Vincent Ladeuil, #70803).

    * Give nicer error message when an http server returns a 403
      error code. (Vincent Ladeuil, #57644).

    * When a multi-range http GET request fails, try a single
      range one. If it fails too, forget about ranges. Remember that until 
      the death of the transport and propagates that to the clones.
      (Vincent Ladeuil, #62276, #62029).

    * Handles user/passwords supplied in url from command
      line (for the urllib implementation). Don't request already
      known passwords (Vincent Ladeuil, #42383, #44647, #48527)

    * _KnitIndex.add_versions() dictionary compresses revision ids as they
      are added. This fixes bug where fetching remote revisions records
      them as full references rather than integers. (John Arbash Meinel,
      #64789)

    * ``bzr ignore`` strips trailing slashes in patterns.
      Also ``bzr ignore`` rejects absolute paths. (Kent Gibson, #4559)

    * ``bzr ignore`` takes multiple arguments. (Cheuksan Edward Wang, #29488)

    * mv correctly handles paths that traverse symlinks. 
      (Aaron Bentley, #66964)

    * Give nicer looking error messages when failing to connect over ssh.
      (John Arbash Meinel, #49172)

    * Pushing to a remote branch does not currently update the remote working
      tree. After a remote push, ``bzr status`` and ``bzr diff`` on the remote
      machine now show that the working tree is out of date.
      (Cheuksan Edward Wang #48136)

    * Use patiencediff instead of difflib for determining deltas to insert
      into knits. This avoids the O(N^3) behavior of difflib. Patience
      diff should be O(N^2). (Cheuksan Edward Wang, #65714)

    * Running ``bzr log`` on nonexistent file gives an error instead of the
      entire log history. (Cheuksan Edward Wang #50793)

    * ``bzr cat`` can look up contents of removed or renamed files. If the
      pathname is ambiguous, i.e. the files in the old and new trees have
      different id's, the default is the file in the new tree. The user can
      use "--name-from-revision" to select the file in the old tree.
      (Cheuksan Edward Wang, #30190)

  TESTING:

    * TestingHTTPRequestHandler really handles the Range header
      (previously it was ignoring it and returning the whole file,).

bzr 0.12  2006-10-30

  INTERNALS:

    * Clean up ``bzr selftest --benchmark bundle`` to correct an import,
      and remove benchmarks that take longer than 10min to run.
      (John Arbash Meinel)
  
bzr 0.12rc1  2006-10-23

  IMPROVEMENTS:

    * ``bzr log`` now shows dotted-decimal revision numbers for all revisions,
      rather than just showing a decimal revision number for revisions on the
      mainline. These revision numbers are not yet accepted as input into bzr
      commands such as log, diff etc. (Robert Collins)

    * revisions can now be specified using dotted-decimal revision numbers.
      For instance, ``bzr diff -r 1.2.1..1.2.3``. (Robert Collins)

    * ``bzr help commands`` output is now shorter (Aaron Bentley)

    * ``bzr`` now uses lazy importing to reduce the startup time. This has
      a moderate effect on lots of actions, especially ones that have
      little to do. For example ``bzr rocks`` time is down to 116ms from
      283ms. (John Arbash Meinel)

    * New Registry class to provide name-to-object registry-like support,
      for example for schemes where plugins can register new classes to
      do certain tasks (e.g. log formatters). Also provides lazy registration
      to allow modules to be loaded on request. (John Arbash Meinel, Adeodato
      Simó)

  API INCOMPATABILITY:
  
    * LogFormatter subclasses show now expect the 'revno' parameter to 
      show() to be a string rather than an int. (Robert Collins)

  INTERNALS:

    * ``TestCase.run_bzr``, ``run_bzr_captured``, and ``run_bzr_subprocess``
      can take a ``working_dir='foo'`` parameter, which will change directory 
      for the command. (John Arbash Meinel)

    * ``bzrlib.lazy_regex.lazy_compile`` can be used to create a proxy
      around a regex, which defers compilation until first use. 
      (John Arbash Meinel)

    * ``TestCase.run_bzr_subprocess`` defaults to supplying the
      ``--no-plugins`` parameter to ensure test reproducability, and avoid
      problems with system-wide installed plugins. (John Arbash Meinel)

    * Unique tree root ids are now supported. Newly created trees still
      use the common root id for compatibility with bzr versions before 0.12.
      (Aaron Bentley)

    * ``WorkingTree.set_root_id(None)`` is now deprecated. Please
      pass in inventory.ROOT_ID if you want the default root id value.
      (Robert Collins, John Arbash Meinel)

    * New method ``WorkingTree.flush()`` which will write the current memory
      inventory out to disk. At the same time, read_working_inventory will
      no longer trash the current tree inventory if it has been modified within
      the current lock, and the tree will now ``flush()`` automatically on
      ``unlock()``. ``WorkingTree.set_root_id()`` has been updated to take
      advantage of this functionality. (Robert Collins, John Arbash Meinel)

    * ``bzrlib.tsort.merge_sorted`` now accepts ``generate_revnos``. This
      parameter will cause it to add another column to its output, which
      contains the dotted-decimal revno for each revision, as a tuple.
      (Robert Collins)

    * ``LogFormatter.show_merge`` is deprecated in favour of
      ``LogFormatter.show_merge_revno``. (Robert Collins)

  BUG FIXES:

    * Avoid circular imports by creating a deprecated function for
      ``bzrlib.tree.RevisionTree``. Callers should have been using
      ``bzrlib.revisontree.RevisionTree`` anyway. (John Arbash Meinel,
      #63360, #66349)

    * Don't use ``socket.MSG_WAITALL`` as it doesn't exist on all
      platforms. (Martin Pool, #66356)

    * Don't require ``Content-Type`` in range responses. Assume they are a
      single range if ``Content-Type`` does not exist.
      (John Arbash Meinel, #62473)

    * bzr branch/pull no longer complain about progress bar cleanup when
      interrupted during fetch.  (Aaron Bentley, #54000)

    * ``WorkingTree.set_parent_trees()`` uses the trees to directly write
      the basis inventory, rather than going through the repository. This
      allows us to have 1 inventory read, and 2 inventory writes when
      committing a new tree. (John Arbash Meinel)

    * When reverting, files that are not locally modified that do not exist
      in the target are deleted, not just unversioned (Aaron Bentley)

    * When trying to acquire a lock, don't fail immediately. Instead, try
      a few times (up to 1 hour) before timing out. Also, report why the
      lock is unavailable (John Arbash Meinel, #43521, #49556)

    * Leave HttpTransportBase daughter classes decides how they
      implement cloning. (Vincent Ladeuil, #61606)

    * diff3 does not indicate conflicts on clean merge. (Aaron Bentley)

    * If a commit fails, the commit message is stored in a file at the root of
      the tree for later commit. (Cheuksan Edward Wang, Stefan Metzmacher,
      #32054)

  TESTING:

    * New test base class TestCaseWithMemoryTransport offers memory-only
      testing facilities: its not suitable for tests that need to mutate disk
      state, but most tests should not need that and should be converted to
      TestCaseWithMemoryTransport. (Robert Collins)

    * ``TestCase.make_branch_and_memory_tree`` now takes a format
      option to set the BzrDir, Repository and Branch formats of the
      created objects. (Robert Collins, John Arbash Meinel)

bzr 0.11  2006-10-02

    * Smart server transport test failures on windows fixed. (Lukáš Lalinský).

bzr 0.11rc2  2006-09-27

  BUG FIXES:

    * Test suite hangs on windows fixed. (Andrew Bennets, Alexander Belchenko).
    
    * Commit performance regression fixed. (Aaron Bentley, Robert Collins, John
      Arbash Meinel).

bzr 0.11rc1  2006-09-25

  IMPROVEMENTS:

    * Knit files now wait to create their contents until the first data is
      added. The old code used to create an empty .knit and a .kndx with just
      the header. However, this caused a lot of extra round trips over sftp.
      This can change the time for ``bzr push`` to create a new remote branch
      from 160s down to 100s. This also affects ``bzr commit`` performance when
      adding new files, ``bzr commit`` on a new kernel-like tree drops from 50s
      down to 40s (John Arbash Meinel, #44692)

    * When an entire subtree has been deleted, commit will now report that
      just the top of the subtree has been deleted, rather than reporting
      all the individual items. (Robert Collins)

    * Commit performs one less XML parse. (Robert Collins)

    * ``bzr checkout`` now operates on readonly branches as well
      as readwrite branches. This fixes bug #39542. (Robert Collins)

    * ``bzr bind`` no longer synchronises history with the master branch.
      Binding should be followed by an update or push to synchronise the 
      two branches. This is closely related to the fix for bug #39542.
      (Robert Collins)

    * ``bzrlib.lazy_import.lazy_import`` function to create on-demand 
      objects.  This allows all imports to stay at the global scope, but
      modules will not actually be imported if they are not used.
      (John Arbash Meinel)

    * Support bzr:// and bzr+ssh:// urls to work with the new RPC-based
      transport which will be used with the upcoming high-performance smart
      server. The new command ``bzr serve`` will invoke bzr in server mode,
      which processes these requests. (Andrew Bennetts, Robert Collins, Martin
      Pool)

    * New command ``bzr version-info`` which can be used to get a summary
      of the current state of the tree. This is especially useful as part
      of a build commands. See ``doc/version_info.txt`` for more information 
      (John Arbash Meinel)

  BUG FIXES:

    * 'bzr inventory [FILE...]' allows restricting the file list to a
      specific set of files. (John Arbash Meinel, #3631)

    * Don't abort when annotating empty files (John Arbash Meinel, #56814)

    * Add ``Stanza.to_unicode()`` which can be passed to another Stanza
      when nesting stanzas. Also, add ``read_stanza_unicode`` to handle when
      reading a nested Stanza. (John Arbash Meinel)

    * Transform._set_mode() needs to stat the right file. 
      (John Arbash Meinel, #56549)

    * Raise WeaveFormatError rather than StopIteration when trying to read
      an empty Weave file. (John Arbash Meinel, #46871)

    * Don't access e.code for generic URLErrors, only HTTPErrors have .code.
      (Vincent Ladeuil, #59835)

    * Handle boundary="" lines properly to allow access through a Squid proxy.
      (John Arbash Meinel, #57723)

    * revert now removes newly-added directories (Aaron Bentley, #54172)

    * ``bzr upgrade sftp://`` shouldn't fail to upgrade v6 branches if there 
      isn't a working tree. (David Allouche, #40679)

    * Give nicer error messages when a user supplies an invalid --revision
      parameter. (John Arbash Meinel, #55420)

    * Handle when LANG is not recognized by python. Emit a warning, but
      just revert to using 'ascii'. (John Arbash Meinel, #35392)

    * Don't use preexec_fn on win32, as it is not supported by subprocess.
      (John Arbash Meinel)

    * Skip specific tests when the dependencies aren't met. This includes
      some ``setup.py`` tests when ``python-dev`` is not available, and
      some tests that depend on paramiko. (John Arbash Meinel, Mattheiu Moy)

    * Fallback to Paramiko properly, if no ``ssh`` executable exists on
      the system. (Andrew Bennetts, John Arbash Meinel)

    * ``Branch.bind(other_branch)`` no longer takes a write lock on the
      other branch, and will not push or pull between the two branches.
      API users will need to perform a push or pull or update operation if they
      require branch synchronisation to take place. (Robert Collins, #47344)

    * When creating a tarball or zipfile export, export unicode names as utf-8
      paths. This may not work perfectly on all platforms, but has the best
      chance of working in the common case. (John Arbash Meinel, #56816)

    * When committing, only files that exist in working tree or basis tree
      may be specified (Aaron Bentley, #50793)

  PORTABILITY:

    * Fixes to run on Python 2.5 (Brian M. Carlson, Martin Pool, Marien Zwart)

  INTERNALS:

    * TestCaseInTempDir now creates a separate directory for HOME, rather
      than having HOME set to the same location as the working directory.
      (John Arbash Meinel)

    * run_bzr_subprocess() can take an optional 'env_changes={}' parameter,
      which will update os.environ inside the spawned child. It also can
      take a 'universal_newlines=True', which helps when checking the output
      of the command. (John Arbash Meinel)

    * Refactor SFTP vendors to allow easier re-use when ssh is used. 
      (Andrew Bennetts)

    * Transport.list_dir() and Transport.iter_files_recursive() should always
      return urlescaped paths. This is now tested (there were bugs in a few
      of the transports) (Andrew Bennetts, David Allouche, John Arbash Meinel)

    * New utility function symbol_versioning.deprecation_string. Returns the
      formatted string for a callable, deprecation format pair. (Robert Collins)

    * New TestCase helper applyDeprecated. This allows you to call a callable
      which is deprecated without it spewing to the screen, just by supplying
      the deprecation format string issued for it. (Robert Collins)

    * Transport.append and Transport.put have been deprecated in favor of
      .append_bytes, .append_file, .put_bytes, and .put_file. This removes the
      ambiguity in what type of object the functions take.
      Transport.non_atomic_put_{bytes,file} has also been added. Which works
      similarly to Transport.append() except for SFTP, it doesn't have a round
      trip when opening the file. Also, it provides functionality for creating
      a parent directory when trying to create a file, rather than raise
      NoSuchFile and forcing the caller to repeat their request.
      (John Arbash Meinel)

    * WorkingTree has a new api ``unversion`` which allow the unversioning of
      entries by their file id. (Robert Collins)

    * WorkingTree.pending_merges is deprecated.  Please use the get_parent_ids
      (introduced in 0.10) method instead. (Robert Collins)

    * WorkingTree has a new lock_tree_write method which locks the branch for
      read rather than write. This is appropriate for actions which only need
      the branch data for reference rather than mutation. A new decorator
      needs_tree_write_lock is provided in the workingtree module. Like the
      needs_read_lock and needs_write_lock decorators this allows static 
      declaration of the locking requirements of a function to ensure that
      a lock is taken out for casual scripts. (Robert Collins, #54107)

    * All WorkingTree methods which write to the tree, but not to the branch
      have been converted to use ``needs_tree_write_lock`` rather than 
      ``needs_write_lock``. Also converted is the revert, conflicts and tree
      transform modules. This provides a modest performance improvement on 
      metadir style trees, due to the reduce lock-acquisition, and a more
      significant performance improvement on lightweight checkouts from 
      remote branches, where trivial operations used to pay a significant 
      penalty. It also provides the basis for allowing readonly checkouts.
      (Robert Collins)

    * Special case importing the standard library 'copy' module. This shaves
      off 40ms of startup time, while retaining compatibility. See:
      ``bzrlib/inspect_for_copy.py`` for more details. (John Arbash Meinel)

    * WorkingTree has a new parent class MutableTree which represents the 
      specialisations of Tree which are able to be altered. (Robert Collins)

    * New methods mkdir and put_file_bytes_non_atomic on MutableTree that
      mutate the tree and its contents. (Robert Collins)

    * Transport behaviour at the root of the URL is now defined and tested.
      (Andrew Bennetts, Robert Collins)

  TESTING:

    * New test helper classs MemoryTree. This is typically accessed via
      ``self.make_branch_and_memory_tree()`` in test cases. (Robert Collins)
      
    * Add start_bzr_subprocess and stop_bzr_subprocess to allow test code to
      continue running concurrently with a subprocess of bzr. (Andrew Bennetts,
      Robert Collins)

    * Add a new method ``Transport.get_smart_client()``. This is provided to
      allow upgrades to a richer interface than the VFS one provided by
      Transport. (Andrew Bennetts, Martin Pool)

bzr 0.10  2006-08-29
  
  IMPROVEMENTS:
    * 'merge' now takes --uncommitted, to apply uncommitted changes from a
      tree.  (Aaron Bentley)
  
    * 'bzr add --file-ids-from' can be used to specify another path to use
      for creating file ids, rather than generating all new ones. Internally,
      the 'action' passed to smart_add_tree() can return file_ids that
      will be used, rather than having bzrlib generate new ones.
      (John Arbash Meinel, #55781)

    * ``bzr selftest --benchmark`` now allows a ``--cache-dir`` parameter.
      This will cache some of the intermediate trees, and decrease the
      setup time for benchmark tests. (John Arbash Meinel)

    * Inverse forms are provided for all boolean options.  For example,
      --strict has --no-strict, --no-recurse has --recurse (Aaron Bentley)

    * Serialize out Inventories directly, rather than using ElementTree.
      Writing out a kernel sized inventory drops from 2s down to ~350ms.
      (Robert Collins, John Arbash Meinel)

  BUG FIXES:

    * Help diffutils 2.8.4 get along with binary tests (Marien Zwart: #57614)

    * Change LockDir so that if the lock directory doesn't exist when
      lock_write() is called, an attempt will be made to create it.
      (John Arbash Meinel, #56974)

    * ``bzr uncommit`` preserves pending merges. (John Arbash Meinel, #57660)

    * Active FTP transport now works as intended. (ghozzy, #56472)

    * Really fix mutter() so that it won't ever raise a UnicodeError.
      It means it is possible for ~/.bzr.log to contain non UTF-8 characters.
      But it is a debugging log, not a real user file.
      (John Arbash Meinel, #56947, #53880)

    * Change Command handle to allow Unicode command and options.
      At present we cannot register Unicode command names, so we will get
      BzrCommandError('unknown command'), or BzrCommandError('unknown option')
      But that is better than a UnicodeError + a traceback.
      (John Arbash Meinel, #57123)

    * Handle TZ=UTC properly when reading/writing revisions.
      (John Arbash Meinel, #55783, #56290)

    * Use GPG_TTY to allow gpg --cl to work with gpg-agent in a pipeline,
      (passing text to sign in on stdin). (John Arbash Meinel, #54468)

    * External diff does the right thing for binaries even in foreign 
      languages. (John Arbash Meinel, #56307)

    * Testament handles more cases when content is unicode. Specific bug was
      in handling of revision properties. (John Arbash Meinel, Holger Krekel,
      #54723)

    * The bzr selftest was failing on installed versions due to a bug in a new
      test helper. (John Arbash Meinel, Robert Collins, #58057)

  INTERNALS:

    * ``bzrlib.cache_utf8`` contains ``encode()`` and ``decode()`` functions
      which can be used to cache the conversion between utf8 and Unicode.
      Especially helpful for some of the knit annotation code, which has to
      convert revision ids to utf8 to annotate lines in storage.
      (John Arbash Meinel)

    * ``setup.py`` now searches the filesystem to find all packages which
      need to be installed. This should help make the life of packagers
      easier. (John Arbash Meinel)

bzr 0.9.0  2006-08-11

  SURPRISES:

   * The hard-coded built-in ignore rules have been removed. There are
     now two rulesets which are enforced. A user global one in 
     ~/.bazaar/ignore which will apply to every tree, and the tree
     specific one '.bzrignore'.
     ~/.bazaar/ignore will be created if it does not exist, but with
     a more conservative list than the old default.
     This fixes bugs with default rules being enforced no matter what. 
     The old list of ignore rules from bzr is available by
     running 'bzr ignore --old-default-rules'.
     (Robert Collins, Martin Pool, John Arbash Meinel)

   * 'branches.conf' has been changed to 'locations.conf', since it can apply
     to more locations than just branch locations.
     (Aaron Bentley)
   
  IMPROVEMENTS:

   * The revision specifier "revno:" is extended to accept the syntax
     revno:N:branch. For example,
     revno:42:http://bazaar-vcs.org/bzr/bzr.dev/ means revision 42 in
     bzr.dev.  (Matthieu Moy)

   * Tests updates to ensure proper URL handling, UNICODE support, and
     proper printing when the user's terminal encoding cannot display 
     the path of a file that has been versioned.
     ``bzr branch`` can take a target URL rather than only a local directory.
     Branch.get_parent()/set_parent() now save a relative path if possible,
     and normalize the parent based on root, allowing access across
     different transports. (John Arbash Meinel, Wouter van Heyst, Martin Pool)
     (Malone #48906, #42699, #40675, #5281, #3980, #36363, #43689,
     #42517, #42514)

   * On Unix, detect terminal width using an ioctl not just $COLUMNS.
     Use terminal width for single-line logs from ``bzr log --line`` and
     pending-merge display.  (Robert Widhopf-Fenk, Gustavo Niemeyer)
     (Malone #3507)

   * On Windows, detect terminal width using GetConsoleScreenBufferInfo.
     (Alexander Belchenko)

   * Speedup improvement for 'date:'-revision search. (Guillaume Pinot).

   * Show the correct number of revisions pushed when pushing a new branch.
     (Robert Collins).

   * 'bzr selftest' now shows a progress bar with the number of tests, and 
     progress made. 'make check' shows tests in -v mode, to be more useful
     for the PQM status window. (Robert Collins).
     When using a progress bar, failed tests are printed out, rather than
     being overwritten by the progress bar until the suite finishes.
     (John Arbash Meinel)

   * 'bzr selftest --benchmark' will run a new benchmarking selftest.
     'bzr selftest --benchmark --lsprof-timed' will use lsprofile to generate
     profile data for the individual profiled calls, allowing for fine
     grained analysis of performance.
     (Robert Collins, Martin Pool).

   * 'bzr commit' shows a progress bar. This is useful for commits over sftp
     where commit can take an appreciable time. (Robert Collins)

   * 'bzr add' is now less verbose in telling you what ignore globs were
     matched by files being ignored. Instead it just tells you how many 
     were ignored (because you might reasonably be expecting none to be
     ignored). 'bzr add -v' is unchanged and will report every ignored
     file. (Robert Collins).

   * ftp now has a test server if medusa is installed. As part of testing,
     ftp support has been improved, including support for supplying a
     non-standard port. (John Arbash Meinel).

   * 'bzr log --line' shows the revision number, and uses only the
     first line of the log message (#5162, Alexander Belchenko;
     Matthieu Moy)

   * 'bzr status' has had the --all option removed. The 'bzr ls' command
     should be used to retrieve all versioned files. (Robert Collins)

   * 'bzr bundle OTHER/BRANCH' will create a bundle which can be sent
     over email, and applied on the other end, while maintaining ancestry.
     This bundle can be applied with either 'bzr merge' or 'bzr pull',
     the same way you would apply another branch.
     (John Arbash Meinel, Aaron Bentley)
  
   * 'bzr whoami' can now be used to set your identity from the command line,
     for a branch or globally.  (Robey Pointer)

   * 'bzr checkout' now aliased to 'bzr co', and 'bzr annotate' to 'bzr ann'.
     (Michael Ellerman)

   * 'bzr revert DIRECTORY' now reverts the contents of the directory as well.
     (Aaron Bentley)

   * 'bzr get sftp://foo' gives a better error when paramiko is not present.
     Also updates things like 'http+pycurl://' if pycurl is not present.
     (John Arbash Meinel) (Malone #47821, #52204)

   * New env variable BZR_PROGRESS_BAR, sets the default progress bar type.
     Can be set to 'none' or 'dummy' to disable the progress bar, 'dots' or 
     'tty' to create the respective type. (John Arbash Meinel, #42197, #51107)

   * Improve the help text for 'bzr diff' to explain what various options do.
     (John Arbash Meinel, #6391)

   * 'bzr uncommit -r 10' now uncommits revisions 11.. rather than uncommitting
     revision 10. This makes -r10 more in line with what other commands do.
     'bzr uncommit' also now saves the pending merges of the revisions that
     were removed. So it is safe to uncommit after a merge, fix something,
     and commit again. (John Arbash Meinel, #32526, #31426)

   * 'bzr init' now also works on remote locations.
     (Wouter van Heyst, #48904)

   * HTTP support has been updated. When using pycurl we now support 
     connection keep-alive, which reduces dns requests and round trips.
     And for both urllib and pycurl we support multi-range requests, 
     which decreases the number of round-trips. Performance results for
     ``bzr branch http://bazaar-vcs.org/bzr/bzr.dev/`` indicate
     http branching is now 2-3x faster, and ``bzr pull`` in an existing 
     branch is as much as 4x faster.
     (Michael Ellerman, Johan Rydberg, John Arbash Meinel, #46768)

   * Performance improvements for sftp. Branching and pulling are now up to
     2x faster. Utilize paramiko.readv() support for async requests if it
     is available (paramiko > 1.6) (John Arbash Meinel)

  BUG FIXES:

    * Fix shadowed definition of TestLocationConfig that caused some 
      tests not to run.  (#32587, Erik Bågfors, Michael Ellerman, 
      Martin Pool)

    * Fix unnecessary requirement of sign-my-commits that it be run from
      a working directory.  (Martin Pool, Robert Collins)

    * 'bzr push location' will only remember the push location if it succeeds
      in connecting to the remote location. (#49742, John Arbash Meinel)

    * 'bzr revert' no longer toggles the executable bit on win32
      (#45010, John Arbash Meinel)

    * Handle broken pipe under win32 correctly. (John Arbash Meinel)
    
    * sftp tests now work correctly on win32 if you have a newer paramiko
      (John Arbash Meinel)

    * Cleanup win32 test suite, and general cleanup of places where
      file handles were being held open. (John Arbash Meinel)

    * When specifying filenames for 'diff -r x..y', the name of the file in the
      working directory can be used, even if its name is different in both x
      and y.

    * File-ids containing single- or double-quotes are handled correctly by
      push.  (#52227, Aaron Bentley)

    * Normalize unicode filenames to ensure cross-platform consistency.
      (John Arbash Meinel, #43689)

    * The argument parser can now handle '-' as an argument. Currently
      no code interprets it specially (it is mostly handled as a file named 
      '-'). But plugins, and future operations can use it.
      (John Arbash meinel, #50984)

    * Bundles can properly read binary files with a plain '\r' in them.
      (John Arbash Meinel, #51927)

    * Tuning iter_entries() to be more efficient (John Arbash Meinel, #5444)

    * Lots of win32 fixes (the test suite passes again).
      (John Arbash Meinel, #50155)

    * Handle openbsd returning None for sys.getfilesystemencoding() (#41183) 

    * Support ftp APPE (append) to allow Knits to be used over ftp (#42592)

    * Removals are only committed if they match the filespec (or if there is
      no filespec).  (#46635, Aaron Bentley)

    * smart-add recurses through all supplied directories 
      (John Arbash Meinel, #52578)

    * Make the bundle reader extra lines before and after the bundle text.
      This allows you to parse an email with the bundle inline.
      (John Arbash Meinel, #49182)

    * Change the file id generator to squash a little bit more. Helps when
      working with long filenames on windows. (Also helps for unicode filenames
      not generating hidden files). (John Arbash Meinel, #43801)

    * Restore terminal mode on C-c while reading sftp password.  (#48923, 
      Nicholas Allen, Martin Pool)

    * Timestamps are rounded to 1ms, and revision entries can be recreated
      exactly. (John Arbash Meinel, Jamie Wilkinson, #40693)

    * Branch.base has changed to a URL, but ~/.bazaar/locations.conf should
      use local paths, since it is user visible (John Arbash Meinel, #53653)

    * ``bzr status foo`` when foo was unversioned used to cause a full delta
      to be generated (John Arbash Meinel, #53638)

    * When reading revision properties, an empty value should be considered
      the empty string, not None (John Arbash Meinel, #47782)

    * ``bzr diff --diff-options`` can now handle binary files being changed.
      Also, the output is consistent when --diff-options is not supplied.
      (John Arbash Meinel, #54651, #52930)

    * Use the right suffixes for loading plugins (John Arbash Meinel, #51810)

    * Fix Branch.get_parent() to handle the case when the parent is not 
      accessible (John Arbash Meinel, #52976)

  INTERNALS:

    * Combine the ignore rules into a single regex rather than looping over
      them to reduce the threshold where  N^2 behaviour occurs in operations
      like status. (Jan Hudec, Robert Collins).

    * Appending to bzrlib.DEFAULT_IGNORE is now deprecated. Instead, use
      one of the add functions in bzrlib.ignores. (John Arbash Meinel)

    * 'bzr push' should only push the ancestry of the current revision, not
      all of the history in the repository. This is especially important for
      shared repositories. (John Arbash Meinel)

    * bzrlib.delta.compare_trees now iterates in alphabetically sorted order,
      rather than randomly walking the inventories. (John Arbash Meinel)

    * Doctests are now run in temporary directories which are cleaned up when
      they finish, rather than using special ScratchDir/ScratchBranch objects.
      (Martin Pool)

    * Split ``check`` into separate methods on the branch and on the repository,
      so that it can be specialized in ways that are useful or efficient for
      different formats.  (Martin Pool, Robert Collins)

    * Deprecate Repository.all_revision_ids; most methods don't really need
      the global revision graph but only that part leading up to a particular
      revision.  (Martin Pool, Robert Collins)

    * Add a BzrDirFormat control_formats list which allows for control formats
      that do not use '.bzr' to store their data - i.e. '.svn', '.hg' etc.
      (Robert Collins, Jelmer Vernooij).

    * bzrlib.diff.external_diff can be redirected to any file-like object.
      Uses subprocess instead of spawnvp.
      (#4047, #48914, James Henstridge, John Arbash Meinel)

    * New command line option '--profile-imports', which will install a custom
      importer to log time to import modules and regex compilation time to 
      sys.stderr (John Arbash Meinel)

    * 'EmptyTree' is now deprecated, please use repository.revision_tree(None)
      instead. (Robert Collins)

    * "RevisionTree" is now in bzrlib/revisiontree.py. (Robert Collins)

bzr 0.8.2  2006-05-17
  
  BUG FIXES:
   
    * setup.py failed to install launchpad plugin.  (Martin Pool)

bzr 0.8.1  2006-05-16

  BUG FIXES:

    * Fix failure to commit a merge in a checkout.  (Martin Pool, 
      Robert Collins, Erik Bågfors, #43959)

    * Nicer messages from 'commit' in the case of renames, and correct
      messages when a merge has occured. (Robert Collins, Martin Pool)

    * Separate functionality from assert statements as they are skipped in
      optimized mode of python. Add the same check to pending merges.
      (#44443, Olaf Conradi)

  CHANGES:

    * Do not show the None revision in output of bzr ancestry. (Olaf Conradi)

    * Add info on standalone branches without a working tree.
      (#44155, Olaf Conradi)

    * Fix bug in knits when raising InvalidRevisionId. (#44284, Olaf Conradi)

  CHANGES:

    * Make editor invocation comply with Debian Policy. First check
      environment variables VISUAL and EDITOR, then try editor from
      alternatives system. If that all fails, fall back to the pre-defined
      list of editors. (#42904, Olaf Conradi)

  NEW FEATURES:

    * New 'register-branch' command registers a public branch into 
      Launchpad.net, where it can be associated with bugs, etc.
      (Martin Pool, Bjorn Tillenius, Robert Collins)

  INTERNALS:

    * New public api in InventoryEntry - 'describe_change(old, new)' which
      provides a human description of the changes between two old and
      new. (Robert Collins, Martin Pool)

  TESTING:

    * Fix test case for bzr info in upgrading a standalone branch to metadir,
      uses bzrlib api now. (Olaf Conradi)

bzr 0.8  2006-05-08

  NOTES WHEN UPGRADING:

    Release 0.8 of bzr introduces a new format for history storage, called
    'knit', as an evolution of to the 'weave' format used in 0.7.  Local 
    and remote operations are faster using knits than weaves.  Several
    operations including 'init', 'init-repo', and 'upgrade' take a 
    --format option that controls this.  Branching from an existing branch
    will keep the same format.

    It is possible to merge, pull and push between branches of different
    formats but this is slower than moving data between homogenous
    branches.  It is therefore recommended (but not required) that you
    upgrade all branches for a project at the same time.  Information on
    formats is shown by 'bzr info'.

    bzr 0.8 now allows creation of 'repositories', which hold the history 
    of files and revisions for several branches.  Previously bzr kept all
    the history for a branch within the .bzr directory at the root of the
    branch, and this is still the default.  To create a repository, use
    the new 'bzr init-repo' command.  Branches exist as directories under
    the repository and contain just a small amount of information
    indicating the current revision of the branch.

    bzr 0.8 also supports 'checkouts', which are similar to in cvs and
    subversion.  Checkouts are associated with a branch (optionally in a
    repository), which contains all the historical information.  The
    result is that a checkout can be deleted without losing any
    already-committed revisions.  A new 'update' command is also available. 

    Repositories and checkouts are not supported with the 0.7 storage
    format.  To use them you must upgrad to either knits, or to the
    'metaweave' format, which uses weaves but changes the .bzr directory
    arrangement.
    

  IMPROVEMENTS:

    * Sftp paths can now be relative, or local, according to the lftp
      convention. Paths now take the form:
      sftp://user:pass@host:port/~/relative/path
      or
      sftp://user:pass@host:port/absolute/path

    * The FTP transport now tries to reconnect after a temporary
      failure. ftp put is made atomic. (Matthieu Moy)

    * The FTP transport now maintains a pool of connections, and
      reuses them to avoid multiple connections to the same host (like
      sftp did). (Daniel Silverstone)

    * The bzr_man.py file has been removed. To create the man page now,
      use ./generate_docs.py man. The new program can also create other files.
      Run "python generate_docs.py --help" for usage information. (Hans
      Ulrich Niedermann & James Blackwell).

    * Man Page now gives full help (James Blackwell). Help also updated to 
      reflect user config now being stored in .bazaar (Hans Ulrich
      Niedermann)

    * It's now possible to set aliases in bazaar.conf (Erik Bågfors)

    * Pull now accepts a --revision argument (Erik Bågfors)

    * 'bzr re-sign' now allows multiple revisions to be supplied on the command
      line. You can now use the following command to sign all of your old
      commits::

        find .bzr/revision-store// -name my@email-* \
          | sed 's/.*\/\/..\///' \
          | xargs bzr re-sign

    * Upgrade can now upgrade over the network. (Robert Collins)

    * Two new commands 'bzr checkout' and 'bzr update' allow for CVS/SVN-alike
      behaviour.  By default they will cache history in the checkout, but
      with --lightweight almost all data is kept in the master branch.
      (Robert Collins)

    * 'revert' unversions newly-versioned files, instead of deleting them.

    * 'merge' is more robust.  Conflict messages have changed.

    * 'merge' and 'revert' no longer clobber existing files that end in '~' or
      '.moved'.

    * Default log format can be set in configuration and plugins can register
      their own formatters. (Erik Bågfors)

    * New 'reconcile' command will check branch consistency and repair indexes
      that can become out of sync in pre 0.8 formats. (Robert Collins,
      Daniel Silverstone)

    * New 'bzr init --format' and 'bzr upgrade --format' option to control 
      what storage format is created or produced.  (Robert Collins, 
      Martin Pool)

    * Add parent location to 'bzr info', if there is one.  (Olaf Conradi)

    * New developer commands 'weave-list' and 'weave-join'.  (Martin Pool)

    * New 'init-repository' command, plus support for repositories in 'init'
      and 'branch' (Aaron Bentley, Erik Bågfors, Robert Collins)

    * Improve output of 'info' command. Show all relevant locations related to
      working tree, branch and repository. Use kibibytes for binary quantities.
      Fix off-by-one error in missing revisions of working tree.  Make 'info'
      work on branches, repositories and remote locations.  Show locations
      relative to the shared repository, if applicable.  Show locking status
      of locations.  (Olaf Conradi)

    * Diff and merge now safely handle binary files. (Aaron Bentley)

    * 'pull' and 'push' now normalise the revision history, so that any two
      branches with the same tip revision will have the same output from 'log'.
      (Robert Collins)

    * 'merge' accepts --remember option to store parent location, like 'push'
      and 'pull'. (Olaf Conradi)

    * bzr status and diff when files given as arguments do not exist
      in the relevant trees.  (Martin Pool, #3619)

    * Add '.hg' to the default ignore list.  (Martin Pool)

    * 'knit' is now the default disk format. This improves disk performance and
      utilization, increases incremental pull performance, robustness with SFTP
      and allows checkouts over SFTP to perform acceptably. 
      The initial Knit code was contributed by Johan Rydberg based on a
      specification by Martin Pool.
      (Robert Collins, Aaron Bentley, Johan Rydberg, Martin Pool).

    * New tool to generate all-in-one html version of the manual.  (Alexander
      Belchenko)

    * Hitting CTRL-C while doing an SFTP push will no longer cause stale locks
      to be left in the SFTP repository. (Robert Collins, Martin Pool).

    * New option 'diff --prefix' to control how files are named in diff
      output, with shortcuts '-p0' and '-p1' corresponding to the options for 
      GNU patch.  (Alexander Belchenko, Goffredo Baroncelli, Martin Pool)

    * Add --revision option to 'annotate' command.  (Olaf Conradi)

    * If bzr shows an unexpected revision-history after pulling (perhaps due
      to a reweave) it can now be corrected by 'bzr reconcile'.
      (Robert Collins)

  CHANGES:

    * Commit is now verbose by default, and shows changed filenames and the 
      new revision number.  (Robert Collins, Martin Pool)

    * Unify 'mv', 'move', 'rename'.  (#5379, Matthew Fuller)

    * 'bzr -h' shows help.  (#35940, Martin Pool, Ian Bicking)

    * Make 'pull' and 'push' remember location on failure using --remember.
      (Olaf Conradi)

    * For compatibility, make old format for using weaves inside metadir
      available as 'metaweave' format.  Rename format 'metadir' to 'default'.
      Clean up help for option --format in commands 'init', 'init-repo' and
      'upgrade'.  (Olaf Conradi)

  INTERNALS:
  
    * The internal storage of history, and logical branch identity have now
      been split into Branch, and Repository. The common locking and file 
      management routines are now in bzrlib.lockablefiles. 
      (Aaron Bentley, Robert Collins, Martin Pool)

    * Transports can now raise DependencyNotPresent if they need a library
      which is not installed, and then another implementation will be 
      tried.  (Martin Pool)

    * Remove obsolete (and no-op) `decode` parameter to `Transport.get`.  
      (Martin Pool)

    * Using Tree Transform for merge, revert, tree-building

    * WorkingTree.create, Branch.create, WorkingTree.create_standalone,
      Branch.initialize are now deprecated. Please see BzrDir.create_* for
      replacement API's. (Robert Collins)

    * New BzrDir class represents the .bzr control directory and manages
      formatting issues. (Robert Collins)

    * New repository.InterRepository class encapsulates Repository to 
      Repository actions and allows for clean selection of optimised code
      paths. (Robert Collins)

    * bzrlib.fetch.fetch and bzrlib.fetch.greedy_fetch are now deprecated,
      please use 'branch.fetch' or 'repository.fetch' depending on your
      needs. (Robert Collins)

    * deprecated methods now have a 'is_deprecated' flag on them that can
      be checked, if you need to determine whether a given callable is 
      deprecated at runtime. (Robert Collins)

    * Progress bars are now nested - see
      bzrlib.ui.ui_factory.nested_progress_bar. (Robert Collins, Robey Pointer)

    * New API call get_format_description() for each type of format.
      (Olaf Conradi)

    * Changed branch.set_parent() to accept None to remove parent.
      (Olaf Conradi)

    * Deprecated BzrError AmbiguousBase.  (Olaf Conradi)

    * WorkingTree.branch is now a read only property.  (Robert Collins)

    * bzrlib.ui.text.TextUIFactory now accepts a bar_type parameter which
      can be None or a factory that will create a progress bar. This is
      useful for testing or for overriding the bzrlib.progress heuristic.
      (Robert Collins)

    * New API method get_physical_lock_status() to query locks present on a
      transport.  (Olaf Conradi)

    * Repository.reconcile now takes a thorough keyword parameter to allow
      requesting an indepth reconciliation, rather than just a data-loss 
      check. (Robert Collins)

    * bzrlib.ui.ui_factory protocol now supports 'get_boolean' to prompt
      the user for yes/no style input. (Robert Collins)

  TESTING:

    * SFTP tests now shortcut the SSH negotiation, reducing test overhead
      for testing SFTP protocol support. (Robey Pointer)

    * Branch formats are now tested once per implementation (see bzrlib.
      tests.branch_implementations. This is analagous to the transport
      interface tests, and has been followed up with working tree,
      repository and BzrDir tests. (Robert Collins)

    * New test base class TestCaseWithTransport provides a transport aware
      test environment, useful for testing any transport-interface using
      code. The test suite option --transport controls the transport used
      by this class (when its not being used as part of implementation
      contract testing). (Robert Collins)

    * Close logging handler on disabling the test log. This will remove the
      handler from the internal list inside python's logging module,
      preventing shutdown from closing it twice.  (Olaf Conradi)

    * Move test case for uncommit to blackbox tests.  (Olaf Conradi)

    * run_bzr and run_bzr_captured now accept a 'stdin="foo"' parameter which
      will provide String("foo") to the command as its stdin.

bzr 0.7 2006-01-09

  CHANGES:

    * .bzrignore is excluded from exports, on the grounds that it's a bzr 
      internal-use file and may not be wanted.  (Jamie Wilkinson)

    * The "bzr directories" command were removed in favor of the new
      --kind option to the "bzr inventory" command.  To list all 
      versioned directories, now use "bzr inventory --kind directory".  
      (Johan Rydberg)

    * Under Windows configuration directory is now %APPDATA%\bazaar\2.0
      by default. (John Arbash Meinel)

    * The parent of Bzr configuration directory can be set by BZR_HOME
      environment variable. Now the path for it is searched in BZR_HOME, then
      in HOME. Under Windows the order is: BZR_HOME, APPDATA (usually
      points to C:\Documents and Settings\User Name\Application Data), HOME.
      (John Arbash Meinel)

    * Plugins with the same name in different directories in the bzr plugin
      path are no longer loaded: only the first successfully loaded one is
      used. (Robert Collins)

    * Use systems' external ssh command to open connections if possible.  
      This gives better integration with user settings such as ProxyCommand.
      (James Henstridge)

    * Permissions on files underneath .bzr/ are inherited from the .bzr 
      directory. So for a shared repository, simply doing 'chmod -R g+w .bzr/'
      will mean that future file will be created with group write permissions.

    * configure.in and config.guess are no longer in the builtin default 
      ignore list.

    * '.sw[nop]' pattern ignored, to ignore vim swap files for nameless
      files.  (John Arbash Meinel, Martin Pool)

  IMPROVEMENTS:

    * "bzr INIT dir" now initializes the specified directory, and creates 
      it if it does not exist.  (John Arbash Meinel)

    * New remerge command (Aaron Bentley)

    * Better zsh completion script.  (Steve Borho)

    * 'bzr diff' now returns 1 when there are changes in the working 
      tree. (Robert Collins)

    * 'bzr push' now exists and can push changes to a remote location. 
      This uses the transport infrastructure, and can store the remote
      location in the ~/.bazaar/branches.conf configuration file.
      (Robert Collins)

    * Test directories are only kept if the test fails and the user requests
      that they be kept.

    * Tweaks to short log printing

    * Added branch nicks, new nick command, printing them in log output. 
      (Aaron Bentley)

    * If $BZR_PDB is set, pop into the debugger when an uncaught exception 
      occurs.  (Martin Pool)

    * Accept 'bzr resolved' (an alias for 'bzr resolve'), as this is
      the same as Subversion.  (Martin Pool)

    * New ftp transport support (on ftplib), for ftp:// and aftp:// 
      URLs.  (Daniel Silverstone)

    * Commit editor temporary files now start with 'bzr_log.', to allow 
      text editors to match the file name and set up appropriate modes or 
      settings.  (Magnus Therning)

    * Improved performance when integrating changes from a remote weave.  
      (Goffredo Baroncelli)

    * Sftp will attempt to cache the connection, so it is more likely that
      a connection will be reused, rather than requiring multiple password
      requests.

    * bzr revno now takes an optional argument indicating the branch whose
      revno should be printed.  (Michael Ellerman)

    * bzr cat defaults to printing the last version of the file.  
      (#3632, Matthieu Moy)

    * New global option 'bzr --lsprof COMMAND' runs bzr under the lsprof 
      profiler.  (Denys Duchier)

    * Faster commits by reading only the headers of affected weave files. 
      (Denys Duchier)

    * 'bzr add' now takes a --dry-run parameter which shows you what would be
      added, but doesn't actually add anything. (Michael Ellerman)

    * 'bzr add' now lists how many files were ignored per glob.  add --verbose
      lists the specific files.  (Aaron Bentley)

    * 'bzr missing' now supports displaying changes in diverged trees and can
      be limited to show what either end of the comparison is missing.
      (Aaron Bently, with a little prompting from Daniel Silverstone)

  BUG FIXES:

    * SFTP can walk up to the root path without index errors. (Robert Collins)

    * Fix bugs in running bzr with 'python -O'.  (Martin Pool)

    * Error when run with -OO

    * Fix bug in reporting http errors that don't have an http error code.
      (Martin Pool)

    * Handle more cases of pipe errors in display commands

    * Change status to 3 for all errors

    * Files that are added and unlinked before committing are completely
      ignored by diff and status

    * Stores with some compressed texts and some uncompressed texts are now
      able to be used. (John A Meinel)

    * Fix for bzr pull failing sometimes under windows

    * Fix for sftp transport under windows when using interactive auth

    * Show files which are both renamed and modified as such in 'bzr 
      status' output.  (#4503, Daniel Silverstone)

    * Make annotate cope better with revisions committed without a valid 
      email address.  (Marien Zwart)

    * Fix representation of tab characters in commit messages.  (Harald 
      Meland)

    * List of plugin directories in BZR_PLUGIN_PATH environment variable is
      now parsed properly under Windows. (Alexander Belchenko)

    * Show number of revisions pushed/pulled/merged. (Robey Pointer)

    * Keep a cached copy of the basis inventory to speed up operations 
      that need to refer to it.  (Johan Rydberg, Martin Pool)

    * Fix bugs in bzr status display of non-ascii characters.  (Martin 
      Pool)

    * Remove Makefile.in from default ignore list.  (#6413, Tollef Fog 
      Heen, Martin Pool)

    * Fix failure in 'bzr added'.  (Nathan McCallum, Martin Pool)

  TESTING:

    * Fix selftest asking for passwords when there are no SFTP keys.  
      (Robey Pointer, Jelmer Vernooij) 

    * Fix selftest run with 'python -O'.  (Martin Pool)

    * Fix HTTP tests under Windows. (John Arbash Meinel)

    * Make tests work even if HOME is not set (Aaron Bentley)

    * Updated build_tree to use fixed line-endings for tests which read 
      the file cotents and compare. Make some tests use this to pass under
      Windows. (John Arbash Meinel)

    * Skip stat and symlink tests under Windows. (Alexander Belchenko)

    * Delay in selftest/testhashcash is now issued under win32 and Cygwin.
      (John Arbash Meinel)

    * Use terminal width to align verbose test output.  (Martin Pool)

    * Blackbox tests are maintained within the bzrlib.tests.blackbox directory.
      If adding a new test script please add that to
      bzrlib.tests.blackbox.__init__. (Robert Collins)

    * Much better error message if one of the test suites can't be 
      imported.  (Martin Pool)

    * Make check now runs the test suite twice - once with the default locale,
      and once with all locales forced to C, to expose bugs. This is not 
      trivially done within python, so for now its only triggered by running
      Make check. Integrators and packagers who wish to check for full 
      platform support should run 'make check' to test the source.
      (Robert Collins)

    * Tests can now run TestSkipped if they can't execute for any reason.
      (Martin Pool) (NB: TestSkipped should only be raised for correctable
      reasons - see the wiki spec ImprovingBzrTestSuite).

    * Test sftp with relative, absolute-in-homedir and absolute-not-in-homedir
      paths for the transport tests. Introduce blackbox remote sftp tests that
      test the same permutations. (Robert Collins, Robey Pointer)

    * Transport implementation tests are now independent of the local file
      system, which allows tests for esoteric transports, and for features
      not available in the local file system. They also repeat for variations
      on the URL scheme that can introduce issues in the transport code,
      see bzrlib.transport.TransportTestProviderAdapter() for this.
      (Robert Collins).

    * TestCase.build_tree uses the transport interface to build trees, pass
      in a transport parameter to give it an existing connection.
      (Robert Collins).

  INTERNALS:

    * WorkingTree.pull has been split across Branch and WorkingTree,
      to allow Branch only pulls. (Robert Collins)

    * commands.display_command now returns the result of the decorated 
      function. (Robert Collins)

    * LocationConfig now has a set_user_option(key, value) call to save
      a setting in its matching location section (a new one is created
      if needed). (Robert Collins)

    * Branch has two new methods, get_push_location and set_push_location
      to respectively, get and set the push location. (Robert Collins)

    * commands.register_command now takes an optional flag to signal that
      the registrant is planning to decorate an existing command. When 
      given multiple plugins registering a command is not an error, and
      the original command class (whether built in or a plugin based one) is
      returned to the caller. There is a new error 'MustUseDecorated' for
      signalling when a wrapping command should switch to the original
      version. (Robert Collins)

    * Some option parsing errors will raise 'BzrOptionError', allowing 
      granular detection for decorating commands. (Robert Collins).

    * Branch.read_working_inventory has moved to
      WorkingTree.read_working_inventory. This necessitated changes to
      Branch.get_root_id, and a move of Branch.set_inventory to WorkingTree
      as well. To make it clear that a WorkingTree cannot always be obtained
      Branch.working_tree() will raise 'errors.NoWorkingTree' if one cannot
      be obtained. (Robert Collins)

    * All pending merges operations from Branch are now on WorkingTree.
      (Robert Collins)

    * The follow operations from Branch have moved to WorkingTree:
      add()
      commit()
      move()
      rename_one()
      unknowns()
      (Robert Collins)

    * bzrlib.add.smart_add_branch is now smart_add_tree. (Robert Collins)

    * New "rio" serialization format, similar to rfc-822. (Martin Pool)

    * Rename selftests to `bzrlib.tests.test_foo`.  (John A Meinel, Martin 
      Pool)

    * bzrlib.plugin.all_plugins has been changed from an attribute to a 
      query method. (Robert Collins)
 
    * New options to read only the table-of-contents of a weave.  
      (Denys Duchier)

    * Raise NoSuchFile when someone tries to add a non-existant file.
      (Michael Ellerman)

    * Simplify handling of DivergedBranches in cmd_pull().
      (Michael Ellerman)
		   
   
    * Branch.controlfile* logic has moved to lockablefiles.LockableFiles, which
      is exposed as Branch().control_files. Also this has been altered with the
      controlfile pre/suffix replaced by simple method names like 'get' and
      'put'. (Aaron Bentley, Robert Collins).

    * Deprecated functions and methods can now be marked as such using the 
      bzrlib.symbol_versioning module. Marked method have their docstring
      updated and will issue a DeprecationWarning using the warnings module
      when they are used. (Robert Collins)

    * bzrlib.osutils.safe_unicode now exists to provide parameter coercion
      for functions that need unicode strings. (Robert Collins)

bzr 0.6 2005-10-28

  IMPROVEMENTS:
  
    * pull now takes --verbose to show you what revisions are added or removed
      (John A Meinel)

    * merge now takes a --show-base option to include the base text in
      conflicts.
      (Aaron Bentley)

    * The config files are now read using ConfigObj, so '=' should be used as
      a separator, not ':'.
      (Aaron Bentley)

    * New 'bzr commit --strict' option refuses to commit if there are 
      any unknown files in the tree.  To commit, make sure all files are 
      either ignored, added, or deleted.  (Michael Ellerman)

    * The config directory is now ~/.bazaar, and there is a single file 
      ~/.bazaar/bazaar.conf storing email, editor and other preferences.
      (Robert Collins)

    * 'bzr add' no longer takes a --verbose option, and a --quiet option
      has been added that suppresses all output.

    * Improved zsh completion support in contrib/zsh, from Clint
      Adams.

    * Builtin 'bzr annotate' command, by Martin Pool with improvements from 
      Goffredo Baroncelli.
    
    * 'bzr check' now accepts -v for verbose reporting, and checks for
      ghosts in the branch. (Robert Collins)

    * New command 're-sign' which will regenerate the gpg signature for 
      a revision. (Robert Collins)

    * If you set check_signatures=require for a path in 
      ~/.bazaar/branches.conf then bzr will invoke your
      gpg_signing_command (defaults to gpg) and record a digital signature
      of your commit. (Robert Collins)

    * New sftp transport, based on Paramiko.  (Robey Pointer)

    * 'bzr pull' now accepts '--clobber' which will discard local changes
      and make this branch identical to the source branch. (Robert Collins)

    * Just give a quieter warning if a plugin can't be loaded, and 
      put the details in .bzr.log.  (Martin Pool)

    * 'bzr branch' will now set the branch-name to the last component of the
      output directory, if one was supplied.

    * If the option 'post_commit' is set to one (or more) python function
      names (must be in the bzrlib namespace), then they will be invoked
      after the commit has completed, with the branch and revision_id as
      parameters. (Robert Collins)

    * Merge now has a retcode of 1 when conflicts occur. (Robert Collins)

    * --merge-type weave is now supported for file contents.  Tree-shape
      changes are still three-way based.  (Martin Pool, Aaron Bentley)

    * 'bzr check' allows the first revision on revision-history to have
      parents - something that is expected for cheap checkouts, and occurs
      when conversions from baz do not have all history.  (Robert Collins).

   * 'bzr merge' can now graft unrelated trees together, if your specify
     0 as a base. (Aaron Bentley)

   * 'bzr commit branch' and 'bzr commit branch/file1 branch/file2' now work
     (Aaron Bentley)

    * Add '.sconsign*' to default ignore list.  (Alexander Belchenko)

   * 'bzr merge --reprocess' minimizes conflicts

  TESTING:

    * The 'bzr selftest --pattern' option for has been removed, now 
      test specifiers on the command line can be simple strings, or 
      regexps, or both. (Robert Collins)

    * Passing -v to selftest will now show the time each test took to 
      complete, which will aid in analysing performance regressions and
      related questions. (Robert Collins)

    * 'bzr selftest' runs all tests, even if one fails, unless '--one'
      is given. (Martin Pool)

    * There is a new method for TestCaseInTempDir, assertFileEqual, which
      will check that a given content is equal to the content of the named
      file. (Robert Collins)

    * Fix test suite's habit of leaving many temporary log files in $TMPDIR.
      (Martin Pool)

  INTERNALS:

    * New 'testament' command and concept for making gpg-signatures 
      of revisions that are not tied to a particular internal
      representation.  (Martin Pool).

    * Per-revision properties ('revprops') as key-value associated 
      strings on each revision created when the revision is committed.
      Intended mainly for the use of external tools.  (Martin Pool).

    * Config options have moved from bzrlib.osutils to bzrlib.config.
      (Robert Collins)

    * Improved command line option definitions allowing explanations
      for individual options, among other things.  Contributed by 
      Magnus Therning.

    * Config options have moved from bzrlib.osutils to bzrlib.config.
      Configuration is now done via the config.Config interface:
      Depending on whether you have a Branch, a Location or no information
      available, construct a ``*Config``, and use its ``signature_checking``,
      ``username`` and ``user_email`` methods. (Robert Collins)

    * Plugins are now loaded under bzrlib.plugins, not bzrlib.plugin, and
      they are made available for other plugins to use. You should not 
      import other plugins during the __init__ of your plugin though, as 
      no ordering is guaranteed, and the plugins directory is not on the
      python path. (Robert Collins)

    * Branch.relpath has been moved to WorkingTree.relpath. WorkingTree no
      no longer takes an inventory, rather it takes an option branch
      parameter, and if None is given will open the branch at basedir 
      implicitly. (Robert Collins)

    * Cleaner exception structure and error reporting.  Suggested by 
      Scott James Remnant.  (Martin Pool)

    * Branch.remove has been moved to WorkingTree, which has also gained
      lock_read, lock_write and unlock methods for convenience. (Robert
      Collins)

    * Two decorators, needs_read_lock and needs_write_lock have been added
      to the branch module. Use these to cause a function to run in a
      read or write lock respectively. (Robert Collins)

    * Branch.open_containing now returns a tuple (Branch, relative-path),
      which allows direct access to the common case of 'get me this file
      from its branch'. (Robert Collins)

    * Transports can register using register_lazy_transport, and they 
      will be loaded when first used.  (Martin Pool)

    * 'pull' has been factored out of the command as WorkingTree.pull().
      A new option to WorkingTree.pull has been added, clobber, which will
      ignore diverged history and pull anyway.
      (Robert Collins)

    * config.Config has a 'get_user_option' call that accepts an option name.
      This will be looked up in branches.conf and bazaar.conf as normal.
      It is intended that this be used by plugins to support options - 
      options of built in programs should have specific methods on the config.
      (Robert Collins)

    * merge.merge_inner now has tempdir as an optional parameter. (Robert
      Collins)

    * Tree.kind is not recorded at the top level of the hierarchy, as it was
      missing on EmptyTree, leading to a bug with merge on EmptyTrees.
      (Robert Collins)

    * WorkingTree.__del__ has been removed, it was non deterministic and not 
      doing what it was intended to. See WorkingTree.__init__ for a comment
      about future directions. (Robert Collins/Martin Pool)

    * bzrlib.transport.http has been modified so that only 404 urllib errors
      are returned as NoSuchFile. Other exceptions will propogate as normal.
      This allows debuging of actual errors. (Robert Collins)

    * bzrlib.transport.Transport now accepts *ONLY* url escaped relative paths
      to apis like 'put', 'get' and 'has'. This is to provide consistent
      behaviour - it operates on url's only. (Robert Collins)

    * Transports can register using register_lazy_transport, and they 
      will be loaded when first used.  (Martin Pool)

    * 'merge_flex' no longer calls conflict_handler.finalize(), instead that
      is called by merge_inner. This is so that the conflict count can be 
      retrieved (and potentially manipulated) before returning to the caller
      of merge_inner. Likewise 'merge' now returns the conflict count to the
      caller. (Robert Collins)

    * 'revision.revision_graph can handle having only partial history for
      a revision - that is no revisions in the graph with no parents.
      (Robert Collins).

    * New builtins.branch_files uses the standard file_list rules to produce
      a branch and a list of paths, relative to that branch (Aaron Bentley)

    * New TestCase.addCleanup facility.

    * New bzrlib.version_info tuple (similar to sys.version_info), which can
      be used by programs importing bzrlib.

  BUG FIXES:

    * Better handling of branches in directories with non-ascii names. 
      (Joel Rosdahl, Panagiotis Papadakos)

    * Upgrades of trees with no commits will not fail due to accessing
      [-1] in the revision-history. (Andres Salomon)


bzr 0.1.1 2005-10-12

  BUG FIXES:

    * Fix problem in pulling over http from machines that do not 
      allow directories to be listed.

    * Avoid harmless warning about invalid hash cache after 
      upgrading branch format.

  PERFORMANCE: 
  
    * Avoid some unnecessary http operations in branch and pull.


bzr 0.1 2005-10-11

  NOTES:

    * 'bzr branch' over http initially gives a very high estimate
      of completion time but it should fall as the first few 
      revisions are pulled in.  branch is still slow on 
      high-latency connections.

  BUG FIXES:
  
    * bzr-man.py has been updated to work again. Contributed by
      Rob Weir.

    * Locking is now done with fcntl.lockf which works with NFS
      file systems. Contributed by Harald Meland.

    * When a merge encounters a file that has been deleted on
      one side and modified on the other, the old contents are
      written out to foo.BASE and foo.SIDE, where SIDE is this
      or OTHER. Contributed by Aaron Bentley.

    * Export was choosing incorrect file paths for the content of
      the tarball, this has been fixed by Aaron Bentley.

    * Commit will no longer commit without a log message, an 
      error is returned instead. Contributed by Jelmer Vernooij.

    * If you commit a specific file in a sub directory, any of its
      parent directories that are added but not listed will be 
      automatically included. Suggested by Michael Ellerman.

    * bzr commit and upgrade did not correctly record new revisions
      for files with only a change to their executable status.
      bzr will correct this when it encounters it. Fixed by
      Robert Collins

    * HTTP tests now force off the use of http_proxy for the duration.
      Contributed by Gustavo Niemeyer.

    * Fix problems in merging weave-based branches that have 
      different partial views of history.

    * Symlink support: working with symlinks when not in the root of a 
      bzr tree was broken, patch from Scott James Remnant.

  IMPROVEMENTS:

    * 'branch' now accepts a --basis parameter which will take advantage
      of local history when making a new branch. This allows faster 
      branching of remote branches. Contributed by Aaron Bentley.

    * New tree format based on weave files, called version 5.
      Existing branches can be upgraded to this format using 
      'bzr upgrade'.

    * Symlinks are now versionable. Initial patch by 
      Erik Toubro Nielsen, updated to head by Robert Collins.

    * Executable bits are tracked on files. Patch from Gustavo
      Niemeyer.

    * 'bzr status' now shows unknown files inside a selected directory.
      Patch from Heikki Paajanen.

    * Merge conflicts are recorded in .bzr. Two new commands 'conflicts'
      and 'resolve' have needed added, which list and remove those 
      merge conflicts respectively. A conflicted tree cannot be committed
      in. Contributed by Aaron Bentley.

    * 'rm' is now an alias for 'remove'.

    * Stores now split out their content in a single byte prefixed hash,
      dropping the density of files per directory by 256. Contributed by
      Gustavo Niemeyer.

    * 'bzr diff -r branch:URL' will now perform a diff between two branches.
      Contributed by Robert Collins.

    * 'bzr log' with the default formatter will show merged revisions,
      indented to the right. Initial implementation contributed by Gustavo
      Niemeyer, made incremental by Robert Collins.


  INTERNALS:

    * Test case failures have the exception printed after the log 
      for your viewing pleasure.

    * InventoryEntry is now an abstract base class, use one of the
      concrete InventoryDirectory etc classes instead.

    * Branch raises an UnsupportedFormatError when it detects a 
      bzr branch it cannot understand. This allows for precise
      handling of such circumstances.

    * Remove RevisionReference class; Revision.parent_ids is now simply a
      list of their ids and parent_sha1s is a list of their corresponding
      sha1s (for old branches only at the moment.)

    * New method-object style interface for Commit() and Fetch().

    * Renamed Branch.last_patch() to Branch.last_revision(), since
      we call them revisions not patches.

    * Move copy_branch to bzrlib.clone.copy_branch.  The destination
      directory is created if it doesn't exist.

    * Inventories now identify the files which were present by 
      giving the revision *of that file*.

    * Inventory and Revision XML contains a version identifier.  
      This must be consistent with the overall branch version
      but allows for more flexibility in future upgrades.

  TESTING:

    * Removed testsweet module so that tests can be run after 
      bzr installed by 'bzr selftest'.

    * 'bzr selftest' command-line arguments can now be partial ids
      of tests to run, e.g. 'bzr selftest test_weave'

      
bzr 0.0.9 2005-09-23

  BUG FIXES:

    * Fixed "branch -r" option.

    * Fix remote access to branches containing non-compressed history.
      (Robert Collins).

    * Better reliability of http server tests.  (John Arbash-Meinel)

    * Merge graph maximum distance calculation fix.  (Aaron Bentley)
   
    * Various minor bug in windows support have been fixed, largely in the
      test suite. Contributed by Alexander Belchenko.

  IMPROVEMENTS:

    * Status now accepts a -r argument to give status between chosen
      revisions. Contributed by Heikki Paajanen.

    * Revision arguments no longer use +/-/= to control ranges, instead
      there is a 'before' namespace, which limits the successive namespace.
      For example '$ bzr log -r date:yesterday..before:date:today' will
      select everything from yesterday and before today. Contributed by
      Robey Pointer

    * There is now a bzr.bat file created by distutils when building on 
      Windows. Contributed by Alexander Belchenko.

  INTERNALS:

    * Removed uuid() as it was unused.

    * Improved 'fetch' code for pulling revisions from one branch into
      another (used by pull, merged, etc.)


bzr 0.0.8 2005-09-20

  IMPROVEMENTS:

    * Adding a file whose parent directory is not versioned will
      implicitly add the parent, and so on up to the root. This means
      you should never need to explictly add a directory, they'll just
      get added when you add a file in the directory.  Contributed by
      Michael Ellerman.

    * Ignore .DS_Store (contains Mac metadata) by default.  Patch from
      Nir Soffer.

    * If you set BZR_EDITOR in the environment, it is checked in
      preference to EDITOR and the config file for the interactive commit
      editing program. Related to this is a bugfix where a missing program
      set in EDITOR would cause editing to fail, now the fallback program
      for the operating system is still tried.

    * Files that are not directories/symlinks/regular files will no longer
      cause bzr to fail, it will just ignore them by default. You cannot add
      them to the tree though - they are not versionable.


  INTERNALS:

    * Refactor xml packing/unpacking.

  BUG FIXES: 

    * Fixed 'bzr mv' by Ollie Rutherfurd.

    * Fixed strange error when trying to access a nonexistent http
      branch.

    * Make sure that the hashcache gets written out if it can't be
      read.


  PORTABILITY:

    * Various Windows fixes from Ollie Rutherfurd.

    * Quieten warnings about locking; patch from Matt Lavin.


bzr-0.0.7 2005-09-02

  NEW FEATURES:

    * ``bzr shell-complete`` command contributed by Clint Adams to
      help with intelligent shell completion.

    * New expert command ``bzr find-merge-base`` for debugging merges.


  ENHANCEMENTS:

    * Much better merge support.

    * merge3 conflicts are now reported with markers like '<<<<<<<'
      (seven characters) which is the same as CVS and pleases things
      like emacs smerge.


  BUG FIXES:

    * ``bzr upgrade`` no longer fails when trying to fix trees that
      mention revisions that are not present.

    * Fixed bugs in listing plugins from ``bzr plugins``.

    * Fix case of $EDITOR containing options for the editor.

    * Fix log -r refusing to show the last revision.
      (Patch from Goffredo Baroncelli.)


  CHANGES:

    * ``bzr log --show-ids`` shows the revision ids of all parents.

    * Externally provided commands on your $BZRPATH no longer need
      to recognize --bzr-usage to work properly, and can just handle
      --help themselves.


  LIBRARY:

    * Changed trace messages to go through the standard logging
      framework, so that they can more easily be redirected by
      libraries.



bzr-0.0.6 2005-08-18

  NEW FEATURES:

    * Python plugins, automatically loaded from the directories on
      BZR_PLUGIN_PATH or ~/.bzr.conf/plugins by default.

    * New 'bzr mkdir' command.

    * Commit mesage is fetched from an editor if not given on the
      command line; patch from Torsten Marek.

    * ``bzr log -m FOO`` displays commits whose message matches regexp 
      FOO.
      
    * ``bzr add`` with no arguments adds everything under the current directory.

    * ``bzr mv`` does move or rename depending on its arguments, like
      the Unix command.

    * ``bzr missing`` command shows a summary of the differences
      between two trees.  (Merged from John Arbash-Meinel.)

    * An email address for commits to a particular tree can be
      specified by putting it into .bzr/email within a branch.  (Based
      on a patch from Heikki Paajanen.)


  ENHANCEMENTS:

    * Faster working tree operations.


  CHANGES:

    * 3rd-party modules shipped with bzr are copied within the bzrlib
      python package, so that they can be installed by the setup
      script without clashing with anything already existing on the
      system.  (Contributed by Gustavo Niemeyer.)

    * Moved plugins directory to bzrlib/, so that there's a standard
      plugin directory which is not only installed with bzr itself but
      is also available when using bzr from the development tree.
      BZR_PLUGIN_PATH and DEFAULT_PLUGIN_PATH are then added to the
      standard plugins directory.

    * When exporting to a tarball with ``bzr export --format tgz``, put 
      everything under a top directory rather than dumping it into the
      current directory.   This can be overridden with the ``--root`` 
      option.  Patch from William Dodé and John Meinel.

    * New ``bzr upgrade`` command to upgrade the format of a branch,
      replacing ``bzr check --update``.

    * Files within store directories are no longer marked readonly on
      disk.

    * Changed ``bzr log`` output to a more compact form suggested by
      John A Meinel.  Old format is available with the ``--long`` or
      ``-l`` option, patched by William Dodé.

    * By default the commit command refuses to record a revision with
      no changes unless the ``--unchanged`` option is given.

    * The ``--no-plugins``, ``--profile`` and ``--builtin`` command
      line options must come before the command name because they 
      affect what commands are available; all other options must come 
      after the command name because their interpretation depends on
      it.

    * ``branch`` and ``clone`` added as aliases for ``branch``.

    * Default log format is back to the long format; the compact one
      is available with ``--short``.
      
      
  BUG FIXES:
  
    * Fix bugs in committing only selected files or within a subdirectory.


bzr-0.0.5  2005-06-15
  
  CHANGES:

    * ``bzr`` with no command now shows help rather than giving an
      error.  Suggested by Michael Ellerman.

    * ``bzr status`` output format changed, because svn-style output
      doesn't really match the model of bzr.  Now files are grouped by
      status and can be shown with their IDs.  ``bzr status --all``
      shows all versioned files and unknown files but not ignored files.

    * ``bzr log`` runs from most-recent to least-recent, the reverse
      of the previous order.  The previous behaviour can be obtained
      with the ``--forward`` option.
        
    * ``bzr inventory`` by default shows only filenames, and also ids
      if ``--show-ids`` is given, in which case the id is the second
      field.


  ENHANCEMENTS:

    * New 'bzr whoami --email' option shows only the email component
      of the user identification, from Jo Vermeulen.

    * New ``bzr ignore PATTERN`` command.

    * Nicer error message for broken pipe, interrupt and similar
      conditions that don't indicate an internal error.

    * Add ``.*.sw[nop] .git .*.tmp *,v`` to default ignore patterns.

    * Per-branch locks keyed on ``.bzr/branch-lock``, available in
      either read or write mode.

    * New option ``bzr log --show-ids`` shows revision and file ids.

    * New usage ``bzr log FILENAME`` shows only revisions that
      affected that file.

    * Changed format for describing changes in ``bzr log -v``.

    * New option ``bzr commit --file`` to take a message from a file,
      suggested by LarstiQ.

    * New syntax ``bzr status [FILE...]`` contributed by Bartosz
      Oler.  File may be in a branch other than the working directory.

    * ``bzr log`` and ``bzr root`` can be given an http URL instead of
      a filename.

    * Commands can now be defined by external programs or scripts
      in a directory on $BZRPATH.

    * New "stat cache" avoids reading the contents of files if they 
      haven't changed since the previous time.

    * If the Python interpreter is too old, try to find a better one
      or give an error.  Based on a patch from Fredrik Lundh.

    * New optional parameter ``bzr info [BRANCH]``.

    * New form ``bzr commit SELECTED`` to commit only selected files.

    * New form ``bzr log -r FROM:TO`` shows changes in selected
      range; contributed by John A Meinel.

    * New option ``bzr diff --diff-options 'OPTS'`` allows passing
      options through to an external GNU diff.

    * New option ``bzr add --no-recurse`` to add a directory but not
      their contents.

    * ``bzr --version`` now shows more information if bzr is being run
      from a branch.

  
  BUG FIXES:

    * Fixed diff format so that added and removed files will be
      handled properly by patch.  Fix from Lalo Martins.

    * Various fixes for files whose names contain spaces or other
      metacharacters.


  TESTING:

    * Converted black-box test suites from Bourne shell into Python;
      now run using ``./testbzr``.  Various structural improvements to
      the tests.

    * testbzr by default runs the version of bzr found in the same
      directory as the tests, or the one given as the first parameter.

    * testbzr also runs the internal tests, so the only command
      required to check is just ``./testbzr``.

    * testbzr requires python2.4, but can be used to test bzr running
      under a different version.

    * Tests added for many other changes in this release.


  INTERNAL:

    * Included ElementTree library upgraded to 1.2.6 by Fredrik Lundh.

    * Refactor command functions into Command objects based on HCT by
      Scott James Remnant.

    * Better help messages for many commands.

    * Expose bzrlib.open_tracefile() to start the tracefile; until
      this is called trace messages are just discarded.

    * New internal function find_touching_revisions() and hidden
      command touching-revisions trace the changes to a given file.

    * Simpler and faster compare_inventories() function.

    * bzrlib.open_tracefile() takes a tracefilename parameter.

    * New AtomicFile class.

    * New developer commands ``added``, ``modified``.


  PORTABILITY:

    * Cope on Windows on python2.3 by using the weaker random seed.
      2.4 is now only recommended.


bzr-0.0.4  2005-04-22

  ENHANCEMENTS:

    * 'bzr diff' optionally takes a list of files to diff.  Still a bit
      basic.  Patch from QuantumG.

    * More default ignore patterns.

    * New 'bzr log --verbose' shows a list of files changed in the
      changeset.  Patch from Sebastian Cote.

    * Roll over ~/.bzr.log if it gets too large.

    * Command abbreviations 'ci', 'st', 'stat', '?' based on a patch
      by Jason Diamon.

    * New 'bzr help commands' based on a patch from Denys Duchier.


  CHANGES:

    * User email is determined by looking at $BZREMAIL or ~/.bzr.email
      or $EMAIL.  All are decoded by the locale preferred encoding.
      If none of these are present user@hostname is used.  The host's
      fully-qualified name is not used because that tends to fail when
      there are DNS problems.

    * New 'bzr whoami' command instead of username user-email.


  BUG FIXES: 

    * Make commit safe for hardlinked bzr trees.

    * Some Unicode/locale fixes.

    * Partial workaround for difflib.unified_diff not handling
      trailing newlines properly.


  INTERNAL:

    * Allow docstrings for help to be in PEP0257 format.  Patch from
      Matt Brubeck.

    * More tests in test.sh.

    * Write profile data to a temporary file not into working
      directory and delete it when done.

    * Smaller .bzr.log with process ids.


  PORTABILITY:

    * Fix opening of ~/.bzr.log on Windows.  Patch from Andrew
      Bennetts.

    * Some improvements in handling paths on Windows, based on a patch
      from QuantumG.


bzr-0.0.3  2005-04-06

  ENHANCEMENTS:

    * New "directories" internal command lists versioned directories
      in the tree.

    * Can now say "bzr commit --help".

    * New "rename" command to rename one file to a different name
      and/or directory.

    * New "move" command to move one or more files into a different
      directory.

    * New "renames" command lists files renamed since base revision.

    * New cat command contributed by janmar.

  CHANGES:

    * .bzr.log is placed in $HOME (not pwd) and is always written in
      UTF-8.  (Probably not a completely good long-term solution, but
      will do for now.)

  PORTABILITY:

    * Workaround for difflib bug in Python 2.3 that causes an
      exception when comparing empty files.  Reported by Erik Toubro
      Nielsen.

  INTERNAL:

    * Refactored inventory storage to insert a root entry at the top.

  TESTING:

    * Start of shell-based black-box testing in test.sh.


bzr-0.0.2.1

  PORTABILITY:

    * Win32 fixes from Steve Brown.


bzr-0.0.2  "black cube"  2005-03-31

  ENHANCEMENTS:

    * Default ignore list extended (see bzrlib/__init__.py).

    * Patterns in .bzrignore are now added to the default ignore list,
      rather than replacing it.

    * Ignore list isn't reread for every file.

    * More help topics.

    * Reinstate the 'bzr check' command to check invariants of the
      branch.

    * New 'ignored' command lists which files are ignored and why;
      'deleted' lists files deleted in the current working tree.

    * Performance improvements.

    * New global --profile option.
    
    * Ignore patterns like './config.h' now correctly match files in
      the root directory only.


bzr-0.0.1  2005-03-26

  ENHANCEMENTS:

    * More information from info command.

    * Can now say "bzr help COMMAND" for more detailed help.

    * Less file flushing and faster performance when writing logs and
      committing to stores.

    * More useful verbose output from some commands.

  BUG FIXES:

    * Fix inverted display of 'R' and 'M' during 'commit -v'.

  PORTABILITY:

    * Include a subset of ElementTree-1.2.20040618 to make
      installation easier.

    * Fix time.localtime call to work with Python 2.3 (the minimum
      supported).


bzr-0.0.0.69  2005-03-22

  ENHANCEMENTS:

    * First public release.

    * Storage of local versions: init, add, remove, rm, info, log,
      diff, status, etc.<|MERGE_RESOLUTION|>--- conflicted
+++ resolved
@@ -41,16 +41,14 @@
       bzrlib/transport/remote.py contains just the Transport classes that used
       to be in bzrlib/transport/smart.py.  (Andrew Bennetts)
 
-<<<<<<< HEAD
     * urllib http implementation avoid roundtrips associated with 401 errors
       once the the authentication succeeds. (Vincent Ladeuil).
-=======
+
     * Renamed SmartTransport (and subclasses like SmartTCPTransport) to
       RemoteTransport (and subclasses to RemoteTCPTransport, etc).  This is more
       consistent with its new home in bzrlib/transport/remote.py, and because
       it's not really a "smart" transport, just one that does file operations
       via remote procedure calls.  (Andrew Bennetts)
->>>>>>> f3439953
  
     * The ``lock_write`` method of ``LockableFiles``, ``Repository`` and
      ``Branch`` now accept a ``token`` keyword argument, so that separate
