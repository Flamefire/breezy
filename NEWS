--- conflicted
+++ resolved
@@ -110,11 +110,6 @@
      were removed. So it is safe to uncommit after a merge, fix something,
      and commit again. (John Arbash Meinel, #32526, #31426)
 
-<<<<<<< HEAD
-   * Performance improvements for sftp. Branching and pulling are now up to
-     2x faster. (John Arbash Meinel)
-
-=======
    * 'bzr init' now also works on remote locations.
      (Wouter van Heyst, #48904)
 
@@ -126,7 +121,10 @@
      http branching is now 2-3x faster, and ``bzr pull`` in an existing 
      branch is as much as 4x faster.
      (Michael Ellerman, Johan Rydberg, John Arbash Meinel, #46768)
->>>>>>> 33c786fd
+
+   * Performance improvements for sftp. Branching and pulling are now up to
+     2x faster. Utilize paramiko.readv() support for async requests if it
+     is available (paramiko > 1.6) (John Arbash Meinel)
 
   BUG FIXES:
 
