--- conflicted
+++ resolved
@@ -131,7 +131,6 @@
     * File-ids containing single- or double-quotes are handled correctly by
       push.  (#52227, Aaron Bentley)
 
-<<<<<<< HEAD
     * Normalize unicode filenames to ensure cross-platform consistency.
       (John Arbash Meinel, #43689)
 
@@ -157,11 +156,10 @@
 
     * smart-add recurses through all supplied directories 
       (John Arbash Meinel, #52578)
-=======
+
     * Make the bundle reader extra lines before and after the bundle text.
       This allows you to parse an email with the bundle inline.
       (John Arbash Meinel, #49182)
->>>>>>> 5058dcfd
 
   INTERNALS:
 
