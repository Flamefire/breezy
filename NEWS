--- conflicted
+++ resolved
@@ -5,17 +5,15 @@
     * bzrlib API compatability with 0.8 has been dropped, cleaning up some
       code paths. (Robert Collins)
 
-<<<<<<< HEAD
-    * ``LockableFiles.lock_write()`` now accepts a ``token`` keyword argument,
-      so that a seperate LockableFiles instance can share a lock if it has the
-      right token.  (Andrew Bennetts, Robert Collins)
-=======
     * Change the format of chroot urls so that they can be safely manipulated
       by generic url utilities without causing the resulting urls to have
       escaped the chroot. A side effect of this is that creating a chroot
       requires an explicit action using a ChrootServer.
       (Robert Collins, Andrew Bennetts)
->>>>>>> df548e9d
+
+    * ``LockableFiles.lock_write()`` now accepts a ``token`` keyword argument,
+      so that a seperate LockableFiles instance can share a lock if it has the
+      right token.  (Andrew Bennetts, Robert Collins)
 
   TESTING:
 
