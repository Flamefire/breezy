--- conflicted
+++ resolved
@@ -135,16 +135,14 @@
   to be parameterised. This is not expected to break external use of test
   parameterisation, and is substantially faster. (Robert Collins)
 
-<<<<<<< HEAD
-* Test's that try to open a bzr dir on an arbitrary transport will now
+* Tests that try to open a bzr dir on an arbitrary transport will now
   fail unless they have explicitly permitted the transport via
   ``self.permit_url``. The standard test factories such as ``self.get_url``
   will permit the urls they provide automatically, so only exceptional
  tests should need to do this. (Robert Collins)
-=======
+
 * The full test suite is expected to pass when the C extensions are not
   present. (Vincent Ladeuil, #430749)
->>>>>>> 8affd168
 
 bzr 2.0rc2
 ##########
