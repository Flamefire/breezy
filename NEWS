--- conflicted
+++ resolved
@@ -66,16 +66,14 @@
 Improvements
 ************
 
-<<<<<<< HEAD
 * Bazaar now reads data from SSH connections more efficiently on platforms
   that provide the ``socketpair`` function, and when using paramiko.
   (Andrew Bennetts, #590637)
-=======
+
 * ``Branch.copy_content_into`` is now a convenience method dispatching to
   a ``InterBranch`` multi-method. This permits ``bzr-loom`` and other
   plugins to intercept this even when a ``RemoteBranch`` proxy is in use.
   (Robert Collins, #201613)
->>>>>>> 9567dd77
 
 * Use lazy imports in ``bzrlib/merge.py`` so that plugins like ``news_merge``
   do not cause modules to be loaded unnecessarily just because the plugin
