--- conflicted
+++ resolved
@@ -42,16 +42,14 @@
 
   BUG FIXES:
 
-<<<<<<< HEAD
     * Don't abort when annotating empty files (John Arbash Meinel, #56814)
-=======
+
     * Add ``Stanza.to_unicode()`` which can be passed to another Stanza
-      when nesting stanzas. Also, fix ``read_stanza`` to handle when
+      when nesting stanzas. Also, add ``read_stanza_unicode`` to handle when
       reading a nested Stanza. (John Arbash Meinel)
 
     * Transform._set_mode() needs to stat the right file. 
       (John Arbash Meinel, #56549)
->>>>>>> 01299961
 
     * Raise WeaveFormatError rather than StopIteration when trying to read
       an empty Weave file. (John Arbash Meinel, #46871)
