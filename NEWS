--- conflicted
+++ resolved
@@ -1,13 +1,12 @@
 IN DEVELOPMENT
 
-<<<<<<< HEAD
   CHANGES:
 
    * The default branch and repository format has changed to 
      ``dirstate-tags``, so tag commands are active by default.
      This format is compatible with Bazaar 0.15 and later.
      (Martin Pool)
-=======
+
   API CHANGES:
 
    * ``Branch.append_revision`` is deprecated; please use 
@@ -15,7 +14,6 @@
      previously raised ``NotLeftParentDescendant`` in some situations 
      on some branches; that is no longer part of the contract and 
      that exception is deprecated.  (Martin Pool)
->>>>>>> 3d58b638
 
 IN DEVELOPMENT
 
