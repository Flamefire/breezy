--------------------
Bazaar Release Notes
--------------------

.. contents::

IN DEVELOPMENT
--------------

  NOTES WHEN UPGRADING:
  
  CHANGES:

    * A new repository format 'development' has been added. This format will
      represent the latest 'in-progress' format that the bzr developers are
      interested in getting early-adopter testing and feedback on.
      ``doc/developers/development-repo.txt`` has detailed information.
      (Robert Collins)

    * BZR_LOG environment variable controls location of .bzr.log trace file. 
      User can suppress writing messages to .bzr.log by using '/dev/null'
      filename (on Linux) or 'NUL' (on Windows). If BZR_LOG variable 
      is not defined but BZR_HOME is defined then default location
      for .bzr.log trace file is ``$BZR_HOME/.bzr.log``.
      (Alexander Belchenko)

    * ``launchpad`` builtin plugin now shipped as separate part in standalone
      bzr.exe, installed to ``C:\Program Files\Bazaar\plugins`` directory, 
      and standalone installer allows user to skip installation of this plugin.
      (Alexander Belchenko)
 
    * Restore auto-detection of plink.exe on Windows. (Dmitry Vasiliev)

  FEATURES:

   * ``branch`` and ``checkout`` can hard-link working tree files, which is
     faster and saves space.  (Aaron Bentley)

  IMPROVEMENTS:

  BUGFIXES:

    * Disable plink's interactive prompt for password.
      (#107593, Dmitry Vasiliev)

    * Include quick-start-summary.svg file to python-based installer(s)
      for Windows. (#192924, Alexander Belchenko)

    * ``merge --preview`` now works for merges that add or modify
      symlinks (James Henstridge)

  API BREAKS:

    * Support for loading plugins from zip files and
      ``bzrlib.plugin.load_from_zip()`` function are deprecated.
      (Alexander Belchenko)

  TESTING:

<<<<<<< HEAD
    * ``bzrlib.tests.adapt_tests`` was broken and unused - it has been fixed.
      (Robert Collins)
=======
    * Fix the test HTTPServer to be isolated from chdir calls made while it is
      running, allowing it to be used in blackbox tests. (Robert Collins)

    * The branch interface tests were invalid for branches using subtree
      repositories by default. This has been fixed. (Robert Collins)
>>>>>>> 7909408c

  INTERNALS:

    * New module ``tools/package_mf.py`` provide custom module finder for
      python packages (improves standard python library's modulefinder.py)
      used by ``setup.py`` script while building standalone bzr.exe.
      (Alexander Belchenko)

    * New remote method ``RemoteBzrDir.find_repositoryV2`` adding support for
      detecting external lookup support on remote repositories. This method is
      now attempted first when lookup up repositories, leading to an extra 
      round trip on older bzr smart servers. (Robert Collins)
 
    * Repository formats have a new supported-feature attribute
      ``supports_external_lookups`` used to indicate repositories which support
      falling back to other repositories when they have partial data.
      (Robert Collins)

    * The bzrdir format registry now accepts an ``alias`` keyword to
      register_metadir, used to indicate that a format name is an alias for
      some other format and thus should not be reported when describing the
      format. (Robert Collins)


bzr 1.2 2008-02-15
------------------

  BUG FIXES:

    * Fix failing test in Launchpad plugin. (Martin Pool)


bzr 1.2rc1 2008-02-13
---------------------

  NOTES WHEN UPGRADING:
  
    * Fetching via the smart protocol may need to reconnect once during a fetch
      if the remote server is running Bazaar 1.1 or earlier, because the client
      attempts to use more efficient requests that confuse older servers.  You
      may be required to re-enter a password or passphrase when this happens.
      This won't happen if the server is upgraded to Bazaar 1.2.
      (Andrew Bennetts)

  CHANGES:

    * Fetching via bzr+ssh will no longer fill ghosts by default (this is
      consistent with pack-0.92 fetching over SFTP). (Robert Collins)

    * Formatting of ``bzr plugins`` output is changed to be more human-
      friendly. Full path of plugins locations will be shown only with
      ``--verbose`` command-line option. (Alexander Belchenko)

    * ``merge`` now prefers to use the submit branch, but will fall back to
      parent branch.  For many users, this has no effect.  But some users who
      pull and merge on the same branch will notice a change.  This change
      makes it easier to work on a branch on two different machines, pulling
      between the machines, while merging from the upstream.
      ``merge --remember`` can now be used to set the submit_branch.
      (Aaron Bentley)

  FEATURES:

    * ``merge --preview`` produces a diff of the changes merge would make,
      but does not actually perform the merge.  (Aaron Bentley)

    * New smart method ``Repository.get_parent_map`` for getting revision
      parent data. This returns additional parent information topologically
      adjacent to the requested data to reduce round trip latency impacts.
      (Robert Collins)

    * New smart method, ``Repository.stream_revisions_chunked``, for fetching
      revision data that streams revision data via a chunked encoding.  This
      avoids buffering large amounts of revision data on the server and on the
      client, and sends less data to the server to request the revisions.
      (Andrew Bennetts, Robert Collins, #178353)

    * The launchpad plugin now handles lp urls of the form
      ``lp://staging/``, ``lp://demo/``, ``lp://dev/`` to use the appropriate
      launchpad instance to do the resolution of the branch identities.
      This is primarily of use to Launchpad developers, but can also
      be used by other users who want to try out Launchpad as
      a branch location without messing up their public Launchpad
      account.  Branches that are pushed to the staging environment
      have an expected lifetime of one day. (Tim Penhey)

  IMPROVEMENTS:

    * Creating a new branch no longer tries to read the entire revision-history
      unnecessarily over smart server operations. (Robert Collins)

    * Fetching between different repository formats with compatible models now
      takes advantage of the smart method to stream revisions.  (Andrew Bennetts)

    * The ``--coverage`` option is now global, rather specific to ``bzr
      selftest``.  (Andrew Bennetts)

    * The ``register-branch`` command will now use the public url of the branch
      containing the current directory, if one has been set and no explicit
      branch is provided.  (Robert Collins)

    * Tweak the ``reannotate`` code path to optimize the 2-parent case.
      Speeds up ``bzr annotate`` with a pack repository by approx 3:2.
      (John Arbash Meinel)

  BUGFIXES:

    * Calculate remote path relative to the shared medium in _SmartClient.  This
      is related to the problem in bug #124089.  (Andrew Bennetts)

    * Cleanly handle connection errors in smart protocol version two, the same
      way as they are handled by version one.  (Andrew Bennetts)

    * Clearer error when ``version-info --custom`` is used without
      ``--template`` (Lukáš Lalinský)

    * Don't raise UnavailableFeature during test setup when medusa is not
      available or tearDown is never called leading to nasty side effects.
      (#137823, Vincent Ladeuil)

    * If a plugin's test suite cannot be loaded, for example because of a syntax
      error in the tests, then ``selftest`` fails, rather than just printing 
      a warning.  (Martin Pool, #189771)
      
    * List possible values for BZR_SSH environment variable in env-variables
      help topic. (Alexander Belchenko, #181842)

    * New methods ``push_log_file`` and ``pop_log_file`` to intercept messages:
      popping the log redirection now precisely restores the previous state,
      which makes it easier to use bzr log output from other programs.
      TestCaseInTempDir no longer depends on a log redirection being established
      by the test framework, which lets bzr tests cleanly run from a normal
      unittest runner.
      (#124153, #124849, Martin Pool, Jonathan Lange)

    * ``pull --quiet`` is now more quiet, in particular a message is no longer
      printed when the remembered pull location is used. (James Westby,
      #185907)

    * ``reconfigure`` can safely be interrupted while fetching.
      (Aaron Bentley, #179316)

    * ``reconfigure`` preserves tags when converting to and from lightweight
      checkouts.  (Aaron Bentley, #182040)

    * Stop polluting /tmp when running selftest.
      (Vincent Ladeuil, #123623)

    * Switch from NFKC => NFC for normalization checks. NFC allows a few
      more characters which should be considered valid.
      (John Arbash Meinel, #185458)

    * The launchpad plugin now uses the ``edge`` xmlrpc server to avoid
      interacting badly with a bug on the launchpad side. (Robert Collins)

    * Unknown hostnames when connecting to a ``bzr://`` URL no longer cause
      tracebacks.  (Andrew Bennetts, #182849)

  API BREAKS:

    * Classes implementing Merge types like Merge3Merger must now accept (and
      honour) a do_merge flag in their constructor.  (Aaron Bentley)

    * ``Repository.add_inventory`` and ``add_revision`` now require the caller
      to previously take a write lock (and start a write group.)
      (Martin Pool)

  TESTING:

    * selftest now accepts --load-list <file> to load a test id list. This
      speeds up running the test suite on a limited set of tests.
      (Vincent Ladeuil)

  INTERNALS:

    * Add a new method ``get_result`` to graph search objects. The resulting
      ``SearchResult`` can be used to recreate the search later, which will
      be useful in reducing network traffic. (Robert Collins)

    * Use convenience function to check whether two repository handles 
      are referring to the same repository in ``Repository.get_graph``. 
      (Jelmer Vernooij, #187162)

    * Fetching now passes the find_ghosts flag through to the 
      ``InterRepository.missing_revision_ids`` call consistently for all
      repository types. This will enable faster missing revision discovery with
      bzr+ssh. (Robert Collins)

    * Fix error handling in Repository.insert_data_stream. (Lukas Lalinsky)

    * ``InterRepository.missing_revision_ids`` is now deprecated in favour of
      ``InterRepository.search_missing_revision_ids`` which returns a 
      ``bzrlib.graph.SearchResult`` suitable for making requests from the smart
      server. (Robert Collins)

    * New error ``NoPublicBranch`` for commands that need a public branch to
      operate. (Robert Collins)
 
    * New method ``iter_inventories`` on Repository for access to many
      inventories. This is primarily used by the ``revision_trees`` method, as
      direct access to inventories is discouraged. (Robert Collins)
 
    * New method ``next_with_ghosts`` on the Graph breadth-first-search objects
      which will split out ghosts and present parents into two separate sets,
      useful for code which needs to be aware of ghosts (e.g. fetching data
      cares about ghosts during revision selection). (Robert Collins)

    * Record a timestamp against each mutter to the trace file, relative to the
      first import of bzrlib.  (Andrew Bennetts)

    * ``Repository.get_data_stream`` is now deprecated in favour of
      ``Repository.get_data_stream_for_search`` which allows less network
      traffic when requesting data streams over a smart server. (Robert Collins)

    * ``RemoteBzrDir._get_tree_branch`` no longer triggers ``_ensure_real``,
      removing one round trip on many network operations. (Robert Collins)

    * RemoteTransport's ``recommended_page_size`` method now returns 64k, like
      SFTPTransport and HttpTransportBase.  (Andrew Bennetts)

    * Repository has a new method ``has_revisions`` which signals the presence
      of many revisions by returning a set of the revisions listed which are
      present. This can be done by index queries without reading data for parent
      revision names etc. (Robert Collins)


bzr 1.1 2008-01-15
------------------

(no changes from 1.1rc1)

bzr 1.1rc1 2008-01-05
---------------------

  CHANGES:
   
   * Dotted revision numbers have been revised. Instead of growing longer with
     nested branches the branch number just increases. (eg instead of 1.1.1.1.1
     we now report 1.2.1.) This helps scale long lived branches which have many
     feature branches merged between them. (John Arbash Meinel)

   * The syntax ``bzr diff branch1 branch2`` is no longer supported.
     Use ``bzr diff branch1 --new branch2`` instead. This change has
     been made to remove the ambiguity where ``branch2`` is in fact a
     specific file to diff within ``branch1``.

  FEATURES:

   * New option to use custom template-based formats in  ``bzr version-info``.
     (Lukáš Lalinský)

   * diff '--using' allows an external diff tool to be used for files.
     (Aaron Bentley)

   * New "lca" merge-type for fast everyday merging that also supports
     criss-cross merges.  (Aaron Bentley)

  IMPROVEMENTS:

   * ``annotate`` now doesn't require a working tree. (Lukáš Lalinský,
     #90049)

   * ``branch`` and ``checkout`` can now use files from a working tree to
     to speed up the process.  For checkout, this requires the new
     --files-from flag.  (Aaron Bentley)

   * ``bzr diff`` now sorts files in alphabetical order.  (Aaron Bentley)

   * ``bzr diff`` now works on branches without working trees. Tree-less
     branches can also be compared to each other and to working trees using
     the new diff options ``--old`` and ``--new``. Diffing between branches,
     with or without trees, now supports specific file filtering as well.
     (Ian Clatworthy, #6700)

   * ``bzr pack`` now orders revision texts in topological order, with newest
     at the start of the file, promoting linear reads for ``bzr log`` and the
     like. This partially fixes #154129. (Robert Collins)

   * Merge directives now fetch prerequisites from the target branch if
     needed.  (Aaron Bentley)

   * pycurl now handles digest authentication.
     (Vincent Ladeuil)

   * ``reconfigure`` can now convert from repositories.  (Aaron Bentley)

   * ``-l`` is now a short form for ``--limit`` in ``log``.  (Matt Nordhoff)

   * ``merge`` now warns when merge directives cause cherrypicks.
     (Aaron Bentley)

   * ``split`` now supported, to enable splitting large trees into smaller
     pieces.  (Aaron Bentley)

  BUGFIXES:

   * Avoid AttributeError when unlocking a pack repository when an error occurs.
     (Martin Pool, #180208)

   * Better handle short reads when processing multiple range requests.
     (Vincent Ladeuil, #179368)

   * build_tree acceleration uses the correct path when a file has been moved.
     (Aaron Bentley)

   * ``commit`` now succeeds when a checkout and its master branch share a
     repository.  (Aaron Bentley, #177592)

   * Fixed error reporting of unsupported timezone format in
     ``log --timezone``. (Lukáš Lalinský, #178722)

   * Fixed Unicode encoding error in ``ignored`` when the output is
     redirected to a pipe. (Lukáš Lalinský)

   * Fix traceback when sending large response bodies over the smart protocol
     on Windows. (Andrew Bennetts, #115781)

   * Fix ``urlutils.relative_url`` for the case of two ``file:///`` URLs
     pointed to different logical drives on Windows.
     (Alexander Belchenko, #90847)

   * HTTP test servers are now compatible with the http protocol version 1.1.
     (Vincent Ladeuil, #175524)

   * _KnitParentsProvider.get_parent_map now handles requests for ghosts
     correctly, instead of erroring or attributing incorrect parents to ghosts.
     (Aaron Bentley)

   * ``merge --weave --uncommitted`` now works.  (Aaron Bentley)

   * pycurl authentication handling was broken and incomplete. Fix handling of
     user:pass embedded in the urls.
     (Vincent Ladeuil, #177643)

   * Files inside non-directories are now handled like other conflict types.
     (Aaron Bentley, #177390)

   * ``reconfigure`` is able to convert trees into lightweight checkouts.
     (Aaron Bentley)

   * Reduce lockdir timeout to 0 when running ``bzr serve``.  (Andrew Bennetts,
     #148087)

   * Test that the old ``version_info_format`` functions still work, even
     though they are deprecated. (John Arbash Meinel, ShenMaq, #177872)

   * Transform failures no longer cause ImmortalLimbo errors (Aaron Bentley,
     #137681)

   * ``uncommit`` works even when the commit messages of revisions to be
     removed use characters not supported in the terminal encoding.
     (Aaron Bentley)

   * When dumb http servers return whole files instead of the requested ranges,
     read the remaining bytes by chunks to avoid overflowing network buffers.
     (Vincent Ladeuil, #175886)

  DOCUMENTATION:

   * Minor tweaks made to the bug tracker integration documentation.
     (Ian Clatworthy)

   * Reference material has now be moved out of the User Guide and added
     to the User Reference. The User Reference has gained 4 sections as
     a result: Authenication Settings, Configuration Settings, Conflicts
     and Hooks. All help topics are now dumped into text format in the
     doc/en/user-reference directory for those who like browsing that
     information in their editor. (Ian Clatworthy)

   * *Using Bazaar with Launchpad* tutorial added. (Ian Clatworthy)

  INTERNALS:

    * find_* methods available for BzrDirs, Branches and WorkingTrees.
      (Aaron Bentley)

    * Help topics can now be loaded from files. 
      (Ian Clatworthy, Alexander Belchenko)

    * get_parent_map now always provides tuples as its output.  (Aaron Bentley)

    * Parent Providers should now implement ``get_parent_map`` returning a
      dictionary instead of ``get_parents`` returning a list.
      ``Graph.get_parents`` is now deprecated. (John Arbash Meinel,
      Robert Collins)

    * Patience Diff now supports arbitrary python objects, as long as they
      support ``hash()``. (John Arbash Meinel)

    * Reduce selftest overhead to establish test names by memoization.
      (Vincent Ladeuil)

  API BREAKS:

  TESTING:

   * Modules can now customise their tests by defining a ``load_tests``
     attribute. ``pydoc bzrlib.tests.TestUtil.TestLoader.loadTestsFromModule``
     for the documentation on this attribute. (Robert Collins)

   * New helper function ``bzrlib.tests.condition_id_re`` which helps
     filter tests based on a regular expression search on the tests id.
     (Robert Collins)
    
   * New helper function ``bzrlib.tests.condition_isinstance`` which helps
     filter tests based on class. (Robert Collins)
    
   * New helper function ``bzrlib.tests.exclude_suite_by_condition`` which
     generalises the ``exclude_suite_by_re`` function. (Robert Collins)

   * New helper function ``bzrlib.tests.filter_suite_by_condition`` which
     generalises the ``filter_suite_by_re`` function. (Robert Collins)

   * New helper method ``bzrlib.tests.exclude_tests_by_re`` which gives a new
     TestSuite that does not contain tests from the input that matched a
     regular expression. (Robert Collins)

   * New helper method ``bzrlib.tests.randomize_suite`` which returns a
     randomized copy of the input suite. (Robert Collins)

   * New helper method ``bzrlib.tests.split_suite_by_re`` which splits a test
     suite into two according to a regular expression. (Robert Collins)

   * Parametrize all http tests for the transport implementations, the http
     protocol versions (1.0 and 1.1) and the authentication schemes.
     (Vincent Ladeuil) 

   * The ``exclude_pattern`` and ``random_order`` parameters to the function
     ``bzrlib.tests.filter_suite_by_re`` have been deprecated. (Robert Collins)

   * The method ``bzrlib.tests.sort_suite_by_re`` has been deprecated. It is 
     replaced by the new helper methods added in this release. (Robert Collins)


bzr 1.0 2007-12-14
------------------

  DOCUMENTATION:

   * More improvements and fixes to the User Guide.  (Ian Clatworthy)

   * Add information on cherrypicking/rebasing to the User Guide.
     (Ian Clatworthy)

   * Improve bug tracker integration documentation. (Ian Clatworthy)

   * Minor edits to ``Bazaar in five minutes`` from David Roberts and
     to the rebasing section of the User Guide from Aaron Bentley.
     (Ian Clatworthy)


bzr 1.0rc3 2007-12-11
---------------------

  CHANGES:
   
   * If a traceback occurs, users are now asked to report the bug 
     through Launchpad (https://bugs.launchpad.net/bzr/), rather than 
     by mail to the mailing list.
     (Martin Pool)

  BUGFIXES:

   * Fix Makefile rules for doc generation. (Ian Clatworthy, #175207)

   * Give more feedback during long http downloads by making readv deliver data
     as it arrives for urllib, and issue more requests for pycurl. High latency
     networks are better handled by urllib, the pycurl implementation give more
     feedback but also incur more latency.
     (Vincent Ladeuil, #173010)

   * Implement _make_parents_provider on RemoteRepository, allowing generating
     bundles against branches on a smart server.  (Andrew Bennetts, #147836)

  DOCUMENTATION:

   * Improved user guide.  (Ian Clatworthy)

   * The single-page quick reference guide is now available as a PDF.
     (Ian Clatworthy)

  INTERNALS:

    * readv urllib http implementation is now a real iterator above the
      underlying socket and deliver data as soon as it arrives. 'get' still
      wraps its output in a StringIO.
      (Vincent Ladeuil)


bzr 1.0rc2 2007-12-07
---------------------

  IMPROVEMENTS:

   * Added a --coverage option to selftest. (Andrew Bennetts)

   * Annotate merge (merge-type=weave) now supports cherrypicking.
     (Aaron Bentley)

   * ``bzr commit`` now doesn't print the revision number twice. (Matt
     Nordhoff, #172612)

   * New configuration option ``bugtracker_<tracker_abbrevation>_url`` to
     define locations of bug trackers that are not directly supported by
     bzr or a plugin. The URL will be treated as a template and ``{id}``
     placeholders will be replaced by specific bug IDs.  (Lukáš Lalinský)

   * Support logging single merge revisions with short and line log formatters.
     (Kent Gibson)

   * User Guide enhanced with suggested readability improvements from
     Matt Revell and corrections from John Arbash Meinel. (Ian Clatworthy)

   * Quick Start Guide renamed to Quick Start Card, moved down in
     the catalog, provided in pdf and png format and updated to refer
     to ``send`` instead of ``bundle``. (Ian Clatworthy, #165080)

   * ``switch`` can now be used on heavyweight checkouts as well as
     lightweight ones. After switching a heavyweight checkout, the
     local branch is a mirror/cache of the new bound branch and
     uncommitted changes in the working tree are merged. As a safety
     check, if there are local commits in a checkout which have not
     been committed to the previously bound branch, then ``switch``
     fails unless the ``--force`` option is given. This option is
     now also required if the branch a lightweight checkout is pointing
     to has been moved. (Ian Clatworthy)

  INTERNALS:

    * New -Dhttp debug option reports http connections, requests and responses.
      (Vincent Ladeuil)

    * New -Dmerge debug option, which emits merge plans for merge-type=weave.

  BUGFIXES:

   * Better error message when running ``bzr cat`` on a non-existant branch.
     (Lukáš Lalinský, #133782)

   * Catch OSError 17 (file exists) in final phase of tree transform and show
     filename to user.
     (Alexander Belchenko, #111758)

   * Catch ShortReadvErrors while using pycurl. Also make readv more robust by
     allowing multiple GET requests to be issued if too many ranges are
     required.
     (Vincent Ladeuil, #172701)

   * Check for missing basis texts when fetching from packs to packs.
     (John Arbash Meinel, #165290)

   * Fall back to showing e-mail in ``log --short/--line`` if the 
     committer/author has only e-mail. (Lukáš Lalinský, #157026)

  API BREAKS:

   * Deprecate not passing a ``location`` argument to commit reporters'
     ``started`` methods. (Matt Nordhoff)


bzr 1.0rc1 2007-11-30
---------------------

  NOTES WHEN UPGRADING:

   * The default repository format is now ``pack-0.92``.  This 
     default is used when creating new repositories with ``init`` and 
     ``init-repo``, and when branching over bzr+ssh or bzr+hpss. 
     (See https://bugs.launchpad.net/bugs/164626)

     This format can be read and written by Bazaar 0.92 and later, and 
     data can be transferred to and from older formats.

     To upgrade, please reconcile your repository (``bzr reconcile``), and then
     upgrade (``bzr upgrade``). 
     
     ``pack-0.92`` offers substantially better scaling and performance than the
     previous knits format. Some operations are slower where the code already
     had bad scaling characteristics under knits, the pack format makes such
     operations more visible as part of being more scalable overall. We will
     correct such operations over the coming releases and encourage the filing
     of bugs on any operation which you observe to be slower in a packs
     repository. One particular case that we do not intend to fix is pulling
     data from a pack repository into a knit repository over a high latency
     link;  downgrading such data requires reinsertion of the file texts, and
     this is a classic space/time tradeoff. The current implementation is
     conservative on memory usage because we need to support converting data
     from any tree without problems.  
     (Robert Collins, Martin Pool, #164476)

  CHANGES:

   * Disable detection of plink.exe as possible ssh vendor. Plink vendor
     still available if user selects it explicitly with BZR_SSH environment
     variable. (Alexander Belchenko, workaround for bug #107593)

   * The pack format is now accessible as "pack-0.92", or "pack-0.92-subtree" 
     to enable the subtree functions (for example, for bzr-svn).  
     See http://doc.bazaar-vcs.org/latest/developer/packrepo.html
     (Martin Pool)

  FEATURES:

   * New ``authentication.conf`` file holding the password or other credentials
     for remote servers. This can be used for ssh, sftp, smtp and other 
     supported transports.
     (Vincent Ladeuil)

   * New rich-root and rich-root-pack formats, recording the same data about
     tree roots that's recorded for all other directories.
     (Aaron Bentley, #164639)

   * ``pack-0.92`` repositories can now be reconciled.
     (Robert Collins, #154173)

   * ``switch`` command added for changing the branch a lightweight checkout
     is associated with and updating the tree to reflect the latest content
     accordingly. This command was previously part of the BzrTools plug-in.
     (Ian Clatworthy, Aaron Bentley, David Allouche)

   * ``reconfigure`` command can now convert branches, trees, or checkouts to
     lightweight checkouts.  (Aaron Bentley)

  PERFORMANCE:

   * Commit updates the state of the working tree via a delta rather than
     supplying entirely new basis trees. For commit of a single specified file
     this reduces the wall clock time for commit by roughly a 30%.
     (Robert Collins, Martin Pool)

   * Commit with many automatically found deleted paths no longer performs
     linear scanning for the children of those paths during inventory
     iteration. This should fix commit performance blowing out when many such
     paths occur during commit. (Robert Collins, #156491)

   * Fetch with pack repositories will no longer read the entire history graph.
     (Robert Collins, #88319)

   * Revert takes out an appropriate lock when reverting to a basis tree, and
     does not read the basis inventory twice. (Robert Collins)

   * Diff does not require an inventory to be generated on dirstate trees.
     (Aaron Bentley, #149254)

   * New annotate merge (--merge-type=weave) implementation is fast on
     versionedfiles withough cached annotations, e.g. pack-0.92.
     (Aaron Bentley)

  IMPROVEMENTS:

   * ``bzr merge`` now warns when it encounters a criss-cross merge.
     (Aaron Bentley)

   * ``bzr send`` now doesn't require the target e-mail address to be
     specified on the command line if an interactive e-mail client is used.
     (Lukáš Lalinský)

   * ``bzr tags`` now prints the revision number for each tag, instead of
     the revision id, unless --show-ids is passed. In addition, tags can be
     sorted chronologically instead of lexicographically with --sort=time.
     (Adeodato Simó, #120231)

   * Windows standalone version of bzr is able to load system-wide plugins from
     "plugins" subdirectory in installation directory. In addition standalone
     installer write to the registry (HKLM\SOFTWARE\Bazaar) useful info 
     about paths and bzr version. (Alexander Belchenko, #129298)

  DOCUMENTATION:

  BUG FIXES:

   * A progress bar has been added for knitpack -> knitpack fetching.
     (Robert Collins, #157789, #159147)

   * Branching from a branch via smart server now preserves the repository
     format. (Andrew Bennetts,  #164626)
     
   * ``commit`` is now able to invoke an external editor in a non-ascii
     directory. (Daniel Watkins, #84043)

   * Catch connection errors for ftp.
     (Vincent Ladeuil, #164567)

   * ``check`` no longer reports spurious unreferenced text versions.
     (Robert Collins, John A Meinel, #162931, #165071)

   * Conflicts are now resolved recursively by ``revert``.
     (Aaron Bentley, #102739)

   * Detect invalid transport reuse attempts by catching invalid URLs.
     (Vincent Ladeuil, #161819)

   * Deleting a file without removing it shows a correct diff, not a traceback.
     (Aaron Bentley)

   * Do no use timeout in HttpServer anymore.
     (Vincent Ladeuil, #158972).

   * Don't catch the exceptions related to the http pipeline status before
     retrying an http request or some programming errors may be masked.
     (Vincent Ladeuil, #160012)

   * Fix ``bzr rm`` to not delete modified and ignored files.
     (Lukáš Lalinský, #172598)

   * Fix exception when revisionspec contains merge revisons but log
     formatter doesn't support merge revisions. (Kent Gibson, #148908)

   * Fix exception when ScopeReplacer is assigned to before any members have
     been retrieved.  (Aaron Bentley)

   * Fix multiple connections during checkout --lightweight.
     (Vincent Ladeuil, #159150)

   * Fix possible error in insert_data_stream when copying between 
     pack repositories over bzr+ssh or bzr+http.  
     KnitVersionedFile.get_data_stream now makes sure that requested
     compression parents are sent before any delta hunks that depend 
     on them.
     (Martin Pool, #164637)

   * Fix typo in limiting offsets coalescing for http, leading to
     whole files being downloaded instead of parts.
     (Vincent Ladeuil, #165061)

   * FTP server errors don't error in the error handling code.
     (Robert Collins, #161240)

   * Give a clearer message when a pull fails because the source needs
     to be reconciled.
     (Martin Pool, #164443)

   * It is clearer when a plugin cannot be loaded because of its name, and a
     suggestion for an acceptable name is given. (Daniel Watkins, #103023)

   * Leave port as None in transport objects if user doesn't
     specify a port in urls.
     (vincent Ladeuil, #150860)

   * Make sure Repository.fetch(self) is properly a no-op for all
     Repository implementations. (John Arbash Meinel, #158333)

   * Mark .bzr directories as "hidden" on Windows.
     (Alexander Belchenko, #71147)

   * ``merge --uncommitted`` can now operate on a single file.
     (Aaron Bentley, Lukáš Lalinský, #136890)

   * Obsolete packs are now cleaned up by pack and autopack operations.
     (Robert Collins, #153789)

   * Operations pulling data from a smart server where the underlying
     repositories are not both annotated/both unannotated will now work.
     (Robert Collins, #165304).

   * Reconcile now shows progress bars. (Robert Collins, #159351)

   * ``RemoteBranch`` was not initializing ``self._revision_id_to_revno_map``
     properly. (John Arbash Meinel, #162486)

   * Removing an already-removed file reports the file does not exist. (Daniel
     Watkins, #152811)

   * Rename on Windows is able to change filename case.
     (Alexander Belchenko, #77740)

   * Return error instead of a traceback for ``bzr log -r0``.
     (Kent Gibson, #133751)

   * Return error instead of a traceback when bzr is unable to create
     symlink on some platforms (e.g. on Windows).
     (Alexander Belchenko, workaround for #81689)

   * Revert doesn't crash when restoring a single file from a deleted
     directory. (Aaron Bentley)

   * Stderr output via logging mechanism now goes through encoded wrapper
     and no more uses utf-8, but terminal encoding instead. So all unicode
     strings now should be readable in non-utf-8 terminal.
     (Alexander Belchenko, #54173)

   * The error message when ``move --after`` should be used makes how to do so
     clearer. (Daniel Watkins, #85237)

   * Unicode-safe output from ``bzr info``. The output will be encoded
     using the terminal encoding and unrepresentable characters will be
     replaced by '?'. (Lukáš Lalinský, #151844)

   * Working trees are no longer created when pushing into a local no-trees
     repo. (Daniel Watkins, #50582)

   * Upgrade util/configobj to version 4.4.0.
     (Vincent Ladeuil, #151208).

   * Wrap medusa ftp test server as an FTPServer feature.
     (Vincent Ladeuil, #157752)

  API BREAKS:

   * ``osutils.backup_file`` is deprecated. Actually it's not used in bzrlib
     during very long time. (Alexander Belchenko)

   * The return value of
     ``VersionedFile.iter_lines_added_or_present_in_versions`` has been
     changed. Previously it was an iterator of lines, now it is an iterator of
     (line, version_id) tuples. This change has been made to aid reconcile and
     fetch operations. (Robert Collins)

   * ``bzrlib.repository.get_versioned_file_checker`` is now private.
     (Robert Collins)

   * The Repository format registry default has been removed; it was previously
     obsoleted by the bzrdir format default, which implies a default repository
     format.
     (Martin Pool)

  INTERNALS:

   * Added ``ContainerSerialiser`` and ``ContainerPushParser`` to
     ``bzrlib.pack``.  These classes provide more convenient APIs for generating
     and parsing containers from streams rather than from files.  (Andrew
     Bennetts)

   * New module ``lru_cache`` providing a cache for use by tasks that need
     semi-random access to large amounts of data. (John A Meinel)

   * InventoryEntry.diff is now deprecated.  Please use diff.DiffTree instead.

  TESTING:


bzr 0.92 2007-11-05
-------------------

  CHANGES:

  * New uninstaller on Win32.  (Alexander Belchenko)


bzr 0.92rc1 2007-10-29
----------------------

  NOTES WHEN UPGRADING:

  CHANGES:
  
   * ``bzr`` now returns exit code 4 if an internal error occurred, and 
     3 if a normal error occurred.  (Martin Pool)

   * ``pull``, ``merge`` and ``push`` will no longer silently correct some
     repository index errors that occured as a result of the Weave disk format.
     Instead the ``reconcile`` command needs to be run to correct those
     problems if they exist (and it has been able to fix most such problems
     since bzr 0.8). Some new problems have been identified during this release
     and you should run ``bzr check`` once on every repository to see if you
     need to reconcile. If you cannot ``pull`` or ``merge`` from a remote
     repository due to mismatched parent errors - a symptom of index errors -
     you should simply take a full copy of that remote repository to a clean
     directory outside any local repositories, then run reconcile on it, and
     finally pull from it locally. (And naturally email the repositories owner
     to ask them to upgrade and run reconcile).
     (Robert Collins)

  FEATURES:

   * New ``knitpack-experimental`` repository format. This is interoperable with
     the ``dirstate-tags`` format but uses a smarter storage design that greatly
     speeds up many operations, both local and remote. This new format can be
     used as an option to the ``init``, ``init-repository`` and ``upgrade``
     commands. See http://doc.bazaar-vcs.org/0.92/developers/knitpack.html
     for further details. (Robert Collins)

   * For users of bzr-svn (and those testing the prototype subtree support) that
     wish to try packs, a new ``knitpack-subtree-experimental`` format has also
     been added. This is interoperable with the ``dirstate-subtrees`` format.
     (Robert Collins)

   * New ``reconfigure`` command. (Aaron Bentley)

   * New ``revert --forget-merges`` command, which removes the record of a pending 
     merge without affecting the working tree contents.  (Martin Pool)

   * New ``bzr_remote_path`` configuration variable allows finer control of
     remote bzr locations than BZR_REMOTE_PATH environment variable.
     (Aaron Bentley)

   * New ``launchpad-login`` command to tell Bazaar your Launchpad
     user ID.  This can then be used by other functions of the
     Launchpad plugin. (James Henstridge)

  PERFORMANCE:

   * Commit in quiet mode is now slightly faster as the information to
     output is no longer calculated. (Ian Clatworthy)

   * Commit no longer checks for new text keys during insertion when the
     revision id was deterministically unique. (Robert Collins)

   * Committing a change which is not a merge and does not change the number of
     files in the tree is faster by utilising the data about whether files are
     changed to determine if the tree is unchanged rather than recalculating
     it at the end of the commit process. (Robert Collins)

   * Inventory serialisation no longer double-sha's the content.
     (Robert Collins)

   * Knit text reconstruction now avoids making copies of the lines list for
     interim texts when building a single text. The new ``apply_delta`` method
     on ``KnitContent`` aids this by allowing modification of the revision id
     such objects represent. (Robert Collins)

   * Pack indices are now partially parsed for specific key lookup using a
     bisection approach. (Robert Collins)

   * Partial commits are now approximately 40% faster by walking over the
     unselected current tree more efficiently. (Robert Collins)

   * XML inventory serialisation takes 20% less time while being stricter about
     the contents. (Robert Collins)

   * Graph ``heads()`` queries have been fixed to no longer access all history
     unnecessarily. (Robert Collins)

  IMPROVEMENTS:

   * ``bzr+https://`` smart server across https now supported. 
     (John Ferlito, Martin Pool, #128456)

   * Mutt is now a supported mail client; set ``mail_client=mutt`` in your
     bazaar.conf and ``send`` will use mutt. (Keir Mierle)

   * New option ``-c``/``--change`` for ``merge`` command for cherrypicking 
     changes from one revision. (Alexander Belchenko, #141368)

   * Show encodings, locale and list of plugins in the traceback message.
     (Martin Pool, #63894)

   * Experimental directory formats can now be marked with
     ``experimental = True`` during registration. (Ian Clatworthy)

  DOCUMENTATION:

   * New *Bazaar in Five Minutes* guide.  (Matthew Revell)

   * The hooks reference documentation is now converted to html as expected.
     (Ian Clatworthy)

  BUG FIXES:

   * Connection error reporting for the smart server has been fixed to
     display a user friendly message instead of a traceback.
     (Ian Clatworthy, #115601)

   * Make sure to use ``O_BINARY`` when opening files to check their
     sha1sum. (Alexander Belchenko, John Arbash Meinel, #153493)

   * Fix a problem with Win32 handling of the executable bit.
     (John Arbash Meinel, #149113)

   * ``bzr+ssh://`` and ``sftp://`` URLs that do not specify ports explicitly
     no longer assume that means port 22.  This allows people using OpenSSH to
     override the default port in their ``~/.ssh/config`` if they wish.  This
     fixes a bug introduced in bzr 0.91.  (Andrew Bennetts, #146715)

   * Commands reporting exceptions can now be profiled and still have their
     data correctly dumped to a file. For example, a ``bzr commit`` with
     no changes still reports the operation as pointless but doing so no
     longer throws away the profiling data if this command is run with
     ``--lsprof-file callgrind.out.ci`` say. (Ian Clatworthy)

   * Fallback to ftp when paramiko is not installed and sftp can't be used for
     ``tests/commands`` so that the test suite is still usable without
     paramiko.
     (Vincent Ladeuil, #59150)

   * Fix commit ordering in corner case. (Aaron Bentley, #94975)

   * Fix long standing bug in partial commit when there are renames 
     left in tree. (Robert Collins, #140419)

   * Fix selftest semi-random noise during http related tests.
     (Vincent Ladeuil, #140614)

   * Fix typo in ftp.py making the reconnection fail on temporary errors.
     (Vincent Ladeuil, #154259)

   * Fix failing test by comparing real paths to cover the case where the TMPDIR
     contains a symbolic link.
     (Vincent Ladeuil, #141382).

   * Fix log against smart server branches that don't support tags.
     (James Westby, #140615)

   * Fix pycurl http implementation by defining error codes from
     pycurl instead of relying on an old curl definition.
     (Vincent Ladeuil, #147530)

   * Fix 'unprintable error' message when displaying BzrCheckError and 
     some other exceptions on Python 2.5.
     (Martin Pool, #144633)

   * Fix ``Inventory.copy()`` and add test for it. (Jelmer Vernooij)

   * Handles default value for ListOption in cmd_commit.
     (Vincent Ladeuil, #140432)

   * HttpServer and FtpServer need to be closed properly or a listening socket
     will remain opened.
     (Vincent Ladeuil, #140055)

   * Monitor the .bzr directory created in the top level test
     directory to detect leaking tests.
     (Vincent Ladeuil, #147986)

   * The basename, not the full path, is now used when checking whether
     the profiling dump file begins with ``callgrind.out`` or not. This
     fixes a bug reported by Aaron Bentley on IRC. (Ian Clatworthy)

   * Trivial fix for invoking command ``reconfigure`` without arguments.
     (Rob Weir, #141629)

   * ``WorkingTree.rename_one`` will now raise an error if normalisation of the
     new path causes bzr to be unable to access the file. (Robert Collins)

   * Correctly detect a NoSuchFile when using a filezilla server. (Gary van der
     Merwe)

  API BREAKS:

   * ``bzrlib.index.GraphIndex`` now requires a size parameter to the
     constructor, for enabling bisection searches. (Robert Collins)

   * ``CommitBuilder.record_entry_contents`` now requires the root entry of a
     tree be supplied to it, previously failing to do so would trigger a
     deprecation warning. (Robert Collins)

   * ``KnitVersionedFile.add*`` will no longer cache added records even when
     enable_cache() has been called - the caching feature is now exclusively for
     reading existing data. (Robert Collins)

   * ``ReadOnlyLockError`` is deprecated; ``LockFailed`` is usually more 
     appropriate.  (Martin Pool)

   * Removed ``bzrlib.transport.TransportLogger`` - please see the new
     ``trace+`` transport instead. (Robert Collins)

   * Removed previously deprecated varargs interface to ``TestCase.run_bzr`` and
     deprecated methods ``TestCase.capture`` and ``TestCase.run_bzr_captured``.
     (Martin Pool)

   * Removed previous deprecated ``basis_knit`` parameter to the
     ``KnitVersionedFile`` constructor. (Robert Collins)

   * Special purpose method ``TestCase.run_bzr_decode`` is moved to the test_non_ascii 
     class that needs it.
     (Martin Pool)

   * The class ``bzrlib.repofmt.knitrepo.KnitRepository3`` has been folded into
     ``KnitRepository`` by parameters to the constructor. (Robert Collins)

   * The ``VersionedFile`` interface now allows content checks to be bypassed
     by supplying check_content=False.  This saves nearly 30% of the minimum
     cost to store a version of a file. (Robert Collins)

   * Tree's with bad state such as files with no length or sha will no longer
     be silently accepted by the repository XML serialiser. To serialise
     inventories without such data, pass working=True to write_inventory.
     (Robert Collins)

   * ``VersionedFile.fix_parents`` has been removed as a harmful API.
     ``VersionedFile.join`` will no longer accept different parents on either
     side of a join - it will either ignore them, or error, depending on the
     implementation. See notes when upgrading for more information.
     (Robert Collins)

  INTERNALS:

   * ``bzrlib.transport.Transport.put_file`` now returns the number of bytes
     put by the method call, to allow avoiding stat-after-write or
     housekeeping in callers. (Robert Collins)

   * ``bzrlib.xml_serializer.Serializer`` is now responsible for checking that
     mandatory attributes are present on serialisation and deserialisation.
     This fixes some holes in API usage and allows better separation between
     physical storage and object serialisation. (Robert Collins)

   * New class ``bzrlib.errors.InternalBzrError`` which is just a convenient
     shorthand for deriving from BzrError and setting internal_error = True.
     (Robert Collins)

   * New method ``bzrlib.mutabletree.update_to_one_parent_via_delta`` for
     moving the state of a parent tree to a new version via a delta rather than
     a complete replacement tree. (Robert Collins)

   * New method ``bzrlib.osutils.minimum_path_selection`` useful for removing
     duplication from user input, when a user mentions both a path and an item
     contained within that path. (Robert Collins)

   * New method ``bzrlib.repository.Repository.is_write_locked`` useful for
     determining if a repository is write locked. (Robert Collins)

   * New method on ``bzrlib.tree.Tree`` ``path_content_summary`` provides a
     tuple containing the key information about a path for commit processing
     to complete. (Robert Collins)

   * New method on xml serialisers, write_inventory_to_lines, which matches the
     API used by knits for adding content. (Robert Collins)

   * New module ``bzrlib.bisect_multi`` with generic multiple-bisection-at-once
     logic, currently only available for byte-based lookup
     (``bisect_multi_bytes``). (Robert Collins)

   * New helper ``bzrlib.tuned_gzip.bytes_to_gzip`` which takes a byte string
     and returns a gzipped version of the same. This is used to avoid a bunch
     of api friction during adding of knit hunks. (Robert Collins)

   * New parameter on ``bzrlib.transport.Transport.readv``
     ``adjust_for_latency`` which changes readv from returning strictly the
     requested data to inserted return larger ranges and in forward read order
     to reduce the effect of network latency. (Robert Collins)

   * New parameter yield_parents on ``Inventory.iter_entries_by_dir`` which
     causes the parents of a selected id to be returned recursively, so all the
     paths from the root down to each element of selected_file_ids are
     returned. (Robert Collins)

   * Knit joining has been enhanced to support plain to annotated conversion
     and annotated to plain conversion. (Ian Clatworthy)

   * The CommitBuilder method ``record_entry_contents`` now returns summary
     information about the effect of the commit on the repository. This tuple
     contains an inventory delta item if the entry changed from the basis, and a
     boolean indicating whether a new file graph node was recorded.
     (Robert Collins)

   * The python path used in the Makefile can now be overridden.
     (Andrew Bennetts, Ian Clatworthy)

  TESTING:

   * New transport implementation ``trace+`` which is useful for testing,
     logging activity taken to its _activity attribute. (Robert Collins)

   * When running bzr commands within the test suite, internal exceptions are
     not caught and reported in the usual way, but rather allowed to propagate
     up and be visible to the test suite.  A new API ``run_bzr_catch_user_errors``
     makes this behavior available to other users.
     (Martin Pool)

   * New method ``TestCase.call_catch_warnings`` for testing methods that 
     raises a Python warning.  (Martin Pool)


bzr 0.91 2007-09-26
-------------------

  BUG FIXES:

   * Print a warning instead of aborting the ``python setup.py install``
     process if building of a C extension is not possible.
     (Lukáš Lalinský, Alexander Belchenko)

   * Fix commit ordering in corner case (Aaron Bentley, #94975)

   * Fix ''bzr info bzr://host/'' and other operations on ''bzr://' URLs with
     an implicit port.  We were incorrectly raising PathNotChild due to
     inconsistent treatment of the ''_port'' attribute on the Transport object.
     (Andrew Bennetts, #133965)

   * Make RemoteRepository.sprout cope gracefully with servers that don't
     support the ``Repository.tarball`` request.
     (Andrew Bennetts)


bzr 0.91rc2 2007-09-11
----------------------

   * Replaced incorrect tarball for previous release; a debug statement was left 
     in bzrlib/remote.py.


bzr 0.91rc1 2007-09-11
----------------------

  CHANGES:

   * The default branch and repository format has changed to 
     ``dirstate-tags``, so tag commands are active by default.
     This format is compatible with Bazaar 0.15 and later.
     This incidentally fixes bug #126141.
     (Martin Pool)

   * ``--quiet`` or ``-q`` is no longer a global option. If present, it
     must now appear after the command name. Scripts doing things like
     ``bzr -q missing`` need to be rewritten as ``bzr missing -q``.
     (Ian Clatworthy)

  FEATURES:

   * New option ``--author`` in ``bzr commit`` to specify the author of the
     change, if it's different from the committer. ``bzr log`` and
     ``bzr annotate`` display the author instead of the committer.
     (Lukáš Lalinský)

   * In addition to global options and command specific options, a set of
     standard options are now supported. Standard options are legal for
     all commands. The initial set of standard options are:
     
     * ``--help`` or ``-h`` - display help message
     * ``--verbose`` or ``-v`` - display additional information
     * ``--quiet``  or ``-q`` - only output warnings and errors.

     Unlike global options, standard options can be used in aliases and
     may have command-specific help. (Ian Clatworthy)

   * Verbosity level processing has now been unified. If ``--verbose``
     or ``-v`` is specified on the command line multiple times, the
     verbosity level is made positive the first time then increased.
     If ``--quiet`` or ``-q`` is specified on the command line
     multiple times, the verbosity level is made negative the first
     time then decreased. To get the default verbosity level of zero,
     either specify none of the above , ``--no-verbose`` or ``--no-quiet``.
     Note that most commands currently ignore the magnitude of the
     verbosity level but do respect *quiet vs normal vs verbose* when
     generating output. (Ian Clatworthy)

   * ``Branch.hooks`` now supports ``pre_commit`` hook. The hook's signature
     is documented in BranchHooks constructor. (Nam T. Nguyen, #102747)

   * New ``Repository.stream_knit_data_for_revisions`` request added to the
     network protocol for greatly reduced roundtrips when retrieving a set of
     revisions. (Andrew Bennetts)

  BUG FIXES:

   * ``bzr plugins`` now lists the version number for each plugin in square
     brackets after the path. (Robert Collins, #125421)

   * Pushing, pulling and branching branches with subtree references was not
     copying the subtree weave, preventing the file graph from being accessed
     and causing errors in commits in clones. (Robert Collins)

   * Suppress warning "integer argument expected, got float" from Paramiko,
     which sometimes caused false test failures.  (Martin Pool)

   * Fix bug in bundle 4 that could cause attempts to write data to wrong
     versionedfile.  (Aaron Bentley)

   * Diffs generated using "diff -p" no longer break the patch parser.
     (Aaron Bentley)

   * get_transport treats an empty possible_transports list the same as a non-
     empty one.  (Aaron Bentley)

   * patch verification for merge directives is reactivated, and works with
     CRLF and CR files.  (Aaron Bentley)

   * Accept ..\ as a path in revision specifiers. This fixes for example
     "-r branch:..\other-branch" on Windows.  (Lukáš Lalinský) 

   * ``BZR_PLUGIN_PATH`` may now contain trailing slashes.
     (Blake Winton, #129299)

   * man page no longer lists hidden options (#131667, Aaron Bentley)

   * ``uncommit --help`` now explains the -r option adequately.  (Daniel
     Watkins, #106726)

   * Error messages are now better formatted with parameters (such as
     filenames) quoted when necessary. This avoids confusion when directory
     names ending in a '.' at the end of messages were confused with a
     full stop that may or not have been there. (Daniel Watkins, #129791)

   * Fix ``status FILE -r X..Y``. (Lukáš Lalinský)

   * If a particular command is an alias, ``help`` will show the alias
     instead of claiming there is no help for said alias. (Daniel Watkins,
     #133548)

   * TreeTransform-based operations, like pull, merge, revert, and branch,
     now roll back if they encounter an error.  (Aaron Bentley, #67699)

   * ``bzr commit`` now exits cleanly if a character unsupported by the
     current encoding is used in the commit message.  (Daniel Watkins,
     #116143)

   * bzr send uses default values for ranges when only half of an elipsis
     is specified ("-r..5" or "-r5..").  (#61685, Aaron Bentley)

   * Avoid trouble when Windows ssh calls itself 'plink' but no plink
     binary is present.  (Martin Albisetti, #107155)

   * ``bzr remove`` should remove clean subtrees.  Now it will remove (without
     needing ``--force``) subtrees that contain no files with text changes or
     modified files.  With ``--force`` it removes the subtree regardless of
     text changes or unknown files. Directories with renames in or out (but
     not changed otherwise) will now be removed without needing ``--force``.
     Unknown ignored files will be deleted without needing ``--force``.
     (Marius Kruger, #111665)

   * When two plugins conflict, the source of both the losing and now the
     winning definition is shown.  (Konstantin Mikhaylov, #5454)

   * When committing to a branch, the location being committed to is
     displayed.  (Daniel Watkins, #52479)

   * ``bzr --version`` takes care about encoding of stdout, especially
     when output is redirected. (Alexander Belchenko, #131100)

   * Prompt for an ftp password if none is provided.
     (Vincent Ladeuil, #137044)

   * Reuse bound branch associated transport to avoid multiple
     connections.
     (Vincent Ladeuil, #128076, #131396)

   * Overwrite conflicting tags by ``push`` and ``pull`` if the
     ``--overwrite`` option is specified.  (Lukáš Lalinský, #93947)

   * In checkouts, tags are copied into the master branch when created,
     changed or deleted, and are copied into the checkout when it is 
     updated.  (Martin Pool, #93856, #93860)

   * Print a warning instead of aborting the ``python setup.py install``
     process if building of a C extension is not possible.
     (Lukáš Lalinský, Alexander Belchenko)

  IMPROVEMENTS:

   * Add the option "--show-diff" to the commit command in order to display
     the diff during the commit log creation. (Goffredo Baroncelli)

   * ``pull`` and ``merge`` are much faster at installing bundle format 4.
     (Aaron Bentley)

   * ``pull -v`` no longer includes deltas, making it much faster.
     (Aaron Bentley)

   * ``send`` now sends the directive as an attachment by default.
     (Aaron Bentley, Lukáš Lalinský, Alexander Belchenko)

   * Documentation updates (Martin Albisetti)

   * Help on debug flags is now included in ``help global-options``.
     (Daniel Watkins, #124853)

   * Parameters passed on the command line are checked to ensure they are
     supported by the encoding in use. (Daniel Watkins)

   * The compression used within the bzr repository has changed from zlib
     level 9 to the zlib default level. This improves commit performance with
     only a small increase in space used (and in some cases a reduction in
     space). (Robert Collins)

   * Initial commit no longer SHAs files twice and now reuses the path
     rather than looking it up again, making it faster.
     (Ian Clatworthy)

   * New option ``-c``/``--change`` for ``diff`` and ``status`` to show
     changes in one revision.  (Lukáš Lalinský)

   * If versioned files match a given ignore pattern, a warning is now
     given. (Daniel Watkins, #48623)

   * ``bzr status`` now has -S as a short name for --short and -V as a
     short name for --versioned. These have been added to assist users
     migrating from Subversion: ``bzr status -SV`` is now like
     ``svn status -q``.  (Daniel Watkins, #115990)

   * Added C implementation of  ``PatienceSequenceMatcher``, which is about
     10x faster than the Python version. This speeds up commands that
     need file diffing, such as ``bzr commit`` or ``bzr diff``.
     (Lukáš Lalinský)

   * HACKING has been extended with a large section on core developer tasks.
     (Ian Clatworthy)

   * Add ``branches`` and ``standalone-trees`` as online help topics and
     include them as Concepts within the User Reference.
     (Paul Moore, Ian Clatworthy)

    * ``check`` can detect versionedfile parent references that are
      inconsistent with revision and inventory info, and ``reconcile`` can fix
      them.  These faulty references were generated by 0.8-era releases,
      so repositories which were manipulated by old bzrs should be
      checked, and possibly reconciled ASAP.  (Aaron Bentley, Andrew Bennetts)

  API BREAKS:

   * ``Branch.append_revision`` is removed altogether; please use 
     ``Branch.set_last_revision_info`` instead.  (Martin Pool)

   * CommitBuilder now advertises itself as requiring the root entry to be
     supplied. This only affects foreign repository implementations which reuse
     CommitBuilder directly and have changed record_entry_contents to require
     that the root not be supplied. This should be precisely zero plugins
     affected. (Robert Collins)

   * The ``add_lines`` methods on ``VersionedFile`` implementations has changed
     its return value to include the sha1 and length of the inserted text. This
     allows the avoidance of double-sha1 calculations during commit.
     (Robert Collins)

   * ``Transport.should_cache`` has been removed.  It was not called in the
     previous release.  (Martin Pool)

  TESTING:

   * Tests may now raise TestNotApplicable to indicate they shouldn't be 
     run in a particular scenario.  (Martin Pool)

   * New function multiply_tests_from_modules to give a simpler interface
     to test parameterization.  (Martin Pool, Robert Collins)

   * ``Transport.should_cache`` has been removed.  It was not called in the
     previous release.  (Martin Pool)

   * NULL_REVISION is returned to indicate the null revision, not None.
     (Aaron Bentley)

   * Use UTF-8 encoded StringIO for log tests to avoid failures on
     non-ASCII committer names.  (Lukáš Lalinský)

  INTERNALS:

   * ``bzrlib.plugin.all_plugins`` has been deprecated in favour of
     ``bzrlib.plugin.plugins()`` which returns PlugIn objects that provide
     useful functionality for determining the path of a plugin, its tests, and
     its version information. (Robert Collins)

   * Add the option user_encoding to the function 'show_diff_trees()'
     in order to move the user encoding at the UI level. (Goffredo Baroncelli)

   * Add the function make_commit_message_template_encoded() and the function
     edit_commit_message_encoded() which handle encoded strings.
     This is done in order to mix the commit messages (which is a unicode
     string), and the diff which is a raw string. (Goffredo Baroncelli)

   * CommitBuilder now defaults to using add_lines_with_ghosts, reducing
     overhead on non-weave repositories which don't require all parents to be
     present. (Robert Collins)

   * Deprecated method ``find_previous_heads`` on
     ``bzrlib.inventory.InventoryEntry``. This has been superseded by the use
     of ``parent_candidates`` and a separate heads check via the repository
     API. (Robert Collins)

   * New trace function ``mutter_callsite`` will print out a subset of the
     stack to the log, which can be useful for gathering debug details.
     (Robert Collins)

   * ``bzrlib.pack.ContainerWriter`` now tracks how many records have been
     added via a public attribute records_written. (Robert Collins)

   * New method ``bzrlib.transport.Transport.get_recommended_page_size``.
     This provides a hint to users of transports as to the reasonable
     minimum data to read. In principle this can take latency and
     bandwidth into account on a per-connection basis, but for now it
     just has hard coded values based on the url. (e.g. http:// has a large
     page size, file:// has a small one.) (Robert Collins)

   * New method on ``bzrlib.transport.Transport`` ``open_write_stream`` allows
     incremental addition of data to a file without requiring that all the
     data be buffered in memory. (Robert Collins)

   * New methods on ``bzrlib.knit.KnitVersionedFile``:
     ``get_data_stream(versions)``, ``insert_data_stream(stream)`` and
     ``get_format_signature()``.  These provide some infrastructure for
     efficiently streaming the knit data for a set of versions over the smart
     protocol.

   * Knits with no annotation cache still produce correct annotations.
     (Aaron Bentley)

   * Three new methods have been added to ``bzrlib.trace``:
     ``set_verbosity_level``, ``get_verbosity_level`` and ``is_verbose``.
     ``set_verbosity_level`` expects a numeric value: negative for quiet,
     zero for normal, positive for verbose. The size of the number can be
     used to determine just how quiet or verbose the application should be.
     The existing ``be_quiet`` and ``is_quiet`` routines have been
     integrated into this new scheme. (Ian Clatworthy)

   * Options can now be delcared with a ``custom_callback`` parameter. If
     set, this routine is called after the option is processed. This feature
     is now used by the standard options ``verbose`` and ``quiet`` so that
     setting one implicitly resets the other. (Ian Clatworthy)

   * Rather than declaring a new option from scratch in order to provide
     custom help, a centrally registered option can be decorated using the
     new ``bzrlib.Option.custom_help`` routine. In particular, this routine
     is useful when declaring better help for the ``verbose`` and ``quiet``
     standard options as the base definition of these is now more complex
     than before thanks to their use of a custom callback. (Ian Clatworthy)
      
    * Tree._iter_changes(specific_file=[]) now iterates through no files,
      instead of iterating through all files.  None is used to iterate through
      all files.  (Aaron Bentley)

    * WorkingTree.revert() now accepts None to revert all files.  The use of
      [] to revert all files is deprecated.  (Aaron Bentley)


bzr 0.90 2007-08-28
-------------------

  IMPROVEMENTS:

    * Documentation is now organized into multiple directories with a level
      added for different languages or locales. Added the Mini Tutorial
      and Quick Start Summary (en) documents from the Wiki, improving the
      content and readability of the former. Formatted NEWS as Release Notes
      complete with a Table of Conents, one heading per release. Moved the
      Developer Guide into the main document catalog and provided a link
      from the developer document catalog back to the main one.
      (Ian Clatworthy, Sabin Iacob, Alexander Belchenko)


  API CHANGES:

    * The static convenience method ``BzrDir.create_repository``
      is deprecated.  Callers should instead create a ``BzrDir`` instance
      and call ``create_repository`` on that.  (Martin Pool)


bzr 0.90rc1 2007-08-14
----------------------

  BUGFIXES:

    * ``bzr init`` should connect to the remote location one time only.  We
      have been connecting several times because we forget to pass around the
      Transport object. This modifies ``BzrDir.create_branch_convenience``,
      so that we can give it the Transport we already have.
      (John Arbash Meinel, Vincent Ladeuil, #111702)

    * Get rid of sftp connection cache (get rid of the FTP one too).
      (Vincent Ladeuil, #43731)

    * bzr branch {local|remote} remote don't try to create a working tree
      anymore.
      (Vincent Ladeuil, #112173)

    * All identified multiple connections for a single bzr command have been
      fixed. See bzrlib/tests/commands directory.
      (Vincent Ladeuil)

    * ``bzr rm`` now does not insist on ``--force`` to delete files that
      have been renamed but not otherwise modified.  (Marius Kruger,
      #111664)

    * ``bzr selftest --bench`` no longer emits deprecation warnings
      (Lukáš Lalinský)

    * ``bzr status`` now honours FILE parameters for conflict lists
      (Aaron Bentley, #127606)

    * ``bzr checkout`` now honours -r when reconstituting a working tree.
      It also honours -r 0.  (Aaron Bentley, #127708)

    * ``bzr add *`` no more fails on Windows if working tree contains
      non-ascii file names. (Kuno Meyer, #127361)

    * allow ``easy_install bzr`` runs without fatal errors. 
      (Alexander Belchenko, #125521)

    * Graph._filter_candidate_lca does not raise KeyError if a candidate
      is eliminated just before it would normally be examined.  (Aaron Bentley)

    * SMTP connection failures produce a nice message, not a traceback.
      (Aaron Bentley)

  IMPROVEMENTS:

    * Don't show "dots" progress indicators when run non-interactively, such
      as from cron.  (Martin Pool)

    * ``info`` now formats locations more nicely and lists "submit" and
      "public" branches (Aaron Bentley)

    * New ``pack`` command that will trigger database compression within
      the repository (Robert Collins)

    * Implement ``_KnitIndex._load_data`` in a pyrex extension. The pyrex
      version is approximately 2-3x faster at parsing a ``.kndx`` file.
      Which yields a measurable improvement for commands which have to
      read from the repository, such as a 1s => 0.75s improvement in
      ``bzr diff`` when there are changes to be shown.  (John Arbash Meinel)

    * Merge is now faster.  Depending on the scenario, it can be more than 2x
      faster. (Aaron Bentley)

    * Give a clearer warning, and allow ``python setup.py install`` to
      succeed even if pyrex is not available.
      (John Arbash Meinel)

    * ``DirState._read_dirblocks`` now has an optional Pyrex
      implementation. This improves the speed of any command that has to
      read the entire DirState. (``diff``, ``status``, etc, improve by
      about 10%).
      ``bisect_dirblocks`` has also been improved, which helps all
      ``_get_entry`` type calls (whenever we are searching for a
      particular entry in the in-memory DirState).
      (John Arbash Meinel)

    * ``bzr pull`` and ``bzr push`` no longer do a complete walk of the 
      branch revision history for ui display unless -v is supplied.
      (Robert Collins)

    * ``bzr log -rA..B`` output shifted to the left margin if the log only 
      contains merge revisions. (Kent Gibson) 

    * The ``plugins`` command is now public with improved help.
      (Ian Clatworthy)

    * New bundle and merge directive formats are faster to generate, and

    * Annotate merge now works when there are local changes. (Aaron Bentley)

    * Commit now only shows the progress in terms of directories instead of
      entries. (Ian Clatworthy)

    * Fix ``KnitRepository.get_revision_graph`` to not request the graph 2
      times. This makes ``get_revision_graph`` 2x faster. (John Arbash
      Meinel)

    * Fix ``VersionedFile.get_graph()`` to avoid using
      ``set.difference_update(other)``, which has bad scaling when
      ``other`` is large. This improves ``VF.get_graph([version_id])`` for
      a 12.5k graph from 2.9s down to 200ms. (John Arbash Meinel)

    * The ``--lsprof-file`` option now generates output for KCacheGrind if
      the file starts with ``callgrind.out``. This matches the default file
      filtering done by KCacheGrind's Open Dialog. (Ian Clatworthy)

    * Fix ``bzr update`` to avoid an unnecessary
      ``branch.get_master_branch`` call, which avoids 1 extra connection
      to the remote server. (Partial fix for #128076, John Arbash Meinel)

    * Log errors from the smart server in the trace file, to make debugging 
      test failures (and live failures!) easier.  (Andrew Bennetts)

    * The HTML version of the man page has been superceded by a more
      comprehensive manual called the Bazaar User Reference. This manual
      is completed generated from the online help topics. As part of this
      change, limited reStructuredText is now explicitly supported in help
      topics and command help with 'unnatural' markup being removed prior
      to display by the online help or inclusion in the man page.
      (Ian Clatworthy)

    * HTML documentation now use files extension ``*.html``
      (Alexander Belchenko)

    * The cache of ignore definitions is now cleared in WorkingTree.unlock()
      so that changes to .bzrignore aren't missed. (#129694, Daniel Watkins)

    * ``bzr selftest --strict`` fails if there are any missing features or
      expected test failures. (Daniel Watkins, #111914)

    * Link to registration survey added to README. (Ian Clatworthy)

    * Windows standalone installer show link to registration survey
      when installation finished. (Alexander Belchenko)

  LIBRARY API BREAKS:

    * Deprecated dictionary ``bzrlib.option.SHORT_OPTIONS`` removed.
      Options are now required to provide a help string and it must
      comply with the style guide by being one or more sentences with an
      initial capital and final period. (Martin Pool)

    * KnitIndex.get_parents now returns tuples. (Robert Collins)

    * Ancient unused ``Repository.text_store`` attribute has been removed.
      (Robert Collins)

    * The ``bzrlib.pack`` interface has changed to use tuples of bytestrings
      rather than just bytestrings, making it easier to represent multiple
      element names. As this interface was not used by any internal facilities
      since it was introduced in 0.18 no API compatibility is being preserved.
      The serialised form of these packs is identical with 0.18 when a single
      element tuple is in use. (Robert Collins)

  INTERNALS:

    * merge now uses ``iter_changes`` to calculate changes, which makes room for
      future performance increases.  It is also more consistent with other
      operations that perform comparisons, and reduces reliance on
      Tree.inventory.  (Aaron Bentley)

    * Refactoring of transport classes connected to a remote server.
      ConnectedTransport is a new class that serves as a basis for all
      transports needing to connect to a remote server.  transport.split_url
      have been deprecated, use the static method on the object instead. URL
      tests have been refactored too.
      (Vincent Ladeuil)

    * Better connection sharing for ConnectedTransport objects.
      transport.get_transport() now accepts a 'possible_transports' parameter.
      If a newly requested transport can share a connection with one of the
      list, it will.
      (Vincent Ladeuil)

    * Most functions now accept ``bzrlib.revision.NULL_REVISION`` to indicate
      the null revision, and consider using ``None`` for this purpose
      deprecated.  (Aaron Bentley)

    * New ``index`` module with abstract index functionality. This will be
      used during the planned changes in the repository layer. Currently the
      index layer provides a graph aware immutable index, a builder for the
      same index type to allow creating them, and finally a composer for
      such indices to allow the use of many indices in a single query. The
      index performance is not optimised, however the API is stable to allow
      development on top of the index. (Robert Collins)

    * ``bzrlib.dirstate.cmp_by_dirs`` can be used to compare two paths by
      their directory sections. This is equivalent to comparing
      ``path.split('/')``, only without having to split the paths.
      This has a Pyrex implementation available.
      (John Arbash Meinel)

    * New transport decorator 'unlistable+' which disables the list_dir
      functionality for testing.

    * Deprecated ``change_entry`` in transform.py. (Ian Clatworthy)

    * RevisionTree.get_weave is now deprecated.  Tree.plan_merge is now used
      for performing annotate-merge.  (Aaron Bentley)

    * New EmailMessage class to create email messages. (Adeodato Simó)

    * Unused functions on the private interface KnitIndex have been removed.
      (Robert Collins)

    * New ``knit.KnitGraphIndex`` which provides a ``KnitIndex`` layered on top
      of a ``index.GraphIndex``. (Robert Collins)

    * New ``knit.KnitVersionedFile.iter_parents`` method that allows querying
      the parents of many knit nodes at once, reducing round trips to the 
      underlying index. (Robert Collins)

    * Graph now has an is_ancestor method, various bits use it.
      (Aaron Bentley)

    * The ``-Dhpss`` flag now includes timing information. As well as
      logging when a new connection is opened. (John Arbash Meinel)

    * ``bzrlib.pack.ContainerWriter`` now returns an offset, length tuple to
      callers when inserting data, allowing generation of readv style access
      during pack creation, without needing a separate pass across the output
      pack to gather such details. (Robert Collins)

    * ``bzrlib.pack.make_readv_reader`` allows readv based access to pack
      files that are stored on a transport. (Robert Collins)

    * New ``Repository.has_same_location`` method that reports if two
      repository objects refer to the same repository (although with some risk
      of false negatives).  (Andrew Bennetts)

    * InterTree.compare now passes require_versioned on correctly.
      (Marius Kruger)

    * New methods on Repository - ``start_write_group``,
      ``commit_write_group``, ``abort_write_group`` and ``is_in_write_group`` -
      which provide a clean hook point for transactional Repositories - ones
      where all the data for a fetch or commit needs to be made atomically
      available in one step. This allows the write lock to remain while making
      a series of data insertions.  (e.g. data conversion). (Robert Collins)

    * In ``bzrlib.knit`` the internal interface has been altered to use
      3-tuples (index, pos, length) rather than two-tuples (pos, length) to
      describe where data in a knit is, allowing knits to be split into 
      many files. (Robert Collins)

    * ``bzrlib.knit._KnitData`` split into cache management and physical access
      with two access classes - ``_PackAccess`` and ``_KnitAccess`` defined.
      The former provides access into a .pack file, and the latter provides the
      current production repository form of .knit files. (Robert Collins)

  TESTING:

    * Remove selftest ``--clean-output``, ``--numbered-dirs`` and
      ``--keep-output`` options, which are obsolete now that tests
      are done within directories in $TMPDIR.  (Martin Pool)

    * The SSH_AUTH_SOCK environment variable is now reset to avoid 
      interaction with any running ssh agents.  (Jelmer Vernooij, #125955)

    * run_bzr_subprocess handles parameters the same way as run_bzr:
      either a string or a list of strings should be passed as the first
      parameter.  Varargs-style parameters are deprecated. (Aaron Bentley)


bzr 0.18  2007-07-17
--------------------

  BUGFIXES:

    * Fix 'bzr add' crash under Win32 (Kuno Meyer)


bzr 0.18rc1  2007-07-10
-----------------------

  BUGFIXES:

    * Do not suppress pipe errors, etc. in non-display commands
      (Alexander Belchenko, #87178)

    * Display a useful error message when the user requests to annotate
      a file that is not present in the specified revision.
      (James Westby, #122656)

    * Commands that use status flags now have a reference to 'help
      status-flags'.  (Daniel Watkins, #113436)

    * Work around python-2.4.1 inhability to correctly parse the
      authentication header.
      (Vincent Ladeuil, #121889)

    * Use exact encoding for merge directives. (Adeodato Simó, #120591)

    * Fix tempfile permissions error in smart server tar bundling under
      Windows. (Martin _, #119330)

    * Fix detection of directory entries in the inventory. (James Westby)

    * Fix handling of http code 400: Bad Request When issuing too many ranges.
      (Vincent Ladeuil, #115209)

    * Issue a CONNECT request when connecting to an https server
      via a proxy to enable SSL tunneling.
      (Vincent Ladeuil, #120678)

    * Fix ``bzr log -r`` to support selecting merge revisions, both 
      individually and as part of revision ranges.
      (Kent Gibson, #4663)
 
    * Don't leave cruft behind when failing to acquire a lockdir.
      (Martin Pool, #109169)

    * Don't use the '-f' strace option during tests.
      (Vincent Ladeuil, #102019).

    * Warn when setting ``push_location`` to a value that will be masked by
      locations.conf.  (Aaron Bentley, #122286)

    * Fix commit ordering in corner case (Aaron Bentley, #94975)

    *  Make annotate behave in a non-ASCII world (Adeodato Simó).

  IMPROVEMENTS:

    * The --lsprof-file option now dumps a text rendering of the profiling
      information if the filename ends in ".txt". It will also convert the
      profiling information to a format suitable for KCacheGrind if the
      output filename ends in ".callgrind". Fixes to the lsprofcalltree
      conversion process by Jean Paul Calderone and Itamar were also merged.
      See http://ddaa.net/blog/python/lsprof-calltree. (Ian Clatworthy)

    * ``info`` now defaults to non-verbose mode, displaying only paths and
      abbreviated format info.  ``info -v`` displays all the information
      formerly displayed by ``info``.  (Aaron Bentley, Adeodato Simó)

    * ``bzr missing`` now has better option names ``--this`` and ``--other``.
      (Elliot Murphy)

    * The internal ``weave-list`` command has become ``versionedfile-list``,
      and now lists knits as well as weaves.  (Aaron Bentley)

    * Automatic merge base selection uses a faster algorithm that chooses
      better bases in criss-cross merge situations (Aaron Bentley)

    * Progress reporting in ``commit`` has been improved. The various logical
      stages are now reported on as follows, namely:

      * Collecting changes [Entry x/y] - Stage n/m
      * Saving data locally - Stage n/m
      * Uploading data to master branch - Stage n/m
      * Updating the working tree - Stage n/m
      * Running post commit hooks - Stage n/m
      
      If there is no master branch, the 3rd stage is omitted and the total
      number of stages is adjusted accordingly.

      Each hook that is run after commit is listed with a name (as hooks
      can be slow it is useful feedback).
      (Ian Clatworthy, Robert Collins)

    * Various operations that are now faster due to avoiding unnecessary
      topological sorts. (Aaron Bentley)

    * Make merge directives robust against broken bundles. (Aaron Bentley)

    * The lsprof filename note is emitted via trace.note(), not standard
      output.  (Aaron Bentley)

    * ``bzrlib`` now exports explicit API compatibility information to assist
      library users and plugins. See the ``bzrlib.api`` module for details.
      (Robert Collins)

    * Remove unnecessary lock probes when acquiring a lockdir.
      (Martin Pool)

    * ``bzr --version`` now shows the location of the bzr log file, which
      is especially useful on Windows.  (Martin Pool)

    * -D now supports hooks to get debug tracing of hooks (though its currently
      minimal in nature). (Robert Collins)

    * Long log format reports deltas on merge revisions. 
      (John Arbash Meinel, Kent Gibson)

    * Make initial push over ftp more resilient. (John Arbash Meinel)

    * Print a summary of changes for update just like pull does.
      (Daniel Watkins, #113990)

    * Add a -Dhpss option to trace smart protocol requests and responses.
      (Andrew Bennetts)

  LIBRARY API BREAKS:

    * Testing cleanups - 
      ``bzrlib.repository.RepositoryTestProviderAdapter`` has been moved
      to ``bzrlib.tests.repository_implementations``;
      ``bzrlib.repository.InterRepositoryTestProviderAdapter`` has been moved
      to ``bzrlib.tests.interrepository_implementations``;
      ``bzrlib.transport.TransportTestProviderAdapter`` has moved to 
      ``bzrlib.tests.test_transport_implementations``.
      ``bzrlib.branch.BranchTestProviderAdapter`` has moved to
      ``bzrlib.tests.branch_implementations``.
      ``bzrlib.bzrdir.BzrDirTestProviderAdapter`` has moved to 
      ``bzrlib.tests.bzrdir_implementations``.
      ``bzrlib.versionedfile.InterVersionedFileTestProviderAdapter`` has moved
      to ``bzrlib.tests.interversionedfile_implementations``.
      ``bzrlib.store.revision.RevisionStoreTestProviderAdapter`` has moved to
      ``bzrlib.tests.revisionstore_implementations``.
      ``bzrlib.workingtree.WorkingTreeTestProviderAdapter`` has moved to
      ``bzrlib.tests.workingtree_implementations``.
      These changes are an API break in the testing infrastructure only.
      (Robert Collins)

    * Relocate TestCaseWithRepository to be more central. (Robert Collins)

    * ``bzrlib.add.smart_add_tree`` will no longer perform glob expansion on
      win32. Callers of the function should do this and use the new
      ``MutableTree.smart_add`` method instead. (Robert Collins)

    * ``bzrlib.add.glob_expand_for_win32`` is now
      ``bzrlib.win32utils.glob_expand``.  (Robert Collins)

    * ``bzrlib.add.FastPath`` is now private and moved to 
      ``bzrlib.mutabletree._FastPath``. (Robert Collins, Martin Pool)

    * ``LockDir.wait`` removed.  (Martin Pool)

    * The ``SmartServer`` hooks API has changed for the ``server_started`` and
      ``server_stopped`` hooks. The first parameter is now an iterable of
      backing URLs rather than a single URL. This is to reflect that many
      URLs may map to the external URL of the server. E.g. the server interally
      may have a chrooted URL but also the local file:// URL will be at the 
      same location. (Robert Collins)

  INTERNALS:

    * New SMTPConnection class to unify email handling.  (Adeodato Simó)

    * Fix documentation of BzrError. (Adeodato Simó)

    * Make BzrBadParameter an internal error. (Adeodato Simó)

    * Remove use of 'assert False' to raise an exception unconditionally.
      (Martin Pool)

    * Give a cleaner error when failing to decode knit index entry.
      (Martin Pool)

    * TreeConfig would mistakenly search the top level when asked for options
      from a section. It now respects the section argument and only
      searches the specified section. (James Westby)

    * Improve ``make api-docs`` output. (John Arbash Meinel)

    * Use os.lstat rather than os.stat for osutils.make_readonly and
      osutils.make_writeable. This makes the difftools plugin more
      robust when dangling symlinks are found. (Elliot Murphy)

    * New ``-Dlock`` option to log (to ~/.bzr.log) information on when 
      lockdirs are taken or released.  (Martin Pool)

    * ``bzrlib`` Hooks are now nameable using ``Hooks.name_hook``. This 
      allows a nicer UI when hooks are running as the current hook can
      be displayed. (Robert Collins)

    * ``Transport.get`` has had its interface made more clear for ease of use.
      Retrieval of a directory must now fail with either 'PathError' at open
      time, or raise 'ReadError' on a read. (Robert Collins)

    * New method ``_maybe_expand_globs`` on the ``Command`` class for 
      dealing with unexpanded glob lists - e.g. on the win32 platform. This
      was moved from ``bzrlib.add._prepare_file_list``. (Robert Collins)

    * ``bzrlib.add.smart_add`` and ``bzrlib.add.smart_add_tree`` are now
      deprecated in favour of ``MutableTree.smart_add``. (Robert Collins,
      Martin Pool)

    * New method ``external_url`` on Transport for obtaining the url to
      hand to external processes. (Robert Collins)

    * Teach windows installers to build pyrex/C extensions.
      (Alexander Belchenko)

  TESTING:

    * Removed the ``--keep-output`` option from selftest and clean up test
      directories as they're used.  This reduces the IO load from 
      running the test suite and cuts the time by about half.
      (Andrew Bennetts, Martin Pool)

    * Add scenarios as a public attribute on the TestAdapter classes to allow
      modification of the generated scenarios before adaption and easier
      testing. (Robert Collins)

    * New testing support class ``TestScenarioApplier`` which multiplies
      out a single teste by a list of supplied scenarios. (RobertCollins)

    * Setting ``repository_to_test_repository`` on a repository_implementations
      test will cause it to be called during repository creation, allowing the
      testing of repository classes which are not based around the Format
      concept. For example a repository adapter can be tested in this manner,
      by altering the repository scenarios to include a scenario that sets this
      attribute during the test parameterisation in
      ``bzrlib.tests.repository.repository_implementations``. (Robert Collins)

    * Clean up many of the APIs for blackbox testing of Bazaar.  The standard 
      interface is now self.run_bzr.  The command to run can be passed as
      either a list of parameters, a string containing the command line, or
      (deprecated) varargs parameters.  (Martin Pool)

    * The base TestCase now isolates tests from -D parameters by clearing
      ``debug.debug_flags`` and restores it afterwards. (Robert Collins)

    * Add a relpath parameter to get_transport methods in test framework to
      avoid useless cloning.
      (Vincent Ladeuil, #110448)


bzr 0.17  2007-06-18
--------------------

  BUGFIXES:

    * Fix crash of commit due to wrong lookup of filesystem encoding.
      (Colin Watson, #120647)

    * Revert logging just to stderr in commit as broke unicode filenames.
      (Aaron Bentley, Ian Clatworthy, #120930)


bzr 0.17rc1  2007-06-12
-----------------------

  NOTES WHEN UPGRADING:

    * The kind() and is_executable() APIs on the WorkingTree interface no
      longer implicitly (read) locks and unlocks the tree. This *might*
      impact some plug-ins and tools using this part of the API. If you find
      an issue that may be caused by this change, please let us know,
      particularly the plug-in/tool maintainer. If encountered, the API
      fix is to surround kind() and is_executable() calls with lock_read()
      and unlock() like so::

        work_tree.lock_read()
        try:
            kind = work_tree.kind(...)
        finally:
            work_tree.unlock()

  INTERNALS:
    * Rework of LogFormatter API to provide beginning/end of log hooks and to
      encapsulate the details of the revision to be logged in a LogRevision
      object.
      In long log formats, merge revision ids are only shown when --show-ids
      is specified, and are labelled "revision-id:", as per mainline
      revisions, instead of "merged:". (Kent Gibson)

    * New ``BranchBuilder`` API which allows the construction of particular
      histories quickly. Useful for testing and potentially other applications
      too. (Robert Collins)

  IMPROVEMENTS:
  
    * There are two new help topics, working-trees and repositories that
      attempt to explain these concepts. (James Westby, John Arbash Meinel,
      Aaron Bentley)

    * Added ``bzr log --limit`` to report a limited number of revisions.
      (Kent Gibson, #3659)

    * Revert does not try to preserve file contents that were originally
      produced by reverting to a historical revision.  (Aaron Bentley)

    * ``bzr log --short`` now includes ``[merge]`` for revisions which
      have more than one parent. This is a small improvement to help
      understanding what changes have occurred
      (John Arbash Meinel, #83887)

    * TreeTransform avoids many renames when contructing large trees,
      improving speed.  3.25x speedups have been observed for construction of
      kernel-sized-trees, and checkouts are 1.28x faster.  (Aaron Bentley)

    * Commit on large trees is now faster. In my environment, a commit of
      a small change to the Mozilla tree (55k files) has dropped from
      66 seconds to 32 seconds. For a small tree of 600 files, commit of a
      small change is 33% faster. (Ian Clatworthy)

    * New --create-prefix option to bzr init, like for push.  (Daniel Watkins,
      #56322)

  BUGFIXES:

    * ``bzr push`` should only connect to the remote location one time.
      We have been connecting 3 times because we forget to pass around
      the Transport object. This adds ``BzrDir.clone_on_transport()``, so
      that we can pass in the Transport that we already have.
      (John Arbash Meinel, #75721)

    * ``DirState.set_state_from_inventory()`` needs to properly order
      based on split paths, not just string paths.
      (John Arbash Meinel, #115947)

    * Let TestUIFactoy encode the password prompt with its own stdout.
      (Vincent Ladeuil, #110204)

    * pycurl should take use the range header that takes the range hint
      into account.
      (Vincent Ladeuil, #112719)

    * WorkingTree4.get_file_sha1 no longer raises an exception when invoked
      on a missing file.  (Aaron Bentley, #118186)

    * WorkingTree.remove works correctly with tree references, and when pwd is
      not the tree root. (Aaron Bentley)

    * Merge no longer fails when a file is renamed in one tree and deleted
      in the other. (Aaron Bentley, #110279)

    * ``revision-info`` now accepts dotted revnos, doesn't require a tree,
      and defaults to the last revision (Matthew Fuller, #90048)

    * Tests no longer fail when BZR_REMOTE_PATH is set in the environment.
      (Daniel Watkins, #111958)

    * ``bzr branch -r revid:foo`` can be used to branch any revision in
      your repository. (Previously Branch6 only supported revisions in your
      mainline). (John Arbash Meinel, #115343)

bzr 0.16  2007-05-07
--------------------
  
  BUGFIXES:

    * Handle when you have 2 directories with similar names, but one has a
      hyphen. (``'abc'`` versus ``'abc-2'``). The WT4._iter_changes
      iterator was using direct comparison and ``'abc/a'`` sorts after
      ``'abc-2'``, but ``('abc', 'a')`` sorts before ``('abc-2',)``.
      (John Arbash Meinel, #111227)

    * Handle when someone renames a file on disk without telling bzr.
      Previously we would report the first file as missing, but not show
      the new unknown file. (John Arbash Meinel, #111288)

    * Avoid error when running hooks after pulling into or pushing from
      a branch bound to a smartserver branch.  (Martin Pool, #111968)

  IMPROVEMENTS:

    * Move developer documentation to doc/developers/. This reduces clutter in
      the root of the source tree and allows HACKING to be split into multiple
      files. (Robert Collins, Alexander Belchenko)

    * Clean up the ``WorkingTree4._iter_changes()`` internal loops as well as
      ``DirState.update_entry()``. This optimizes the core logic for ``bzr
      diff`` and ``bzr status`` significantly improving the speed of
      both. (John Arbash Meinel)

bzr 0.16rc2  2007-04-30
-----------------------

  BUGFIXES:

    * Handle the case when you delete a file, and then rename another file
      on top of it. Also handle the case of ``bzr rm --keep foo``. ``bzr
      status`` should show the removed file and an unknown file in its
      place. (John Arbash Meinel, #109993)

    * Bundles properly read and write revision properties that have an
      empty value. And when the value is not ASCII.
      (John Arbash Meinel, #109613)

    * Fix the bzr commit message to be in text mode.
      (Alexander Belchenko, #110901)

    * Also handle when you rename a file and create a file where it used
      to be. (John Arbash Meinel, #110256)

    * ``WorkingTree4._iter_changes`` should not descend into unversioned
      directories. (John Arbash Meinel, #110399)

bzr 0.16rc1  2007-04-26
-----------------------

  NOTES WHEN UPGRADING:

    * ``bzr remove`` and ``bzr rm`` will now remove the working file, if
      it could be recovered again.
      This has been done for consistency with svn and the unix rm command.
      The old ``remove`` behaviour has been retained in the new option
      ``bzr remove --keep``, which will just stop versioning the file,
      but not delete it.
      ``bzr remove --force`` have been added which will always delete the
      files.
      ``bzr remove`` is also more verbose.
      (Marius Kruger, #82602)

  IMPROVEMENTS:

    * Merge directives can now be supplied as input to `merge` and `pull`,
      like bundles can.  (Aaron Bentley)

    * Sending the SIGQUIT signal to bzr, which can be done on Unix by
      pressing Control-Backslash, drops bzr into a debugger.  Type ``'c'``
      to continue.  This can be disabled by setting the environment variable
      ``BZR_SIGQUIT_PDB=0``.  (Martin Pool)

    * selftest now supports --list-only to list tests instead of running
      them. (Ian Clatworthy)

    * selftest now supports --exclude PATTERN (or -x PATTERN) to exclude
      tests with names that match that regular expression.
      (Ian Clatworthy, #102679)

    * selftest now supports --randomize SEED to run tests in a random order.
      SEED is typically the value 'now' meaning 'use the current time'.
      (Ian Clatworthy, #102686)

    * New option ``--fixes`` to commit, which stores bug fixing annotations as
      revision properties. Built-in support for Launchpad, Debian, Trac and
      Bugzilla bug trackers. (Jonathan Lange, James Henstridge, Robert Collins)

    * New API, ``bzrlib.bugtracker.tracker_registry``, for adding support for
      other bug trackers to ``fixes``. (Jonathan Lange, James Henstridge,
      Robert Collins)

    * ``selftest`` has new short options ``-f`` and ``-1``.  (Martin
      Pool)

    * ``bzrlib.tsort.MergeSorter`` optimizations. Change the inner loop
      into using local variables instead of going through ``self._var``.
      Improves the time to ``merge_sort`` a 10k revision graph by
      approximately 40% (~700->400ms).  (John Arbash Meinel)

    * ``make docs`` now creates a man page at ``man1/bzr.1`` fixing bug 107388.
      (Robert Collins)

    * ``bzr help`` now provides cross references to other help topics using
      the _see_also facility on command classes. Likewise the bzr_man
      documentation, and the bzr.1 man page also include this information.
      (Robert Collins)

    * Tags are now included in logs, that use the long log formatter. 
      (Erik Bågfors, Alexander Belchenko)

    * ``bzr help`` provides a clearer message when a help topic cannot be
      found. (Robert Collins, #107656)

    * ``bzr help`` now accepts optional prefixes for command help. The help
      for all commands can now be found at ``bzr help commands/COMMANDNAME``
      as well as ``bzr help COMMANDNAME`` (which only works for commands 
      where the name is not the same as a more general help topic). 
      (Robert Collins)

    * ``bzr help PLUGINNAME`` will now return the module docstring from the
      plugin PLUGINNAME. (Robert Collins, #50408)

    * New help topic ``urlspec`` which lists the availables transports.
      (Goffredo Baroncelli)

    * doc/server.txt updated to document the default bzr:// port
      and also update the blurb about the hpss' current status.
      (Robert Collins, #107125).

    * ``bzr serve`` now listens on interface 0.0.0.0 by default, making it
      serve out to the local LAN (and anyone in the world that can reach the
      machine running ``bzr serve``. (Robert Collins, #98918)

    * A new smart server protocol version has been added.  It prefixes requests
      and responses with an explicit version identifier so that future protocol
      revisions can be dealt with gracefully.  (Andrew Bennetts, Robert Collins)

    * The bzr protocol version 2 indicates success or failure in every response
      without depending on particular commands encoding that consistently,
      allowing future client refactorings to be much more robust about error
      handling. (Robert Collins, Martin Pool, Andrew Bennetts)

    * The smart protocol over HTTP client has been changed to always post to the
      same ``.bzr/smart`` URL under the original location when it can.  This allows
      HTTP servers to only have to pass URLs ending in .bzr/smart to the smart
      server handler, and not arbitrary ``.bzr/*/smart`` URLs.  (Andrew Bennetts)

    * digest authentication is now supported for proxies and HTTP by the urllib
      based http implementation. Tested against Apache 2.0.55 and Squid
      2.6.5. Basic and digest authentication are handled coherently for HTTP
      and proxy: if the user is provided in the url (bzr command line for HTTP,
      proxy environment variables for proxies), the password is prompted for
      (only once). If the password is provided, it is taken into account. Once
      the first authentication is successful, all further authentication
      roundtrips are avoided by preventively setting the right authentication
      header(s).
      (Vincent Ladeuil).

  INTERNALS:

    * bzrlib API compatability with 0.8 has been dropped, cleaning up some
      code paths. (Robert Collins)

    * Change the format of chroot urls so that they can be safely manipulated
      by generic url utilities without causing the resulting urls to have
      escaped the chroot. A side effect of this is that creating a chroot
      requires an explicit action using a ChrootServer.
      (Robert Collins, Andrew Bennetts)

    * Deprecate ``Branch.get_root_id()`` because branches don't have root ids,
      rather than fixing bug #96847.  (Aaron Bentley)

    * ``WorkingTree.apply_inventory_delta`` provides a better alternative to
      ``WorkingTree._write_inventory``.  (Aaron Bentley)

    * Convenience method ``TestCase.expectFailure`` ensures that known failures
      do not silently pass.  (Aaron Bentley)

    * ``Transport.local_abspath`` now raises ``NotLocalUrl`` rather than 
      ``TransportNotPossible``. (Martin Pool, Ian Clatworthy)

    * New SmartServer hooks facility. There are two initial hooks documented
      in ``bzrlib.transport.smart.SmartServerHooks``. The two initial hooks allow
      plugins to execute code upon server startup and shutdown.
      (Robert Collins).

    * SmartServer in standalone mode will now close its listening socket
      when it stops, rather than waiting for garbage collection. This primarily
      fixes test suite hangs when a test tries to connect to a shutdown server.
      It may also help improve behaviour when dealing with a server running
      on a specific port (rather than dynamically assigned ports).
      (Robert Collins)

    * Move most SmartServer code into a new package, bzrlib/smart.
      bzrlib/transport/remote.py contains just the Transport classes that used
      to be in bzrlib/transport/smart.py.  (Andrew Bennetts)

    * urllib http implementation avoid roundtrips associated with
      401 (and 407) errors once the authentication succeeds.
      (Vincent Ladeuil).

    * urlib http now supports querying the user for a proxy password if
      needed. Realm is shown in the prompt for both HTTP and proxy
      authentication when the user is required to type a password. 
      (Vincent Ladeuil).

    * Renamed SmartTransport (and subclasses like SmartTCPTransport) to
      RemoteTransport (and subclasses to RemoteTCPTransport, etc).  This is more
      consistent with its new home in ``bzrlib/transport/remote.py``, and because
      it's not really a "smart" transport, just one that does file operations
      via remote procedure calls.  (Andrew Bennetts)
 
    * The ``lock_write`` method of ``LockableFiles``, ``Repository`` and
      ``Branch`` now accept a ``token`` keyword argument, so that separate
      instances of those objects can share a lock if it has the right token.
      (Andrew Bennetts, Robert Collins)

    * New method ``get_branch_reference`` on ``BzrDir`` allows the detection of
      branch references - which the smart server component needs.

    * The Repository API ``make_working_trees`` is now permitted to return
      False when ``set_make_working_trees`` is not implemented - previously
      an unimplemented ``set_make_working_trees`` implied the result True
      from ``make_working_trees``. This has been changed to accomodate the
      smart server, where it does not make sense (at this point) to ever
      make working trees by default. (Robert Collins)

    * Command objects can now declare related help topics by having _see_also
      set to a list of related topic. (Robert Collins)

    * ``bzrlib.help`` now delegates to the Command class for Command specific
      help. (Robert Collins)

    * New class ``TransportListRegistry``, derived from the Registry class, which 
      simplifies tracking the available Transports. (Goffredo Baroncelli)

    * New function ``Branch.get_revision_id_to_revno_map`` which will
      return a dictionary mapping revision ids to dotted revnos. Since
      dotted revnos are defined in the context of the branch tip, it makes
      sense to generate them from a ``Branch`` object.
      (John Arbash Meinel)

    * Fix the 'Unprintable error' message display to use the repr of the 
      exception that prevented printing the error because the str value
      for it is often not useful in debugging (e.g. KeyError('foo') has a
      str() of 'foo' but a repr of 'KeyError('foo')' which is much more
      useful. (Robert Collins)

    * ``urlutils.normalize_url`` now unescapes unreserved characters, such as "~".
      (Andrew Bennetts)

  BUGFIXES:

    * Don't fail bundle selftest if email has 'two' embedded.  
      (Ian Clatworthy, #98510)

    * Remove ``--verbose`` from ``bzr bundle``. It didn't work anyway.
      (Robert Widhopf-Fenk, #98591)

    * Remove ``--basis`` from the checkout/branch commands - it didn't work
      properly and is no longer beneficial.
      (Robert Collins, #53675, #43486)

    * Don't produce encoding error when adding duplicate files.
      (Aaron Bentley)

    * Fix ``bzr log <file>`` so it only logs the revisions that changed
      the file, and does it faster.
      (Kent Gibson, John Arbash Meinel, #51980, #69477)
 
    * Fix ``InterDirstateTre._iter_changes`` to handle when we come across
      an empty versioned directory, which now has files in it.
      (John Arbash Meinel, #104257)

    * Teach ``common_ancestor`` to shortcut when the tip of one branch is
      inside the ancestry of the other. Saves a lot of graph processing
      (with an ancestry of 16k revisions, ``bzr merge ../already-merged``
      changes from 2m10s to 13s).  (John Arbash Meinel, #103757)

    * Fix ``show_diff_trees`` to handle the case when a file is modified,
      and the containing directory is renamed. (The file path is different
      in this versus base, but it isn't marked as a rename).
      (John Arbash Meinel, #103870)

    * FTP now works even when the FTP server does not support atomic rename.
      (Aaron Bentley, #89436)

    * Correct handling in bundles and merge directives of timezones with
      that are not an integer number of hours offset from UTC.  Always 
      represent the epoch time in UTC to avoid problems with formatting 
      earlier times on win32.  (Martin Pool, Alexander Belchenko, John
      Arbash Meinel)

    * Typo in the help for ``register-branch`` fixed. (Robert Collins, #96770)

    * "dirstate" and "dirstate-tags" formats now produce branches compatible
      with old versions of bzr. (Aaron Bentley, #107168))

    * Handle moving a directory when children have been added, removed,
      and renamed. (John Arbash Meinel, #105479)

    * Don't preventively use basic authentication for proxy before receiving a
      407 error. Otherwise people willing to use other authentication schemes
      may expose their password in the clear (or nearly). This add one
      roundtrip in case basic authentication should be used, but plug the
      security hole.
      (Vincent Ladeuil)

    * Handle http and proxy digest authentication.
      (Vincent Ladeuil, #94034).

  TESTING:

    * Added ``bzrlib.strace.strace`` which will strace a single callable and
      return a StraceResult object which contains just the syscalls involved
      in running it. (Robert Collins)

    * New test method ``reduceLockdirTimeout`` to drop the default (ui-centric)
      default time down to one suitable for tests. (Andrew Bennetts)

    * Add new ``vfs_transport_factory`` attribute on tests which provides the 
      common vfs backing for both the readonly and readwrite transports.
      This allows the RemoteObject tests to back onto local disk or memory,
      and use the existing ``transport_server`` attribute all tests know about
      to be the smart server transport. This in turn allows tests to 
      differentiate between 'transport to access the branch', and 
      'transport which is a VFS' - which matters in Remote* tests.
      (Robert Collins, Andrew Bennetts)

    * The ``make_branch_and_tree`` method for tests will now create a 
      lightweight checkout for the tree if the ``vfs_transport_factory`` is not
      a LocalURLServer. (Robert Collins, Andrew Bennetts)

    * Branch implementation tests have been audited to ensure that all urls 
      passed to Branch APIs use proper urls, except when local-disk paths
      are intended. This is so that tests correctly access the test transport
      which is often not equivalent to local disk in Remote* tests. As part
      of this many tests were adjusted to remove dependencies on local disk
      access.
      (Robert Collins, Andrew Bennetts)

    * Mark bzrlib.tests and bzrlib.tests.TestUtil as providing assertFOO helper
      functions by adding a ``__unittest`` global attribute. (Robert Collins,
      Andrew Bennetts, Martin Pool, Jonathan Lange)

    * Refactored proxy and authentication handling to simplify the
      implementation of new auth schemes for both http and proxy. 
      (Vincent Ladeuil)

bzr 0.15 2007-04-01
-------------------

  BUGFIXES:

    * Handle incompatible repositories as a user issue when fetching.
      (Aaron Bentley)

    * Don't give a recommendation to upgrade when branching or 
      checking out a branch that contains an old-format working tree.
      (Martin Pool)

bzr 0.15rc3  2007-03-26
-----------------------

  CHANGES:
 
    * A warning is now displayed when opening working trees in older 
      formats, to encourage people to upgrade to WorkingTreeFormat4.
      (Martin Pool)

  IMPROVEMENTS:

    * HTTP redirections are now taken into account when a branch (or a
      bundle) is accessed for the first time. A message is issued at each
      redirection to inform the user. In the past, http redirections were
      silently followed for each request which significantly degraded the
      performances. The http redirections are not followed anymore by
      default, instead a RedirectRequested exception is raised. For bzrlib
      users needing to follow http redirections anyway,
      ``bzrlib.transport.do_catching_redirections`` provide an easy transition
      path.  (vila)

  INTERNALS:

    * Added ``ReadLock.temporary_write_lock()`` to allow upgrading an OS read
      lock to an OS write lock. Linux can do this without unlocking, Win32
      needs to unlock in between. (John Arbash Meinel)
 
    * New parameter ``recommend_upgrade`` to ``BzrDir.open_workingtree``
      to silence (when false) warnings about opening old formats.
      (Martin Pool)

    * Fix minor performance regression with bzr-0.15 on pre-dirstate
      trees. (We were reading the working inventory too many times).
      (John Arbash Meinel)

    * Remove ``Branch.get_transaction()`` in favour of a simple cache of
      ``revision_history``.  Branch subclasses should override
      ``_gen_revision_history`` rather than ``revision_history`` to make use of
      this cache, and call ``_clear_revision_history_cache`` and
      ``_cache_revision_history`` at appropriate times. (Andrew Bennetts)

  BUGFIXES:

    * Take ``smtp_server`` from user config into account.
      (vila, #92195)

    * Restore Unicode filename handling for versioned and unversioned files.
      (John Arbash Meinel, #92608)

    * Don't fail during ``bzr commit`` if a file is marked removed, and
      the containing directory is auto-removed.  (John Arbash Meinel, #93681)

    * ``bzr status FILENAME`` failed on Windows because of an uncommon
      errno. (``ERROR_DIRECTORY == 267 != ENOTDIR``).
      (Wouter van Heyst, John Arbash Meinel, #90819)

    * ``bzr checkout source`` should create a local branch in the same
      format as source. (John Arbash Meinel, #93854)

    * ``bzr commit`` with a kind change was failing to update the
      last-changed-revision for directories.  The
      InventoryDirectory._unchanged only looked at the ``parent_id`` and name,
      ignoring the fact that the kind could have changed, too.
      (John Arbash Meinel, #90111)

    * ``bzr mv dir/subdir other`` was incorrectly updating files inside
      the directory. So that there was a chance it would break commit,
      etc. (John Arbash Meinel, #94037)
 
    * Correctly handles mutiple permanent http redirections.
      (vila, #88780)

bzr 0.15rc2  2007-03-14
-----------------------

  NOTES WHEN UPGRADING:
        
    * Release 0.15rc2 of bzr changes the ``bzr init-repo`` command to
      default to ``--trees`` instead of ``--no-trees``.
      Existing shared repositories are not affected.

  IMPROVEMENTS:

    * New ``merge-directive`` command to generate machine- and human-readable
      merge requests.  (Aaron Bentley)

    * New ``submit:`` revision specifier makes it easy to diff against the
      common ancestor with the submit location (Aaron Bentley)

    * Added support for Putty's SSH implementation. (Dmitry Vasiliev)

    * Added ``bzr status --versioned`` to report only versioned files, 
      not unknowns. (Kent Gibson)

    * Merge now autodetects the correct line-ending style for its conflict
      markers.  (Aaron Bentley)

  INTERNALS:

    * Refactored SSH vendor registration into SSHVendorManager class.
      (Dmitry Vasiliev)

  BUGFIXES:

    * New ``--numbered-dirs`` option to ``bzr selftest`` to use
      numbered dirs for TestCaseInTempDir. This is default behavior
      on Windows. Anyone can force named dirs on Windows
      with ``--no-numbered-dirs``. (Alexander Belchenko)

    * Fix ``RevisionSpec_revid`` to handle the Unicode strings passed in
      from the command line. (Marien Zwart, #90501)

    * Fix ``TreeTransform._iter_changes`` when both the source and
      destination are missing. (Aaron Bentley, #88842)

    * Fix commit of merges with symlinks in dirstate trees.
      (Marien Zwart)
    
    * Switch the ``bzr init-repo`` default from --no-trees to --trees. 
      (Wouter van Heyst, #53483)


bzr 0.15rc1  2007-03-07
-----------------------

  SURPRISES:

    * The default disk format has changed. Please run 'bzr upgrade' in your
      working trees to upgrade. This new default is compatible for network
      operations, but not for local operations. That is, if you have two
      versions of bzr installed locally, after upgrading you can only use the
      bzr 0.15 version. This new default does not enable tags or nested-trees
      as they are incompatible with bzr versions before 0.15 over the network.

    * For users of bzrlib: Two major changes have been made to the working tree
      api in bzrlib. The first is that many methods and attributes, including
      the inventory attribute, are no longer valid for use until one of
      ``lock_read``/``lock_write``/``lock_tree_write`` has been called,
      and become invalid again after unlock is called. This has been done
      to improve performance and correctness as part of the dirstate
      development.
      (Robert Collins, John A Meinel, Martin Pool, and others).

    * For users of bzrlib: The attribute 'tree.inventory' should be considered
      readonly. Previously it was possible to directly alter this attribute, or
      its contents, and have the tree notice this. This has been made
      unsupported - it may work in some tree formats, but in the newer dirstate
      format such actions will have no effect and will be ignored, or even
      cause assertions. All operations possible can still be carried out by a
      combination of the tree API, and the bzrlib.transform API. (Robert
      Collins, John A Meinel, Martin Pool, and others).

  IMPROVEMENTS:

    * Support for OS Windows 98. Also .bzr.log on any windows system
      saved in My Documents folder. (Alexander Belchenko)

    * ``bzr mv`` enhanced to support already moved files.
      In the past the mv command would have failed if the source file doesn't
      exist. In this situation ``bzr mv`` would now detect that the file has
      already moved and update the repository accordingly, if the target file
      does exist.
      A new option ``--after`` has been added so that if two files already
      exist, you could notify Bazaar that you have moved a (versioned) file
      and replaced it with another. Thus in this case ``bzr move --after``
      will only update the Bazaar identifier.
      (Steffen Eichenberg, Marius Kruger)

    * ``ls`` now works on treeless branches and remote branches.
      (Aaron Bentley)

    * ``bzr help global-options`` describes the global options.
      (Aaron Bentley)

    * ``bzr pull --overwrite`` will now correctly overwrite checkouts.
      (Robert Collins)

    * Files are now allowed to change kind (e.g. from file to symlink).
      Supported by ``commit``, ``revert`` and ``status``
      (Aaron Bentley)

    * ``inventory`` and ``unknowns`` hidden in favour of ``ls``
      (Aaron Bentley)

    * ``bzr help checkouts`` descibes what checkouts are and some possible
      uses of them. (James Westby, Aaron Bentley)

    * A new ``-d`` option to push, pull and merge overrides the default 
      directory.  (Martin Pool)

    * Branch format 6: smaller, and potentially faster than format 5.  Supports
      ``append_history_only`` mode, where the log view and revnos do not change,
      except by being added to.  Stores policy settings in
      ".bzr/branch/branch.conf".

    * ``append_only`` branches:  Format 6 branches may be configured so that log
      view and revnos are always consistent.  Either create the branch using
      "bzr init --append-revisions-only" or edit the config file as descriped
      in docs/configuration.txt.

    * rebind: Format 6 branches retain the last-used bind location, so if you
      "bzr unbind", you can "bzr bind" to bind to the previously-selected
      bind location.

    * Builtin tags support, created and deleted by the ``tag`` command and
      stored in the branch.  Tags can be accessed with the revisionspec
      ``-rtag:``, and listed with ``bzr tags``.  Tags are not versioned 
      at present. Tags require a network incompatible upgrade. To perform this
      upgrade, run ``bzr upgrade --dirstate-tags`` in your branch and
      repositories. (Martin Pool)

    * The ``bzr://`` transport now has a well-known port number, 4155,
      which it will use by default.  (Andrew Bennetts, Martin Pool)

    * Bazaar now looks for user-installed plugins before looking for site-wide
      plugins. (Jonathan Lange)

    * ``bzr resolve`` now detects and marks resolved text conflicts.
      (Aaron Bentley)

  INTERNALS:

    * Internally revision ids and file ids are now passed around as utf-8
      bytestrings, rather than treating them as Unicode strings. This has
      performance benefits for Knits, since we no longer need to decode the
      revision id for each line of content, nor for each entry in the index.
      This will also help with the future dirstate format.
      (John Arbash Meinel)

    * Reserved ids (any revision-id ending in a colon) are rejected by
      versionedfiles, repositories, branches, and working trees
      (Aaron Bentley)

    * Minor performance improvement by not creating a ProgressBar for
      every KnitIndex we create. (about 90ms for a bzr.dev tree)
      (John Arbash Meinel)

    * New easier to use Branch hooks facility. There are five initial hooks,
      all documented in bzrlib.branch.BranchHooks.__init__ - ``'set_rh'``,
      ``'post_push'``, ``'post_pull'``, ``'post_commit'``,
      ``'post_uncommit'``. These hooks fire after the matching operation
      on a branch has taken place, and were originally added for the
      branchrss plugin. (Robert Collins)

    * New method ``Branch.push()`` which should be used when pushing from a
      branch as it makes performance and policy decisions to match the UI
      level command ``push``. (Robert Collins).

    * Add a new method ``Tree.revision_tree`` which allows access to cached
      trees for arbitrary revisions. This allows the in development dirstate
      tree format to provide access to the callers to cached copies of 
      inventory data which are cheaper to access than inventories from the
      repository.
      (Robert Collins, Martin Pool)

    * New ``Branch.last_revision_info`` method, this is being done to allow
      optimization of requests for both the number of revisions and the last
      revision of a branch with smartservers and potentially future branch
      formats. (Wouter van Heyst, Robert Collins)

    * Allow ``'import bzrlib.plugins.NAME'`` to work when the plugin NAME has not
      yet been loaded by ``load_plugins()``. This allows plugins to depend on each
      other for code reuse without requiring users to perform file-renaming
      gymnastics. (Robert Collins)

    * New Repository method ``'gather_stats'`` for statistic data collection.
      This is expected to grow to cover a number of related uses mainly
      related to bzr info. (Robert Collins)

    * Log formatters are now managed with a registry.
      ``log.register_formatter`` continues to work, but callers accessing
      the FORMATTERS dictionary directly will not.

    * Allow a start message to be passed to the ``edit_commit_message``
      function.  This will be placed in the message offered to the user
      for editing above the separator. It allows a template commit message
      to be used more easily. (James Westby)

    * ``GPGStrategy.sign()`` will now raise ``BzrBadParameterUnicode`` if
      you pass a Unicode string rather than an 8-bit string. Callers need
      to be updated to encode first. (John Arbash Meinel)

    * Branch.push, pull, merge now return Result objects with information
      about what happened, rather than a scattering of various methods.  These
      are also passed to the post hooks.  (Martin Pool)

    * File formats and architecture is in place for managing a forest of trees
      in bzr, and splitting up existing trees into smaller subtrees, and
      finally joining trees to make a larger tree. This is the first iteration
      of this support, and the user-facing aspects still require substantial
      work.  If you wish to experiment with it, use ``bzr upgrade
      --dirstate-with-subtree`` in your working trees and repositories.
      You can use the hidden commands ``split`` and ``join`` and to create
      and manipulate nested trees, but please consider using the nested-trees
      branch, which contains substantial UI improvements, instead.
      http://code.aaronbentley.com/bzr/bzrrepo/nested-trees/
      (Aaron Bentley, Martin Pool, Robert Collins).

  BUGFIXES:

    * ``bzr annotate`` now uses dotted revnos from the viewpoint of the
      branch, rather than the last changed revision of the file.
      (John Arbash Meinel, #82158)

    * Lock operations no longer hang if they encounter a permission problem.
      (Aaron Bentley)

    * ``bzr push`` can resume a push that was canceled before it finished.
      Also, it can push even if the target directory exists if you supply
      the ``--use-existing-dir`` flag.
      (John Arbash Meinel, #30576, #45504)

    * Fix http proxy authentication when user and an optional
      password appears in the ``*_proxy`` vars. (Vincent Ladeuil,
      #83954).

    * ``bzr log branch/file`` works for local treeless branches
      (Aaron Bentley, #84247)

    * Fix problem with UNC paths on Windows 98. (Alexander Belchenko, #84728)

    * Searching location of CA bundle for PyCurl in env variable
      (``CURL_CA_BUNDLE``), and on win32 along the PATH.
      (Alexander Belchenko, #82086)

    * ``bzr init`` works with unicode argument LOCATION.
      (Alexander Belchenko, #85599)

    * Raise ``DependencyNotPresent`` if pycurl do not support https. 
      (Vincent Ladeuil, #85305)

    * Invalid proxy env variables should not cause a traceback.
      (Vincent Ladeuil, #87765)

    * Ignore patterns normalised to use '/' path separator.
      (Kent Gibson, #86451)

    * bzr rocks. It sure does! Fix case. (Vincent Ladeuil, #78026)

    * Fix bzrtools shelve command for removed lines beginning with "--"
      (Johan Dahlberg, #75577)

  TESTING:

    * New ``--first`` option to ``bzr selftest`` to run specified tests
      before the rest of the suite.  (Martin Pool)


bzr 0.14  2007-01-23
--------------------

  IMPROVEMENTS:

    * ``bzr help global-options`` describes the global options. (Aaron Bentley)

  BUG FIXES:
    
    * Skip documentation generation tests if the tools to do so are not
      available. Fixes running selftest for installled copies of bzr. 
      (John Arbash Meinel, #80330)

    * Fix the code that discovers whether bzr is being run from it's
      working tree to handle the case when it isn't but the directory
      it is in is below a repository. (James Westby, #77306)


bzr 0.14rc1  2007-01-16
-----------------------

  IMPROVEMENTS:

    * New connection: ``bzr+http://`` which supports tunnelling the smart
      protocol over an HTTP connection. If writing is enabled on the bzr
      server, then you can write over the http connection.
      (Andrew Bennetts, John Arbash Meinel)

    * Aliases now support quotation marks, so they can contain whitespace
      (Marius Kruger)

    * PyCurlTransport now use a single curl object. By specifying explicitly
      the 'Range' header, we avoid the need to use two different curl objects
      (and two connections to the same server). (Vincent Ladeuil)

    * ``bzr commit`` does not prompt for a message until it is very likely to
      succeed.  (Aaron Bentley)

    * ``bzr conflicts`` now takes --text to list pathnames of text conflicts
      (Aaron Bentley)

    * Fix ``iter_lines_added_or_present_in_versions`` to use a set instead
      of a list while checking if a revision id was requested. Takes 10s
      off of the ``fileids_affected_by_revision_ids`` time, which is 10s
      of the ``bzr branch`` time. Also improve ``fileids_...`` time by
      filtering lines with a regex rather than multiple ``str.find()``
      calls. (saves another 300ms) (John Arbash Meinel)

    * Policy can be set for each configuration key. This allows keys to be
      inherited properly across configuration entries. For example, this
      should enable you to do::
        
        [/home/user/project]
        push_location = sftp://host/srv/project/
        push_location:policy = appendpath

      And then a branch like ``/home/user/project/mybranch`` should get an
      automatic push location of ``sftp://host/srv/project/mybranch``.
      (James Henstridge)

    * Added ``bzr status --short`` to make status report svn style flags
      for each file.  For example::

        $ bzr status --short
        A  foo
        A  bar
        D  baz
        ?  wooley

    * 'bzr selftest --clean-output' allows easily clean temporary tests 
      directories without running tests. (Alexander Belchenko)

    * ``bzr help hidden-commands`` lists all hidden commands. (Aaron Bentley)

    * ``bzr merge`` now has an option ``--pull`` to fall back to pull if
      local is fully merged into remote. (Jan Hudec)

    * ``bzr help formats`` describes available directory formats. (Aaron Bentley)

  INTERNALS:

    * A few tweaks directly to ``fileids_affected_by_revision_ids`` to
      help speed up processing, as well allowing to extract unannotated
      lines. Between the two ``fileids_affected_by_revision_ids`` is
      improved by approx 10%. (John Arbash Meinel)

    * Change Revision serialization to only write out millisecond
      resolution. Rather than expecting floating point serialization to
      preserve more resolution than we need. (Henri Weichers, Martin Pool)

    * Test suite ends cleanly on Windows.  (Vincent Ladeuil)

    * When ``encoding_type`` attribute of class Command is equal to 'exact', 
      force sys.stdout to be a binary stream on Windows, and therefore
      keep exact line-endings (without LF -> CRLF conversion).
      (Alexander Belchenko)

    * Single-letter short options are no longer globally declared.  (Martin
      Pool)

    * Before using detected user/terminal encoding bzr should check
      that Python has corresponding codec. (Alexander Belchenko)

    * Formats for end-user selection are provided via a FormatRegistry (Aaron Bentley)

  BUG FIXES:

    * ``bzr missing --verbose`` was showing adds/removals in the wrong
      direction. (John Arbash Meinel)

    * ``bzr annotate`` now defaults to showing dotted revnos for merged
      revisions. It cuts them off at a depth of 12 characters, but you can
      supply ``--long`` to see the full number. You can also use
      ``--show-ids`` to display the original revision ids, rather than
      revision numbers and committer names. (John Arbash Meinel, #75637)

    * bzr now supports Win32 UNC path (e.g. ``\HOST\path``. 
      (Alexander Belchenko, #57869)

    * Win32-specific: output of cat, bundle and diff commands don't mangle
      line-endings (Alexander Belchenko, #55276)

    * Replace broken fnmatch based ignore pattern matching with custom pattern
      matcher.
      (Kent Gibson, Jan Hudec #57637)

    * pycurl and urllib can detect short reads at different places. Update
      the test suite to test more cases. Also detect http error code 416
      which was raised for that specific bug. Also enhance the urllib
      robustness by detecting invalid ranges (and pycurl's one by detecting
      short reads during the initial GET). (Vincent Ladeuil, #73948)

    * The urllib connection sharing interacts badly with urllib2
      proxy setting (the connections didn't go thru the proxy
      anymore). Defining a proper ProxyHandler solves the
      problem.  (Vincent Ladeuil, #74759)

    * Use urlutils to generate relative URLs, not osutils 
      (Aaron Bentley, #76229)

    * ``bzr status`` in a readonly directory should work without giving
      lots of errors. (John Arbash Meinel, #76299)

    * Mention the revisionspec topic for the revision option help.
      (Wouter van Heyst, #31663)

    * Allow plugins import from zip archives.
      (Alexander Belchenko, #68124)


bzr 0.13  2006-12-05
--------------------
    
  No changes from 0.13rc1
    
bzr 0.13rc1  2006-11-27
-----------------------

  IMPROVEMENTS:

    * New command ``bzr remove-tree`` allows the removal of the working
      tree from a branch.
      (Daniel Silverstone)

    * urllib uses shared keep-alive connections, so http 
      operations are substantially faster.
      (Vincent Ladeuil, #53654)

    * ``bzr export`` allows an optional branch parameter, to export a bzr
      tree from some other url. For example:
      ``bzr export bzr.tar.gz http://bazaar-vcs.org/bzr/bzr.dev``
      (Daniel Silverstone)

    * Added ``bzr help topics`` to the bzr help system. This gives a
      location for general information, outside of a specific command.
      This includes updates for ``bzr help revisionspec`` the first topic
      included. (Goffredo Baroncelli, John Arbash Meinel, #42714)

    * WSGI-compatible HTTP smart server.  See ``doc/http_smart_server.txt``.
      (Andrew Bennetts)

    * Knit files will now cache full texts only when the size of the
      deltas is as large as the size of the fulltext. (Or after 200
      deltas, whichever comes first). This has the most benefit on large
      files with small changes, such as the inventory for a large project.
      (eg For a project with 2500 files, and 7500 revisions, it changes
      the size of inventory.knit from 11MB to 5.4MB) (John Arbash Meinel)

  INTERNALS:

    * New -D option given before the command line turns on debugging output
      for particular areas.  -Derror shows tracebacks on all errors.
      (Martin Pool)

    * Clean up ``bzr selftest --benchmark bundle`` to correct an import,
      and remove benchmarks that take longer than 10min to run.
      (John Arbash Meinel)

    * Use ``time.time()`` instead of ``time.clock()`` to decide on
      progress throttling. Because ``time.clock()`` is actually CPU time,
      so over a high-latency connection, too many updates get throttled.
      (John Arbash Meinel)

    * ``MemoryTransport.list_dir()`` would strip the first character for
      files or directories in root directory. (John Arbash Meinel)

    * New method ``get_branch_reference`` on 'BzrDir' allows the detection of 
      branch references - which the smart server component needs.
  
    * New ``ChrootTransportDecorator``, accessible via the ``chroot+`` url
      prefix.  It disallows any access to locations above a set URL.  (Andrew
      Bennetts)

  BUG FIXES:

    * Now ``_KnitIndex`` properly decode revision ids when loading index data.
      And optimize the knit index parsing code. 
      (Dmitry Vasiliev, John Arbash Meinel)

    * ``bzrlib/bzrdir.py`` was directly referencing ``bzrlib.workingtree``,
      without importing it. This prevented ``bzr upgrade`` from working
      unless a plugin already imported ``bzrlib.workingtree``
      (John Arbash Meinel, #70716)

    * Suppress the traceback on invalid URLs (Vincent Ladeuil, #70803).

    * Give nicer error message when an http server returns a 403
      error code. (Vincent Ladeuil, #57644).

    * When a multi-range http GET request fails, try a single
      range one. If it fails too, forget about ranges. Remember that until 
      the death of the transport and propagates that to the clones.
      (Vincent Ladeuil, #62276, #62029).

    * Handles user/passwords supplied in url from command
      line (for the urllib implementation). Don't request already
      known passwords (Vincent Ladeuil, #42383, #44647, #48527)

    * ``_KnitIndex.add_versions()`` dictionary compresses revision ids as they
      are added. This fixes bug where fetching remote revisions records
      them as full references rather than integers.
      (John Arbash Meinel, #64789)

    * ``bzr ignore`` strips trailing slashes in patterns.
      Also ``bzr ignore`` rejects absolute paths. (Kent Gibson, #4559)

    * ``bzr ignore`` takes multiple arguments. (Cheuksan Edward Wang, #29488)

    * mv correctly handles paths that traverse symlinks. 
      (Aaron Bentley, #66964)

    * Give nicer looking error messages when failing to connect over ssh.
      (John Arbash Meinel, #49172)

    * Pushing to a remote branch does not currently update the remote working
      tree. After a remote push, ``bzr status`` and ``bzr diff`` on the remote
      machine now show that the working tree is out of date.
      (Cheuksan Edward Wang #48136)

    * Use patiencediff instead of difflib for determining deltas to insert
      into knits. This avoids the O(N^3) behavior of difflib. Patience
      diff should be O(N^2). (Cheuksan Edward Wang, #65714)

    * Running ``bzr log`` on nonexistent file gives an error instead of the
      entire log history. (Cheuksan Edward Wang #50793)

    * ``bzr cat`` can look up contents of removed or renamed files. If the
      pathname is ambiguous, i.e. the files in the old and new trees have
      different id's, the default is the file in the new tree. The user can
      use "--name-from-revision" to select the file in the old tree.
      (Cheuksan Edward Wang, #30190)

  TESTING:

    * TestingHTTPRequestHandler really handles the Range header
      (previously it was ignoring it and returning the whole file,).

bzr 0.12  2006-10-30
--------------------

  INTERNALS:

    * Clean up ``bzr selftest --benchmark bundle`` to correct an import,
      and remove benchmarks that take longer than 10min to run.
      (John Arbash Meinel)
  
bzr 0.12rc1  2006-10-23
-----------------------

  IMPROVEMENTS:

    * ``bzr log`` now shows dotted-decimal revision numbers for all revisions,
      rather than just showing a decimal revision number for revisions on the
      mainline. These revision numbers are not yet accepted as input into bzr
      commands such as log, diff etc. (Robert Collins)

    * revisions can now be specified using dotted-decimal revision numbers.
      For instance, ``bzr diff -r 1.2.1..1.2.3``. (Robert Collins)

    * ``bzr help commands`` output is now shorter (Aaron Bentley)

    * ``bzr`` now uses lazy importing to reduce the startup time. This has
      a moderate effect on lots of actions, especially ones that have
      little to do. For example ``bzr rocks`` time is down to 116ms from
      283ms. (John Arbash Meinel)

    * New Registry class to provide name-to-object registry-like support,
      for example for schemes where plugins can register new classes to
      do certain tasks (e.g. log formatters). Also provides lazy registration
      to allow modules to be loaded on request.
      (John Arbash Meinel, Adeodato Simó)

  API INCOMPATABILITY:
  
    * LogFormatter subclasses show now expect the 'revno' parameter to 
      show() to be a string rather than an int. (Robert Collins)

  INTERNALS:

    * ``TestCase.run_bzr``, ``run_bzr_captured``, and ``run_bzr_subprocess``
      can take a ``working_dir='foo'`` parameter, which will change directory 
      for the command. (John Arbash Meinel)

    * ``bzrlib.lazy_regex.lazy_compile`` can be used to create a proxy
      around a regex, which defers compilation until first use. 
      (John Arbash Meinel)

    * ``TestCase.run_bzr_subprocess`` defaults to supplying the
      ``--no-plugins`` parameter to ensure test reproducability, and avoid
      problems with system-wide installed plugins. (John Arbash Meinel)

    * Unique tree root ids are now supported. Newly created trees still
      use the common root id for compatibility with bzr versions before 0.12.
      (Aaron Bentley)

    * ``WorkingTree.set_root_id(None)`` is now deprecated. Please
      pass in ``inventory.ROOT_ID`` if you want the default root id value.
      (Robert Collins, John Arbash Meinel)

    * New method ``WorkingTree.flush()`` which will write the current memory
      inventory out to disk. At the same time, ``read_working_inventory`` will
      no longer trash the current tree inventory if it has been modified within
      the current lock, and the tree will now ``flush()`` automatically on
      ``unlock()``. ``WorkingTree.set_root_id()`` has been updated to take
      advantage of this functionality. (Robert Collins, John Arbash Meinel)

    * ``bzrlib.tsort.merge_sorted`` now accepts ``generate_revnos``. This
      parameter will cause it to add another column to its output, which
      contains the dotted-decimal revno for each revision, as a tuple.
      (Robert Collins)

    * ``LogFormatter.show_merge`` is deprecated in favour of
      ``LogFormatter.show_merge_revno``. (Robert Collins)

  BUG FIXES:

    * Avoid circular imports by creating a deprecated function for
      ``bzrlib.tree.RevisionTree``. Callers should have been using
      ``bzrlib.revisontree.RevisionTree`` anyway. (John Arbash Meinel,
      #63360, #66349)

    * Don't use ``socket.MSG_WAITALL`` as it doesn't exist on all
      platforms. (Martin Pool, #66356)

    * Don't require ``Content-Type`` in range responses. Assume they are a
      single range if ``Content-Type`` does not exist.
      (John Arbash Meinel, #62473)

    * bzr branch/pull no longer complain about progress bar cleanup when
      interrupted during fetch.  (Aaron Bentley, #54000)

    * ``WorkingTree.set_parent_trees()`` uses the trees to directly write
      the basis inventory, rather than going through the repository. This
      allows us to have 1 inventory read, and 2 inventory writes when
      committing a new tree. (John Arbash Meinel)

    * When reverting, files that are not locally modified that do not exist
      in the target are deleted, not just unversioned (Aaron Bentley)

    * When trying to acquire a lock, don't fail immediately. Instead, try
      a few times (up to 1 hour) before timing out. Also, report why the
      lock is unavailable (John Arbash Meinel, #43521, #49556)

    * Leave HttpTransportBase daughter classes decides how they
      implement cloning. (Vincent Ladeuil, #61606)

    * diff3 does not indicate conflicts on clean merge. (Aaron Bentley)

    * If a commit fails, the commit message is stored in a file at the root of
      the tree for later commit. (Cheuksan Edward Wang, Stefan Metzmacher,
      #32054)

  TESTING:

    * New test base class TestCaseWithMemoryTransport offers memory-only
      testing facilities: its not suitable for tests that need to mutate disk
      state, but most tests should not need that and should be converted to
      TestCaseWithMemoryTransport. (Robert Collins)

    * ``TestCase.make_branch_and_memory_tree`` now takes a format
      option to set the BzrDir, Repository and Branch formats of the
      created objects. (Robert Collins, John Arbash Meinel)

bzr 0.11  2006-10-02
--------------------

    * Smart server transport test failures on windows fixed. (Lukáš Lalinský).

bzr 0.11rc2  2006-09-27
-----------------------

  BUG FIXES:

    * Test suite hangs on windows fixed. (Andrew Bennets, Alexander Belchenko).
    
    * Commit performance regression fixed. (Aaron Bentley, Robert Collins, John
      Arbash Meinel).

bzr 0.11rc1  2006-09-25
-----------------------

  IMPROVEMENTS:

    * Knit files now wait to create their contents until the first data is
      added. The old code used to create an empty .knit and a .kndx with just
      the header. However, this caused a lot of extra round trips over sftp.
      This can change the time for ``bzr push`` to create a new remote branch
      from 160s down to 100s. This also affects ``bzr commit`` performance when
      adding new files, ``bzr commit`` on a new kernel-like tree drops from 50s
      down to 40s (John Arbash Meinel, #44692)

    * When an entire subtree has been deleted, commit will now report that
      just the top of the subtree has been deleted, rather than reporting
      all the individual items. (Robert Collins)

    * Commit performs one less XML parse. (Robert Collins)

    * ``bzr checkout`` now operates on readonly branches as well
      as readwrite branches. This fixes bug #39542. (Robert Collins)

    * ``bzr bind`` no longer synchronises history with the master branch.
      Binding should be followed by an update or push to synchronise the 
      two branches. This is closely related to the fix for bug #39542.
      (Robert Collins)

    * ``bzrlib.lazy_import.lazy_import`` function to create on-demand 
      objects.  This allows all imports to stay at the global scope, but
      modules will not actually be imported if they are not used.
      (John Arbash Meinel)

    * Support ``bzr://`` and ``bzr+ssh://`` urls to work with the new RPC-based
      transport which will be used with the upcoming high-performance smart
      server. The new command ``bzr serve`` will invoke bzr in server mode,
      which processes these requests. (Andrew Bennetts, Robert Collins, Martin
      Pool)

    * New command ``bzr version-info`` which can be used to get a summary
      of the current state of the tree. This is especially useful as part
      of a build commands. See ``doc/version_info.txt`` for more information 
      (John Arbash Meinel)

  BUG FIXES:

    * ``'bzr inventory [FILE...]'`` allows restricting the file list to a
      specific set of files. (John Arbash Meinel, #3631)

    * Don't abort when annotating empty files (John Arbash Meinel, #56814)

    * Add ``Stanza.to_unicode()`` which can be passed to another Stanza
      when nesting stanzas. Also, add ``read_stanza_unicode`` to handle when
      reading a nested Stanza. (John Arbash Meinel)

    * Transform._set_mode() needs to stat the right file. 
      (John Arbash Meinel, #56549)

    * Raise WeaveFormatError rather than StopIteration when trying to read
      an empty Weave file. (John Arbash Meinel, #46871)

    * Don't access e.code for generic URLErrors, only HTTPErrors have .code.
      (Vincent Ladeuil, #59835)

    * Handle boundary="" lines properly to allow access through a Squid proxy.
      (John Arbash Meinel, #57723)

    * revert now removes newly-added directories (Aaron Bentley, #54172)

    * ``bzr upgrade sftp://`` shouldn't fail to upgrade v6 branches if there 
      isn't a working tree. (David Allouche, #40679)

    * Give nicer error messages when a user supplies an invalid --revision
      parameter. (John Arbash Meinel, #55420)

    * Handle when LANG is not recognized by python. Emit a warning, but
      just revert to using 'ascii'. (John Arbash Meinel, #35392)

    * Don't use ``preexec_fn`` on win32, as it is not supported by subprocess.
      (John Arbash Meinel)

    * Skip specific tests when the dependencies aren't met. This includes
      some ``setup.py`` tests when ``python-dev`` is not available, and
      some tests that depend on paramiko. (John Arbash Meinel, Mattheiu Moy)

    * Fallback to Paramiko properly, if no ``ssh`` executable exists on
      the system. (Andrew Bennetts, John Arbash Meinel)

    * ``Branch.bind(other_branch)`` no longer takes a write lock on the
      other branch, and will not push or pull between the two branches.
      API users will need to perform a push or pull or update operation if they
      require branch synchronisation to take place. (Robert Collins, #47344)

    * When creating a tarball or zipfile export, export unicode names as utf-8
      paths. This may not work perfectly on all platforms, but has the best
      chance of working in the common case. (John Arbash Meinel, #56816)

    * When committing, only files that exist in working tree or basis tree
      may be specified (Aaron Bentley, #50793)

  PORTABILITY:

    * Fixes to run on Python 2.5 (Brian M. Carlson, Martin Pool, Marien Zwart)

  INTERNALS:

    * TestCaseInTempDir now creates a separate directory for HOME, rather
      than having HOME set to the same location as the working directory.
      (John Arbash Meinel)

    * ``run_bzr_subprocess()`` can take an optional ``env_changes={}`` parameter,
      which will update os.environ inside the spawned child. It also can
      take a ``universal_newlines=True``, which helps when checking the output
      of the command. (John Arbash Meinel)

    * Refactor SFTP vendors to allow easier re-use when ssh is used. 
      (Andrew Bennetts)

    * ``Transport.list_dir()`` and ``Transport.iter_files_recursive()`` should always
      return urlescaped paths. This is now tested (there were bugs in a few
      of the transports) (Andrew Bennetts, David Allouche, John Arbash Meinel)

    * New utility function ``symbol_versioning.deprecation_string``. Returns the
      formatted string for a callable, deprecation format pair. (Robert Collins)

    * New TestCase helper applyDeprecated. This allows you to call a callable
      which is deprecated without it spewing to the screen, just by supplying
      the deprecation format string issued for it. (Robert Collins)

    * Transport.append and Transport.put have been deprecated in favor of
      ``.append_bytes``, ``.append_file``, ``.put_bytes``, and
      ``.put_file``. This removes the ambiguity in what type of object the
      functions take.  ``Transport.non_atomic_put_{bytes,file}`` has also
      been added. Which works similarly to ``Transport.append()`` except for
      SFTP, it doesn't have a round trip when opening the file. Also, it
      provides functionality for creating a parent directory when trying
      to create a file, rather than raise NoSuchFile and forcing the
      caller to repeat their request.
      (John Arbash Meinel)

    * WorkingTree has a new api ``unversion`` which allow the unversioning of
      entries by their file id. (Robert Collins)

    * ``WorkingTree.pending_merges`` is deprecated.  Please use the
      ``get_parent_ids`` (introduced in 0.10) method instead. (Robert Collins)

    * WorkingTree has a new ``lock_tree_write`` method which locks the branch for
      read rather than write. This is appropriate for actions which only need
      the branch data for reference rather than mutation. A new decorator
      ``needs_tree_write_lock`` is provided in the workingtree module. Like the
      ``needs_read_lock`` and ``needs_write_lock`` decorators this allows static 
      declaration of the locking requirements of a function to ensure that
      a lock is taken out for casual scripts. (Robert Collins, #54107)

    * All WorkingTree methods which write to the tree, but not to the branch
      have been converted to use ``needs_tree_write_lock`` rather than 
      ``needs_write_lock``. Also converted is the revert, conflicts and tree
      transform modules. This provides a modest performance improvement on 
      metadir style trees, due to the reduce lock-acquisition, and a more
      significant performance improvement on lightweight checkouts from 
      remote branches, where trivial operations used to pay a significant 
      penalty. It also provides the basis for allowing readonly checkouts.
      (Robert Collins)

    * Special case importing the standard library 'copy' module. This shaves
      off 40ms of startup time, while retaining compatibility. See:
      ``bzrlib/inspect_for_copy.py`` for more details. (John Arbash Meinel)

    * WorkingTree has a new parent class MutableTree which represents the 
      specialisations of Tree which are able to be altered. (Robert Collins)

    * New methods mkdir and ``put_file_bytes_non_atomic`` on MutableTree that
      mutate the tree and its contents. (Robert Collins)

    * Transport behaviour at the root of the URL is now defined and tested.
      (Andrew Bennetts, Robert Collins)

  TESTING:

    * New test helper classs MemoryTree. This is typically accessed via
      ``self.make_branch_and_memory_tree()`` in test cases. (Robert Collins)
      
    * Add ``start_bzr_subprocess`` and ``stop_bzr_subprocess`` to allow test
      code to continue running concurrently with a subprocess of bzr.
      (Andrew Bennetts, Robert Collins)

    * Add a new method ``Transport.get_smart_client()``. This is provided to
      allow upgrades to a richer interface than the VFS one provided by
      Transport. (Andrew Bennetts, Martin Pool)

bzr 0.10  2006-08-29
--------------------
  
  IMPROVEMENTS:
    * 'merge' now takes --uncommitted, to apply uncommitted changes from a
      tree.  (Aaron Bentley)
  
    * 'bzr add --file-ids-from' can be used to specify another path to use
      for creating file ids, rather than generating all new ones. Internally,
      the 'action' passed to ``smart_add_tree()`` can return ``file_ids`` that
      will be used, rather than having bzrlib generate new ones.
      (John Arbash Meinel, #55781)

    * ``bzr selftest --benchmark`` now allows a ``--cache-dir`` parameter.
      This will cache some of the intermediate trees, and decrease the
      setup time for benchmark tests. (John Arbash Meinel)

    * Inverse forms are provided for all boolean options.  For example,
      --strict has --no-strict, --no-recurse has --recurse (Aaron Bentley)

    * Serialize out Inventories directly, rather than using ElementTree.
      Writing out a kernel sized inventory drops from 2s down to ~350ms.
      (Robert Collins, John Arbash Meinel)

  BUG FIXES:

    * Help diffutils 2.8.4 get along with binary tests (Marien Zwart: #57614)

    * Change LockDir so that if the lock directory doesn't exist when
      ``lock_write()`` is called, an attempt will be made to create it.
      (John Arbash Meinel, #56974)

    * ``bzr uncommit`` preserves pending merges. (John Arbash Meinel, #57660)

    * Active FTP transport now works as intended. (ghozzy, #56472)

    * Really fix mutter() so that it won't ever raise a UnicodeError.
      It means it is possible for ~/.bzr.log to contain non UTF-8 characters.
      But it is a debugging log, not a real user file.
      (John Arbash Meinel, #56947, #53880)

    * Change Command handle to allow Unicode command and options.
      At present we cannot register Unicode command names, so we will get
      BzrCommandError('unknown command'), or BzrCommandError('unknown option')
      But that is better than a UnicodeError + a traceback.
      (John Arbash Meinel, #57123)

    * Handle TZ=UTC properly when reading/writing revisions.
      (John Arbash Meinel, #55783, #56290)

    * Use ``GPG_TTY`` to allow gpg --cl to work with gpg-agent in a pipeline,
      (passing text to sign in on stdin). (John Arbash Meinel, #54468)

    * External diff does the right thing for binaries even in foreign 
      languages. (John Arbash Meinel, #56307)

    * Testament handles more cases when content is unicode. Specific bug was
      in handling of revision properties.
      (John Arbash Meinel, Holger Krekel, #54723)

    * The bzr selftest was failing on installed versions due to a bug in a new
      test helper. (John Arbash Meinel, Robert Collins, #58057)

  INTERNALS:

    * ``bzrlib.cache_utf8`` contains ``encode()`` and ``decode()`` functions
      which can be used to cache the conversion between utf8 and Unicode.
      Especially helpful for some of the knit annotation code, which has to
      convert revision ids to utf8 to annotate lines in storage.
      (John Arbash Meinel)

    * ``setup.py`` now searches the filesystem to find all packages which
      need to be installed. This should help make the life of packagers
      easier. (John Arbash Meinel)

bzr 0.9.0  2006-08-11
---------------------

  SURPRISES:

   * The hard-coded built-in ignore rules have been removed. There are
     now two rulesets which are enforced. A user global one in 
     ``~/.bazaar/ignore`` which will apply to every tree, and the tree
     specific one '.bzrignore'.
     ``~/.bazaar/ignore`` will be created if it does not exist, but with
     a more conservative list than the old default.
     This fixes bugs with default rules being enforced no matter what. 
     The old list of ignore rules from bzr is available by
     running 'bzr ignore --old-default-rules'.
     (Robert Collins, Martin Pool, John Arbash Meinel)

   * 'branches.conf' has been changed to 'locations.conf', since it can apply
     to more locations than just branch locations.
     (Aaron Bentley)
   
  IMPROVEMENTS:

   * The revision specifier "revno:" is extended to accept the syntax
     revno:N:branch. For example,
     revno:42:http://bazaar-vcs.org/bzr/bzr.dev/ means revision 42 in
     bzr.dev.  (Matthieu Moy)

   * Tests updates to ensure proper URL handling, UNICODE support, and
     proper printing when the user's terminal encoding cannot display 
     the path of a file that has been versioned.
     ``bzr branch`` can take a target URL rather than only a local directory.
     ``Branch.get_parent()/set_parent()`` now save a relative path if possible,
     and normalize the parent based on root, allowing access across
     different transports. (John Arbash Meinel, Wouter van Heyst, Martin Pool)
     (Malone #48906, #42699, #40675, #5281, #3980, #36363, #43689,
     #42517, #42514)

   * On Unix, detect terminal width using an ioctl not just $COLUMNS.
     Use terminal width for single-line logs from ``bzr log --line`` and
     pending-merge display.  (Robert Widhopf-Fenk, Gustavo Niemeyer)
     (Malone #3507)

   * On Windows, detect terminal width using GetConsoleScreenBufferInfo.
     (Alexander Belchenko)

   * Speedup improvement for 'date:'-revision search. (Guillaume Pinot).

   * Show the correct number of revisions pushed when pushing a new branch.
     (Robert Collins).

   * 'bzr selftest' now shows a progress bar with the number of tests, and 
     progress made. 'make check' shows tests in -v mode, to be more useful
     for the PQM status window. (Robert Collins).
     When using a progress bar, failed tests are printed out, rather than
     being overwritten by the progress bar until the suite finishes.
     (John Arbash Meinel)

   * 'bzr selftest --benchmark' will run a new benchmarking selftest.
     'bzr selftest --benchmark --lsprof-timed' will use lsprofile to generate
     profile data for the individual profiled calls, allowing for fine
     grained analysis of performance.
     (Robert Collins, Martin Pool).

   * 'bzr commit' shows a progress bar. This is useful for commits over sftp
     where commit can take an appreciable time. (Robert Collins)

   * 'bzr add' is now less verbose in telling you what ignore globs were
     matched by files being ignored. Instead it just tells you how many 
     were ignored (because you might reasonably be expecting none to be
     ignored). 'bzr add -v' is unchanged and will report every ignored
     file. (Robert Collins).

   * ftp now has a test server if medusa is installed. As part of testing,
     ftp support has been improved, including support for supplying a
     non-standard port. (John Arbash Meinel).

   * 'bzr log --line' shows the revision number, and uses only the
     first line of the log message (#5162, Alexander Belchenko;
     Matthieu Moy)

   * 'bzr status' has had the --all option removed. The 'bzr ls' command
     should be used to retrieve all versioned files. (Robert Collins)

   * 'bzr bundle OTHER/BRANCH' will create a bundle which can be sent
     over email, and applied on the other end, while maintaining ancestry.
     This bundle can be applied with either 'bzr merge' or 'bzr pull',
     the same way you would apply another branch.
     (John Arbash Meinel, Aaron Bentley)
  
   * 'bzr whoami' can now be used to set your identity from the command line,
     for a branch or globally.  (Robey Pointer)

   * 'bzr checkout' now aliased to 'bzr co', and 'bzr annotate' to 'bzr ann'.
     (Michael Ellerman)

   * 'bzr revert DIRECTORY' now reverts the contents of the directory as well.
     (Aaron Bentley)

   * 'bzr get sftp://foo' gives a better error when paramiko is not present.
     Also updates things like 'http+pycurl://' if pycurl is not present.
     (John Arbash Meinel) (Malone #47821, #52204)

   * New env variable ``BZR_PROGRESS_BAR``, sets the default progress bar type.
     Can be set to 'none' or 'dummy' to disable the progress bar, 'dots' or 
     'tty' to create the respective type. (John Arbash Meinel, #42197, #51107)

   * Improve the help text for 'bzr diff' to explain what various options do.
     (John Arbash Meinel, #6391)

   * 'bzr uncommit -r 10' now uncommits revisions 11.. rather than uncommitting
     revision 10. This makes -r10 more in line with what other commands do.
     'bzr uncommit' also now saves the pending merges of the revisions that
     were removed. So it is safe to uncommit after a merge, fix something,
     and commit again. (John Arbash Meinel, #32526, #31426)

   * 'bzr init' now also works on remote locations.
     (Wouter van Heyst, #48904)

   * HTTP support has been updated. When using pycurl we now support 
     connection keep-alive, which reduces dns requests and round trips.
     And for both urllib and pycurl we support multi-range requests, 
     which decreases the number of round-trips. Performance results for
     ``bzr branch http://bazaar-vcs.org/bzr/bzr.dev/`` indicate
     http branching is now 2-3x faster, and ``bzr pull`` in an existing 
     branch is as much as 4x faster.
     (Michael Ellerman, Johan Rydberg, John Arbash Meinel, #46768)

   * Performance improvements for sftp. Branching and pulling are now up to
     2x faster. Utilize paramiko.readv() support for async requests if it
     is available (paramiko > 1.6) (John Arbash Meinel)

  BUG FIXES:

    * Fix shadowed definition of TestLocationConfig that caused some 
      tests not to run.
      (Erik Bågfors, Michael Ellerman, Martin Pool, #32587)

    * Fix unnecessary requirement of sign-my-commits that it be run from
      a working directory.  (Martin Pool, Robert Collins)

    * 'bzr push location' will only remember the push location if it succeeds
      in connecting to the remote location. (John Arbash Meinel, #49742)

    * 'bzr revert' no longer toggles the executable bit on win32
      (John Arbash Meinel, #45010)

    * Handle broken pipe under win32 correctly. (John Arbash Meinel)
    
    * sftp tests now work correctly on win32 if you have a newer paramiko
      (John Arbash Meinel)

    * Cleanup win32 test suite, and general cleanup of places where
      file handles were being held open. (John Arbash Meinel)

    * When specifying filenames for 'diff -r x..y', the name of the file in the
      working directory can be used, even if its name is different in both x
      and y.

    * File-ids containing single- or double-quotes are handled correctly by
      push. (Aaron Bentley, #52227)

    * Normalize unicode filenames to ensure cross-platform consistency.
      (John Arbash Meinel, #43689)

    * The argument parser can now handle '-' as an argument. Currently
      no code interprets it specially (it is mostly handled as a file named 
      '-'). But plugins, and future operations can use it.
      (John Arbash meinel, #50984)

    * Bundles can properly read binary files with a plain '\r' in them.
      (John Arbash Meinel, #51927)

    * Tuning ``iter_entries()`` to be more efficient (John Arbash Meinel, #5444)

    * Lots of win32 fixes (the test suite passes again).
      (John Arbash Meinel, #50155)

    * Handle openbsd returning None for sys.getfilesystemencoding() (#41183) 

    * Support ftp APPE (append) to allow Knits to be used over ftp (#42592)

    * Removals are only committed if they match the filespec (or if there is
      no filespec).  (#46635, Aaron Bentley)

    * smart-add recurses through all supplied directories 
      (John Arbash Meinel, #52578)

    * Make the bundle reader extra lines before and after the bundle text.
      This allows you to parse an email with the bundle inline.
      (John Arbash Meinel, #49182)

    * Change the file id generator to squash a little bit more. Helps when
      working with long filenames on windows. (Also helps for unicode filenames
      not generating hidden files). (John Arbash Meinel, #43801)

    * Restore terminal mode on C-c while reading sftp password.  (#48923, 
      Nicholas Allen, Martin Pool)

    * Timestamps are rounded to 1ms, and revision entries can be recreated
      exactly. (John Arbash Meinel, Jamie Wilkinson, #40693)

    * Branch.base has changed to a URL, but ~/.bazaar/locations.conf should
      use local paths, since it is user visible (John Arbash Meinel, #53653)

    * ``bzr status foo`` when foo was unversioned used to cause a full delta
      to be generated (John Arbash Meinel, #53638)

    * When reading revision properties, an empty value should be considered
      the empty string, not None (John Arbash Meinel, #47782)

    * ``bzr diff --diff-options`` can now handle binary files being changed.
      Also, the output is consistent when --diff-options is not supplied.
      (John Arbash Meinel, #54651, #52930)

    * Use the right suffixes for loading plugins (John Arbash Meinel, #51810)

    * Fix ``Branch.get_parent()`` to handle the case when the parent is not 
      accessible (John Arbash Meinel, #52976)

  INTERNALS:

    * Combine the ignore rules into a single regex rather than looping over
      them to reduce the threshold where  N^2 behaviour occurs in operations
      like status. (Jan Hudec, Robert Collins).

    * Appending to ``bzrlib.DEFAULT_IGNORE`` is now deprecated. Instead, use
      one of the add functions in bzrlib.ignores. (John Arbash Meinel)

    * 'bzr push' should only push the ancestry of the current revision, not
      all of the history in the repository. This is especially important for
      shared repositories. (John Arbash Meinel)

    * ``bzrlib.delta.compare_trees`` now iterates in alphabetically sorted order,
      rather than randomly walking the inventories. (John Arbash Meinel)

    * Doctests are now run in temporary directories which are cleaned up when
      they finish, rather than using special ScratchDir/ScratchBranch objects.
      (Martin Pool)

    * Split ``check`` into separate methods on the branch and on the repository,
      so that it can be specialized in ways that are useful or efficient for
      different formats.  (Martin Pool, Robert Collins)

    * Deprecate ``Repository.all_revision_ids``; most methods don't really need
      the global revision graph but only that part leading up to a particular
      revision.  (Martin Pool, Robert Collins)

    * Add a BzrDirFormat ``control_formats`` list which allows for control formats
      that do not use '.bzr' to store their data - i.e. '.svn', '.hg' etc.
      (Robert Collins, Jelmer Vernooij).

    * ``bzrlib.diff.external_diff`` can be redirected to any file-like object.
      Uses subprocess instead of spawnvp.
      (James Henstridge, John Arbash Meinel, #4047, #48914)

    * New command line option '--profile-imports', which will install a custom
      importer to log time to import modules and regex compilation time to 
      sys.stderr (John Arbash Meinel)

    * 'EmptyTree' is now deprecated, please use ``repository.revision_tree(None)``
      instead. (Robert Collins)

    * "RevisionTree" is now in bzrlib/revisiontree.py. (Robert Collins)

bzr 0.8.2  2006-05-17
---------------------
  
  BUG FIXES:
   
    * setup.py failed to install launchpad plugin.  (Martin Pool)

bzr 0.8.1  2006-05-16
---------------------

  BUG FIXES:

    * Fix failure to commit a merge in a checkout.  (Martin Pool, 
      Robert Collins, Erik Bågfors, #43959)

    * Nicer messages from 'commit' in the case of renames, and correct
      messages when a merge has occured. (Robert Collins, Martin Pool)

    * Separate functionality from assert statements as they are skipped in
      optimized mode of python. Add the same check to pending merges.
      (Olaf Conradi, #44443)

  CHANGES:

    * Do not show the None revision in output of bzr ancestry. (Olaf Conradi)

    * Add info on standalone branches without a working tree.
      (Olaf Conradi, #44155)

    * Fix bug in knits when raising InvalidRevisionId. (Olaf Conradi, #44284)

  CHANGES:

    * Make editor invocation comply with Debian Policy. First check
      environment variables VISUAL and EDITOR, then try editor from
      alternatives system. If that all fails, fall back to the pre-defined
      list of editors. (Olaf Conradi, #42904)

  NEW FEATURES:

    * New 'register-branch' command registers a public branch into 
      Launchpad.net, where it can be associated with bugs, etc.
      (Martin Pool, Bjorn Tillenius, Robert Collins)

  INTERNALS:

    * New public api in InventoryEntry - ``describe_change(old, new)`` which
      provides a human description of the changes between two old and
      new. (Robert Collins, Martin Pool)

  TESTING:

    * Fix test case for bzr info in upgrading a standalone branch to metadir,
      uses bzrlib api now. (Olaf Conradi)

bzr 0.8  2006-05-08
-------------------

  NOTES WHEN UPGRADING:

    Release 0.8 of bzr introduces a new format for history storage, called
    'knit', as an evolution of to the 'weave' format used in 0.7.  Local 
    and remote operations are faster using knits than weaves.  Several
    operations including 'init', 'init-repo', and 'upgrade' take a 
    --format option that controls this.  Branching from an existing branch
    will keep the same format.

    It is possible to merge, pull and push between branches of different
    formats but this is slower than moving data between homogenous
    branches.  It is therefore recommended (but not required) that you
    upgrade all branches for a project at the same time.  Information on
    formats is shown by 'bzr info'.

    bzr 0.8 now allows creation of 'repositories', which hold the history 
    of files and revisions for several branches.  Previously bzr kept all
    the history for a branch within the .bzr directory at the root of the
    branch, and this is still the default.  To create a repository, use
    the new 'bzr init-repo' command.  Branches exist as directories under
    the repository and contain just a small amount of information
    indicating the current revision of the branch.

    bzr 0.8 also supports 'checkouts', which are similar to in cvs and
    subversion.  Checkouts are associated with a branch (optionally in a
    repository), which contains all the historical information.  The
    result is that a checkout can be deleted without losing any
    already-committed revisions.  A new 'update' command is also available. 

    Repositories and checkouts are not supported with the 0.7 storage
    format.  To use them you must upgrad to either knits, or to the
    'metaweave' format, which uses weaves but changes the .bzr directory
    arrangement.
    

  IMPROVEMENTS:

    * Sftp paths can now be relative, or local, according to the lftp
      convention. Paths now take the form::

          sftp://user:pass@host:port/~/relative/path
          or
          sftp://user:pass@host:port/absolute/path

    * The FTP transport now tries to reconnect after a temporary
      failure. ftp put is made atomic. (Matthieu Moy)

    * The FTP transport now maintains a pool of connections, and
      reuses them to avoid multiple connections to the same host (like
      sftp did). (Daniel Silverstone)

    * The ``bzr_man.py`` file has been removed. To create the man page now,
      use ``./generate_docs.py man``. The new program can also create other files.
      Run ``python generate_docs.py --help`` for usage information.
      (Hans Ulrich Niedermann & James Blackwell).

    * Man Page now gives full help (James Blackwell).
      Help also updated to reflect user config now being stored in .bazaar
      (Hans Ulrich Niedermann)

    * It's now possible to set aliases in bazaar.conf (Erik Bågfors)

    * Pull now accepts a --revision argument (Erik Bågfors)

    * ``bzr re-sign`` now allows multiple revisions to be supplied on the command
      line. You can now use the following command to sign all of your old
      commits::

        find .bzr/revision-store// -name my@email-* \
          | sed 's/.*\/\/..\///' \
          | xargs bzr re-sign

    * Upgrade can now upgrade over the network. (Robert Collins)

    * Two new commands 'bzr checkout' and 'bzr update' allow for CVS/SVN-alike
      behaviour.  By default they will cache history in the checkout, but
      with --lightweight almost all data is kept in the master branch.
      (Robert Collins)

    * 'revert' unversions newly-versioned files, instead of deleting them.

    * 'merge' is more robust.  Conflict messages have changed.

    * 'merge' and 'revert' no longer clobber existing files that end in '~' or
      '.moved'.

    * Default log format can be set in configuration and plugins can register
      their own formatters. (Erik Bågfors)

    * New 'reconcile' command will check branch consistency and repair indexes
      that can become out of sync in pre 0.8 formats. (Robert Collins,
      Daniel Silverstone)

    * New 'bzr init --format' and 'bzr upgrade --format' option to control 
      what storage format is created or produced.  (Robert Collins, 
      Martin Pool)

    * Add parent location to 'bzr info', if there is one.  (Olaf Conradi)

    * New developer commands 'weave-list' and 'weave-join'.  (Martin Pool)

    * New 'init-repository' command, plus support for repositories in 'init'
      and 'branch' (Aaron Bentley, Erik Bågfors, Robert Collins)

    * Improve output of 'info' command. Show all relevant locations related to
      working tree, branch and repository. Use kibibytes for binary quantities.
      Fix off-by-one error in missing revisions of working tree.  Make 'info'
      work on branches, repositories and remote locations.  Show locations
      relative to the shared repository, if applicable.  Show locking status
      of locations.  (Olaf Conradi)

    * Diff and merge now safely handle binary files. (Aaron Bentley)

    * 'pull' and 'push' now normalise the revision history, so that any two
      branches with the same tip revision will have the same output from 'log'.
      (Robert Collins)

    * 'merge' accepts --remember option to store parent location, like 'push'
      and 'pull'. (Olaf Conradi)

    * bzr status and diff when files given as arguments do not exist
      in the relevant trees.  (Martin Pool, #3619)

    * Add '.hg' to the default ignore list.  (Martin Pool)

    * 'knit' is now the default disk format. This improves disk performance and
      utilization, increases incremental pull performance, robustness with SFTP
      and allows checkouts over SFTP to perform acceptably. 
      The initial Knit code was contributed by Johan Rydberg based on a
      specification by Martin Pool.
      (Robert Collins, Aaron Bentley, Johan Rydberg, Martin Pool).

    * New tool to generate all-in-one html version of the manual.  (Alexander
      Belchenko)

    * Hitting CTRL-C while doing an SFTP push will no longer cause stale locks
      to be left in the SFTP repository. (Robert Collins, Martin Pool).

    * New option 'diff --prefix' to control how files are named in diff
      output, with shortcuts '-p0' and '-p1' corresponding to the options for 
      GNU patch.  (Alexander Belchenko, Goffredo Baroncelli, Martin Pool)

    * Add --revision option to 'annotate' command.  (Olaf Conradi)

    * If bzr shows an unexpected revision-history after pulling (perhaps due
      to a reweave) it can now be corrected by 'bzr reconcile'.
      (Robert Collins)

  CHANGES:

    * Commit is now verbose by default, and shows changed filenames and the 
      new revision number.  (Robert Collins, Martin Pool)

    * Unify 'mv', 'move', 'rename'.  (Matthew Fuller, #5379)

    * 'bzr -h' shows help.  (Martin Pool, Ian Bicking, #35940)

    * Make 'pull' and 'push' remember location on failure using --remember.
      (Olaf Conradi)

    * For compatibility, make old format for using weaves inside metadir
      available as 'metaweave' format.  Rename format 'metadir' to 'default'.
      Clean up help for option --format in commands 'init', 'init-repo' and
      'upgrade'.  (Olaf Conradi)

  INTERNALS:
  
    * The internal storage of history, and logical branch identity have now
      been split into Branch, and Repository. The common locking and file 
      management routines are now in bzrlib.lockablefiles. 
      (Aaron Bentley, Robert Collins, Martin Pool)

    * Transports can now raise DependencyNotPresent if they need a library
      which is not installed, and then another implementation will be 
      tried.  (Martin Pool)

    * Remove obsolete (and no-op) `decode` parameter to `Transport.get`.  
      (Martin Pool)

    * Using Tree Transform for merge, revert, tree-building

    * WorkingTree.create, Branch.create, ``WorkingTree.create_standalone``,
      Branch.initialize are now deprecated. Please see ``BzrDir.create_*`` for
      replacement API's. (Robert Collins)

    * New BzrDir class represents the .bzr control directory and manages
      formatting issues. (Robert Collins)

    * New repository.InterRepository class encapsulates Repository to 
      Repository actions and allows for clean selection of optimised code
      paths. (Robert Collins)

    * ``bzrlib.fetch.fetch`` and ``bzrlib.fetch.greedy_fetch`` are now
      deprecated, please use ``branch.fetch`` or ``repository.fetch``
      depending on your needs. (Robert Collins)

    * deprecated methods now have a ``is_deprecated`` flag on them that can
      be checked, if you need to determine whether a given callable is 
      deprecated at runtime. (Robert Collins)

    * Progress bars are now nested - see
      ``bzrlib.ui.ui_factory.nested_progress_bar``.
      (Robert Collins, Robey Pointer)

    * New API call ``get_format_description()`` for each type of format.
      (Olaf Conradi)

    * Changed ``branch.set_parent()`` to accept None to remove parent.
      (Olaf Conradi)

    * Deprecated BzrError AmbiguousBase.  (Olaf Conradi)

    * WorkingTree.branch is now a read only property.  (Robert Collins)

    * bzrlib.ui.text.TextUIFactory now accepts a ``bar_type`` parameter which
      can be None or a factory that will create a progress bar. This is
      useful for testing or for overriding the bzrlib.progress heuristic.
      (Robert Collins)

    * New API method ``get_physical_lock_status()`` to query locks present on a
      transport.  (Olaf Conradi)

    * Repository.reconcile now takes a thorough keyword parameter to allow
      requesting an indepth reconciliation, rather than just a data-loss 
      check. (Robert Collins)

    * ``bzrlib.ui.ui_factory protocol`` now supports ``get_boolean`` to prompt
      the user for yes/no style input. (Robert Collins)

  TESTING:

    * SFTP tests now shortcut the SSH negotiation, reducing test overhead
      for testing SFTP protocol support. (Robey Pointer)

    * Branch formats are now tested once per implementation (see ``bzrlib.
      tests.branch_implementations``. This is analagous to the transport
      interface tests, and has been followed up with working tree,
      repository and BzrDir tests. (Robert Collins)

    * New test base class TestCaseWithTransport provides a transport aware
      test environment, useful for testing any transport-interface using
      code. The test suite option --transport controls the transport used
      by this class (when its not being used as part of implementation
      contract testing). (Robert Collins)

    * Close logging handler on disabling the test log. This will remove the
      handler from the internal list inside python's logging module,
      preventing shutdown from closing it twice.  (Olaf Conradi)

    * Move test case for uncommit to blackbox tests.  (Olaf Conradi)

    * ``run_bzr`` and ``run_bzr_captured`` now accept a 'stdin="foo"'
      parameter which will provide String("foo") to the command as its stdin.

bzr 0.7 2006-01-09
------------------

  CHANGES:

    * .bzrignore is excluded from exports, on the grounds that it's a bzr 
      internal-use file and may not be wanted.  (Jamie Wilkinson)

    * The "bzr directories" command were removed in favor of the new
      --kind option to the "bzr inventory" command.  To list all 
      versioned directories, now use "bzr inventory --kind directory".  
      (Johan Rydberg)

    * Under Windows configuration directory is now ``%APPDATA%\bazaar\2.0``
      by default. (John Arbash Meinel)

    * The parent of Bzr configuration directory can be set by ``BZR_HOME``
      environment variable. Now the path for it is searched in ``BZR_HOME``,
      then in HOME. Under Windows the order is: ``BZR_HOME``, ``APPDATA``
      (usually points to ``C:\Documents and Settings\User Name\Application Data``),
      ``HOME``. (John Arbash Meinel)

    * Plugins with the same name in different directories in the bzr plugin
      path are no longer loaded: only the first successfully loaded one is
      used. (Robert Collins)

    * Use systems' external ssh command to open connections if possible.  
      This gives better integration with user settings such as ProxyCommand.
      (James Henstridge)

    * Permissions on files underneath .bzr/ are inherited from the .bzr 
      directory. So for a shared repository, simply doing 'chmod -R g+w .bzr/'
      will mean that future file will be created with group write permissions.

    * configure.in and config.guess are no longer in the builtin default 
      ignore list.

    * '.sw[nop]' pattern ignored, to ignore vim swap files for nameless
      files.  (John Arbash Meinel, Martin Pool)

  IMPROVEMENTS:

    * "bzr INIT dir" now initializes the specified directory, and creates 
      it if it does not exist.  (John Arbash Meinel)

    * New remerge command (Aaron Bentley)

    * Better zsh completion script.  (Steve Borho)

    * 'bzr diff' now returns 1 when there are changes in the working 
      tree. (Robert Collins)

    * 'bzr push' now exists and can push changes to a remote location. 
      This uses the transport infrastructure, and can store the remote
      location in the ~/.bazaar/branches.conf configuration file.
      (Robert Collins)

    * Test directories are only kept if the test fails and the user requests
      that they be kept.

    * Tweaks to short log printing

    * Added branch nicks, new nick command, printing them in log output. 
      (Aaron Bentley)

    * If ``$BZR_PDB`` is set, pop into the debugger when an uncaught exception 
      occurs.  (Martin Pool)

    * Accept 'bzr resolved' (an alias for 'bzr resolve'), as this is
      the same as Subversion.  (Martin Pool)

    * New ftp transport support (on ftplib), for ftp:// and aftp:// 
      URLs.  (Daniel Silverstone)

    * Commit editor temporary files now start with ``bzr_log.``, to allow 
      text editors to match the file name and set up appropriate modes or 
      settings.  (Magnus Therning)

    * Improved performance when integrating changes from a remote weave.  
      (Goffredo Baroncelli)

    * Sftp will attempt to cache the connection, so it is more likely that
      a connection will be reused, rather than requiring multiple password
      requests.

    * bzr revno now takes an optional argument indicating the branch whose
      revno should be printed.  (Michael Ellerman)

    * bzr cat defaults to printing the last version of the file.  
      (Matthieu Moy, #3632)

    * New global option 'bzr --lsprof COMMAND' runs bzr under the lsprof 
      profiler.  (Denys Duchier)

    * Faster commits by reading only the headers of affected weave files. 
      (Denys Duchier)

    * 'bzr add' now takes a --dry-run parameter which shows you what would be
      added, but doesn't actually add anything. (Michael Ellerman)

    * 'bzr add' now lists how many files were ignored per glob.  add --verbose
      lists the specific files.  (Aaron Bentley)

    * 'bzr missing' now supports displaying changes in diverged trees and can
      be limited to show what either end of the comparison is missing.
      (Aaron Bently, with a little prompting from Daniel Silverstone)

  BUG FIXES:

    * SFTP can walk up to the root path without index errors. (Robert Collins)

    * Fix bugs in running bzr with 'python -O'.  (Martin Pool)

    * Error when run with -OO

    * Fix bug in reporting http errors that don't have an http error code.
      (Martin Pool)

    * Handle more cases of pipe errors in display commands

    * Change status to 3 for all errors

    * Files that are added and unlinked before committing are completely
      ignored by diff and status

    * Stores with some compressed texts and some uncompressed texts are now
      able to be used. (John A Meinel)

    * Fix for bzr pull failing sometimes under windows

    * Fix for sftp transport under windows when using interactive auth

    * Show files which are both renamed and modified as such in 'bzr 
      status' output.  (Daniel Silverstone, #4503)

    * Make annotate cope better with revisions committed without a valid 
      email address.  (Marien Zwart)

    * Fix representation of tab characters in commit messages.
      (Harald Meland)

    * List of plugin directories in ``BZR_PLUGIN_PATH`` environment variable is
      now parsed properly under Windows. (Alexander Belchenko)

    * Show number of revisions pushed/pulled/merged. (Robey Pointer)

    * Keep a cached copy of the basis inventory to speed up operations 
      that need to refer to it.  (Johan Rydberg, Martin Pool)

    * Fix bugs in bzr status display of non-ascii characters.
      (Martin Pool)

    * Remove Makefile.in from default ignore list.
      (Tollef Fog Heen, Martin Pool, #6413)

    * Fix failure in 'bzr added'.  (Nathan McCallum, Martin Pool)

  TESTING:

    * Fix selftest asking for passwords when there are no SFTP keys.  
      (Robey Pointer, Jelmer Vernooij) 

    * Fix selftest run with 'python -O'.  (Martin Pool)

    * Fix HTTP tests under Windows. (John Arbash Meinel)

    * Make tests work even if HOME is not set (Aaron Bentley)

    * Updated ``build_tree`` to use fixed line-endings for tests which read 
      the file cotents and compare. Make some tests use this to pass under
      Windows. (John Arbash Meinel)

    * Skip stat and symlink tests under Windows. (Alexander Belchenko)

    * Delay in selftest/testhashcash is now issued under win32 and Cygwin.
      (John Arbash Meinel)

    * Use terminal width to align verbose test output.  (Martin Pool)

    * Blackbox tests are maintained within the bzrlib.tests.blackbox directory.
      If adding a new test script please add that to
      ``bzrlib.tests.blackbox.__init__``. (Robert Collins)

    * Much better error message if one of the test suites can't be 
      imported.  (Martin Pool)

    * Make check now runs the test suite twice - once with the default locale,
      and once with all locales forced to C, to expose bugs. This is not 
      trivially done within python, so for now its only triggered by running
      Make check. Integrators and packagers who wish to check for full 
      platform support should run 'make check' to test the source.
      (Robert Collins)

    * Tests can now run TestSkipped if they can't execute for any reason.
      (Martin Pool) (NB: TestSkipped should only be raised for correctable
      reasons - see the wiki spec ImprovingBzrTestSuite).

    * Test sftp with relative, absolute-in-homedir and absolute-not-in-homedir
      paths for the transport tests. Introduce blackbox remote sftp tests that
      test the same permutations. (Robert Collins, Robey Pointer)

    * Transport implementation tests are now independent of the local file
      system, which allows tests for esoteric transports, and for features
      not available in the local file system. They also repeat for variations
      on the URL scheme that can introduce issues in the transport code,
      see bzrlib.transport.TransportTestProviderAdapter() for this.
      (Robert Collins).

    * ``TestCase.build_tree`` uses the transport interface to build trees,
      pass in a transport parameter to give it an existing connection.
      (Robert Collins).

  INTERNALS:

    * WorkingTree.pull has been split across Branch and WorkingTree,
      to allow Branch only pulls. (Robert Collins)

    * ``commands.display_command`` now returns the result of the decorated 
      function. (Robert Collins)

    * LocationConfig now has a ``set_user_option(key, value)`` call to save
      a setting in its matching location section (a new one is created
      if needed). (Robert Collins)

    * Branch has two new methods, ``get_push_location`` and
      ``set_push_location`` to respectively, get and set the push location.
      (Robert Collins)

    * ``commands.register_command`` now takes an optional flag to signal that
      the registrant is planning to decorate an existing command. When 
      given multiple plugins registering a command is not an error, and
      the original command class (whether built in or a plugin based one) is
      returned to the caller. There is a new error 'MustUseDecorated' for
      signalling when a wrapping command should switch to the original
      version. (Robert Collins)

    * Some option parsing errors will raise 'BzrOptionError', allowing 
      granular detection for decorating commands. (Robert Collins).

    * ``Branch.read_working_inventory`` has moved to
      ``WorkingTree.read_working_inventory``. This necessitated changes to
      ``Branch.get_root_id``, and a move of ``Branch.set_inventory`` to
      WorkingTree as well. To make it clear that a WorkingTree cannot always
      be obtained ``Branch.working_tree()`` will raise
      ``errors.NoWorkingTree`` if one cannot be obtained. (Robert Collins)

    * All pending merges operations from Branch are now on WorkingTree.
      (Robert Collins)

    * The follow operations from Branch have moved to WorkingTree::

          add()
          commit()
          move()
          rename_one()
          unknowns()

      (Robert Collins)

    * ``bzrlib.add.smart_add_branch`` is now ``smart_add_tree``. (Robert Collins)

    * New "rio" serialization format, similar to rfc-822. (Martin Pool)

    * Rename selftests to ``bzrlib.tests.test_foo``.  (John A Meinel, Martin 
      Pool)

    * ``bzrlib.plugin.all_plugins`` has been changed from an attribute to a 
      query method. (Robert Collins)
 
    * New options to read only the table-of-contents of a weave.  
      (Denys Duchier)

    * Raise NoSuchFile when someone tries to add a non-existant file.
      (Michael Ellerman)

    * Simplify handling of DivergedBranches in ``cmd_pull()``.
      (Michael Ellerman)
   
    * Branch.controlfile* logic has moved to lockablefiles.LockableFiles, which
      is exposed as ``Branch().control_files``. Also this has been altered with the
      controlfile pre/suffix replaced by simple method names like 'get' and
      'put'. (Aaron Bentley, Robert Collins).

    * Deprecated functions and methods can now be marked as such using the 
      ``bzrlib.symbol_versioning`` module. Marked method have their docstring
      updated and will issue a DeprecationWarning using the warnings module
      when they are used. (Robert Collins)

    * ``bzrlib.osutils.safe_unicode`` now exists to provide parameter coercion
      for functions that need unicode strings. (Robert Collins)

bzr 0.6 2005-10-28
------------------

  IMPROVEMENTS:
  
    * pull now takes --verbose to show you what revisions are added or removed
      (John A Meinel)

    * merge now takes a --show-base option to include the base text in
      conflicts.
      (Aaron Bentley)

    * The config files are now read using ConfigObj, so '=' should be used as
      a separator, not ':'.
      (Aaron Bentley)

    * New 'bzr commit --strict' option refuses to commit if there are 
      any unknown files in the tree.  To commit, make sure all files are 
      either ignored, added, or deleted.  (Michael Ellerman)

    * The config directory is now ~/.bazaar, and there is a single file 
      ~/.bazaar/bazaar.conf storing email, editor and other preferences.
      (Robert Collins)

    * 'bzr add' no longer takes a --verbose option, and a --quiet option
      has been added that suppresses all output.

    * Improved zsh completion support in contrib/zsh, from Clint
      Adams.

    * Builtin 'bzr annotate' command, by Martin Pool with improvements from 
      Goffredo Baroncelli.
    
    * 'bzr check' now accepts -v for verbose reporting, and checks for
      ghosts in the branch. (Robert Collins)

    * New command 're-sign' which will regenerate the gpg signature for 
      a revision. (Robert Collins)

    * If you set ``check_signatures=require`` for a path in 
      ``~/.bazaar/branches.conf`` then bzr will invoke your
      ``gpg_signing_command`` (defaults to gpg) and record a digital signature
      of your commit. (Robert Collins)

    * New sftp transport, based on Paramiko.  (Robey Pointer)

    * 'bzr pull' now accepts '--clobber' which will discard local changes
      and make this branch identical to the source branch. (Robert Collins)

    * Just give a quieter warning if a plugin can't be loaded, and 
      put the details in .bzr.log.  (Martin Pool)

    * 'bzr branch' will now set the branch-name to the last component of the
      output directory, if one was supplied.

    * If the option ``post_commit`` is set to one (or more) python function
      names (must be in the bzrlib namespace), then they will be invoked
      after the commit has completed, with the branch and ``revision_id`` as
      parameters. (Robert Collins)

    * Merge now has a retcode of 1 when conflicts occur. (Robert Collins)

    * --merge-type weave is now supported for file contents.  Tree-shape
      changes are still three-way based.  (Martin Pool, Aaron Bentley)

    * 'bzr check' allows the first revision on revision-history to have
      parents - something that is expected for cheap checkouts, and occurs
      when conversions from baz do not have all history.  (Robert Collins).

   * 'bzr merge' can now graft unrelated trees together, if your specify
     0 as a base. (Aaron Bentley)

   * 'bzr commit branch' and 'bzr commit branch/file1 branch/file2' now work
     (Aaron Bentley)

    * Add '.sconsign*' to default ignore list.  (Alexander Belchenko)

   * 'bzr merge --reprocess' minimizes conflicts

  TESTING:

    * The 'bzr selftest --pattern' option for has been removed, now 
      test specifiers on the command line can be simple strings, or 
      regexps, or both. (Robert Collins)

    * Passing -v to selftest will now show the time each test took to 
      complete, which will aid in analysing performance regressions and
      related questions. (Robert Collins)

    * 'bzr selftest' runs all tests, even if one fails, unless '--one'
      is given. (Martin Pool)

    * There is a new method for TestCaseInTempDir, assertFileEqual, which
      will check that a given content is equal to the content of the named
      file. (Robert Collins)

    * Fix test suite's habit of leaving many temporary log files in $TMPDIR.
      (Martin Pool)

  INTERNALS:

    * New 'testament' command and concept for making gpg-signatures 
      of revisions that are not tied to a particular internal
      representation.  (Martin Pool).

    * Per-revision properties ('revprops') as key-value associated 
      strings on each revision created when the revision is committed.
      Intended mainly for the use of external tools.  (Martin Pool).

    * Config options have moved from bzrlib.osutils to bzrlib.config.
      (Robert Collins)

    * Improved command line option definitions allowing explanations
      for individual options, among other things.  Contributed by 
      Magnus Therning.

    * Config options have moved from bzrlib.osutils to bzrlib.config.
      Configuration is now done via the config.Config interface:
      Depending on whether you have a Branch, a Location or no information
      available, construct a ``*Config``, and use its ``signature_checking``,
      ``username`` and ``user_email`` methods. (Robert Collins)

    * Plugins are now loaded under bzrlib.plugins, not bzrlib.plugin, and
      they are made available for other plugins to use. You should not 
      import other plugins during the ``__init__`` of your plugin though, as 
      no ordering is guaranteed, and the plugins directory is not on the
      python path. (Robert Collins)

    * Branch.relpath has been moved to WorkingTree.relpath. WorkingTree no
      no longer takes an inventory, rather it takes an option branch
      parameter, and if None is given will open the branch at basedir 
      implicitly. (Robert Collins)

    * Cleaner exception structure and error reporting.  Suggested by 
      Scott James Remnant.  (Martin Pool)

    * Branch.remove has been moved to WorkingTree, which has also gained
      ``lock_read``, ``lock_write`` and ``unlock`` methods for convenience.
      (Robert Collins)

    * Two decorators, ``needs_read_lock`` and ``needs_write_lock`` have been
      added to the branch module. Use these to cause a function to run in a
      read or write lock respectively. (Robert Collins)

    * ``Branch.open_containing`` now returns a tuple (Branch, relative-path),
      which allows direct access to the common case of 'get me this file
      from its branch'. (Robert Collins)

    * Transports can register using ``register_lazy_transport``, and they 
      will be loaded when first used.  (Martin Pool)

    * 'pull' has been factored out of the command as ``WorkingTree.pull()``.
      A new option to WorkingTree.pull has been added, clobber, which will
      ignore diverged history and pull anyway.
      (Robert Collins)

    * config.Config has a ``get_user_option`` call that accepts an option name.
      This will be looked up in branches.conf and bazaar.conf as normal.
      It is intended that this be used by plugins to support options - 
      options of built in programs should have specific methods on the config.
      (Robert Collins)

    * ``merge.merge_inner`` now has tempdir as an optional parameter.
      (Robert Collins)

    * Tree.kind is not recorded at the top level of the hierarchy, as it was
      missing on EmptyTree, leading to a bug with merge on EmptyTrees.
      (Robert Collins)

    * ``WorkingTree.__del__`` has been removed, it was non deterministic and not 
      doing what it was intended to. See ``WorkingTree.__init__`` for a comment
      about future directions. (Robert Collins/Martin Pool)

    * bzrlib.transport.http has been modified so that only 404 urllib errors
      are returned as NoSuchFile. Other exceptions will propogate as normal.
      This allows debuging of actual errors. (Robert Collins)

    * bzrlib.transport.Transport now accepts *ONLY* url escaped relative paths
      to apis like 'put', 'get' and 'has'. This is to provide consistent
      behaviour - it operates on url's only. (Robert Collins)

    * Transports can register using ``register_lazy_transport``, and they 
      will be loaded when first used.  (Martin Pool)

    * ``merge_flex`` no longer calls ``conflict_handler.finalize()``, instead that
      is called by ``merge_inner``. This is so that the conflict count can be 
      retrieved (and potentially manipulated) before returning to the caller
      of ``merge_inner``. Likewise 'merge' now returns the conflict count to the
      caller. (Robert Collins)

    * ``revision.revision_graph`` can handle having only partial history for
      a revision - that is no revisions in the graph with no parents.
      (Robert Collins).

    * New ``builtins.branch_files`` uses the standard ``file_list`` rules to
      produce a branch and a list of paths, relative to that branch
      (Aaron Bentley)

    * New TestCase.addCleanup facility.

    * New ``bzrlib.version_info`` tuple (similar to ``sys.version_info``),
      which can be used by programs importing bzrlib.

  BUG FIXES:

    * Better handling of branches in directories with non-ascii names. 
      (Joel Rosdahl, Panagiotis Papadakos)

    * Upgrades of trees with no commits will not fail due to accessing
      [-1] in the revision-history. (Andres Salomon)


bzr 0.1.1 2005-10-12
--------------------

  BUG FIXES:

    * Fix problem in pulling over http from machines that do not 
      allow directories to be listed.

    * Avoid harmless warning about invalid hash cache after 
      upgrading branch format.

  PERFORMANCE: 
  
    * Avoid some unnecessary http operations in branch and pull.


bzr 0.1 2005-10-11
------------------

  NOTES:

    * 'bzr branch' over http initially gives a very high estimate
      of completion time but it should fall as the first few 
      revisions are pulled in.  branch is still slow on 
      high-latency connections.

  BUG FIXES:
  
    * bzr-man.py has been updated to work again. Contributed by
      Rob Weir.

    * Locking is now done with fcntl.lockf which works with NFS
      file systems. Contributed by Harald Meland.

    * When a merge encounters a file that has been deleted on
      one side and modified on the other, the old contents are
      written out to foo.BASE and foo.SIDE, where SIDE is this
      or OTHER. Contributed by Aaron Bentley.

    * Export was choosing incorrect file paths for the content of
      the tarball, this has been fixed by Aaron Bentley.

    * Commit will no longer commit without a log message, an 
      error is returned instead. Contributed by Jelmer Vernooij.

    * If you commit a specific file in a sub directory, any of its
      parent directories that are added but not listed will be 
      automatically included. Suggested by Michael Ellerman.

    * bzr commit and upgrade did not correctly record new revisions
      for files with only a change to their executable status.
      bzr will correct this when it encounters it. Fixed by
      Robert Collins

    * HTTP tests now force off the use of ``http_proxy`` for the duration.
      Contributed by Gustavo Niemeyer.

    * Fix problems in merging weave-based branches that have 
      different partial views of history.

    * Symlink support: working with symlinks when not in the root of a 
      bzr tree was broken, patch from Scott James Remnant.

  IMPROVEMENTS:

    * 'branch' now accepts a --basis parameter which will take advantage
      of local history when making a new branch. This allows faster 
      branching of remote branches. Contributed by Aaron Bentley.

    * New tree format based on weave files, called version 5.
      Existing branches can be upgraded to this format using 
      'bzr upgrade'.

    * Symlinks are now versionable. Initial patch by 
      Erik Toubro Nielsen, updated to head by Robert Collins.

    * Executable bits are tracked on files. Patch from Gustavo
      Niemeyer.

    * 'bzr status' now shows unknown files inside a selected directory.
      Patch from Heikki Paajanen.

    * Merge conflicts are recorded in .bzr. Two new commands 'conflicts'
      and 'resolve' have needed added, which list and remove those 
      merge conflicts respectively. A conflicted tree cannot be committed
      in. Contributed by Aaron Bentley.

    * 'rm' is now an alias for 'remove'.

    * Stores now split out their content in a single byte prefixed hash,
      dropping the density of files per directory by 256. Contributed by
      Gustavo Niemeyer.

    * 'bzr diff -r branch:URL' will now perform a diff between two branches.
      Contributed by Robert Collins.

    * 'bzr log' with the default formatter will show merged revisions,
      indented to the right. Initial implementation contributed by Gustavo
      Niemeyer, made incremental by Robert Collins.


  INTERNALS:

    * Test case failures have the exception printed after the log 
      for your viewing pleasure.

    * InventoryEntry is now an abstract base class, use one of the
      concrete InventoryDirectory etc classes instead.

    * Branch raises an UnsupportedFormatError when it detects a 
      bzr branch it cannot understand. This allows for precise
      handling of such circumstances.

    * Remove RevisionReference class; ``Revision.parent_ids`` is now simply a
      list of their ids and ``parent_sha1s`` is a list of their corresponding
      sha1s (for old branches only at the moment.)

    * New method-object style interface for Commit() and Fetch().

    * Renamed ``Branch.last_patch()`` to ``Branch.last_revision()``, since
      we call them revisions not patches.

    * Move ``copy_branch`` to ``bzrlib.clone.copy_branch``.  The destination
      directory is created if it doesn't exist.

    * Inventories now identify the files which were present by 
      giving the revision *of that file*.

    * Inventory and Revision XML contains a version identifier.  
      This must be consistent with the overall branch version
      but allows for more flexibility in future upgrades.

  TESTING:

    * Removed testsweet module so that tests can be run after 
      bzr installed by 'bzr selftest'.

    * 'bzr selftest' command-line arguments can now be partial ids
      of tests to run, e.g. ``bzr selftest test_weave``

      
bzr 0.0.9 2005-09-23
--------------------

  BUG FIXES:

    * Fixed "branch -r" option.

    * Fix remote access to branches containing non-compressed history.
      (Robert Collins).

    * Better reliability of http server tests.  (John Arbash-Meinel)

    * Merge graph maximum distance calculation fix.  (Aaron Bentley)
   
    * Various minor bug in windows support have been fixed, largely in the
      test suite. Contributed by Alexander Belchenko.

  IMPROVEMENTS:

    * Status now accepts a -r argument to give status between chosen
      revisions. Contributed by Heikki Paajanen.

    * Revision arguments no longer use +/-/= to control ranges, instead
      there is a 'before' namespace, which limits the successive namespace.
      For example '$ bzr log -r date:yesterday..before:date:today' will
      select everything from yesterday and before today. Contributed by
      Robey Pointer

    * There is now a bzr.bat file created by distutils when building on 
      Windows. Contributed by Alexander Belchenko.

  INTERNALS:

    * Removed uuid() as it was unused.

    * Improved 'fetch' code for pulling revisions from one branch into
      another (used by pull, merged, etc.)


bzr 0.0.8 2005-09-20
--------------------

  IMPROVEMENTS:

    * Adding a file whose parent directory is not versioned will
      implicitly add the parent, and so on up to the root. This means
      you should never need to explictly add a directory, they'll just
      get added when you add a file in the directory.  Contributed by
      Michael Ellerman.

    * Ignore ``.DS_Store`` (contains Mac metadata) by default.
      (Nir Soffer)

    * If you set ``BZR_EDITOR`` in the environment, it is checked in
      preference to EDITOR and the config file for the interactive commit
      editing program. Related to this is a bugfix where a missing program
      set in EDITOR would cause editing to fail, now the fallback program
      for the operating system is still tried.

    * Files that are not directories/symlinks/regular files will no longer
      cause bzr to fail, it will just ignore them by default. You cannot add
      them to the tree though - they are not versionable.


  INTERNALS:

    * Refactor xml packing/unpacking.

  BUG FIXES: 

    * Fixed 'bzr mv' by Ollie Rutherfurd.

    * Fixed strange error when trying to access a nonexistent http
      branch.

    * Make sure that the hashcache gets written out if it can't be
      read.


  PORTABILITY:

    * Various Windows fixes from Ollie Rutherfurd.

    * Quieten warnings about locking; patch from Matt Lavin.


bzr-0.0.7 2005-09-02
--------------------

  NEW FEATURES:

    * ``bzr shell-complete`` command contributed by Clint Adams to
      help with intelligent shell completion.

    * New expert command ``bzr find-merge-base`` for debugging merges.


  ENHANCEMENTS:

    * Much better merge support.

    * merge3 conflicts are now reported with markers like '<<<<<<<'
      (seven characters) which is the same as CVS and pleases things
      like emacs smerge.


  BUG FIXES:

    * ``bzr upgrade`` no longer fails when trying to fix trees that
      mention revisions that are not present.

    * Fixed bugs in listing plugins from ``bzr plugins``.

    * Fix case of $EDITOR containing options for the editor.

    * Fix log -r refusing to show the last revision.
      (Patch from Goffredo Baroncelli.)


  CHANGES:

    * ``bzr log --show-ids`` shows the revision ids of all parents.

    * Externally provided commands on your $BZRPATH no longer need
      to recognize --bzr-usage to work properly, and can just handle
      --help themselves.


  LIBRARY:

    * Changed trace messages to go through the standard logging
      framework, so that they can more easily be redirected by
      libraries.



bzr-0.0.6 2005-08-18
--------------------

  NEW FEATURES:

    * Python plugins, automatically loaded from the directories on
      ``BZR_PLUGIN_PATH`` or ``~/.bzr.conf/plugins`` by default.

    * New 'bzr mkdir' command.

    * Commit mesage is fetched from an editor if not given on the
      command line; patch from Torsten Marek.

    * ``bzr log -m FOO`` displays commits whose message matches regexp 
      FOO.
      
    * ``bzr add`` with no arguments adds everything under the current directory.

    * ``bzr mv`` does move or rename depending on its arguments, like
      the Unix command.

    * ``bzr missing`` command shows a summary of the differences
      between two trees.  (Merged from John Arbash-Meinel.)

    * An email address for commits to a particular tree can be
      specified by putting it into .bzr/email within a branch.  (Based
      on a patch from Heikki Paajanen.)


  ENHANCEMENTS:

    * Faster working tree operations.


  CHANGES:

    * 3rd-party modules shipped with bzr are copied within the bzrlib
      python package, so that they can be installed by the setup
      script without clashing with anything already existing on the
      system.  (Contributed by Gustavo Niemeyer.)

    * Moved plugins directory to bzrlib/, so that there's a standard
      plugin directory which is not only installed with bzr itself but
      is also available when using bzr from the development tree.
      ``BZR_PLUGIN_PATH`` and ``DEFAULT_PLUGIN_PATH`` are then added to the
      standard plugins directory.

    * When exporting to a tarball with ``bzr export --format tgz``, put 
      everything under a top directory rather than dumping it into the
      current directory.   This can be overridden with the ``--root`` 
      option.  Patch from William Dodé and John Meinel.

    * New ``bzr upgrade`` command to upgrade the format of a branch,
      replacing ``bzr check --update``.

    * Files within store directories are no longer marked readonly on
      disk.

    * Changed ``bzr log`` output to a more compact form suggested by
      John A Meinel.  Old format is available with the ``--long`` or
      ``-l`` option, patched by William Dodé.

    * By default the commit command refuses to record a revision with
      no changes unless the ``--unchanged`` option is given.

    * The ``--no-plugins``, ``--profile`` and ``--builtin`` command
      line options must come before the command name because they 
      affect what commands are available; all other options must come 
      after the command name because their interpretation depends on
      it.

    * ``branch`` and ``clone`` added as aliases for ``branch``.

    * Default log format is back to the long format; the compact one
      is available with ``--short``.
      
      
  BUG FIXES:
  
    * Fix bugs in committing only selected files or within a subdirectory.


bzr-0.0.5  2005-06-15
---------------------
  
  CHANGES:

    * ``bzr`` with no command now shows help rather than giving an
      error.  Suggested by Michael Ellerman.

    * ``bzr status`` output format changed, because svn-style output
      doesn't really match the model of bzr.  Now files are grouped by
      status and can be shown with their IDs.  ``bzr status --all``
      shows all versioned files and unknown files but not ignored files.

    * ``bzr log`` runs from most-recent to least-recent, the reverse
      of the previous order.  The previous behaviour can be obtained
      with the ``--forward`` option.
        
    * ``bzr inventory`` by default shows only filenames, and also ids
      if ``--show-ids`` is given, in which case the id is the second
      field.


  ENHANCEMENTS:

    * New 'bzr whoami --email' option shows only the email component
      of the user identification, from Jo Vermeulen.

    * New ``bzr ignore PATTERN`` command.

    * Nicer error message for broken pipe, interrupt and similar
      conditions that don't indicate an internal error.

    * Add ``.*.sw[nop] .git .*.tmp *,v`` to default ignore patterns.

    * Per-branch locks keyed on ``.bzr/branch-lock``, available in
      either read or write mode.

    * New option ``bzr log --show-ids`` shows revision and file ids.

    * New usage ``bzr log FILENAME`` shows only revisions that
      affected that file.

    * Changed format for describing changes in ``bzr log -v``.

    * New option ``bzr commit --file`` to take a message from a file,
      suggested by LarstiQ.

    * New syntax ``bzr status [FILE...]`` contributed by Bartosz
      Oler.  File may be in a branch other than the working directory.

    * ``bzr log`` and ``bzr root`` can be given an http URL instead of
      a filename.

    * Commands can now be defined by external programs or scripts
      in a directory on $BZRPATH.

    * New "stat cache" avoids reading the contents of files if they 
      haven't changed since the previous time.

    * If the Python interpreter is too old, try to find a better one
      or give an error.  Based on a patch from Fredrik Lundh.

    * New optional parameter ``bzr info [BRANCH]``.

    * New form ``bzr commit SELECTED`` to commit only selected files.

    * New form ``bzr log -r FROM:TO`` shows changes in selected
      range; contributed by John A Meinel.

    * New option ``bzr diff --diff-options 'OPTS'`` allows passing
      options through to an external GNU diff.

    * New option ``bzr add --no-recurse`` to add a directory but not
      their contents.

    * ``bzr --version`` now shows more information if bzr is being run
      from a branch.

  
  BUG FIXES:

    * Fixed diff format so that added and removed files will be
      handled properly by patch.  Fix from Lalo Martins.

    * Various fixes for files whose names contain spaces or other
      metacharacters.


  TESTING:

    * Converted black-box test suites from Bourne shell into Python;
      now run using ``./testbzr``.  Various structural improvements to
      the tests.

    * testbzr by default runs the version of bzr found in the same
      directory as the tests, or the one given as the first parameter.

    * testbzr also runs the internal tests, so the only command
      required to check is just ``./testbzr``.

    * testbzr requires python2.4, but can be used to test bzr running
      under a different version.

    * Tests added for many other changes in this release.


  INTERNAL:

    * Included ElementTree library upgraded to 1.2.6 by Fredrik Lundh.

    * Refactor command functions into Command objects based on HCT by
      Scott James Remnant.

    * Better help messages for many commands.

    * Expose ``bzrlib.open_tracefile()`` to start the tracefile; until
      this is called trace messages are just discarded.

    * New internal function ``find_touching_revisions()`` and hidden
      command touching-revisions trace the changes to a given file.

    * Simpler and faster ``compare_inventories()`` function.

    * ``bzrlib.open_tracefile()`` takes a tracefilename parameter.

    * New AtomicFile class.

    * New developer commands ``added``, ``modified``.


  PORTABILITY:

    * Cope on Windows on python2.3 by using the weaker random seed.
      2.4 is now only recommended.


bzr-0.0.4  2005-04-22
---------------------

  ENHANCEMENTS:

    * 'bzr diff' optionally takes a list of files to diff.  Still a bit
      basic.  Patch from QuantumG.

    * More default ignore patterns.

    * New 'bzr log --verbose' shows a list of files changed in the
      changeset.  Patch from Sebastian Cote.

    * Roll over ~/.bzr.log if it gets too large.

    * Command abbreviations 'ci', 'st', 'stat', '?' based on a patch
      by Jason Diamon.

    * New 'bzr help commands' based on a patch from Denys Duchier.


  CHANGES:

    * User email is determined by looking at $BZREMAIL or ~/.bzr.email
      or $EMAIL.  All are decoded by the locale preferred encoding.
      If none of these are present user@hostname is used.  The host's
      fully-qualified name is not used because that tends to fail when
      there are DNS problems.

    * New 'bzr whoami' command instead of username user-email.


  BUG FIXES: 

    * Make commit safe for hardlinked bzr trees.

    * Some Unicode/locale fixes.

    * Partial workaround for ``difflib.unified_diff`` not handling
      trailing newlines properly.


  INTERNAL:

    * Allow docstrings for help to be in PEP0257 format.  Patch from
      Matt Brubeck.

    * More tests in test.sh.

    * Write profile data to a temporary file not into working
      directory and delete it when done.

    * Smaller .bzr.log with process ids.


  PORTABILITY:

    * Fix opening of ~/.bzr.log on Windows.  Patch from Andrew
      Bennetts.

    * Some improvements in handling paths on Windows, based on a patch
      from QuantumG.


bzr-0.0.3  2005-04-06
---------------------

  ENHANCEMENTS:

    * New "directories" internal command lists versioned directories
      in the tree.

    * Can now say "bzr commit --help".

    * New "rename" command to rename one file to a different name
      and/or directory.

    * New "move" command to move one or more files into a different
      directory.

    * New "renames" command lists files renamed since base revision.

    * New cat command contributed by janmar.

  CHANGES:

    * .bzr.log is placed in $HOME (not pwd) and is always written in
      UTF-8.  (Probably not a completely good long-term solution, but
      will do for now.)

  PORTABILITY:

    * Workaround for difflib bug in Python 2.3 that causes an
      exception when comparing empty files.  Reported by Erik Toubro
      Nielsen.

  INTERNAL:

    * Refactored inventory storage to insert a root entry at the top.

  TESTING:

    * Start of shell-based black-box testing in test.sh.


bzr-0.0.2.1
-----------

  PORTABILITY:

    * Win32 fixes from Steve Brown.


bzr-0.0.2  "black cube"  2005-03-31
-----------------------------------

  ENHANCEMENTS:

    * Default ignore list extended (see bzrlib/__init__.py).

    * Patterns in .bzrignore are now added to the default ignore list,
      rather than replacing it.

    * Ignore list isn't reread for every file.

    * More help topics.

    * Reinstate the 'bzr check' command to check invariants of the
      branch.

    * New 'ignored' command lists which files are ignored and why;
      'deleted' lists files deleted in the current working tree.

    * Performance improvements.

    * New global --profile option.
    
    * Ignore patterns like './config.h' now correctly match files in
      the root directory only.


bzr-0.0.1  2005-03-26
---------------------

  ENHANCEMENTS:

    * More information from info command.

    * Can now say "bzr help COMMAND" for more detailed help.

    * Less file flushing and faster performance when writing logs and
      committing to stores.

    * More useful verbose output from some commands.

  BUG FIXES:

    * Fix inverted display of 'R' and 'M' during 'commit -v'.

  PORTABILITY:

    * Include a subset of ElementTree-1.2.20040618 to make
      installation easier.

    * Fix time.localtime call to work with Python 2.3 (the minimum
      supported).


bzr-0.0.0.69  2005-03-22
------------------------

  ENHANCEMENTS:

    * First public release.

    * Storage of local versions: init, add, remove, rm, info, log,
      diff, status, etc.<|MERGE_RESOLUTION|>--- conflicted
+++ resolved
@@ -57,16 +57,14 @@
 
   TESTING:
 
-<<<<<<< HEAD
     * ``bzrlib.tests.adapt_tests`` was broken and unused - it has been fixed.
       (Robert Collins)
-=======
+
     * Fix the test HTTPServer to be isolated from chdir calls made while it is
       running, allowing it to be used in blackbox tests. (Robert Collins)
 
     * The branch interface tests were invalid for branches using subtree
       repositories by default. This has been fixed. (Robert Collins)
->>>>>>> 7909408c
 
   INTERNALS:
 
