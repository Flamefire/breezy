--- conflicted
+++ resolved
@@ -21,12 +21,11 @@
       in the User Guide and ``bzr help rules`` for more information.
       (Ian Clatworthy)
 
+    * Sites may suggest a branch to stack new branches on.  (Aaron Bentley)
+
     * Stacked branches are now supported. See ``bzr help branch`` and 
       ``bzr help push``. (Robert Collins)
 
-<<<<<<< HEAD
-    * Sites may suggest a branch to stack new branches on.  (Aaron Bentley)
-=======
   IMPROVEMENTS:
 
     * ``bzr export --format=tgz --root=NAME -`` to export a gzipped tarball 
@@ -154,7 +153,6 @@
 repositories, and contains a fix for some user-affecting bugs in the
 repository layer.  Building working trees during checkout and branch is
 now faster.
->>>>>>> 26eb5e8f
 
   BUG FIXES:
 
