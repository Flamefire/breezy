--- conflicted
+++ resolved
@@ -112,12 +112,10 @@
     * FTP now works even when the FTP server does not support atomic rename.
       (Aaron Bentley, #89436)
 
-<<<<<<< HEAD
+    * Typo in the help for ``register-branch`` fixed. (Robert Collins, #96770)
+
     * "dirstate" and "dirstate-tags" formats now produce branches compatible
       with old versions of bzr. (Aaron Bentley, #107168))
-=======
-    * Typo in the help for ``register-branch`` fixed. (Robert Collins, #96770)
->>>>>>> 5ede27f0
 
   TESTING:
 
