IN DEVELOPMENT

  IMPROVEMENTS:

<<<<<<< HEAD
    * ``bzr help global-options`` describes the global options.
=======
    * ``ls`` now works on treeless branches and remote branches.
>>>>>>> 51ff6fcd
      (Aaron Bentley)

  INTERNALS:

  BUGFIXES:

  TESTING:

    * New ``--first`` option to ``bzr selftest`` to run specified tests
      before the rest of the suite.  (Martin Pool)

bzr 0.14rc1  2007-01-16

  IMPROVEMENTS:

    * New connection: ``bzr+http://`` which supports tunnelling the smart
      protocol over an HTTP connection. If writing is enabled on the bzr
      server, then you can write over the http connection.
      (Andrew Bennetts, John Arbash Meinel)

    * Aliases now support quotation marks, so they can contain whitespace
      (Marius Kruger)

    * PyCurlTransport now use a single curl object. By specifying explicitly
      the 'Range' header, we avoid the need to use two different curl objects
      (and two connections to the same server). (Vincent Ladeuil)

    * ``bzr commit`` does not prompt for a message until it is very likely to
      succeed.  (Aaron Bentley)

    * ``bzr conflicts`` now takes --text to list pathnames of text conflicts
      (Aaron Bentley)

    * Fix ``iter_lines_added_or_present_in_versions`` to use a set instead
      of a list while checking if a revision id was requested. Takes 10s
      off of the ``fileids_affected_by_revision_ids`` time, which is 10s
      of the ``bzr branch`` time. Also improve ``fileids_...`` time by
      filtering lines with a regex rather than multiple ``str.find()``
      calls. (saves another 300ms) (John Arbash Meinel)

    * Policy can be set for each configuration key. This allows keys to be
      inherited properly across configuration entries. For example, this
      should enable you to do::
        
        [/home/user/project]
        push_location = sftp://host/srv/project/
        push_location:policy = appendpath

      And then a branch like ``/home/user/project/mybranch`` should get an
      automatic push location of ``sftp://host/srv/project/mybranch``.
      (James Henstridge)

    * Added ``bzr status --short`` to make status report svn style flags
      for each file.  For example::

        $ bzr status --short
        A  foo
        A  bar
        D  baz
        ?  wooley

    * 'bzr selftest --clean-output' allows easily clean temporary tests 
      directories without running tests. (Alexander Belchenko)

    * ``bzr help hidden-commands`` lists all hidden commands. (Aaron Bentley)

    * ``bzr merge`` now has an option ``--pull`` to fall back to pull if
      local is fully merged into remote. (Jan Hudec)

    * ``bzr help formats`` describes available directory formats. (Aaron Bentley)

  INTERNALS:

    * A few tweaks directly to ``fileids_affected_by_revision_ids`` to
      help speed up processing, as well allowing to extract unannotated
      lines. Between the two ``fileids_affected_by_revision_ids`` is
      improved by approx 10%. (John Arbash Meinel)

    * Change Revision serialization to only write out millisecond
      resolution. Rather than expecting floating point serialization to
      preserve more resolution than we need. (Henri Weichers, Martin Pool)

    * Test suite ends cleanly on Windows.  (Vincent Ladeuil)

    * When 'encoding_type' attribute of class Command is equal to 'exact', 
      force sys.stdout to be a binary stream on Windows, and therefore
      keep exact line-endings (without LF -> CRLF conversion).
      (Alexander Belchenko)

    * Single-letter short options are no longer globally declared.  (Martin
      Pool)

    * Before using detected user/terminal encoding bzr should check
      that Python has corresponding codec. (Alexander Belchenko)

    * Formats for end-user selection are provided via a FormatRegistry (Aaron Bentley)

  BUG FIXES:

    * ``bzr missing --verbose`` was showing adds/removals in the wrong
      direction. (John Arbash Meinel)

    * ``bzr annotate`` now defaults to showing dotted revnos for merged
      revisions. It cuts them off at a depth of 12 characters, but you can
      supply ``--long`` to see the full number. You can also use
      ``--show-ids`` to display the original revision ids, rather than
      revision numbers and committer names. (John Arbash Meinel, #75637)

    * bzr now supports Win32 UNC path (e.g. \\HOST\path). 
      (Alexander Belchenko, #57869)

    * Win32-specific: output of cat, bundle and diff commands don't mangle
      line-endings (Alexander Belchenko, #55276)

    * Replace broken fnmatch based ignore pattern matching with custom pattern
      matcher.
      (Kent Gibson, Jan Hudec #57637)

    * pycurl and urllib can detect short reads at different places. Update
      the test suite to test more cases. Also detect http error code 416
      which was raised for that specific bug. Also enhance the urllib
      robustness by detecting invalid ranges (and pycurl's one by detecting
      short reads during the initial GET). (Vincent Ladeuil, #73948)

    * The urllib connection sharing interacts badly with urllib2
      proxy setting (the connections didn't go thru the proxy
      anymore). Defining a proper ProxyHandler solves the
      problem.  (Vincent Ladeuil, #74759)

    * Use urlutils to generate relative URLs, not osutils 
      (Aaron Bentley, #76229)

    * ``bzr status`` in a readonly directory should work without giving
      lots of errors. (John Arbash Meinel, #76299)

    * Mention the revisionspec topic for the revision option help.
      (Wouter van Heyst, #31663)

    * Allow plugins import from zip archives.
      (Alexander Belchenko, #68124)


bzr 0.13  2006-12-05
    
  No changes from 0.13rc1
    
bzr 0.13rc1  2006-11-27

  IMPROVEMENTS:

    * New command ``bzr remove-tree`` allows the removal of the working
      tree from a branch.
      (Daniel Silverstone)

    * urllib uses shared keep-alive connections, so http 
      operations are substantially faster.
      (Vincent Ladeuil, #53654)

    * ``bzr export`` allows an optional branch parameter, to export a bzr
      tree from some other url. For example:
      ``bzr export bzr.tar.gz http://bazaar-vcs.org/bzr/bzr.dev``
      (Daniel Silverstone)

    * Added ``bzr help topics`` to the bzr help system. This gives a
      location for general information, outside of a specific command.
      This includes updates for ``bzr help revisionspec`` the first topic
      included. (Goffredo Baroncelli, John Arbash Meinel, #42714)

    * WSGI-compatible HTTP smart server.  See ``doc/http_smart_server.txt``.
      (Andrew Bennetts)

    * Knit files will now cache full texts only when the size of the
      deltas is as large as the size of the fulltext. (Or after 200
      deltas, whichever comes first). This has the most benefit on large
      files with small changes, such as the inventory for a large project.
      (eg For a project with 2500 files, and 7500 revisions, it changes
      the size of inventory.knit from 11MB to 5.4MB) (John Arbash Meinel)

  INTERNALS:

    * New -D option given before the command line turns on debugging output
      for particular areas.  -Derror shows tracebacks on all errors.
      (Martin Pool)

    * Clean up ``bzr selftest --benchmark bundle`` to correct an import,
      and remove benchmarks that take longer than 10min to run.
      (John Arbash Meinel)

    * Use ``time.time()`` instead of ``time.clock()`` to decide on
      progress throttling. Because ``time.clock()`` is actually CPU time,
      so over a high-latency connection, too many updates get throttled.
      (John Arbash Meinel)

    * ``MemoryTransport.list_dir()`` would strip the first character for
      files or directories in root directory. (John Arbash Meinel)
  
    * New ``ChrootTransportDecorator``, accessible via the ``chroot+`` url
      prefix.  It disallows any access to locations above a set URL.  (Andrew
      Bennetts)

  BUG FIXES:

    * Now _KnitIndex properly decode revision ids when loading index data.
      And optimize the knit index parsing code.  (Dmitry Vasiliev, John
      Arbash Meinel)

    * ``bzrlib/bzrdir.py`` was directly referencing ``bzrlib.workingtree``,
      without importing it. This prevented ``bzr upgrade`` from working
      unless a plugin already imported ``bzrlib.workingtree``
      (John Arbash Meinel, #70716)

    * Suppress the traceback on invalid URLs (Vincent Ladeuil, #70803).

    * Give nicer error message when an http server returns a 403
      error code. (Vincent Ladeuil, #57644).

    * When a multi-range http GET request fails, try a single
      range one. If it fails too, forget about ranges. Remember that until 
      the death of the transport and propagates that to the clones.
      (Vincent Ladeuil, #62276, #62029).

    * Handles user/passwords supplied in url from command
      line (for the urllib implementation). Don't request already
      known passwords (Vincent Ladeuil, #42383, #44647, #48527)

    * _KnitIndex.add_versions() dictionary compresses revision ids as they
      are added. This fixes bug where fetching remote revisions records
      them as full references rather than integers. (John Arbash Meinel,
      #64789)

    * ``bzr ignore`` strips trailing slashes in patterns.
      Also ``bzr ignore`` rejects absolute paths. (Kent Gibson, #4559)

    * ``bzr ignore`` takes multiple arguments. (Cheuksan Edward Wang, #29488)

    * mv correctly handles paths that traverse symlinks. 
      (Aaron Bentley, #66964)

    * Give nicer looking error messages when failing to connect over ssh.
      (John Arbash Meinel, #49172)

    * Pushing to a remote branch does not currently update the remote working
      tree. After a remote push, ``bzr status`` and ``bzr diff`` on the remote
      machine now show that the working tree is out of date.
      (Cheuksan Edward Wang #48136)

    * Use patiencediff instead of difflib for determining deltas to insert
      into knits. This avoids the O(N^3) behavior of difflib. Patience
      diff should be O(N^2). (Cheuksan Edward Wang, #65714)

    * Running ``bzr log`` on nonexistent file gives an error instead of the
      entire log history. (Cheuksan Edward Wang #50793)

    * ``bzr cat`` can look up contents of removed or renamed files. If the
      pathname is ambiguous, i.e. the files in the old and new trees have
      different id's, the default is the file in the new tree. The user can
      use "--name-from-revision" to select the file in the old tree.
      (Cheuksan Edward Wang, #30190)

  TESTING:

    * TestingHTTPRequestHandler really handles the Range header
      (previously it was ignoring it and returning the whole file,).

bzr 0.12  2006-10-30

  INTERNALS:

    * Clean up ``bzr selftest --benchmark bundle`` to correct an import,
      and remove benchmarks that take longer than 10min to run.
      (John Arbash Meinel)
  
bzr 0.12rc1  2006-10-23

  IMPROVEMENTS:

    * ``bzr log`` now shows dotted-decimal revision numbers for all revisions,
      rather than just showing a decimal revision number for revisions on the
      mainline. These revision numbers are not yet accepted as input into bzr
      commands such as log, diff etc. (Robert Collins)

    * revisions can now be specified using dotted-decimal revision numbers.
      For instance, ``bzr diff -r 1.2.1..1.2.3. (Robert Collins)

    * ``bzr help commands`` output is now shorter (Aaron Bentley)

    * ``bzr`` now uses lazy importing to reduce the startup time. This has
      a moderate effect on lots of actions, especially ones that have
      little to do. For example ``bzr rocks`` time is down to 116ms from
      283ms. (John Arbash Meinel)

    * New Registry class to provide name-to-object registry-like support,
      for example for schemes where plugins can register new classes to
      do certain tasks (e.g. log formatters). Also provides lazy registration
      to allow modules to be loaded on request. (John Arbash Meinel, Adeodato
      Simó)

  API INCOMPATABILITY:
  
    * LogFormatter subclasses show now expect the 'revno' parameter to 
      show() to be a string rather than an int. (Robert Collins)

  INTERNALS:

    * ``TestCase.run_bzr``, ``run_bzr_captured``, and ``run_bzr_subprocess``
      can take a ``working_dir='foo'`` parameter, which will change directory 
      for the command. (John Arbash Meinel)

    * ``bzrlib.lazy_regex.lazy_compile`` can be used to create a proxy
      around a regex, which defers compilation until first use. 
      (John Arbash Meinel)

    * ``TestCase.run_bzr_subprocess`` defaults to supplying the
      ``--no-plugins`` parameter to ensure test reproducability, and avoid
      problems with system-wide installed plugins. (John Arbash Meinel)

    * Unique tree root ids are now supported. Newly created trees still
      use the common root id for compatibility with bzr versions before 0.12.
      (Aaron Bentley)

    * ``WorkingTree.set_root_id(None)`` is now deprecated. Please
      pass in inventory.ROOT_ID if you want the default root id value.
      (Robert Collins, John Arbash Meinel)

    * New method ``WorkingTree.flush()`` which will write the current memory
      inventory out to disk. At the same time, read_working_inventory will
      no longer trash the current tree inventory if it has been modified within
      the current lock, and the tree will now ``flush()`` automatically on
      ``unlock()``. ``WorkingTree.set_root_id()`` has been updated to take
      advantage of this functionality. (Robert Collins, John Arbash Meinel)

    * ``bzrlib.tsort.merge_sorted`` now accepts ``generate_revnos``. This
      parameter will cause it to add another column to its output, which
      contains the dotted-decimal revno for each revision, as a tuple.
      (Robert Collins)

    * ``LogFormatter.show_merge`` is deprecated in favour of
      ``LogFormatter.show_merge_revno``. (Robert Collins)

  BUG FIXES:

    * Avoid circular imports by creating a deprecated function for
      ``bzrlib.tree.RevisionTree``. Callers should have been using
      ``bzrlib.revisontree.RevisionTree`` anyway. (John Arbash Meinel,
      #63360, #66349)

    * Don't use ``socket.MSG_WAITALL`` as it doesn't exist on all
      platforms. (Martin Pool, #66356)

    * Don't require ``Content-Type`` in range responses. Assume they are a
      single range if ``Content-Type`` does not exist.
      (John Arbash Meinel, #62473)

    * bzr branch/pull no longer complain about progress bar cleanup when
      interrupted during fetch.  (Aaron Bentley, #54000)

    * ``WorkingTree.set_parent_trees()`` uses the trees to directly write
      the basis inventory, rather than going through the repository. This
      allows us to have 1 inventory read, and 2 inventory writes when
      committing a new tree. (John Arbash Meinel)

    * When reverting, files that are not locally modified that do not exist
      in the target are deleted, not just unversioned (Aaron Bentley)

    * When trying to acquire a lock, don't fail immediately. Instead, try
      a few times (up to 1 hour) before timing out. Also, report why the
      lock is unavailable (John Arbash Meinel, #43521, #49556)

    * Leave HttpTransportBase daughter classes decides how they
      implement cloning. (Vincent Ladeuil, #61606)

    * diff3 does not indicate conflicts on clean merge. (Aaron Bentley)

    * If a commit fails, the commit message is stored in a file at the root of
      the tree for later commit. (Cheuksan Edward Wang, Stefan Metzmacher,
      #32054)

  TESTING:

    * New test base class TestCaseWithMemoryTransport offers memory-only
      testing facilities: its not suitable for tests that need to mutate disk
      state, but most tests should not need that and should be converted to
      TestCaseWithMemoryTransport. (Robert Collins)

    * ``TestCase.make_branch_and_memory_tree`` now takes a format
      option to set the BzrDir, Repository and Branch formats of the
      created objects. (Robert Collins, John Arbash Meinel)

bzr 0.11  2006-10-02

    * Smart server transport test failures on windows fixed. (Lukáš Lalinský).

bzr 0.11rc2  2006-09-27

  BUG FIXES:

    * Test suite hangs on windows fixed. (Andrew Bennets, Alexander Belchenko).
    
    * Commit performance regression fixed. (Aaron Bentley, Robert Collins, John
      Arbash Meinel).

bzr 0.11rc1  2006-09-25

  IMPROVEMENTS:

    * Knit files now wait to create their contents until the first data is
      added. The old code used to create an empty .knit and a .kndx with just
      the header. However, this caused a lot of extra round trips over sftp.
      This can change the time for ``bzr push`` to create a new remote branch
      from 160s down to 100s. This also affects ``bzr commit`` performance when
      adding new files, ``bzr commit`` on a new kernel-like tree drops from 50s
      down to 40s (John Arbash Meinel, #44692)

    * When an entire subtree has been deleted, commit will now report that
      just the top of the subtree has been deleted, rather than reporting
      all the individual items. (Robert Collins)

    * Commit performs one less XML parse. (Robert Collins)

    * ``bzr checkout`` now operates on readonly branches as well
      as readwrite branches. This fixes bug #39542. (Robert Collins)

    * ``bzr bind`` no longer synchronises history with the master branch.
      Binding should be followed by an update or push to synchronise the 
      two branches. This is closely related to the fix for bug #39542.
      (Robert Collins)

    * ``bzrlib.lazy_import.lazy_import`` function to create on-demand 
      objects.  This allows all imports to stay at the global scope, but
      modules will not actually be imported if they are not used.
      (John Arbash Meinel)

    * Support bzr:// and bzr+ssh:// urls to work with the new RPC-based
      transport which will be used with the upcoming high-performance smart
      server. The new command ``bzr serve`` will invoke bzr in server mode,
      which processes these requests. (Andrew Bennetts, Robert Collins, Martin
      Pool)

    * New command ``bzr version-info`` which can be used to get a summary
      of the current state of the tree. This is especially useful as part
      of a build commands. See ``doc/version_info.txt`` for more information 
      (John Arbash Meinel)

  BUG FIXES:

    * 'bzr inventory [FILE...]' allows restricting the file list to a
      specific set of files. (John Arbash Meinel, #3631)

    * Don't abort when annotating empty files (John Arbash Meinel, #56814)

    * Add ``Stanza.to_unicode()`` which can be passed to another Stanza
      when nesting stanzas. Also, add ``read_stanza_unicode`` to handle when
      reading a nested Stanza. (John Arbash Meinel)

    * Transform._set_mode() needs to stat the right file. 
      (John Arbash Meinel, #56549)

    * Raise WeaveFormatError rather than StopIteration when trying to read
      an empty Weave file. (John Arbash Meinel, #46871)

    * Don't access e.code for generic URLErrors, only HTTPErrors have .code.
      (Vincent Ladeuil, #59835)

    * Handle boundary="" lines properly to allow access through a Squid proxy.
      (John Arbash Meinel, #57723)

    * revert now removes newly-added directories (Aaron Bentley, #54172)

    * ``bzr upgrade sftp://`` shouldn't fail to upgrade v6 branches if there 
      isn't a working tree. (David Allouche, #40679)

    * Give nicer error messages when a user supplies an invalid --revision
      parameter. (John Arbash Meinel, #55420)

    * Handle when LANG is not recognized by python. Emit a warning, but
      just revert to using 'ascii'. (John Arbash Meinel, #35392)

    * Don't use preexec_fn on win32, as it is not supported by subprocess.
      (John Arbash Meinel)

    * Skip specific tests when the dependencies aren't met. This includes
      some ``setup.py`` tests when ``python-dev`` is not available, and
      some tests that depend on paramiko. (John Arbash Meinel, Mattheiu Moy)

    * Fallback to Paramiko properly, if no ``ssh`` executable exists on
      the system. (Andrew Bennetts, John Arbash Meinel)

    * ``Branch.bind(other_branch)`` no longer takes a write lock on the
      other branch, and will not push or pull between the two branches.
      API users will need to perform a push or pull or update operation if they
      require branch synchronisation to take place. (Robert Collins, #47344)

    * When creating a tarball or zipfile export, export unicode names as utf-8
      paths. This may not work perfectly on all platforms, but has the best
      chance of working in the common case. (John Arbash Meinel, #56816)

    * When committing, only files that exist in working tree or basis tree
      may be specified (Aaron Bentley, #50793)

  PORTABILITY:

    * Fixes to run on Python 2.5 (Brian M. Carlson, Martin Pool, Marien Zwart)

  INTERNALS:

    * TestCaseInTempDir now creates a separate directory for HOME, rather
      than having HOME set to the same location as the working directory.
      (John Arbash Meinel)

    * run_bzr_subprocess() can take an optional 'env_changes={}' parameter,
      which will update os.environ inside the spawned child. It also can
      take a 'universal_newlines=True', which helps when checking the output
      of the command. (John Arbash Meinel)

    * Refactor SFTP vendors to allow easier re-use when ssh is used. 
      (Andrew Bennetts)

    * Transport.list_dir() and Transport.iter_files_recursive() should always
      return urlescaped paths. This is now tested (there were bugs in a few
      of the transports) (Andrew Bennetts, David Allouche, John Arbash Meinel)

    * New utility function symbol_versioning.deprecation_string. Returns the
      formatted string for a callable, deprecation format pair. (Robert Collins)

    * New TestCase helper applyDeprecated. This allows you to call a callable
      which is deprecated without it spewing to the screen, just by supplying
      the deprecation format string issued for it. (Robert Collins)

    * Transport.append and Transport.put have been deprecated in favor of
      .append_bytes, .append_file, .put_bytes, and .put_file. This removes the
      ambiguity in what type of object the functions take.
      Transport.non_atomic_put_{bytes,file} has also been added. Which works
      similarly to Transport.append() except for SFTP, it doesn't have a round
      trip when opening the file. Also, it provides functionality for creating
      a parent directory when trying to create a file, rather than raise
      NoSuchFile and forcing the caller to repeat their request.
      (John Arbash Meinel)

    * WorkingTree has a new api ``unversion`` which allow the unversioning of
      entries by their file id. (Robert Collins)

    * WorkingTree.pending_merges is deprecated.  Please use the get_parent_ids
      (introduced in 0.10) method instead. (Robert Collins)

    * WorkingTree has a new lock_tree_write method which locks the branch for
      read rather than write. This is appropriate for actions which only need
      the branch data for reference rather than mutation. A new decorator
      needs_tree_write_lock is provided in the workingtree module. Like the
      needs_read_lock and needs_write_lock decorators this allows static 
      declaration of the locking requirements of a function to ensure that
      a lock is taken out for casual scripts. (Robert Collins, #54107)

    * All WorkingTree methods which write to the tree, but not to the branch
      have been converted to use ``needs_tree_write_lock`` rather than 
      ``needs_write_lock``. Also converted is the revert, conflicts and tree
      transform modules. This provides a modest performance improvement on 
      metadir style trees, due to the reduce lock-acquisition, and a more
      significant performance improvement on lightweight checkouts from 
      remote branches, where trivial operations used to pay a significant 
      penalty. It also provides the basis for allowing readonly checkouts.
      (Robert Collins)

    * Special case importing the standard library 'copy' module. This shaves
      off 40ms of startup time, while retaining compatibility. See:
      ``bzrlib/inspect_for_copy.py`` for more details. (John Arbash Meinel)

    * WorkingTree has a new parent class MutableTree which represents the 
      specialisations of Tree which are able to be altered. (Robert Collins)

    * New methods mkdir and put_file_bytes_non_atomic on MutableTree that
      mutate the tree and its contents. (Robert Collins)

    * Transport behaviour at the root of the URL is now defined and tested.
      (Andrew Bennetts, Robert Collins)

  TESTING:

    * New test helper classs MemoryTree. This is typically accessed via
      ``self.make_branch_and_memory_tree()`` in test cases. (Robert Collins)
      
    * Add start_bzr_subprocess and stop_bzr_subprocess to allow test code to
      continue running concurrently with a subprocess of bzr. (Andrew Bennetts,
      Robert Collins)

    * Add a new method ``Transport.get_smart_client()``. This is provided to
      allow upgrades to a richer interface than the VFS one provided by
      Transport. (Andrew Bennetts, Martin Pool)

bzr 0.10  2006-08-29
  
  IMPROVEMENTS:
    * 'merge' now takes --uncommitted, to apply uncommitted changes from a
      tree.  (Aaron Bentley)
  
    * 'bzr add --file-ids-from' can be used to specify another path to use
      for creating file ids, rather than generating all new ones. Internally,
      the 'action' passed to smart_add_tree() can return file_ids that
      will be used, rather than having bzrlib generate new ones.
      (John Arbash Meinel, #55781)

    * ``bzr selftest --benchmark`` now allows a ``--cache-dir`` parameter.
      This will cache some of the intermediate trees, and decrease the
      setup time for benchmark tests. (John Arbash Meinel)

    * Inverse forms are provided for all boolean options.  For example,
      --strict has --no-strict, --no-recurse has --recurse (Aaron Bentley)

    * Serialize out Inventories directly, rather than using ElementTree.
      Writing out a kernel sized inventory drops from 2s down to ~350ms.
      (Robert Collins, John Arbash Meinel)

  BUG FIXES:

    * Help diffutils 2.8.4 get along with binary tests (Marien Zwart: #57614)

    * Change LockDir so that if the lock directory doesn't exist when
      lock_write() is called, an attempt will be made to create it.
      (John Arbash Meinel, #56974)

    * ``bzr uncommit`` preserves pending merges. (John Arbash Meinel, #57660)

    * Active FTP transport now works as intended. (ghozzy, #56472)

    * Really fix mutter() so that it won't ever raise a UnicodeError.
      It means it is possible for ~/.bzr.log to contain non UTF-8 characters.
      But it is a debugging log, not a real user file.
      (John Arbash Meinel, #56947, #53880)

    * Change Command handle to allow Unicode command and options.
      At present we cannot register Unicode command names, so we will get
      BzrCommandError('unknown command'), or BzrCommandError('unknown option')
      But that is better than a UnicodeError + a traceback.
      (John Arbash Meinel, #57123)

    * Handle TZ=UTC properly when reading/writing revisions.
      (John Arbash Meinel, #55783, #56290)

    * Use GPG_TTY to allow gpg --cl to work with gpg-agent in a pipeline,
      (passing text to sign in on stdin). (John Arbash Meinel, #54468)

    * External diff does the right thing for binaries even in foreign 
      languages. (John Arbash Meinel, #56307)

    * Testament handles more cases when content is unicode. Specific bug was
      in handling of revision properties. (John Arbash Meinel, Holger Krekel,
      #54723)

    * The bzr selftest was failing on installed versions due to a bug in a new
      test helper. (John Arbash Meinel, Robert Collins, #58057)

  INTERNALS:

    * ``bzrlib.cache_utf8`` contains ``encode()`` and ``decode()`` functions
      which can be used to cache the conversion between utf8 and Unicode.
      Especially helpful for some of the knit annotation code, which has to
      convert revision ids to utf8 to annotate lines in storage.
      (John Arbash Meinel)

    * ``setup.py`` now searches the filesystem to find all packages which
      need to be installed. This should help make the life of packagers
      easier. (John Arbash Meinel)

bzr 0.9.0  2006-08-11

  SURPRISES:

   * The hard-coded built-in ignore rules have been removed. There are
     now two rulesets which are enforced. A user global one in 
     ~/.bazaar/ignore which will apply to every tree, and the tree
     specific one '.bzrignore'.
     ~/.bazaar/ignore will be created if it does not exist, but with
     a more conservative list than the old default.
     This fixes bugs with default rules being enforced no matter what. 
     The old list of ignore rules from bzr is available by
     running 'bzr ignore --old-default-rules'.
     (Robert Collins, Martin Pool, John Arbash Meinel)

   * 'branches.conf' has been changed to 'locations.conf', since it can apply
     to more locations than just branch locations.
     (Aaron Bentley)
   
  IMPROVEMENTS:

   * The revision specifier "revno:" is extended to accept the syntax
     revno:N:branch. For example,
     revno:42:http://bazaar-vcs.org/bzr/bzr.dev/ means revision 42 in
     bzr.dev.  (Matthieu Moy)

   * Tests updates to ensure proper URL handling, UNICODE support, and
     proper printing when the user's terminal encoding cannot display 
     the path of a file that has been versioned.
     ``bzr branch`` can take a target URL rather than only a local directory.
     Branch.get_parent()/set_parent() now save a relative path if possible,
     and normalize the parent based on root, allowing access across
     different transports. (John Arbash Meinel, Wouter van Heyst, Martin Pool)
     (Malone #48906, #42699, #40675, #5281, #3980, #36363, #43689,
      #42517, #42514)

   * On Unix, detect terminal width using an ioctl not just $COLUMNS.
     Use terminal width for single-line logs from ``bzr log --line`` and
     pending-merge display.  (Robert Widhopf-Fenk, Gustavo Niemeyer)
     (Malone #3507)

   * On Windows, detect terminal width using GetConsoleScreenBufferInfo.
     (Alexander Belchenko)

   * Speedup improvement for 'date:'-revision search. (Guillaume Pinot).

   * Show the correct number of revisions pushed when pushing a new branch.
     (Robert Collins).

   * 'bzr selftest' now shows a progress bar with the number of tests, and 
     progress made. 'make check' shows tests in -v mode, to be more useful
     for the PQM status window. (Robert Collins).
     When using a progress bar, failed tests are printed out, rather than
     being overwritten by the progress bar until the suite finishes.
     (John Arbash Meinel)

   * 'bzr selftest --benchmark' will run a new benchmarking selftest.
     'bzr selftest --benchmark --lsprof-timed' will use lsprofile to generate
     profile data for the individual profiled calls, allowing for fine
     grained analysis of performance.
     (Robert Collins, Martin Pool).

   * 'bzr commit' shows a progress bar. This is useful for commits over sftp
     where commit can take an appreciable time. (Robert Collins)

   * 'bzr add' is now less verbose in telling you what ignore globs were
     matched by files being ignored. Instead it just tells you how many 
     were ignored (because you might reasonably be expecting none to be
     ignored). 'bzr add -v' is unchanged and will report every ignored
     file. (Robert Collins).

   * ftp now has a test server if medusa is installed. As part of testing,
     ftp support has been improved, including support for supplying a
     non-standard port. (John Arbash Meinel).

   * 'bzr log --line' shows the revision number, and uses only the
     first line of the log message (#5162, Alexander Belchenko;
     Matthieu Moy)

   * 'bzr status' has had the --all option removed. The 'bzr ls' command
     should be used to retrieve all versioned files. (Robert Collins)

   * 'bzr bundle OTHER/BRANCH' will create a bundle which can be sent
     over email, and applied on the other end, while maintaining ancestry.
     This bundle can be applied with either 'bzr merge' or 'bzr pull',
     the same way you would apply another branch.
     (John Arbash Meinel, Aaron Bentley)
  
   * 'bzr whoami' can now be used to set your identity from the command line,
     for a branch or globally.  (Robey Pointer)

   * 'bzr checkout' now aliased to 'bzr co', and 'bzr annotate' to 'bzr ann'.
     (Michael Ellerman)

   * 'bzr revert DIRECTORY' now reverts the contents of the directory as well.
     (Aaron Bentley)

   * 'bzr get sftp://foo' gives a better error when paramiko is not present.
     Also updates things like 'http+pycurl://' if pycurl is not present.
     (John Arbash Meinel) (Malone #47821, #52204)

   * New env variable BZR_PROGRESS_BAR, sets the default progress bar type.
     Can be set to 'none' or 'dummy' to disable the progress bar, 'dots' or 
     'tty' to create the respective type. (John Arbash Meinel, #42197, #51107)

   * Improve the help text for 'bzr diff' to explain what various options do.
     (John Arbash Meinel, #6391)

   * 'bzr uncommit -r 10' now uncommits revisions 11.. rather than uncommitting
     revision 10. This makes -r10 more in line with what other commands do.
     'bzr uncommit' also now saves the pending merges of the revisions that
     were removed. So it is safe to uncommit after a merge, fix something,
     and commit again. (John Arbash Meinel, #32526, #31426)

   * 'bzr init' now also works on remote locations.
     (Wouter van Heyst, #48904)

   * HTTP support has been updated. When using pycurl we now support 
     connection keep-alive, which reduces dns requests and round trips.
     And for both urllib and pycurl we support multi-range requests, 
     which decreases the number of round-trips. Performance results for
     ``bzr branch http://bazaar-vcs.org/bzr/bzr.dev/`` indicate
     http branching is now 2-3x faster, and ``bzr pull`` in an existing 
     branch is as much as 4x faster.
     (Michael Ellerman, Johan Rydberg, John Arbash Meinel, #46768)

   * Performance improvements for sftp. Branching and pulling are now up to
     2x faster. Utilize paramiko.readv() support for async requests if it
     is available (paramiko > 1.6) (John Arbash Meinel)

  BUG FIXES:

    * Fix shadowed definition of TestLocationConfig that caused some 
      tests not to run.  (#32587, Erik Bågfors, Michael Ellerman, 
      Martin Pool)

    * Fix unnecessary requirement of sign-my-commits that it be run from
      a working directory.  (Martin Pool, Robert Collins)

    * 'bzr push location' will only remember the push location if it succeeds
      in connecting to the remote location. (#49742, John Arbash Meinel)

    * 'bzr revert' no longer toggles the executable bit on win32
      (#45010, John Arbash Meinel)

    * Handle broken pipe under win32 correctly. (John Arbash Meinel)
    
    * sftp tests now work correctly on win32 if you have a newer paramiko
      (John Arbash Meinel)

    * Cleanup win32 test suite, and general cleanup of places where
      file handles were being held open. (John Arbash Meinel)

    * When specifying filenames for 'diff -r x..y', the name of the file in the
      working directory can be used, even if its name is different in both x
      and y.

    * File-ids containing single- or double-quotes are handled correctly by
      push.  (#52227, Aaron Bentley)

    * Normalize unicode filenames to ensure cross-platform consistency.
      (John Arbash Meinel, #43689)

    * The argument parser can now handle '-' as an argument. Currently
      no code interprets it specially (it is mostly handled as a file named 
      '-'). But plugins, and future operations can use it.
      (John Arbash meinel, #50984)

    * Bundles can properly read binary files with a plain '\r' in them.
      (John Arbash Meinel, #51927)

    * Tuning iter_entries() to be more efficient (John Arbash Meinel, #5444)

    * Lots of win32 fixes (the test suite passes again).
      (John Arbash Meinel, #50155)

    * Handle openbsd returning None for sys.getfilesystemencoding() (#41183) 

    * Support ftp APPE (append) to allow Knits to be used over ftp (#42592)

    * Removals are only committed if they match the filespec (or if there is
      no filespec).  (#46635, Aaron Bentley)

    * smart-add recurses through all supplied directories 
      (John Arbash Meinel, #52578)

    * Make the bundle reader extra lines before and after the bundle text.
      This allows you to parse an email with the bundle inline.
      (John Arbash Meinel, #49182)

    * Change the file id generator to squash a little bit more. Helps when
      working with long filenames on windows. (Also helps for unicode filenames
      not generating hidden files). (John Arbash Meinel, #43801)

    * Restore terminal mode on C-c while reading sftp password.  (#48923, 
      Nicholas Allen, Martin Pool)

    * Timestamps are rounded to 1ms, and revision entries can be recreated
      exactly. (John Arbash Meinel, Jamie Wilkinson, #40693)

    * Branch.base has changed to a URL, but ~/.bazaar/locations.conf should
      use local paths, since it is user visible (John Arbash Meinel, #53653)

    * ``bzr status foo`` when foo was unversioned used to cause a full delta
      to be generated (John Arbash Meinel, #53638)

    * When reading revision properties, an empty value should be considered
      the empty string, not None (John Arbash Meinel, #47782)

    * ``bzr diff --diff-options`` can now handle binary files being changed.
      Also, the output is consistent when --diff-options is not supplied.
      (John Arbash Meinel, #54651, #52930)

    * Use the right suffixes for loading plugins (John Arbash Meinel, #51810)

    * Fix Branch.get_parent() to handle the case when the parent is not 
      accessible (John Arbash Meinel, #52976)

  INTERNALS:

    * Combine the ignore rules into a single regex rather than looping over
      them to reduce the threshold where  N^2 behaviour occurs in operations
      like status. (Jan Hudec, Robert Collins).

    * Appending to bzrlib.DEFAULT_IGNORE is now deprecated. Instead, use
      one of the add functions in bzrlib.ignores. (John Arbash Meinel)

    * 'bzr push' should only push the ancestry of the current revision, not
      all of the history in the repository. This is especially important for
      shared repositories. (John Arbash Meinel)

    * bzrlib.delta.compare_trees now iterates in alphabetically sorted order,
      rather than randomly walking the inventories. (John Arbash Meinel)

    * Doctests are now run in temporary directories which are cleaned up when
      they finish, rather than using special ScratchDir/ScratchBranch objects.
      (Martin Pool)

    * Split ``check`` into separate methods on the branch and on the repository,
      so that it can be specialized in ways that are useful or efficient for
      different formats.  (Martin Pool, Robert Collins)

    * Deprecate Repository.all_revision_ids; most methods don't really need
      the global revision graph but only that part leading up to a particular
      revision.  (Martin Pool, Robert Collins)

    * Add a BzrDirFormat control_formats list which allows for control formats
      that do not use '.bzr' to store their data - i.e. '.svn', '.hg' etc.
      (Robert Collins, Jelmer Vernooij).

    * bzrlib.diff.external_diff can be redirected to any file-like object.
      Uses subprocess instead of spawnvp.
      (#4047, #48914, James Henstridge, John Arbash Meinel)

    * New command line option '--profile-imports', which will install a custom
      importer to log time to import modules and regex compilation time to 
      sys.stderr (John Arbash Meinel)

    * 'EmptyTree' is now deprecated, please use repository.revision_tree(None)
      instead. (Robert Collins)

    * "RevisionTree" is now in bzrlib/revisiontree.py. (Robert Collins)

bzr 0.8.2  2006-05-17
  
  BUG FIXES:
   
    * setup.py failed to install launchpad plugin.  (Martin Pool)

bzr 0.8.1  2006-05-16

  BUG FIXES:

    * Fix failure to commit a merge in a checkout.  (Martin Pool, 
      Robert Collins, Erik Bågfors, #43959)

    * Nicer messages from 'commit' in the case of renames, and correct
      messages when a merge has occured. (Robert Collins, Martin Pool)

    * Separate functionality from assert statements as they are skipped in
      optimized mode of python. Add the same check to pending merges.
      (#44443, Olaf Conradi)

  CHANGES:

    * Do not show the None revision in output of bzr ancestry. (Olaf Conradi)

    * Add info on standalone branches without a working tree.
      (#44155, Olaf Conradi)

    * Fix bug in knits when raising InvalidRevisionId. (#44284, Olaf Conradi)

  CHANGES:

    * Make editor invocation comply with Debian Policy. First check
      environment variables VISUAL and EDITOR, then try editor from
      alternatives system. If that all fails, fall back to the pre-defined
      list of editors. (#42904, Olaf Conradi)

  NEW FEATURES:

    * New 'register-branch' command registers a public branch into 
      Launchpad.net, where it can be associated with bugs, etc.
      (Martin Pool, Bjorn Tillenius, Robert Collins)

  INTERNALS:

    * New public api in InventoryEntry - 'describe_change(old, new)' which
      provides a human description of the changes between two old and
      new. (Robert Collins, Martin Pool)

  TESTING:

    * Fix test case for bzr info in upgrading a standalone branch to metadir,
      uses bzrlib api now. (Olaf Conradi)

bzr 0.8  2006-05-08

  NOTES WHEN UPGRADING:

    Release 0.8 of bzr introduces a new format for history storage, called
    'knit', as an evolution of to the 'weave' format used in 0.7.  Local 
    and remote operations are faster using knits than weaves.  Several
    operations including 'init', 'init-repo', and 'upgrade' take a 
    --format option that controls this.  Branching from an existing branch
    will keep the same format.

    It is possible to merge, pull and push between branches of different
    formats but this is slower than moving data between homogenous
    branches.  It is therefore recommended (but not required) that you
    upgrade all branches for a project at the same time.  Information on
    formats is shown by 'bzr info'.

    bzr 0.8 now allows creation of 'repositories', which hold the history 
    of files and revisions for several branches.  Previously bzr kept all
    the history for a branch within the .bzr directory at the root of the
    branch, and this is still the default.  To create a repository, use
    the new 'bzr init-repo' command.  Branches exist as directories under
    the repository and contain just a small amount of information
    indicating the current revision of the branch.

    bzr 0.8 also supports 'checkouts', which are similar to in cvs and
    subversion.  Checkouts are associated with a branch (optionally in a
    repository), which contains all the historical information.  The
    result is that a checkout can be deleted without losing any
    already-committed revisions.  A new 'update' command is also available. 

    Repositories and checkouts are not supported with the 0.7 storage
    format.  To use them you must upgrad to either knits, or to the
    'metaweave' format, which uses weaves but changes the .bzr directory
    arrangement.
    

  IMPROVEMENTS:

    * Sftp paths can now be relative, or local, according to the lftp
      convention. Paths now take the form:
      sftp://user:pass@host:port/~/relative/path
      or
      sftp://user:pass@host:port/absolute/path

    * The FTP transport now tries to reconnect after a temporary
      failure. ftp put is made atomic. (Matthieu Moy)

    * The FTP transport now maintains a pool of connections, and
      reuses them to avoid multiple connections to the same host (like
      sftp did). (Daniel Silverstone)

    * The bzr_man.py file has been removed. To create the man page now,
      use ./generate_docs.py man. The new program can also create other files.
      Run "python generate_docs.py --help" for usage information. (Hans
      Ulrich Niedermann & James Blackwell).

    * Man Page now gives full help (James Blackwell). Help also updated to 
      reflect user config now being stored in .bazaar (Hans Ulrich
      Niedermann)

    * It's now possible to set aliases in bazaar.conf (Erik Bågfors)

    * Pull now accepts a --revision argument (Erik Bågfors)

    * 'bzr re-sign' now allows multiple revisions to be supplied on the command
      line. You can now use the following command to sign all of your old commits.
        find .bzr/revision-store// -name my@email-* \
          | sed 's/.*\/\/..\///' \
          | xargs bzr re-sign

    * Upgrade can now upgrade over the network. (Robert Collins)

    * Two new commands 'bzr checkout' and 'bzr update' allow for CVS/SVN-alike
      behaviour.  By default they will cache history in the checkout, but
      with --lightweight almost all data is kept in the master branch.
      (Robert Collins)

    * 'revert' unversions newly-versioned files, instead of deleting them.

    * 'merge' is more robust.  Conflict messages have changed.

    * 'merge' and 'revert' no longer clobber existing files that end in '~' or
      '.moved'.

    * Default log format can be set in configuration and plugins can register
      their own formatters. (Erik Bågfors)

    * New 'reconcile' command will check branch consistency and repair indexes
      that can become out of sync in pre 0.8 formats. (Robert Collins,
      Daniel Silverstone)

    * New 'bzr init --format' and 'bzr upgrade --format' option to control 
      what storage format is created or produced.  (Robert Collins, 
      Martin Pool)

    * Add parent location to 'bzr info', if there is one.  (Olaf Conradi)

    * New developer commands 'weave-list' and 'weave-join'.  (Martin Pool)

    * New 'init-repository' command, plus support for repositories in 'init'
      and 'branch' (Aaron Bentley, Erik Bågfors, Robert Collins)

    * Improve output of 'info' command. Show all relevant locations related to
      working tree, branch and repository. Use kibibytes for binary quantities.
      Fix off-by-one error in missing revisions of working tree.  Make 'info'
      work on branches, repositories and remote locations.  Show locations
      relative to the shared repository, if applicable.  Show locking status
      of locations.  (Olaf Conradi)

    * Diff and merge now safely handle binary files. (Aaron Bentley)

    * 'pull' and 'push' now normalise the revision history, so that any two
      branches with the same tip revision will have the same output from 'log'.
      (Robert Collins)

    * 'merge' accepts --remember option to store parent location, like 'push'
      and 'pull'. (Olaf Conradi)

    * bzr status and diff when files given as arguments do not exist
      in the relevant trees.  (Martin Pool, #3619)

    * Add '.hg' to the default ignore list.  (Martin Pool)

    * 'knit' is now the default disk format. This improves disk performance and
      utilization, increases incremental pull performance, robustness with SFTP
      and allows checkouts over SFTP to perform acceptably. 
      The initial Knit code was contributed by Johan Rydberg based on a
      specification by Martin Pool.
      (Robert Collins, Aaron Bentley, Johan Rydberg, Martin Pool).

    * New tool to generate all-in-one html version of the manual.  (Alexander
      Belchenko)

    * Hitting CTRL-C while doing an SFTP push will no longer cause stale locks
      to be left in the SFTP repository. (Robert Collins, Martin Pool).

    * New option 'diff --prefix' to control how files are named in diff
      output, with shortcuts '-p0' and '-p1' corresponding to the options for 
      GNU patch.  (Alexander Belchenko, Goffredo Baroncelli, Martin Pool)

    * Add --revision option to 'annotate' command.  (Olaf Conradi)

    * If bzr shows an unexpected revision-history after pulling (perhaps due
      to a reweave) it can now be corrected by 'bzr reconcile'.
      (Robert Collins)

  CHANGES:

    * Commit is now verbose by default, and shows changed filenames and the 
      new revision number.  (Robert Collins, Martin Pool)

    * Unify 'mv', 'move', 'rename'.  (#5379, Matthew Fuller)

    * 'bzr -h' shows help.  (#35940, Martin Pool, Ian Bicking)

    * Make 'pull' and 'push' remember location on failure using --remember.
      (Olaf Conradi)

    * For compatibility, make old format for using weaves inside metadir
      available as 'metaweave' format.  Rename format 'metadir' to 'default'.
      Clean up help for option --format in commands 'init', 'init-repo' and
      'upgrade'.  (Olaf Conradi)

  INTERNALS:
  
    * The internal storage of history, and logical branch identity have now
      been split into Branch, and Repository. The common locking and file 
      management routines are now in bzrlib.lockablefiles. 
      (Aaron Bentley, Robert Collins, Martin Pool)

    * Transports can now raise DependencyNotPresent if they need a library
      which is not installed, and then another implementation will be 
      tried.  (Martin Pool)

    * Remove obsolete (and no-op) `decode` parameter to `Transport.get`.  
      (Martin Pool)

    * Using Tree Transform for merge, revert, tree-building

    * WorkingTree.create, Branch.create, WorkingTree.create_standalone,
      Branch.initialize are now deprecated. Please see BzrDir.create_* for
      replacement API's. (Robert Collins)

    * New BzrDir class represents the .bzr control directory and manages
      formatting issues. (Robert Collins)

    * New repository.InterRepository class encapsulates Repository to 
      Repository actions and allows for clean selection of optimised code
      paths. (Robert Collins)

    * bzrlib.fetch.fetch and bzrlib.fetch.greedy_fetch are now deprecated,
      please use 'branch.fetch' or 'repository.fetch' depending on your
      needs. (Robert Collins)

    * deprecated methods now have a 'is_deprecated' flag on them that can
      be checked, if you need to determine whether a given callable is 
      deprecated at runtime. (Robert Collins)

    * Progress bars are now nested - see
      bzrlib.ui.ui_factory.nested_progress_bar. (Robert Collins, Robey Pointer)

    * New API call get_format_description() for each type of format.
      (Olaf Conradi)

    * Changed branch.set_parent() to accept None to remove parent.
      (Olaf Conradi)

    * Deprecated BzrError AmbiguousBase.  (Olaf Conradi)

    * WorkingTree.branch is now a read only property.  (Robert Collins)

    * bzrlib.ui.text.TextUIFactory now accepts a bar_type parameter which
      can be None or a factory that will create a progress bar. This is
      useful for testing or for overriding the bzrlib.progress heuristic.
      (Robert Collins)

    * New API method get_physical_lock_status() to query locks present on a
      transport.  (Olaf Conradi)

    * Repository.reconcile now takes a thorough keyword parameter to allow
      requesting an indepth reconciliation, rather than just a data-loss 
      check. (Robert Collins)

    * bzrlib.ui.ui_factory protocol now supports 'get_boolean' to prompt
      the user for yes/no style input. (Robert Collins)

  TESTING:

    * SFTP tests now shortcut the SSH negotiation, reducing test overhead
      for testing SFTP protocol support. (Robey Pointer)

    * Branch formats are now tested once per implementation (see bzrlib.
      tests.branch_implementations. This is analagous to the transport
      interface tests, and has been followed up with working tree,
      repository and BzrDir tests. (Robert Collins)

    * New test base class TestCaseWithTransport provides a transport aware
      test environment, useful for testing any transport-interface using
      code. The test suite option --transport controls the transport used
      by this class (when its not being used as part of implementation
      contract testing). (Robert Collins)

    * Close logging handler on disabling the test log. This will remove the
      handler from the internal list inside python's logging module,
      preventing shutdown from closing it twice.  (Olaf Conradi)

    * Move test case for uncommit to blackbox tests.  (Olaf Conradi)

    * run_bzr and run_bzr_captured now accept a 'stdin="foo"' parameter which
      will provide String("foo") to the command as its stdin.

bzr 0.7 2006-01-09

  CHANGES:

    * .bzrignore is excluded from exports, on the grounds that it's a bzr 
      internal-use file and may not be wanted.  (Jamie Wilkinson)

    * The "bzr directories" command were removed in favor of the new
      --kind option to the "bzr inventory" command.  To list all 
      versioned directories, now use "bzr inventory --kind directory".  
      (Johan Rydberg)

    * Under Windows configuration directory is now %APPDATA%\bazaar\2.0
      by default. (John Arbash Meinel)

    * The parent of Bzr configuration directory can be set by BZR_HOME
      environment variable. Now the path for it is searched in BZR_HOME, then
      in HOME. Under Windows the order is: BZR_HOME, APPDATA (usually
      points to C:\Documents and Settings\User Name\Application Data), HOME.
      (John Arbash Meinel)

    * Plugins with the same name in different directories in the bzr plugin
      path are no longer loaded: only the first successfully loaded one is
      used. (Robert Collins)

    * Use systems' external ssh command to open connections if possible.  
      This gives better integration with user settings such as ProxyCommand.
      (James Henstridge)

    * Permissions on files underneath .bzr/ are inherited from the .bzr 
      directory. So for a shared repository, simply doing 'chmod -R g+w .bzr/'
      will mean that future file will be created with group write permissions.

    * configure.in and config.guess are no longer in the builtin default 
      ignore list.

    * '.sw[nop]' pattern ignored, to ignore vim swap files for nameless
      files.  (John Arbash Meinel, Martin Pool)

  IMPROVEMENTS:

    * "bzr INIT dir" now initializes the specified directory, and creates 
      it if it does not exist.  (John Arbash Meinel)

    * New remerge command (Aaron Bentley)

    * Better zsh completion script.  (Steve Borho)

    * 'bzr diff' now returns 1 when there are changes in the working 
      tree. (Robert Collins)

    * 'bzr push' now exists and can push changes to a remote location. 
      This uses the transport infrastructure, and can store the remote
      location in the ~/.bazaar/branches.conf configuration file.
      (Robert Collins)

    * Test directories are only kept if the test fails and the user requests
      that they be kept.

    * Tweaks to short log printing

    * Added branch nicks, new nick command, printing them in log output. 
      (Aaron Bentley)

    * If $BZR_PDB is set, pop into the debugger when an uncaught exception 
      occurs.  (Martin Pool)

    * Accept 'bzr resolved' (an alias for 'bzr resolve'), as this is
      the same as Subversion.  (Martin Pool)

    * New ftp transport support (on ftplib), for ftp:// and aftp:// 
      URLs.  (Daniel Silverstone)

    * Commit editor temporary files now start with 'bzr_log.', to allow 
      text editors to match the file name and set up appropriate modes or 
      settings.  (Magnus Therning)

    * Improved performance when integrating changes from a remote weave.  
      (Goffredo Baroncelli)

    * Sftp will attempt to cache the connection, so it is more likely that
      a connection will be reused, rather than requiring multiple password
      requests.

    * bzr revno now takes an optional argument indicating the branch whose
      revno should be printed.  (Michael Ellerman)

    * bzr cat defaults to printing the last version of the file.  
      (#3632, Matthieu Moy)

    * New global option 'bzr --lsprof COMMAND' runs bzr under the lsprof 
      profiler.  (Denys Duchier)

    * Faster commits by reading only the headers of affected weave files. 
      (Denys Duchier)

    * 'bzr add' now takes a --dry-run parameter which shows you what would be
      added, but doesn't actually add anything. (Michael Ellerman)

    * 'bzr add' now lists how many files were ignored per glob.  add --verbose
      lists the specific files.  (Aaron Bentley)

    * 'bzr missing' now supports displaying changes in diverged trees and can
      be limited to show what either end of the comparison is missing.
      (Aaron Bently, with a little prompting from Daniel Silverstone)

  BUG FIXES:

    * SFTP can walk up to the root path without index errors. (Robert Collins)

    * Fix bugs in running bzr with 'python -O'.  (Martin Pool)

    * Error when run with -OO

    * Fix bug in reporting http errors that don't have an http error code.
      (Martin Pool)

    * Handle more cases of pipe errors in display commands

    * Change status to 3 for all errors

    * Files that are added and unlinked before committing are completely
      ignored by diff and status

    * Stores with some compressed texts and some uncompressed texts are now
      able to be used. (John A Meinel)

    * Fix for bzr pull failing sometimes under windows

    * Fix for sftp transport under windows when using interactive auth

    * Show files which are both renamed and modified as such in 'bzr 
      status' output.  (#4503, Daniel Silverstone)

    * Make annotate cope better with revisions committed without a valid 
      email address.  (Marien Zwart)

    * Fix representation of tab characters in commit messages.  (Harald 
      Meland)

    * List of plugin directories in BZR_PLUGIN_PATH environment variable is
      now parsed properly under Windows. (Alexander Belchenko)

    * Show number of revisions pushed/pulled/merged. (Robey Pointer)

    * Keep a cached copy of the basis inventory to speed up operations 
      that need to refer to it.  (Johan Rydberg, Martin Pool)

    * Fix bugs in bzr status display of non-ascii characters.  (Martin 
      Pool)

    * Remove Makefile.in from default ignore list.  (#6413, Tollef Fog 
      Heen, Martin Pool)

    * Fix failure in 'bzr added'.  (Nathan McCallum, Martin Pool)

  TESTING:

    * Fix selftest asking for passwords when there are no SFTP keys.  
      (Robey Pointer, Jelmer Vernooij) 

    * Fix selftest run with 'python -O'.  (Martin Pool)

    * Fix HTTP tests under Windows. (John Arbash Meinel)

    * Make tests work even if HOME is not set (Aaron Bentley)

    * Updated build_tree to use fixed line-endings for tests which read 
      the file cotents and compare. Make some tests use this to pass under
      Windows. (John Arbash Meinel)

    * Skip stat and symlink tests under Windows. (Alexander Belchenko)

    * Delay in selftest/testhashcash is now issued under win32 and Cygwin.
      (John Arbash Meinel)

    * Use terminal width to align verbose test output.  (Martin Pool)

    * Blackbox tests are maintained within the bzrlib.tests.blackbox directory.
      If adding a new test script please add that to
      bzrlib.tests.blackbox.__init__. (Robert Collins)

    * Much better error message if one of the test suites can't be 
      imported.  (Martin Pool)

    * Make check now runs the test suite twice - once with the default locale,
      and once with all locales forced to C, to expose bugs. This is not 
      trivially done within python, so for now its only triggered by running
      Make check. Integrators and packagers who wish to check for full 
      platform support should run 'make check' to test the source.
      (Robert Collins)

    * Tests can now run TestSkipped if they can't execute for any reason.
      (Martin Pool) (NB: TestSkipped should only be raised for correctable
      reasons - see the wiki spec ImprovingBzrTestSuite).

    * Test sftp with relative, absolute-in-homedir and absolute-not-in-homedir
      paths for the transport tests. Introduce blackbox remote sftp tests that
      test the same permutations. (Robert Collins, Robey Pointer)

    * Transport implementation tests are now independent of the local file
      system, which allows tests for esoteric transports, and for features
      not available in the local file system. They also repeat for variations
      on the URL scheme that can introduce issues in the transport code,
      see bzrlib.transport.TransportTestProviderAdapter() for this.
      (Robert Collins).

    * TestCase.build_tree uses the transport interface to build trees, pass
      in a transport parameter to give it an existing connection.
      (Robert Collins).

  INTERNALS:

    * WorkingTree.pull has been split across Branch and WorkingTree,
      to allow Branch only pulls. (Robert Collins)

    * commands.display_command now returns the result of the decorated 
      function. (Robert Collins)

    * LocationConfig now has a set_user_option(key, value) call to save
      a setting in its matching location section (a new one is created
      if needed). (Robert Collins)

    * Branch has two new methods, get_push_location and set_push_location
      to respectively, get and set the push location. (Robert Collins)

    * commands.register_command now takes an optional flag to signal that
      the registrant is planning to decorate an existing command. When 
      given multiple plugins registering a command is not an error, and
      the original command class (whether built in or a plugin based one) is
      returned to the caller. There is a new error 'MustUseDecorated' for
      signalling when a wrapping command should switch to the original
      version. (Robert Collins)

    * Some option parsing errors will raise 'BzrOptionError', allowing 
      granular detection for decorating commands. (Robert Collins).

    * Branch.read_working_inventory has moved to
      WorkingTree.read_working_inventory. This necessitated changes to
      Branch.get_root_id, and a move of Branch.set_inventory to WorkingTree
      as well. To make it clear that a WorkingTree cannot always be obtained
      Branch.working_tree() will raise 'errors.NoWorkingTree' if one cannot
      be obtained. (Robert Collins)

    * All pending merges operations from Branch are now on WorkingTree.
      (Robert Collins)

    * The follow operations from Branch have moved to WorkingTree:
      add()
      commit()
      move()
      rename_one()
      unknowns()
      (Robert Collins)

    * bzrlib.add.smart_add_branch is now smart_add_tree. (Robert Collins)

    * New "rio" serialization format, similar to rfc-822. (Martin Pool)

    * Rename selftests to `bzrlib.tests.test_foo`.  (John A Meinel, Martin 
      Pool)

    * bzrlib.plugin.all_plugins has been changed from an attribute to a 
      query method. (Robert Collins)
 
    * New options to read only the table-of-contents of a weave.  
      (Denys Duchier)

    * Raise NoSuchFile when someone tries to add a non-existant file.
      (Michael Ellerman)

    * Simplify handling of DivergedBranches in cmd_pull().
      (Michael Ellerman)
		   
   
    * Branch.controlfile* logic has moved to lockablefiles.LockableFiles, which
      is exposed as Branch().control_files. Also this has been altered with the
      controlfile pre/suffix replaced by simple method names like 'get' and
      'put'. (Aaron Bentley, Robert Collins).

    * Deprecated functions and methods can now be marked as such using the 
      bzrlib.symbol_versioning module. Marked method have their docstring
      updated and will issue a DeprecationWarning using the warnings module
      when they are used. (Robert Collins)

    * bzrlib.osutils.safe_unicode now exists to provide parameter coercion
      for functions that need unicode strings. (Robert Collins)

bzr 0.6 2005-10-28

  IMPROVEMENTS:
  
    * pull now takes --verbose to show you what revisions are added or removed
      (John A Meinel)

    * merge now takes a --show-base option to include the base text in
      conflicts.
      (Aaron Bentley)

    * The config files are now read using ConfigObj, so '=' should be used as
      a separator, not ':'.
      (Aaron Bentley)

    * New 'bzr commit --strict' option refuses to commit if there are 
      any unknown files in the tree.  To commit, make sure all files are 
      either ignored, added, or deleted.  (Michael Ellerman)

    * The config directory is now ~/.bazaar, and there is a single file 
      ~/.bazaar/bazaar.conf storing email, editor and other preferences.
      (Robert Collins)

    * 'bzr add' no longer takes a --verbose option, and a --quiet option
      has been added that suppresses all output.

    * Improved zsh completion support in contrib/zsh, from Clint
      Adams.

    * Builtin 'bzr annotate' command, by Martin Pool with improvements from 
      Goffredo Baroncelli.
    
    * 'bzr check' now accepts -v for verbose reporting, and checks for
      ghosts in the branch. (Robert Collins)

    * New command 're-sign' which will regenerate the gpg signature for 
      a revision. (Robert Collins)

    * If you set check_signatures=require for a path in 
      ~/.bazaar/branches.conf then bzr will invoke your
      gpg_signing_command (defaults to gpg) and record a digital signature
      of your commit. (Robert Collins)

    * New sftp transport, based on Paramiko.  (Robey Pointer)

    * 'bzr pull' now accepts '--clobber' which will discard local changes
      and make this branch identical to the source branch. (Robert Collins)

    * Just give a quieter warning if a plugin can't be loaded, and 
      put the details in .bzr.log.  (Martin Pool)

    * 'bzr branch' will now set the branch-name to the last component of the
      output directory, if one was supplied.

    * If the option 'post_commit' is set to one (or more) python function
      names (must be in the bzrlib namespace), then they will be invoked
      after the commit has completed, with the branch and revision_id as
      parameters. (Robert Collins)

    * Merge now has a retcode of 1 when conflicts occur. (Robert Collins)

    * --merge-type weave is now supported for file contents.  Tree-shape
      changes are still three-way based.  (Martin Pool, Aaron Bentley)

    * 'bzr check' allows the first revision on revision-history to have
      parents - something that is expected for cheap checkouts, and occurs
      when conversions from baz do not have all history.  (Robert Collins).

   * 'bzr merge' can now graft unrelated trees together, if your specify
     0 as a base. (Aaron Bentley)

   * 'bzr commit branch' and 'bzr commit branch/file1 branch/file2' now work
     (Aaron Bentley)

    * Add '.sconsign*' to default ignore list.  (Alexander Belchenko)

   * 'bzr merge --reprocess' minimizes conflicts

  TESTING:

    * The 'bzr selftest --pattern' option for has been removed, now 
      test specifiers on the command line can be simple strings, or 
      regexps, or both. (Robert Collins)

    * Passing -v to selftest will now show the time each test took to 
      complete, which will aid in analysing performance regressions and
      related questions. (Robert Collins)

    * 'bzr selftest' runs all tests, even if one fails, unless '--one'
      is given. (Martin Pool)

    * There is a new method for TestCaseInTempDir, assertFileEqual, which
      will check that a given content is equal to the content of the named
      file. (Robert Collins)

    * Fix test suite's habit of leaving many temporary log files in $TMPDIR.
      (Martin Pool)

  INTERNALS:

    * New 'testament' command and concept for making gpg-signatures 
      of revisions that are not tied to a particular internal
      representation.  (Martin Pool).

    * Per-revision properties ('revprops') as key-value associated 
      strings on each revision created when the revision is committed.
      Intended mainly for the use of external tools.  (Martin Pool).

    * Config options have moved from bzrlib.osutils to bzrlib.config.
      (Robert Collins)

    * Improved command line option definitions allowing explanations
      for individual options, among other things.  Contributed by 
      Magnus Therning.

    * Config options have moved from bzrlib.osutils to bzrlib.config.
      Configuration is now done via the config.Config interface:
      Depending on whether you have a Branch, a Location or no information
      available, construct a ``*Config``, and use its ``signature_checking``,
      ``username`` and ``user_email`` methods. (Robert Collins)

    * Plugins are now loaded under bzrlib.plugins, not bzrlib.plugin, and
      they are made available for other plugins to use. You should not 
      import other plugins during the __init__ of your plugin though, as 
      no ordering is guaranteed, and the plugins directory is not on the
      python path. (Robert Collins)

    * Branch.relpath has been moved to WorkingTree.relpath. WorkingTree no
      no longer takes an inventory, rather it takes an option branch
      parameter, and if None is given will open the branch at basedir 
      implicitly. (Robert Collins)

    * Cleaner exception structure and error reporting.  Suggested by 
      Scott James Remnant.  (Martin Pool)

    * Branch.remove has been moved to WorkingTree, which has also gained
      lock_read, lock_write and unlock methods for convenience. (Robert
      Collins)

    * Two decorators, needs_read_lock and needs_write_lock have been added
      to the branch module. Use these to cause a function to run in a
      read or write lock respectively. (Robert Collins)

    * Branch.open_containing now returns a tuple (Branch, relative-path),
      which allows direct access to the common case of 'get me this file
      from its branch'. (Robert Collins)

    * Transports can register using register_lazy_transport, and they 
      will be loaded when first used.  (Martin Pool)

    * 'pull' has been factored out of the command as WorkingTree.pull().
      A new option to WorkingTree.pull has been added, clobber, which will
      ignore diverged history and pull anyway.
      (Robert Collins)

    * config.Config has a 'get_user_option' call that accepts an option name.
      This will be looked up in branches.conf and bazaar.conf as normal.
      It is intended that this be used by plugins to support options - 
      options of built in programs should have specific methods on the config.
      (Robert Collins)

    * merge.merge_inner now has tempdir as an optional parameter. (Robert
      Collins)

    * Tree.kind is not recorded at the top level of the hierarchy, as it was
      missing on EmptyTree, leading to a bug with merge on EmptyTrees.
      (Robert Collins)

    * WorkingTree.__del__ has been removed, it was non deterministic and not 
      doing what it was intended to. See WorkingTree.__init__ for a comment
      about future directions. (Robert Collins/Martin Pool)

    * bzrlib.transport.http has been modified so that only 404 urllib errors
      are returned as NoSuchFile. Other exceptions will propogate as normal.
      This allows debuging of actual errors. (Robert Collins)

    * bzrlib.transport.Transport now accepts *ONLY* url escaped relative paths
      to apis like 'put', 'get' and 'has'. This is to provide consistent
      behaviour - it operates on url's only. (Robert Collins)

    * Transports can register using register_lazy_transport, and they 
      will be loaded when first used.  (Martin Pool)

    * 'merge_flex' no longer calls conflict_handler.finalize(), instead that
      is called by merge_inner. This is so that the conflict count can be 
      retrieved (and potentially manipulated) before returning to the caller
      of merge_inner. Likewise 'merge' now returns the conflict count to the
      caller. (Robert Collins)

    * 'revision.revision_graph can handle having only partial history for
      a revision - that is no revisions in the graph with no parents.
      (Robert Collins).

    * New builtins.branch_files uses the standard file_list rules to produce
      a branch and a list of paths, relative to that branch (Aaron Bentley)

    * New TestCase.addCleanup facility.

    * New bzrlib.version_info tuple (similar to sys.version_info), which can
      be used by programs importing bzrlib.

  BUG FIXES:

    * Better handling of branches in directories with non-ascii names. 
      (Joel Rosdahl, Panagiotis Papadakos)

    * Upgrades of trees with no commits will not fail due to accessing
      [-1] in the revision-history. (Andres Salomon)


bzr 0.1.1 2005-10-12

  BUG FIXES:

    * Fix problem in pulling over http from machines that do not 
      allow directories to be listed.

    * Avoid harmless warning about invalid hash cache after 
      upgrading branch format.

  PERFORMANCE: 
  
    * Avoid some unnecessary http operations in branch and pull.


bzr 0.1 2005-10-11

  NOTES:

    * 'bzr branch' over http initially gives a very high estimate
      of completion time but it should fall as the first few 
      revisions are pulled in.  branch is still slow on 
      high-latency connections.

  BUG FIXES:
  
    * bzr-man.py has been updated to work again. Contributed by
      Rob Weir.

    * Locking is now done with fcntl.lockf which works with NFS
      file systems. Contributed by Harald Meland.

    * When a merge encounters a file that has been deleted on
      one side and modified on the other, the old contents are
      written out to foo.BASE and foo.SIDE, where SIDE is this
      or OTHER. Contributed by Aaron Bentley.

    * Export was choosing incorrect file paths for the content of
      the tarball, this has been fixed by Aaron Bentley.

    * Commit will no longer commit without a log message, an 
      error is returned instead. Contributed by Jelmer Vernooij.

    * If you commit a specific file in a sub directory, any of its
      parent directories that are added but not listed will be 
      automatically included. Suggested by Michael Ellerman.

    * bzr commit and upgrade did not correctly record new revisions
      for files with only a change to their executable status.
      bzr will correct this when it encounters it. Fixed by
      Robert Collins

    * HTTP tests now force off the use of http_proxy for the duration.
      Contributed by Gustavo Niemeyer.

    * Fix problems in merging weave-based branches that have 
      different partial views of history.

    * Symlink support: working with symlinks when not in the root of a 
      bzr tree was broken, patch from Scott James Remnant.

  IMPROVEMENTS:

    * 'branch' now accepts a --basis parameter which will take advantage
      of local history when making a new branch. This allows faster 
      branching of remote branches. Contributed by Aaron Bentley.

    * New tree format based on weave files, called version 5.
      Existing branches can be upgraded to this format using 
      'bzr upgrade'.

    * Symlinks are now versionable. Initial patch by 
      Erik Toubro Nielsen, updated to head by Robert Collins.

    * Executable bits are tracked on files. Patch from Gustavo
      Niemeyer.

    * 'bzr status' now shows unknown files inside a selected directory.
      Patch from Heikki Paajanen.

    * Merge conflicts are recorded in .bzr. Two new commands 'conflicts'
      and 'resolve' have needed added, which list and remove those 
      merge conflicts respectively. A conflicted tree cannot be committed
      in. Contributed by Aaron Bentley.

    * 'rm' is now an alias for 'remove'.

    * Stores now split out their content in a single byte prefixed hash,
      dropping the density of files per directory by 256. Contributed by
      Gustavo Niemeyer.

    * 'bzr diff -r branch:URL' will now perform a diff between two branches.
      Contributed by Robert Collins.

    * 'bzr log' with the default formatter will show merged revisions,
      indented to the right. Initial implementation contributed by Gustavo
      Niemeyer, made incremental by Robert Collins.


  INTERNALS:

    * Test case failures have the exception printed after the log 
      for your viewing pleasure.

    * InventoryEntry is now an abstract base class, use one of the
      concrete InventoryDirectory etc classes instead.

    * Branch raises an UnsupportedFormatError when it detects a 
      bzr branch it cannot understand. This allows for precise
      handling of such circumstances.


  TESTING:

    * Removed testsweet module so that tests can be run after 
      bzr installed by 'bzr selftest'.

    * 'bzr selftest' command-line arguments can now be partial ids
      of tests to run, e.g. 'bzr selftest test_weave'

      
bzr 0.0.9 2005-09-23

  BUG FIXES:

    * Fixed "branch -r" option.

    * Fix remote access to branches containing non-compressed history.
      (Robert Collins).

    * Better reliability of http server tests.  (John Arbash-Meinel)

    * Merge graph maximum distance calculation fix.  (Aaron Bentley)
   
    * Various minor bug in windows support have been fixed, largely in the
      test suite. Contributed by Alexander Belchenko.

  IMPROVEMENTS:

    * Status now accepts a -r argument to give status between chosen
      revisions. Contributed by Heikki Paajanen.

    * Revision arguments no longer use +/-/= to control ranges, instead
      there is a 'before' namespace, which limits the successive namespace.
      For example '$ bzr log -r date:yesterday..before:date:today' will
      select everything from yesterday and before today. Contributed by
      Robey Pointer

    * There is now a bzr.bat file created by distutils when building on 
      Windows. Contributed by Alexander Belchenko.

  INTERNALS:

    * Removed uuid() as it was unused.

    * Improved 'fetch' code for pulling revisions from one branch into
      another (used by pull, merged, etc.)


bzr 0.0.8 2005-09-20

  IMPROVEMENTS:

    * Adding a file whose parent directory is not versioned will
      implicitly add the parent, and so on up to the root. This means
      you should never need to explictly add a directory, they'll just
      get added when you add a file in the directory.  Contributed by
      Michael Ellerman.

    * Ignore .DS_Store (contains Mac metadata) by default.  Patch from
      Nir Soffer.

    * If you set BZR_EDITOR in the environment, it is checked in
      preference to EDITOR and the config file for the interactive commit
      editing program. Related to this is a bugfix where a missing program
      set in EDITOR would cause editing to fail, now the fallback program
      for the operating system is still tried.

    * Files that are not directories/symlinks/regular files will no longer
      cause bzr to fail, it will just ignore them by default. You cannot add
      them to the tree though - they are not versionable.


  INTERNALS:

    * Refactor xml packing/unpacking.

  BUG FIXES: 

    * Fixed 'bzr mv' by Ollie Rutherfurd.

    * Fixed strange error when trying to access a nonexistent http
      branch.

    * Make sure that the hashcache gets written out if it can't be
      read.


  PORTABILITY:

    * Various Windows fixes from Ollie Rutherfurd.

    * Quieten warnings about locking; patch from Matt Lavin.


bzr-0.0.7 2005-09-02

  NEW FEATURES:

    * ``bzr shell-complete`` command contributed by Clint Adams to
      help with intelligent shell completion.

    * New expert command ``bzr find-merge-base`` for debugging merges.


  ENHANCEMENTS:

    * Much better merge support.

    * merge3 conflicts are now reported with markers like '<<<<<<<'
      (seven characters) which is the same as CVS and pleases things
      like emacs smerge.


  BUG FIXES:

    * ``bzr upgrade`` no longer fails when trying to fix trees that
      mention revisions that are not present.

    * Fixed bugs in listing plugins from ``bzr plugins``.

    * Fix case of $EDITOR containing options for the editor.

    * Fix log -r refusing to show the last revision.
      (Patch from Goffredo Baroncelli.)


  CHANGES:

    * ``bzr log --show-ids`` shows the revision ids of all parents.

    * Externally provided commands on your $BZRPATH no longer need
      to recognize --bzr-usage to work properly, and can just handle
      --help themselves.


  LIBRARY:

    * Changed trace messages to go through the standard logging
      framework, so that they can more easily be redirected by
      libraries.



bzr-0.0.6 2005-08-18

  NEW FEATURES:

    * Python plugins, automatically loaded from the directories on
      BZR_PLUGIN_PATH or ~/.bzr.conf/plugins by default.

    * New 'bzr mkdir' command.

    * Commit mesage is fetched from an editor if not given on the
      command line; patch from Torsten Marek.

    * ``bzr log -m FOO`` displays commits whose message matches regexp 
      FOO.
      
    * ``bzr add`` with no arguments adds everything under the current directory.

    * ``bzr mv`` does move or rename depending on its arguments, like
      the Unix command.

    * ``bzr missing`` command shows a summary of the differences
      between two trees.  (Merged from John Arbash-Meinel.)

    * An email address for commits to a particular tree can be
      specified by putting it into .bzr/email within a branch.  (Based
      on a patch from Heikki Paajanen.)


  ENHANCEMENTS:

    * Faster working tree operations.


  CHANGES:

    * 3rd-party modules shipped with bzr are copied within the bzrlib
      python package, so that they can be installed by the setup
      script without clashing with anything already existing on the
      system.  (Contributed by Gustavo Niemeyer.)

    * Moved plugins directory to bzrlib/, so that there's a standard
      plugin directory which is not only installed with bzr itself but
      is also available when using bzr from the development tree.
      BZR_PLUGIN_PATH and DEFAULT_PLUGIN_PATH are then added to the
      standard plugins directory.

    * When exporting to a tarball with ``bzr export --format tgz``, put 
      everything under a top directory rather than dumping it into the
      current directory.   This can be overridden with the ``--root`` 
      option.  Patch from William Dodé and John Meinel.

    * New ``bzr upgrade`` command to upgrade the format of a branch,
      replacing ``bzr check --update``.

    * Files within store directories are no longer marked readonly on
      disk.

    * Changed ``bzr log`` output to a more compact form suggested by
      John A Meinel.  Old format is available with the ``--long`` or
      ``-l`` option, patched by William Dodé.

    * By default the commit command refuses to record a revision with
      no changes unless the ``--unchanged`` option is given.

    * The ``--no-plugins``, ``--profile`` and ``--builtin`` command
      line options must come before the command name because they 
      affect what commands are available; all other options must come 
      after the command name because their interpretation depends on
      it.

    * ``branch`` and ``clone`` added as aliases for ``branch``.

    * Default log format is back to the long format; the compact one
      is available with ``--short``.
      
      
  BUG FIXES:
  
    * Fix bugs in committing only selected files or within a subdirectory.


bzr-0.0.5  2005-06-15
  
  CHANGES:

    * ``bzr`` with no command now shows help rather than giving an
      error.  Suggested by Michael Ellerman.

    * ``bzr status`` output format changed, because svn-style output
      doesn't really match the model of bzr.  Now files are grouped by
      status and can be shown with their IDs.  ``bzr status --all``
      shows all versioned files and unknown files but not ignored files.

    * ``bzr log`` runs from most-recent to least-recent, the reverse
      of the previous order.  The previous behaviour can be obtained
      with the ``--forward`` option.
        
    * ``bzr inventory`` by default shows only filenames, and also ids
      if ``--show-ids`` is given, in which case the id is the second
      field.


  ENHANCEMENTS:

    * New 'bzr whoami --email' option shows only the email component
      of the user identification, from Jo Vermeulen.

    * New ``bzr ignore PATTERN`` command.

    * Nicer error message for broken pipe, interrupt and similar
      conditions that don't indicate an internal error.

    * Add ``.*.sw[nop] .git .*.tmp *,v`` to default ignore patterns.

    * Per-branch locks keyed on ``.bzr/branch-lock``, available in
      either read or write mode.

    * New option ``bzr log --show-ids`` shows revision and file ids.

    * New usage ``bzr log FILENAME`` shows only revisions that
      affected that file.

    * Changed format for describing changes in ``bzr log -v``.

    * New option ``bzr commit --file`` to take a message from a file,
      suggested by LarstiQ.

    * New syntax ``bzr status [FILE...]`` contributed by Bartosz
      Oler.  File may be in a branch other than the working directory.

    * ``bzr log`` and ``bzr root`` can be given an http URL instead of
      a filename.

    * Commands can now be defined by external programs or scripts
      in a directory on $BZRPATH.

    * New "stat cache" avoids reading the contents of files if they 
      haven't changed since the previous time.

    * If the Python interpreter is too old, try to find a better one
      or give an error.  Based on a patch from Fredrik Lundh.

    * New optional parameter ``bzr info [BRANCH]``.

    * New form ``bzr commit SELECTED`` to commit only selected files.

    * New form ``bzr log -r FROM:TO`` shows changes in selected
      range; contributed by John A Meinel.

    * New option ``bzr diff --diff-options 'OPTS'`` allows passing
      options through to an external GNU diff.

    * New option ``bzr add --no-recurse`` to add a directory but not
      their contents.

    * ``bzr --version`` now shows more information if bzr is being run
      from a branch.

  
  BUG FIXES:

    * Fixed diff format so that added and removed files will be
      handled properly by patch.  Fix from Lalo Martins.

    * Various fixes for files whose names contain spaces or other
      metacharacters.


  TESTING:

    * Converted black-box test suites from Bourne shell into Python;
      now run using ``./testbzr``.  Various structural improvements to
      the tests.

    * testbzr by default runs the version of bzr found in the same
      directory as the tests, or the one given as the first parameter.

    * testbzr also runs the internal tests, so the only command
      required to check is just ``./testbzr``.

    * testbzr requires python2.4, but can be used to test bzr running
      under a different version.

    * Tests added for many other changes in this release.


  INTERNAL:

    * Included ElementTree library upgraded to 1.2.6 by Fredrik Lundh.

    * Refactor command functions into Command objects based on HCT by
      Scott James Remnant.

    * Better help messages for many commands.

    * Expose bzrlib.open_tracefile() to start the tracefile; until
      this is called trace messages are just discarded.

    * New internal function find_touching_revisions() and hidden
      command touching-revisions trace the changes to a given file.

    * Simpler and faster compare_inventories() function.

    * bzrlib.open_tracefile() takes a tracefilename parameter.

    * New AtomicFile class.

    * New developer commands ``added``, ``modified``.


  PORTABILITY:

    * Cope on Windows on python2.3 by using the weaker random seed.
      2.4 is now only recommended.


bzr-0.0.4  2005-04-22

  ENHANCEMENTS:

    * 'bzr diff' optionally takes a list of files to diff.  Still a bit
      basic.  Patch from QuantumG.

    * More default ignore patterns.

    * New 'bzr log --verbose' shows a list of files changed in the
      changeset.  Patch from Sebastian Cote.

    * Roll over ~/.bzr.log if it gets too large.

    * Command abbreviations 'ci', 'st', 'stat', '?' based on a patch
      by Jason Diamon.

    * New 'bzr help commands' based on a patch from Denys Duchier.


  CHANGES:

    * User email is determined by looking at $BZREMAIL or ~/.bzr.email
      or $EMAIL.  All are decoded by the locale preferred encoding.
      If none of these are present user@hostname is used.  The host's
      fully-qualified name is not used because that tends to fail when
      there are DNS problems.

    * New 'bzr whoami' command instead of username user-email.


  BUG FIXES: 

    * Make commit safe for hardlinked bzr trees.

    * Some Unicode/locale fixes.

    * Partial workaround for difflib.unified_diff not handling
      trailing newlines properly.


  INTERNAL:

    * Allow docstrings for help to be in PEP0257 format.  Patch from
      Matt Brubeck.

    * More tests in test.sh.

    * Write profile data to a temporary file not into working
      directory and delete it when done.

    * Smaller .bzr.log with process ids.


  PORTABILITY:

    * Fix opening of ~/.bzr.log on Windows.  Patch from Andrew
      Bennetts.

    * Some improvements in handling paths on Windows, based on a patch
      from QuantumG.


bzr-0.0.3  2005-04-06

  ENHANCEMENTS:

    * New "directories" internal command lists versioned directories
      in the tree.

    * Can now say "bzr commit --help".

    * New "rename" command to rename one file to a different name
      and/or directory.

    * New "move" command to move one or more files into a different
      directory.

    * New "renames" command lists files renamed since base revision.

    * New cat command contributed by janmar.

  CHANGES:

    * .bzr.log is placed in $HOME (not pwd) and is always written in
      UTF-8.  (Probably not a completely good long-term solution, but
      will do for now.)

  PORTABILITY:

    * Workaround for difflib bug in Python 2.3 that causes an
      exception when comparing empty files.  Reported by Erik Toubro
      Nielsen.

  INTERNAL:

    * Refactored inventory storage to insert a root entry at the top.

  TESTING:

    * Start of shell-based black-box testing in test.sh.


bzr-0.0.2.1

  PORTABILITY:

    * Win32 fixes from Steve Brown.


bzr-0.0.2  "black cube"  2005-03-31

  ENHANCEMENTS:

    * Default ignore list extended (see bzrlib/__init__.py).

    * Patterns in .bzrignore are now added to the default ignore list,
      rather than replacing it.

    * Ignore list isn't reread for every file.

    * More help topics.

    * Reinstate the 'bzr check' command to check invariants of the
      branch.

    * New 'ignored' command lists which files are ignored and why;
      'deleted' lists files deleted in the current working tree.

    * Performance improvements.

    * New global --profile option.
    
    * Ignore patterns like './config.h' now correctly match files in
      the root directory only.


bzr-0.0.1  2005-03-26

  ENHANCEMENTS:

    * More information from info command.

    * Can now say "bzr help COMMAND" for more detailed help.

    * Less file flushing and faster performance when writing logs and
      committing to stores.

    * More useful verbose output from some commands.

  BUG FIXES:

    * Fix inverted display of 'R' and 'M' during 'commit -v'.

  PORTABILITY:

    * Include a subset of ElementTree-1.2.20040618 to make
      installation easier.

    * Fix time.localtime call to work with Python 2.3 (the minimum
      supported).


bzr-0.0.0.69  2005-03-22

  ENHANCEMENTS:

    * First public release.

    * Storage of local versions: init, add, remove, rm, info, log,
      diff, status, etc.<|MERGE_RESOLUTION|>--- conflicted
+++ resolved
@@ -2,11 +2,10 @@
 
   IMPROVEMENTS:
 
-<<<<<<< HEAD
+    * ``ls`` now works on treeless branches and remote branches.
+      (Aaron Bentley)
+
     * ``bzr help global-options`` describes the global options.
-=======
-    * ``ls`` now works on treeless branches and remote branches.
->>>>>>> 51ff6fcd
       (Aaron Bentley)
 
   INTERNALS:
