--- conflicted
+++ resolved
@@ -40,19 +40,17 @@
 
   BUGFIXES:
 
-<<<<<<< HEAD
+    * Disable plink's interactive prompt for password.
+      (#107593, Dmitry Vasiliev)
+
+    * Include quick-start-summary.svg file to python-based installer(s)
+      for Windows. (#192924, Alexander Belchenko)
+
+    * ``merge --preview`` now works for merges that add or modify
+      symlinks (James Henstridge)
+
     * Upgrade bundled ConfigObj to version 4.5.1, which properly quotes #
       signs, among other small improvements. (Matt Nordhoff, #86838)
-=======
-    * Disable plink's interactive prompt for password.
-      (#107593, Dmitry Vasiliev)
-
-    * Include quick-start-summary.svg file to python-based installer(s)
-      for Windows. (#192924, Alexander Belchenko)
-
-    * ``merge --preview`` now works for merges that add or modify
-      symlinks (James Henstridge)
->>>>>>> 970b9f73
 
   API BREAKS:
 
