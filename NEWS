IN DEVELOPMENT

  IMPROVEMENTS:

    * The --lsprof-file option now dumps a text rendering of the profiling
      information if the filename ends in ".txt". It will also convert the
      profiling information to a format suitable for KCacheGrind if the
      output filename ends in ".callgrind". Fixes to the lsprofcalltree
      conversion process by Jean Paul Calderone and Itamar were also merged.
      See http://ddaa.net/blog/python/lsprof-calltree. (Ian Clatworthy)

    * ``info`` now defaults to non-verbose mode, displaying only paths and
      abbreviated format info.  ``info -v`` displays all the information
      formerly displayed by ``info``.  (Aaron Bentley)

<<<<<<< HEAD
  TESTING:

    * Removed the ``--keep-output`` option from selftest and clean up test
      directories as they're used.  This reduces the IO load from 
      running the test suite and cuts the time by about half.
      (Andrew Bennetts, Martin Pool)
=======
    * ``bzr missing`` now has better option names ``--this`` and ``--other``.
      (Elliot Murphy)
>>>>>>> 6ac1b47f

bzr 0.17rc1  2007-06-12

  NOTES WHEN UPGRADING:

    * The kind() and is_executable() APIs on the WorkingTree interface no
      longer implicitly (read) locks and unlocks the tree. This *might*
      impact some plug-ins and tools using this part of the API. If you find
      an issue that may be caused by this change, please let us know,
      particularly the plug-in/tool maintainer. If encountered, the API
      fix is to surround kind() and is_executable() calls with lock_read()
      and unlock() like so::

        work_tree.lock_read()
        try:
            kind = work_tree.kind(...)
        finally:
            work_tree.unlock()

  INTERNALS:
    * Rework of LogFormatter API to provide beginning/end of log hooks and to
      encapsulate the details of the revision to be logged in a LogRevision
      object.
      In long log formats, merge revision ids are only shown when --show-ids
      is specified, and are labelled "revision-id:", as per mainline
      revisions, instead of "merged:". (Kent Gibson)

    * New ``BranchBuilder`` API which allows the construction of particular
      histories quickly. Useful for testing and potentially other applications
      too. (Robert Collins)

  IMPROVEMENTS:
  
    * There are two new help topics, working-trees and repositories that
      attempt to explain these concepts. (James Westby, John Arbash Meinel,
      Aaron Bentley)

    * Added ``bzr log --limit`` to report a limited number of revisions.
      (Kent Gibson, #3659)

    * Revert does not try to preserve file contents that were originally
      produced by reverting to a historical revision.  (Aaron Bentley)

    * ``bzr log --short`` now includes ``[merge]`` for revisions which
      have more than one parent. This is a small improvement to help
      understanding what changes have occurred
      (John Arbash Meinel, #83887)

    * TreeTransform avoids many renames when contructing large trees,
      improving speed.  3.25x speedups have been observed for construction of
      kernel-sized-trees, and checkouts are 1.28x faster.  (Aaron Bentley)

    * Commit on large trees is now faster. In my environment, a commit of
      a small change to the Mozilla tree (55k files) has dropped from
      66 seconds to 32 seconds. For a small tree of 600 files, commit of a
      small change is 33% faster. (Ian Clatworthy)

    * New --create-prefix option to bzr init, like for push.  (Daniel Watkins,
      #56322)

  BUGFIXES:

    * ``bzr push`` should only connect to the remote location one time.
      We have been connecting 3 times because we forget to pass around
      the Transport object. This adds ``BzrDir.clone_on_transport()``, so
      that we can pass in the Transport that we already have.
      (John Arbash Meinel, #75721)

    * ``DirState.set_state_from_inventory()`` needs to properly order
      based on split paths, not just string paths.
      (John Arbash Meinel, #115947)

    * Let TestUIFactoy encode the password prompt with its own stdout.
      (Vincent Ladeuil, #110204)

    * pycurl should take use the range header that takes the range hint
      into account.
      (Vincent Ladeuil, #112719)

    * WorkingTree4.get_file_sha1 no longer raises an exception when invoked
      on a missing file.  (Aaron Bentley, #118186)

    * WorkingTree.remove works correctly with tree references, and when pwd is
      not the tree root. (Aaron Bentley)

    * Merge no longer fails when a file is renamed in one tree and deleted
      in the other. (Aaron Bentley, #110279)

    * ``revision-info`` now accepts dotted revnos, doesn't require a tree,
      and defaults to the last revision (Matthew Fuller, #90048)

    * Tests no longer fail when BZR_REMOTE_PATH is set in the environment.
      (Daniel Watkins, #111958)

    * ``bzr branch -r revid:foo`` can be used to branch any revision in
      your repository. (Previously Branch6 only supported revisions in your
      mainline). (John Arbash Meinel, #115343)

bzr 0.16  2007-05-07
  
  BUGFIXES:

    * Handle when you have 2 directories with similar names, but one has a
      hyphen. (``'abc'`` versus ``'abc-2'``). The WT4._iter_changes
      iterator was using direct comparison and ``'abc/a'`` sorts after
      ``'abc-2'``, but ``('abc', 'a')`` sorts before ``('abc-2',)``.
      (John Arbash Meinel, #111227)

    * Handle when someone renames a file on disk without telling bzr.
      Previously we would report the first file as missing, but not show
      the new unknown file. (John Arbash Meinel, #111288)

    * Avoid error when running hooks after pulling into or pushing from
      a branch bound to a smartserver branch.  (Martin Pool, #111968)

  IMPROVEMENTS:

    * Move developer documentation to doc/developers/. This reduces clutter in
      the root of the source tree and allows HACKING to be split into multiple
      files. (Robert Collins, Alexander Belchenko)

    * Clean up the ``WorkingTree4._iter_changes()`` internal loops as well as
      ``DirState.update_entry()``. This optimizes the core logic for ``bzr
      diff`` and ``bzr status`` significantly improving the speed of
      both. (John Arbash Meinel)

bzr 0.16rc2  2007-04-30

  BUGFIXES:

    * Handle the case when you delete a file, and then rename another file
      on top of it. Also handle the case of ``bzr rm --keep foo``. ``bzr
      status`` should show the removed file and an unknown file in its
      place. (John Arbash Meinel, #109993)

    * Bundles properly read and write revision properties that have an
      empty value. And when the value is not ASCII.
      (John Arbash Meinel, #109613)

    * Fix the bzr commit message to be in text mode.
      (Alexander Belchenko, #110901)

    * Also handle when you rename a file and create a file where it used
      to be. (John Arbash Meinel, #110256)

    * ``WorkingTree4._iter_changes`` should not descend into unversioned
      directories. (John Arbash Meinel, #110399)

bzr 0.16rc1  2007-04-26

  NOTES WHEN UPGRADING:

    * ``bzr remove`` and ``bzr rm`` will now remove the working file, if
      it could be recovered again.
      This has been done for consistency with svn and the unix rm command.
      The old ``remove`` behaviour has been retained in the new option
      ``bzr remove --keep``, which will just stop versioning the file,
      but not delete it.
      ``bzr remove --force`` have been added which will always delete the
      files.
      ``bzr remove`` is also more verbose.
      (Marius Kruger, #82602)

  IMPROVEMENTS:

    * Merge directives can now be supplied as input to `merge` and `pull`,
      like bundles can.  (Aaron Bentley)

    * Sending the SIGQUIT signal to bzr, which can be done on Unix by
      pressing Control-Backslash, drops bzr into a debugger.  Type ``'c'``
      to continue.  This can be disabled by setting the environment variable
      ``BZR_SIGQUIT_PDB=0``.  (Martin Pool)

    * selftest now supports --list-only to list tests instead of running
      them. (Ian Clatworthy)

    * selftest now supports --exclude PATTERN (or -x PATTERN) to exclude
      tests with names that match that regular expression.
      (Ian Clatworthy, #102679)

    * selftest now supports --randomize SEED to run tests in a random order.
      SEED is typically the value 'now' meaning 'use the current time'.
      (Ian Clatworthy, #102686)

    * New option ``--fixes`` to commit, which stores bug fixing annotations as
      revision properties. Built-in support for Launchpad, Debian, Trac and
      Bugzilla bug trackers. (Jonathan Lange, James Henstridge, Robert Collins)

    * New API, ``bzrlib.bugtracker.tracker_registry``, for adding support for
      other bug trackers to ``fixes``. (Jonathan Lange, James Henstridge,
      Robert Collins)

    * ``selftest`` has new short options ``-f`` and ``-1``.  (Martin
      Pool)

    * ``bzrlib.tsort.MergeSorter`` optimizations. Change the inner loop
      into using local variables instead of going through ``self._var``.
      Improves the time to ``merge_sort`` a 10k revision graph by
      approximately 40% (~700->400ms).  (John Arbash Meinel)

    * ``make docs`` now creates a man page at ``man1/bzr.1`` fixing bug 107388.
      (Robert Collins)

    * ``bzr help`` now provides cross references to other help topics using
      the _see_also facility on command classes. Likewise the bzr_man
      documentation, and the bzr.1 man page also include this information.
      (Robert Collins)

    * Tags are now included in logs, that use the long log formatter. 
      (Erik Bågfors, Alexander Belchenko)

    * ``bzr help`` provides a clearer message when a help topic cannot be
      found. (Robert Collins, #107656)

    * ``bzr help`` now accepts optional prefixes for command help. The help
      for all commands can now be found at ``bzr help commands/COMMANDNAME``
      as well as ``bzr help COMMANDNAME`` (which only works for commands 
      where the name is not the same as a more general help topic). 
      (Robert Collins)

    * ``bzr help PLUGINNAME`` will now return the module docstring from the
      plugin PLUGINNAME. (Robert Collins, #50408)

    * New help topic ``urlspec`` which lists the availables transports.
      (Goffredo Baroncelli)

    * doc/server.txt updated to document the default bzr:// port
      and also update the blurb about the hpss' current status.
      (Robert Collins, #107125).

    * ``bzr serve`` now listens on interface 0.0.0.0 by default, making it
      serve out to the local LAN (and anyone in the world that can reach the
      machine running ``bzr serve``. (Robert Collins, #98918)

    * A new smart server protocol version has been added.  It prefixes requests
      and responses with an explicit version identifier so that future protocol
      revisions can be dealt with gracefully.  (Andrew Bennetts, Robert Collins)

    * The bzr protocol version 2 indicates success or failure in every response
      without depending on particular commands encoding that consistently,
      allowing future client refactorings to be much more robust about error
      handling. (Robert Collins, Martin Pool, Andrew Bennetts)

    * The smart protocol over HTTP client has been changed to always post to the
      same ``.bzr/smart`` URL under the original location when it can.  This allows
      HTTP servers to only have to pass URLs ending in .bzr/smart to the smart
      server handler, and not arbitrary ``.bzr/*/smart`` URLs.  (Andrew Bennetts)

    * digest authentication is now supported for proxies and HTTP by the urllib
      based http implementation. Tested against Apache 2.0.55 and Squid
      2.6.5. Basic and digest authentication are handled coherently for HTTP
      and proxy: if the user is provided in the url (bzr command line for HTTP,
      proxy environment variables for proxies), the password is prompted for
      (only once). If the password is provided, it is taken into account. Once
      the first authentication is successful, all further authentication
      roundtrips are avoided by preventively setting the right authentication
      header(s).
      (Vincent Ladeuil).

  INTERNALS:

    * bzrlib API compatability with 0.8 has been dropped, cleaning up some
      code paths. (Robert Collins)

    * Change the format of chroot urls so that they can be safely manipulated
      by generic url utilities without causing the resulting urls to have
      escaped the chroot. A side effect of this is that creating a chroot
      requires an explicit action using a ChrootServer.
      (Robert Collins, Andrew Bennetts)

    * Deprecate ``Branch.get_root_id()`` because branches don't have root ids,
      rather than fixing bug #96847.  (Aaron Bentley)

    * ``WorkingTree.apply_inventory_delta`` provides a better alternative to
      ``WorkingTree._write_inventory``.  (Aaron Bentley)

    * Convenience method ``TestCase.expectFailure`` ensures that known failures
      do not silently pass.  (Aaron Bentley)

    * ``Transport.local_abspath`` now raises ``NotLocalUrl`` rather than 
      ``TransportNotPossible``. (Martin Pool, Ian Clatworthy)

    * New SmartServer hooks facility. There are two initial hooks documented
      in ``bzrlib.transport.smart.SmartServerHooks``. The two initial hooks allow
      plugins to execute code upon server startup and shutdown.
      (Robert Collins).

    * SmartServer in standalone mode will now close its listening socket
      when it stops, rather than waiting for garbage collection. This primarily
      fixes test suite hangs when a test tries to connect to a shutdown server.
      It may also help improve behaviour when dealing with a server running
      on a specific port (rather than dynamically assigned ports).
      (Robert Collins)

    * Move most SmartServer code into a new package, bzrlib/smart.
      bzrlib/transport/remote.py contains just the Transport classes that used
      to be in bzrlib/transport/smart.py.  (Andrew Bennetts)

    * urllib http implementation avoid roundtrips associated with
      401 (and 407) errors once the authentication succeeds.
      (Vincent Ladeuil).

    * urlib http now supports querying the user for a proxy password if
      needed. Realm is shown in the prompt for both HTTP and proxy
      authentication when the user is required to type a password. 
      (Vincent Ladeuil).

    * Renamed SmartTransport (and subclasses like SmartTCPTransport) to
      RemoteTransport (and subclasses to RemoteTCPTransport, etc).  This is more
      consistent with its new home in ``bzrlib/transport/remote.py``, and because
      it's not really a "smart" transport, just one that does file operations
      via remote procedure calls.  (Andrew Bennetts)
 
    * The ``lock_write`` method of ``LockableFiles``, ``Repository`` and
      ``Branch`` now accept a ``token`` keyword argument, so that separate
      instances of those objects can share a lock if it has the right token.
      (Andrew Bennetts, Robert Collins)

    * New method ``get_branch_reference`` on ``BzrDir`` allows the detection of
      branch references - which the smart server component needs.

    * The Repository API ``make_working_trees`` is now permitted to return
      False when ``set_make_working_trees`` is not implemented - previously
      an unimplemented ``set_make_working_trees`` implied the result True
      from ``make_working_trees``. This has been changed to accomodate the
      smart server, where it does not make sense (at this point) to ever
      make working trees by default. (Robert Collins)

    * Command objects can now declare related help topics by having _see_also
      set to a list of related topic. (Robert Collins)

    * ``bzrlib.help`` now delegates to the Command class for Command specific
      help. (Robert Collins)

    * New class ``TransportListRegistry``, derived from the Registry class, which 
      simplifies tracking the available Transports. (Goffredo Baroncelli)

    * New function ``Branch.get_revision_id_to_revno_map`` which will
      return a dictionary mapping revision ids to dotted revnos. Since
      dotted revnos are defined in the context of the branch tip, it makes
      sense to generate them from a ``Branch`` object.
      (John Arbash Meinel)

    * Fix the 'Unprintable error' message display to use the repr of the 
      exception that prevented printing the error because the str value
      for it is often not useful in debugging (e.g. KeyError('foo') has a
      str() of 'foo' but a repr of 'KeyError('foo')' which is much more
      useful. (Robert Collins)

    * ``urlutils.normalize_url`` now unescapes unreserved characters, such as "~".
      (Andrew Bennetts)

  BUGFIXES:

    * Don't fail bundle selftest if email has 'two' embedded.  
      (Ian Clatworthy, #98510)

    * Remove ``--verbose`` from ``bzr bundle``. It didn't work anyway.
      (Robert Widhopf-Fenk, #98591)

    * Remove ``--basis`` from the checkout/branch commands - it didn't work
      properly and is no longer beneficial.
      (Robert Collins, #53675, #43486)

    * Don't produce encoding error when adding duplicate files.
      (Aaron Bentley)

    * Fix ``bzr log <file>`` so it only logs the revisions that changed
      the file, and does it faster.
      (Kent Gibson, John Arbash Meinel, #51980, #69477)
 
    * Fix ``InterDirstateTre._iter_changes`` to handle when we come across
      an empty versioned directory, which now has files in it.
      (John Arbash Meinel, #104257)

    * Teach ``common_ancestor`` to shortcut when the tip of one branch is
      inside the ancestry of the other. Saves a lot of graph processing
      (with an ancestry of 16k revisions, ``bzr merge ../already-merged``
      changes from 2m10s to 13s).  (John Arbash Meinel, #103757)

    * Fix ``show_diff_trees`` to handle the case when a file is modified,
      and the containing directory is renamed. (The file path is different
      in this versus base, but it isn't marked as a rename).
      (John Arbash Meinel, #103870)

    * FTP now works even when the FTP server does not support atomic rename.
      (Aaron Bentley, #89436)

    * Correct handling in bundles and merge directives of timezones with
      that are not an integer number of hours offset from UTC.  Always 
      represent the epoch time in UTC to avoid problems with formatting 
      earlier times on win32.  (Martin Pool, Alexander Belchenko, John
      Arbash Meinel)

    * Typo in the help for ``register-branch`` fixed. (Robert Collins, #96770)

    * "dirstate" and "dirstate-tags" formats now produce branches compatible
      with old versions of bzr. (Aaron Bentley, #107168))

    * Handle moving a directory when children have been added, removed,
      and renamed. (John Arbash Meinel, #105479)

    * Don't preventively use basic authentication for proxy before receiving a
      407 error. Otherwise people willing to use other authentication schemes
      may expose their password in the clear (or nearly). This add one
      roundtrip in case basic authentication should be used, but plug the
      security hole.
      (Vincent Ladeuil)

    * Handle http and proxy digest authentication.
      (Vincent Ladeuil, #94034).

  TESTING:

    * Added ``bzrlib.strace.strace`` which will strace a single callable and
      return a StraceResult object which contains just the syscalls involved
      in running it. (Robert Collins)

    * New test method ``reduceLockdirTimeout`` to drop the default (ui-centric)
      default time down to one suitable for tests. (Andrew Bennetts)

    * Add new ``vfs_transport_factory`` attribute on tests which provides the 
      common vfs backing for both the readonly and readwrite transports.
      This allows the RemoteObject tests to back onto local disk or memory,
      and use the existing ``transport_server`` attribute all tests know about
      to be the smart server transport. This in turn allows tests to 
      differentiate between 'transport to access the branch', and 
      'transport which is a VFS' - which matters in Remote* tests.
      (Robert Collins, Andrew Bennetts)

    * The ``make_branch_and_tree`` method for tests will now create a 
      lightweight checkout for the tree if the ``vfs_transport_factory`` is not
      a LocalURLServer. (Robert Collins, Andrew Bennetts)

    * Branch implementation tests have been audited to ensure that all urls 
      passed to Branch APIs use proper urls, except when local-disk paths
      are intended. This is so that tests correctly access the test transport
      which is often not equivalent to local disk in Remote* tests. As part
      of this many tests were adjusted to remove dependencies on local disk
      access.
      (Robert Collins, Andrew Bennetts)

    * Mark bzrlib.tests and bzrlib.tests.TestUtil as providing assertFOO helper
      functions by adding a ``__unittest`` global attribute. (Robert Collins,
      Andrew Bennetts, Martin Pool, Jonathan Lange)

    * Refactored proxy and authentication handling to simplify the
      implementation of new auth schemes for both http and proxy. 
      (Vincent Ladeuil)

bzr 0.15 2007-04-01

  BUGFIXES:

    * Handle incompatible repositories as a user issue when fetching.
      (Aaron Bentley)

    * Don't give a recommendation to upgrade when branching or 
      checking out a branch that contains an old-format working tree.
      (Martin Pool)

bzr 0.15rc3  2007-03-26

  CHANGES:
 
    * A warning is now displayed when opening working trees in older 
      formats, to encourage people to upgrade to WorkingTreeFormat4.
      (Martin Pool)

  IMPROVEMENTS:

    * HTTP redirections are now taken into account when a branch (or a
      bundle) is accessed for the first time. A message is issued at each
      redirection to inform the user. In the past, http redirections were
      silently followed for each request which significantly degraded the
      performances. The http redirections are not followed anymore by
      default, instead a RedirectRequested exception is raised. For bzrlib
      users needing to follow http redirections anyway,
      ``bzrlib.transport.do_catching_redirections`` provide an easy transition
      path.  (vila)

  INTERNALS:

    * Added ``ReadLock.temporary_write_lock()`` to allow upgrading an OS read
      lock to an OS write lock. Linux can do this without unlocking, Win32
      needs to unlock in between. (John Arbash Meinel)
 
    * New parameter ``recommend_upgrade`` to ``BzrDir.open_workingtree``
      to silence (when false) warnings about opening old formats.
      (Martin Pool)

    * Fix minor performance regression with bzr-0.15 on pre-dirstate
      trees. (We were reading the working inventory too many times).
      (John Arbash Meinel)

    * Remove ``Branch.get_transaction()`` in favour of a simple cache of
      ``revision_history``.  Branch subclasses should override
      ``_gen_revision_history`` rather than ``revision_history`` to make use of
      this cache, and call ``_clear_revision_history_cache`` and
      ``_cache_revision_history`` at appropriate times. (Andrew Bennetts)

  BUGFIXES:

    * Take ``smtp_server`` from user config into account.
      (vila, #92195)

    * Restore Unicode filename handling for versioned and unversioned files.
      (John Arbash Meinel, #92608)

    * Don't fail during ``bzr commit`` if a file is marked removed, and
      the containing directory is auto-removed.  (John Arbash Meinel, #93681)

    * ``bzr status FILENAME`` failed on Windows because of an uncommon
      errno. (``ERROR_DIRECTORY == 267 != ENOTDIR``).
      (Wouter van Heyst, John Arbash Meinel, #90819)

    * ``bzr checkout source`` should create a local branch in the same
      format as source. (John Arbash Meinel, #93854)

    * ``bzr commit`` with a kind change was failing to update the
      last-changed-revision for directories.  The
      InventoryDirectory._unchanged only looked at the ``parent_id`` and name,
      ignoring the fact that the kind could have changed, too.
      (John Arbash Meinel, #90111)

    * ``bzr mv dir/subdir other`` was incorrectly updating files inside
      the directory. So that there was a chance it would break commit,
      etc. (John Arbash Meinel, #94037)
 
    * Correctly handles mutiple permanent http redirections.
      (vila, #88780)

bzr 0.15rc2  2007-03-14

  NOTES WHEN UPGRADING:
        
    * Release 0.15rc2 of bzr changes the ``bzr init-repo`` command to
      default to ``--trees`` instead of ``--no-trees``.
      Existing shared repositories are not affected.

  IMPROVEMENTS:

    * New ``merge-directive`` command to generate machine- and human-readable
      merge requests.  (Aaron Bentley)

    * New ``submit:`` revision specifier makes it easy to diff against the
      common ancestor with the submit location (Aaron Bentley)

    * Added support for Putty's SSH implementation. (Dmitry Vasiliev)

    * Added ``bzr status --versioned`` to report only versioned files, 
      not unknowns. (Kent Gibson)

    * Merge now autodetects the correct line-ending style for its conflict
      markers.  (Aaron Bentley)

  INTERNALS:

    * Refactored SSH vendor registration into SSHVendorManager class.
      (Dmitry Vasiliev)

  BUGFIXES:

    * New ``--numbered-dirs`` option to ``bzr selftest`` to use
      numbered dirs for TestCaseInTempDir. This is default behavior
      on Windows. Anyone can force named dirs on Windows
      with ``--no-numbered-dirs``. (Alexander Belchenko)

    * Fix ``RevisionSpec_revid`` to handle the Unicode strings passed in
      from the command line. (Marien Zwart, #90501)

    * Fix ``TreeTransform._iter_changes`` when both the source and
      destination are missing. (Aaron Bentley, #88842)

    * Fix commit of merges with symlinks in dirstate trees.
      (Marien Zwart)
    
    * Switch the ``bzr init-repo`` default from --no-trees to --trees. 
      (Wouter van Heyst, #53483)


bzr 0.15rc1  2007-03-07

  SURPRISES:

    * The default disk format has changed. Please run 'bzr upgrade' in your
      working trees to upgrade. This new default is compatible for network
      operations, but not for local operations. That is, if you have two
      versions of bzr installed locally, after upgrading you can only use the
      bzr 0.15 version. This new default does not enable tags or nested-trees
      as they are incompatible with bzr versions before 0.15 over the network.

    * For users of bzrlib: Two major changes have been made to the working tree
      api in bzrlib. The first is that many methods and attributes, including
      the inventory attribute, are no longer valid for use until one of
      ``lock_read``/``lock_write``/``lock_tree_write`` has been called,
      and become invalid again after unlock is called. This has been done
      to improve performance and correctness as part of the dirstate
      development.
      (Robert Collins, John A Meinel, Martin Pool, and others).

    * For users of bzrlib: The attribute 'tree.inventory' should be considered
      readonly. Previously it was possible to directly alter this attribute, or
      its contents, and have the tree notice this. This has been made
      unsupported - it may work in some tree formats, but in the newer dirstate
      format such actions will have no effect and will be ignored, or even
      cause assertions. All operations possible can still be carried out by a
      combination of the tree API, and the bzrlib.transform API. (Robert
      Collins, John A Meinel, Martin Pool, and others).

  IMPROVEMENTS:

    * Support for OS Windows 98. Also .bzr.log on any windows system
      saved in My Documents folder. (Alexander Belchenko)

    * ``bzr mv`` enhanced to support already moved files.
      In the past the mv command would have failed if the source file doesn't
      exist. In this situation ``bzr mv`` would now detect that the file has
      already moved and update the repository accordingly, if the target file
      does exist.
      A new option ``--after`` has been added so that if two files already
      exist, you could notify Bazaar that you have moved a (versioned) file
      and replaced it with another. Thus in this case ``bzr move --after``
      will only update the Bazaar identifier.
      (Steffen Eichenberg, Marius Kruger)

    * ``ls`` now works on treeless branches and remote branches.
      (Aaron Bentley)

    * ``bzr help global-options`` describes the global options.
      (Aaron Bentley)

    * ``bzr pull --overwrite`` will now correctly overwrite checkouts.
      (Robert Collins)

    * Files are now allowed to change kind (e.g. from file to symlink).
      Supported by ``commit``, ``revert`` and ``status``
      (Aaron Bentley)

    * ``inventory`` and ``unknowns`` hidden in favour of ``ls``
      (Aaron Bentley)

    * ``bzr help checkouts`` descibes what checkouts are and some possible
      uses of them. (James Westby, Aaron Bentley)

    * A new ``-d`` option to push, pull and merge overrides the default 
      directory.  (Martin Pool)

    * Branch format 6: smaller, and potentially faster than format 5.  Supports
      ``append_history_only`` mode, where the log view and revnos do not change,
      except by being added to.  Stores policy settings in
      ".bzr/branch/branch.conf".

    * ``append_only`` branches:  Format 6 branches may be configured so that log
      view and revnos are always consistent.  Either create the branch using
      "bzr init --append-revisions-only" or edit the config file as descriped
      in docs/configuration.txt.

    * rebind: Format 6 branches retain the last-used bind location, so if you
      "bzr unbind", you can "bzr bind" to bind to the previously-selected
      bind location.

    * Builtin tags support, created and deleted by the ``tag`` command and
      stored in the branch.  Tags can be accessed with the revisionspec
      ``-rtag:``, and listed with ``bzr tags``.  Tags are not versioned 
      at present. Tags require a network incompatible upgrade. To perform this
      upgrade, run ``bzr upgrade --dirstate-tags`` in your branch and
      repositories. (Martin Pool)

    * The ``bzr://`` transport now has a well-known port number, 4155,
      which it will use by default.  (Andrew Bennetts, Martin Pool)

    * Bazaar now looks for user-installed plugins before looking for site-wide
      plugins. (Jonathan Lange)

    * ``bzr resolve`` now detects and marks resolved text conflicts.
      (Aaron Bentley)

  INTERNALS:

    * Internally revision ids and file ids are now passed around as utf-8
      bytestrings, rather than treating them as Unicode strings. This has
      performance benefits for Knits, since we no longer need to decode the
      revision id for each line of content, nor for each entry in the index.
      This will also help with the future dirstate format.
      (John Arbash Meinel)

    * Reserved ids (any revision-id ending in a colon) are rejected by
      versionedfiles, repositories, branches, and working trees
      (Aaron Bentley)

    * Minor performance improvement by not creating a ProgressBar for
      every KnitIndex we create. (about 90ms for a bzr.dev tree)
      (John Arbash Meinel)

    * New easier to use Branch hooks facility. There are five initial hooks,
      all documented in bzrlib.branch.BranchHooks.__init__ - ``'set_rh'``,
      ``'post_push'``, ``'post_pull'``, ``'post_commit'``,
      ``'post_uncommit'``. These hooks fire after the matching operation
      on a branch has taken place, and were originally added for the
      branchrss plugin. (Robert Collins)

    * New method ``Branch.push()`` which should be used when pushing from a
      branch as it makes performance and policy decisions to match the UI
      level command ``push``. (Robert Collins).

    * Add a new method ``Tree.revision_tree`` which allows access to cached
      trees for arbitrary revisions. This allows the in development dirstate
      tree format to provide access to the callers to cached copies of 
      inventory data which are cheaper to access than inventories from the
      repository.
      (Robert Collins, Martin Pool)

    * New ``Branch.last_revision_info`` method, this is being done to allow
      optimization of requests for both the number of revisions and the last
      revision of a branch with smartservers and potentially future branch
      formats. (Wouter van Heyst, Robert Collins)

    * Allow ``'import bzrlib.plugins.NAME'`` to work when the plugin NAME has not
      yet been loaded by ``load_plugins()``. This allows plugins to depend on each
      other for code reuse without requiring users to perform file-renaming
      gymnastics. (Robert Collins)

    * New Repository method ``'gather_stats'`` for statistic data collection.
      This is expected to grow to cover a number of related uses mainly
      related to bzr info. (Robert Collins)

    * Log formatters are now managed with a registry.
      ``log.register_formatter`` continues to work, but callers accessing
      the FORMATTERS dictionary directly will not.

    * Allow a start message to be passed to the ``edit_commit_message``
      function.  This will be placed in the message offered to the user
      for editing above the separator. It allows a template commit message
      to be used more easily. (James Westby)

    * ``GPGStrategy.sign()`` will now raise ``BzrBadParameterUnicode`` if
      you pass a Unicode string rather than an 8-bit string. Callers need
      to be updated to encode first. (John Arbash Meinel)

    * Branch.push, pull, merge now return Result objects with information
      about what happened, rather than a scattering of various methods.  These
      are also passed to the post hooks.  (Martin Pool)

    * File formats and architecture is in place for managing a forest of trees
      in bzr, and splitting up existing trees into smaller subtrees, and
      finally joining trees to make a larger tree. This is the first iteration
      of this support, and the user-facing aspects still require substantial
      work.  If you wish to experiment with it, use ``bzr upgrade
      --dirstate-with-subtree`` in your working trees and repositories.
      You can use the hidden commands ``split`` and ``join`` and to create
      and manipulate nested trees, but please consider using the nested-trees
      branch, which contains substantial UI improvements, instead.
      http://code.aaronbentley.com/bzr/bzrrepo/nested-trees/
      (Aaron Bentley, Martin Pool, Robert Collins).

  BUGFIXES:

    * ``bzr annotate`` now uses dotted revnos from the viewpoint of the
      branch, rather than the last changed revision of the file.
      (John Arbash Meinel, #82158)

    * Lock operations no longer hang if they encounter a permission problem.
      (Aaron Bentley)

    * ``bzr push`` can resume a push that was canceled before it finished.
      Also, it can push even if the target directory exists if you supply
      the ``--use-existing-dir`` flag.
      (John Arbash Meinel, #30576, #45504)

    * Fix http proxy authentication when user and an optional
      password appears in the ``*_proxy`` vars. (Vincent Ladeuil,
      #83954).

    * ``bzr log branch/file`` works for local treeless branches
      (Aaron Bentley, #84247)

    * Fix problem with UNC paths on Windows 98. (Alexander Belchenko, #84728)

    * Searching location of CA bundle for PyCurl in env variable
      (``CURL_CA_BUNDLE``), and on win32 along the PATH.
      (Alexander Belchenko, #82086)

    * ``bzr init`` works with unicode argument LOCATION.
      (Alexander Belchenko, #85599)

    * Raise ``DependencyNotPresent`` if pycurl do not support https. 
      (Vincent Ladeuil, #85305)

    * Invalid proxy env variables should not cause a traceback.
      (Vincent Ladeuil, #87765)

    * Ignore patterns normalised to use '/' path separator.
      (Kent Gibson, #86451)

    * bzr rocks. It sure does! Fix case. (Vincent Ladeuil, #78026)

    * Fix bzrtools shelve command for removed lines beginning with "--"
      (Johan Dahlberg, #75577)

  TESTING:

    * New ``--first`` option to ``bzr selftest`` to run specified tests
      before the rest of the suite.  (Martin Pool)


bzr 0.14  2007-01-23

  IMPROVEMENTS:

    * ``bzr help global-options`` describes the global options. (Aaron Bentley)

  BUG FIXES:
    
    * Skip documentation generation tests if the tools to do so are not
      available. Fixes running selftest for installled copies of bzr. 
      (John Arbash Meinel, #80330)

    * Fix the code that discovers whether bzr is being run from it's
      working tree to handle the case when it isn't but the directory
      it is in is below a repository. (James Westby, #77306)


bzr 0.14rc1  2007-01-16

  IMPROVEMENTS:

    * New connection: ``bzr+http://`` which supports tunnelling the smart
      protocol over an HTTP connection. If writing is enabled on the bzr
      server, then you can write over the http connection.
      (Andrew Bennetts, John Arbash Meinel)

    * Aliases now support quotation marks, so they can contain whitespace
      (Marius Kruger)

    * PyCurlTransport now use a single curl object. By specifying explicitly
      the 'Range' header, we avoid the need to use two different curl objects
      (and two connections to the same server). (Vincent Ladeuil)

    * ``bzr commit`` does not prompt for a message until it is very likely to
      succeed.  (Aaron Bentley)

    * ``bzr conflicts`` now takes --text to list pathnames of text conflicts
      (Aaron Bentley)

    * Fix ``iter_lines_added_or_present_in_versions`` to use a set instead
      of a list while checking if a revision id was requested. Takes 10s
      off of the ``fileids_affected_by_revision_ids`` time, which is 10s
      of the ``bzr branch`` time. Also improve ``fileids_...`` time by
      filtering lines with a regex rather than multiple ``str.find()``
      calls. (saves another 300ms) (John Arbash Meinel)

    * Policy can be set for each configuration key. This allows keys to be
      inherited properly across configuration entries. For example, this
      should enable you to do::
        
        [/home/user/project]
        push_location = sftp://host/srv/project/
        push_location:policy = appendpath

      And then a branch like ``/home/user/project/mybranch`` should get an
      automatic push location of ``sftp://host/srv/project/mybranch``.
      (James Henstridge)

    * Added ``bzr status --short`` to make status report svn style flags
      for each file.  For example::

        $ bzr status --short
        A  foo
        A  bar
        D  baz
        ?  wooley

    * 'bzr selftest --clean-output' allows easily clean temporary tests 
      directories without running tests. (Alexander Belchenko)

    * ``bzr help hidden-commands`` lists all hidden commands. (Aaron Bentley)

    * ``bzr merge`` now has an option ``--pull`` to fall back to pull if
      local is fully merged into remote. (Jan Hudec)

    * ``bzr help formats`` describes available directory formats. (Aaron Bentley)

  INTERNALS:

    * A few tweaks directly to ``fileids_affected_by_revision_ids`` to
      help speed up processing, as well allowing to extract unannotated
      lines. Between the two ``fileids_affected_by_revision_ids`` is
      improved by approx 10%. (John Arbash Meinel)

    * Change Revision serialization to only write out millisecond
      resolution. Rather than expecting floating point serialization to
      preserve more resolution than we need. (Henri Weichers, Martin Pool)

    * Test suite ends cleanly on Windows.  (Vincent Ladeuil)

    * When ``encoding_type`` attribute of class Command is equal to 'exact', 
      force sys.stdout to be a binary stream on Windows, and therefore
      keep exact line-endings (without LF -> CRLF conversion).
      (Alexander Belchenko)

    * Single-letter short options are no longer globally declared.  (Martin
      Pool)

    * Before using detected user/terminal encoding bzr should check
      that Python has corresponding codec. (Alexander Belchenko)

    * Formats for end-user selection are provided via a FormatRegistry (Aaron Bentley)

  BUG FIXES:

    * ``bzr missing --verbose`` was showing adds/removals in the wrong
      direction. (John Arbash Meinel)

    * ``bzr annotate`` now defaults to showing dotted revnos for merged
      revisions. It cuts them off at a depth of 12 characters, but you can
      supply ``--long`` to see the full number. You can also use
      ``--show-ids`` to display the original revision ids, rather than
      revision numbers and committer names. (John Arbash Meinel, #75637)

    * bzr now supports Win32 UNC path (e.g. ``\HOST\path``. 
      (Alexander Belchenko, #57869)

    * Win32-specific: output of cat, bundle and diff commands don't mangle
      line-endings (Alexander Belchenko, #55276)

    * Replace broken fnmatch based ignore pattern matching with custom pattern
      matcher.
      (Kent Gibson, Jan Hudec #57637)

    * pycurl and urllib can detect short reads at different places. Update
      the test suite to test more cases. Also detect http error code 416
      which was raised for that specific bug. Also enhance the urllib
      robustness by detecting invalid ranges (and pycurl's one by detecting
      short reads during the initial GET). (Vincent Ladeuil, #73948)

    * The urllib connection sharing interacts badly with urllib2
      proxy setting (the connections didn't go thru the proxy
      anymore). Defining a proper ProxyHandler solves the
      problem.  (Vincent Ladeuil, #74759)

    * Use urlutils to generate relative URLs, not osutils 
      (Aaron Bentley, #76229)

    * ``bzr status`` in a readonly directory should work without giving
      lots of errors. (John Arbash Meinel, #76299)

    * Mention the revisionspec topic for the revision option help.
      (Wouter van Heyst, #31663)

    * Allow plugins import from zip archives.
      (Alexander Belchenko, #68124)


bzr 0.13  2006-12-05
    
  No changes from 0.13rc1
    
bzr 0.13rc1  2006-11-27

  IMPROVEMENTS:

    * New command ``bzr remove-tree`` allows the removal of the working
      tree from a branch.
      (Daniel Silverstone)

    * urllib uses shared keep-alive connections, so http 
      operations are substantially faster.
      (Vincent Ladeuil, #53654)

    * ``bzr export`` allows an optional branch parameter, to export a bzr
      tree from some other url. For example:
      ``bzr export bzr.tar.gz http://bazaar-vcs.org/bzr/bzr.dev``
      (Daniel Silverstone)

    * Added ``bzr help topics`` to the bzr help system. This gives a
      location for general information, outside of a specific command.
      This includes updates for ``bzr help revisionspec`` the first topic
      included. (Goffredo Baroncelli, John Arbash Meinel, #42714)

    * WSGI-compatible HTTP smart server.  See ``doc/http_smart_server.txt``.
      (Andrew Bennetts)

    * Knit files will now cache full texts only when the size of the
      deltas is as large as the size of the fulltext. (Or after 200
      deltas, whichever comes first). This has the most benefit on large
      files with small changes, such as the inventory for a large project.
      (eg For a project with 2500 files, and 7500 revisions, it changes
      the size of inventory.knit from 11MB to 5.4MB) (John Arbash Meinel)

  INTERNALS:

    * New -D option given before the command line turns on debugging output
      for particular areas.  -Derror shows tracebacks on all errors.
      (Martin Pool)

    * Clean up ``bzr selftest --benchmark bundle`` to correct an import,
      and remove benchmarks that take longer than 10min to run.
      (John Arbash Meinel)

    * Use ``time.time()`` instead of ``time.clock()`` to decide on
      progress throttling. Because ``time.clock()`` is actually CPU time,
      so over a high-latency connection, too many updates get throttled.
      (John Arbash Meinel)

    * ``MemoryTransport.list_dir()`` would strip the first character for
      files or directories in root directory. (John Arbash Meinel)

    * New method ``get_branch_reference`` on 'BzrDir' allows the detection of 
      branch references - which the smart server component needs.
  
    * New ``ChrootTransportDecorator``, accessible via the ``chroot+`` url
      prefix.  It disallows any access to locations above a set URL.  (Andrew
      Bennetts)

  BUG FIXES:

    * Now ``_KnitIndex`` properly decode revision ids when loading index data.
      And optimize the knit index parsing code. 
      (Dmitry Vasiliev, John Arbash Meinel)

    * ``bzrlib/bzrdir.py`` was directly referencing ``bzrlib.workingtree``,
      without importing it. This prevented ``bzr upgrade`` from working
      unless a plugin already imported ``bzrlib.workingtree``
      (John Arbash Meinel, #70716)

    * Suppress the traceback on invalid URLs (Vincent Ladeuil, #70803).

    * Give nicer error message when an http server returns a 403
      error code. (Vincent Ladeuil, #57644).

    * When a multi-range http GET request fails, try a single
      range one. If it fails too, forget about ranges. Remember that until 
      the death of the transport and propagates that to the clones.
      (Vincent Ladeuil, #62276, #62029).

    * Handles user/passwords supplied in url from command
      line (for the urllib implementation). Don't request already
      known passwords (Vincent Ladeuil, #42383, #44647, #48527)

    * ``_KnitIndex.add_versions()`` dictionary compresses revision ids as they
      are added. This fixes bug where fetching remote revisions records
      them as full references rather than integers.
      (John Arbash Meinel, #64789)

    * ``bzr ignore`` strips trailing slashes in patterns.
      Also ``bzr ignore`` rejects absolute paths. (Kent Gibson, #4559)

    * ``bzr ignore`` takes multiple arguments. (Cheuksan Edward Wang, #29488)

    * mv correctly handles paths that traverse symlinks. 
      (Aaron Bentley, #66964)

    * Give nicer looking error messages when failing to connect over ssh.
      (John Arbash Meinel, #49172)

    * Pushing to a remote branch does not currently update the remote working
      tree. After a remote push, ``bzr status`` and ``bzr diff`` on the remote
      machine now show that the working tree is out of date.
      (Cheuksan Edward Wang #48136)

    * Use patiencediff instead of difflib for determining deltas to insert
      into knits. This avoids the O(N^3) behavior of difflib. Patience
      diff should be O(N^2). (Cheuksan Edward Wang, #65714)

    * Running ``bzr log`` on nonexistent file gives an error instead of the
      entire log history. (Cheuksan Edward Wang #50793)

    * ``bzr cat`` can look up contents of removed or renamed files. If the
      pathname is ambiguous, i.e. the files in the old and new trees have
      different id's, the default is the file in the new tree. The user can
      use "--name-from-revision" to select the file in the old tree.
      (Cheuksan Edward Wang, #30190)

  TESTING:

    * TestingHTTPRequestHandler really handles the Range header
      (previously it was ignoring it and returning the whole file,).

bzr 0.12  2006-10-30

  INTERNALS:

    * Clean up ``bzr selftest --benchmark bundle`` to correct an import,
      and remove benchmarks that take longer than 10min to run.
      (John Arbash Meinel)
  
bzr 0.12rc1  2006-10-23

  IMPROVEMENTS:

    * ``bzr log`` now shows dotted-decimal revision numbers for all revisions,
      rather than just showing a decimal revision number for revisions on the
      mainline. These revision numbers are not yet accepted as input into bzr
      commands such as log, diff etc. (Robert Collins)

    * revisions can now be specified using dotted-decimal revision numbers.
      For instance, ``bzr diff -r 1.2.1..1.2.3``. (Robert Collins)

    * ``bzr help commands`` output is now shorter (Aaron Bentley)

    * ``bzr`` now uses lazy importing to reduce the startup time. This has
      a moderate effect on lots of actions, especially ones that have
      little to do. For example ``bzr rocks`` time is down to 116ms from
      283ms. (John Arbash Meinel)

    * New Registry class to provide name-to-object registry-like support,
      for example for schemes where plugins can register new classes to
      do certain tasks (e.g. log formatters). Also provides lazy registration
      to allow modules to be loaded on request.
      (John Arbash Meinel, Adeodato Simó)

  API INCOMPATABILITY:
  
    * LogFormatter subclasses show now expect the 'revno' parameter to 
      show() to be a string rather than an int. (Robert Collins)

  INTERNALS:

    * ``TestCase.run_bzr``, ``run_bzr_captured``, and ``run_bzr_subprocess``
      can take a ``working_dir='foo'`` parameter, which will change directory 
      for the command. (John Arbash Meinel)

    * ``bzrlib.lazy_regex.lazy_compile`` can be used to create a proxy
      around a regex, which defers compilation until first use. 
      (John Arbash Meinel)

    * ``TestCase.run_bzr_subprocess`` defaults to supplying the
      ``--no-plugins`` parameter to ensure test reproducability, and avoid
      problems with system-wide installed plugins. (John Arbash Meinel)

    * Unique tree root ids are now supported. Newly created trees still
      use the common root id for compatibility with bzr versions before 0.12.
      (Aaron Bentley)

    * ``WorkingTree.set_root_id(None)`` is now deprecated. Please
      pass in ``inventory.ROOT_ID`` if you want the default root id value.
      (Robert Collins, John Arbash Meinel)

    * New method ``WorkingTree.flush()`` which will write the current memory
      inventory out to disk. At the same time, ``read_working_inventory`` will
      no longer trash the current tree inventory if it has been modified within
      the current lock, and the tree will now ``flush()`` automatically on
      ``unlock()``. ``WorkingTree.set_root_id()`` has been updated to take
      advantage of this functionality. (Robert Collins, John Arbash Meinel)

    * ``bzrlib.tsort.merge_sorted`` now accepts ``generate_revnos``. This
      parameter will cause it to add another column to its output, which
      contains the dotted-decimal revno for each revision, as a tuple.
      (Robert Collins)

    * ``LogFormatter.show_merge`` is deprecated in favour of
      ``LogFormatter.show_merge_revno``. (Robert Collins)

  BUG FIXES:

    * Avoid circular imports by creating a deprecated function for
      ``bzrlib.tree.RevisionTree``. Callers should have been using
      ``bzrlib.revisontree.RevisionTree`` anyway. (John Arbash Meinel,
      #63360, #66349)

    * Don't use ``socket.MSG_WAITALL`` as it doesn't exist on all
      platforms. (Martin Pool, #66356)

    * Don't require ``Content-Type`` in range responses. Assume they are a
      single range if ``Content-Type`` does not exist.
      (John Arbash Meinel, #62473)

    * bzr branch/pull no longer complain about progress bar cleanup when
      interrupted during fetch.  (Aaron Bentley, #54000)

    * ``WorkingTree.set_parent_trees()`` uses the trees to directly write
      the basis inventory, rather than going through the repository. This
      allows us to have 1 inventory read, and 2 inventory writes when
      committing a new tree. (John Arbash Meinel)

    * When reverting, files that are not locally modified that do not exist
      in the target are deleted, not just unversioned (Aaron Bentley)

    * When trying to acquire a lock, don't fail immediately. Instead, try
      a few times (up to 1 hour) before timing out. Also, report why the
      lock is unavailable (John Arbash Meinel, #43521, #49556)

    * Leave HttpTransportBase daughter classes decides how they
      implement cloning. (Vincent Ladeuil, #61606)

    * diff3 does not indicate conflicts on clean merge. (Aaron Bentley)

    * If a commit fails, the commit message is stored in a file at the root of
      the tree for later commit. (Cheuksan Edward Wang, Stefan Metzmacher,
      #32054)

  TESTING:

    * New test base class TestCaseWithMemoryTransport offers memory-only
      testing facilities: its not suitable for tests that need to mutate disk
      state, but most tests should not need that and should be converted to
      TestCaseWithMemoryTransport. (Robert Collins)

    * ``TestCase.make_branch_and_memory_tree`` now takes a format
      option to set the BzrDir, Repository and Branch formats of the
      created objects. (Robert Collins, John Arbash Meinel)

bzr 0.11  2006-10-02

    * Smart server transport test failures on windows fixed. (Lukáš Lalinský).

bzr 0.11rc2  2006-09-27

  BUG FIXES:

    * Test suite hangs on windows fixed. (Andrew Bennets, Alexander Belchenko).
    
    * Commit performance regression fixed. (Aaron Bentley, Robert Collins, John
      Arbash Meinel).

bzr 0.11rc1  2006-09-25

  IMPROVEMENTS:

    * Knit files now wait to create their contents until the first data is
      added. The old code used to create an empty .knit and a .kndx with just
      the header. However, this caused a lot of extra round trips over sftp.
      This can change the time for ``bzr push`` to create a new remote branch
      from 160s down to 100s. This also affects ``bzr commit`` performance when
      adding new files, ``bzr commit`` on a new kernel-like tree drops from 50s
      down to 40s (John Arbash Meinel, #44692)

    * When an entire subtree has been deleted, commit will now report that
      just the top of the subtree has been deleted, rather than reporting
      all the individual items. (Robert Collins)

    * Commit performs one less XML parse. (Robert Collins)

    * ``bzr checkout`` now operates on readonly branches as well
      as readwrite branches. This fixes bug #39542. (Robert Collins)

    * ``bzr bind`` no longer synchronises history with the master branch.
      Binding should be followed by an update or push to synchronise the 
      two branches. This is closely related to the fix for bug #39542.
      (Robert Collins)

    * ``bzrlib.lazy_import.lazy_import`` function to create on-demand 
      objects.  This allows all imports to stay at the global scope, but
      modules will not actually be imported if they are not used.
      (John Arbash Meinel)

    * Support ``bzr://`` and ``bzr+ssh://`` urls to work with the new RPC-based
      transport which will be used with the upcoming high-performance smart
      server. The new command ``bzr serve`` will invoke bzr in server mode,
      which processes these requests. (Andrew Bennetts, Robert Collins, Martin
      Pool)

    * New command ``bzr version-info`` which can be used to get a summary
      of the current state of the tree. This is especially useful as part
      of a build commands. See ``doc/version_info.txt`` for more information 
      (John Arbash Meinel)

  BUG FIXES:

    * ``'bzr inventory [FILE...]'`` allows restricting the file list to a
      specific set of files. (John Arbash Meinel, #3631)

    * Don't abort when annotating empty files (John Arbash Meinel, #56814)

    * Add ``Stanza.to_unicode()`` which can be passed to another Stanza
      when nesting stanzas. Also, add ``read_stanza_unicode`` to handle when
      reading a nested Stanza. (John Arbash Meinel)

    * Transform._set_mode() needs to stat the right file. 
      (John Arbash Meinel, #56549)

    * Raise WeaveFormatError rather than StopIteration when trying to read
      an empty Weave file. (John Arbash Meinel, #46871)

    * Don't access e.code for generic URLErrors, only HTTPErrors have .code.
      (Vincent Ladeuil, #59835)

    * Handle boundary="" lines properly to allow access through a Squid proxy.
      (John Arbash Meinel, #57723)

    * revert now removes newly-added directories (Aaron Bentley, #54172)

    * ``bzr upgrade sftp://`` shouldn't fail to upgrade v6 branches if there 
      isn't a working tree. (David Allouche, #40679)

    * Give nicer error messages when a user supplies an invalid --revision
      parameter. (John Arbash Meinel, #55420)

    * Handle when LANG is not recognized by python. Emit a warning, but
      just revert to using 'ascii'. (John Arbash Meinel, #35392)

    * Don't use ``preexec_fn`` on win32, as it is not supported by subprocess.
      (John Arbash Meinel)

    * Skip specific tests when the dependencies aren't met. This includes
      some ``setup.py`` tests when ``python-dev`` is not available, and
      some tests that depend on paramiko. (John Arbash Meinel, Mattheiu Moy)

    * Fallback to Paramiko properly, if no ``ssh`` executable exists on
      the system. (Andrew Bennetts, John Arbash Meinel)

    * ``Branch.bind(other_branch)`` no longer takes a write lock on the
      other branch, and will not push or pull between the two branches.
      API users will need to perform a push or pull or update operation if they
      require branch synchronisation to take place. (Robert Collins, #47344)

    * When creating a tarball or zipfile export, export unicode names as utf-8
      paths. This may not work perfectly on all platforms, but has the best
      chance of working in the common case. (John Arbash Meinel, #56816)

    * When committing, only files that exist in working tree or basis tree
      may be specified (Aaron Bentley, #50793)

  PORTABILITY:

    * Fixes to run on Python 2.5 (Brian M. Carlson, Martin Pool, Marien Zwart)

  INTERNALS:

    * TestCaseInTempDir now creates a separate directory for HOME, rather
      than having HOME set to the same location as the working directory.
      (John Arbash Meinel)

    * ``run_bzr_subprocess()`` can take an optional ``env_changes={}`` parameter,
      which will update os.environ inside the spawned child. It also can
      take a ``universal_newlines=True``, which helps when checking the output
      of the command. (John Arbash Meinel)

    * Refactor SFTP vendors to allow easier re-use when ssh is used. 
      (Andrew Bennetts)

    * ``Transport.list_dir()`` and ``Transport.iter_files_recursive()`` should always
      return urlescaped paths. This is now tested (there were bugs in a few
      of the transports) (Andrew Bennetts, David Allouche, John Arbash Meinel)

    * New utility function ``symbol_versioning.deprecation_string``. Returns the
      formatted string for a callable, deprecation format pair. (Robert Collins)

    * New TestCase helper applyDeprecated. This allows you to call a callable
      which is deprecated without it spewing to the screen, just by supplying
      the deprecation format string issued for it. (Robert Collins)

    * Transport.append and Transport.put have been deprecated in favor of
      ``.append_bytes``, ``.append_file``, ``.put_bytes``, and
      ``.put_file``. This removes the ambiguity in what type of object the
      functions take.  ``Transport.non_atomic_put_{bytes,file}`` has also
      been added. Which works similarly to ``Transport.append()`` except for
      SFTP, it doesn't have a round trip when opening the file. Also, it
      provides functionality for creating a parent directory when trying
      to create a file, rather than raise NoSuchFile and forcing the
      caller to repeat their request.
      (John Arbash Meinel)

    * WorkingTree has a new api ``unversion`` which allow the unversioning of
      entries by their file id. (Robert Collins)

    * ``WorkingTree.pending_merges`` is deprecated.  Please use the
      ``get_parent_ids`` (introduced in 0.10) method instead. (Robert Collins)

    * WorkingTree has a new ``lock_tree_write`` method which locks the branch for
      read rather than write. This is appropriate for actions which only need
      the branch data for reference rather than mutation. A new decorator
      ``needs_tree_write_lock`` is provided in the workingtree module. Like the
      ``needs_read_lock`` and ``needs_write_lock`` decorators this allows static 
      declaration of the locking requirements of a function to ensure that
      a lock is taken out for casual scripts. (Robert Collins, #54107)

    * All WorkingTree methods which write to the tree, but not to the branch
      have been converted to use ``needs_tree_write_lock`` rather than 
      ``needs_write_lock``. Also converted is the revert, conflicts and tree
      transform modules. This provides a modest performance improvement on 
      metadir style trees, due to the reduce lock-acquisition, and a more
      significant performance improvement on lightweight checkouts from 
      remote branches, where trivial operations used to pay a significant 
      penalty. It also provides the basis for allowing readonly checkouts.
      (Robert Collins)

    * Special case importing the standard library 'copy' module. This shaves
      off 40ms of startup time, while retaining compatibility. See:
      ``bzrlib/inspect_for_copy.py`` for more details. (John Arbash Meinel)

    * WorkingTree has a new parent class MutableTree which represents the 
      specialisations of Tree which are able to be altered. (Robert Collins)

    * New methods mkdir and ``put_file_bytes_non_atomic`` on MutableTree that
      mutate the tree and its contents. (Robert Collins)

    * Transport behaviour at the root of the URL is now defined and tested.
      (Andrew Bennetts, Robert Collins)

  TESTING:

    * New test helper classs MemoryTree. This is typically accessed via
      ``self.make_branch_and_memory_tree()`` in test cases. (Robert Collins)
      
    * Add ``start_bzr_subprocess`` and ``stop_bzr_subprocess`` to allow test
      code to continue running concurrently with a subprocess of bzr.
      (Andrew Bennetts, Robert Collins)

    * Add a new method ``Transport.get_smart_client()``. This is provided to
      allow upgrades to a richer interface than the VFS one provided by
      Transport. (Andrew Bennetts, Martin Pool)

bzr 0.10  2006-08-29
  
  IMPROVEMENTS:
    * 'merge' now takes --uncommitted, to apply uncommitted changes from a
      tree.  (Aaron Bentley)
  
    * 'bzr add --file-ids-from' can be used to specify another path to use
      for creating file ids, rather than generating all new ones. Internally,
      the 'action' passed to ``smart_add_tree()`` can return ``file_ids`` that
      will be used, rather than having bzrlib generate new ones.
      (John Arbash Meinel, #55781)

    * ``bzr selftest --benchmark`` now allows a ``--cache-dir`` parameter.
      This will cache some of the intermediate trees, and decrease the
      setup time for benchmark tests. (John Arbash Meinel)

    * Inverse forms are provided for all boolean options.  For example,
      --strict has --no-strict, --no-recurse has --recurse (Aaron Bentley)

    * Serialize out Inventories directly, rather than using ElementTree.
      Writing out a kernel sized inventory drops from 2s down to ~350ms.
      (Robert Collins, John Arbash Meinel)

  BUG FIXES:

    * Help diffutils 2.8.4 get along with binary tests (Marien Zwart: #57614)

    * Change LockDir so that if the lock directory doesn't exist when
      ``lock_write()`` is called, an attempt will be made to create it.
      (John Arbash Meinel, #56974)

    * ``bzr uncommit`` preserves pending merges. (John Arbash Meinel, #57660)

    * Active FTP transport now works as intended. (ghozzy, #56472)

    * Really fix mutter() so that it won't ever raise a UnicodeError.
      It means it is possible for ~/.bzr.log to contain non UTF-8 characters.
      But it is a debugging log, not a real user file.
      (John Arbash Meinel, #56947, #53880)

    * Change Command handle to allow Unicode command and options.
      At present we cannot register Unicode command names, so we will get
      BzrCommandError('unknown command'), or BzrCommandError('unknown option')
      But that is better than a UnicodeError + a traceback.
      (John Arbash Meinel, #57123)

    * Handle TZ=UTC properly when reading/writing revisions.
      (John Arbash Meinel, #55783, #56290)

    * Use ``GPG_TTY`` to allow gpg --cl to work with gpg-agent in a pipeline,
      (passing text to sign in on stdin). (John Arbash Meinel, #54468)

    * External diff does the right thing for binaries even in foreign 
      languages. (John Arbash Meinel, #56307)

    * Testament handles more cases when content is unicode. Specific bug was
      in handling of revision properties.
      (John Arbash Meinel, Holger Krekel, #54723)

    * The bzr selftest was failing on installed versions due to a bug in a new
      test helper. (John Arbash Meinel, Robert Collins, #58057)

  INTERNALS:

    * ``bzrlib.cache_utf8`` contains ``encode()`` and ``decode()`` functions
      which can be used to cache the conversion between utf8 and Unicode.
      Especially helpful for some of the knit annotation code, which has to
      convert revision ids to utf8 to annotate lines in storage.
      (John Arbash Meinel)

    * ``setup.py`` now searches the filesystem to find all packages which
      need to be installed. This should help make the life of packagers
      easier. (John Arbash Meinel)

bzr 0.9.0  2006-08-11

  SURPRISES:

   * The hard-coded built-in ignore rules have been removed. There are
     now two rulesets which are enforced. A user global one in 
     ``~/.bazaar/ignore`` which will apply to every tree, and the tree
     specific one '.bzrignore'.
     ``~/.bazaar/ignore`` will be created if it does not exist, but with
     a more conservative list than the old default.
     This fixes bugs with default rules being enforced no matter what. 
     The old list of ignore rules from bzr is available by
     running 'bzr ignore --old-default-rules'.
     (Robert Collins, Martin Pool, John Arbash Meinel)

   * 'branches.conf' has been changed to 'locations.conf', since it can apply
     to more locations than just branch locations.
     (Aaron Bentley)
   
  IMPROVEMENTS:

   * The revision specifier "revno:" is extended to accept the syntax
     revno:N:branch. For example,
     revno:42:http://bazaar-vcs.org/bzr/bzr.dev/ means revision 42 in
     bzr.dev.  (Matthieu Moy)

   * Tests updates to ensure proper URL handling, UNICODE support, and
     proper printing when the user's terminal encoding cannot display 
     the path of a file that has been versioned.
     ``bzr branch`` can take a target URL rather than only a local directory.
     ``Branch.get_parent()/set_parent()`` now save a relative path if possible,
     and normalize the parent based on root, allowing access across
     different transports. (John Arbash Meinel, Wouter van Heyst, Martin Pool)
     (Malone #48906, #42699, #40675, #5281, #3980, #36363, #43689,
     #42517, #42514)

   * On Unix, detect terminal width using an ioctl not just $COLUMNS.
     Use terminal width for single-line logs from ``bzr log --line`` and
     pending-merge display.  (Robert Widhopf-Fenk, Gustavo Niemeyer)
     (Malone #3507)

   * On Windows, detect terminal width using GetConsoleScreenBufferInfo.
     (Alexander Belchenko)

   * Speedup improvement for 'date:'-revision search. (Guillaume Pinot).

   * Show the correct number of revisions pushed when pushing a new branch.
     (Robert Collins).

   * 'bzr selftest' now shows a progress bar with the number of tests, and 
     progress made. 'make check' shows tests in -v mode, to be more useful
     for the PQM status window. (Robert Collins).
     When using a progress bar, failed tests are printed out, rather than
     being overwritten by the progress bar until the suite finishes.
     (John Arbash Meinel)

   * 'bzr selftest --benchmark' will run a new benchmarking selftest.
     'bzr selftest --benchmark --lsprof-timed' will use lsprofile to generate
     profile data for the individual profiled calls, allowing for fine
     grained analysis of performance.
     (Robert Collins, Martin Pool).

   * 'bzr commit' shows a progress bar. This is useful for commits over sftp
     where commit can take an appreciable time. (Robert Collins)

   * 'bzr add' is now less verbose in telling you what ignore globs were
     matched by files being ignored. Instead it just tells you how many 
     were ignored (because you might reasonably be expecting none to be
     ignored). 'bzr add -v' is unchanged and will report every ignored
     file. (Robert Collins).

   * ftp now has a test server if medusa is installed. As part of testing,
     ftp support has been improved, including support for supplying a
     non-standard port. (John Arbash Meinel).

   * 'bzr log --line' shows the revision number, and uses only the
     first line of the log message (#5162, Alexander Belchenko;
     Matthieu Moy)

   * 'bzr status' has had the --all option removed. The 'bzr ls' command
     should be used to retrieve all versioned files. (Robert Collins)

   * 'bzr bundle OTHER/BRANCH' will create a bundle which can be sent
     over email, and applied on the other end, while maintaining ancestry.
     This bundle can be applied with either 'bzr merge' or 'bzr pull',
     the same way you would apply another branch.
     (John Arbash Meinel, Aaron Bentley)
  
   * 'bzr whoami' can now be used to set your identity from the command line,
     for a branch or globally.  (Robey Pointer)

   * 'bzr checkout' now aliased to 'bzr co', and 'bzr annotate' to 'bzr ann'.
     (Michael Ellerman)

   * 'bzr revert DIRECTORY' now reverts the contents of the directory as well.
     (Aaron Bentley)

   * 'bzr get sftp://foo' gives a better error when paramiko is not present.
     Also updates things like 'http+pycurl://' if pycurl is not present.
     (John Arbash Meinel) (Malone #47821, #52204)

   * New env variable ``BZR_PROGRESS_BAR``, sets the default progress bar type.
     Can be set to 'none' or 'dummy' to disable the progress bar, 'dots' or 
     'tty' to create the respective type. (John Arbash Meinel, #42197, #51107)

   * Improve the help text for 'bzr diff' to explain what various options do.
     (John Arbash Meinel, #6391)

   * 'bzr uncommit -r 10' now uncommits revisions 11.. rather than uncommitting
     revision 10. This makes -r10 more in line with what other commands do.
     'bzr uncommit' also now saves the pending merges of the revisions that
     were removed. So it is safe to uncommit after a merge, fix something,
     and commit again. (John Arbash Meinel, #32526, #31426)

   * 'bzr init' now also works on remote locations.
     (Wouter van Heyst, #48904)

   * HTTP support has been updated. When using pycurl we now support 
     connection keep-alive, which reduces dns requests and round trips.
     And for both urllib and pycurl we support multi-range requests, 
     which decreases the number of round-trips. Performance results for
     ``bzr branch http://bazaar-vcs.org/bzr/bzr.dev/`` indicate
     http branching is now 2-3x faster, and ``bzr pull`` in an existing 
     branch is as much as 4x faster.
     (Michael Ellerman, Johan Rydberg, John Arbash Meinel, #46768)

   * Performance improvements for sftp. Branching and pulling are now up to
     2x faster. Utilize paramiko.readv() support for async requests if it
     is available (paramiko > 1.6) (John Arbash Meinel)

  BUG FIXES:

    * Fix shadowed definition of TestLocationConfig that caused some 
      tests not to run.
      (Erik Bågfors, Michael Ellerman, Martin Pool, #32587)

    * Fix unnecessary requirement of sign-my-commits that it be run from
      a working directory.  (Martin Pool, Robert Collins)

    * 'bzr push location' will only remember the push location if it succeeds
      in connecting to the remote location. (John Arbash Meinel, #49742)

    * 'bzr revert' no longer toggles the executable bit on win32
      (John Arbash Meinel, #45010)

    * Handle broken pipe under win32 correctly. (John Arbash Meinel)
    
    * sftp tests now work correctly on win32 if you have a newer paramiko
      (John Arbash Meinel)

    * Cleanup win32 test suite, and general cleanup of places where
      file handles were being held open. (John Arbash Meinel)

    * When specifying filenames for 'diff -r x..y', the name of the file in the
      working directory can be used, even if its name is different in both x
      and y.

    * File-ids containing single- or double-quotes are handled correctly by
      push. (Aaron Bentley, #52227)

    * Normalize unicode filenames to ensure cross-platform consistency.
      (John Arbash Meinel, #43689)

    * The argument parser can now handle '-' as an argument. Currently
      no code interprets it specially (it is mostly handled as a file named 
      '-'). But plugins, and future operations can use it.
      (John Arbash meinel, #50984)

    * Bundles can properly read binary files with a plain '\r' in them.
      (John Arbash Meinel, #51927)

    * Tuning ``iter_entries()`` to be more efficient (John Arbash Meinel, #5444)

    * Lots of win32 fixes (the test suite passes again).
      (John Arbash Meinel, #50155)

    * Handle openbsd returning None for sys.getfilesystemencoding() (#41183) 

    * Support ftp APPE (append) to allow Knits to be used over ftp (#42592)

    * Removals are only committed if they match the filespec (or if there is
      no filespec).  (#46635, Aaron Bentley)

    * smart-add recurses through all supplied directories 
      (John Arbash Meinel, #52578)

    * Make the bundle reader extra lines before and after the bundle text.
      This allows you to parse an email with the bundle inline.
      (John Arbash Meinel, #49182)

    * Change the file id generator to squash a little bit more. Helps when
      working with long filenames on windows. (Also helps for unicode filenames
      not generating hidden files). (John Arbash Meinel, #43801)

    * Restore terminal mode on C-c while reading sftp password.  (#48923, 
      Nicholas Allen, Martin Pool)

    * Timestamps are rounded to 1ms, and revision entries can be recreated
      exactly. (John Arbash Meinel, Jamie Wilkinson, #40693)

    * Branch.base has changed to a URL, but ~/.bazaar/locations.conf should
      use local paths, since it is user visible (John Arbash Meinel, #53653)

    * ``bzr status foo`` when foo was unversioned used to cause a full delta
      to be generated (John Arbash Meinel, #53638)

    * When reading revision properties, an empty value should be considered
      the empty string, not None (John Arbash Meinel, #47782)

    * ``bzr diff --diff-options`` can now handle binary files being changed.
      Also, the output is consistent when --diff-options is not supplied.
      (John Arbash Meinel, #54651, #52930)

    * Use the right suffixes for loading plugins (John Arbash Meinel, #51810)

    * Fix ``Branch.get_parent()`` to handle the case when the parent is not 
      accessible (John Arbash Meinel, #52976)

  INTERNALS:

    * Combine the ignore rules into a single regex rather than looping over
      them to reduce the threshold where  N^2 behaviour occurs in operations
      like status. (Jan Hudec, Robert Collins).

    * Appending to ``bzrlib.DEFAULT_IGNORE`` is now deprecated. Instead, use
      one of the add functions in bzrlib.ignores. (John Arbash Meinel)

    * 'bzr push' should only push the ancestry of the current revision, not
      all of the history in the repository. This is especially important for
      shared repositories. (John Arbash Meinel)

    * ``bzrlib.delta.compare_trees`` now iterates in alphabetically sorted order,
      rather than randomly walking the inventories. (John Arbash Meinel)

    * Doctests are now run in temporary directories which are cleaned up when
      they finish, rather than using special ScratchDir/ScratchBranch objects.
      (Martin Pool)

    * Split ``check`` into separate methods on the branch and on the repository,
      so that it can be specialized in ways that are useful or efficient for
      different formats.  (Martin Pool, Robert Collins)

    * Deprecate ``Repository.all_revision_ids``; most methods don't really need
      the global revision graph but only that part leading up to a particular
      revision.  (Martin Pool, Robert Collins)

    * Add a BzrDirFormat ``control_formats`` list which allows for control formats
      that do not use '.bzr' to store their data - i.e. '.svn', '.hg' etc.
      (Robert Collins, Jelmer Vernooij).

    * ``bzrlib.diff.external_diff`` can be redirected to any file-like object.
      Uses subprocess instead of spawnvp.
      (James Henstridge, John Arbash Meinel, #4047, #48914)

    * New command line option '--profile-imports', which will install a custom
      importer to log time to import modules and regex compilation time to 
      sys.stderr (John Arbash Meinel)

    * 'EmptyTree' is now deprecated, please use ``repository.revision_tree(None)``
      instead. (Robert Collins)

    * "RevisionTree" is now in bzrlib/revisiontree.py. (Robert Collins)

bzr 0.8.2  2006-05-17
  
  BUG FIXES:
   
    * setup.py failed to install launchpad plugin.  (Martin Pool)

bzr 0.8.1  2006-05-16

  BUG FIXES:

    * Fix failure to commit a merge in a checkout.  (Martin Pool, 
      Robert Collins, Erik Bågfors, #43959)

    * Nicer messages from 'commit' in the case of renames, and correct
      messages when a merge has occured. (Robert Collins, Martin Pool)

    * Separate functionality from assert statements as they are skipped in
      optimized mode of python. Add the same check to pending merges.
      (Olaf Conradi, #44443)

  CHANGES:

    * Do not show the None revision in output of bzr ancestry. (Olaf Conradi)

    * Add info on standalone branches without a working tree.
      (Olaf Conradi, #44155)

    * Fix bug in knits when raising InvalidRevisionId. (Olaf Conradi, #44284)

  CHANGES:

    * Make editor invocation comply with Debian Policy. First check
      environment variables VISUAL and EDITOR, then try editor from
      alternatives system. If that all fails, fall back to the pre-defined
      list of editors. (Olaf Conradi, #42904)

  NEW FEATURES:

    * New 'register-branch' command registers a public branch into 
      Launchpad.net, where it can be associated with bugs, etc.
      (Martin Pool, Bjorn Tillenius, Robert Collins)

  INTERNALS:

    * New public api in InventoryEntry - ``describe_change(old, new)`` which
      provides a human description of the changes between two old and
      new. (Robert Collins, Martin Pool)

  TESTING:

    * Fix test case for bzr info in upgrading a standalone branch to metadir,
      uses bzrlib api now. (Olaf Conradi)

bzr 0.8  2006-05-08

  NOTES WHEN UPGRADING:

    Release 0.8 of bzr introduces a new format for history storage, called
    'knit', as an evolution of to the 'weave' format used in 0.7.  Local 
    and remote operations are faster using knits than weaves.  Several
    operations including 'init', 'init-repo', and 'upgrade' take a 
    --format option that controls this.  Branching from an existing branch
    will keep the same format.

    It is possible to merge, pull and push between branches of different
    formats but this is slower than moving data between homogenous
    branches.  It is therefore recommended (but not required) that you
    upgrade all branches for a project at the same time.  Information on
    formats is shown by 'bzr info'.

    bzr 0.8 now allows creation of 'repositories', which hold the history 
    of files and revisions for several branches.  Previously bzr kept all
    the history for a branch within the .bzr directory at the root of the
    branch, and this is still the default.  To create a repository, use
    the new 'bzr init-repo' command.  Branches exist as directories under
    the repository and contain just a small amount of information
    indicating the current revision of the branch.

    bzr 0.8 also supports 'checkouts', which are similar to in cvs and
    subversion.  Checkouts are associated with a branch (optionally in a
    repository), which contains all the historical information.  The
    result is that a checkout can be deleted without losing any
    already-committed revisions.  A new 'update' command is also available. 

    Repositories and checkouts are not supported with the 0.7 storage
    format.  To use them you must upgrad to either knits, or to the
    'metaweave' format, which uses weaves but changes the .bzr directory
    arrangement.
    

  IMPROVEMENTS:

    * Sftp paths can now be relative, or local, according to the lftp
      convention. Paths now take the form::

          sftp://user:pass@host:port/~/relative/path
          or
          sftp://user:pass@host:port/absolute/path

    * The FTP transport now tries to reconnect after a temporary
      failure. ftp put is made atomic. (Matthieu Moy)

    * The FTP transport now maintains a pool of connections, and
      reuses them to avoid multiple connections to the same host (like
      sftp did). (Daniel Silverstone)

    * The ``bzr_man.py`` file has been removed. To create the man page now,
      use ``./generate_docs.py man``. The new program can also create other files.
      Run ``python generate_docs.py --help`` for usage information.
      (Hans Ulrich Niedermann & James Blackwell).

    * Man Page now gives full help (James Blackwell).
      Help also updated to reflect user config now being stored in .bazaar
      (Hans Ulrich Niedermann)

    * It's now possible to set aliases in bazaar.conf (Erik Bågfors)

    * Pull now accepts a --revision argument (Erik Bågfors)

    * ``bzr re-sign`` now allows multiple revisions to be supplied on the command
      line. You can now use the following command to sign all of your old
      commits::

        find .bzr/revision-store// -name my@email-* \
          | sed 's/.*\/\/..\///' \
          | xargs bzr re-sign

    * Upgrade can now upgrade over the network. (Robert Collins)

    * Two new commands 'bzr checkout' and 'bzr update' allow for CVS/SVN-alike
      behaviour.  By default they will cache history in the checkout, but
      with --lightweight almost all data is kept in the master branch.
      (Robert Collins)

    * 'revert' unversions newly-versioned files, instead of deleting them.

    * 'merge' is more robust.  Conflict messages have changed.

    * 'merge' and 'revert' no longer clobber existing files that end in '~' or
      '.moved'.

    * Default log format can be set in configuration and plugins can register
      their own formatters. (Erik Bågfors)

    * New 'reconcile' command will check branch consistency and repair indexes
      that can become out of sync in pre 0.8 formats. (Robert Collins,
      Daniel Silverstone)

    * New 'bzr init --format' and 'bzr upgrade --format' option to control 
      what storage format is created or produced.  (Robert Collins, 
      Martin Pool)

    * Add parent location to 'bzr info', if there is one.  (Olaf Conradi)

    * New developer commands 'weave-list' and 'weave-join'.  (Martin Pool)

    * New 'init-repository' command, plus support for repositories in 'init'
      and 'branch' (Aaron Bentley, Erik Bågfors, Robert Collins)

    * Improve output of 'info' command. Show all relevant locations related to
      working tree, branch and repository. Use kibibytes for binary quantities.
      Fix off-by-one error in missing revisions of working tree.  Make 'info'
      work on branches, repositories and remote locations.  Show locations
      relative to the shared repository, if applicable.  Show locking status
      of locations.  (Olaf Conradi)

    * Diff and merge now safely handle binary files. (Aaron Bentley)

    * 'pull' and 'push' now normalise the revision history, so that any two
      branches with the same tip revision will have the same output from 'log'.
      (Robert Collins)

    * 'merge' accepts --remember option to store parent location, like 'push'
      and 'pull'. (Olaf Conradi)

    * bzr status and diff when files given as arguments do not exist
      in the relevant trees.  (Martin Pool, #3619)

    * Add '.hg' to the default ignore list.  (Martin Pool)

    * 'knit' is now the default disk format. This improves disk performance and
      utilization, increases incremental pull performance, robustness with SFTP
      and allows checkouts over SFTP to perform acceptably. 
      The initial Knit code was contributed by Johan Rydberg based on a
      specification by Martin Pool.
      (Robert Collins, Aaron Bentley, Johan Rydberg, Martin Pool).

    * New tool to generate all-in-one html version of the manual.  (Alexander
      Belchenko)

    * Hitting CTRL-C while doing an SFTP push will no longer cause stale locks
      to be left in the SFTP repository. (Robert Collins, Martin Pool).

    * New option 'diff --prefix' to control how files are named in diff
      output, with shortcuts '-p0' and '-p1' corresponding to the options for 
      GNU patch.  (Alexander Belchenko, Goffredo Baroncelli, Martin Pool)

    * Add --revision option to 'annotate' command.  (Olaf Conradi)

    * If bzr shows an unexpected revision-history after pulling (perhaps due
      to a reweave) it can now be corrected by 'bzr reconcile'.
      (Robert Collins)

  CHANGES:

    * Commit is now verbose by default, and shows changed filenames and the 
      new revision number.  (Robert Collins, Martin Pool)

    * Unify 'mv', 'move', 'rename'.  (Matthew Fuller, #5379)

    * 'bzr -h' shows help.  (Martin Pool, Ian Bicking, #35940)

    * Make 'pull' and 'push' remember location on failure using --remember.
      (Olaf Conradi)

    * For compatibility, make old format for using weaves inside metadir
      available as 'metaweave' format.  Rename format 'metadir' to 'default'.
      Clean up help for option --format in commands 'init', 'init-repo' and
      'upgrade'.  (Olaf Conradi)

  INTERNALS:
  
    * The internal storage of history, and logical branch identity have now
      been split into Branch, and Repository. The common locking and file 
      management routines are now in bzrlib.lockablefiles. 
      (Aaron Bentley, Robert Collins, Martin Pool)

    * Transports can now raise DependencyNotPresent if they need a library
      which is not installed, and then another implementation will be 
      tried.  (Martin Pool)

    * Remove obsolete (and no-op) `decode` parameter to `Transport.get`.  
      (Martin Pool)

    * Using Tree Transform for merge, revert, tree-building

    * WorkingTree.create, Branch.create, ``WorkingTree.create_standalone``,
      Branch.initialize are now deprecated. Please see ``BzrDir.create_*`` for
      replacement API's. (Robert Collins)

    * New BzrDir class represents the .bzr control directory and manages
      formatting issues. (Robert Collins)

    * New repository.InterRepository class encapsulates Repository to 
      Repository actions and allows for clean selection of optimised code
      paths. (Robert Collins)

    * ``bzrlib.fetch.fetch`` and ``bzrlib.fetch.greedy_fetch`` are now
      deprecated, please use ``branch.fetch`` or ``repository.fetch``
      depending on your needs. (Robert Collins)

    * deprecated methods now have a ``is_deprecated`` flag on them that can
      be checked, if you need to determine whether a given callable is 
      deprecated at runtime. (Robert Collins)

    * Progress bars are now nested - see
      ``bzrlib.ui.ui_factory.nested_progress_bar``.
      (Robert Collins, Robey Pointer)

    * New API call ``get_format_description()`` for each type of format.
      (Olaf Conradi)

    * Changed ``branch.set_parent()`` to accept None to remove parent.
      (Olaf Conradi)

    * Deprecated BzrError AmbiguousBase.  (Olaf Conradi)

    * WorkingTree.branch is now a read only property.  (Robert Collins)

    * bzrlib.ui.text.TextUIFactory now accepts a ``bar_type`` parameter which
      can be None or a factory that will create a progress bar. This is
      useful for testing or for overriding the bzrlib.progress heuristic.
      (Robert Collins)

    * New API method ``get_physical_lock_status()`` to query locks present on a
      transport.  (Olaf Conradi)

    * Repository.reconcile now takes a thorough keyword parameter to allow
      requesting an indepth reconciliation, rather than just a data-loss 
      check. (Robert Collins)

    * ``bzrlib.ui.ui_factory protocol`` now supports ``get_boolean`` to prompt
      the user for yes/no style input. (Robert Collins)

  TESTING:

    * SFTP tests now shortcut the SSH negotiation, reducing test overhead
      for testing SFTP protocol support. (Robey Pointer)

    * Branch formats are now tested once per implementation (see ``bzrlib.
      tests.branch_implementations``. This is analagous to the transport
      interface tests, and has been followed up with working tree,
      repository and BzrDir tests. (Robert Collins)

    * New test base class TestCaseWithTransport provides a transport aware
      test environment, useful for testing any transport-interface using
      code. The test suite option --transport controls the transport used
      by this class (when its not being used as part of implementation
      contract testing). (Robert Collins)

    * Close logging handler on disabling the test log. This will remove the
      handler from the internal list inside python's logging module,
      preventing shutdown from closing it twice.  (Olaf Conradi)

    * Move test case for uncommit to blackbox tests.  (Olaf Conradi)

    * ``run_bzr`` and ``run_bzr_captured`` now accept a 'stdin="foo"'
      parameter which will provide String("foo") to the command as its stdin.

bzr 0.7 2006-01-09

  CHANGES:

    * .bzrignore is excluded from exports, on the grounds that it's a bzr 
      internal-use file and may not be wanted.  (Jamie Wilkinson)

    * The "bzr directories" command were removed in favor of the new
      --kind option to the "bzr inventory" command.  To list all 
      versioned directories, now use "bzr inventory --kind directory".  
      (Johan Rydberg)

    * Under Windows configuration directory is now ``%APPDATA%\bazaar\2.0``
      by default. (John Arbash Meinel)

    * The parent of Bzr configuration directory can be set by ``BZR_HOME``
      environment variable. Now the path for it is searched in ``BZR_HOME``,
      then in HOME. Under Windows the order is: ``BZR_HOME``, ``APPDATA``
      (usually points to ``C:\Documents and Settings\User Name\Application Data``),
      ``HOME``. (John Arbash Meinel)

    * Plugins with the same name in different directories in the bzr plugin
      path are no longer loaded: only the first successfully loaded one is
      used. (Robert Collins)

    * Use systems' external ssh command to open connections if possible.  
      This gives better integration with user settings such as ProxyCommand.
      (James Henstridge)

    * Permissions on files underneath .bzr/ are inherited from the .bzr 
      directory. So for a shared repository, simply doing 'chmod -R g+w .bzr/'
      will mean that future file will be created with group write permissions.

    * configure.in and config.guess are no longer in the builtin default 
      ignore list.

    * '.sw[nop]' pattern ignored, to ignore vim swap files for nameless
      files.  (John Arbash Meinel, Martin Pool)

  IMPROVEMENTS:

    * "bzr INIT dir" now initializes the specified directory, and creates 
      it if it does not exist.  (John Arbash Meinel)

    * New remerge command (Aaron Bentley)

    * Better zsh completion script.  (Steve Borho)

    * 'bzr diff' now returns 1 when there are changes in the working 
      tree. (Robert Collins)

    * 'bzr push' now exists and can push changes to a remote location. 
      This uses the transport infrastructure, and can store the remote
      location in the ~/.bazaar/branches.conf configuration file.
      (Robert Collins)

    * Test directories are only kept if the test fails and the user requests
      that they be kept.

    * Tweaks to short log printing

    * Added branch nicks, new nick command, printing them in log output. 
      (Aaron Bentley)

    * If ``$BZR_PDB`` is set, pop into the debugger when an uncaught exception 
      occurs.  (Martin Pool)

    * Accept 'bzr resolved' (an alias for 'bzr resolve'), as this is
      the same as Subversion.  (Martin Pool)

    * New ftp transport support (on ftplib), for ftp:// and aftp:// 
      URLs.  (Daniel Silverstone)

    * Commit editor temporary files now start with ``bzr_log.``, to allow 
      text editors to match the file name and set up appropriate modes or 
      settings.  (Magnus Therning)

    * Improved performance when integrating changes from a remote weave.  
      (Goffredo Baroncelli)

    * Sftp will attempt to cache the connection, so it is more likely that
      a connection will be reused, rather than requiring multiple password
      requests.

    * bzr revno now takes an optional argument indicating the branch whose
      revno should be printed.  (Michael Ellerman)

    * bzr cat defaults to printing the last version of the file.  
      (Matthieu Moy, #3632)

    * New global option 'bzr --lsprof COMMAND' runs bzr under the lsprof 
      profiler.  (Denys Duchier)

    * Faster commits by reading only the headers of affected weave files. 
      (Denys Duchier)

    * 'bzr add' now takes a --dry-run parameter which shows you what would be
      added, but doesn't actually add anything. (Michael Ellerman)

    * 'bzr add' now lists how many files were ignored per glob.  add --verbose
      lists the specific files.  (Aaron Bentley)

    * 'bzr missing' now supports displaying changes in diverged trees and can
      be limited to show what either end of the comparison is missing.
      (Aaron Bently, with a little prompting from Daniel Silverstone)

  BUG FIXES:

    * SFTP can walk up to the root path without index errors. (Robert Collins)

    * Fix bugs in running bzr with 'python -O'.  (Martin Pool)

    * Error when run with -OO

    * Fix bug in reporting http errors that don't have an http error code.
      (Martin Pool)

    * Handle more cases of pipe errors in display commands

    * Change status to 3 for all errors

    * Files that are added and unlinked before committing are completely
      ignored by diff and status

    * Stores with some compressed texts and some uncompressed texts are now
      able to be used. (John A Meinel)

    * Fix for bzr pull failing sometimes under windows

    * Fix for sftp transport under windows when using interactive auth

    * Show files which are both renamed and modified as such in 'bzr 
      status' output.  (Daniel Silverstone, #4503)

    * Make annotate cope better with revisions committed without a valid 
      email address.  (Marien Zwart)

    * Fix representation of tab characters in commit messages.
      (Harald Meland)

    * List of plugin directories in ``BZR_PLUGIN_PATH`` environment variable is
      now parsed properly under Windows. (Alexander Belchenko)

    * Show number of revisions pushed/pulled/merged. (Robey Pointer)

    * Keep a cached copy of the basis inventory to speed up operations 
      that need to refer to it.  (Johan Rydberg, Martin Pool)

    * Fix bugs in bzr status display of non-ascii characters.
      (Martin Pool)

    * Remove Makefile.in from default ignore list.
      (Tollef Fog Heen, Martin Pool, #6413)

    * Fix failure in 'bzr added'.  (Nathan McCallum, Martin Pool)

  TESTING:

    * Fix selftest asking for passwords when there are no SFTP keys.  
      (Robey Pointer, Jelmer Vernooij) 

    * Fix selftest run with 'python -O'.  (Martin Pool)

    * Fix HTTP tests under Windows. (John Arbash Meinel)

    * Make tests work even if HOME is not set (Aaron Bentley)

    * Updated ``build_tree`` to use fixed line-endings for tests which read 
      the file cotents and compare. Make some tests use this to pass under
      Windows. (John Arbash Meinel)

    * Skip stat and symlink tests under Windows. (Alexander Belchenko)

    * Delay in selftest/testhashcash is now issued under win32 and Cygwin.
      (John Arbash Meinel)

    * Use terminal width to align verbose test output.  (Martin Pool)

    * Blackbox tests are maintained within the bzrlib.tests.blackbox directory.
      If adding a new test script please add that to
      ``bzrlib.tests.blackbox.__init__``. (Robert Collins)

    * Much better error message if one of the test suites can't be 
      imported.  (Martin Pool)

    * Make check now runs the test suite twice - once with the default locale,
      and once with all locales forced to C, to expose bugs. This is not 
      trivially done within python, so for now its only triggered by running
      Make check. Integrators and packagers who wish to check for full 
      platform support should run 'make check' to test the source.
      (Robert Collins)

    * Tests can now run TestSkipped if they can't execute for any reason.
      (Martin Pool) (NB: TestSkipped should only be raised for correctable
      reasons - see the wiki spec ImprovingBzrTestSuite).

    * Test sftp with relative, absolute-in-homedir and absolute-not-in-homedir
      paths for the transport tests. Introduce blackbox remote sftp tests that
      test the same permutations. (Robert Collins, Robey Pointer)

    * Transport implementation tests are now independent of the local file
      system, which allows tests for esoteric transports, and for features
      not available in the local file system. They also repeat for variations
      on the URL scheme that can introduce issues in the transport code,
      see bzrlib.transport.TransportTestProviderAdapter() for this.
      (Robert Collins).

    * ``TestCase.build_tree`` uses the transport interface to build trees,
      pass in a transport parameter to give it an existing connection.
      (Robert Collins).

  INTERNALS:

    * WorkingTree.pull has been split across Branch and WorkingTree,
      to allow Branch only pulls. (Robert Collins)

    * ``commands.display_command`` now returns the result of the decorated 
      function. (Robert Collins)

    * LocationConfig now has a ``set_user_option(key, value)`` call to save
      a setting in its matching location section (a new one is created
      if needed). (Robert Collins)

    * Branch has two new methods, ``get_push_location`` and
      ``set_push_location`` to respectively, get and set the push location.
      (Robert Collins)

    * ``commands.register_command`` now takes an optional flag to signal that
      the registrant is planning to decorate an existing command. When 
      given multiple plugins registering a command is not an error, and
      the original command class (whether built in or a plugin based one) is
      returned to the caller. There is a new error 'MustUseDecorated' for
      signalling when a wrapping command should switch to the original
      version. (Robert Collins)

    * Some option parsing errors will raise 'BzrOptionError', allowing 
      granular detection for decorating commands. (Robert Collins).

    * ``Branch.read_working_inventory`` has moved to
      ``WorkingTree.read_working_inventory``. This necessitated changes to
      ``Branch.get_root_id``, and a move of ``Branch.set_inventory`` to
      WorkingTree as well. To make it clear that a WorkingTree cannot always
      be obtained ``Branch.working_tree()`` will raise
      ``errors.NoWorkingTree`` if one cannot be obtained. (Robert Collins)

    * All pending merges operations from Branch are now on WorkingTree.
      (Robert Collins)

    * The follow operations from Branch have moved to WorkingTree::

          add()
          commit()
          move()
          rename_one()
          unknowns()

      (Robert Collins)

    * ``bzrlib.add.smart_add_branch`` is now ``smart_add_tree``. (Robert Collins)

    * New "rio" serialization format, similar to rfc-822. (Martin Pool)

    * Rename selftests to ``bzrlib.tests.test_foo``.  (John A Meinel, Martin 
      Pool)

    * ``bzrlib.plugin.all_plugins`` has been changed from an attribute to a 
      query method. (Robert Collins)
 
    * New options to read only the table-of-contents of a weave.  
      (Denys Duchier)

    * Raise NoSuchFile when someone tries to add a non-existant file.
      (Michael Ellerman)

    * Simplify handling of DivergedBranches in ``cmd_pull()``.
      (Michael Ellerman)
   
    * Branch.controlfile* logic has moved to lockablefiles.LockableFiles, which
      is exposed as ``Branch().control_files``. Also this has been altered with the
      controlfile pre/suffix replaced by simple method names like 'get' and
      'put'. (Aaron Bentley, Robert Collins).

    * Deprecated functions and methods can now be marked as such using the 
      ``bzrlib.symbol_versioning`` module. Marked method have their docstring
      updated and will issue a DeprecationWarning using the warnings module
      when they are used. (Robert Collins)

    * ``bzrlib.osutils.safe_unicode`` now exists to provide parameter coercion
      for functions that need unicode strings. (Robert Collins)

bzr 0.6 2005-10-28

  IMPROVEMENTS:
  
    * pull now takes --verbose to show you what revisions are added or removed
      (John A Meinel)

    * merge now takes a --show-base option to include the base text in
      conflicts.
      (Aaron Bentley)

    * The config files are now read using ConfigObj, so '=' should be used as
      a separator, not ':'.
      (Aaron Bentley)

    * New 'bzr commit --strict' option refuses to commit if there are 
      any unknown files in the tree.  To commit, make sure all files are 
      either ignored, added, or deleted.  (Michael Ellerman)

    * The config directory is now ~/.bazaar, and there is a single file 
      ~/.bazaar/bazaar.conf storing email, editor and other preferences.
      (Robert Collins)

    * 'bzr add' no longer takes a --verbose option, and a --quiet option
      has been added that suppresses all output.

    * Improved zsh completion support in contrib/zsh, from Clint
      Adams.

    * Builtin 'bzr annotate' command, by Martin Pool with improvements from 
      Goffredo Baroncelli.
    
    * 'bzr check' now accepts -v for verbose reporting, and checks for
      ghosts in the branch. (Robert Collins)

    * New command 're-sign' which will regenerate the gpg signature for 
      a revision. (Robert Collins)

    * If you set ``check_signatures=require`` for a path in 
      ``~/.bazaar/branches.conf`` then bzr will invoke your
      ``gpg_signing_command`` (defaults to gpg) and record a digital signature
      of your commit. (Robert Collins)

    * New sftp transport, based on Paramiko.  (Robey Pointer)

    * 'bzr pull' now accepts '--clobber' which will discard local changes
      and make this branch identical to the source branch. (Robert Collins)

    * Just give a quieter warning if a plugin can't be loaded, and 
      put the details in .bzr.log.  (Martin Pool)

    * 'bzr branch' will now set the branch-name to the last component of the
      output directory, if one was supplied.

    * If the option ``post_commit`` is set to one (or more) python function
      names (must be in the bzrlib namespace), then they will be invoked
      after the commit has completed, with the branch and ``revision_id`` as
      parameters. (Robert Collins)

    * Merge now has a retcode of 1 when conflicts occur. (Robert Collins)

    * --merge-type weave is now supported for file contents.  Tree-shape
      changes are still three-way based.  (Martin Pool, Aaron Bentley)

    * 'bzr check' allows the first revision on revision-history to have
      parents - something that is expected for cheap checkouts, and occurs
      when conversions from baz do not have all history.  (Robert Collins).

   * 'bzr merge' can now graft unrelated trees together, if your specify
     0 as a base. (Aaron Bentley)

   * 'bzr commit branch' and 'bzr commit branch/file1 branch/file2' now work
     (Aaron Bentley)

    * Add '.sconsign*' to default ignore list.  (Alexander Belchenko)

   * 'bzr merge --reprocess' minimizes conflicts

  TESTING:

    * The 'bzr selftest --pattern' option for has been removed, now 
      test specifiers on the command line can be simple strings, or 
      regexps, or both. (Robert Collins)

    * Passing -v to selftest will now show the time each test took to 
      complete, which will aid in analysing performance regressions and
      related questions. (Robert Collins)

    * 'bzr selftest' runs all tests, even if one fails, unless '--one'
      is given. (Martin Pool)

    * There is a new method for TestCaseInTempDir, assertFileEqual, which
      will check that a given content is equal to the content of the named
      file. (Robert Collins)

    * Fix test suite's habit of leaving many temporary log files in $TMPDIR.
      (Martin Pool)

  INTERNALS:

    * New 'testament' command and concept for making gpg-signatures 
      of revisions that are not tied to a particular internal
      representation.  (Martin Pool).

    * Per-revision properties ('revprops') as key-value associated 
      strings on each revision created when the revision is committed.
      Intended mainly for the use of external tools.  (Martin Pool).

    * Config options have moved from bzrlib.osutils to bzrlib.config.
      (Robert Collins)

    * Improved command line option definitions allowing explanations
      for individual options, among other things.  Contributed by 
      Magnus Therning.

    * Config options have moved from bzrlib.osutils to bzrlib.config.
      Configuration is now done via the config.Config interface:
      Depending on whether you have a Branch, a Location or no information
      available, construct a ``*Config``, and use its ``signature_checking``,
      ``username`` and ``user_email`` methods. (Robert Collins)

    * Plugins are now loaded under bzrlib.plugins, not bzrlib.plugin, and
      they are made available for other plugins to use. You should not 
      import other plugins during the ``__init__`` of your plugin though, as 
      no ordering is guaranteed, and the plugins directory is not on the
      python path. (Robert Collins)

    * Branch.relpath has been moved to WorkingTree.relpath. WorkingTree no
      no longer takes an inventory, rather it takes an option branch
      parameter, and if None is given will open the branch at basedir 
      implicitly. (Robert Collins)

    * Cleaner exception structure and error reporting.  Suggested by 
      Scott James Remnant.  (Martin Pool)

    * Branch.remove has been moved to WorkingTree, which has also gained
      ``lock_read``, ``lock_write`` and ``unlock`` methods for convenience.
      (Robert Collins)

    * Two decorators, ``needs_read_lock`` and ``needs_write_lock`` have been
      added to the branch module. Use these to cause a function to run in a
      read or write lock respectively. (Robert Collins)

    * ``Branch.open_containing`` now returns a tuple (Branch, relative-path),
      which allows direct access to the common case of 'get me this file
      from its branch'. (Robert Collins)

    * Transports can register using ``register_lazy_transport``, and they 
      will be loaded when first used.  (Martin Pool)

    * 'pull' has been factored out of the command as ``WorkingTree.pull()``.
      A new option to WorkingTree.pull has been added, clobber, which will
      ignore diverged history and pull anyway.
      (Robert Collins)

    * config.Config has a ``get_user_option`` call that accepts an option name.
      This will be looked up in branches.conf and bazaar.conf as normal.
      It is intended that this be used by plugins to support options - 
      options of built in programs should have specific methods on the config.
      (Robert Collins)

    * ``merge.merge_inner`` now has tempdir as an optional parameter.
      (Robert Collins)

    * Tree.kind is not recorded at the top level of the hierarchy, as it was
      missing on EmptyTree, leading to a bug with merge on EmptyTrees.
      (Robert Collins)

    * ``WorkingTree.__del__`` has been removed, it was non deterministic and not 
      doing what it was intended to. See ``WorkingTree.__init__`` for a comment
      about future directions. (Robert Collins/Martin Pool)

    * bzrlib.transport.http has been modified so that only 404 urllib errors
      are returned as NoSuchFile. Other exceptions will propogate as normal.
      This allows debuging of actual errors. (Robert Collins)

    * bzrlib.transport.Transport now accepts *ONLY* url escaped relative paths
      to apis like 'put', 'get' and 'has'. This is to provide consistent
      behaviour - it operates on url's only. (Robert Collins)

    * Transports can register using ``register_lazy_transport``, and they 
      will be loaded when first used.  (Martin Pool)

    * ``merge_flex`` no longer calls ``conflict_handler.finalize()``, instead that
      is called by ``merge_inner``. This is so that the conflict count can be 
      retrieved (and potentially manipulated) before returning to the caller
      of ``merge_inner``. Likewise 'merge' now returns the conflict count to the
      caller. (Robert Collins)

    * ``revision.revision_graph`` can handle having only partial history for
      a revision - that is no revisions in the graph with no parents.
      (Robert Collins).

    * New ``builtins.branch_files`` uses the standard ``file_list`` rules to
      produce a branch and a list of paths, relative to that branch
      (Aaron Bentley)

    * New TestCase.addCleanup facility.

    * New ``bzrlib.version_info`` tuple (similar to ``sys.version_info``),
      which can be used by programs importing bzrlib.

  BUG FIXES:

    * Better handling of branches in directories with non-ascii names. 
      (Joel Rosdahl, Panagiotis Papadakos)

    * Upgrades of trees with no commits will not fail due to accessing
      [-1] in the revision-history. (Andres Salomon)


bzr 0.1.1 2005-10-12

  BUG FIXES:

    * Fix problem in pulling over http from machines that do not 
      allow directories to be listed.

    * Avoid harmless warning about invalid hash cache after 
      upgrading branch format.

  PERFORMANCE: 
  
    * Avoid some unnecessary http operations in branch and pull.


bzr 0.1 2005-10-11

  NOTES:

    * 'bzr branch' over http initially gives a very high estimate
      of completion time but it should fall as the first few 
      revisions are pulled in.  branch is still slow on 
      high-latency connections.

  BUG FIXES:
  
    * bzr-man.py has been updated to work again. Contributed by
      Rob Weir.

    * Locking is now done with fcntl.lockf which works with NFS
      file systems. Contributed by Harald Meland.

    * When a merge encounters a file that has been deleted on
      one side and modified on the other, the old contents are
      written out to foo.BASE and foo.SIDE, where SIDE is this
      or OTHER. Contributed by Aaron Bentley.

    * Export was choosing incorrect file paths for the content of
      the tarball, this has been fixed by Aaron Bentley.

    * Commit will no longer commit without a log message, an 
      error is returned instead. Contributed by Jelmer Vernooij.

    * If you commit a specific file in a sub directory, any of its
      parent directories that are added but not listed will be 
      automatically included. Suggested by Michael Ellerman.

    * bzr commit and upgrade did not correctly record new revisions
      for files with only a change to their executable status.
      bzr will correct this when it encounters it. Fixed by
      Robert Collins

    * HTTP tests now force off the use of ``http_proxy`` for the duration.
      Contributed by Gustavo Niemeyer.

    * Fix problems in merging weave-based branches that have 
      different partial views of history.

    * Symlink support: working with symlinks when not in the root of a 
      bzr tree was broken, patch from Scott James Remnant.

  IMPROVEMENTS:

    * 'branch' now accepts a --basis parameter which will take advantage
      of local history when making a new branch. This allows faster 
      branching of remote branches. Contributed by Aaron Bentley.

    * New tree format based on weave files, called version 5.
      Existing branches can be upgraded to this format using 
      'bzr upgrade'.

    * Symlinks are now versionable. Initial patch by 
      Erik Toubro Nielsen, updated to head by Robert Collins.

    * Executable bits are tracked on files. Patch from Gustavo
      Niemeyer.

    * 'bzr status' now shows unknown files inside a selected directory.
      Patch from Heikki Paajanen.

    * Merge conflicts are recorded in .bzr. Two new commands 'conflicts'
      and 'resolve' have needed added, which list and remove those 
      merge conflicts respectively. A conflicted tree cannot be committed
      in. Contributed by Aaron Bentley.

    * 'rm' is now an alias for 'remove'.

    * Stores now split out their content in a single byte prefixed hash,
      dropping the density of files per directory by 256. Contributed by
      Gustavo Niemeyer.

    * 'bzr diff -r branch:URL' will now perform a diff between two branches.
      Contributed by Robert Collins.

    * 'bzr log' with the default formatter will show merged revisions,
      indented to the right. Initial implementation contributed by Gustavo
      Niemeyer, made incremental by Robert Collins.


  INTERNALS:

    * Test case failures have the exception printed after the log 
      for your viewing pleasure.

    * InventoryEntry is now an abstract base class, use one of the
      concrete InventoryDirectory etc classes instead.

    * Branch raises an UnsupportedFormatError when it detects a 
      bzr branch it cannot understand. This allows for precise
      handling of such circumstances.

    * Remove RevisionReference class; ``Revision.parent_ids`` is now simply a
      list of their ids and ``parent_sha1s`` is a list of their corresponding
      sha1s (for old branches only at the moment.)

    * New method-object style interface for Commit() and Fetch().

    * Renamed ``Branch.last_patch()`` to ``Branch.last_revision()``, since
      we call them revisions not patches.

    * Move ``copy_branch`` to ``bzrlib.clone.copy_branch``.  The destination
      directory is created if it doesn't exist.

    * Inventories now identify the files which were present by 
      giving the revision *of that file*.

    * Inventory and Revision XML contains a version identifier.  
      This must be consistent with the overall branch version
      but allows for more flexibility in future upgrades.

  TESTING:

    * Removed testsweet module so that tests can be run after 
      bzr installed by 'bzr selftest'.

    * 'bzr selftest' command-line arguments can now be partial ids
      of tests to run, e.g. ``bzr selftest test_weave``

      
bzr 0.0.9 2005-09-23

  BUG FIXES:

    * Fixed "branch -r" option.

    * Fix remote access to branches containing non-compressed history.
      (Robert Collins).

    * Better reliability of http server tests.  (John Arbash-Meinel)

    * Merge graph maximum distance calculation fix.  (Aaron Bentley)
   
    * Various minor bug in windows support have been fixed, largely in the
      test suite. Contributed by Alexander Belchenko.

  IMPROVEMENTS:

    * Status now accepts a -r argument to give status between chosen
      revisions. Contributed by Heikki Paajanen.

    * Revision arguments no longer use +/-/= to control ranges, instead
      there is a 'before' namespace, which limits the successive namespace.
      For example '$ bzr log -r date:yesterday..before:date:today' will
      select everything from yesterday and before today. Contributed by
      Robey Pointer

    * There is now a bzr.bat file created by distutils when building on 
      Windows. Contributed by Alexander Belchenko.

  INTERNALS:

    * Removed uuid() as it was unused.

    * Improved 'fetch' code for pulling revisions from one branch into
      another (used by pull, merged, etc.)


bzr 0.0.8 2005-09-20

  IMPROVEMENTS:

    * Adding a file whose parent directory is not versioned will
      implicitly add the parent, and so on up to the root. This means
      you should never need to explictly add a directory, they'll just
      get added when you add a file in the directory.  Contributed by
      Michael Ellerman.

    * Ignore ``.DS_Store`` (contains Mac metadata) by default.
      (Nir Soffer)

    * If you set ``BZR_EDITOR`` in the environment, it is checked in
      preference to EDITOR and the config file for the interactive commit
      editing program. Related to this is a bugfix where a missing program
      set in EDITOR would cause editing to fail, now the fallback program
      for the operating system is still tried.

    * Files that are not directories/symlinks/regular files will no longer
      cause bzr to fail, it will just ignore them by default. You cannot add
      them to the tree though - they are not versionable.


  INTERNALS:

    * Refactor xml packing/unpacking.

  BUG FIXES: 

    * Fixed 'bzr mv' by Ollie Rutherfurd.

    * Fixed strange error when trying to access a nonexistent http
      branch.

    * Make sure that the hashcache gets written out if it can't be
      read.


  PORTABILITY:

    * Various Windows fixes from Ollie Rutherfurd.

    * Quieten warnings about locking; patch from Matt Lavin.


bzr-0.0.7 2005-09-02

  NEW FEATURES:

    * ``bzr shell-complete`` command contributed by Clint Adams to
      help with intelligent shell completion.

    * New expert command ``bzr find-merge-base`` for debugging merges.


  ENHANCEMENTS:

    * Much better merge support.

    * merge3 conflicts are now reported with markers like '<<<<<<<'
      (seven characters) which is the same as CVS and pleases things
      like emacs smerge.


  BUG FIXES:

    * ``bzr upgrade`` no longer fails when trying to fix trees that
      mention revisions that are not present.

    * Fixed bugs in listing plugins from ``bzr plugins``.

    * Fix case of $EDITOR containing options for the editor.

    * Fix log -r refusing to show the last revision.
      (Patch from Goffredo Baroncelli.)


  CHANGES:

    * ``bzr log --show-ids`` shows the revision ids of all parents.

    * Externally provided commands on your $BZRPATH no longer need
      to recognize --bzr-usage to work properly, and can just handle
      --help themselves.


  LIBRARY:

    * Changed trace messages to go through the standard logging
      framework, so that they can more easily be redirected by
      libraries.



bzr-0.0.6 2005-08-18

  NEW FEATURES:

    * Python plugins, automatically loaded from the directories on
      ``BZR_PLUGIN_PATH`` or ``~/.bzr.conf/plugins`` by default.

    * New 'bzr mkdir' command.

    * Commit mesage is fetched from an editor if not given on the
      command line; patch from Torsten Marek.

    * ``bzr log -m FOO`` displays commits whose message matches regexp 
      FOO.
      
    * ``bzr add`` with no arguments adds everything under the current directory.

    * ``bzr mv`` does move or rename depending on its arguments, like
      the Unix command.

    * ``bzr missing`` command shows a summary of the differences
      between two trees.  (Merged from John Arbash-Meinel.)

    * An email address for commits to a particular tree can be
      specified by putting it into .bzr/email within a branch.  (Based
      on a patch from Heikki Paajanen.)


  ENHANCEMENTS:

    * Faster working tree operations.


  CHANGES:

    * 3rd-party modules shipped with bzr are copied within the bzrlib
      python package, so that they can be installed by the setup
      script without clashing with anything already existing on the
      system.  (Contributed by Gustavo Niemeyer.)

    * Moved plugins directory to bzrlib/, so that there's a standard
      plugin directory which is not only installed with bzr itself but
      is also available when using bzr from the development tree.
      ``BZR_PLUGIN_PATH`` and ``DEFAULT_PLUGIN_PATH`` are then added to the
      standard plugins directory.

    * When exporting to a tarball with ``bzr export --format tgz``, put 
      everything under a top directory rather than dumping it into the
      current directory.   This can be overridden with the ``--root`` 
      option.  Patch from William Dodé and John Meinel.

    * New ``bzr upgrade`` command to upgrade the format of a branch,
      replacing ``bzr check --update``.

    * Files within store directories are no longer marked readonly on
      disk.

    * Changed ``bzr log`` output to a more compact form suggested by
      John A Meinel.  Old format is available with the ``--long`` or
      ``-l`` option, patched by William Dodé.

    * By default the commit command refuses to record a revision with
      no changes unless the ``--unchanged`` option is given.

    * The ``--no-plugins``, ``--profile`` and ``--builtin`` command
      line options must come before the command name because they 
      affect what commands are available; all other options must come 
      after the command name because their interpretation depends on
      it.

    * ``branch`` and ``clone`` added as aliases for ``branch``.

    * Default log format is back to the long format; the compact one
      is available with ``--short``.
      
      
  BUG FIXES:
  
    * Fix bugs in committing only selected files or within a subdirectory.


bzr-0.0.5  2005-06-15
  
  CHANGES:

    * ``bzr`` with no command now shows help rather than giving an
      error.  Suggested by Michael Ellerman.

    * ``bzr status`` output format changed, because svn-style output
      doesn't really match the model of bzr.  Now files are grouped by
      status and can be shown with their IDs.  ``bzr status --all``
      shows all versioned files and unknown files but not ignored files.

    * ``bzr log`` runs from most-recent to least-recent, the reverse
      of the previous order.  The previous behaviour can be obtained
      with the ``--forward`` option.
        
    * ``bzr inventory`` by default shows only filenames, and also ids
      if ``--show-ids`` is given, in which case the id is the second
      field.


  ENHANCEMENTS:

    * New 'bzr whoami --email' option shows only the email component
      of the user identification, from Jo Vermeulen.

    * New ``bzr ignore PATTERN`` command.

    * Nicer error message for broken pipe, interrupt and similar
      conditions that don't indicate an internal error.

    * Add ``.*.sw[nop] .git .*.tmp *,v`` to default ignore patterns.

    * Per-branch locks keyed on ``.bzr/branch-lock``, available in
      either read or write mode.

    * New option ``bzr log --show-ids`` shows revision and file ids.

    * New usage ``bzr log FILENAME`` shows only revisions that
      affected that file.

    * Changed format for describing changes in ``bzr log -v``.

    * New option ``bzr commit --file`` to take a message from a file,
      suggested by LarstiQ.

    * New syntax ``bzr status [FILE...]`` contributed by Bartosz
      Oler.  File may be in a branch other than the working directory.

    * ``bzr log`` and ``bzr root`` can be given an http URL instead of
      a filename.

    * Commands can now be defined by external programs or scripts
      in a directory on $BZRPATH.

    * New "stat cache" avoids reading the contents of files if they 
      haven't changed since the previous time.

    * If the Python interpreter is too old, try to find a better one
      or give an error.  Based on a patch from Fredrik Lundh.

    * New optional parameter ``bzr info [BRANCH]``.

    * New form ``bzr commit SELECTED`` to commit only selected files.

    * New form ``bzr log -r FROM:TO`` shows changes in selected
      range; contributed by John A Meinel.

    * New option ``bzr diff --diff-options 'OPTS'`` allows passing
      options through to an external GNU diff.

    * New option ``bzr add --no-recurse`` to add a directory but not
      their contents.

    * ``bzr --version`` now shows more information if bzr is being run
      from a branch.

  
  BUG FIXES:

    * Fixed diff format so that added and removed files will be
      handled properly by patch.  Fix from Lalo Martins.

    * Various fixes for files whose names contain spaces or other
      metacharacters.


  TESTING:

    * Converted black-box test suites from Bourne shell into Python;
      now run using ``./testbzr``.  Various structural improvements to
      the tests.

    * testbzr by default runs the version of bzr found in the same
      directory as the tests, or the one given as the first parameter.

    * testbzr also runs the internal tests, so the only command
      required to check is just ``./testbzr``.

    * testbzr requires python2.4, but can be used to test bzr running
      under a different version.

    * Tests added for many other changes in this release.


  INTERNAL:

    * Included ElementTree library upgraded to 1.2.6 by Fredrik Lundh.

    * Refactor command functions into Command objects based on HCT by
      Scott James Remnant.

    * Better help messages for many commands.

    * Expose ``bzrlib.open_tracefile()`` to start the tracefile; until
      this is called trace messages are just discarded.

    * New internal function ``find_touching_revisions()`` and hidden
      command touching-revisions trace the changes to a given file.

    * Simpler and faster ``compare_inventories()`` function.

    * ``bzrlib.open_tracefile()`` takes a tracefilename parameter.

    * New AtomicFile class.

    * New developer commands ``added``, ``modified``.


  PORTABILITY:

    * Cope on Windows on python2.3 by using the weaker random seed.
      2.4 is now only recommended.


bzr-0.0.4  2005-04-22

  ENHANCEMENTS:

    * 'bzr diff' optionally takes a list of files to diff.  Still a bit
      basic.  Patch from QuantumG.

    * More default ignore patterns.

    * New 'bzr log --verbose' shows a list of files changed in the
      changeset.  Patch from Sebastian Cote.

    * Roll over ~/.bzr.log if it gets too large.

    * Command abbreviations 'ci', 'st', 'stat', '?' based on a patch
      by Jason Diamon.

    * New 'bzr help commands' based on a patch from Denys Duchier.


  CHANGES:

    * User email is determined by looking at $BZREMAIL or ~/.bzr.email
      or $EMAIL.  All are decoded by the locale preferred encoding.
      If none of these are present user@hostname is used.  The host's
      fully-qualified name is not used because that tends to fail when
      there are DNS problems.

    * New 'bzr whoami' command instead of username user-email.


  BUG FIXES: 

    * Make commit safe for hardlinked bzr trees.

    * Some Unicode/locale fixes.

    * Partial workaround for ``difflib.unified_diff`` not handling
      trailing newlines properly.


  INTERNAL:

    * Allow docstrings for help to be in PEP0257 format.  Patch from
      Matt Brubeck.

    * More tests in test.sh.

    * Write profile data to a temporary file not into working
      directory and delete it when done.

    * Smaller .bzr.log with process ids.


  PORTABILITY:

    * Fix opening of ~/.bzr.log on Windows.  Patch from Andrew
      Bennetts.

    * Some improvements in handling paths on Windows, based on a patch
      from QuantumG.


bzr-0.0.3  2005-04-06

  ENHANCEMENTS:

    * New "directories" internal command lists versioned directories
      in the tree.

    * Can now say "bzr commit --help".

    * New "rename" command to rename one file to a different name
      and/or directory.

    * New "move" command to move one or more files into a different
      directory.

    * New "renames" command lists files renamed since base revision.

    * New cat command contributed by janmar.

  CHANGES:

    * .bzr.log is placed in $HOME (not pwd) and is always written in
      UTF-8.  (Probably not a completely good long-term solution, but
      will do for now.)

  PORTABILITY:

    * Workaround for difflib bug in Python 2.3 that causes an
      exception when comparing empty files.  Reported by Erik Toubro
      Nielsen.

  INTERNAL:

    * Refactored inventory storage to insert a root entry at the top.

  TESTING:

    * Start of shell-based black-box testing in test.sh.


bzr-0.0.2.1

  PORTABILITY:

    * Win32 fixes from Steve Brown.


bzr-0.0.2  "black cube"  2005-03-31

  ENHANCEMENTS:

    * Default ignore list extended (see bzrlib/__init__.py).

    * Patterns in .bzrignore are now added to the default ignore list,
      rather than replacing it.

    * Ignore list isn't reread for every file.

    * More help topics.

    * Reinstate the 'bzr check' command to check invariants of the
      branch.

    * New 'ignored' command lists which files are ignored and why;
      'deleted' lists files deleted in the current working tree.

    * Performance improvements.

    * New global --profile option.
    
    * Ignore patterns like './config.h' now correctly match files in
      the root directory only.


bzr-0.0.1  2005-03-26

  ENHANCEMENTS:

    * More information from info command.

    * Can now say "bzr help COMMAND" for more detailed help.

    * Less file flushing and faster performance when writing logs and
      committing to stores.

    * More useful verbose output from some commands.

  BUG FIXES:

    * Fix inverted display of 'R' and 'M' during 'commit -v'.

  PORTABILITY:

    * Include a subset of ElementTree-1.2.20040618 to make
      installation easier.

    * Fix time.localtime call to work with Python 2.3 (the minimum
      supported).


bzr-0.0.0.69  2005-03-22

  ENHANCEMENTS:

    * First public release.

    * Storage of local versions: init, add, remove, rm, info, log,
      diff, status, etc.<|MERGE_RESOLUTION|>--- conflicted
+++ resolved
@@ -13,17 +13,15 @@
       abbreviated format info.  ``info -v`` displays all the information
       formerly displayed by ``info``.  (Aaron Bentley)
 
-<<<<<<< HEAD
+    * ``bzr missing`` now has better option names ``--this`` and ``--other``.
+      (Elliot Murphy)
+
   TESTING:
 
     * Removed the ``--keep-output`` option from selftest and clean up test
       directories as they're used.  This reduces the IO load from 
       running the test suite and cuts the time by about half.
       (Andrew Bennetts, Martin Pool)
-=======
-    * ``bzr missing`` now has better option names ``--this`` and ``--other``.
-      (Elliot Murphy)
->>>>>>> 6ac1b47f
 
 bzr 0.17rc1  2007-06-12
 
