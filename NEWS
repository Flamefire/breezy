####################
Bazaar Release Notes
####################

.. contents:: List of Releases
   :depth: 1

bzr 2.1.0rc1 (not released yet)
###############################

:Codename: the 'new' stable
:2.1.0rc1: 2009-01-06 (expected)

Compatibility Breaks
********************

New Features
************

* ``bzr update`` now takes a ``--revision`` argument. This lets you
  change the revision of the working tree to any revision in the
  ancestry of the current or master branch. (Matthieu Moy, Mark Hammond,
  Martin Pool, #45719)

* ``-Dbytes`` can now be used to display the total number of bytes
  transferred for the current command. This information is always logged
  to ``.bzr.log`` for later inspection. (John Arbash Meinel)

* The ``suppress_warnings`` configuration option has been introduced and
  accept the ``format_deprecation`` value to disable the corresponding
  warning for repositories. It can be set to in either ``bazaar.conf``,
  ``locations.conf`` or ``branch.conf``.
  (Ted Gould, Matthew Fuller, Vincent Ladeuil)


Bug Fixes
*********

* ``bzr export dir`` now requests all file content as a record stream,
  rather than requsting the file content one file-at-a-time. This can make
  exporting over the network significantly faster (54min => 9min in one
  case). (John Arbash Meinel, #343218)

* ``bzr serve`` no longer slowly leaks memory. The compiled
  ``bzrlib.bencode.Encoder()`` class was using ``__del__`` to cleanup and
  free resources, and it should have been using ``__dealloc__``.
  This will likely have an impact on any other process that is serving for
  an extended period of time.  (John Arbash Meinel, #494406)

* ``bzr switch -b`` can now create branches that are located using directory
  services such as ``lp:``, even when the branch name doesn't contain a
  '/'.  (Neil Martinsen-Burrell, #495263)

* ``bzr unshelve`` has improved messages about what it is doing.
  (Neil Martinsen-Burrell, #496917)

* Check for SIGINT (Ctrl-C) and other signals immediately if ``readdir``
  returns ``EINTR`` by calling ``PyErr_CheckSignals``.  This affected the
  optional ``_readdir_pyx`` extension.  (Andrew Bennetts, #495023)

* Give a clearer message if the lockdir disappears after being apparently
  successfully taken.  (Martin Pool, #498378)

* Listen to the SIGWINCH signal to update the terminal width.
  (Vincent Ladeuil, #316357)

<<<<<<< HEAD
* Add bug information to log output when available.
  (Neil Martinsen-Burrell, Guillermo Gonzalez, #251729)
=======
* The 2a format wasn't properly restarting autopacks when something
  changed underneath it (like another autopack). Now concurrent
  autopackers will properly succeed. (John Arbash Meinel, #495000)
>>>>>>> 0bd6b706

Improvements
************

* Push will now inform the user when they are trying to push to a foreign 
  VCS for which roundtripping is not supported, and will suggest them to 
  use dpush. (Jelmer Vernooij)

* Transport network activity indicator is shown more of the time when
  Bazaar is doing network IO.
  (Martin Pool)

Documentation
*************

* There is a System Administrator's Guide in ``doc/en/admin-guide``,
  including discussions of installation, relevant plugins, security and 
  backup.

API Changes
***********

* Many test features were renamed from ``FooFeature`` to ``foo_feature``
  to be consistent with instances being lower case and classes being
  CamelCase. For the features that were more likely to be used, we added a
  deprecation thunk, but not all. (John Arbash Meinel)

* ``WorkingTree.update`` implementations must now accept a ``revision``
  parameter.

Internals
*********

* New helper osutils.UnicodeOrBytesToBytesWriter which encodes unicode
  objects but passes str objects straight through. This is used for
  selftest but may be useful for diff and other operations that generate
  mixed output. (Robert Collins)

* New exception ``NoRoundtrippingSupport``, for use by foreign branch 
  plugins. (Jelmer Vernooij)

Testing
*******

* ``bzrlib.tests.permute_for_extension`` is a helper that simplifies
  running all tests in the current module, once against a pure python
  implementation, and once against an extension (pyrex/C) implementation.
  It can be used to dramatically simplify the implementation of
  ``load_tests``.  (John Arbash Meinel)

* ``bzrlib.tests.TestCase`` now subclasses ``testtools.testcase.TestCase``.
  This permits features in testtools such as getUniqueInteger and
  getUniqueString to be used. Because of this, testtools version 0.9.2 or
  newer is now a dependency to run bzr selftest. Running with versions of
  testtools less than 0.9.2 will cause bzr to error while loading the test
  suite. (Robert Collins)

* The test progress bar no longer distinguishes tests that 'errored' from
  tests that 'failed' - they're all just failures.
  (Martin Pool)

bzr 2.0.4 (not released yet)
############################

:Codename:
:2.0.4: smooth sailing

Compatibility Breaks
********************

New Features
************

Bug Fixes
*********

* ``bzr export dir`` now requests all file content as a record stream,
  rather than requsting the file content one file-at-a-time. This can make
  exporting over the network significantly faster (54min => 9min in one
  case). (John Arbash Meinel, #343218)

* ``bzr serve`` no longer slowly leaks memory. The compiled
  ``bzrlib.bencode.Encoder()`` class was using ``__del__`` to cleanup and
  free resources, and it should have been using ``__dealloc__``.
  This will likely have an impact on any other process that is serving for
  an extended period of time.  (John Arbash Meinel, #494406)

* Check for SIGINT (Ctrl-C) and other signals immediately if ``readdir``
  returns ``EINTR`` by calling ``PyErr_CheckSignals``.  This affected the
  optional ``_readdir_pyx`` extension.  (Andrew Bennetts, #495023)

* Give a clearer message if the lockdir disappears after being apparently
  successfully taken.  (Martin Pool, #498378)

* The 2a format wasn't properly restarting autopacks when something
  changed underneath it (like another autopack). Now concurrent
  autopackers will properly succeed. (John Arbash Meinel, #495000)

* ``_update_current_block`` no longer suppresses exceptions, so ^C at just
  the right time will get propagated, rather than silently failing to move
  the block pointer. (John Arbash Meinel, Gareth White, #495023)

Improvements
************

Documentation
*************

API Changes
***********

Internals
*********

Testing
*******

* We have a new ``test_source`` that ensures all pyrex ``cdef`` functions
  handle exceptions somehow. (Possibly by setting ``# cannot_raise``
  rather than an ``except ?:`` clause.) This should help prevent bugs like
  bug #495023. (John Arbash Meinel)


bzr 2.1.0b4
###########

:Codename: san francisco airport
:2.1.0b4: 2009-12-14

The fourth beta release in the 2.1 series brings with it a significant
number of bugfixes (~20). The test suite is once again (finally) "green"
on Windows, and should remain that way for future releases. There are a
few performance related updates (faster upgrade and log), and several UI
tweaks. There has also been a significant number of tweaks to the runtime
documentation. 2.1.0b4 include everything from the 2.0.3 release.


Compatibility Breaks
********************

* The BZR_SSH environmental variable may now be set to the path of a secure
  shell client. If currently set to the value ``ssh`` it will now guess the
  vendor of the program with that name, to restore the old behaviour that
  indicated the SSH Corporation client use ``sshcorp`` instead as the magic
  string. (Martin <gzlist@googlemail.com>, #176292)

New Features
************

* ``bzr commit`` now has a ``--commit-time`` option.
  (Alexander Sack, #459276)

* ``-Dhpss`` now increases logging done when run on the bzr server,
  similarly to how it works on the client. (John Arbash Meinel)

* New option ``bzr unshelve --keep`` applies the changes and leaves them
  on the shelf.  (Martin Pool, Oscar Fuentes, #492091)

* The ``BZR_COLUMNS`` envrionment variable can be set to force bzr to
  respect a given terminal width. This can be useful when output is
  redirected or in obscure cases where the default value is not
  appropriate. Pagers can use it to get a better control of the line
  lengths. 
  (Vincent Ladeuil)

* The new command ``bzr lp-mirror`` will request that Launchpad update its
  mirror of a local branch. This command will only function if launchpadlib
  is installed.
  (Jonathan Lange)


Bug Fixes
*********

* After renaming a file, the dirstate could accidentally reference
  ``source\\path`` rather than ``source/path`` on Windows. This might be a
  source of some dirstate-related failures. (John Arbash Meinel)

* ``bzr commit`` now detects commit messages that looks like file names
  and issues a warning.
  (Gioele Barabucci, #73073)

* ``bzr ignore /`` no longer causes an IndexError. (Gorder Tyler, #456036)

* ``bzr log -n0 -rN`` should not return revisions beyond its merged revisions.
  (#325618, #484109, Marius Kruger)

* ``bzr merge --weave`` and ``--lca`` will now create ``.BASE`` files for
  files with conflicts (similar to ``--merge3``). The contents of the file
  is a synthesis of all bases used for the merge.
  (John Arbash Meinel, #40412)

* ``bzr mv --quiet`` really is quiet now.  (Gordon Tyler, #271790)

* ``bzr serve`` is more clear about the risk of supplying --allow-writes.
  (Robert Collins, #84659)

* ``bzr serve --quiet`` really is quiet now.  (Gordon Tyler, #252834)

* Fix bug with redirected URLs over authenticated HTTP.
  (Glen Mailer, Neil Martinsen-Burrell, Vincent Ladeuil, #395714)

* Interactive merge doesn't leave branch locks behind.  (Aaron Bentley)

* Lots of bugfixes for the test suite on Windows. We should once again
  have a test suite with no failures on Windows. (John Arbash Meinel)

* ``osutils.terminal_width()`` obeys the BZR_COLUMNS environment
  variable but returns None if the terminal is not a tty (when output is
  redirected for example). Also fixes its usage under OSes that doesn't
  provide termios.TIOCGWINSZ. Make sure the corresponding tests runs on
  windows too.
  (Joke de Buhr, Vincent Ladeuil, #353370, #62539)
  (John Arbash Meinel, Vincent Ladeuil, #492561)

* Terminate ssh subprocesses when no references to them remain, fixing
  subprocess and file descriptor leaks.  (Andrew Bennetts, #426662)
  
* The ``--hardlink`` option of ``bzr branch`` and ``bzr checkout`` now
  works for 2a format trees.  Only files unaffected by content filters
  will be hardlinked.  (Andrew Bennetts, #408193)

* The new glob expansion on Windows would replace all ``\`` characters
  with ``/`` even if it there wasn't a glob to expand, the arg was quoted,
  etc. Now only change slashes if there is something being glob expanded.
  (John Arbash Meinel, #485771)

* Use our faster ``KnownGraph.heads()`` functionality when computing the
  new rich-root heads. This can cut a conversion time in half (mysql from
  13.5h => 6.2h) (John Arbash Meinel, #487632)

* When launching a external diff tool via bzr diff --using, temporary files
  are no longer created, rather, the path to the file in the working tree is
  passed to the external diff tool. This allows the file to be edited if the
  diff tool provides for this. (Gary van der Merwe, #490738)
  
* The launchpad-open command can now be used from a subdirectory of a
  branch, not just from the root of the branch. 
  (Neil Martinsen-Burrell, #489102)


Improvements
************

* ``bzr log`` is now faster. (Ian Clatworthy)

* ``bzr update`` provides feedback on which branch it is up to date with.
  (Neil Martinsen-Burrell)

* ``bzr upgrade`` from pre-2a to 2a can be significantly faster (4x).
  For details see the xml8 patch and heads() improvements.
  (John Arbash Meinel)

* ``bzrlib.urlutils.local_path_from_url`` now accepts
  'file://localhost/' as well as 'file:///' URLs on POSIX.  (Michael
  Hudson)

* The progress bar now shows only a spinner and per-operation counts,
  not an overall progress bar.  The previous bar was often not correlated
  with real overall operation progress, either because the operations take
  nonlinear time, or because at the start of the operation Bazaar couldn't
  estimate how much work there was to do.  (Martin Pool)

Documentation
*************

* Lots of documentation tweaks for inline help topics and command help
  information.

API Changes
***********

* ``bzrlib.textui`` (vestigial module) removed.  (Martin Pool)

* The Launchpad plugin now has a function ``login`` which will log in to
  Launchpad with launchpadlib, and ``load_branch`` which will return the
  Launchpad Branch object corresponding to a given Bazaar Branch object.
  (Jonathan Lange)

Internals
*********

* New test Feature: ``ModuleAvailableFeature``. It is designed to make it
  easier to handle what tests you want to run based on what modules can be
  imported. (Rather than lots of custom-implemented features that were
  basically copy-and-pasted.) (John Arbash Meinel)

* ``osutils.timer_func()`` can be used to get either ``time.time()`` or
  ``time.clock()`` when you want to do performance timing.
  ``time.time()`` is limited to 15ms resolution on Windows, but
  ``time.clock()`` gives CPU and not wall-clock time on other platforms.
  (John Arbash Meinel)

* Several code paths that were calling ``Transport.get().read()`` have
  been changed to the equalivent ``Transport.get_bytes()``. The main
  difference is that the latter will explicitly call ``file.close()``,
  rather than expecting the garbage collector to handle it. This helps
  with some race conditions on Windows during the test suite and sftp
  tests. (John Arbash Meinel)

Testing
*******

* TestCaseWithMemoryTransport no longer sets $HOME and $BZR_HOME to
  unicode strings. (Michael Hudson, #464174)


bzr 2.0.3
#########

:Codename: little italy
:2.0.3: 2009-12-14


The third stable release of Bazaar has a small handful of bugfixes. As
expected, this has no internal or external compatibility changes versus
2.0.2 (or 2.0.0).

Bug Fixes
*********

* ``bzr push --use-existing-dir`` no longer crashes if the directory
  exists but contains an invalid ``.bzr`` directory.
  (Andrew Bennetts, #423563)

* Content filters are now applied correctly after pull, merge and switch.
  (Ian Clatworthy, #385879)

* Fix a potential segfault in the groupcompress hash map handling code.
  When inserting new entries, if the final hash bucket was empty, we could
  end up trying to access if ``(last_entry+1)->ptr == NULL``.
  (John Arbash Meinel, #490228)

* Improve "Binary files differ" hunk handling.  (Aaron Bentley, #436325)


bzr 2.1.0b3
###########

:Codename: after sprint recovery
:2.1.0b3: 2009-11-16

This release was pushed up from its normal release cycle due to a
regression in python 2.4 compatibility in 2.1.0b2.  Since this regression
was caught before 2.1.0b2 was officially announced, the full changelog
includes both 2.1.0b3 and 2.1.0b2 changes.

Highlights of 2.1.0b3 are: new globbing code for all commands on Windows,
the test suite now conforms to python's trunk enhanced semantics (skip,
etc.), and ``bzr info -v`` will now report the correct branch and repo
formats for Remote objects.


New Features
************

* Users can define a shelve editor to provide shelf functionality at a
  granularity finer than per-patch-hunk. (Aaron Bentley)

Bug Fixes
*********

* Fix for shell completion and short options.  (Benoît PIERRE)

* Hooks daughter classes should always call the base constructor.
  (Alexander Belchenko, Vincent Ladeuil, #389648) 

* Improve "Binary files differ" hunk handling.  (Aaron Bentley, #436325)

* On Windows, do glob expansion at the command-line level (as is usually
  done in bash, etc.) This means that *all* commands get glob expansion
  (bzr status, bzr add, bzr mv, etc). It uses a custom command line
  parser, which allows us to know if a given section was quoted. It means
  you can now do ``bzr ignore "*.py"``.
  (John Arbash Meinel, #425510, #426410, #194450)

* Sanitize commit messages that come in from the '-m' flag. We translate
  '\r\n' => '\n' and a plain '\r' => '\n'. The storage layer doesn't
  allow those because XML store silently translate it anyway. (The parser
  auto-translates \r\n => \n in ways that are hard for us to catch.)

* Show correct branch and repository format descriptions in 
  ``bzr info -v`` on a smart server location.  (Andrew Bennetts, #196080)

* The fix for bug #186920 accidentally broke compatibility with python
  2.4.  (Vincent Ladeuil, #475585)

* Using ``Repository.get_commit_builder().record_iter_changes()`` now
  correctly sets ``self.inv_sha1`` to a sha1 string and
  ``self.new_inventory`` to an Inventory instance after calling
  ``self.finish_inventory()``. (Previously it accidently set both values
  as a tuple on ``self.inv_sha1``. This was missed because
  ``repo.add_revision`` ignores the supplied inventory sha1 and recomputes
  the sha1 from the repo directly. (John Arbash Meinel)

* Shelve command refuse to run if there is no real terminal.
  (Alexander Belchenko)

* Avoid unnecessarily flushing of trace file; it's now unbuffered at the
  Python level.  (Martin Pool)

Documentation
*************

* Include Japanese translations for documentation (Inada Naoki)

* New API ``ui_factory.make_output_stream`` to be used for sending bulk
  (rather than user-interaction) data to stdout.  This automatically
  coordinates with progress bars or other terminal activity, and can be
  overridden by GUIs.
  (Martin Pool, 493944)

Internals
*********

* Some of the core groupcompress functionality now releases the GIL before
  operation. Similar to how zlib and bz2 operate without the GIL in the
  core compression and decompression routines. (John Arbash Meinel)

Testing
*******

* -Dhpssvfs will now trigger on ``RemoteBzrDir._ensure_real``, providing
  more debugging of VFS access triggers. (Robert Collins)

* KnownFailure is now signalled to ``ExtendedTestResult`` using the same
  method that Python 2.7 uses - ``addExpectedFailure``. (Robert Collins)

* ``--parallel=fork`` is now compatible with --subunit.
  (Robert Collins, Vincent Ladeuil, #419776)

* TestNotApplicable is now handled within the TestCase.run method rather
  than being looked for within ``ExtendedTestResult.addError``. This
  provides better handling with other ``TestResult`` objects, degrading to
  sucess rather than error. (Robert Collins)

* The private method ``_testConcluded`` on ``ExtendedTestResult`` has been
  removed - it was empty and unused. (Robert Collins)

* UnavailableFeature is now handled within the TestCase.run method rather
  than being looked for within addError. If the Result object does not
  have an addNotSupported method, addSkip is attempted instead, and
  failing that addSuccess. (Robert Collins)

* When a TestResult does not have an addSkip method, skipped tests are now
  reported as successful tests, rather than as errors. This change is
  to make it possible to get a clean test run with a less capable
  TestResult. (Robert Collins)



bzr 2.1.0b2
###########

:Codename: a load off my mind
:2.1.0b2: 2009-11-02

This is our second feature-filled release since 2.0, pushing us down the
path to a 2.1.0. Once again, all bugfixes in 2.0.2 are present in 2.1.0b2.

Key highlights in this release are: improved handling of
failures-during-cleanup for commit, fixing a long-standing bug with
``bzr+http`` and shared repositories, all ``lp:`` urls to be resolved
behind proxies, and a new StaticTuple datatype, allowing us to reduce
memory consumption (50%) and garbage collector overhead (40% faster) for
many operations.

* A new ``--concurrency`` option has been added as well as an associated
  BZR_CONCURRENCY environment variable to specify the number of
  processes that can be run concurrently when running ``bzr selftest``. The
  command-line option overrides the environment variable if both are
  specified. If none is specified. the number of processes is obtained
  from the OS as before.  (Matt Nordhoff, Vincent Ladeuil)

Bug Fixes
*********

* ``bzr+http`` servers no longer give spurious jail break errors when
  serving branches inside a shared repository.  (Andrew Bennetts, #348308)

* Errors during commit are handled more robustly so that knock-on errors
  are less likely to occur, and will not obscure the original error if
  they do occur.  This fixes some causes of ``TooManyConcurrentRequests``
  and similar errors.  (Andrew Bennetts, #429747, #243391)

* Launchpad urls can now be resolved from behind proxies.
  (Gordon Tyler, Vincent Ladeuil, #186920)

* Reduce the strictness for StaticTuple, instead add a debug flag
  ``-Dstatic_tuple`` which will change apis to be strict and raise errors.
  This way, most users won't see failures, but developers can improve
  internals. (John Arbash Meinel, #471193)

* TreeTransform.adjust_path updates the limbo paths of descendants of adjusted
  files.  (Aaron Bentley)

* Unicode paths are now handled correctly and consistently by the smart
  server.  (Andrew Bennetts, Michael Hudson, #458762)

Improvements
************

* When reading index files, we now use a ``StaticTuple`` rather than a
  plain ``tuple`` object. This generally gives a 20% decrease in peak
  memory, and can give a performance boost up to 40% on large projects.
  (John Arbash Meinel)

* Peak memory under certain operations has been reduced significantly.
  (eg, 'bzr branch launchpad standalone' is cut in half)
  (John Arbash Meinel)

Documentation
*************

* Filtered views user documentation upgraded to refer to format 2a
  instead of pre-2.0 formats. (Ian Clatworthy)

API Changes
***********

* Remove deprecated ``CLIUIFactory``.  (Martin Pool)

* ``UIFactory`` now has new ``show_error``, ``show_message`` and
  ``show_warning`` methods, which can be hooked by non-text UIs.  
  (Martin Pool)

Internals
*********

* Added ``bzrlib._simple_set_pyx``. This is a hybrid between a Set and a
  Dict (it only holds keys, but you can lookup the object located at a
  given key). It has significantly reduced memory consumption versus the
  builtin objects (1/2 the size of Set, 1/3rd the size of Dict). This is
  used as the interning structure for StaticTuple objects.
  (John Arbash Meinel)

* ``bzrlib._static_tuple_c.StaticTuple`` is now available and used by
  the btree index parser and the chk map parser. This class functions
  similarly to ``tuple`` objects. However, it can only point to a limited
  collection of types.  (Currently StaticTuple, str, unicode, None, bool,
  int, long, float, but not subclasses).  This allows us to remove it from
  the garbage collector (it cannot be in a cycle), it also allows us to
  intern the objects. In testing, this can reduce peak memory by 20-40%,
  and significantly improve performance by removing objects from being
  inspected by the garbage collector.  (John Arbash Meinel)

* ``GroupCompressBlock._ensure_content()`` will now release the
  ``zlib.decompressobj()`` when the first request is for all of the
  content. (Previously it would only be released if you made a request for
  part of the content, and then all of it later.) This turns out to be a
  significant memory savings, as a ``zstream`` carries around approx 260kB
  of internal state and buffers. (For branching bzr.dev this drops peak
  memory from 382MB => 345MB.) (John Arbash Meinel)

* When streaming content between ``2a`` format repositories, we now clear
  caches from earlier versioned files. (So 'revisions' is cleared when we
  start reading 'inventories', etc.) This can have a significant impact on
  peak memory for initial copies (~200MB). (John Arbash Meinel)


bzr 2.0.2
#########

:Codename: after the scare
:2.0.2: 2009-11-02

The second in our "let's keep the stable bugfixes flowing" series. As
expected this has a few (~9) bugfixes relative to 2.0.1, and no major api
changes or features.

Bug Fixes
*********

* Avoid "NoneType has no attribute st_mode" error when files disappear
  from a directory while it's being read.  (Martin Pool, #446033)

* Content filters are now applied correctly after revert.
  (Ian Clatworthy)

* Diff parsing handles "Binary files differ" hunks.  (Aaron Bentley, #436325)

* Fetching from stacked pre-2a repository via a smart server no longer
  fails intermittently with "second push failed to complete".
  (Andrew Bennetts, #437626)

* Fix typos left after test_selftest refactoring.
  (Vincent Ladeuil, Matt Nordhoff, #461149)

* Fixed ``ObjectNotLocked`` errors during ``bzr log -r NNN somefile``.
  (Andrew Bennetts, #445171)
  
* PreviewTree file names are not limited by the encoding of the temp
  directory's filesystem. (Aaron Bentley, #436794)

Improvements
************

* ``bzr log`` now read-locks branches exactly once, so makes better use of
  data caches.  (Andrew Bennetts)

Documentation
*************

* Filtered views user documentation upgraded to refer to format 2a
  instead of pre-2.0 formats. (Ian Clatworthy)


bzr 2.1.0b1
###########

:Codename: While the cat is away
:2.1.0b1: 2009-10-14

This is the first development release in the new split "stable" and
"development" series. As such, the release is a snapshot of bzr.dev
without creating a release candidate first. This release includes a
fair amount of internal changes, with deprecated code being removed,
and several new feature developments. People looking for a stable code
base with only bugfixes should focus on the 2.0.1 release. All bugfixes
present in 2.0.1 are present in 2.1.0b1.

Highlights include support for ``bzr+ssh://host/~/homedir`` style urls,
finer control over the plugin search path via extended BZR_PLUGIN_PATH
syntax, visible warnings when extension modules fail to load, and improved
error handling during unlocking.


New Features
************

* Bazaar can now send mail through Apple OS X Mail.app. 
  (Brian de Alwis)

* ``bzr+ssh`` and ``bzr`` paths can now be relative to home directories
  specified in the URL.  Paths starting with a path segment of ``~`` are
  relative to the home directory of the user running the server, and paths
  starting with ``~user`` are relative to the home directory of the named
  user.  For example, for a user "bob" with a home directory of
  ``/home/bob``, these URLs are all equivalent:

  * ``bzr+ssh://bob@host/~/repo``
  * ``bzr+ssh://bob@host/~bob/repo``
  * ``bzr+ssh://bob@host/home/bob/repo``

  If ``bzr serve`` was invoked with a ``--directory`` argument, then no
  home directories outside that directory will be accessible via this
  method.

  This is a feature of ``bzr serve``, so pre-2.1 clients will
  automatically benefit from this feature when ``bzr`` on the server is
  upgraded.  (Andrew Bennetts, #109143)

* Extensions can now be compiled if either Cython or Pyrex is available.
  Currently Pyrex is preferred, but that may change in the future.
  (Arkanes)

* Give more control on BZR_PLUGIN_PATH by providing a way to refer to or
  disable the user, site and core plugin directories.
  (Vincent Ladeuil, #412930, #316192, #145612)

Bug Fixes
*********

* Bazaar's native protocol code now correctly handles EINTR, which most
  noticeably occurs if you break in to the debugger while connected to a
  bzr+ssh server.  You can now can continue from the debugger (by typing
  'c') and the process continues.  However, note that pressing C-\ in the
  shell may still kill the SSH process, which is bug 162509, so you must
  sent a signal to the bzr process specifically, for example by typing
  ``kill -QUIT PID`` in another shell.  (Martin Pool, #341535)

* ``bzr add`` in a tree that has files with ``\r`` or ``\n`` in the
  filename will issue a warning and skip over those files.
  (Robert Collins, #3918)

* ``bzr dpush`` now aborts if uncommitted changes (including pending merges)
  are present in the working tree. The configuration option ``dpush_strict``
  can be used to set the default for this behavior.
  (Vincent Ladeuil, #438158)

* ``bzr merge`` and ``bzr remove-tree`` now requires --force if pending
  merges are present in the working tree.
  (Vincent Ladeuil, #426344)

* Clearer message when Bazaar runs out of memory, instead of a ``MemoryError``
  traceback.  (Martin Pool, #109115)

* Don't give a warning on Windows when failing to import ``_readdir_pyx``
  as it is never built. (John Arbash Meinel, #430645)

* Don't restrict the command name used to run the test suite.
  (Vincent Ladeuil, #419950)

* ftp transports were built differently when the kerberos python module was
  present leading to obscure failures related to ASCII/BINARY modes.
  (Vincent Ladeuil, #443041)

* Network streams now decode adjacent records of the same type into a
  single stream, reducing layering churn. (Robert Collins)

* PreviewTree behaves correctly when get_file_mtime is invoked on an unmodified
  file. (Aaron Bentley, #251532)

* Registry objects should not use iteritems() when asked to use items().
  (Vincent Ladeuil, #430510)

* Weave based repositories couldn't be cloned when committers were using
  domains or user ids embedding '.sig'. Now they can.
  (Matthew Fuller, Vincent Ladeuil, #430868)

Improvements
************

* Revision specifiers can now be given in a more DWIM form, without
  needing explicit prefixes for specifiers like tags or revision id's.
  See ``bzr help revisionspec`` for full details.  (Matthew Fuller)

* Bazaar gives a warning before exiting, and writes into ``.bzr.log``, if 
  compiled extensions can't be loaded.  This typically indicates a
  packaging or installation problem.  In this case Bazaar will keep
  running using pure-Python versions, but this may be substantially
  slower.  The warning can be disabled by setting
  ``ignore_missing_extensions = True`` in ``bazaar.conf``.
  See also <https://answers.launchpad.net/bzr/+faq/703>.
  (Martin Pool, #406113, #430529)

* Secondary errors that occur during Branch.unlock and Repository.unlock
  no longer obscure the original error.  These methods now use a new
  decorator, ``only_raises``.  This fixes many causes of
  ``TooManyConcurrentRequests`` and similar errors.
  (Andrew Bennetts, #429747)

Documentation
*************

* Describe the new shell-like test feature. (Vincent Ladeuil)

* Help on hooks no longer says 'Not deprecated' for hooks that are
  currently supported. (Ian Clatworthy, #422415)

API Changes
***********

* ``bzrlib.user_encoding`` has been removed; use
  ``bzrlib.osutils.get_user_encoding`` instead.  (Martin Pool)

* ``bzrlib.tests`` now uses ``stopTestRun`` for its ``TestResult``
  subclasses - the same as python's unittest module. (Robert Collins)
  
* ``diff._get_trees_to_diff`` has been renamed to 
  ``diff.get_trees_and_branches_to_diff``. It is now a public API, and it 
  returns the old and new branches. (Gary van der Merwe)

* ``bzrlib.trace.log_error``, ``error`` and ``info`` have been deprecated.
  (Martin Pool)

* ``MutableTree.has_changes()`` does not require a tree parameter anymore. It
  now defaults to comparing to the basis tree. It now checks for pending
  merges too.  ``Merger.check_basis`` has been deprecated and replaced by the
  corresponding has_changes() calls. ``Merge.compare_basis``,
  ``Merger.file_revisions`` and ``Merger.ensure_revision_trees`` have also
  been deprecated.
  (Vincent Ladeuil, #440631)

* ``ProgressTask.note`` is deprecated.
  (Martin Pool)

Internals
*********

* Added ``-Drelock`` debug flag.  It will ``note`` a message every time a
  repository or branch object is unlocked then relocked the same way.
  (Andrew Bennetts)
  
* ``BTreeLeafParser.extract_key`` has been tweaked slightly to reduce
  mallocs while parsing the index (approx 3=>1 mallocs per key read).
  This results in a 10% speedup while reading an index.
  (John Arbash Meinel)

* The ``bzrlib.lsprof`` module has a new class ``BzrProfiler`` which makes
  profiling in some situations like callbacks and generators easier.
  (Robert Collins)

Testing
*******

* Passing ``--lsprof-tests -v`` to bzr selftest will cause lsprof output to
  be output for every test. Note that this is very verbose! (Robert Collins)

* Setting ``BZR_TEST_PDB=1`` when running selftest will cause a pdb
  post_mortem to be triggered when a test failure occurs. (Robert Collins)

* Shell-like tests can now be written. Code in ``bzrlib/tests/script.py`` ,
  documentation in ``developers/testing.txt`` for details.
  (Vincent Ladeuil)

* Some tests could end up with the same id, that was dormant for
  a long time.
  (Vincent Ladeuil, #442980)

* Stop showing the number of tests due to missing features in the test
  progress bar.  (Martin Pool)

* Test parameterisation now does a shallow copy, not a deep copy of the test
  to be parameterised. This is not expected to break external use of test
  parameterisation, and is substantially faster. (Robert Collins)

* Tests that try to open a bzr dir on an arbitrary transport will now
  fail unless they have explicitly permitted the transport via
  ``self.permit_url``. The standard test factories such as ``self.get_url``
  will permit the urls they provide automatically, so only exceptional
  tests should need to do this. (Robert Collins)

* The break-in test no longer cares about clean shutdown of the child,
  instead it is happy if the debugger starts up. (Robert  Collins)

* The full test suite is expected to pass when the C extensions are not
  present. (Vincent Ladeuil, #430749)


bzr 2.0.1
#########

:Codename: Stability First
:2.0.1: 2009-10-14

The first of our new ongoing bugfix-only stable releases has arrived. It
includes a collection of 12 bugfixes applied to bzr 2.0.0, but does not
include any of the feature development in the 2.1.0 series.


Bug Fixes
*********

* ``bzr add`` in a tree that has files with ``\r`` or ``\n`` in the
  filename will issue a warning and skip over those files.
  (Robert Collins, #3918)

* bzr will attempt to authenticate with SSH servers that support
  ``keyboard-interactive`` auth but not ``password`` auth when using
  Paramiko.   (Andrew Bennetts, #433846)

* Fixed fetches from a stacked branch on a smart server that were failing
  with some combinations of remote and local formats.  This was causing
  "unknown object type identifier 60" errors.  (Andrew Bennetts, #427736)

* Fixed ``ObjectNotLocked`` errors when doing some log and diff operations
  on branches via a smart server.  (Andrew Bennetts, #389413)

* Handle things like ``bzr add foo`` and ``bzr rm foo`` when the tree is
  at the root of a drive. ``osutils._cicp_canonical_relpath`` always
  assumed that ``abspath()`` returned a path that did not have a trailing
  ``/``, but that is not true when working at the root of the filesystem.
  (John Arbash Meinel, Jason Spashett, #322807)

* Hide deprecation warnings for 'final' releases for python2.6.
  (John Arbash Meinel, #440062)

* Improve the time for ``bzr log DIR`` for 2a format repositories.
  We had been using the same code path as for <2a formats, which required
  iterating over all objects in all revisions.
  (John Arbash Meinel, #374730)

* Make sure that we unlock the tree if we fail to create a TreeTransform
  object when doing a merge, and there is limbo, or pending-deletions
  directory.  (Gary van der Merwe, #427773)

* Occasional IndexError on renamed files have been fixed. Operations that
  set a full inventory in the working tree will now go via the
  apply_inventory_delta code path which is simpler and easier to
  understand than dirstates set_state_from_inventory method. This may
  have a small performance impact on operations built on _write_inventory,
  but such operations are already doing full tree scans, so no radical
  performance change should be observed. (Robert Collins, #403322)

* Retrieving file text or mtime from a _PreviewTree has good performance when
  there are many changes.  (Aaron Bentley)

* The CHK index pages now use an unlimited cache size. With a limited
  cache and a large project, the random access of chk pages could cause us
  to download the entire cix file many times.
  (John Arbash Meinel, #402623)

* When a file kind becomes unversionable after being added, a sensible
  error will be shown instead of a traceback. (Robert Collins, #438569)

Documentation
*************

* Improved README. (Ian Clatworthy)

* Improved upgrade documentation for Launchpad branches.
  (Barry Warsaw)


bzr 2.0.0
#########

:2.0.0: 2009-09-22
:Codename: Instant Karma

This release of Bazaar makes the 2a (previously 'brisbane-core') format
the default when new branches or repositories are created.  This format is
substantially smaller and faster for many operations.  Most of the work in
this release focuses on bug fixes and stabilization, covering both 2a and
previous formats.  (See the Upgrade Guide for information on migrating
existing projects.)

This release also improves the documentation content and presentation,
including adding Windows HtmlHelp manuals.

The Bazaar team decided that 2.0 will be a long-term supported release,
with bugfix-only 2.0.x releases based on it, continuing for at least six
months or until the following stable release.

Changes from 2.0.0rc2 to final
******************************

* Officially branded as 2.0.0 rather than 2.0 to clarify between things
  that "want to happen on the 2.0.x stable series" versus things that want
  to "land in 2.0.0". (Changes how bzrlib._format_version_tuple() handles
  micro = 0.) (John Arbash Meinel)


bzr 2.0.0rc2
############

:2.0.0rc2: 2009-09-10

New Features
************

* Added post_commit hook for mutable trees. This allows the keywords
  plugin to expand keywords on files changed by the commit.
  (Ian Clatworthy, #408841)

Bug Fixes
*********

* Bazaar's native protocol code now correctly handles EINTR, which most
  noticeably occurs if you break in to the debugger while connected to a
  bzr+ssh server.  You can now can continue from the debugger (by typing
  'c') and the process continues.  However, note that pressing C-\ in the
  shell may still kill the SSH process, which is bug 162509, so you must
  sent a signal to the bzr process specifically, for example by typing
  ``kill -QUIT PID`` in another shell.  (Martin Pool, #341535)

* ``bzr check`` in pack-0.92, 1.6 and 1.9 format repositories will no
  longer report incorrect errors about ``Missing inventory ('TREE_ROOT', ...)``
  (Robert Collins, #416732)

* ``bzr info -v`` on a 2a format still claimed that it was a "Development
  format" (John Arbash Meinel, #424392)

* ``bzr log stacked-branch`` shows the full log including
  revisions that are in the fallback repository. (Regressed in 2.0rc1).
  (John Arbash Meinel, #419241)

* Clearer message when Bazaar runs out of memory, instead of a ``MemoryError``
  traceback.  (Martin Pool, #109115)

* Conversion to 2a will create a single pack for all the new revisions (as
  long as it ran without interruption). This improves both ``bzr upgrade``
  and ``bzr pull`` or ``bzr merge`` from local branches in older formats.
  The autopack logic that occurs every 100 revisions during local
  conversions was not returning that pack's identifier, which resulted in
  the partial packs created during the conversion not being consolidated
  at the end of the conversion process. (Robert Collins, #423818)

* Fetches from 2a to 2a are now again requested in 'groupcompress' order.
  Groups that are seen as 'underutilized' will be repacked on-the-fly.
  This means that when the source is fully packed, there is minimal
  overhead during the fetch, but if the source is poorly packed the result
  is a fairly well packed repository (not as good as 'bzr pack' but
  good-enough.) (Robert Collins, John Arbash Meinel, #402652)

* Fix a potential segmentation fault when doing 'log' of a branch that had
  ghosts in its mainline.  (Evaluating None as a tuple is bad.)
  (John Arbash Meinel, #419241)

* ``groupcompress`` sort order is now more stable, rather than relying on
  ``topo_sort`` ordering. The implementation is now
  ``KnownGraph.gc_sort``. (John Arbash Meinel)

* Local data conversion will generate correct deltas. This is a critical
  bugfix vs 2.0rc1, and all 2.0rc1 users should upgrade to 2.0rc2 before
  converting repositories. (Robert Collins, #422849)

* Network streams now decode adjacent records of the same type into a
  single stream, reducing layering churn. (Robert Collins)

* Prevent some kinds of incomplete data from being committed to a 2a
  repository, such as revisions without inventories, a missing chk_bytes
  record for an inventory, or a missing text referenced by an inventory.
  (Andrew Bennetts, #423506, #406687)
  
Documentation
*************

* Fix assertion error about "_remember_remote_is_before" when pushing to
  older smart servers.
  (Andrew Bennetts, #418931)

* Help on hooks no longer says 'Not deprecated' for hooks that are
  currently supported. (Ian Clatworthy, #422415)

* PDF and CHM (Windows HtmlHelp) formats are now supported for the
  user documentation. The HTML documentation is better broken up into
  topics. (Ian Clatworthy)

* The developer and foreign language documents are now separated
  out so that searching in the HTML and CHM files produces more
  useful results. (Ian Clatworthy)

* The main table of contents now provides links to the new Migration Docs
  and Plugins Guide. (Ian Clatworthy)


bzr 2.0.0rc1
############

:Codename: no worries
:2.0.0rc1: 2009-08-26

Compatibility Breaks
********************

* The default format for bzr is now ``2a``. This format brings many
  significant performance and size improvements. bzr can pull from
  any existing repository into a ``2a`` one, but can only transfer
  from ``2a`` into ``rich-root`` repositories. The Upgrade guide
  has more information about this change. (Robert Collins)

* On Windows auto-detection of Putty's plink.exe is disabled.
  Default SSH client for Windows is paramiko. User still can force
  usage of plink if explicitly set environment variable BZR_SSH=plink.
  (#414743, Alexander Belchenko)

New Features
************

* ``bzr branch --switch`` can now switch the checkout in the current directory
  to the newly created branch. (Lukáš Lalinský)

Bug Fixes
*********

* Further tweaks to handling of ``bzr add`` messages about ignored files.
  (Jason Spashett, #76616)

* Fetches were being requested in 'groupcompress' order, but weren't
  recombining the groups. Thus they would 'fragment' to get the correct
  order, but not 'recombine' to actually benefit from it. Until we get
  recombining to work, switching to 'unordered' fetches avoids the
  fragmentation. (John Arbash Meinel, #402645)

* Fix a pycurl related test failure on karmic by recognizing an error
  raised by newer versions of pycurl.
  (Vincent Ladeuil, #306264)

* Fix a test failure on karmic by making a locale test more robust.
  (Vincent Ladeuil, #413514)

* Fix IndexError printing CannotBindAddress errors.
  (Martin Pool, #286871)

* Fix "Revision ... not present" errors when upgrading stacked branches,
  or when doing fetches from a stacked source to a stacked target.
  (Andrew Bennetts, #399140)

* ``bzr branch`` of 2a repositories over HTTP is much faster.  bzr now
  batches together small fetches from 2a repositories, rather than
  fetching only a few hundred bytes at a time.
  (Andrew Bennetts, #402657)

Improvements
************

* A better description of the platform is shown in crash tracebacks, ``bzr
  --version`` and ``bzr selftest``.
  (Martin Pool, #409137)

* bzr can now (again) capture crash data through the apport library, 
  so that a single human-readable file can be attached to bug reports.
  This can be disabled by using ``-Dno_apport`` on the command line, or by
  putting ``no_apport`` into the ``debug_flags`` section of
  ``bazaar.conf``.
  (Martin Pool, Robert Collins, #389328)

* ``bzr push`` locally on windows will no longer give a locking error with
  dirstate based formats. (Robert Collins)

* ``bzr shelve`` and ``bzr unshelve`` now work on windows.
  (Robert Collins, #305006)

* Commit of specific files no longer prevents using the iter_changes
  codepath. On 2a repositories, commit of specific files should now be as
  fast, or slightly faster, than a full commit. (Robert Collins)

* The internal core code that handles specific file operations like
  ``bzr st FILENAME`` or ``bzr commit FILENAME`` has been changed to
  include the parent directories if they have altered, and when a
  directory stops being a directory its children are always included. This
  fixes a number of causes for ``InconsistentDelta`` errors, and permits
  faster commit of specific paths. (Robert Collins, #347649)

Documentation
*************

* New developer documentation for content filtering.
  (Martin Pool)

API Changes
***********

* ``bzrlib.shelf_ui`` has had the ``from_args`` convenience methods of its
  classes changed to manage lock lifetime of the trees they open in a way
  consistent with reader-exclusive locks. (Robert Collins, #305006)

Testing
*******

bzr 1.18.1
##########

:Codename:     nein nein nein!
:1.18.1:       2009-09-09

This release fixes two small but worthwhile bugs relevant to users on
Microsoft Windows: some commands that failed on with locking errors will
now work, and a bug that caused poor performance after committing a file
with line-ending conversion has now been fixed.  It also fixes a bug in
pushing to older servers.

Bug Fixes
*********

* Fixed a problem where using content filtering and especially end-of-line
  conversion will commit too many copies a file.
  (Martin Pool, #415508)

* Fix assertion error about ``_remember_remote_is_before`` in
  ``set_tags_bytes`` when pushing to older smart servers.  
  (Andrew Bennetts, Alexander Belchenko, #418931)

Improvements
************

* ``bzr push`` locally on Windows will no longer give a locking error with
  dirstate based formats. (Robert Collins)

* ``bzr shelve`` and ``bzr unshelve`` now work on Windows.
  (Robert Collins, #305006)

API Changes
***********

* ``bzrlib.shelf_ui`` has had the ``from_args`` convenience methods of its
  classes changed to manage lock lifetime of the trees they open in a way
  consistent with reader-exclusive locks. (Robert Collins, #305006)

* ``Tree.path_content_summary`` may return a size of None, when called on
  a tree with content filtering where the size of the canonical form
  cannot be cheaply determined.  (Martin Pool)

* When manually creating transport servers in test cases, a new helper
  ``TestCase.start_server`` that registers a cleanup and starts the server
  should be used. (Robert Collins)

bzr 1.18
########

Compatibility Breaks
********************

* Committing directly to a stacked branch from a lightweight checkout will
  no longer work. In previous versions this would appear to work but would
  generate repositories with insufficient data to create deltas, leading
  to later errors when branching or reading from the repository.
  (Robert Collins, bug #375013)

New Features
************

Bug Fixes
*********

* Fetching from 2a branches from a version-2 bzr protocol would fail to
  copy the internal inventory pages from the CHK store. This cannot happen
  in normal use as all 2a compatible clients and servers support the
  version-3 protocol, but it does cause test suite failures when testing
  downlevel protocol behaviour. (Robert Collins)

* Fix a test failure on karmic by making a locale test more robust.
  (Vincent Ladeuil, #413514)

* Fixed "Pack ... already exists" error when running ``bzr pack`` on a
  fully packed 2a repository.  (Andrew Bennetts, #382463)

* Further tweaks to handling of ``bzr add`` messages about ignored files.
  (Jason Spashett, #76616)

* Properly handle fetching into a stacked branch while converting the
  data, especially when there are also ghosts. The code was filling in
  parent inventories incorrectly, and also not handling when one of the
  parents was a ghost. (John Arbash Meinel, #402778, #412198)

* ``RemoteStreamSource.get_stream_for_missing_keys`` will fetch CHK
  inventory pages when appropriate (by falling back to the vfs stream
  source).  (Andrew Bennetts, #406686)

* StreamSource generates rich roots from non-rich root sources correctly
  now.  (Andrew Bennetts, #368921)

* When deciding whether a repository was compatible for upgrading or
  fetching, we previously incorrectly checked the default repository
  format for the bzrdir format, rather than the format that was actually
  present on disk.  (Martin Pool, #408824)

Improvements
************

* A better description of the platform is shown in crash tracebacks, ``bzr
  --version`` and ``bzr selftest``.
  (Martin Pool, #409137)

* Cross-format fetches (such as between 1.9-rich-root and 2a) via the
  smart server are more efficient now.  They send inventory deltas rather
  than full inventories.  The smart server has two new requests,
  ``Repository.get_stream_1.19`` and ``Repository.insert_stream_1.19`` to
  support this.  (Andrew Bennetts, #374738, #385826)

* Extracting the full ancestry and computing the ``merge_sort`` is now
  significantly faster. This effects things like ``bzr log -n0``. (For
  example, ``bzr log -r -10..-1 -n0 bzr.dev`` is 2.5s down to 1.0s.
  (John Arbash Meinel)

Documentation
*************

API Changes
***********

Internals
*********

* ``-Dstrict_locks`` can now be used to check that read and write locks
  are treated properly w.r.t. exclusivity. (We don't try to take an OS
  read lock on a file that we already have an OS write lock on.) This is
  now set by default for all tests, if you have a test which cannot be
  fixed, you can use ``self.thisFailsStrictLockCheck()`` as a
  compatibility knob. (John Arbash Meinel)

* InterDifferingSerializer is now only used locally.  Other fetches that
  would have used InterDifferingSerializer now use the more network
  friendly StreamSource, which now automatically does the same
  transformations as InterDifferingSerializer.  (Andrew Bennetts)

* ``KnownGraph`` now has a ``.topo_sort`` and ``.merge_sort`` member which
  are implemented in pyrex and significantly faster. This is exposed along
  with ``CombinedGraphIndex.find_ancestry()`` as
  ``VersionedFiles.get_known_graph_ancestry(keys)``.
  (John Arbash Meinel)

* RemoteBranch.open now honours ignore_fallbacks correctly on bzr-v2
  protocols. (Robert Collins)

* The index code now has some specialized routines to extract the full
  ancestry of a key in a more efficient manner.
  ``CombinedGraphIndex.find_ancestry()``. (Time to get ancestry for
  bzr.dev drops from 1.5s down to 300ms. For OOo from 33s => 10.5s) (John
  Arbash Meinel)

Testing
*******

* Install the test ssl certificate and key so that installed bzr
  can run the https tests. (Denys Duchier, #392401)
  

bzr 1.18rc1
###########

:Codename: little traveller
:1.18:    2009-08-20
:1.18rc1: 2009-08-10

This release of Bazaar marches on towards the 2.0 release in which the 2a
'brisbane-core' format becomes generally recommended.  Most of the work in
this release now focusses on bug fixes and stabilization, covering both 2a
and previous formats.  There is a new text-mode interactive merge feature,
a new guide to migration to 2a format in the user documentation, and
pushing branches to a smart server is now much faster.  

The Bazaar team decided that 2.0 will be a long-term supported release,
with bugfix-only releases based on it continuing for at least six months
or until the following stable release.

There are no changes from 1.18rc1 to 1.18.

New Features
************

* ``bzr merge --interactive`` applies a user-selected portion of the
  merge.  The UI is similar to ``shelve``.  (Aaron Bentley)

* ``bzr reconfigure`` now takes options ``--stacked-on URL`` and
  ``--unstacked`` to change stacking of a branch.
  (Martin Pool, #391411)

Bug Fixes
*********

* Annotating on a stacked branch will now succeed in simple scenarios.
  There are still some complex scenarios where it will fail (bug #399884)
  (John Arbash Meinel, #393366)

* A progress bar is no longer left dangling when ``bzr selftest``
  completes, and the progress bar updates with zero latency so the
  displayed test name is always the one that's actually running.
  (Martin Pool, #123688)

* Authenticating against an ssh server now uses ``auth_none`` to determine
  if password authentication is even supported. This fixes a bug where
  users would be prompted for a launchpad password, even though launchpad
  only supports publickey authentication. (John Arbash Meinel, #375867)

* BranchBuilder now accepts timezone to avoid test failures in countries far
  from GMT. (Vincent Ladeuil, #397716)

* ``bzr commit`` no longer saves the unversioning of missing files until
  the commit has completed on the branch. This means that aborting a
  commit that found a missing file will leave the tree unedited.
  (Robert Collins, #282402)

* ``bzr mv`` no longer takes out branch locks, which allows it to work
  when the branch is readonly. (Robert Collins, #216541)

* ``bzr revert .`` no longer generates an InconsistentDelta error when
  there are missing subtrees. (Robert Collins, #367632)

* ``bzr send`` now generates valid bundles with ``--2a`` formats. However,
  do to internal changes necessary to support this, older clients will
  fail when trying to insert them. For newer clients, the bundle can be
  used to apply the changes to any rich-root compatible format.
  (John Arbash Meinel, #393349)

* Cope with FTP servers that don't support restart/append by falling back
  to reading and then rewriting the whole file, such as TahoeLAFS.  (This
  fallback may be slow for some access patterns.)  (Nils Durner, #294709)

* Encode the paths in ``mbcs`` encoding on Windows when spawning an
  external diff client. This at least allows supporting filenames that are
  not ascii, but are present in the current locale. Ideally we would be
  able to pass the Unicode path, but that would be client dependent.
  (John Arbash Meinel, #382709)

* Fix a compile bug on Solaris having to do with const and
  pointer-to-pointers. (John Arbash Meinel, #408441)

* Fixed a NameError that occurs when merging or pulling from a URL that
  causes a redirection loop when bzr tries to read a URL as a bundle.
  (Andrew Bennetts, #400847)

* Fix ``AttributeError: 'TestUIFactory' object has no attribute 'tick'``
  running send and similar commands on 2a formats.
  (Martin Pool, #408201)
  
* Fix crash in some invocations of ``bzr status`` in format 2a.
  (Martin Pool, #403523)

* Fixed export to existing directory: if directory is empty then export 
  will succeed, otherwise it fails with error.
  (Alexander Belchenko, #406174)

* Fixed spurious "Source branch does not support stacking" warning when
  pushing. (Andrew Bennetts, #388908)

* Fixed spurious transport activity indicator appearing while tests are
  running.  (Martin Pool, #343532)

* Merge now correctly handles empty right-hand revision specs.
  (Aaron Bentley, #333961)

* Renames to lexographically lower basenames in trees that have never been
  committed to will no longer corrupt the dirstate. This was caused by an
  bug in the dirstate update_minimal method. (Robert Collins, #395556)

* Requests for unknown methods no longer cause the smart server to log
  lots of backtraces about ``UnknownSmartMethod``, ``do_chunk`` or
  ``do_end``.  (Andrew Bennetts, #338561)

* Shelve will not shelve the initial add of the tree root.  (Aaron Bentley)

* Streaming from bzr servers where there is a chain of stacked branches
  (A stacked on B stacked on C) will now work. (Robert Collins, #406597)

* The environment variable ``BZR_PROGRESS_BAR`` set to either ``text`` or ``none``
  always forces progress bars either on or off respectively.  Otherwise,
  they're turned on if ``TERM`` is not ``dumb`` and stderr is a terminal.
  bzr always uses the 'text' user interface when run as a command, so
  ``BZR_USE_TEXT_UI`` is no longer needed.
  (Martin Pool, #339385, #387717)

* The optional ``_knit_load_data_pyx`` C extension was never being
  imported.  This caused significant slowdowns when reading data from
  repositories.  (Andrew Bennetts, #405653)
  
* The ``--hardlink`` option to ``branch`` and ``checkout`` is not
  supported at the moment on workingtree formats that can do content
  filtering.  (See <https://bugs.edge.launchpad.net/bzr/+bug/408193>.)
  bzr now says so, rather than just ignoring the option.  (Martin Pool)

* There was a bug in ``osutils.relpath`` that was only triggered on
  Windows. Essentially if you were at the root of a drive, and did
  something to a branch/repo on another drive, we would go into an
  infinite loop while trying to find a 'relative path'.
  (John Arbash Meinel, #394227)

* ``WorkingTree4.unversion`` will no longer fail to unversion ids which
  were present in a parent tree but renamed in the working tree.
  (Robert Collins, #187207)

Improvements
************

* Can now rename/move files even if they have been removed from the inventory.
  (Marius Kruger)

* Pushing branches with tags via ``bzr://`` and ``bzr+ssh://`` is much
  faster, using a new ``Branch.set_tags_bytes`` smart server verb rather
  than VFS methods.  For example, pushes of small branches with tags take
  11 rather than 18 smart server requests.  (Andrew Bennetts, #398608)

* Sending Ctrl-Break on Windows will now drop you into the debugger, in
  the same way that sending Ctrl-\\ does on other platforms.
  (John Arbash Meinel)

Documentation
*************

* Added Bazaar 2.0 Upgrade Guide. (Ian Clatworthy)

API Changes
***********

* ``CLIUIFactory`` is deprecated; use ``TextUIFactory`` instead if you
  need to subclass or create a specific class, or better yet the existing
  ``make_ui_for_terminal``.  ``SilentUIFactory`` is clarified to do no
  user interaction at all, rather than trying to read from stdin but not
  writing any output, which would be strange if reading prompts or
  passwords.  (Martin Pool)

* New TransformPreview.commit() allows committing without a working tree.
  (Aaron Bentley)

* ``pb`` parameter to ``TextTestResult`` is deprecated and ignored.
  (Martin Pool)

* ProgressTasks now prefer to talk direct to their ProgressView not to the
  UIFactory. 
  (Martin Pool)

* ``WorkingTree._check`` now requires a references dict with keys matching
  those returned by ``WorkingTree._get_check_refs``. (Robert Collins)

Internals
*********

* ``CHKInventory.path2id`` uses the parent_id to basename hash to avoid
  reading the entries along the path, reducing work to lookup ids from
  paths. (Robert Collins)

* ``CHKMap.apply_delta`` now raises ``InconsistentDelta`` if a delta adds
  as new a key which was already mapped. (Robert Collins)

* Inventory delta application catches more cases of corruption and can
  prevent corrupt deltas from affecting consistency of data structures on
  disk. (Robert Collins)

* --subunit support now adds timestamps if the subunit version supports
  it. (Robert Collins)

* The Windows all-in-one installer now bundles the PyQt image format
  plugins, which allows previewing more images as part of 'qdiff'.
  (Alexander Belchenko)


Testing
*******

* Merge directive cherrypick tests must use the same root id.
  (Martin Pool, #409684)

* Spurious failure in ``check`` tests on rich-root formats fixed.
  (Martin Pool, #408199)

* The ``bzrlib.tests.TextTestRunner`` will no longer call
  ``countTestsCases`` on the test being run. Progress information is
  instead handled by having the test passed in call ``result.progress``
  before running its contents. This improves the behaviour when using
  ``TextTestRunner`` with test suites that don't support
  ``countTestsCases``. (Robert Collins)


bzr 1.17.1 (unreleased)
#######################

Bug Fixes
*********

* The optional ``_knit_load_data_pyx`` C extension was never being
  imported.  This caused significant slowdowns when reading data from
  knit format repositories.  (Andrew Bennetts, #405653)
  

bzr 1.17
########
:Codename: so-late-its-brunch
:1.17rc1: 2009-07-13
:1.17: 2009-07-20


Bazaar continues to blaze a straight and shining path to the 2.0 release and
the elevation of the ``2a`` beta format to the full glory of "supported and
stable".

Highlights in this release include greatly reduced memory consumption during
commits, faster ``ls``, faster ``annotate``, faster network operations if
you're specifying a revision number and the final destruction of those
annoying progress bar artifacts.


Changes from 1.17rc1 to 1.17final
*********************************

* Change an extension to call the python ``frozenset()`` rather than the C
  api ``PyFrozenSet_New``. It turns out that python2.4 did not expose the
  C api. (John Arbash Meinel, #399366)

* Fixes for the Makefile and the rename of ``generate_docs.py`` to
  ``tools/generate_docs.py`` to allow everything to be built on Windows.
  (John Arbash Meinel, #399356)

* ``bzr serve`` once again applies a ``ChrootServer`` to the given
  directory before serving it. (Andrew Bennetts, #400535)


Compatibility Breaks
********************

* ``bzr register-branch`` from the Launchpad plugin now refers to "project"
  instead of "product" which is the correct Launchpad terminology.  The
  --product option is deprecated and users should switch to using --project.
  (Neil Martinsen-Burrell, #238764)


New Features
************

* ``bzr push`` now aborts if uncommitted changes (including pending merges)
  are present in the working tree (if one is present) and no revision is
  specified. The configuration option ``push_strict`` can be used to set the
  default for this behavior.  (Vincent Ladeuil, #284038, #322808, #65286)

* ``bzr revno`` and ``bzr revision-info`` now have a ``--tree`` option to
  show revision info for the working tree instead of the branch.
  (Matthew Fuller, John Arbash Meinel)

* ``bzr send`` now aborts if uncommitted changes (including pending merges)
  are present in the working tree and no revision is specified. The
  configuration option ``send_strict`` can be used to set the default for this
  behavior.
  (Vincent Ladeuil, #206577)

* ``bzr switch --create-branch/-b`` can now be used to create and switch
  to a new branch. Supplying a name without a ``/`` will create the branch
  relative to the existing branch. (similar to how ``bzr switch name``
  works when the branch already exists.) (John Arbash Meinel)


Bug Fixes
*********

* Accept uppercase "Y/N" to prompts such as from break lock. 
  (#335182, Tim Powell, Martin Pool)

* Add documentation about diverged branches and how to fix them in the
  centralized workflow with local commits.  Mention ``bzr help
  diverged-branches`` when a push fails because the branches have
  diverged.  (Neil Martinsen-Burrell, #269477)

* Annotate would sometimes 'latch on' to trivial lines, causing important
  lines to be incorrectly annotated. (John Arbash Meinel, #387952)

* Automatic format upgrades triggered by default stacking policies on a
  1.16rc1 (or later) smart server work again.
  (Andrew Bennetts, #388675)

* Avoid progress bar artifacts being left behind on the screen.
  (Martin Pool, #321935)

* Better message in ``bzr split`` error suggesting a rich root format.
  (Neil Martinsen-Burrell, #220067)

* ``Branch.set_append_revisions_only`` now works with branches on a smart
  server. (Andrew Bennetts, #365865)

* By default, ``bzr branch`` will fail if the target directory exists, but
  does not already have a control directory.  The flag ``--use-existing-dir``
  will allow operation to proceed.  (Alexander Belchenko, #307554)

* ``bzr ls DIR --from-root`` now shows only things in DIR, not everything.
  (Ian Clatworthy)

* Fetch between repositories does not error if they have inconsistent data
  that should be irrelevant to the fetch operation. (Aaron Bentley)

* Fix ``AttributeError`` exception when reconfiguring lightweight checkout 
  of a remote repository.
  (Jelmer Vernooij, #332194)

* Fix bug in decoding v3 smart server messages when receiving multiple
  lots of excess bytes after an end-of-message.
  (Andrew Bennetts)

* Force deletion of readonly files during merge, update and other tree
  transforms.
  (Craig Hewetson, Martin Pool, #218206)

* Force socket shutdown in threaded http test servers to avoid client hangs
  (pycurl).  (Vincent Ladeuil, #383920).

* ``LRUCache`` will maintain the linked list pointers even if a nodes
  cleanup function raises an exception. (John Arbash Meinel, #396838)

* Progress bars are now suppressed again when the environment variable
  ``BZR_PROGRESS_BAR`` is set to ``none``.
  (Martin Pool, #339385)

* Reduced memory consumption during ``bzr commit`` of large files. For
  pre 2a formats, should be down to ~3x the size of a file.
  For ``--2a`` format repositories, it is down to the size of the file
  content plus the size of the compressed text.  Related to bug #109114.
  (John Arbash Meinel)

* Set hidden attribute on .bzr directory below unicode path should never
  fail with error. The operation should succeed even if bzr unable to set 
  the attribute.  (Alexander Belchenko, related to bug #335362).
  
* Stacking will no longer accept requests to stack on the same
  branch/repository. Existing branches that incorrectly reference the same
  repository in a stacking configuration will now raise
  UnstackableLocationError when the branch is opened. This can be fixed by
  removing the stacking location inside ``.bzr/branch``.
  (Robert Collins, #376243)

* The ``log+`` decorator, useful in debugging or profiling, could cause
  "AttributeError: 'list' object has no attribute 'next'".  This is now
  fixed.  The log decorator no longer shows the elapsed time or transfer
  rate because they're available in the log prefixes and the transport
  activity display respectively.
  (Martin Pool, #340347)

* Unshelve works correctly when multiple zero-length files are present on
  the shelf. (Aaron Bentley, #363444)

* Progress bars no longer show the network transport scheme or direction.
  (Martin Pool)

* launchpad-login now respects the 'verbose' option.
  (Jonathan Lange, #217031)


Internals
*********

* ``bzrlib.user_encoding`` is now officially deprecated. It is not
  possible to write a deprecation wrapper, but the variable will be
  removed in the near future. Use ``bzrlib.osutils.get_user_encoding()``
  instead. (Alexander Belchenko)

* Command lookup has had hooks added. ``bzrlib.Command.hooks`` has
  three new hook points: ``get_command``, ``get_missing_command`` and
  ``list_commands``, which allow just-in-time command name provision
  rather than requiring all command names be known a-priori.
  (Robert Collins)

* ``get_app_path`` from win32utils.py now supports REG_EXPAND_SZ data type
  and can read path to wordpad.exe. (Alexander Belchenko, #392046)

* ``graph.KnownGraph`` has been added. This is a class that can give
  answers to ``heads()`` very quickly. However, it has the assumption that
  the whole graph has already been loaded. This is true during
  ``annotate`` so it is used there with good success (as much as 2x faster
  for files with long ancestry and 'cherrypicked' changes.)
  (John Arbash Meinel, Vincent Ladeuil)

* OS file locks are now taken out using ``CreateFile`` rather than
  ``LockFileEx`` on Windows. The locking remains exclusive with
  ``LockFileEx`` but now it also works on older versions of Windows (such
  as Win98). (Martin <gzlist>)

* pack <=> pack fetching is now done via a ``PackStreamSource`` rather
  than the ``Packer`` code. The user visible change is that we now
  properly fetch the minimum number of texts for non-smart fetching.
  (John Arbash Meinel)


* ``VersionedFiles._add_text`` is a new api that lets us insert text into
  the repository as a single string, rather than a list of lines. This can
  improve memory overhead and performance of committing large files.
  (Currently a private api, used only by commit). (John Arbash Meinel)


Improvements
************

* ``bzr annotate`` can now be significantly faster. The time for
  ``bzr annotate NEWS`` is down to 7s from 22s in 1.16. Files with long
  histories and lots of 'duplicate insertions' will be improved more than
  others. (John Arbash Meinel, Vincent Ladeuil)

* ``bzr ls`` is now faster. On OpenOffice.org, the time drops from 2.4
  to 1.1 seconds. The improvement for ``bzr ls -r-1`` is more
  substantial dropping from 54.3 to 1.1 seconds. (Ian Clatworthy)

* Improve "Path(s) are not versioned" error reporting for some commands.
  (Benoît PIERRE)

* Initial commit performance in ``--2a`` repositories has been improved by
  making it cheaper to build the initial CHKMap. (John Arbash Meinel)

* Resolving a revno to a revision id on a branch accessed via ``bzr://``
  or ``bzr+ssh://`` is now much faster and involves no VFS operations.
  This speeds up commands like ``bzr pull -r 123``.  (Andrew Bennetts)

* ``revision-info`` now properly aligns the revnos/revids in the output
  and doesn't traceback when given revisions not in the current branch.
  Performance is also significantly improved when requesting multiple revs
  at once.  (Matthew Fuller, John Arbash Meinel)

* Tildes are no longer escaped by Transports. (Andy Kilner)


Documentation
*************

* Avoid bad text wrapping in generated documentation.  Slightly better
  formatting in the user reference.
  (Martin Pool, #249908)

* Minor clarifications to the help for End-Of-Line conversions.
  (Ian Clatworthy)

API Changes
***********

* Removed overspecific error class ``InvalidProgressBarType``.
  (Martin Pool)

* The method ``ProgressView._show_transport_activity`` is now
  ``show_transport_activity`` because it's part of the contract between
  this class and the UI.  (Martin Pool)


bzr 1.16.1
##########

:Released: 2009-06-26

End user testing of the 2a format revealed two serious bugs. The first,
#365615, caused bzr to raise AbsentContentFactory errors when autopacking.
This meant that commits or pushes to 2a-format repositories failed
intermittently.

The second bug, #390563, caused the smart server to raise AbsentContentFactory
when streaming 2a stacked 2a-format branches. This particularly affected
branches stored on Launchpad in the 2a format.

Both of these bugs cause command failures only, neither of them cause data
corruption or data loss. And, of course, both of these bugs are now fixed.

Bug Fixes
*********

* We now properly request a more minimal set of file texts when fetching
  multiple revisions. (Robert Collins, John Arbash Meinel, #390563)

* Repositories using CHK pages (which includes the new 2a format) will no
  longer error during commit or push operations when an autopack operation
  is triggered. (Robert Collins, #365615)

* ``chk_map.iter_interesting_nodes`` now properly uses the *intersection*
  of referenced nodes rather than the *union* to determine what
  uninteresting pages we still need to look at. Prior to this,
  incrementally pushing to stacked branch would push the minimal data, but
  fetching everything would request extra texts. There are some unhandled
  cases wrt trees of different depths, but this fixes the common cases.
  (Robert Collins, John Arbash Meinel, #390563)

* ``GroupCompress`` repositories now take advantage of the pack hints
  parameter to permit cross-format fetching to incrementally pack the
  converted data. (Robert Collins)

* ``Repository.commit_write_group`` now returns opaque data about what
  was committed, for passing to the ``Repository.pack``. Repositories
  without atomic commits will still return None. (Robert Collins)

* ``Repository.pack`` now takes an optional ``hint`` parameter
  which will support doing partial packs for repositories that can do
  that. (Robert Collins)

* RepositoryFormat has a new attribute 'pack_compresses' which is True
  when doing a pack operation changes the compression of content in the
  repository. (Robert Collins)

* ``StreamSink`` and ``InterDifferingSerialiser`` will call
  ``Repository.pack`` with the hint returned by
  ``Repository.commit_write_group`` if the formats were different and the
  repository can increase compression by doing a pack operation.
  (Robert Collins, #376748)


bzr 1.16
########
:Codename: yesterday-in-california
:1.16rc1: 2009-06-11
:1.16: 2009-06-18

This version of Bazaar contains the beta release of the new ``2a`` repository
format, suitable for testing by fearless, advanced users. This format or an
updated version of it will become the default format in Bazaar 2.0. Please
read the NEWS entry before even thinking about upgrading to the new format.

Also included are speedups for many operations on huge projects, a bug fix for
pushing stacked new stacked branches to smart servers and the usual bevy of
bug fixes and improvements.


Changes from 1.16rc1 to 1.16final
*********************************

* Fix the nested tree flag check so that upgrade from development formats to
  2a can work correctly.
  (Jelmer Vernooij, #388727)

* Automatic format upgrades triggered by default stacking policies on a
  1.16rc1 (or later) smart server work again.
  (Andrew Bennetts, #388675)


Compatibility Breaks
********************

* Display prompt on stderr (instead of stdout) when querying users so
  that the output of commands can be safely redirected.
  (Vincent Ladeuil, #376582)


New Features
************

* A new repository format ``2a`` has been added.  This is a beta release
  of the brisbane-core (aka group-compress) project.  This format now
  suitable for wider testing by advanced users willing to deal with some
  bugs.  We would appreciate test reports, either positive or negative.
  Format 2a is substantially smaller and faster for many operations on
  many trees.  This format or an updated version will become the default
  in bzr 2.0.

  This is a rich-root format, so this repository format can be used with
  bzr-svn.  Bazaar branches in previous non-rich-root formats can be
  converted (including by merge, push and pull) to format 2a, but not vice
  versa.  We recommend upgrading previous development formats to 2a.

  Upgrading to this format can take considerable time because it expands
  and more concisely repacks the full history.

  If you use stacked branches, you must upgrade the stacked branches
  before the stacked-on branches.  (See <https://bugs.launchpad.net/bugs/374735>)

* ``--development7-rich-root`` is a new dev format, similar to ``--dev6``
  but using a Revision serializer using bencode rather than XML.
  (Jelmer Vernooij, John Arbash Meinel)

* mail_client=claws now supports --body (and message body hooks).  Also uses
  configured from address.  (Barry Warsaw)

Improvements
************


* ``--development6-rich-root`` can now stack. (Modulo some smart-server
  bugs with stacking and non default formats.)
  (John Arbash Meinel, #373455)

* ``--development6-rich-root`` delays generating a delta index for the
  first object inserted into a group. This has a beneficial impact on
  ``bzr commit`` since each committed texts goes to its own group. For
  committing a 90MB file, it drops peak memory by about 200MB, and speeds
  up commit from 7s => 4s. (John Arbash Meinel)

* Numerous operations are now faster for huge projects, i.e. those
  with a large number of files and/or a large number of revisions,
  particularly when the latest development format is used. These
  operations (and improvements on OpenOffice.org) include:

  * branch in a shared repository (2X faster)
  * branch --no-tree (100X faster)
  * diff (2X faster)
  * tags (70X faster)

  (Ian Clatworthy)

* Pyrex version of ``bencode`` support. This provides optimized support
  for both encoding and decoding, and is now found at ``bzrlib.bencode``.
  ``bzrlib.utils.bencode`` is now deprecated.
  (Alexander Belchenko, Jelmer Vernooij, John Arbash Meinel)


Bug Fixes
*********

* Bazaar can now pass attachment files to the mutt email client.
  (Edwin Grubbs, #384158)

* Better message in ``bzr add`` output suggesting using ``bzr ignored`` to
  see which files can also be added.  (Jason Spashett, #76616)

* ``bzr pull -r 123`` from a stacked branch on a smart server no longer fails.
  Also, the ``Branch.revision_history()`` API now works in the same
  situation.  (Andrew Bennetts, #380314)
  
* ``bzr serve`` on Windows no longer displays a traceback simply because a
  TCP client disconnected. (Andrew Bennetts)

* Clarify the rules for locking and fallback repositories. Fix bugs in how
  ``RemoteRepository`` was handling fallbacks along with the
  ``_real_repository``. (Andrew Bennetts, John Arbash Meinel, #375496)

* Fix a small bug with fetching revisions w/ ghosts into a new stacked
  branch. Not often triggered, because it required ghosts to be part of
  the fetched revisions, not in the stacked-on ancestry.
  (John Arbash Meinel)

* Fix status and commit to work with content filtered trees, addressing
  numerous bad bugs with line-ending support. (Ian Clatworthy, #362030)

* Fix problem of "directory not empty" when contending for a lock over
  sftp.  (Martin Pool, #340352)

* Fix rule handling so that eol is optional, not mandatory.
  (Ian Clatworthy, #379370)

* Pushing a new stacked branch to a 1.15 smart server was broken due to a
  bug in the ``BzrDirFormat.initialize_ex`` smart verb.  This is fixed in
  1.16, but required changes to the network protocol, so the
  ``BzrDirFormat.initialize_ex`` verb has been removed and replaced with a
  corrected ``BzrDirFormat.initialize_ex_1.16`` verb.  1.15 clients will
  still work with a 1.16 server as they will fallback to slower (and
  bug-free) methods.
  (Jonathan Lange, Robert Collins, Andrew Bennetts, #385132)

* Reconcile can now deal with text revisions that originated in revisions 
  that are ghosts. (Jelmer Vernooij, #336749)

* Support cloning of branches with ghosts in the left hand side history.
  (Jelmer Vernooij, #248540)

* The ''bzr diff'' now catches OSError from osutils.rmtree and logs a
  helpful message to the trace file, unless the temp directory really was
  removed (which would be very strange).  Since the diff operation has
  succeeded from the user's perspective, no output is written to stderr 
  or stdout.  (Maritza Mendez, #363837)

* Translate errors received from a smart server in response to a
  ``BzrDirFormat.initialize`` or ``BzrDirFormat.initialize_ex`` request.
  This was causing tracebacks even for mundane errors like
  ``PermissionDenied``.  (Andrew Bennetts, #381329)

Documentation
*************

* Added directory structure and started translation of docs in Russian.
  (Alexey Shtokalo, Alexander Iljin, Alexander Belchenko, Dmitry Vasiliev,
  Volodymyr Kotulskyi)

API Changes
***********

* Added osutils.parent_directories(). (Ian Clatworthy)

* ``bzrlib.progress.ProgressBar``, ``ChildProgress``, ``DotsProgressBar``,
  ``TTYProgressBar`` and ``child_progress`` are now deprecated; use
  ``ui_factory.nested_progress_bar`` instead.  (Martin Pool)

* ``graph.StackedParentsProvider`` is now a public API, replacing
  ``graph._StackedParentsProvider``. The api is now considered stable and ready
  for external users. (Gary van der Merwe)

* ``bzrlib.user_encoding`` is deprecated in favor of
  ``get_user_encoding``.  (Alexander Belchenko)

* TreeTransformBase no longer assumes that limbo is provided via disk.
  DiskTreeTransform now provides disk functionality.  (Aaron Bentley)

Internals
*********

* Remove ``weave.py`` script for accessing internals of old weave-format
  repositories.  (Martin Pool)

Testing
*******

* ``make check`` no longer repeats the test run in ``LANG=C``.
  (Martin Pool, #386180)

* The number of cores is now correctly detected on OSX. (John Szakmeister)

* The number of cores is also detected on Solaris and win32. (Vincent Ladeuil)

* The number of cores is also detected on FreeBSD. (Matthew Fuller)


bzr 1.15
########
:1.15rc1: 2009-05-16
:1.15: 2009-05-22
:1.15.1: 2009-06-09

The smart server will no longer raise 'NoSuchRevision' when streaming content
with a size mismatch in a reconstructed graph search. New command ``bzr
dpush``. Plugins can now define their own annotation tie-breaker when two
revisions introduce the exact same line.

Changes from 1.15.1 to 1.15.2
*****************************

* Use zdll on Windows to build ``_chk_map_pyx`` extension.
  (Alexander Belchenko)

Changes from 1.15final to 1.15.1
*********************************

* Translate errors received from a smart server in response to a
  ``BzrDirFormat.initialize`` or ``BzrDirFormat.initialize_ex`` request.
  This was causing tracebacks even for mundane errors like
  ``PermissionDenied``.  (Andrew Bennetts, #381329)

Changes from 1.15rc1 to 1.15final
*********************************

* No changes

Compatibility Breaks
********************

* ``bzr ls`` is no longer recursive by default. To recurse, use the
  new ``-R`` option. The old ``--non-recursive`` option has been removed.
  If you alias ``ls`` to ``ls -R``, you can disable recursion using
  ``--no-recursive`` instead.  (Ian Clatworthy)

New Features
************

* New command ``bzr dpush`` that can push changes to foreign 
  branches (svn, git) without setting custom bzr-specific metadata.
  (Jelmer Vernooij)

* The new development format ``--development6-rich-root`` now supports
  stacking. We chose not to use a new format marker, since old clients
  will just fail to open stacked branches, the same as if we used a new
  format flag. (John Arbash Meinel, #373455)

* Plugins can now define their own annotation tie-breaker when two revisions
  introduce the exact same line. See ``bzrlib.annotate._break_annotation_tie``
  Be aware though that this is temporary, private (as indicated by the leading
  '_') and a first step to address the problem. (Vincent Ladeuil, #348459)

* New command ``bzr dpush`` that can push changes to foreign 
  branches (svn, git) without setting custom bzr-specific metadata.
  (Jelmer Vernooij)

* ``bzr send`` will now check the ``child_submit_format`` setting in
  the submit branch to determine what format to use, if none was 
  specified on the command-line.  (Jelmer Vernooij)

Improvements
************

* -Dhpss output now includes the number of VFS calls made to the remote
  server. (Jonathan Lange)

* ``--coverage`` works for code running in threads too.
  (Andrew Bennets, Vincent Ladeuil)

* ``bzr pull`` now has a ``--local`` option to only make changes to the
  local branch, and not the bound master branch.
  (Gary van der Merwe, #194716)

* ``bzr rm *`` is now as fast as ``bzr rm * --keep``. (Johan Walles, #180116)

Bug Fixes
*********

* Adding now works properly when path contains a symbolic link.
  (Geoff Bache, #183831)

* An error is now raised for unknown eol values. (Brian de Alwis, #358199)

* ``bzr merge --weave`` will now generate a conflict if one side deletes a
  line, and the other side modifies the line. (John Arbash Meinel, #328171)

* ``bzr reconfigure --standalone`` no longer raises IncompatibleRepositories.
  (Martin von Gagern, #248932)

* ``bzr send`` works to send emails again using MAPI.
  (Neil Martinsen-Burrell, #346998)

* Check for missing parent inventories in StreamSink.  This prevents
  incomplete stacked branches being created by 1.13 bzr:// and
  bzr+ssh:// clients (which have bug #354036).  Instead, the server now
  causes those clients to send the missing records.  (Andrew Bennetts)

* Correctly handle http servers proposing multiple authentication schemes.
  (Vincent Ladeuil, #366107)

* End-Of-Line content filters are now loaded correctly.
  (Ian Clatworthy, Brian de Alwis, #355280)

* Fix a bug in the pure-python ``GroupCompress`` code when handling copies
  longer than 64KiB. (John Arbash Meinel, #364900)

* Fix TypeError in running ``bzr break-lock`` on some URLs.
  (Alexander Belchenko, Martin Pool, #365891)

* Non-recursive ``bzr ls`` now works properly when a path is specified.
  (Jelmer Vernooij, #357863)

* ssh usernames (defined in ~/.ssh/config) are honoured for bzr+ssh connections.
  (Vincent Ladeuil, #367726)

* Several bugs related to unicode symlinks have been fixed and the test suite
  enhanced to better catch regressions for them. (Vincent Ladeuil)

* The smart server will no longer raise 'NoSuchRevision' when streaming
  content with a size mismatch in a reconstructed graph search: it assumes
  that the client will make sure it is happy with what it got, and this
  sort of mismatch is normal for stacked environments.
  bzr 1.13.0/1 will stream from unstacked branches only - in that case not
  getting all the content expected would be a bug. However the graph
  search is how we figured out what we wanted, so a mismatch is both odd
  and unrecoverable without starting over, and starting over will end up
  with the same data as if we just permitted the mismatch. If data is
  gc'd, doing a new search will find only the truncated data, so sending
  only the truncated data seems reasonable. bzr versions newer than this
  will stream from stacked branches and check the stream to find missing
  content in the stacked-on branch, and thus will handle the situation
  implicitly.  (Robert Collins, #360791)

* Upgrading to, or fetching into a 'rich-root' format will now correctly
  set the root data the same way that reconcile does.
  (Robert Collins, #368921)

* Using unicode Windows API to obtain command-line arguments.
  (Alexander Belchenko, #375934)

Documentation
*************

API Changes
***********

* ``InterPackRepo.fetch`` and ``RepoFetcher`` now raise ``NoSuchRevision``
  instead of ``InstallFailed`` when they detect a missing revision.
  ``InstallFailed`` itself has been deleted. (Jonathan Lange)

* Not passing arguments to ``bzrlib.commands.main()`` will now grab the
  arguments from ``osutils.get_unicode_argv()`` which has proper support
  for unicode arguments on windows. Further, the supplied arguments are now 
  required to be unicode strings, rather than user_encoded strings.
  (Alexander Belchenko)

Internals
*********

* ``bzrlib.branch.Branch.set_parent`` is now present on the base branch
  class and will call ``_set_parent_location`` after doing unicode 
  encoding. (Robert Collins)

* ``bzrlib.remote.RemoteBranch._set_parent_location`` will use a new verb
  ``Branch.set_parent_location`` removing further VFS operations.
  (Robert Collins)

* ``bzrlib.bzrdir.BzrDir._get_config`` now returns a ``TransportConfig``
  or similar when the dir supports configuration settings. The base class
  defaults to None. There is a matching new server verb
  ``BzrDir.get-config_file`` to reduce roundtrips for getting BzrDir
  configuration. (Robert Collins)

* ``bzrlib.tests.ExtendedTestResult`` has new methods ``startTests``
  called before the first test is started, ``done`` called after the last
  test completes, and a new parameter ``strict``. (Robert Collins)

* ``-Dhpss`` when passed to bzr will cause a backtrace to be printed when
  VFS operations are started on a smart server repository. This should not
  occur on regular push and pull operations, and is a key indicator for
  performance regressions. (Robert Collins)

* ``-Dlock`` when passed to the selftest (e.g. ``bzr -Dlock selftest``) will
  cause mismatched physical locks to cause test errors rather than just
  reporting to the screen. (Robert Collins)

* -Dprogress will cause pdb to start up if a progress view jumps
  backwards. (Robert Collins)

* Fallback ``CredentialStore`` instances registered with ``fallback=True``
  are now be able to provide credentials if obtaining credentials 
  via ~/.bazaar/authentication.conf fails. (Jelmer Vernooij, 
  Vincent Ladeuil, #321918)

* New hook ``Lock.lock_broken`` which runs when a lock is
  broken. This is mainly for testing that lock/unlock are
  balanced in tests. (Vincent Ladeuil)

* New MergeDirective hook 'merge_request_body' allows hooks to supply or
  alter a body for the message produced by ``bzr send``.

* New smart server verb ``BzrDir.initialize_ex`` which implements a
  refactoring to the core of clone allowing less round trips on new
  branches. (Robert Collins)

* New method ``Tags.rename_revisions`` that can rename revision ids tags
  are pointing at. (Jelmer Vernooij)

* Updated the bundled ``ConfigObj`` library to 4.6.0 (Matt Nordhoff)

Testing
*******

* ``bzr selftest`` will now fail if lock/unlock are not correctly balanced in
  tests. Using ``-Dlock`` will turn the related failures into warnings.
  (Vincent Ladeuil, Robert Collins)

bzr 1.14
########
:Codename: brisbane-core
:1.14rc1: 2009-04-06
:1.14rc2: 2009-04-19
:1.14: 2009-04-28
:1.14.1: 2009-05-01

New formats 1.14 and 1.14-rich-root supporting End-Of-Line (EOL) conversions,
keyword templating (via the bzr-keywords plugin) and generic content filtering.
End-of-line conversion is now supported for formats supporting content
filtering.

Changes from 1.14final to 1.14.1
********************************

* Change api_minimum_version back to api_minimum_version = (1, 13, 0)

Changes from 1.14rc2 to 1.14final
*********************************

* Fix a bug in the pure-python ``GroupCompress`` code when handling copies
  longer than 64KiB. (John Arbash Meinel, #364900)

Changes from 1.14rc1 to 1.14rc2
*******************************

* Fix for bug 358037 Revision not in
  bzrlib.groupcompress.GroupCompressVersionedFiles (Brian de Alwis, 
  John A Meinel)

* Fix for bug 354036 ErrorFromSmartServer - AbsentContentFactory object has no
  attribute 'get_bytes_as' exception while pulling from Launchpad 
  (Jean-Francois Roy, Andrew Bennetts, Robert Collins)

* Fix for bug 355280 eol content filters are never loaded and thus never
  applied (Brian de Alwis, Ian Clatworthy)
 
* bzr.dev -r4280  Change _fetch_uses_deltas = False for CHK repos until we can
  write a better fix. (John Arbash Meinel, Robert Collins)

* Fix for bug 361574 uncommit recommends undefined --levels and -n options
  (Marius Kruger, Ian Clatworthy)

* bzr.dev r4289 as cherrypicked at lp:~spiv/bzr/stacking-cherrypick-1.14 
  (Andrew Bennetts, Robert Collins)

Compatibility Breaks
********************

* A previously disabled code path to accelerate getting configuration
  settings from a smart server has been reinstated. We think this *may*
  cause a incompatibility with servers older than bzr 0.15. We intend
  to issue a point release to address this if it turns out to be a
  problem. (Robert Collins, Andrew Bennetts)

* bzr no longer autodetects nested trees as 'tree-references'.  They
  must now be explicitly added tree references.  At the commandline, use
  join --reference instead of add.  (Aaron Bentley)

* The ``--long`` log format (the default) no longer shows merged
  revisions implicitly, making it consistent with the ``short`` and
  ``line`` log formats.  To see merged revisions for just a given
  revision, use ``bzr log -n0 -rX``. To see every merged revision,
  use ``bzr log -n0``.  (Ian Clatworthy)

New Features
************

* New formats ``1.14`` and ``1.14-rich-root`` supporting End-Of-Line
  (EOL) conversions, keyword templating (via the bzr-keywords plugin)
  and generic content filtering. These formats replace the experimental
  ``development-wt5`` and ``development-wt5-rich-root`` formats
  respectively, but have support for filtered views disabled.
  (Ian Clatworthy)

* New ``mv --auto`` option recognizes renames after they occur.
  (Aaron Bentley)

* ``bzr`` can now get passwords from stdin without requiring a controlling
  terminal (i.e. by redirecting stdin). (Vincent Ladeuil)

* ``bzr log`` now supports filtering of multiple files and directories
  and will show changes that touch any of them. Furthermore,
  directory filtering now shows the changes to any children of that
  directory, not just the directory object itself.
  (Ian Clatworthy, #97715)

* ``bzr shelve`` can now apply changes without storing anything on the
  shelf, via the new --destroy option.  (Aaron Bentley)

* ``bzr send`` now accepts --body to specify an initial message body.
  (Aaron bentley)

* ``bzr xxx --usage`` where xxx is a command now shows a usage
  message and the options without the descriptive help sections
  (like Description and Examples). A message is also given
  explaining how to see the complete help, i.e. ``bzr help xxx``.
  (Ian Clatworthy)

* Content filters can now be used to provide custom conversion
  between the canonical format of content (i.e. as stored) and
  the convenience format of content (i.e. as created in working
  trees). See ``bzr help content-filters`` for further details.
  (Ian Clatworthy, Alexander Belchenko)

* End-of-line conversion is now supported for formats supporting
  content filtering. See ``bzr help eol`` for details.
  (Ian Clatworthy)

* Newly-blessed `join` command allows combining two trees into one.
  (Aaron Bentley)

Improvements
************

* A new format name alias ``default-rich-root`` has been added and
  points at the closest relative of the default format that supports 
  rich roots. (Jelmer Vernooij, #338061)

* Branching from a stacked branch using ``bzr*://`` will now stream
  the data when the target repository does not need topological
  ordering, reducing round trips and network overhead. This uses the
  existing smart server methods added in 1.13, so will work on any
  1.13 or newer server. (Robert Collins, Andrew Bennetts)

* ``bzr cat`` and ``bzr export`` now supports a ``--filters`` option
  that displays/saves the content after content filters are applied.
  (Ian Clatworthy)

* ``bzr ignore`` gives a more informative message when existing
  version controlled files match the ignore pattern. (Neil
  Martinsen-Burrell, #248895)

* ``bzr log`` now has ``--include-merges`` as an alias for ``--levels 0``.
  (Ian Clatworthy)

* ``bzr send`` is faster on repositories with deep histories.
  (Ian Clatworthy)

* IPv6 literals are accepted in URLs.
  (stlman, Martin Pool, Jelmer Vernooij, #165014)

* Progress bars now show the rate of network activity for
  ``bzr+ssh://`` and ``bzr://`` connections.  (Andrew Bennetts)

* Prompt for user names if they are not in the configuration. 
  (Jelmer Vernooij, #256612)

* Pushing to a stacked pack-format branch on a 1.12 or older smart server
  now takes many less round trips.  (Andrew Bennetts, Robert Collins,
  #294479)
  
* Streaming push can be done to older repository formats.  This is
  implemented using a new ``Repository.insert_stream_locked`` RPC.
  (Andrew Bennetts, Robert Collins)

* The "ignoring files outside view: .." message has been re-worded
  to "Ignoring files outside view. View is .." to reduce confusion
  about what was being considered and what was being ignored.
  (Ian Clatworthy)

* The ``long`` log formatter now shows [merge] indicators. If
  only one level of revisions is displayed and merges are found,
  the ``long`` and ``short`` log formatters now tell the user
  how to see the hidden merged revisions.  (Ian Clatworthy)

* The ``brisbane-core`` project has delivered its beta format
  ``development6-rich-root``. This format is suitable for judicious
  testing by early adopters. In particular if you are benchmarking bzr
  performance please be sure to test using this format. At this stage
  more information is best obtained by contacting the Bazaar mailing list
  or IRC channel if you are interested in using this format. We will make
  end user documentation available closer to blessing the format as
  production ready. (Robert Collins, John Arbash Meinel, Ian Clatworthy,
  Vincent Ladeuil, Andrew Bennetts, Martin Pool)

* Tildes are no longer escaped. No more %7Euser/project/branch!
  (Jonathan Lange)

Bug Fixes
*********

* Pushing a new stacked branch will also push the parent inventories for
  revisions at the stacking boundary.  This makes sure that the stacked
  branch has enough data to calculate inventory deltas for all of its
  revisions (without requiring the fallback branch).  This avoids
  "'AbsentContentFactory' object has no attribute 'get_bytes_as'" errors
  when fetching the stacked branch from a 1.13 (or later) smart server.
  This partially fixes #354036.  (Andrew Bennetts, Robert Collins)

* End-Of-Line content filters are now loaded correctly.
  (Ian Clatworthy, Brian de Alwis, #355280)

* Authentication plugins now receive all the parameters from the request
  itself (aka host, port, realm, path, etc). Previously, only the 
  authentication section name, username and encoded password were 
  provided. (Jean-Francois Roy)

* bzr gives a better message if an invalid regexp is passed to ``bzr log
  -m``.  (Anne Mohsen, Martin Pool)

* ``bzr split`` now says "See also: join" (Aaron Bentley, #335015)

* ``bzr version-info`` now works in empty branches. (Jelmer Vernooij,
  #313028)

* Fix "is not a stackable format" error when pushing a
  stackable-format branch with an unstackable-format repository to a
  destination with a default stacking policy.  (Andrew Bennetts)

* Fixed incorrect "Source format does not support stacking" warning
  when pushing to a smart server.  (Andrew Bennetts, #334114)

* Fix 'make check-dist-tarball' failure by converting paths to unicode when
  needed. (Vincent Ladeuil, #355454)

* Fixed "Specified file 'x/y/z' is outside current view: " occurring
  on ``bzr add x/y/z`` in formats supporting views when no view is
  defined.  (Ian Clatworthy, #344708)

* It is no longer possible to fetch between repositories while the
  target repository is in a write group. This prevents race conditions
  that prevent the use of RPC's to perform fetch, and thus allows
  optimising more operations. (Robert Collins, Andrew Bennetts)

* ``merge --force`` works again. (Robert Collins, #342105)

* No more warnings are issued about ``sha`` being deprecated under python-2.6.
  (Vincent Ladeuil, #346593)

* Pushing a new branch to a server that has a stacking policy will now
  upgrade from the local branch format when the stacking policy points at
  a branch which is itself stackable, because we know the client can read
  both branches, we know that the trunk for the project can be read too,
  so the upgrade will not inconvenience users. (Robert Collins, #345169)

* Pushing a new stacked branch will also push the parent inventories for
  revisions at the stacking boundary.  This makes sure that the stacked
  branch has enough data to calculate inventory deltas for all of its
  revisions (without requiring the fallback branch).  This avoids
  "'AbsentContentFactory' object has no attribute 'get_bytes_as'" errors
  when fetching the stacked branch from a 1.13 (or later) smart server.
  This partially fixes #354036.  (Andrew Bennetts, Robert Collins)

* The full test suite is passing again on OSX. Several minor issues (mostly
  test related) have been fixed. (Vincent Ladeuil, #355273).

* The GNU Changelog formatter is slightly improved in the case where
  the delta is empty, and now correctly claims not to support tags.
  (Andrea Bolognani)

* Shelve can now shelve changes to a symlink target.
  (James Westby, #341558)

* The help for the ``info`` command has been corrected.
  (Ian Clatworthy, #351931)

* Upgrade will now use a sensible default format if the source repository
  uses rich roots.  (Jelmer Vernooij, #252908)

Documentation
*************

* Expanded the index of the developer documentation. (Eric Siegerman)

* New topic `bzr help debug-flags`.  (Martin Pool)

* The generated manpage now explicitly lists aliases as commands.
  (James Westby, #336998)

API Changes
***********

* APIs deprecated in 1.6 and previous versions of bzr are now removed.
  (Martin Pool)

* ``CommitReporter`` is no longer called with ``unchanged`` status during
  commit - this was a full-tree overhead that bzr no longer performs.
  (Robert Collins)

* New abstract ``UIFactory`` method ``get_username`` which will be called to 
  obtain the username to use when connecting to remote machines. 
  (Jelmer Vernooij)

* New API ``Inventory.filter()`` added that filters an inventory by
  a set of file-ids so that only those fileids, their parents and
  their children are included.  (Ian Clatworthy)

* New sort order for ``get_record_stream`` ``groupcompress`` which
  sorts optimally for use with groupcompress compressors. (John Arbash
  Meinel, Robert Collins)

* Repository APIs ``get_deltas_for_revisions()`` and
  ``get_revision_delta()`` now support an optional ``specific_fileids``
  parameter. If provided, the deltas are filtered so that only those
  file-ids, their parents and their children are included.
  (Ian Clatworthy)

* The ``get_credentials`` and ``set_credentials`` methods of 
  ``AuthenticationConfig`` now accept an optional realm argument.
  (Jean-Francois Roy)

* The ``pb`` argument to ``fetch()`` is deprecated.
  (Martin Pool)

* The ``Serializer`` class and the serializer ``format registry`` have moved
  from ``bzrlib.xml_serializer`` to ``bzrlib.serializer``. (Jelmer Vernooij)

* The smart server jail now hooks into BzrDir.open to prevent any BzrDir
  that is not inside the backing transport from being opened.  See the
  module documentation for ``bzrlib.smart.request`` for details.
  (Andrew Bennetts, Robert Collins)

* ``Tree.get_symlink_target`` now always returns a unicode string result
  or None. Previously it would return the bytes from reading the link
  which could be in any arbitrary encoding. (Robert Collins)

Testing
*******

* ``bzrlib.tests.TestCase`` now fails the test if its own ``setUp``
  and ``tearDown`` weren't called.  This catches faulty tests that
  forget to upcall when overriding ``setUp`` and ``tearDown``.  Those
  faulty tests were not properly isolated.
  (Andrew Bennetts, Robert Collins)

* Fix test_msgeditor.MsgEditorTest test isolation.
  (Vincent Ladeuil, #347130)

* ``medusa`` is not used anymore as an FTP test server starting with
  python2.6. A new FTP test server based on ``pyftplib`` can be used
  instead. This new server is a soft dependency as medusa which is still
  preferred if both are available (modulo python version).
  (Vincent Ladeuil)

Internals
*********

* Added ``chk_map`` for fast, trie-based storage of tuple to string maps.
  (Robert Collins, John Arbash Meinel, Vincent Ladeuil)

* Added ``bzrlib.chk_map`` for fast, trie-based storage of tuple to string
  maps.  (Robert Collins, John Arbash Meinel, Vincent Ladeuil)

* Added ``bzrlib.inventory_delta`` module.  This will be used for
  serializing and deserializing inventory deltas for more efficient
  streaming on the network.  (Robert Collins, Andrew Bennetts)

* ``Branch._get_config`` has been added, which splits out access to the
  specific config file from the branch. This is used to let RemoteBranch
  avoid constructing real branch objects to access configuration settings.
  (Robert Collins, Andrew Bennetts)

* ``Branch`` now implements ``set_stacked_on_url`` in the base class as
  the implementation is generic and should impact foreign formats. This
  helps performance for ``RemoteBranch`` push operations to new stacked
  branches. (Robert Collins, Andrew Bennetts)

* ``BtreeIndex._spill_mem_keys_to_disk()`` now generates disk index with
  optmizations turned off. This only has effect when processing > 100,000
  keys during something like ``bzr pack``. (John Arbash Meinel)

* ``bzr selftest`` now accepts ``--subunit`` to run in subunit output
  mode. Requires ``lp:subunit`` installed to work, but is not a hard
  dependency. (Robert Collins)

* ``BzrDir.open_branch`` now takes an optional ``ignore_fallbacks``
  parameter for controlling opening of stacked branches.
  (Andrew Bennetts, Robert Collins)
  
* ``CommitBuilder`` has a new method, ``record_iter_changes`` which works
  in terms of an iter_changes iterator rather than full tree scanning.
  (Robert Collins)

* ``DirState`` can now be passed a custom ``SHA1Provider`` object
  enabling it to store the SHA1 and stat of the canonical (post
  content filtered) form. (Ian Clatworthy)

* New ``assertLength`` method based on one Martin has squirreled away
  somewhere. (Robert Collins, Martin Pool)

* New hook ``BzrDir.pre_open`` which runs before opening ``BzrDir``
  objects, allowing better enforcement of the smart server jail when
  dealing with stacked branches. (Robert Collins, Andrew Bennetts)

* New hook ``RioVersionInfoBuilder.revision``, allowing extra entries 
  to be added to the stanza that is printed for a particular revision.
  (Jelmer Vernooij)

* New repository method ``refresh_data`` to cause any repository to
  make visible data inserted into the repository by a smart server
  fetch operation. (Robert Collins, Andrew Bennetts)

* ``register_filter_stack_map`` now takes an optional fallback parameter,
  a callable to invoke if a preference has a value not in the map
  of filter stacks. This enhancement allows, for example,  bzr-svn to
  handle existing svn properties that define a list of keywords to be
  expanded.  (Ian Clatworthy)

* ``RemoteBranchConfig`` will use a new verb ``Branch.set_config_option``
  to write config settings to smart servers that support this, saving
  5 round trips on the stacked streaming acceptance test.
  (Robert Collins, Andrew Bennetts)

* ``RemoteBranch`` now provides ``_get_config`` for access to just the
  branch specific configuration from a remote server, which uses the 
  already existing ``Branch.get_config_file`` smart verb.
  (Robert Collins, Andrew Bennetts)

* ``RemoteRepository`` will now negatively cache missing revisions during
  ``get_parent_map`` while read-locked. Write-locks are unaffected.
  (Robert Collins, Andrew Bennetts)

* Removed ``InterRemoteToOther``, ``InterOtherToRemote`` and
  ``InterPackToRemotePack`` classes, as they are now unnecessary.
  (Andrew Bennetts)

* ``RepositoryFormat`` as a new attribute ``fast_deltas`` to indicate
  whether the repository can efficiently generate deltas between trees
  regardless of tree size. (Robert Collins)

* ``Repository.iter_files_bytes()`` now properly returns an "iterable of
  byte strings" (aka 'chunked') for the content. It previously was
  returning a plain string, which worked, but performed very poorly when
  building a working tree (file.writelines(str) is very inefficient). This
  can have a large effect on ``bzr checkout`` times. (John Arbash Meinel)

* selftest now supports a --parallel option, with values of 'fork' or
  'subprocess' to run the test suite in parallel. Currently only linux
  machine work, other platforms need patches submitted. (Robert Collins,
  Vincent Ladeuil)

* ``tests.run_suite`` has a new parameter ``suite_decorators``, a list of 
  callables to use to decorate the test suite. Such decorators can add or
  remove tests, or even remote the test suite to another machine if
  desired. (Robert Collins)

* The smart server verb ``Repository.get_parent_map`` can now include
  information about ghosts when the special revision ``include-missing:``
  is in the requested parents map list. With this flag, ghosts are
  included as ``missing:REVISION_ID``. (Robert Collins, Andrew Bennetts)

* ``_walk_to_common_revisions`` will now batch up at least 50
  revisions before calling ``get_parent_map`` on the target,
  regardless of ``InterRepository``.
  (Andrew Bennetts, Robert Collins)

bzr 1.13
########

:Codename: paraskavedekatriaphobia
:1.13: 2009-03-14
:1.13rc1: 2009-03-10
:1.13.1: 2009-03-23
:1.13.2: 2009-04-27

GNU Changelog output can now be produced by ``bzr log --gnu-changelog``.  Debug
flags can now be set in ``~/.bazaar/bazaar.conf``.  Lightweight checkouts and
stacked branches should both be much faster over remote connections.  

Changes From 1.13.1 to 1.13.2
*****************************

A regression was found in the 1.13.1 release. When bzr 1.13.1 and earlier push
a stacked branch they do not take care to push all the parent inventories for
the transferred revisions. This means that a smart server serving that branch
often cannot calculate inventory deltas for the branch (because smart server
does not/cannot open fallback repositories). Prior to 1.13 the server did not
have a verb to stream revisions out of a repository, so that's why this bug has
appeared now.

Bug Fixes
*********

* Fix for bug 354036 ErrorFromSmartServer - AbsentContentFactory object has no
  attribute 'get_bytes_as' exception while pulling from Launchpad 
  (Jean-Francois Roy, Andrew Bennetts, Robert Collins)

Changes From 1.13final to 1.13.1
********************************

A couple regessions where found in the 1.13 release. The pyrex-generated C
extensions are missing from the .tar.gz and .zip files.  Documentation on how
to generate GNU ChangeLogs is wrong.

Bug Fixes
*********

* Change ``./bzr``'s ``_script_version`` to match ./bzrlib/__init__.py
  version_info. (Bob Tanner, Martin Pool, #345232)

* Distribution archives for 1.13 do not contain generated C extension modules
  (Jean-Francois Roy, Bob Tanner, #344465)

* GNU ChangeLog output can now be produced by bzr log --format gnu-changelog is
  incorrect (Deejay, Bob Tanner, Martin Pool, Robert Collins, #343928)

* ``merge --force`` works again. (Robert Collins, #342105)

Changes From 1.13rc1 to 1.13final
*********************************

* Fix "is not a stackable format" error when pushing a
  stackable-format branch with an unstackable-format repository to a
  destination with a default stacking policy.  (Andrew Bennetts)

* Progress bars now show the rate of network activity for
  ``bzr+ssh://`` and ``bzr://`` connections.  (Andrew Bennetts)

Compatibility Breaks
********************

* ``bzr log --line`` now indicates which revisions are merges with
  `[merge]` after the date.  Scripts which parse the output of this
  command may need to be adjusted.
  (Neil Martinsen-Burrell)

New Features
************

* ``bzr reconfigure`` now supports --with-trees and --with-no-trees
  options to change the default tree-creation policy of shared
  repositories.  (Matthew Fuller, Marius Kruger, #145033)

* Debug flags can now be set in ``~/.bazaar/bazaar.conf``.
  (Martin Pool)

* Filtered views provide a mask over the tree so that users can focus
  on a subset of a tree when doing their work. See ``Filtered views``
  in chapter 7 of the User Guide and ``bzr help view`` for details.
  (Ian Clatworthy)

* GNU Changelog output can now be produced by ``bzr log --gnu-changelog``.
  (Andrea Bolognani, Martin Pool)

* The ``-Dmemory`` flag now gives memory information on Windows.
  (John Arbash Meinel)

* Multiple authors for a commit can now be recorded by using the "--author"
  option multiple times. (James Westby, #185772)

* New clean-tree command, from bzrtools.  (Aaron Bentley, Jelmer Vernooij)

* New command ``bzr launchpad-open`` opens a Launchpad web page for that
  branch in your web browser, as long as the branch is on Launchpad at all.
  (Jonathan Lange)

* New API for getting bugs fixed by a revision: Revision.iter_bugs().
  (Jonathan Lange)

Improvements
************

* All bzr ``Hooks`` classes are now registered in
  ``bzrlib.hooks.known_hooks``. This removes the separate list from
  ``bzrlib.tests`` and ensures that all hooks registered there are
  correctly isolated by the test suite (previously
  ``MutableTreeHooks`` were not being isolated correctly). Further, 
  documentation for hooks is now dynamically generated from the
  present HookPoints. ``bzr hooks`` will now also report on all the
  hooks present in the ``bzrlib.hooks.known_hooks`` registry.
  (Robert Collins)

* ``bzr add`` no longer prints ``add completed`` on success. Failure
  still prints an error message. (Robert Collins)

* ``bzr branch`` now has a ``--no-tree`` option which turns off the
  generation of a working tree in the new branch.
  (Daniel Watkins, John Klinger, #273993)

* Bazaar will now point out ``bzr+ssh://`` to the user when they 
  use ssh://. (Jelmer Vernooij, #330535)

* ``bzr -v info`` now omits the number of committers branch statistic,
  making it many times faster for large projects. To include that
  statistic in the output, use ``bzr -vv info``.
  (Ian Clatworthy)

* ``bzr push`` to a ``bzr`` url (``bzr://``, ``bzr+ssh://`` etc) will
  stream if the server is version 1.13 or greater, reducing roundtrips
  significantly. (Andrew Bennetts, Robert Collins)

* Lightweight Checkouts and Stacked Branches should both be much
  faster over remote connections. Building the working tree now
  batches up requests into approx 5MB requests, rather than a separate
  request for each file. (John Arbash Meinel)

* Support for GSSAPI authentication when using HTTP or HTTPS. 
  (Jelmer Vernooij)

* The ``bzr shelve`` prompt now includes a '?' help option to explain the
  short options better. (Daniel Watkins, #327429)

* ``bzr lp-open`` now falls back to the push location if it cannot find a
  public location. (Jonathan Lange, #332372)

* ``bzr lp-open`` will try to find the Launchpad URL for the location
  passed on the command line. This makes ``bzr lp-open lp:foo`` work as
  expected. (Jonathan Lange, #332705)

* ``bzr send`` now supports MH-E via ``emacsclient``. (Eric Gillespie)

Bug Fixes
*********

* Allows ``bzr log <FILE>`` to be called in an empty branch without
  backtracing. (Vincent Ladeuil, #346431)

* Bazaar now gives a better message including the filename if it's
  unable to read a file in the working directory, for example because
  of a permission error.  (Martin Pool, #338653)

* ``bzr cat -r<old> <path>`` doesn't traceback anymore when <path> has a
  file id in the working tree different from the one in revision <old>.
  (Vincent Ladeuil, #341517, #253806)

* ``bzr send`` help is more specific about how to apply merge
  directives.  (Neil Martinsen-Burrell, #253470)

* ``bzr missing`` now uses ``Repository.get_revision_delta()`` rather
  than fetching trees and determining a delta itself. (Jelmer
  Vernooij, #315048)

* ``bzr push`` to a smart server no longer causes "Revision
  {set([('null:',)])} not present ..." errors when the branch has
  multiple root revisions. (Andrew Bennetts, #317654)

* ``bzr shelve`` now properly handle patches with no terminating newline.
  (Benoît PIERRE, #303569)

* ``bzr unshelve`` gives a more palatable error if passed a non-integer
  shelf id. (Daniel Watkins)

* Export now handles files that are not present in the tree.
  (James Westby, #174539)

* Fixed incorrect "Source format does not support stacking" warning
  when pushing to a smart server.  (Andrew Bennetts, #334114)
  
* Fixed "sprout() got an unexpected keyword argument 'source_branch'"
  error branching from old repositories.
  (Martin Pool, #321695)

* Make ``bzr push --quiet <non-local location>`` less chatty.
  (Kent Gibson, #221461)

* Many Branch hooks would not fire with ``bzr://`` and ``bzr+ssh://``
  branches, and this was not noticed due to a bug in the test logic
  for branches. This is now fixed and a test added to prevent it
  reoccuring. (Robert Collins, Andrew Bennetts)

* Restore the progress bar on Windows. We were disabling it when TERM
  wasn't set, but Windows doesn't set TERM. (Alexander Belchenko,
  #334808)

* ``setup.py build_ext`` now gives a proper error when an extension
  fails to build. (John Arbash Meinel)

* Symlinks to non ascii file names are now supported.
  (Robert Collins, Vincent Ladeuil, #339055, #272444)    

* Under rare circumstances (aka nobody reported a bug about it), the ftp
  transport could revert to ascii mode. It now stays in binary mode except
  when needed.  (Vincent Ladeuil)

* Unshelve does not generate warnings about progress bars.
  (Aaron Bentley, #328148)

* shelve cleans up properly when unversioned files are specified.
  (Benoît Pierre, Aaron Bentley)

Documentation
*************

* Added ``Organizing your workspace`` to the User Guide appendices,
  summarizing some common ways of organizing trees, branches and
  repositories and the processes/workflows implied/enabled by each.
  (Ian Clatworthy)

* Hooks can now be self documenting. ``bzrlib.hooks.Hooks.create_hook``
  is the entry point for this feature. (Robert Collins)

* The documentation for ``shelve`` and ``unshelve`` has been clarified.
  (Daniel Watkins, #327421, #327425)

API Changes
***********

* ``bzr selftest`` now fails if the bazaar sources contain trailing
  whitespace, non-unix style line endings and files not ending in a
  newline. About 372 files and 3243 lines with trailing whitespace was
  updated to comply with this. The code already complied with the other
  criteria, but now it is enforced. (Marius Kruger)

* ``bzrlib.branch.PushResult`` was renamed to 
  ``bzrlib.branch.BranchPushResult``. (Jelmer Vernooij)

* ``Branch.fetch`` and ``Repository.fetch`` now return None rather
  than a count of copied revisions and failed revisions. A while back
  we stopped ever reporting failed revisions because we started
  erroring instead, and the copied revisions count is not used in the
  UI at all - indeed it only reflects the repository status not
  changes to the branch itself. (Robert Collins)

* ``Inventory.apply_delta`` now raises an AssertionError if a file-id
  appears multiple times within the delta. (Ian Clatworthy)

* MutableTree.commit now favours the "authors" argument, with the old
  "author" argument being deprecated.

* Remove deprecated EmptyTree.  (Martin Pool)

* ``Repository.fetch`` now accepts an optional ``fetch_spec``
  parameter.  A ``SearchResult`` or ``MiniSearchResult`` may be passed
  to ``fetch_spec`` instead of a ``last_revision`` to specify exactly
  which revisions to fetch. (Andrew Bennetts)

* ``RepositoryAcquisitionPolicy.acquire_repository`` now returns a
  tuple of ``(repository, is_new_flag)``, rather than just the
  repository.  (Andrew Bennetts)

* Revision.get_apparent_author() is now deprecated, replaced by
  Revision.get_apparent_authors(), which returns a list. The former
  now returns the first item that would be returned from the second.

* The ``BranchBuilder`` test helper now accepts a ``timestamp``
  parameter to ``build_commit`` and ``build_snapshot``.  (Martin Pool)

* The ``_fetch_*`` attributes on ``Repository`` are now on
  ``RepositoryFormat``, more accurately reflecting their intent (they
  describe a disk format capability, not state of a particular
  repository of that format). (Robert Collins)

Internals
*********

* Branching from a non-stacked branch on a smart protocol is now
  free of virtual file system methods.
  (Robert Collins, Andrew Bennetts)

* Branch and Repository creation on a bzr+ssh://server are now done
  via RPC calls rather than VFS calls, reducing round trips for
  pushing new branches substantially. (Robert Collins)

* ``Branch.clone`` now takes the ``repository_policy`` formerly used
  inside ``BzrDir.clone_on_transport``, allowing stacking to be
  configured before the branch tags and revision tip are set. This
  fixes a race condition cloning stacked branches that would cause
  plugins to have hooks called on non-stacked instances.
  (Robert Collins, #334187)

* ``BzrDir.cloning_metadir`` now has a RPC call. (Robert Collins)

* ``BzrDirFormat.__str__`` now uses the human readable description
  rather than the sometimes-absent disk label. (Robert Collins)

* ``bzrlib.fetch`` is now composed of a sender and a sink component
  allowing for decoupling over a network connection. Fetching from
  or into a RemoteRepository with a 1.13 server will use this to
  stream the operation.
  (Andrew Bennetts, Robert Collins)

* ``bzrlib.tests.run_suite`` accepts a runner_class parameter
  supporting the use of different runners. (Robert Collins)

* Change how file_ids and revision_ids are interned as part of
  inventory deserialization. Now we use the real ``intern()``, rather
  than our own workaround that would also cache a Unicode copy of the
  string, and never emptied the cache. This should slightly reduce
  memory consumption. (John Arbash Meinel)

* New branch method ``create_clone_on_transport`` that returns a
  branch object. (Robert Collins)

* New hook Commands['extend_command'] to allow plugins to access a
  command object before the command is run (or help generated from
  it), without overriding the command. (Robert Collins)

* New version of the ``BzrDir.find_repository`` verb supporting
  ``_network_name`` to support removing more _ensure_real calls.
  (Robert Collins)

* ``RemoteBranchFormat`` no longer claims to have a disk format string.
  (Robert Collins)

* ``Repository`` objects now have ``suspend_write_group`` and
  ``resume_write_group`` methods.  These are currently only useful
  with pack repositories. (Andrew Bennetts, Robert Collins)

* ``BzrDirFormat``, ``BranchFormat`` and ``RepositoryFormat`` objects
  now have a ``network_name`` for passing the format across RPC calls.
  (Robert Collins, Andrew Bennetts)

* ``RepositoryFormat`` objects now all have a new attribute
  ``_serializer`` used by fetch when reserialising is required.
  (Robert Collins, Andrew Bennetts)

* Some methods have been pulled up from ``BzrBranch`` to ``Branch``
  to aid branch types that are not bzr branch objects (like
  RemoteBranch). (Robert Collins, Andrew Bennetts)

* Test adaptation has been made consistent throughout the built in
  tests. ``TestScenarioApplier``, ``multiply_tests_from_modules``,
  ``adapt_tests``, ``adapt_modules`` have all been deleted. Please
  use ``multiply_tests``, or for lower level needs ``apply_scenarios``
  and ``apply_scenario``. (Robert Collins)

* ``TestSkipped`` is now detected by TestCase and passed to the
  ``TestResult`` by calling ``addSkip``. For older TestResult objects,
  where ``addSkip`` is not available, ``addError`` is still called.
  This permits test filtering in subunit to strip out skipped tests
  resulting in a faster fix-shrink-list-run cycle. This is compatible
  with the testtools protocol for skips. (Robert Collins)

* The ``_index`` of ``KnitVersionedFiles`` now supports the ability
  to scan an underlying index that is going to be incorporated into
  the ``KnitVersionedFiles`` object, to determine if it has missing
  delta references. The method is ``scan_unvalidated_index``.
  (Andrew Bennetts, Robert Collins)

* There is a RemoteSink object which handles pushing to smart servers.
  (Andrew Bennetts, Robert Collins)

* ``TransportTraceDecorator`` now logs ``put_bytes_non_atomic`` and
  ``rmdir`` calls. (Robert Collins)

* ``VersionedFiles`` record adapters have had their signature change
  from ``(record, record.get_bytes_as(record.storage_kind))`` to
  ``(record)`` reducing excess duplication and allowing adapters
  to access private data in record to obtain content more
  efficiently. (Robert Collins)

* We no longer probe to see if we should create a working tree during
  clone if we cannot get a local_abspath for the new bzrdir.
  (Robert Collins)


bzr 1.12
########

:Codename: 1234567890
:1.12: 2009-02-13
:1.12rc1: 2009-02-10

This release of Bazaar contains many improvements to the speed,
documentation and functionality of ``bzr log`` and the display of logged
revisions by ``bzr status``.  bzr now also gives a better indication of
progress, both in the way operations are drawn onto a text terminal, and
by showing the rate of network IO.

Changes from RC1 to Final
*************************

* ``bzr init --development-wt5[-rich-root]`` would fail because of
  circular import errors. (John Arbash Meinel, #328135)

* Expanded the help for log and added a new help topic called
  ``log-formats``.  (Ian Clatworthy)

Compatibility Breaks
********************

* By default, ``bzr status`` after a merge now shows just the pending
  merge tip revisions. This improves the signal-to-noise ratio after
  merging from trunk and completes much faster. To see all merged
  revisions, use the new ``-v`` flag.  (Ian Clatworthy)

* ``bzr log --line`` now shows any tags after the date and before
  the commit message. If you have scripts which parse the output
  from this command, you may need to adjust them accordingly.
  (Ian Clatworthy)

* ``bzr log --short`` now shows any additional revision properties
  after the date and before the commit message.  Scripts that parse 
  output of the log command in this situation may need to adjust.
  (Neil Martinsen-Burrell)

* The experimental formats ``1.12-preview`` and ``1.12-preview-rich-root``
  have been renamed ``development-wt5`` and ``development-wt5-rich-root``
  respectively, given they are not ready for release in 1.12.
  (Ian Clatworthy)

* ``read_bundle_from_url`` has been deprecated. (Vincent Ladeuil)

New Features
************

* Add support for filtering ``bzr missing`` on revisions.  Remote revisions
  can be filtered using ``bzr missing -r -20..-10`` and local revisions can
  be filtered using ``bzr missing --my-revision -20..-10``.
  (Marius Kruger)

* ``bzr log -p`` displays the patch diff for each revision.
  When logging a file, the diff only includes changes to that file.
  (Ian Clatworthy, #202331, #227335)

* ``bzr log`` supports a new option called ``-n N`` or ``--level N``.
  A value of 0 (zero) means "show all nested merge revisions" while
  a value of 1 (one) means "show just the top level". Values above
  1 can be used to see a limited amount of nesting. That can be
  useful for seeing the level or two below PQM submits for example.
  To force the ``--short`` and ``--line`` formats to display all nested
  merge revisions just like ``--long`` does by default, use a command
  like ``bzr log --short -n0``. To display just the mainline using
  ``--long`` format, ``bzr log --long -n1``.
  (Ian Clatworthy)

Improvements
************

* ``bzr add`` more clearly communicates success vs failure.
  (Daniel Watkins)

* ``bzr init`` will now print a little less verbose output.
  (Marius Kruger)

* ``bzr log`` is now much faster in many use cases, particularly
  at incrementally displaying results and filtering by a
  revision range. (Ian Clatworthy)

* ``bzr log --short`` and ``bzr log --line`` now show tags, if any,
  for each revision. The tags are shown comma-separated inside
  ``{}``. For short format, the tags appear at the end of line
  before the optional ``[merge]`` indicator. For line format,
  the tags appear after the date. (Ian Clatworthy)

* Progress bars now show the rate of activity for some sftp 
  operations, and they are drawn different.  (Martin Pool, #172741)

* Progress bars now show the rate of activity for urllib and pycurl based
  http client implementations. The operations are tracked at the socket
  level for better precision.
  (Vincent Ladeuil)

* Rule-based preferences can now accept multiple patterns for a set of
  rules.  (Marius Kruger)

* The ``ancestor:`` revision spec will now default to referring to the
  parent of the branch if no other location is given.
  (Daniel Watkins, #198417)

* The debugger started as a result of setting ``$BZR_PDB`` works
  around a bug in ``pdb``, http://bugs.python.org/issue4150.  The bug
  can cause truncated tracebacks in Python versions before 2.6.
  (Andrew Bennetts)

* VirtualVersionedFiles now implements
  ``iter_lines_added_or_present_in_keys``. This allows the creation of 
  new branches based on stacked bzr-svn branches. (#311997)

Bug Fixes
*********

* ``bzr annotate --show-ids`` doesn't give a backtrace on empty files
  anymore.
  (Anne Mohsen, Vincent Ladeuil, #314525)

* ``bzr log FILE`` now correctly shows mainline revisions merging
  a change to FILE when the ``--short`` and ``--line`` log formats
  are used. (Ian Clatworthy, #317417)

* ``bzr log -rX..Y FILE`` now shows the history of FILE provided
  it existed in Y or X, even if the file has since been deleted or
  renamed. If no range is given, the current/basis tree and
  initial tree are searched in that order. More generally, log
  now interprets filenames in their historical context.
  (Ian Clatworthy, #175520)

* ``bzr status`` now reports nonexistent files and continues, then
  errors (with code 3) at the end.  (Karl Fogel, #306394)

* Don't require the present compression base in knits to be the same
  when adding records in knits. (Jelmer Vernooij, #307394)

* Fix a problem with CIFS client/server lag on Windows colliding with
  an invariant-per-process algorithm for generating AtomicFile names
  (Adrian Wilkins, #304023)

* Many socket operations now handle EINTR by retrying the operation.
  Previously EINTR was treated as an unrecoverable failure.  There is
  a new ``until_no_eintr`` helper function in ``bzrlib.osutils``.
  (Andrew Bennetts)

* Support symlinks with non-ascii characters in the symlink filename.
  (Jelmer Vernooij, #319323)

* There was a bug in how we handled resolving when a file is deleted
  in one branch, and modified in the other. If there was a criss-cross
  merge, we would cause the deletion to conflict a second time.
  (Vincent Ladeuil, John Arbash Meinel)

* There was another bug in how we chose the correct intermediate LCA in
  criss-cross merges leading to several kind of changes be incorrectly
  handled.
  (John Arbash Meinel, Vincent Ladeuil)

* Unshelve now handles deleted paths without crashing. (Robert Collins)

Documentation
*************

* Improved plugin developer documentation.  (Martin Pool)

API Changes
***********

* ``ProgressBarStack`` is deprecated; instead use
  ``ui_factory.nested_progress_bar`` to create new progress bars.
  (Martin Pool)

* ForeignVcsMapping() now requires a ForeignVcs object as first
  argument. (Jelmer Vernooij)

* ForeignVcsMapping.show_foreign_revid() has been moved to
  ForeignVcs. (Jelmer Vernooij)

* ``read_bundle_from_url`` is deprecated in favor of
  ``read_mergeable_from_url``.  (Vincent Ladeuil)

* Revision specifiers are now registered in
  ``bzrlib.revisionspec.revspec_registry``, and the old list of 
  revisionspec classes (``bzrlib.revisionspec.SPEC_TYPES``) has been
  deprecated. (Jelmer Vernooij, #321183)

* The progress and UI classes have changed; the main APIs remain the
  same but code that provides a new UI or progress bar class may
  need to be updated.  (Martin Pool)

Internals
*********

* Default User Interface (UI) is CLIUIFactory when bzr runs in a dumb
  terminal. It is sometimes desirable do override this default by forcing
  bzr to use TextUIFactory. This can be achieved by setting the
  BZR_USE_TEXT_UI environment variable (emacs shells, as opposed to
  compile buffers, are such an example).
  (Vincent Ladeuil)

* New API ``Branch.iter_merge_sorted_revisions()`` that iterates over
  ``(revision_id, depth, revno, end_of_merge)`` tuples.
  (Ian Clatworthy)

* New ``Branch.dotted_revno_to_revision_id()`` and
  ``Branch.revision_id_to_dotted_revno()`` APIs that pick the most
  efficient way of doing the mapping.
  (Ian Clatworthy)

* Refactor cmd_serve so that it's a little easier to build commands that
  extend it, and perhaps even a bit easier to read.  (Jonathan Lange)

* ``TreeDelta.show()`` now accepts a ``filter`` parameter allowing log
  formatters to retrict the output.
  (Vincent Ladeuil)


bzr 1.11
########

:Codename: "Eyes up!"
:Released: 2009-01-19

This first monthly release of Bazaar for 2009 improves Bazaar's operation
in Windows, Mac OS X, and other situations where file names are matched
without regard to capitalization: Bazaar tries to match the case of an
existing file.  This release of Bazaar also improves the efficiency of
Tortoise Windows Shell integration and lets it work on 64-bit platforms.

The UI through which Bazaar supports historic formats has been improved,
so 'bzr help formats' now gives a simpler and shorter list, with clear
advice.

This release also fixes a number of bugs, particularly a glitch that can
occur when there are concurrent writes to a pack repository.

Bug Fixes
*********

* Fix failing test when CompiledChunksToLines is not available.
  (Vincent Ladeuil)

* Stacked branches don't repeatedly open their transport connection.
  (John Arbash Meinel)



bzr 1.11rc1
###########

:Codename: "Eyes up!"
:Released: 2009-01-09

Changes
*******

* Formats using Knit-based repository formats are now explicitly
  marked as deprecated. (Ian Clatworthy)

New Features
************

* Add support for `bzr tags -r 1..2`, that is we now support showing
  tags applicable for a specified revision range. (Marius Kruger)

* ``authentication.conf`` now accepts pluggable read-only credential
  stores. Such a plugin (``netrc_credential_store``) is now included,
  handles the ``$HOME/.netrc`` file and can server as an example to
  implement other plugins.
  (Vincent Ladeuil)

* ``shelve --list`` can now be used to list shelved changes.
  (Aaron Bentley)

Improvements
************

* Add trailing slash to directories in all output of ``bzr ls``, except
  ``bzr ls --null``. (Gordon P. Hemsley, #306424)

* ``bzr revision-info`` now supports a -d option to specify an
  alternative branch. (Michael Hudson)

* Add connection to a C++ implementation of the Windows Shell Extension
  which is able to fully replace the current Python implemented one.
  Advantages include 64bit support and reduction in overhead for
  processes which drag in shell extensions.
  (Mark Hammond)

* Support the Claws mail client directly, rather than via
  xdg-email. This prevents the display of an unnecessary modal
  dialog in Claws, informing the user that a file has been
  attached to the message, and works around bug #291847 in
  xdg-utils which corrupts the destination address.

* When working on a case-insensitive case-preserving file-system, as
  commonly found with Windows, bzr will often ignore the case of the
  arguments specified by the user in preference to the case of an existing
  item on the file-system or in the inventory to help prevent
  counter-intuitive behaviour on Windows. (Mark Hammond)

Bug Fixes
*********
  
* Allow BzrDir implementation to implement backing up of 
  control directory. (#139691)

* ``bzr push`` creating a new stacked branch will now only open a
  single connection to the target machine. (John Arbash Meinel)

* Don't call iteritems on transport_list_registry, because it may
  change during iteration.  (Martin Pool, #277048)

* Don't make a broken branch when pushing an unstackable-format branch
  that's in a stackable shared repository to a location with default
  stack-on location.  (Andrew Bennetts, #291046)

* Don't require embedding user in HTTP(S) URLs do use authentication.conf.
  (Ben Jansen, Vincent Ladeuil, #300347)

* Fix a problem with CIFS client/server lag on windows colliding with
  an invariant-per-process algorithm for generating AtomicFile names
  (Adrian Wilkins, #304023)

* Fix bogus setUp signature in UnavailableFTPServer.
  (Gary van der Merwe, #313498)

* Fix compilation error in ``_dirstate_helpers_c`` on SunOS/Solaris.
  (Jari Aalto)

* Fix SystemError in ``_patiencediff_c`` module by calling
  PyErr_NoMemory() before returning NULL in PatienceSequenceMatcher_new.
  (Andrew Bennetts, #303206)

* Give proper error message for diff with non-existent dotted revno.
  (Marius Kruger, #301969)

* Handle EACCES (permission denied) errors when launching a message
  editor, and emit warnings when a configured editor cannot be
  started. (Andrew Bennetts)

* ``$HOME/.netrc`` file is now recognized as a read-only credential store
  if configured in ``authentication.conf`` with 'password_encoding=netrc'
  in the appropriate sections.
  (Vincent Ladeuil, #103029)

* Opening a stacked branch now properly shares the connection, rather
  than opening a new connection for the stacked-on branch.
  (John Arbash meinel)

* Preserve transport decorators while following redirections.
  (Vincent Ladeuil, #245964, #270863)

* Provides a finer and more robust filter for accepted redirections.
  (Vincent Ladeuil, #303959, #265070)

* ``shelve`` paths are now interpreted relative to the current working
  tree.  (Aaron Bentley)

* ``Transport.readv()`` defaults to not reading more than 100MB in a
  single array. Further ``RemoteTransport.readv`` sets this to 5MB to
  work better with how it splits its requests.
  (John Arbash Meinel, #303538)

* Pack repositories are now able to reload the pack listing and retry
  the current operation if another action causes the data to be
  repacked.  (John Arbash Meinel, #153786)

* ``pull -v`` now respects the log_format configuration variable.
  (Aaron Bentley)

* ``push -v`` now works on non-initial pushes.  (Aaron Bentley)

* Use the short status format when the short format is used for log.
  (Vincent Ladeuil, #87179)

* Allow files to be renamed or moved via remove + add-by-id. (Charles
  Duffy, #314251)

Documentation
*************

* Improved the formats help topic to explain why multiple formats
  exist and to provide guidelines in selecting one. Introduced
  two new supporting help topics: current-formats and other-formats.
  (Ian Clatworthy)

API Changes
***********

* ``LRUCache(after_cleanup_size)`` was renamed to
  ``after_cleanup_count`` and the old name deprecated. The new name is
  used for clarity, and to avoid confusion with
  ``LRUSizeCache(after_cleanup_size)``. (John Arbash Meinel)

* New ``ForeignRepository`` base class, to help with foreign branch 
  support (e.g. svn).  (Jelmer Vernooij)

* ``node_distances`` and ``select_farthest`` can no longer be imported
  from ``bzrlib.graph``.  They can still be imported from
  ``bzrlib.deprecated_graph``, which has been the preferred way to
  import them since before 1.0.  (Andrew Bennetts)
  
* The logic in commit now delegates inventory basis calculations to
  the ``CommitBuilder`` object; this requires that the commit builder
  in use has been updated to support the new ``recording_deletes`` and
  ``record_delete`` methods. (Robert Collins)

Testing
*******

* An HTTPS server is now available (it requires python-2.6). Future bzr
  versions will allow the use of the python-2.6 ssl module that can be
  installed for 2.5 and 2.4.

* ``bzr selftest`` now fails if new trailing white space is added to
  the bazaar sources. It only checks changes not committed yet. This
  means that PQM will now reject changes that introduce new trailing
  whitespace. (Marius Kruger)

* Introduced new experimental formats called ``1.12-preview`` and
  ``1.12-preview-rich-root`` to enable testing of related pending
  features, namely content filtering and filtered views.
  (Ian Clatworthy)

Internals
*********

* Added an ``InventoryEntry`` cache when deserializing inventories.
  Can cut the time to iterate over multiple RevisionsTrees in half.
  (John Arbash Meinel)

* Added ``bzrlib.fifo_cache.FIFOCache`` which is designed to have
  minimal overhead versus using a plain dict for cache hits, at the
  cost of not preserving the 'active' set as well as an ``LRUCache``.
  (John Arbash Meinel)

* ``bzrlib.patience_diff.unified_diff`` now properly uses a tab
  character to separate the filename from the date stamp, and doesn't
  add trailing whitespace when a date stamp is not supplied.
  (Adeodato Simó, John Arbash Meinel)

* ``DirStateWorkingTree`` and ``DirStateWorkingTreeFormat`` added
  as base classes of ``WorkingTree4`` and ``WorkingTreeFormat4``
  respectively. (Ian Clatworthy)

* ``KnitVersionedFiles._check_should_delta()`` now uses the
  ``get_build_details`` api to avoid multiple hits to the index, and
  to properly follow the ``compression_parent`` rather than assuming
  it is the left-hand parent. (John Arbash Meinel)

* ``KnitVersionedFiles.get_record_stream()`` will now chose a
  more optimal ordering when the keys are requested 'unordered'.
  Previously the order was fully random, now the records should be
  returned from each pack in turn, in forward I/O order.
  (John Arbash Meinel)
    
* ``mutter()`` will now flush the ``~/.bzr.log`` if it has been more
  than 2s since the last time it flushed. (John Arbash Meinel)

* New method ``bzrlib.repository.Repository.add_inventory_by_delta``
  allows adding an inventory via an inventory delta, which can be
  more efficient for some repository types. (Robert Collins)

* Repository ``CommitBuilder`` objects can now accumulate an inventory
  delta. To enable this functionality call ``builder.recording_deletes``
  and additionally call ``builder.record_delete`` when a delete
  against the basis occurs. (Robert Collins)

* The default http handler has been changed from pycurl to urllib.
  The default is still pycurl for https connections. (The only
  advantage of pycurl is that it checks ssl certificates.)
  (John Arbash Meinel)

* ``VersionedFiles.get_record_stream()`` can now return objects with a
  storage_kind of ``chunked``. This is a collection (list/tuple) of
  strings. You can use ``osutils.chunks_to_lines()`` to turn them into
  guaranteed 'lines' or you can use ``''.join(chunks)`` to turn it
  into a fulltext. This allows for some very good memory savings when
  asking for many texts that share ancestry, as the individual chunks
  can be shared between versions of the file. (John Arbash Meinel)

* ``pull -v`` and ``push -v`` use new function
  ``bzrlib.log.show_branch_change`` (Aaron Bentley)



bzr 1.10
########

:Released: 2008-12-05

Bazaar 1.10 has several performance improvements for copying revisions
(especially for small updates to large projects).  There has also been a
significant amount of effort in polishing stacked branches.  The commands
``shelve`` and ``unshelve`` have become core commands, with an improved
implementation.

The only changes versus bzr-1.10rc1 are bugfixes for stacked branches.

bug Fixes
*********

* Don't set a pack write cache size from RepoFetcher, because the
  cache is not coherent with reads and causes ShortReadvErrors.
  This reverses the change that fixed #294479.
  (Martin Pool, #303856)

* Properly handle when a revision can be inserted as a delta versus
  when it needs to be expanded to a fulltext for stacked branches.
  There was a bug involving merge revisions. As a method to help
  prevent future difficulties, also make stacked fetches sort
  topologically. (John Arbash Meinel, #304841)


bzr 1.10rc1
###########

:Released: 2008-11-28

This release of Bazaar focuses on performance improvements when pushing
and pulling revisions, both locally and to remote networks.  The popular
``shelve`` and ``unshelve`` commands, used to interactively revert and
restore work in progress, have been merged from bzrtools into the bzr
core.  There are also bug fixes for portability, and for stacked branches.

New Features
************

* New ``commit_message_template`` hook that is called by the commit
  code to generate a template commit message. (Jelmer Vernooij)

* New `shelve` and `unshelve` commands allow undoing and redoing changes.
  (Aaron Bentley)

Improvements
************

* ``(Remote)Branch.copy_content_into`` no longer generates the full revision
  history just to set the last revision info.
  (Andrew Bennetts, John Arbash Meinel)

* Fetches between formats with different serializers (such as
  pack-0.92-subtree and 1.9-rich-root) are faster now.  This is due to
  operating on batches of 100 revisions at time rather than
  one-by-one.  (Andrew Bennetts, John Arbash Meinel)

* Search index files corresponding to pack files we've already used
  before searching others, because they are more likely to have the
  keys we're looking for.  This reduces the number of iix and tix
  files accessed when pushing 1 new revision, for instance.
  (John Arbash Meinel)

* Signatures to transfer are calculated more efficiently in
  ``item_keys_introduced_by``.  (Andrew Bennetts, John Arbash Meinel)

* The generic fetch code can once again copy revisions and signatures
  without extracting them completely to fulltexts and then serializing
  them back down into byte strings. This is a significant performance
  improvement when fetching from a stacked branch.
  (John Arbash Meinel, #300289)

* When making a large readv() request over ``bzr+ssh``, break up the
  request into more manageable chunks. Because the RPC is not yet able
  to stream, this helps keep us from buffering too much information at
  once. (John Arbash Meinel)

Bug Fixes
*********

* Better message when the user needs to set their Launchpad ID.
  (Martin Pool, #289148)

* ``bzr commit --local`` doesn't access the master branch anymore.
  This fixes a regression introduced in 1.9.  (Marius Kruger, #299313)

* Don't call the system ``chdir()`` with an empty path. Sun OS seems
  to give an error in that case.  Also, don't count on ``getcwd()``
  being able to allocate a new buffer, which is a gnu extension.
  (John Arbash Meinel, Martin Pool, Harry Hirsch, #297831)

* Don't crash when requesting log --forward <file> for a revision range
  starting with a dotted revno.
  (Vincent Ladeuil, #300055)

* Don't create text deltas spanning stacked repositories; this could
  cause "Revision X not present in Y" when later accessing them.
  (Martin Pool, #288751)

* Pack repositories are now able to reload the pack listing and retry
  the current operation if another action causes the data to be
  repacked.  (John Arbash Meinel, #153786)

* PermissionDenied errors from smart servers no longer cause
  "PermissionDenied: "None"" on the client.
  (Andrew Bennetts, #299254)

* Pushing to a stacked pack repository now batches writes, the same
  way writes are batched to ordinary pack repository.  This makes
  pushing to a stacked branch over the network much faster.
  (Andrew Bennetts, #294479)

* TooManyConcurrentRequests no longer occur when a fetch fails and
  tries to abort a write group.  This allows the root cause (e.g. a
  network interruption) to be reported.  (Andrew Bennetts, #297014)

* RemoteRepository.get_parent_map now uses fallback repositories.
  (Aaron Bentley, #297991?, #293679?)

API Changes
***********

* ``CommitBuilder`` now validates the strings it will be committing,
  to ensure that they do not have characters that will not be properly
  round-tripped. For now, it just checks for characters that are
  invalid in the XML form. (John Arbash Meinel, #295161)

* Constructor parameters for NewPack (internal to pack repositories)
  have changed incompatibly.

* ``Repository.abort_write_group`` now accepts an optional
  ``suppress_errors`` flag.  Repository implementations that override
  ``abort_write_group`` will need to be updated to accept the new
  argument.  Subclasses that only override ``_abort_write_group``
  don't need to change.

* Transport implementations must provide copy_tree_to_transport.  A default
  implementation is provided for Transport subclasses.

Testing
*******

* ``bzr selftest`` now fails if no doctests are found in a module
  that's expected to have them.  (Martin Pool)

* Doctests now only report the first failure.  (Martin Pool)


bzr 1.9
#######

:Released: 2008-11-07

This release of Bazaar adds a new repository format, ``1.9``, with smaller
and more efficient index files.  This format can be specified when
creating a new repository, or used to losslessly upgrade an existing
repository.  bzr 1.9 also speeds most operations over the smart server
protocol, makes annotate faster, and uses less memory when making
checkouts or pulling large amounts of data.

Bug Fixes
*********

* Fix "invalid property value 'branch-nick' for None" regression with
  branches bound to svn branches.  (Martin Pool, #293440)

* Fix SSL/https on Python2.6.  (Vincent Ladeuil, #293054)

* ``SFTPTransport.readv()`` had a bug when requests were out-of-order.
  This only triggers some-of-the-time on Knit format repositories.
  (John Arbash Meinel, #293746)


bzr 1.9rc1
##########

:Released: 2008-10-31

New Features
************

* New Branch hook ``transform_fallback_location`` allows a function to
  be called when looking up the stacked source. (Michael Hudson)

* New repository formats ``1.9`` and ``1.9-rich-root``. These have all
  the functionality of ``1.6``, but use the new btree indexes.
  These indexes are both smaller and faster for access to historical
  information.  (John Arbash Meinel)

Improvements
************

* ``BTreeIndex`` code now is able to prefetch extra pages to help tune
  the tradeoff between bandwidth and latency. Should be tuned
  appropriately to not impact commands which need minimal information,
  but provide a significant boost to ones that need more context. Only
  has a direct impact on the ``--development2`` format which uses
  btree's for the indexes. (John Arbash Meinel)

* ``bzr dump-btree`` is a hidden command introduced to allow dumping
  the contents of a compressed btree file.  (John Arbash Meinel)

* ``bzr pack`` now tells the index builders to optimize for size. For
  btree index repositories, this can save 25% of the index size
  (mostly in the text indexes). (John Arbash Meinel)

* ``bzr push`` to an existing branch or repository on a smart server
  is faster, due to Bazaar making more use of the ``get_parent_map``
  RPC when querying the remote branch's revision graph.
  (Andrew Bennetts)

* default username for bzr+ssh and sftp can be configured in
  authentication.conf. (Aaron Bentley)

* launchpad-login now provides a default username for bzr+ssh and sftp
  URLs, allowing username-free URLs to work for everyone. (Aaron Bentley)

* ``lp:`` lookups no longer include usernames, making them shareable and
  shorter. (Aaron Bentley)

* New ``PackRepository.autopack`` smart server RPC, which does
  autopacking entirely on the server.  This is much faster than
  autopacking via plain file methods, which downloads a large amount
  of pack data and then re-uploads the same pack data into a single
  file.  This fixes a major (although infrequent) cause of lengthy
  delays when using a smart server.  For example, pushing the 10th
  revision to a repository with 9 packs now takes 44 RPCs rather than
  179, and much less bandwidth too.  This requires Bazaar 1.9 on both
  the client and the server, otherwise the client will fallback to the
  slower method.  (Andrew Bennetts)

Bug Fixes
*********

* A failure to load a plugin due to an IncompatibleAPI exception is
  now correctly reported. (Robert Collins, #279451)

* API versioning support now has a multiple-version checking api
  ``require_any_api``. (Robert Collins, #279447)

* ``bzr branch --stacked`` from a smart server to a standalone branch
  works again.  This fixes a regression in 1.7 and 1.8.
  (Andrew Bennetts, #270397)

* ``bzr co`` uses less memory. It used to unpack the entire WT into
  memory before writing it to disk. This was a little bit faster, but
  consumed lots of memory. (John Arbash Meinel, #269456)

* ``bzr missing --quiet`` no longer prints messages about whether
  there are missing revisions.  The exit code indicates whether there
  were or not.  (Martin Pool, #284748)

* Fixes to the ``annotate`` code. The fast-path which re-used the
  stored deltas was accidentally disabled all the time, instead of
  only when a branch was stacked. Second, the code would accidentally
  re-use a delta even if it wasn't against the left-parent, this
  could only happen if ``bzr reconcile`` decided that the parent
  ordering was incorrect in the file graph.  (John Arbash Meinel)

* "Permission denied" errors that occur when pushing a new branch to a
  smart server no longer cause tracebacks.  (Andrew Bennetts, #278673)

* Some compatibility fixes for building the extensions with MSVC and
  for python2.4. (John Arbash Meinel, #277484)

* The index logic is now able to reload the list of pack files if and
  index ends up disappearing. We still don't reload if the pack data
  itself goes missing after checking the index. This bug appears as a
  transient failure (file not found) when another process is writing
  to the repository.  (John Arbash Meinel, #153786)

* ``bzr switch`` and ``bzr bind`` will now update the branch nickname if
  it was previously set. All checkouts will now refer to the bound branch
  for a nickname if one was not explicitly set.
  (Marius Kruger, #230903)

Documentation
*************

* Improved hook documentation. (Michael Ernst)

API Changes
***********

* commands.plugins_cmds is now a CommandRegistry, not a dict.

Internals
*********

* New AuthenticationConfig.set_credentials method allows easy programmatic
  configuration of authetication credentials.


bzr 1.8
#######

:Released: 2008-10-16

Bazaar 1.8 includes several fixes that improve working tree performance,
display of revision logs, and merges.  The bzr testsuite now passes on OS
X and Python 2.6, and almost completely passes on Windows.  The
smartserver code has gained several bug fixes and performance
improvements, and can now run server-side hooks within an http server.

Bug Fixes
*********

* Fix "Must end write group" error when another error occurs during
  ``bzr push``.  (Andrew Bennetts, #230902)

Portability
***********

* Some Pyrex versions require the WIN32 macro defined to compile on
  that platform.  (Alexander Belchenko, Martin Pool, #277481)


bzr 1.8rc1
##########

:Released: 2008-10-07

Changes
*******

* ``bzr log file`` has been changed. It now uses a different method
  for determining which revisions to show as merging the changes to
  the file. It now only shows revisions which merged the change
  towards your mainline. This simplifies the output, makes it faster,
  and reduces memory consumption.  (John Arbash Meinel)

* ``bzr merge`` now defaults to having ``--reprocess`` set, whenever
  ``--show-base`` is not supplied.  (John Arbash Meinel)

* ``bzr+http//`` will now optionally load plugins and write logs on the
  server. (Marius Kruger)

* ``bzrlib._dirstate_helpers_c.pyx`` does not compile correctly with
  Pyrex 0.9.4.1 (it generates C code which causes segfaults). We
  explicitly blacklist that version of the compiler for that
  extension. Packaged versions will include .c files created with
  pyrex >= 0.9.6 so it doesn't effect releases, only users running
  from the source tree. (John Arbash Meinel, #276868)

Features
********

* bzr is now compatible with python-2.6. python-2.6 is not yet officially
  supported (nor released, tests were conducted with the dev version of
  python-2.6rc2), but all known problems have been fixed.  Feedback
  welcome.
  (Vincent Ladeuil, #269535)

Improvements
************

* ``bzr annotate`` will now include uncommitted changes from the local
  working tree by default. Such uncommitted changes are given the
  revision number they would get if a commit was done, followed with a
  ? to indicate that its not actually known. (Robert Collins, #3439)

* ``bzr branch`` now accepts a ``--standalone`` option, which creates a
  standalone branch regardless of the presence of shared repositories.
  (Daniel Watkins)

* ``bzr push`` is faster in the case there are no new revisions to
  push.  It is also faster if there are no tags in the local branch.
  (Andrew Bennetts)

* File changes during a commit will update the tree stat cache.
  (Robert Collins)

* Location aliases can now accept a trailing path.  (Micheal Hudson)

* New hooks ``Lock.hooks`` when LockDirs are acquired and released.
  (Robert Collins, MartinPool)

* Switching in heavyweight checkouts uses the master branch's context, not
  the checkout's context.  (Adrian Wilkins)

* ``status`` on large trees is now faster, due to optimisations in the
  walkdirs code. Of particular note, the walkdirs code now performs
  a temporary ``chdir()`` while reading a single directory; if your
  platform has non thread-local current working directories (and is
  not windows which has its own implementation), this may introduce a
  race condition during concurrent uses of bzrlib. The bzrlib CLI
  will not encounter this as it is single threaded for working tree
  operations. (Robert Collins)

* The C extensions now build on python 2.4 (Robert Collins, #271939)

* The ``-Dhpss`` debug flag now reports the number of smart server
  calls per medium to stderr.  This is in addition to the existing
  detailed logging to the .bzr.log trace file.  (Andrew Bennetts)

Bug Fixes
*********

* Avoid random failures arising from misinterpreted ``errno`` values
  in ``_readdir_pyx.read_dir``.
  (Martin Pool, #279381)

* Branching from a shared repository on a smart server into a new
  repository now preserves the repository format.
  (Andrew Bennetts, #269214)

* ``bzr log`` now accepts a ``--change`` option.
  (Vincent Ladeuil, #248427)

* ``bzr missing`` now accepts an ``--include-merges`` option.
  (Vincent Ladeuil, #233817)

* Don't try to filter (internally) '.bzr' from the files to be deleted if
  it's not there.
  (Vincent Ladeuil, #272648)

* Fix '_in_buffer' AttributeError when using the -Dhpss debug flag.
  (Andrew Bennetts)

* Fix TooManyConcurrentRequests errors caused by a connection failure
  when doing ``bzr pull`` or ``bzr merge`` from a ``bzr+ssh`` URL.
  (Andrew Bennetts, #246233)

* Fixed ``bzr st -r branch:PATH_TO_BRANCH`` where the other branch
  is in a different repository than the current one.
  (Lukáš Lalinský, #144421)

* Make the first line of the manpage preamble a comment again.
  (David Futcher, #242106)

* Remove use of optional parameter in GSSAPI FTP support, since
  it breaks newer versions of Python-Kerberos. (Jelmer Vernooij)

* The autopacking logic will now always create a single new pack from
  all of the content which it deems is worth moving. This avoids the
  'repack a single pack' bug and should result in better packing
  overall.  (John Arbash Meinel, #242510, #172644)

* Trivial documentation fix.
  (John Arbash Meinel, #270471)

* ``bzr switch`` and ``bzr bind`` will now update the branch nickname if
  it was previously set. All checkouts will now refer to the bound branch
  for a nickname if one was not explicitly set.
  (Marius Kruger, #230903)

Documentation
*************

* Explain revision/range identifiers. (Daniel Clemente)

API Changes
***********

* ``CommitBuilder.record_entry_contents`` returns one more element in
  its result tuple - an optional file system hash for the hash cache
  to use. (Robert Collins)

* ``dirstate.DirState.update_entry`` will now only calculate the sha1
  of a file if it is likely to be needed in determining the output
  of iter_changes. (Robert Collins)

* The PackRepository, RepositoryPackCollection, NewPack classes have a
  slightly changed interface to support different index types; as a
  result other users of these classes need to supply the index types
  they want. (Robert Collins)

Testing
*******

* ``bzrlib.tests.repository_implementations`` has been renamed to
  ``bzrlib.tests.per_repository`` so that we have a common structure
  (and it is shorter). (John Arbash Meinel, #239343)

* ``LocalTransport.abspath()`` now returns a drive letter if the
  transport has one, fixing numerous tests on Windows.
  (Mark Hammond)

* PreviewTree is now tested via intertree_implementations.
  (Aaron Bentley)

* The full test suite is passing again on OSX.
  (Guillermo Gonzalez, Vincent Ladeuil)

* The full test suite passes when run with ``-Eallow_debug``.
  (Andrew Bennetts)

Internals
*********

* A new hook, ``Branch.open``, has been added, which is called when
  branch objects are opened. (Robert Collins)

* ``bzrlib.osutils._walkdirs_utf8`` has been refactored into common
  tree walking, and modular directory listing code to aid future
  performance optimisations and refactoring. (Robert Collins)

* ``bzrlib.trace.debug_memory`` can be used to get a quick memory dump
  in the middle of processing. It only reports memory if
  ``/proc/PID/status`` is available. (John Arbash Meinel)

* New method ``RevisionSpec.as_tree`` for representing the revision
  specifier as a revision tree object. (Lukáš Lalinský)

* New race-free method on MutableTree ``get_file_with_stat`` for use
  when generating stat cache results. (Robert Collins)

* New win32utils.get_local_appdata_location() provides access to a local
  directory for storing data.  (Mark Hammond)

* To be compatible with python-2.6 a few new rules should be
  observed. 'message' attribute can't be used anymore in exception
  classes, 'sha' and 'md5' modules have been deprecated (use
  osutils.[md5|sha]), object__init__ and object.__new__ don't accept
  parameters anymore.
  (Vincent Ladeuil)


bzr 1.7.1
#########

:Released:  2008-10-01

No changes from 1.7.1rc1.


bzr 1.7.1rc1
############

:Released: 2008-09-24

This release just includes an update to how the merge algorithm handles
file paths when we encounter complex history.

Features
********

* If we encounter a criss-cross in history, use information from
  direct Least Common Ancestors to resolve inventory shape (locations
  of files, adds, deletes, etc). This is similar in concept to using
  ``--lca`` for merging file texts, only applied to paths.
  (John Arbash Meinel)


bzr 1.7
#######

:Released: 2008-09-23

This release includes many bug fixes and a few performance and feature
improvements.  ``bzr rm`` will now scan for missing files and remove them,
like how ``bzr add`` scans for unknown files and adds them. A bit more
polish has been applied to the stacking code. The b-tree indexing code has
been brought in, with an eye on using it in a future repository format.
There are only minor installer changes since bzr-1.7rc2.

Features
********

* Some small updates to the win32 installer. Include localization
  files found in plugins, and include the builtin distutils as part of
  packaging qbzr. (Mark Hammond)


bzr 1.7rc2
##########

:Released: 2008-09-17

A few bug fixes from 1.7rc1. The biggest change is a new
``RemoteBranch.get_stacked_on_url`` rpc. This allows clients that are
trying to access a Stacked branch over the smart protocol, to properly
connect to the stacked-on location.

Bug Fixes
*********

* Branching from a shared repository on a smart server into a new
  repository now preserves the repository format.
  (Andrew Bennetts, #269214)

* Branching from a stacked branch via ``bzr+ssh`` can properly connect
  to the stacked-on branch.  (Martin Pool, #261315)

* ``bzr init`` no longer re-opens the BzrDir multiple times.
  (Vincent Ladeuil)

* Fix '_in_buffer' AttributeError when using the -Dhpss debug flag.
  (Andrew Bennetts)


bzr 1.7rc1
##########

:Released: 2008-09-09

This release candidate for bzr 1.7 has several bug fixes and a few
performance and feature improvements.  ``bzr rm`` will now scan for
missing files and remove them, like how ``bzr add`` scans for unknown
files and adds them. A bit more polish has been applied to the stacking
code. The b-tree indexing code has been brought in, with an eye on using
it in a future repository format.


Changes
*******

* ``bzr export`` can now export a subdirectory of a project.
  (Robert Collins)

* ``bzr remove-tree`` will now refuse to remove a tree with uncommitted
  changes, unless the ``--force`` option is specified.
  (Lukáš Lalinský, #74101)

* ``bzr rm`` will now scan for files that are missing and remove just
  them automatically, much as ``bzr add`` scans for new files that
  are not ignored and adds them automatically. (Robert Collins)

Features
********

* Support for GSSAPI authentication when using FTP as documented in
  RFC2228. (Jelmer Vernooij, #49623)

* Add support for IPv6 in the smart server. (Jelmer Vernooij, #165014)

Improvements
************

* A url like ``log+file:///tmp`` will log all access to that Transport
  to ``.bzr.log``, which may help in debugging or profiling.
  (Martin Pool)

* ``bzr branch`` and ``bzr push`` use the default stacking policy if the
  branch format supports it. (Aaron Bentley)

* ``bzr init`` and ``bzr init-repo`` will now print out the same as
  ``bzr info`` if it completed successfully.
  (Marius Kruger)

* ``bzr uncommit`` logs the old tip revision id, and displays how to
  restore the branch to that tip using ``bzr pull``.  This allows you
  to recover if you realize you uncommitted the wrong thing.
  (John Arbash Meinel)

* Fix problems in accessing stacked repositories over ``bzr://``.
  (Martin Pool, #261315)

* ``SFTPTransport.readv()`` was accidentally using ``list += string``,
  which 'works', but adds each character separately to the list,
  rather than using ``list.append(string)``. Fixing this makes the
  SFTP transport a little bit faster (~20%) and use a bit less memory.
  (John Arbash Meinel)

* When reading index files, if we happen to read the whole file in a
  single request treat it as a ``_buffer_all`` request. This happens
  most often on small indexes over remote transports, where we default
  to reading 64kB. It saves a round trip for each small index during
  fetch operations. Also, if we have read more than 50% of an index
  file, trigger a ``_buffer_all`` on the next request. This works
  around some inefficiencies because reads don't fall neatly on page
  boundaries, so we would ignore those bytes, but request them again
  later. This could trigger a total read size of more than the whole
  file. (John Arbash Meinel)

Bug Fixes
*********

* ``bzr rm`` is now aliased to ``bzr del`` for the convenience of svn
  users. (Robert Collins, #205416)

* Catch the infamous "select/poll returned error" which occurs when
  pycurl try to send a body request to an HTTP/1.0 server which has
  already refused to handle the request. (Vincent Ladeuil, #225020)

* Fix ``ObjectNotLocked`` errors when using various commands
  (including ``bzr cat`` and ``bzr annotate``) in combination with a
  smart server URL.  (Andrew Bennetts, #237067)

* ``FTPTransport.stat()`` would return ``0000`` as the permission bits
  for the containing ``.bzr/`` directory (it does not implement
  permissions). This would cause us to set all subdirectories to
  ``0700`` and files to ``0600`` rather than leaving them unmodified.
  Now we ignore ``0000`` as the permissions and assume they are
  invalid. (John Arbash Meinel, #259855)

* Merging from a previously joined branch will no longer cause
  a traceback. (Jelmer Vernooij, #203376)

* Pack operations on windows network shares will work even with large
  files. (Robert Collins, #255656)

* Running ``bzr st PATH_TO_TREE`` will no longer suppress merge
  status. Status is also about 7% faster on mozilla sized trees
  when the path to the root of the tree has been given. Users of
  the internal ``show_tree_status`` function should be aware that
  the show_pending flag is now authoritative for showing pending
  merges, as it was originally. (Robert Collins, #225204)

* Set valid default _param_name for Option so that ListOption can embed
  '-' in names. (Vincent Ladeuil, #263249)

* Show proper error rather than traceback when an unknown revision
  id is specified to ``bzr cat-revision``. (Jelmer Vernooij, #175569)

* Trailing text in the dirstate file could cause the C dirstate parser
  to try to allocate an invalid amount of memory. We now properly
  check and test for parsing a dirstate with invalid trailing data.
  (John Arbash Meinel, #186014)

* Unexpected error responses from a smart server no longer cause the
  client to traceback.  (Andrew Bennetts, #263527)

* Use a Windows api function to get a Unicode host name, rather than
  assuming the host name is ascii.
  (Mark Hammond, John Arbash Meinel, #256550)

* ``WorkingTree4`` trees will now correctly report missing-and-new
  paths in the output of ``iter_changes``. (Robert Collins)

Documentation
*************

* Updated developer documentation.  (Martin Pool)

API Changes
***********

* Exporters now take 4 parameters. (Robert Collins)

* ``Tree.iter_changes`` will now return False for the content change
  field when a file is missing in the basis tree and not present in
  the target tree. Previously it returned True unconditionally.
  (Robert Collins)

* The deprecated ``Branch.abspath`` and unimplemented
  ``Branch.rename_one`` and ``Branch.move`` were removed. (Jelmer Vernooij)

* BzrDir.clone_on_transport implementations must now accept a stacked_on
  parameter.  (Aaron Bentley)

* BzrDir.cloning_metadir implementations must now take a require_stacking
  parameter.  (Aaron Bentley)

Testing
*******

* ``addCleanup`` now takes ``*arguments`` and ``**keyword_arguments``
  which are then passed to the cleanup callable as it is run. In
  addition, addCleanup no longer requires that the callables passed to
  it be unique. (Jonathan Lange)

* Fix some tests that fail on Windows because files are deleted while
  still in use.
  (Mark Hammond)

* ``selftest``'s ``--starting-with`` option can now use predefined
  prefixes so that one can say ``bzr selftest -s bp.loom`` instead of
  ``bzr selftest -s bzrlib.plugins.loom``. (Vincent Ladeuil)

* ``selftest``'s ``--starting-with`` option now accepts multiple values.
  (Vincent Ladeuil)

Internals
*********

* A new plugin interface, ``bzrlib.log.log_adapters``, has been added.
  This allows dynamic log output filtering by plugins.
  (Robert Collins)

* ``bzrlib.btree_index`` is now available, providing a b-tree index
  layer. The design is memory conservative (limited memory cache),
  faster to seek (approx 100 nodes per page, gives 100-way fan out),
  and stores compressed pages allowing more keys per page.
  (Robert Collins, John Arbash Meinel)

* ``bzrlib.diff.DiffTree.show_diff`` now skips changes where the kind
  is unknown in both source and target.
  (Robert Collins, Aaron Bentley)

* ``GraphIndexBuilder.add_node`` and ``BTreeBuilder`` have been
  streamlined a bit. This should make creating large indexes faster.
  (In benchmarking, it now takes less time to create a BTree index than
  it takes to read the GraphIndex one.) (John Arbash Meinel)

* Mail clients for `bzr send` are now listed in a registry.  This
  allows plugins to add new clients by registering them with
  ``bzrlib.mail_client.mail_client_registry``.  All of the built-in
  clients now use this mechanism.  (Neil Martinsen-Burrell)


bzr 1.6.1
#########

:Released: 2008-09-05

A couple regressions were found in the 1.6 release. There was a
performance issue when using ``bzr+ssh`` to branch large repositories,
and some problems with stacking and ``rich-root`` capable repositories.


bzr 1.6.1rc2
############

:Released: 2008-09-03

Bug Fixes
*********

* Copying between ``rich-root`` and ``rich-root-pack`` (and vice
  versa) was accidentally using the inter-model fetcher, instead of
  recognizing that both were 'rich root' formats.
  (John Arbash Meinel, #264321)


bzr 1.6.1rc1
############

:Released: 2008-08-29

This release fixes a few regressions found in the 1.6 client. Fetching
changes was using an O(N^2) buffering algorithm, so for large projects it
would cause memory thrashing. There is also a specific problem with the
``--1.6-rich-root`` format, which prevented stacking on top of
``--rich-root-pack`` repositories, and could allow users to accidentally
fetch experimental data (``-subtree``) without representing it properly.
The ``--1.6-rich-root`` format has been deprecated and users are
recommended to upgrade to ``--1.6.1-rich-root`` immediately.  Also we
re-introduced a workaround for users who have repositories with incorrect
nodes (not possible if you only used official releases).
I should also clarify that none of this is data loss level issues, but
still sufficient enough to warrant an updated release.

Bug Fixes
*********

* ``RemoteTransport.readv()`` was being inefficient about how it
  buffered the readv data and processed it. It would keep appending to
  the same string (causing many copies) and then pop bytes out of the
  start of the string (causing more copies).
  With this patch "bzr+ssh://local" can improve dramatically,
  especially for projects with large files.
  (John Arbash Meinel)

* Revision texts were always meant to be stored as fulltexts. There
  was a bug in a bzr.dev version that would accidentally create deltas
  when copying from a Pack repo to a Knit repo. This has been fixed,
  but to support those repositories, we know always request full texts
  for Revision texts. (John Arbash Meinel, #261339)

* The previous ``--1.6-rich-root`` format used an incorrect xml
  serializer, which would accidentally support fetching from a
  repository that supported subtrees, even though the local one would
  not. We deprecated that format, and introduced a new one that uses
  the correct serializer ``--1.6.1-rich-root``.
  (John Arbash Meinel, #262333)


bzr 1.6
#######

:Released: 2008-08-25

Finally, the long awaited bzr 1.6 has been released. This release includes
new features like Stacked Branches, improved weave merge, and an updated
server protocol (now on v3) which will allow for better cross version
compatibility. With this release we have deprecated Knit format
repositories, and recommend that users upgrade them, we will continue to
support reading and writing them for the forseeable future, but we will
not be tuning them for performance as pack repositories have proven to be
better at scaling. This will also be the first release to bundle
TortoiseBzr in the standalone Windows installer.


bzr 1.6rc5
##########

:Released: 2008-08-19

Bug Fixes
*********

* Disable automatic detection of stacking based on a containing
  directory of the target. It interacted badly with push, and needs a
  bit more work to get the edges polished before it should happen
  automatically. (John Arbash Meinel, #259275)
  (This change was reverted when merged to bzr.dev)


bzr 1.6rc4
##########

:Released: 2008-08-18

Bug Fixes
*********

* Fix a regression in knit => pack fetching.  We had a logic
  inversion, causing the fetch to insert fulltexts in random order,
  rather than preserving deltas.  (John Arbash Meinel, #256757)


bzr 1.6rc3
##########

:Released: 2008-08-14

Changes
*******

* Disable reading ``.bzrrules`` as a per-branch rule preferences
  file. The feature was not quite ready for a full release.
  (Robert Collins)

Improvements
************

* Update the windows installer to bundle TortoiseBzr and ``qbzr``
  into the standalone installer. This will be the first official
  windows release that installs Tortoise by default.
  (Mark Hammond)

Bug Fixes
*********

* Fix a regression in ``bzr+http`` support. There was a missing
  function (``_read_line``) that needed to be carried over from
  ``bzr+ssh`` support. (Andrew Bennetts)

* ``GraphIndex`` objects will internally read an entire index if more
  than 1/20th of their keyspace is requested in a single operation.
  This largely mitigates a performance regression in ``bzr log FILE``
  and completely corrects the performance regression in ``bzr log``.
  The regression was caused by removing an accomodation which had been
  supporting the index format in use. A newer index format is in
  development which is substantially faster. (Robert Collins)


bzr 1.6rc2
##########

:Released: 2008-08-13

This release candidate has a few minor bug fixes, and some regression
fixes for Windows.

Bug Fixes
*********

* ``bzr upgrade`` on remote branches accessed via bzr:// and
  bzr+ssh:// now works.  (Andrew Bennetts)

* Change the ``get_format_description()`` strings for
  ``RepositoryFormatKnitPack5`` et al to be single line messages.
  (Aaron Bentley)

* Fix for a regression on Win32 where we would try to call
  ``os.listdir()`` on a file and not catch the exception properly.
  (Windows raises a different exception.) This would manifest in
  places like ``bzr rm file`` or ``bzr switch``.
  (Mark Hammond, John Arbash Meinel)

* ``Inventory.copy()`` was failing to set the revision property for
  the root entry. (Jelmer Vernooij)

* sftp transport: added missing ``FileExists`` case to
  ``_translate_io_exception`` (Christophe Troestler, #123475)

* The help for ``bzr ignored`` now suggests ``bzr ls --ignored`` for
  scripting use. (Robert Collins, #3834)

* The default ``annotate`` logic will now always assign the
  last-modified value of a line to one of the revisions that modified
  it, rather than a merge revision. This would happen when both sides
  claimed to have modified the line resulting in the same text. The
  choice is arbitrary but stable, so merges in different directions
  will get the same results.  (John Arbash Meinel, #232188)


bzr 1.6rc1
##########

:Released: 2008-08-06

This release candidate for bzr 1.6 solidifies the new branch stacking
feature.  Bazaar now recommends that users upgrade all knit repositories,
because later formats are much faster.  However, we plan to continue read/write and
upgrade support for knit repostories for the forseeable future.  Several
other bugs and performance issues were fixed.

Changes
*******

* Knit format repositories are deprecated and bzr will now emit
  warnings whenever it encounters one.  Use ``bzr upgrade`` to upgrade
  knit repositories to pack format.  (Andrew Bennetts)

Improvements
************

* ``bzr check`` can now be told which elements at a location it should
  check.  (Daniel Watkins)

* Commit now supports ``--exclude`` (or ``-x``) to exclude some files
  from the commit. (Robert Collins, #3117)

* Fetching data between repositories that have the same model but no
  optimised fetcher will not reserialise all the revisions, increasing
  performance. (Robert Collins, John Arbash Meinel)

* Give a more specific error when target branch is not reachable.
  (James Westby)

* Implemented a custom ``walkdirs_utf8`` implementation for win32.
  This uses a pyrex extension to get direct access to the
  ``FindFirstFileW`` style apis, rather than using ``listdir`` +
  ``lstat``. Shows a very strong improvement in commands like
  ``status`` and ``diff`` which have to iterate the working tree.
  Anywhere from 2x-6x faster depending on the size of the tree (bigger
  trees, bigger benefit.) (John Arbash Meinel)

* New registry for log properties handles  and the method in
  LongLogFormatter to display the custom properties returned by the
  registered handlers. (Guillermo Gonzalez, #162469)

Bug Fixes
*********

* Add more tests that stacking does not create deltas spanning
  physical repository boundaries.
  (Martin Pool, #252428)

* Better message about incompatible repositories.
  (Martin Pool, #206258)

* ``bzr branch --stacked`` ensures the destination branch format can
  support stacking, even if the origin does not.
  (Martin Pool)

* ``bzr export`` no longer exports ``.bzrrules``.
  (Ian Clatworthy)

* ``bzr serve --directory=/`` now correctly allows the whole
  filesystem to be accessed on Windows, not just the root of the drive
  that Python is running from.
  (Adrian Wilkins, #240910)

* Deleting directories by hand before running ``bzr rm`` will not
  cause subsequent errors in ``bzr st`` and ``bzr commit``.
  (Robert Collins, #150438)

* Fix a test case that was failing if encoding wasn't UTF-8.
  (John Arbash Meinel, #247585)

* Fix "no buffer space available" error when branching with the new
  smart server protocol to or from Windows.
  (Andrew Bennetts, #246180)

* Fixed problem in branching from smart server.
  (#249256, Michael Hudson, Martin Pool)

* Handle a file turning in to a directory in TreeTransform.
  (James Westby, #248448)

API Changes
***********

* ``MutableTree.commit`` has an extra optional keywork parameter
  ``exclude`` that will be unconditionally supplied by the command
  line UI - plugins that add tree formats may need an update.
  (Robert Collins)

* The API minimum version for plugin compatibility has been raised to
  1.6 - there are significant changes throughout the code base.
  (Robert Collins)

* The generic fetch code now uses three attributes on Repository objects
  to control fetch. The streams requested are controlled via :
  ``_fetch_order`` and ``_fetch_uses_deltas``. Setting these
  appropriately allows different repository implementations to recieve
  data in their optimial form. If the ``_fetch_reconcile`` is set then
  a reconcile operation is triggered at the end of the fetch.
  (Robert Collins)

* The ``put_on_disk`` and ``get_tar_item`` methods in
  ``InventoryEntry`` were deprecated. (Ian Clatworthy)

* ``Repository.is_shared`` doesn't take a read lock. It didn't
  need one in the first place (nobody cached the value, and
  ``RemoteRepository`` wasn't taking one either). This saves a round
  trip when probing Pack repositories, as they read the ``pack-names``
  file when locked. And during probe, locking the repo isn't very
  useful. (John Arbash Meinel)

Internals
*********

* ``bzrlib.branchbuilder.BranchBuilder`` is now much more capable of
  putting together a real history without having to create a full
  WorkingTree. It is recommended that tests that are not directly
  testing the WorkingTree use BranchBuilder instead.  See
  ``BranchBuilder.build_snapshot`` or
  ``TestCaseWithMemoryTree.make_branch_builder``.  (John Arbash Meinel)

* ``bzrlib.builtins.internal_tree_files`` broken into two giving a new
  helper ``safe_relpath_files`` - used by the new ``exclude``
  parameter to commit. (Robert Collins)

* Make it easier to introduce new WorkingTree formats.
  (Ian Clatworthy)

* The code for exporting trees was refactored not to use the
  deprecated ``InventoryEntry`` methods. (Ian Clatworthy)

* RuleSearchers return () instead of [] now when there are no matches.
  (Ian Clatworthy)


bzr 1.6beta3
############

:Released: 2008-07-17

This release adds a new 'stacked branches' feature allowing branches to
share storage without being in the same repository or on the same machine.
(See the user guide for more details.)  It also adds a new hook, improved
weaves, aliases for related locations, faster bzr+ssh push, and several
bug fixes.

Features
********

* New ``pre_change_branch_tip`` hook that is called before the
  branch tip is moved, while the branch is write-locked.  See the User
  Reference for signature details.  (Andrew Bennetts)

* Rule-based preferences can now be defined for selected files in
  selected branches, allowing commands and plugins to provide
  custom behaviour for files matching defined patterns.
  See ``Rule-based preferences`` (part of ``Configuring Bazaar``)
  in the User Guide and ``bzr help rules`` for more information.
  (Ian Clatworthy)

* Sites may suggest a branch to stack new branches on.  (Aaron Bentley)

* Stacked branches are now supported. See ``bzr help branch`` and
  ``bzr help push``.  Branches must be in the ``development1`` format
  to stack, though the stacked-on branch can be of any format.
  (Robert Collins)

Improvements
************

* ``bzr export --format=tgz --root=NAME -`` to export a gzipped tarball
  to stdout; also ``tar`` and ``tbz2``.
  (Martin Pool)

* ``bzr (re)merge --weave`` will now use a standard Weave algorithm,
  rather than the annotation-based merge it was using. It does so by
  building up a Weave of the important texts, without needing to build
  the full ancestry. (John Arbash Meinel, #238895)

* ``bzr send`` documents and better supports ``emacsclient`` (proper
  escaping of mail headers and handling of the MUA Mew).
  (Christophe Troestler)

* Remembered locations can be specified by aliases, e.g. :parent, :public,
  :submit.  (Aaron Bentley)

* The smart protocol now has improved support for setting branches'
  revision info directly.  This makes operations like push
  faster.  The new request method name is
  ``Branch.set_last_revision_ex``.  (Andrew Bennetts)

Bug Fixes
*********

* Bazaar is now able to be a client to the web server of IIS 6 and 7.
  The broken implementations of RFC822 in Python and RFC2046 in IIS
  combined with boundary-line checking in Bazaar previously made this
  impossible. (NB, IIS 5 does not suffer from this problem).
  (Adrian Wilkins, #247585)

* ``bzr log --long`` with a ghost in your mainline now handles that
  ghost properly. (John Arbash Meinel, #243536)

* ``check`` handles the split-up .bzr layout correctly, so no longer
  requires a branch to be present.
  (Daniel Watkins, #64783)

* Clearer message about how to set the PYTHONPATH if bzrlib can't be
  loaded.
  (Martin Pool, #205230)

* Errors about missing libraries are now shown without a traceback,
  and with a suggestion to install the library.  The full traceback is
  still in ``.bzr.log`` and can be shown with ``-Derror``.
  (Martin Pool, #240161)

* Fetch from a stacked branch copies all required data.
  (Aaron Bentley, #248506)

* Handle urls such as ftp://user@host.com@www.host.com where the user
  name contains an @.
  (Neil Martinsen-Burrell, #228058)

* ``needs_read_lock`` and ``needs_write_lock`` now suppress an error during
  ``unlock`` if there was an error in the original function. This helps
  most when there is a failure with a smart server action, since often the
  connection closes and we cannot unlock.
  (Andrew Bennetts, John Arbash Meinel, #125784)

* Obsolete hidden command ``bzr fetch`` removed.
  (Martin Pool, #172870)

* Raise the correct exception when doing ``-rbefore:0`` or ``-c0``.
  (John Arbash Meinel, #239933)

* You can now compare file revisions in Windows diff programs from
  Cygwin Bazaar.
  (Matt McClure, #209281)

* revision_history now tolerates mainline ghosts for Branch format 6.
  (Aaron Bentley, #235055)

* Set locale from environment for third party libs.
  (Martin von Gagern, #128496)

Documentation
*************

* Added *Using stacked branches* to the User Guide.
  (Ian Clatworthy)

* Updated developer documentation.
  (Martin Pool)

Testing
*******

* ``-Dmemory`` will cause /proc/PID/status to be catted before bzr
  exits, allowing low-key analysis of peak memory use. (Robert Collins)

* ``TestCaseWithTransport.make_branch_and_tree`` tries harder to return
  a tree with a ``branch`` attribute of the right format.  This was
  preventing some ``RemoteBranch`` tests from actually running with
  ``RemoteBranch`` instances.  (Andrew Bennetts)

API Changes
***********

* Removed ``Repository.text_store``, ``control_store``, etc.  Instead,
  there are new attributes ``texts, inventories, revisions,
  signatures``, each of which is a ``VersionedFiles``.  See the
  Repository docstring for more details.
  (Robert Collins)

* ``Branch.pull`` now accepts an ``_override_hook_target`` optional
  parameter.  If you have a subclass of ``Branch`` that overrides
  ``pull`` then you should add this parameter.  (Andrew Bennetts)

* ``bzrlib.check.check()`` has been deprecated in favour of the more
  aptly-named ``bzrlib.check.check_branch()``.
  (Daniel Watkins)

* ``Tree.print_file`` and ``Repository.print_file`` are deprecated.
  These methods are bad APIs because they write directly to sys.stdout.
  bzrlib does not use them internally, and there are no direct tests
  for them. (Alexander Belchenko)

Internals
*********

* ``cat`` command no longer uses ``Tree.print_file()`` internally.
  (Alexander Belchenko)

* New class method ``BzrDir.open_containing_tree_branch_or_repository``
  which eases the discovery of the tree, the branch and the repository
  containing a given location.
  (Daniel Watkins)

* New ``versionedfile.KeyMapper`` interface to abstract out the access to
  underlying .knit/.kndx etc files in repositories with partitioned
  storage. (Robert Collins)

* Obsolete developer-use command ``weave-join`` has been removed.
  (Robert Collins)

* ``RemoteToOtherFetcher`` and ``get_data_stream_for_search`` removed,
  to support new ``VersionedFiles`` layering.
  (Robert Collins)


bzr 1.6beta2
############

:Released: 2008-06-10

This release contains further progress towards our 1.6 goals of shallow
repositories, and contains a fix for some user-affecting bugs in the
repository layer.  Building working trees during checkout and branch is
now faster.

Bug Fixes
*********

* Avoid KnitCorrupt error extracting inventories from some repositories.
  (The data is not corrupt; an internal check is detecting a problem
  reading from the repository.)
  (Martin Pool, Andrew Bennetts, Robert Collins, #234748)

* ``bzr status`` was breaking if you merged the same revision twice.
  (John Arbash Meinel, #235407)

* Fix infinite loop consuming 100% CPU when a connection is lost while
  reading a response body via the smart protocol v1 or v2.
  (Andrew Bennetts)

* Inserting a bundle which changes the contents of a file with no trailing
  end of line, causing a knit snapshot in a 'knits' repository will no longer
  cause KnitCorrupt. (Robert Collins)

* ``RemoteBranch.pull`` needs to return the ``self._real_branch``'s
  pull result. It was instead just returning None, which breaks ``bzr
  pull``. (John Arbash Meinel, #238149)

* Sanitize branch nick before using it as an attachment filename in
  ``bzr send``. (Lukáš Lalinský, #210218)

* Squash ``inv_entry.symlink_target`` to a plain string when
  generating DirState details. This prevents from getting a
  ``UnicodeError`` when you have symlinks and non-ascii filenames.
  (John Arbash Meinel, #135320)

Improvements
************

* Added the 'alias' command to set/unset and display aliases. (Tim Penhey)

* ``added``, ``modified``, and ``unknowns`` behaviour made consistent (all three
  now quote paths where required). Added ``--null`` option to ``added`` and
  ``modified`` (for null-separated unknowns, use ``ls --unknown --null``)
  (Adrian Wilkins)

* Faster branching (1.09x) and lightweight checkouts (1.06x) on large trees.
  (Ian Clatworthy, Aaron Bentley)

Documentation
*************

* Added *Bazaar Zen* section to the User Guide. (Ian Clatworthy)

Testing
*******

* Fix the test HTTPServer to be isolated from chdir calls made while it is
  running, allowing it to be used in blackbox tests. (Robert Collins)

API Changes
***********

* ``WorkingTree.set_parent_(ids/trees)`` will now filter out revisions
  which are in the ancestry of other revisions. So if you merge the same
  tree twice, or merge an ancestor of an existing merge, it will only
  record the newest. (If you merge a descendent, it will replace its
  ancestor). (John Arbash Meinel, #235407)

* ``RepositoryPolicy.__init__`` now requires stack_on and stack_on_pwd,
  through the derived classes do not.  (Aaron Bentley)

Internals
*********

* ``bzrlib.bzrdir.BzrDir.sprout`` now accepts ``stacked`` to control
  creating stacked branches. (Robert Collins)

* Knit record serialisation is now stricter on what it will accept, to
  guard against potential internal bugs, or broken input. (Robert Collins)

bzr 1.6beta1
############

:Released: 2008-06-02

Commands that work on the revision history such as push, pull, missing,
uncommit and log are now substantially faster.  This release adds a
translation of some of the user documentation into Spanish.  (Contributions of
other translations would be very welcome.)  Bazaar 1.6beta1 adds a new network
protocol which is used by default and which allows for more efficient transfers
and future extensions.


Notes When Upgrading
********************

* There is a new version of the network protocol used for bzr://, bzr+ssh://
  and bzr+http:// connections.  This will allow more efficient requests and
  responses, and more graceful fallback when a server is too old to
  recognise a request from a more recent client.  Bazaar 1.6 will
  interoperate with 0.16 and later versions, but servers should be upgraded
  when possible.  Bazaar 1.6 no longer interoperates with 0.15 and earlier via
  these protocols.  Use alternatives like SFTP or upgrade those servers.
  (Andrew Bennetts, #83935)

Changes
*******

* Deprecation warnings will not be suppressed when running ``bzr selftest``
  so that developers can see if their code is using deprecated functions.
  (John Arbash Meinel)

Features
********

* Adding ``-Derror`` will now display a traceback when a plugin fails to
  load. (James Westby)

Improvements
************

* ``bzr branch/push/pull -r XXX`` now have a helper function for finding
  the revno of the new revision (``Graph.find_distance_to_null``). This
  should make something like ``bzr branch -r -100`` in a shared, no-trees
  repository much snappier. (John Arbash Meinel)

* ``bzr log --short -r X..Y`` no longer needs to access the full revision
  history. This makes it noticeably faster when logging the last few
  revisions. (John Arbash Meinel)

* ``bzr ls`` now accepts ``-V`` as an alias for ``--versioned``.
  (Jerad Cramp, #165086)

* ``bzr missing`` uses the new ``Graph.find_unique_ancestors`` and
  ``Graph.find_differences`` to determine missing revisions without having
  to search the whole ancestry. (John Arbash Meinel, #174625)

* ``bzr uncommit`` now uses partial history access, rather than always
  extracting the full revision history for a branch. This makes it
  resolve the appropriate revisions much faster (in testing it drops
  uncommit from 1.5s => 0.4s). It also means ``bzr log --short`` is one
  step closer to not using full revision history.
  (John Arbash Meinel, #172649)

Bugfixes
********

* ``bzr merge --lca`` should handle when two revisions have no common
  ancestor other than NULL_REVISION. (John Arbash Meinel, #235715)

* ``bzr status`` was breaking if you merged the same revision twice.
  (John Arbash Meinel, #235407)

* ``bzr push`` with both ``--overwrite`` and ``-r NNN`` options no longer
  fails.  (Andrew Bennetts, #234229)

* Correctly track the base URL of a smart medium when using bzr+http://
  URLs, which was causing spurious "No repository present" errors with
  branches in shared repositories accessed over bzr+http.
  (Andrew Bennetts, #230550)

* Define ``_remote_is_at_least_1_2`` on ``SmartClientMedium`` so that all
  implementations have the attribute.  Fixes 'PyCurlTransport' object has no
  attribute '_remote_is_at_least_1_2' attribute errors.
  (Andrew Bennetts, #220806)

* Failure to delete an obsolete pack file should just give a warning
  message, not a fatal error.  It may for example fail if the file is still
  in use by another process.
  (Martin Pool)

* Fix MemoryError during large fetches over HTTP by limiting the amount of
  data we try to read per ``recv`` call.  The problem was observed with
  Windows and a proxy, but might affect other environments as well.
  (Eric Holmberg, #215426)

* Handle old merge directives correctly in Merger.from_mergeable.  Stricter
  get_parent_map requirements exposed a latent bug here.  (Aaron Bentley)

* Issue a warning and ignore passwords declared in authentication.conf when
  used for an ssh scheme (sftp or bzr+ssh).
  (Vincent Ladeuil, #203186)

* Make both http implementations raise appropriate exceptions on 403
  Forbidden when POSTing smart requests.
  (Vincent Ladeuil, #230223)

* Properly *title* header names in http requests instead of capitalizing
  them.
  (Vincent Ladeuil, #229076)

* The "Unable to obtain lock" error message now also suggests using
  ``bzr break-lock`` to fix it.  (Martin Albisetti, #139202)

* Treat an encoding of '' as ascii; this can happen when bzr is run
  under vim on Mac OS X.
  (Neil Martinsen-Burrell)

* ``VersionedFile.make_mpdiffs()`` was raising an exception that wasn't in
  scope. (Daniel Fischer #235687)

Documentation
*************

* Added directory structure and started translation of docs in spanish.
  (Martin Albisetti, Lucio Albenga)

* Incorporate feedback from Jelmer Vernooij and Neil Martinsen-Burrell
  on the plugin and integration chapters of the User Guide.
  (Ian Clatworthy)

* More Bazaar developer documentation about packaging and release process,
  and about use of Python reprs.
  (Martin Pool, Martin Albisetti)

* Updated Tortise strategy document. (Mark Hammond)

Testing
*******

* ``bzrlib.tests.adapt_tests`` was broken and unused - it has been fixed.
  (Robert Collins)

* Fix the test HTTPServer to be isolated from chdir calls made while it is
  running, allowing it to be used in blackbox tests. (Robert Collins)

* New helper function for splitting test suites
  ``split_suite_by_condition``. (Robert Collins)

Internals
*********

* ``Branch.missing_revisions`` has been deprecated. Similar functionality
  can be obtained using ``bzrlib.missing.find_unmerged``. The api was
  fairly broken, and the function was unused, so we are getting rid of it.
  (John Arbash Meinel)

API Changes
***********

* ``Branch.abspath`` is deprecated; use the Tree or Transport
  instead.  (Martin Pool)

* ``Branch.update_revisions`` now takes an optional ``Graph``
  object. This can be used by ``update_revisions`` when it is
  checking ancestry, and allows callers to prefer request to go to a
  local branch.  (John Arbash Meinel)

* Branch, Repository, Tree and BzrDir should expose a Transport as an
  attribute if they have one, rather than having it indirectly accessible
  as ``.control_files._transport``.  This doesn't add a requirement
  to support a Transport in cases where it was not needed before;
  it just simplifies the way it is reached.  (Martin Pool)

* ``bzr missing --mine-only`` will return status code 0 if you have no
  new revisions, but the remote does. Similarly for ``--theirs-only``.
  The new code only checks one side, so it doesn't know if the other
  side has changes. This seems more accurate with the request anyway.
  It also changes the output to print '[This|Other] branch is up to
  date.' rather than displaying nothing.  (John Arbash Meinel)

* ``LockableFiles.put_utf8``, ``put_bytes`` and ``controlfilename``
  are now deprecated in favor of using Transport operations.
  (Martin Pool)

* Many methods on ``VersionedFile``, ``Repository`` and in
  ``bzrlib.revision``  deprecated before bzrlib 1.5 have been removed.
  (Robert Collins)

* ``RevisionSpec.wants_revision_history`` can be set to False for a given
  ``RevisionSpec``. This will disable the existing behavior of passing in
  the full revision history to ``self._match_on``. Useful for specs that
  don't actually need access to the full history. (John Arbash Meinel)

* The constructors of ``SmartClientMedium`` and its subclasses now require a
  ``base`` parameter.  ``SmartClientMedium`` implementations now also need
  to provide a ``remote_path_from_transport`` method.  (Andrew Bennetts)

* The default permissions for creating new files and directories
  should now be obtained from ``BzrDir._get_file_mode()`` and
  ``_get_dir_mode()``, rather than from LockableFiles.  The ``_set_file_mode``
  and ``_set_dir_mode`` variables on LockableFiles which were advertised
  as a way for plugins to control this are no longer consulted.
  (Martin Pool)

* ``VersionedFile.join`` is deprecated. This method required local
  instances of both versioned file objects and was thus hostile to being
  used for streaming from a smart server. The new get_record_stream and
  insert_record_stream are meant to efficiently replace this method.
  (Robert Collins)

* ``WorkingTree.set_parent_(ids/trees)`` will now filter out revisions
  which are in the ancestry of other revisions. So if you merge the same
  tree twice, or merge an ancestor of an existing merge, it will only
  record the newest. (If you merge a descendent, it will replace its
  ancestor). (John Arbash Meinel, #235407)

* ``WorkingTreeFormat2.stub_initialize_remote`` is now private.
  (Martin Pool)


bzr 1.5
#######

:Released: 2008-05-16

This release of Bazaar includes several updates to the documentation, and fixes
to prepare for making rich root support the default format. Many bugs have been
squashed, including fixes to log, bzr+ssh inter-operation with older servers.

Changes
*******

* Suppress deprecation warnings when bzrlib is a 'final' release. This way
  users of packaged software won't be bothered with DeprecationWarnings,
  but developers and testers will still see them. (John Arbash Meinel)

Documentation
*************

* Incorporate feedback from Jelmer Vernooij and Neil Martinsen-Burrell
  on the plugin and integration chapters of the User Guide.
  (Ian Clatworthy)


bzr 1.5rc1
##########

:Released: 2008-05-09

Changes
*******

* Broader support of GNU Emacs mail clients. Set
  ``mail_client=emacsclient`` in your bazaar.conf and ``send`` will pop the
  bundle in a mail buffer according to the value of ``mail-user-agent``
  variable. (Xavier Maillard)

Improvements
************

* Diff now handles revision specs like "branch:" and "submit:" more
  efficiently.  (Aaron Bentley, #202928)

* More friendly error given when attempt to start the smart server
  on an address already in use. (Andrea Corbellini, #200575)

* Pull completes much faster when there is nothing to pull.
  (Aaron Bentley)

Bugfixes
********

* Authentication.conf can define sections without password.
  (Vincent Ladeuil, #199440)

* Avoid muttering every time a child update does not cause a progress bar
  update. (John Arbash Meinel, #213771)

* ``Branch.reconcile()`` is now implemented. This allows ``bzr reconcile``
  to fix when a Branch has a non-canonical mainline history. ``bzr check``
  also detects this condition. (John Arbash Meinel, #177855)

* ``bzr log -r ..X bzr://`` was failing, because it was getting a request
  for ``revision_id=None`` which was not a string.
  (John Arbash Meinel, #211661)

* ``bzr commit`` now works with Microsoft's FTP service.
  (Andreas Deininger)

* Catch definitions outside sections in authentication.conf.
  (Vincent Ladeuil, #217650)

* Conversion from non-rich-root to rich-root(-pack) updates inventory
  sha1s, even when bundles are used.  (Aaron Bentley, #181391)

* Conversion from non-rich-root to rich-root(-pack) works correctly even
  though search keys are not topologically sorted.  (Aaron Bentley)

* Conversion from non-rich-root to rich-root(-pack) works even when a
  parent revision has a different root id.  (Aaron Bentley, #177874)

* Disable strace testing until strace is fixed (see bug #103133) and emit a
  warning when selftest ends to remind us of leaking tests.
  (Vincent Ladeuil, #226769)

* Fetching all revisions from a repository does not cause pack collisions.
  (Robert Collins, Aaron Bentley, #212908)

* Fix error about "attempt to add line-delta in non-delta knit".
  (Andrew Bennetts, #217701)

* Pushing a branch in "dirstate" format (Branch5) over bzr+ssh would break
  if the remote server was < version 1.2. This was due to a bug in the
  RemoteRepository.get_parent_map() fallback code.
  (John Arbash Meinel, #214894)

* Remove leftover code in ``bzr_branch`` that inappropriately creates
  a ``branch-name`` file in the branch control directory.
  (Martin Pool)

* Set SO_REUSEADDR on server sockets of ``bzr serve`` to avoid problems
  rebinding the socket when starting the server a second time.
  (John Arbash Meinel, Martin Pool, #164288)

* Severe performance degradation in fetching from knit repositories to
  knits and packs due to parsing the entire revisions.kndx on every graph
  walk iteration fixed by using the Repository.get_graph API.  There was
  another regression in knit => knit fetching which re-read the index for
  every revision each side had in common.
  (Robert Collins, John Arbash Meinel)

* When logging the changes to a particular file, there was a bug if there
  were ghosts in the revision ancestry. (John Arbash Meinel, #209948)

* xs4all's ftp server returns a temporary error when trying to list an
  empty directory, rather than returning an empty list. Adding a
  workaround so that we don't get spurious failures.
  (John Arbash Meinel, #215522)

Documentation
*************

* Expanded the User Guide to include new chapters on popular plugins and
  integrating Bazaar into your environment. The *Best practices* chapter
  was renamed to *Miscellaneous topics* as suggested by community
  feedback as well. (Ian Clatworthy)

* Document outlining strategies for TortoiseBzr. (Mark Hammond)

* Improved the documentation on hooks. (Ian Clatworthy)

* Update authentication docs regarding ssh agents.
  (Vincent Ladeuil, #183705)

Testing
*******

* Add ``thread_name_suffix`` parameter to SmartTCPServer_for_testing, to
  make it easy to identify which test spawned a thread with an unhandled
  exception. (Andrew Bennetts)

* New ``--debugflag``/``-E`` option to ``bzr selftest`` for setting
  options for debugging tests, these are complementary to the -D
  options.  The ``-Dselftest_debug`` global option has been replaced by the
  ``-E=allow_debug`` option for selftest. (Andrew Bennetts)

* Parameterised test ids are preserved correctly to aid diagnosis of test
  failures. (Robert Collins, Andrew Bennetts)

* selftest now accepts --starting-with <id> to load only the tests whose id
  starts with the one specified. This greatly speeds up running the test
  suite on a limited set of tests and can be used to run the tests for a
  single module, a single class or even a single test.  (Vincent Ladeuil)

* The test suite modules have been modified to define load_tests() instead
  of test_suite(). That speeds up selective loading (via --load-list)
  significantly and provides many examples on how to migrate (grep for
  load_tests).  (Vincent Ladeuil)

Internals
*********

* ``Hooks.install_hook`` is now deprecated in favour of
  ``Hooks.install_named_hook`` which adds a required ``name`` parameter, to
  avoid having to call ``Hooks.name_hook``. (Daniel Watkins)

* Implement xml8 serializer.  (Aaron Bentley)

* New form ``@deprecated_method(deprecated_in(1, 5, 0))`` for making
  deprecation wrappers.  (Martin Pool)

* ``Repository.revision_parents`` is now deprecated in favour of
  ``Repository.get_parent_map([revid])[revid]``. (Jelmer Vernooij)

* The Python ``assert`` statement is no longer used in Bazaar source, and
  a test checks this.  (Martin Pool)

API Changes
***********

* ``bzrlib.status.show_pending_merges`` requires the repository to be
  locked by the caller. Callers should have been doing it anyway, but it
  will now raise an exception if they do not. (John Arbash Meinel)

* Repository.get_data_stream, Repository.get_data_stream_for_search(),
  Repository.get_deltas_for_revsions(), Repository.revision_trees(),
  Repository.item_keys_introduced_by() no longer take read locks.
  (Aaron Bentley)

* ``LockableFiles.get_utf8`` and ``.get`` are deprecated, as a start
  towards removing LockableFiles and ``.control_files`` entirely.
  (Martin Pool)

* Methods deprecated prior to 1.1 have been removed.
  (Martin Pool)


bzr 1.4 
#######

:Released: 2008-04-28

This release of Bazaar includes handy improvements to the speed of log and
status, new options for several commands, improved documentation, and better
hooks, including initial code for server-side hooks.  A number of bugs have
been fixed, particularly in interoperability between different formats or
different releases of Bazaar over there network.  There's been substantial
internal work in both the repository and network code to enable new features
and faster performance.

Bug Fixes
*********

* Pushing a branch in "dirstate" format (Branch5) over bzr+ssh would break
  if the remote server was < version 1.2.  This was due to a bug in the
  RemoteRepository.get_parent_map() fallback code.
  (John Arbash Meinel, Andrew Bennetts, #214894)


bzr 1.4rc2
##########

:Released: 2008-04-21

Bug Fixes
*********

* ``bzr log -r ..X bzr://`` was failing, because it was getting a request
  for ``revision_id=None`` which was not a string.
  (John Arbash Meinel, #211661)

* Fixed a bug in handling ghost revisions when logging changes in a
  particular file.  (John Arbash Meinel, #209948)

* Fix error about "attempt to add line-delta in non-delta knit".
  (Andrew Bennetts, #205156)

* Fixed performance degradation in fetching from knit repositories to
  knits and packs due to parsing the entire revisions.kndx on every graph
  walk iteration fixed by using the Repository.get_graph API.  There was
  another regression in knit => knit fetching which re-read the index for
  every revision each side had in common.
  (Robert Collins, John Arbash Meinel)


bzr 1.4rc1
##########

:Released: 2008-04-11

Changes
*******

* bzr main script cannot be imported (Benjamin Peterson)

* On Linux bzr additionally looks for plugins in arch-independent site
  directory. (Toshio Kuratomi)

* The ``set_rh`` branch hook is now deprecated. Please migrate
  any plugins using this hook to use an alternative, e.g.
  ``post_change_branch_tip``. (Ian Clatworthy)

* When a plugin cannot be loaded as the file path is not a valid
  python module name bzr will now strip a ``bzr_`` prefix from the
  front of the suggested name, as many plugins (e.g. bzr-svn)
  want to be installed without this prefix. It is a common mistake
  to have a folder named "bzr-svn" for that plugin, especially
  as this is what bzr branch lp:bzr-svn will give you. (James Westby,
  Andrew Cowie)

* UniqueIntegerBugTracker now appends bug-ids instead of joining
  them to the base URL. Plugins that register bug trackers may
  need a trailing / added to the base URL if one is not already there.
  (James Wesby, Andrew Cowie)

Features
********

* Added start_commit hook for mutable trees. (Jelmer Vernooij, #186422)

* ``status`` now accepts ``--no-pending`` to show the status without
  listing pending merges, which speeds up the command a lot on large
  histories.  (James Westby, #202830)

* New ``post_change_branch_tip`` hook that is called after the
  branch tip is moved but while the branch is still write-locked.
  See the User Reference for signature details.
  (Ian Clatworthy, James Henstridge)

* Reconfigure can convert a branch to be standalone or to use a shared
  repository.  (Aaron Bentley)

Improvements
************

* The smart protocol now has support for setting branches' revision info
  directly.  This should make operations like push slightly faster, and is a
  step towards server-side hooks.  The new request method name is
  ``Branch.set_last_revision_info``.  (Andrew Bennetts)

* ``bzr commit --fixes`` now recognises "gnome" as a tag by default.
  (James Westby, Andrew Cowie)

* ``bzr switch`` will attempt to find branches to switch to relative to the
  current branch. E.g. ``bzr switch branchname`` will look for
  ``current_branch/../branchname``. (Robert Collins, Jelmer Vernooij,
  Wouter van Heyst)

* Diff is now more specific about execute-bit changes it describes
  (Chad Miller)

* Fetching data over HTTP is a bit faster when urllib is used.  This is done
  by forcing it to recv 64k at a time when reading lines in HTTP headers,
  rather than just 1 byte at a time.  (Andrew Bennetts)

* Log --short and --line are much faster when -r is not specified.
  (Aaron Bentley)

* Merge is faster.  We no longer check a file's existence unnecessarily
  when merging the execute bit.  (Aaron Bentley)

* ``bzr status`` on an explicit list of files no longer shows pending
  merges, making it much faster on large trees. (John Arbash Meinel)

* The launchpad directory service now warns the user if they have not set
  their launchpad login and are trying to resolve a URL using it, just
  in case they want to do a write operation with it.  (James Westby)

* The smart protocol client is slightly faster, because it now only queries
  the server for the protocol version once per connection.  Also, the HTTP
  transport will now automatically probe for and use a smart server if
  one is present.  You can use the new ``nosmart+`` transport decorator
  to get the old behaviour.  (Andrew Bennetts)

* The ``version`` command takes a ``--short`` option to print just the
  version number, for easier use in scripts.  (Martin Pool)

* Various operations with revision specs and commands that calculate
  revnos and revision ids are faster.  (John A. Meinel, Aaron Bentley)

Bugfixes
********

* Add ``root_client_path`` parameter to SmartWSGIApp and
  SmartServerRequest.  This makes it possible to publish filesystem
  locations that don't exactly match URL paths. SmartServerRequest
  subclasses should use the new ``translate_client_path`` and
  ``transport_from_client_path`` methods when dealing with paths received
  from a client to take this into account.  (Andrew Bennetts, #124089)

* ``bzr mv a b`` can be now used also to rename previously renamed
  directories, not only files. (Lukáš Lalinský, #107967)

* ``bzr uncommit --local`` can now remove revisions from the local
  branch to be symmetric with ``bzr commit --local``.
  (John Arbash Meinel, #93412)

* Don't ask for a password if there is no real terminal.
  (Alexander Belchenko, #69851)

* Fix a bug causing a ValueError crash in ``parse_line_delta_iter`` when
  fetching revisions from a knit to pack repository or vice versa using
  bzr:// (including over http or ssh).
  (#208418, Andrew Bennetts, Martin Pool, Robert Collins)

* Fixed ``_get_line`` in ``bzrlib.smart.medium``, which was buggy.  Also
  fixed ``_get_bytes`` in the same module to use the push back buffer.
  These bugs had no known impact in normal use, but were problematic for
  developers working on the code, and were likely to cause real bugs sooner
  or later.  (Andrew Bennetts)

* Implement handling of basename parameter for DefaultMail.  (James Westby)

* Incompatibility with Paramiko versions newer than 1.7.2 was fixed.
  (Andrew Bennetts, #213425)

* Launchpad locations (lp: URLs) can be pulled.  (Aaron Bentley, #181945)

* Merges that add files to deleted root directories complete.  They
  do create conflicts.  (Aaron Bentley, #210092)

* vsftp's return ``550 RNFR command failed.`` supported.
  (Marcus Trautwig, #129786)

Documentation
*************

* Improved documentation on send/merge relationship. (Peter Schuller)

* Minor fixes to the User Guide. (Matthew Fuller)

* Reduced the evangelism in the User Guide. (Ian Clatworthy)

* Added Integrating with Bazaar document for developers (Martin Albisetti)

API Breaks
**********

* Attempting to pull data from a ghost aware repository (e.g. knits) into a
  non-ghost aware repository such as weaves will now fail if there are
  ghosts.  (Robert Collins)

* ``KnitVersionedFile`` no longer accepts an ``access_mode`` parameter, and
  now requires the ``index`` and ``access_method`` parameters to be
  supplied. A compatible shim has been kept in the new function
  ``knit.make_file_knit``. (Robert Collins)

* Log formatters must now provide log_revision instead of show and
  show_merge_revno methods. The latter had been deprecated since the 0.17
  release. (James Westby)

* ``LoopbackSFTP`` is now called ``SocketAsChannelAdapter``.
  (Andrew Bennetts)

* ``osutils.backup_file`` is removed. (Alexander Belchenko)

* ``Repository.get_revision_graph`` is deprecated, with no replacement
  method. The method was size(history) and not desirable. (Robert Collins)

* ``revision.revision_graph`` is deprecated, with no replacement function.
  The function was size(history) and not desirable. (Robert Collins)

* ``Transport.get_shared_medium`` is deprecated.  Use
  ``Transport.get_smart_medium`` instead.  (Andrew Bennetts)

* ``VersionedFile`` factories now accept a get_scope parameter rather
  than using a call to ``transaction_finished``, allowing the removal of
  the fixed list of versioned files per repository. (Robert Collins)

* ``VersionedFile.annotate_iter`` is deprecated. While in principle this
  allowed lower memory use, all users of annotations wanted full file
  annotations, and there is no storage format suitable for incremental
  line-by-line annotation. (Robert Collins)

* ``VersionedFile.clone_text`` is deprecated. This performance optimisation
  is no longer used - reading the content of a file that is undergoing a
  file level merge to identical state on two branches is rare enough, and
  not expensive enough to special case. (Robert Collins)

* ``VersionedFile.clear_cache`` and ``enable_cache`` are deprecated.
  These methods added significant complexity to the ``VersionedFile``
  implementation, but were only used for optimising fetches from knits -
  which can be done from outside the knit layer, or via a caching
  decorator. As knits are not the default format, the complexity is no
  longer worth paying. (Robert Collins)

* ``VersionedFile.create_empty`` is removed. This method presupposed a
  sensible mapping to a transport for individual files, but pack backed
  versioned files have no such mapping. (Robert Collins)

* ``VersionedFile.get_graph`` is deprecated, with no replacement method.
  The method was size(history) and not desirable. (Robert Collins)

* ``VersionedFile.get_graph_with_ghosts`` is deprecated, with no
  replacement method.  The method was size(history) and not desirable.
  (Robert Collins)

* ``VersionedFile.get_parents`` is deprecated, please use
  ``VersionedFile.get_parent_map``. (Robert Collins)

* ``VersionedFile.get_sha1`` is deprecated, please use
  ``VersionedFile.get_sha1s``. (Robert Collins)

* ``VersionedFile.has_ghost`` is now deprecated, as it is both expensive
  and unused outside of a single test. (Robert Collins)

* ``VersionedFile.iter_parents`` is now deprecated in favour of
  ``get_parent_map`` which can be used to instantiate a Graph on a
  VersionedFile. (Robert Collins)

* ``VersionedFileStore`` no longer uses the transaction parameter given
  to most methods; amongst other things this means that the
  get_weave_or_empty method no longer guarantees errors on a missing weave
  in a readonly transaction, and no longer caches versioned file instances
  which reduces memory pressure (but requires more careful management by
  callers to preserve performance). (Robert Collins)

Testing
*******

* New -Dselftest_debug flag disables clearing of the debug flags during
  tests.  This is useful if you want to use e.g. -Dhpss to help debug a
  failing test.  Be aware that using this feature is likely to cause
  spurious test failures if used with the full suite. (Andrew Bennetts)

* selftest --load-list now uses a new more agressive test loader that will
  avoid loading unneeded modules and building their tests. Plugins can use
  this new loader by defining a load_tests function instead of a test_suite
  function. (a forthcoming patch will provide many examples on how to
  implement this).
  (Vincent Ladeuil)

* selftest --load-list now does some sanity checks regarding duplicate test
  IDs and tests present in the list but not found in the actual test suite.
  (Vincent Ladeuil)

* Slightly more concise format for the selftest progress bar, so there's
  more space to show the test name.  (Martin Pool) ::

    [2500/10884, 1fail, 3miss in 1m29s] test_revisionnamespaces.TestRev

* The test suite takes much less memory to run, and is a bit faster.  This
  is done by clearing most attributes of TestCases after running them, if
  they succeeded.  (Andrew Bennetts)

Internals
*********

* Added ``_build_client_protocol`` to ``_SmartClient``.  (Andrew Bennetts)

* Added basic infrastructure for automatic plugin suggestion.
  (Martin Albisetti)

* If a ``LockableFiles`` object is not explicitly unlocked (for example
  because of a missing ``try/finally`` block, it will give a warning but
  not automatically unlock itself.  (Previously they did.)  This
  sometimes caused knock-on errors if for example the network connection
  had already failed, and should not be relied upon by code.
  (Martin Pool, #109520)

* ``make dist`` target to build a release tarball, and also
  ``check-dist-tarball`` and ``dist-upload-escudero``.  (Martin Pool)

* The ``read_response_tuple`` method of ``SmartClientRequestProtocol*``
  classes will now raise ``UnknownSmartMethod`` when appropriate, so that
  callers don't need to try distinguish unknown request errors from other
  errors.  (Andrew Bennetts)

* ``set_make_working_trees`` is now implemented provided on all repository
  implementations (Aaron Bentley)

* ``VersionedFile`` now has a new method ``get_parent_map`` which, like
  ``Graph.get_parent_map`` returns a dict of key:parents. (Robert Collins)


bzr 1.3.1
#########

:Released: 2008-04-09

No changes from 1.3.1rc1.


bzr 1.3.1rc1
############

:Released: 2008-04-04

Bug Fixes
*********

* Fix a bug causing a ValueError crash in ``parse_line_delta_iter`` when
  fetching revisions from a knit to pack repository or vice versa using
  bzr:// (including over http or ssh).
  (#208418, Andrew Bennetts, Martin Pool, Robert Collins)


bzr 1.3
#######

:Released: 2008-03-20

Bazaar has become part of the GNU project <http://www.gnu.org>

Many operations that act on history, including ``log`` and ``annotate`` are now
substantially faster.  Several bugs have been fixed and several new options and
features have been added.

Testing
*******

* Avoid spurious failure of ``TestVersion.test_version`` matching
  directory names.
  (#202778, Martin Pool)


bzr 1.3rc1
##########

:Released: 2008-03-16

Notes When Upgrading
********************

* The backup directory created by ``upgrade`` is now called
  ``backup.bzr``, not ``.bzr.backup``. (Martin Albisetti)

Changes
*******

* A new repository format 'development' has been added. This format will
  represent the latest 'in-progress' format that the bzr developers are
  interested in getting early-adopter testing and feedback on.
  ``doc/developers/development-repo.txt`` has detailed information.
  (Robert Collins)

* BZR_LOG environment variable controls location of .bzr.log trace file.
  User can suppress writing messages to .bzr.log by using '/dev/null'
  filename (on Linux) or 'NUL' (on Windows). If BZR_LOG variable
  is not defined but BZR_HOME is defined then default location
  for .bzr.log trace file is ``$BZR_HOME/.bzr.log``.
  (Alexander Belchenko, #106117)

* ``launchpad`` builtin plugin now shipped as separate part in standalone
  bzr.exe, installed to ``C:\Program Files\Bazaar\plugins`` directory,
  and standalone installer allows user to skip installation of this plugin.
  (Alexander Belchenko)

* Restore auto-detection of plink.exe on Windows. (Dmitry Vasiliev)

* Version number is now shown as "1.2" or "1.2pr2", without zeroed or
  missing final fields.  (Martin Pool)

Features
********

* ``branch`` and ``checkout`` can hard-link working tree files, which is
  faster and saves space.  (Aaron Bentley)

* ``bzr send`` will now also look at the ``child_submit_to`` setting in
  the submit branch to determine the email address to send to.
  (Jelmer Vernooij)

Improvements
************

* BzrBranch._lefthand_history is faster on pack repos.  (Aaron Bentley)

* Branch6.generate_revision_history is faster.  (Aaron Bentley)

* Directory services can now be registered, allowing special URLs to be
  dereferenced into real URLs.  This is a generalization and cleanup of
  the lp: transport lookup.  (Aaron Bentley)

* Merge directives that are automatically attached to emails have nicer
  filenames, based on branch-nick + revno. (Aaron Bentley)

* ``push`` has a ``--revision`` option, to specify what revision to push up
  to.  (Daniel Watkins)

* Significantly reducing execution time and network traffic for trivial
  case of running ``bzr missing`` command for two identical branches.
  (Alexander Belchenko)

* Speed up operations that look at the revision graph (such as 'bzr log').
  ``KnitPackRepositor.get_revision_graph`` uses ``Graph.iter_ancestry`` to
  extract the revision history. This allows filtering ghosts while
  stepping instead of needing to peek ahead. (John Arbash Meinel)

* The ``hooks`` command lists installed hooks, to assist in debugging.
  (Daniel Watkins)

* Updates to how ``annotate`` work. Should see a measurable improvement in
  performance and memory consumption for file with a lot of merges.
  Also, correctly handle when a line is introduced by both parents (it
  should be attributed to the first merge which notices this, and not
  to all subsequent merges.) (John Arbash Meinel)

Bugfixes
********

* Autopacking no longer holds the full set of inventory lines in
  memory while copying. For large repositories, this can amount to
  hundreds of MB of ram consumption.
  (Ian Clatworthy, John Arbash Meinel)

* Cherrypicking when using ``--format=merge3`` now explictly excludes
  BASE lines. (John Arbash Meinel, #151731)

* Disable plink's interactive prompt for password.
  (#107593, Dmitry Vasiliev)

* Encode command line arguments from unicode to user_encoding before
  invoking external mail client in `bzr send` command.
  (#139318, Alexander Belchenko)

* Fixed problem connecting to ``bzr+https://`` servers.
  (#198793, John Ferlito)

* Improved error reporting in the Launchpad plugin. (Daniel Watkins,
  #196618)

* Include quick-start-summary.svg file to python-based installer(s)
  for Windows. (#192924, Alexander Belchenko)

* lca merge now respects specified files. (Aaron Bentley)

* Make version-info --custom imply --all. (#195560, James Westby)

* ``merge --preview`` now works for merges that add or modify
  symlinks (James Henstridge)

* Redirecting the output from ``bzr merge`` (when the remembered
  location is used) now works. (John Arbash Meinel)

* setup.py script explicitly checks for Python version.
  (Jari Aalto, Alexander Belchenko, #200569)

* UnknownFormatErrors no longer refer to branches regardless of kind of
  unknown format. (Daniel Watkins, #173980)

* Upgrade bundled ConfigObj to version 4.5.2, which properly quotes #
  signs, among other small improvements. (Matt Nordhoff, #86838)

* Use correct indices when emitting LCA conflicts.  This fixes IndexError
  errors.  (Aaron Bentley, #196780)

Documentation
*************

* Explained how to use ``version-info --custom`` in the User Guide.
  (Neil Martinsen-Burrell)

API Breaks
**********

* Support for loading plugins from zip files and
  ``bzrlib.plugin.load_from_zip()`` function are deprecated.
  (Alexander Belchenko)

Testing
*******

* Added missing blackbox tests for ``modified`` (Adrian Wilkins)

* The branch interface tests were invalid for branches using rich-root
  repositories because the empty string is not a valid file-id.
  (Robert Collins)

Internals
*********

* ``Graph.iter_ancestry`` returns the ancestry of revision ids. Similar to
  ``Repository.get_revision_graph()`` except it includes ghosts and you can
  stop part-way through. (John Arbash Meinel)

* New module ``tools/package_mf.py`` provide custom module finder for
  python packages (improves standard python library's modulefinder.py)
  used by ``setup.py`` script while building standalone bzr.exe.
  (Alexander Belchenko)

* New remote method ``RemoteBzrDir.find_repositoryV2`` adding support for
  detecting external lookup support on remote repositories. This method is
  now attempted first when lookup up repositories, leading to an extra
  round trip on older bzr smart servers. (Robert Collins)

* Repository formats have a new supported-feature attribute
  ``supports_external_lookups`` used to indicate repositories which support
  falling back to other repositories when they have partial data.
  (Robert Collins)

* ``Repository.get_revision_graph_with_ghosts`` and
  ``bzrlib.revision.(common_ancestor,MultipleRevisionSources,common_graph)``
  have been deprecated.  (John Arbash Meinel)

* ``Tree.iter_changes`` is now a public API, replacing the work-in-progress
  ``Tree._iter_changes``. The api is now considered stable and ready for
  external users.  (Aaron Bentley)

* The bzrdir format registry now accepts an ``alias`` keyword to
  register_metadir, used to indicate that a format name is an alias for
  some other format and thus should not be reported when describing the
  format. (Robert Collins)


bzr 1.2
#######

:Released: 2008-02-15

Bug Fixes
*********

* Fix failing test in Launchpad plugin. (Martin Pool)


bzr 1.2rc1
##########

:Released: 2008-02-13

Notes When Upgrading
********************

* Fetching via the smart protocol may need to reconnect once during a fetch
  if the remote server is running Bazaar 1.1 or earlier, because the client
  attempts to use more efficient requests that confuse older servers.  You
  may be required to re-enter a password or passphrase when this happens.
  This won't happen if the server is upgraded to Bazaar 1.2.
  (Andrew Bennetts)

Changes
*******

* Fetching via bzr+ssh will no longer fill ghosts by default (this is
  consistent with pack-0.92 fetching over SFTP). (Robert Collins)

* Formatting of ``bzr plugins`` output is changed to be more human-
  friendly. Full path of plugins locations will be shown only with
  ``--verbose`` command-line option. (Alexander Belchenko)

* ``merge`` now prefers to use the submit branch, but will fall back to
  parent branch.  For many users, this has no effect.  But some users who
  pull and merge on the same branch will notice a change.  This change
  makes it easier to work on a branch on two different machines, pulling
  between the machines, while merging from the upstream.
  ``merge --remember`` can now be used to set the submit_branch.
  (Aaron Bentley)

Features
********

* ``merge --preview`` produces a diff of the changes merge would make,
  but does not actually perform the merge.  (Aaron Bentley)

* New smart method ``Repository.get_parent_map`` for getting revision
  parent data. This returns additional parent information topologically
  adjacent to the requested data to reduce round trip latency impacts.
  (Robert Collins)

* New smart method, ``Repository.stream_revisions_chunked``, for fetching
  revision data that streams revision data via a chunked encoding.  This
  avoids buffering large amounts of revision data on the server and on the
  client, and sends less data to the server to request the revisions.
  (Andrew Bennetts, Robert Collins, #178353)

* The launchpad plugin now handles lp urls of the form
  ``lp://staging/``, ``lp://demo/``, ``lp://dev/`` to use the appropriate
  launchpad instance to do the resolution of the branch identities.
  This is primarily of use to Launchpad developers, but can also
  be used by other users who want to try out Launchpad as
  a branch location without messing up their public Launchpad
  account.  Branches that are pushed to the staging environment
  have an expected lifetime of one day. (Tim Penhey)

Improvements
************

* Creating a new branch no longer tries to read the entire revision-history
  unnecessarily over smart server operations. (Robert Collins)

* Fetching between different repository formats with compatible models now
  takes advantage of the smart method to stream revisions.  (Andrew Bennetts)

* The ``--coverage`` option is now global, rather specific to ``bzr
  selftest``.  (Andrew Bennetts)

* The ``register-branch`` command will now use the public url of the branch
  containing the current directory, if one has been set and no explicit
  branch is provided.  (Robert Collins)

* Tweak the ``reannotate`` code path to optimize the 2-parent case.
  Speeds up ``bzr annotate`` with a pack repository by approx 3:2.
  (John Arbash Meinel)

Bugfixes
********

* Calculate remote path relative to the shared medium in _SmartClient.  This
  is related to the problem in bug #124089.  (Andrew Bennetts)

* Cleanly handle connection errors in smart protocol version two, the same
  way as they are handled by version one.  (Andrew Bennetts)

* Clearer error when ``version-info --custom`` is used without
  ``--template`` (Lukáš Lalinský)

* Don't raise UnavailableFeature during test setup when medusa is not
  available or tearDown is never called leading to nasty side effects.
  (#137823, Vincent Ladeuil)

* If a plugin's test suite cannot be loaded, for example because of a syntax
  error in the tests, then ``selftest`` fails, rather than just printing
  a warning.  (Martin Pool, #189771)

* List possible values for BZR_SSH environment variable in env-variables
  help topic. (Alexander Belchenko, #181842)

* New methods ``push_log_file`` and ``pop_log_file`` to intercept messages:
  popping the log redirection now precisely restores the previous state,
  which makes it easier to use bzr log output from other programs.
  TestCaseInTempDir no longer depends on a log redirection being established
  by the test framework, which lets bzr tests cleanly run from a normal
  unittest runner.
  (#124153, #124849, Martin Pool, Jonathan Lange)

* ``pull --quiet`` is now more quiet, in particular a message is no longer
  printed when the remembered pull location is used. (James Westby,
  #185907)

* ``reconfigure`` can safely be interrupted while fetching.
  (Aaron Bentley, #179316)

* ``reconfigure`` preserves tags when converting to and from lightweight
  checkouts.  (Aaron Bentley, #182040)

* Stop polluting /tmp when running selftest.
  (Vincent Ladeuil, #123363)

* Switch from NFKC => NFC for normalization checks. NFC allows a few
  more characters which should be considered valid.
  (John Arbash Meinel, #185458)

* The launchpad plugin now uses the ``edge`` xmlrpc server to avoid
  interacting badly with a bug on the launchpad side. (Robert Collins)

* Unknown hostnames when connecting to a ``bzr://`` URL no longer cause
  tracebacks.  (Andrew Bennetts, #182849)

API Breaks
**********

* Classes implementing Merge types like Merge3Merger must now accept (and
  honour) a do_merge flag in their constructor.  (Aaron Bentley)

* ``Repository.add_inventory`` and ``add_revision`` now require the caller
  to previously take a write lock (and start a write group.)
  (Martin Pool)

Testing
*******

* selftest now accepts --load-list <file> to load a test id list. This
  speeds up running the test suite on a limited set of tests.
  (Vincent Ladeuil)

Internals
*********

* Add a new method ``get_result`` to graph search objects. The resulting
  ``SearchResult`` can be used to recreate the search later, which will
  be useful in reducing network traffic. (Robert Collins)

* Use convenience function to check whether two repository handles
  are referring to the same repository in ``Repository.get_graph``.
  (Jelmer Vernooij, #187162)

* Fetching now passes the find_ghosts flag through to the
  ``InterRepository.missing_revision_ids`` call consistently for all
  repository types. This will enable faster missing revision discovery with
  bzr+ssh. (Robert Collins)

* Fix error handling in Repository.insert_data_stream. (Lukas Lalinsky)

* ``InterRepository.missing_revision_ids`` is now deprecated in favour of
  ``InterRepository.search_missing_revision_ids`` which returns a
  ``bzrlib.graph.SearchResult`` suitable for making requests from the smart
  server. (Robert Collins)

* New error ``NoPublicBranch`` for commands that need a public branch to
  operate. (Robert Collins)

* New method ``iter_inventories`` on Repository for access to many
  inventories. This is primarily used by the ``revision_trees`` method, as
  direct access to inventories is discouraged. (Robert Collins)

* New method ``next_with_ghosts`` on the Graph breadth-first-search objects
  which will split out ghosts and present parents into two separate sets,
  useful for code which needs to be aware of ghosts (e.g. fetching data
  cares about ghosts during revision selection). (Robert Collins)

* Record a timestamp against each mutter to the trace file, relative to the
  first import of bzrlib.  (Andrew Bennetts)

* ``Repository.get_data_stream`` is now deprecated in favour of
  ``Repository.get_data_stream_for_search`` which allows less network
  traffic when requesting data streams over a smart server. (Robert Collins)

* ``RemoteBzrDir._get_tree_branch`` no longer triggers ``_ensure_real``,
  removing one round trip on many network operations. (Robert Collins)

* RemoteTransport's ``recommended_page_size`` method now returns 64k, like
  SFTPTransport and HttpTransportBase.  (Andrew Bennetts)

* Repository has a new method ``has_revisions`` which signals the presence
  of many revisions by returning a set of the revisions listed which are
  present. This can be done by index queries without reading data for parent
  revision names etc. (Robert Collins)


bzr 1.1
#######

:Released: 2008-01-15

(no changes from 1.1rc1)

bzr 1.1rc1
##########

:Released: 2008-01-05

Changes
*******

* Dotted revision numbers have been revised. Instead of growing longer with
  nested branches the branch number just increases. (eg instead of 1.1.1.1.1
  we now report 1.2.1.) This helps scale long lived branches which have many
  feature branches merged between them. (John Arbash Meinel)

* The syntax ``bzr diff branch1 branch2`` is no longer supported.
  Use ``bzr diff branch1 --new branch2`` instead. This change has
  been made to remove the ambiguity where ``branch2`` is in fact a
  specific file to diff within ``branch1``.

Features
********

* New option to use custom template-based formats in  ``bzr version-info``.
  (Lukáš Lalinský)

* diff '--using' allows an external diff tool to be used for files.
  (Aaron Bentley)

* New "lca" merge-type for fast everyday merging that also supports
  criss-cross merges.  (Aaron Bentley)

Improvements
************

* ``annotate`` now doesn't require a working tree. (Lukáš Lalinský,
  #90049)

* ``branch`` and ``checkout`` can now use files from a working tree to
  to speed up the process.  For checkout, this requires the new
  --files-from flag.  (Aaron Bentley)

* ``bzr diff`` now sorts files in alphabetical order.  (Aaron Bentley)

* ``bzr diff`` now works on branches without working trees. Tree-less
  branches can also be compared to each other and to working trees using
  the new diff options ``--old`` and ``--new``. Diffing between branches,
  with or without trees, now supports specific file filtering as well.
  (Ian Clatworthy, #6700)

* ``bzr pack`` now orders revision texts in topological order, with newest
  at the start of the file, promoting linear reads for ``bzr log`` and the
  like. This partially fixes #154129. (Robert Collins)

* Merge directives now fetch prerequisites from the target branch if
  needed.  (Aaron Bentley)

* pycurl now handles digest authentication.
  (Vincent Ladeuil)

* ``reconfigure`` can now convert from repositories.  (Aaron Bentley)

* ``-l`` is now a short form for ``--limit`` in ``log``.  (Matt Nordhoff)

* ``merge`` now warns when merge directives cause cherrypicks.
  (Aaron Bentley)

* ``split`` now supported, to enable splitting large trees into smaller
  pieces.  (Aaron Bentley)

Bugfixes
********

* Avoid AttributeError when unlocking a pack repository when an error occurs.
  (Martin Pool, #180208)

* Better handle short reads when processing multiple range requests.
  (Vincent Ladeuil, #179368)

* build_tree acceleration uses the correct path when a file has been moved.
  (Aaron Bentley)

* ``commit`` now succeeds when a checkout and its master branch share a
  repository.  (Aaron Bentley, #177592)

* Fixed error reporting of unsupported timezone format in
  ``log --timezone``. (Lukáš Lalinský, #178722)

* Fixed Unicode encoding error in ``ignored`` when the output is
  redirected to a pipe. (Lukáš Lalinský)

* Fix traceback when sending large response bodies over the smart protocol
  on Windows. (Andrew Bennetts, #115781)

* Fix ``urlutils.relative_url`` for the case of two ``file:///`` URLs
  pointed to different logical drives on Windows.
  (Alexander Belchenko, #90847)

* HTTP test servers are now compatible with the http protocol version 1.1.
  (Vincent Ladeuil, #175524)

* _KnitParentsProvider.get_parent_map now handles requests for ghosts
  correctly, instead of erroring or attributing incorrect parents to ghosts.
  (Aaron Bentley)

* ``merge --weave --uncommitted`` now works.  (Aaron Bentley)

* pycurl authentication handling was broken and incomplete. Fix handling of
  user:pass embedded in the urls.
  (Vincent Ladeuil, #177643)

* Files inside non-directories are now handled like other conflict types.
  (Aaron Bentley, #177390)

* ``reconfigure`` is able to convert trees into lightweight checkouts.
  (Aaron Bentley)

* Reduce lockdir timeout to 0 when running ``bzr serve``.  (Andrew Bennetts,
  #148087)

* Test that the old ``version_info_format`` functions still work, even
  though they are deprecated. (John Arbash Meinel, ShenMaq, #177872)

* Transform failures no longer cause ImmortalLimbo errors (Aaron Bentley,
  #137681)

* ``uncommit`` works even when the commit messages of revisions to be
  removed use characters not supported in the terminal encoding.
  (Aaron Bentley)

* When dumb http servers return whole files instead of the requested ranges,
  read the remaining bytes by chunks to avoid overflowing network buffers.
  (Vincent Ladeuil, #175886)

Documentation
*************

* Minor tweaks made to the bug tracker integration documentation.
  (Ian Clatworthy)

* Reference material has now be moved out of the User Guide and added
  to the User Reference. The User Reference has gained 4 sections as
  a result: Authenication Settings, Configuration Settings, Conflicts
  and Hooks. All help topics are now dumped into text format in the
  doc/en/user-reference directory for those who like browsing that
  information in their editor. (Ian Clatworthy)

* *Using Bazaar with Launchpad* tutorial added. (Ian Clatworthy)

Internals
*********

* find_* methods available for BzrDirs, Branches and WorkingTrees.
  (Aaron Bentley)

* Help topics can now be loaded from files.
  (Ian Clatworthy, Alexander Belchenko)

* get_parent_map now always provides tuples as its output.  (Aaron Bentley)

* Parent Providers should now implement ``get_parent_map`` returning a
  dictionary instead of ``get_parents`` returning a list.
  ``Graph.get_parents`` is now deprecated. (John Arbash Meinel,
  Robert Collins)

* Patience Diff now supports arbitrary python objects, as long as they
  support ``hash()``. (John Arbash Meinel)

* Reduce selftest overhead to establish test names by memoization.
  (Vincent Ladeuil)

API Breaks
**********

Testing
*******

* Modules can now customise their tests by defining a ``load_tests``
  attribute. ``pydoc bzrlib.tests.TestUtil.TestLoader.loadTestsFromModule``
  for the documentation on this attribute. (Robert Collins)

* New helper function ``bzrlib.tests.condition_id_re`` which helps
  filter tests based on a regular expression search on the tests id.
  (Robert Collins)

* New helper function ``bzrlib.tests.condition_isinstance`` which helps
  filter tests based on class. (Robert Collins)

* New helper function ``bzrlib.tests.exclude_suite_by_condition`` which
  generalises the ``exclude_suite_by_re`` function. (Robert Collins)

* New helper function ``bzrlib.tests.filter_suite_by_condition`` which
  generalises the ``filter_suite_by_re`` function. (Robert Collins)

* New helper method ``bzrlib.tests.exclude_tests_by_re`` which gives a new
  TestSuite that does not contain tests from the input that matched a
  regular expression. (Robert Collins)

* New helper method ``bzrlib.tests.randomize_suite`` which returns a
  randomized copy of the input suite. (Robert Collins)

* New helper method ``bzrlib.tests.split_suite_by_re`` which splits a test
  suite into two according to a regular expression. (Robert Collins)

* Parametrize all http tests for the transport implementations, the http
  protocol versions (1.0 and 1.1) and the authentication schemes.
  (Vincent Ladeuil)

* The ``exclude_pattern`` and ``random_order`` parameters to the function
  ``bzrlib.tests.filter_suite_by_re`` have been deprecated. (Robert Collins)

* The method ``bzrlib.tests.sort_suite_by_re`` has been deprecated. It is
  replaced by the new helper methods added in this release. (Robert Collins)


bzr 1.0
#######

:Released: 2007-12-14

Documentation
*************

* More improvements and fixes to the User Guide.  (Ian Clatworthy)

* Add information on cherrypicking/rebasing to the User Guide.
  (Ian Clatworthy)

* Improve bug tracker integration documentation. (Ian Clatworthy)

* Minor edits to ``Bazaar in five minutes`` from David Roberts and
  to the rebasing section of the User Guide from Aaron Bentley.
  (Ian Clatworthy)


bzr 1.0rc3
##########

:Released: 2007-12-11

Changes
*******

* If a traceback occurs, users are now asked to report the bug
  through Launchpad (https://bugs.launchpad.net/bzr/), rather than
  by mail to the mailing list.
  (Martin Pool)

Bugfixes
********

* Fix Makefile rules for doc generation. (Ian Clatworthy, #175207)

* Give more feedback during long http downloads by making readv deliver data
  as it arrives for urllib, and issue more requests for pycurl. High latency
  networks are better handled by urllib, the pycurl implementation give more
  feedback but also incur more latency.
  (Vincent Ladeuil, #173010)

* Implement _make_parents_provider on RemoteRepository, allowing generating
  bundles against branches on a smart server.  (Andrew Bennetts, #147836)

Documentation
*************

* Improved user guide.  (Ian Clatworthy)

* The single-page quick reference guide is now available as a PDF.
  (Ian Clatworthy)

Internals
*********

* readv urllib http implementation is now a real iterator above the
  underlying socket and deliver data as soon as it arrives. 'get' still
  wraps its output in a StringIO.
  (Vincent Ladeuil)


bzr 1.0rc2
##########

:Released: 2007-12-07

Improvements
************

* Added a --coverage option to selftest. (Andrew Bennetts)

* Annotate merge (merge-type=weave) now supports cherrypicking.
  (Aaron Bentley)

* ``bzr commit`` now doesn't print the revision number twice. (Matt
  Nordhoff, #172612)

* New configuration option ``bugtracker_<tracker_abbrevation>_url`` to
  define locations of bug trackers that are not directly supported by
  bzr or a plugin. The URL will be treated as a template and ``{id}``
  placeholders will be replaced by specific bug IDs.  (Lukáš Lalinský)

* Support logging single merge revisions with short and line log formatters.
  (Kent Gibson)

* User Guide enhanced with suggested readability improvements from
  Matt Revell and corrections from John Arbash Meinel. (Ian Clatworthy)

* Quick Start Guide renamed to Quick Start Card, moved down in
  the catalog, provided in pdf and png format and updated to refer
  to ``send`` instead of ``bundle``. (Ian Clatworthy, #165080)

* ``switch`` can now be used on heavyweight checkouts as well as
  lightweight ones. After switching a heavyweight checkout, the
  local branch is a mirror/cache of the new bound branch and
  uncommitted changes in the working tree are merged. As a safety
  check, if there are local commits in a checkout which have not
  been committed to the previously bound branch, then ``switch``
  fails unless the ``--force`` option is given. This option is
  now also required if the branch a lightweight checkout is pointing
  to has been moved. (Ian Clatworthy)

Internals
*********

* New -Dhttp debug option reports http connections, requests and responses.
  (Vincent Ladeuil)

* New -Dmerge debug option, which emits merge plans for merge-type=weave.

Bugfixes
********

* Better error message when running ``bzr cat`` on a non-existant branch.
  (Lukáš Lalinský, #133782)

* Catch OSError 17 (file exists) in final phase of tree transform and show
  filename to user.
  (Alexander Belchenko, #111758)

* Catch ShortReadvErrors while using pycurl. Also make readv more robust by
  allowing multiple GET requests to be issued if too many ranges are
  required.
  (Vincent Ladeuil, #172701)

* Check for missing basis texts when fetching from packs to packs.
  (John Arbash Meinel, #165290)

* Fall back to showing e-mail in ``log --short/--line`` if the
  committer/author has only e-mail. (Lukáš Lalinský, #157026)

API Breaks
**********

* Deprecate not passing a ``location`` argument to commit reporters'
  ``started`` methods. (Matt Nordhoff)


bzr 1.0rc1
##########

:Released: 2007-11-30

Notes When Upgrading
********************

* The default repository format is now ``pack-0.92``.  This
  default is used when creating new repositories with ``init`` and
  ``init-repo``, and when branching over bzr+ssh or bzr+hpss.
  (See https://bugs.launchpad.net/bugs/164626)

  This format can be read and written by Bazaar 0.92 and later, and
  data can be transferred to and from older formats.

  To upgrade, please reconcile your repository (``bzr reconcile``), and then
  upgrade (``bzr upgrade``).

  ``pack-0.92`` offers substantially better scaling and performance than the
  previous knits format. Some operations are slower where the code already
  had bad scaling characteristics under knits, the pack format makes such
  operations more visible as part of being more scalable overall. We will
  correct such operations over the coming releases and encourage the filing
  of bugs on any operation which you observe to be slower in a packs
  repository. One particular case that we do not intend to fix is pulling
  data from a pack repository into a knit repository over a high latency
  link;  downgrading such data requires reinsertion of the file texts, and
  this is a classic space/time tradeoff. The current implementation is
  conservative on memory usage because we need to support converting data
  from any tree without problems.
  (Robert Collins, Martin Pool, #164476)

Changes
*******

* Disable detection of plink.exe as possible ssh vendor. Plink vendor
  still available if user selects it explicitly with BZR_SSH environment
  variable. (Alexander Belchenko, workaround for bug #107593)

* The pack format is now accessible as "pack-0.92", or "pack-0.92-subtree"
  to enable the subtree functions (for example, for bzr-svn).
  (Martin Pool)

Features
********

* New ``authentication.conf`` file holding the password or other credentials
  for remote servers. This can be used for ssh, sftp, smtp and other
  supported transports.
  (Vincent Ladeuil)

* New rich-root and rich-root-pack formats, recording the same data about
  tree roots that's recorded for all other directories.
  (Aaron Bentley, #164639)

* ``pack-0.92`` repositories can now be reconciled.
  (Robert Collins, #154173)

* ``switch`` command added for changing the branch a lightweight checkout
  is associated with and updating the tree to reflect the latest content
  accordingly. This command was previously part of the BzrTools plug-in.
  (Ian Clatworthy, Aaron Bentley, David Allouche)

* ``reconfigure`` command can now convert branches, trees, or checkouts to
  lightweight checkouts.  (Aaron Bentley)

Performance
***********

* Commit updates the state of the working tree via a delta rather than
  supplying entirely new basis trees. For commit of a single specified file
  this reduces the wall clock time for commit by roughly a 30%.
  (Robert Collins, Martin Pool)

* Commit with many automatically found deleted paths no longer performs
  linear scanning for the children of those paths during inventory
  iteration. This should fix commit performance blowing out when many such
  paths occur during commit. (Robert Collins, #156491)

* Fetch with pack repositories will no longer read the entire history graph.
  (Robert Collins, #88319)

* Revert takes out an appropriate lock when reverting to a basis tree, and
  does not read the basis inventory twice. (Robert Collins)

* Diff does not require an inventory to be generated on dirstate trees.
  (Aaron Bentley, #149254)

* New annotate merge (--merge-type=weave) implementation is fast on
  versionedfiles withough cached annotations, e.g. pack-0.92.
  (Aaron Bentley)

Improvements
************

* ``bzr merge`` now warns when it encounters a criss-cross merge.
  (Aaron Bentley)

* ``bzr send`` now doesn't require the target e-mail address to be
  specified on the command line if an interactive e-mail client is used.
  (Lukáš Lalinský)

* ``bzr tags`` now prints the revision number for each tag, instead of
  the revision id, unless --show-ids is passed. In addition, tags can be
  sorted chronologically instead of lexicographically with --sort=time.
  (Adeodato Simó, #120231)

* Windows standalone version of bzr is able to load system-wide plugins from
  "plugins" subdirectory in installation directory. In addition standalone
  installer write to the registry (HKLM\SOFTWARE\Bazaar) useful info
  about paths and bzr version. (Alexander Belchenko, #129298)

Documentation
*************

Bug Fixes
*********

* A progress bar has been added for knitpack -> knitpack fetching.
  (Robert Collins, #157789, #159147)

* Branching from a branch via smart server now preserves the repository
  format. (Andrew Bennetts,  #164626)

* ``commit`` is now able to invoke an external editor in a non-ascii
  directory. (Daniel Watkins, #84043)

* Catch connection errors for ftp.
  (Vincent Ladeuil, #164567)

* ``check`` no longer reports spurious unreferenced text versions.
  (Robert Collins, John A Meinel, #162931, #165071)

* Conflicts are now resolved recursively by ``revert``.
  (Aaron Bentley, #102739)

* Detect invalid transport reuse attempts by catching invalid URLs.
  (Vincent Ladeuil, #161819)

* Deleting a file without removing it shows a correct diff, not a traceback.
  (Aaron Bentley)

* Do no use timeout in HttpServer anymore.
  (Vincent Ladeuil, #158972).

* Don't catch the exceptions related to the http pipeline status before
  retrying an http request or some programming errors may be masked.
  (Vincent Ladeuil, #160012)

* Fix ``bzr rm`` to not delete modified and ignored files.
  (Lukáš Lalinský, #172598)

* Fix exception when revisionspec contains merge revisons but log
  formatter doesn't support merge revisions. (Kent Gibson, #148908)

* Fix exception when ScopeReplacer is assigned to before any members have
  been retrieved.  (Aaron Bentley)

* Fix multiple connections during checkout --lightweight.
  (Vincent Ladeuil, #159150)

* Fix possible error in insert_data_stream when copying between
  pack repositories over bzr+ssh or bzr+http.
  KnitVersionedFile.get_data_stream now makes sure that requested
  compression parents are sent before any delta hunks that depend
  on them.
  (Martin Pool, #164637)

* Fix typo in limiting offsets coalescing for http, leading to
  whole files being downloaded instead of parts.
  (Vincent Ladeuil, #165061)

* FTP server errors don't error in the error handling code.
  (Robert Collins, #161240)

* Give a clearer message when a pull fails because the source needs
  to be reconciled.
  (Martin Pool, #164443)

* It is clearer when a plugin cannot be loaded because of its name, and a
  suggestion for an acceptable name is given. (Daniel Watkins, #103023)

* Leave port as None in transport objects if user doesn't
  specify a port in urls.
  (vincent Ladeuil, #150860)

* Make sure Repository.fetch(self) is properly a no-op for all
  Repository implementations. (John Arbash Meinel, #158333)

* Mark .bzr directories as "hidden" on Windows.
  (Alexander Belchenko, #71147)

* ``merge --uncommitted`` can now operate on a single file.
  (Aaron Bentley, Lukáš Lalinský, #136890)

* Obsolete packs are now cleaned up by pack and autopack operations.
  (Robert Collins, #153789)

* Operations pulling data from a smart server where the underlying
  repositories are not both annotated/both unannotated will now work.
  (Robert Collins, #165304).

* Reconcile now shows progress bars. (Robert Collins, #159351)

* ``RemoteBranch`` was not initializing ``self._revision_id_to_revno_map``
  properly. (John Arbash Meinel, #162486)

* Removing an already-removed file reports the file does not exist. (Daniel
  Watkins, #152811)

* Rename on Windows is able to change filename case.
  (Alexander Belchenko, #77740)

* Return error instead of a traceback for ``bzr log -r0``.
  (Kent Gibson, #133751)

* Return error instead of a traceback when bzr is unable to create
  symlink on some platforms (e.g. on Windows).
  (Alexander Belchenko, workaround for #81689)

* Revert doesn't crash when restoring a single file from a deleted
  directory. (Aaron Bentley)

* Stderr output via logging mechanism now goes through encoded wrapper
  and no more uses utf-8, but terminal encoding instead. So all unicode
  strings now should be readable in non-utf-8 terminal.
  (Alexander Belchenko, #54173)

* The error message when ``move --after`` should be used makes how to do so
  clearer. (Daniel Watkins, #85237)

* Unicode-safe output from ``bzr info``. The output will be encoded
  using the terminal encoding and unrepresentable characters will be
  replaced by '?'. (Lukáš Lalinský, #151844)

* Working trees are no longer created when pushing into a local no-trees
  repo. (Daniel Watkins, #50582)

* Upgrade util/configobj to version 4.4.0.
  (Vincent Ladeuil, #151208).

* Wrap medusa ftp test server as an FTPServer feature.
  (Vincent Ladeuil, #157752)

API Breaks
**********

* ``osutils.backup_file`` is deprecated. Actually it's not used in bzrlib
  during very long time. (Alexander Belchenko)

* The return value of
  ``VersionedFile.iter_lines_added_or_present_in_versions`` has been
  changed. Previously it was an iterator of lines, now it is an iterator of
  (line, version_id) tuples. This change has been made to aid reconcile and
  fetch operations. (Robert Collins)

* ``bzrlib.repository.get_versioned_file_checker`` is now private.
  (Robert Collins)

* The Repository format registry default has been removed; it was previously
  obsoleted by the bzrdir format default, which implies a default repository
  format.
  (Martin Pool)

Internals
*********

* Added ``ContainerSerialiser`` and ``ContainerPushParser`` to
  ``bzrlib.pack``.  These classes provide more convenient APIs for generating
  and parsing containers from streams rather than from files.  (Andrew
  Bennetts)

* New module ``lru_cache`` providing a cache for use by tasks that need
  semi-random access to large amounts of data. (John A Meinel)

* InventoryEntry.diff is now deprecated.  Please use diff.DiffTree instead.


bzr 0.92
########

:Released: 2007-11-05

Changes
*******

  * New uninstaller on Win32.  (Alexander Belchenko)


bzr 0.92rc1
###########

:Released: 2007-10-29

Changes
*******

* ``bzr`` now returns exit code 4 if an internal error occurred, and
  3 if a normal error occurred.  (Martin Pool)

* ``pull``, ``merge`` and ``push`` will no longer silently correct some
  repository index errors that occured as a result of the Weave disk format.
  Instead the ``reconcile`` command needs to be run to correct those
  problems if they exist (and it has been able to fix most such problems
  since bzr 0.8). Some new problems have been identified during this release
  and you should run ``bzr check`` once on every repository to see if you
  need to reconcile. If you cannot ``pull`` or ``merge`` from a remote
  repository due to mismatched parent errors - a symptom of index errors -
  you should simply take a full copy of that remote repository to a clean
  directory outside any local repositories, then run reconcile on it, and
  finally pull from it locally. (And naturally email the repositories owner
  to ask them to upgrade and run reconcile).
  (Robert Collins)

Features
********

* New ``knitpack-experimental`` repository format. This is interoperable with
  the ``dirstate-tags`` format but uses a smarter storage design that greatly
  speeds up many operations, both local and remote. This new format can be
  used as an option to the ``init``, ``init-repository`` and ``upgrade``
  commands. (Robert Collins)

* For users of bzr-svn (and those testing the prototype subtree support) that
  wish to try packs, a new ``knitpack-subtree-experimental`` format has also
  been added. This is interoperable with the ``dirstate-subtrees`` format.
  (Robert Collins)

* New ``reconfigure`` command. (Aaron Bentley)

* New ``revert --forget-merges`` command, which removes the record of a pending
  merge without affecting the working tree contents.  (Martin Pool)

* New ``bzr_remote_path`` configuration variable allows finer control of
  remote bzr locations than BZR_REMOTE_PATH environment variable.
  (Aaron Bentley)

* New ``launchpad-login`` command to tell Bazaar your Launchpad
  user ID.  This can then be used by other functions of the
  Launchpad plugin. (James Henstridge)

Performance
***********

* Commit in quiet mode is now slightly faster as the information to
  output is no longer calculated. (Ian Clatworthy)

* Commit no longer checks for new text keys during insertion when the
  revision id was deterministically unique. (Robert Collins)

* Committing a change which is not a merge and does not change the number of
  files in the tree is faster by utilising the data about whether files are
  changed to determine if the tree is unchanged rather than recalculating
  it at the end of the commit process. (Robert Collins)

* Inventory serialisation no longer double-sha's the content.
  (Robert Collins)

* Knit text reconstruction now avoids making copies of the lines list for
  interim texts when building a single text. The new ``apply_delta`` method
  on ``KnitContent`` aids this by allowing modification of the revision id
  such objects represent. (Robert Collins)

* Pack indices are now partially parsed for specific key lookup using a
  bisection approach. (Robert Collins)

* Partial commits are now approximately 40% faster by walking over the
  unselected current tree more efficiently. (Robert Collins)

* XML inventory serialisation takes 20% less time while being stricter about
  the contents. (Robert Collins)

* Graph ``heads()`` queries have been fixed to no longer access all history
  unnecessarily. (Robert Collins)

Improvements
************

* ``bzr+https://`` smart server across https now supported.
  (John Ferlito, Martin Pool, #128456)

* Mutt is now a supported mail client; set ``mail_client=mutt`` in your
  bazaar.conf and ``send`` will use mutt. (Keir Mierle)

* New option ``-c``/``--change`` for ``merge`` command for cherrypicking
  changes from one revision. (Alexander Belchenko, #141368)

* Show encodings, locale and list of plugins in the traceback message.
  (Martin Pool, #63894)

* Experimental directory formats can now be marked with
  ``experimental = True`` during registration. (Ian Clatworthy)

Documentation
*************

* New *Bazaar in Five Minutes* guide.  (Matthew Revell)

* The hooks reference documentation is now converted to html as expected.
  (Ian Clatworthy)

Bug Fixes
*********

* Connection error reporting for the smart server has been fixed to
  display a user friendly message instead of a traceback.
  (Ian Clatworthy, #115601)

* Make sure to use ``O_BINARY`` when opening files to check their
  sha1sum. (Alexander Belchenko, John Arbash Meinel, #153493)

* Fix a problem with Win32 handling of the executable bit.
  (John Arbash Meinel, #149113)

* ``bzr+ssh://`` and ``sftp://`` URLs that do not specify ports explicitly
  no longer assume that means port 22.  This allows people using OpenSSH to
  override the default port in their ``~/.ssh/config`` if they wish.  This
  fixes a bug introduced in bzr 0.91.  (Andrew Bennetts, #146715)

* Commands reporting exceptions can now be profiled and still have their
  data correctly dumped to a file. For example, a ``bzr commit`` with
  no changes still reports the operation as pointless but doing so no
  longer throws away the profiling data if this command is run with
  ``--lsprof-file callgrind.out.ci`` say. (Ian Clatworthy)

* Fallback to ftp when paramiko is not installed and sftp can't be used for
  ``tests/commands`` so that the test suite is still usable without
  paramiko.
  (Vincent Ladeuil, #59150)

* Fix commit ordering in corner case. (Aaron Bentley, #94975)

* Fix long standing bug in partial commit when there are renames
  left in tree. (Robert Collins, #140419)

* Fix selftest semi-random noise during http related tests.
  (Vincent Ladeuil, #140614)

* Fix typo in ftp.py making the reconnection fail on temporary errors.
  (Vincent Ladeuil, #154259)

* Fix failing test by comparing real paths to cover the case where the TMPDIR
  contains a symbolic link.
  (Vincent Ladeuil, #141382).

* Fix log against smart server branches that don't support tags.
  (James Westby, #140615)

* Fix pycurl http implementation by defining error codes from
  pycurl instead of relying on an old curl definition.
  (Vincent Ladeuil, #147530)

* Fix 'unprintable error' message when displaying BzrCheckError and
  some other exceptions on Python 2.5.
  (Martin Pool, #144633)

* Fix ``Inventory.copy()`` and add test for it. (Jelmer Vernooij)

* Handles default value for ListOption in cmd_commit.
  (Vincent Ladeuil, #140432)

* HttpServer and FtpServer need to be closed properly or a listening socket
  will remain opened.
  (Vincent Ladeuil, #140055)

* Monitor the .bzr directory created in the top level test
  directory to detect leaking tests.
  (Vincent Ladeuil, #147986)

* The basename, not the full path, is now used when checking whether
  the profiling dump file begins with ``callgrind.out`` or not. This
  fixes a bug reported by Aaron Bentley on IRC. (Ian Clatworthy)

* Trivial fix for invoking command ``reconfigure`` without arguments.
  (Rob Weir, #141629)

* ``WorkingTree.rename_one`` will now raise an error if normalisation of the
  new path causes bzr to be unable to access the file. (Robert Collins)

* Correctly detect a NoSuchFile when using a filezilla server. (Gary van der
  Merwe)

API Breaks
**********

* ``bzrlib.index.GraphIndex`` now requires a size parameter to the
  constructor, for enabling bisection searches. (Robert Collins)

* ``CommitBuilder.record_entry_contents`` now requires the root entry of a
  tree be supplied to it, previously failing to do so would trigger a
  deprecation warning. (Robert Collins)

* ``KnitVersionedFile.add*`` will no longer cache added records even when
  enable_cache() has been called - the caching feature is now exclusively for
  reading existing data. (Robert Collins)

* ``ReadOnlyLockError`` is deprecated; ``LockFailed`` is usually more
  appropriate.  (Martin Pool)

* Removed ``bzrlib.transport.TransportLogger`` - please see the new
  ``trace+`` transport instead. (Robert Collins)

* Removed previously deprecated varargs interface to ``TestCase.run_bzr`` and
  deprecated methods ``TestCase.capture`` and ``TestCase.run_bzr_captured``.
  (Martin Pool)

* Removed previous deprecated ``basis_knit`` parameter to the
  ``KnitVersionedFile`` constructor. (Robert Collins)

* Special purpose method ``TestCase.run_bzr_decode`` is moved to the test_non_ascii
  class that needs it.
  (Martin Pool)

* The class ``bzrlib.repofmt.knitrepo.KnitRepository3`` has been folded into
  ``KnitRepository`` by parameters to the constructor. (Robert Collins)

* The ``VersionedFile`` interface now allows content checks to be bypassed
  by supplying check_content=False.  This saves nearly 30% of the minimum
  cost to store a version of a file. (Robert Collins)

* Tree's with bad state such as files with no length or sha will no longer
  be silently accepted by the repository XML serialiser. To serialise
  inventories without such data, pass working=True to write_inventory.
  (Robert Collins)

* ``VersionedFile.fix_parents`` has been removed as a harmful API.
  ``VersionedFile.join`` will no longer accept different parents on either
  side of a join - it will either ignore them, or error, depending on the
  implementation. See notes when upgrading for more information.
  (Robert Collins)

Internals
*********

* ``bzrlib.transport.Transport.put_file`` now returns the number of bytes
  put by the method call, to allow avoiding stat-after-write or
  housekeeping in callers. (Robert Collins)

* ``bzrlib.xml_serializer.Serializer`` is now responsible for checking that
  mandatory attributes are present on serialisation and deserialisation.
  This fixes some holes in API usage and allows better separation between
  physical storage and object serialisation. (Robert Collins)

* New class ``bzrlib.errors.InternalBzrError`` which is just a convenient
  shorthand for deriving from BzrError and setting internal_error = True.
  (Robert Collins)

* New method ``bzrlib.mutabletree.update_to_one_parent_via_delta`` for
  moving the state of a parent tree to a new version via a delta rather than
  a complete replacement tree. (Robert Collins)

* New method ``bzrlib.osutils.minimum_path_selection`` useful for removing
  duplication from user input, when a user mentions both a path and an item
  contained within that path. (Robert Collins)

* New method ``bzrlib.repository.Repository.is_write_locked`` useful for
  determining if a repository is write locked. (Robert Collins)

* New method on ``bzrlib.tree.Tree`` ``path_content_summary`` provides a
  tuple containing the key information about a path for commit processing
  to complete. (Robert Collins)

* New method on xml serialisers, write_inventory_to_lines, which matches the
  API used by knits for adding content. (Robert Collins)

* New module ``bzrlib.bisect_multi`` with generic multiple-bisection-at-once
  logic, currently only available for byte-based lookup
  (``bisect_multi_bytes``). (Robert Collins)

* New helper ``bzrlib.tuned_gzip.bytes_to_gzip`` which takes a byte string
  and returns a gzipped version of the same. This is used to avoid a bunch
  of api friction during adding of knit hunks. (Robert Collins)

* New parameter on ``bzrlib.transport.Transport.readv``
  ``adjust_for_latency`` which changes readv from returning strictly the
  requested data to inserted return larger ranges and in forward read order
  to reduce the effect of network latency. (Robert Collins)

* New parameter yield_parents on ``Inventory.iter_entries_by_dir`` which
  causes the parents of a selected id to be returned recursively, so all the
  paths from the root down to each element of selected_file_ids are
  returned. (Robert Collins)

* Knit joining has been enhanced to support plain to annotated conversion
  and annotated to plain conversion. (Ian Clatworthy)

* The CommitBuilder method ``record_entry_contents`` now returns summary
  information about the effect of the commit on the repository. This tuple
  contains an inventory delta item if the entry changed from the basis, and a
  boolean indicating whether a new file graph node was recorded.
  (Robert Collins)

* The python path used in the Makefile can now be overridden.
  (Andrew Bennetts, Ian Clatworthy)

Testing
*******

* New transport implementation ``trace+`` which is useful for testing,
  logging activity taken to its _activity attribute. (Robert Collins)

* When running bzr commands within the test suite, internal exceptions are
  not caught and reported in the usual way, but rather allowed to propagate
  up and be visible to the test suite.  A new API ``run_bzr_catch_user_errors``
  makes this behavior available to other users.
  (Martin Pool)

* New method ``TestCase.call_catch_warnings`` for testing methods that
  raises a Python warning.  (Martin Pool)


bzr 0.91
########

:Released: 2007-09-26

Bug Fixes
*********

* Print a warning instead of aborting the ``python setup.py install``
  process if building of a C extension is not possible.
  (Lukáš Lalinský, Alexander Belchenko)

* Fix commit ordering in corner case (Aaron Bentley, #94975)

* Fix ''bzr info bzr://host/'' and other operations on ''bzr://' URLs with
  an implicit port.  We were incorrectly raising PathNotChild due to
  inconsistent treatment of the ''_port'' attribute on the Transport object.
  (Andrew Bennetts, #133965)

* Make RemoteRepository.sprout cope gracefully with servers that don't
  support the ``Repository.tarball`` request.
  (Andrew Bennetts)


bzr 0.91rc2
###########

:Released: 2007-09-11

* Replaced incorrect tarball for previous release; a debug statement was left
  in bzrlib/remote.py.


bzr 0.91rc1
###########

:Released: 2007-09-11

Changes
*******

* The default branch and repository format has changed to
  ``dirstate-tags``, so tag commands are active by default.
  This format is compatible with Bazaar 0.15 and later.
  This incidentally fixes bug #126141.
  (Martin Pool)

* ``--quiet`` or ``-q`` is no longer a global option. If present, it
  must now appear after the command name. Scripts doing things like
  ``bzr -q missing`` need to be rewritten as ``bzr missing -q``.
  (Ian Clatworthy)

Features
********

* New option ``--author`` in ``bzr commit`` to specify the author of the
  change, if it's different from the committer. ``bzr log`` and
  ``bzr annotate`` display the author instead of the committer.
  (Lukáš Lalinský)

* In addition to global options and command specific options, a set of
  standard options are now supported. Standard options are legal for
  all commands. The initial set of standard options are:

  * ``--help`` or ``-h`` - display help message
  * ``--verbose`` or ``-v`` - display additional information
  * ``--quiet``  or ``-q`` - only output warnings and errors.

  Unlike global options, standard options can be used in aliases and
  may have command-specific help. (Ian Clatworthy)

* Verbosity level processing has now been unified. If ``--verbose``
  or ``-v`` is specified on the command line multiple times, the
  verbosity level is made positive the first time then increased.
  If ``--quiet`` or ``-q`` is specified on the command line
  multiple times, the verbosity level is made negative the first
  time then decreased. To get the default verbosity level of zero,
  either specify none of the above , ``--no-verbose`` or ``--no-quiet``.
  Note that most commands currently ignore the magnitude of the
  verbosity level but do respect *quiet vs normal vs verbose* when
  generating output. (Ian Clatworthy)

* ``Branch.hooks`` now supports ``pre_commit`` hook. The hook's signature
  is documented in BranchHooks constructor. (Nam T. Nguyen, #102747)

* New ``Repository.stream_knit_data_for_revisions`` request added to the
  network protocol for greatly reduced roundtrips when retrieving a set of
  revisions. (Andrew Bennetts)

Bug Fixes
*********

* ``bzr plugins`` now lists the version number for each plugin in square
  brackets after the path. (Robert Collins, #125421)

* Pushing, pulling and branching branches with subtree references was not
  copying the subtree weave, preventing the file graph from being accessed
  and causing errors in commits in clones. (Robert Collins)

* Suppress warning "integer argument expected, got float" from Paramiko,
  which sometimes caused false test failures.  (Martin Pool)

* Fix bug in bundle 4 that could cause attempts to write data to wrong
  versionedfile.  (Aaron Bentley)

* Diffs generated using "diff -p" no longer break the patch parser.
  (Aaron Bentley)

* get_transport treats an empty possible_transports list the same as a non-
  empty one.  (Aaron Bentley)

* patch verification for merge directives is reactivated, and works with
  CRLF and CR files.  (Aaron Bentley)

* Accept ..\ as a path in revision specifiers. This fixes for example
  "-r branch:..\other-branch" on Windows.  (Lukáš Lalinský)

* ``BZR_PLUGIN_PATH`` may now contain trailing slashes.
  (Blake Winton, #129299)

* man page no longer lists hidden options (#131667, Aaron Bentley)

* ``uncommit --help`` now explains the -r option adequately.  (Daniel
  Watkins, #106726)

* Error messages are now better formatted with parameters (such as
  filenames) quoted when necessary. This avoids confusion when directory
  names ending in a '.' at the end of messages were confused with a
  full stop that may or not have been there. (Daniel Watkins, #129791)

* Fix ``status FILE -r X..Y``. (Lukáš Lalinský)

* If a particular command is an alias, ``help`` will show the alias
  instead of claiming there is no help for said alias. (Daniel Watkins,
  #133548)

* TreeTransform-based operations, like pull, merge, revert, and branch,
  now roll back if they encounter an error.  (Aaron Bentley, #67699)

* ``bzr commit`` now exits cleanly if a character unsupported by the
  current encoding is used in the commit message.  (Daniel Watkins,
  #116143)

* bzr send uses default values for ranges when only half of an elipsis
  is specified ("-r..5" or "-r5..").  (#61685, Aaron Bentley)

* Avoid trouble when Windows ssh calls itself 'plink' but no plink
  binary is present.  (Martin Albisetti, #107155)

* ``bzr remove`` should remove clean subtrees.  Now it will remove (without
  needing ``--force``) subtrees that contain no files with text changes or
  modified files.  With ``--force`` it removes the subtree regardless of
  text changes or unknown files. Directories with renames in or out (but
  not changed otherwise) will now be removed without needing ``--force``.
  Unknown ignored files will be deleted without needing ``--force``.
  (Marius Kruger, #111665)

* When two plugins conflict, the source of both the losing and now the
  winning definition is shown.  (Konstantin Mikhaylov, #5454)

* When committing to a branch, the location being committed to is
  displayed.  (Daniel Watkins, #52479)

* ``bzr --version`` takes care about encoding of stdout, especially
  when output is redirected. (Alexander Belchenko, #131100)

* Prompt for an ftp password if none is provided.
  (Vincent Ladeuil, #137044)

* Reuse bound branch associated transport to avoid multiple
  connections.
  (Vincent Ladeuil, #128076, #131396)

* Overwrite conflicting tags by ``push`` and ``pull`` if the
  ``--overwrite`` option is specified.  (Lukáš Lalinský, #93947)

* In checkouts, tags are copied into the master branch when created,
  changed or deleted, and are copied into the checkout when it is
  updated.  (Martin Pool, #93856, #93860)

* Print a warning instead of aborting the ``python setup.py install``
  process if building of a C extension is not possible.
  (Lukáš Lalinský, Alexander Belchenko)

Improvements
************

* Add the option "--show-diff" to the commit command in order to display
  the diff during the commit log creation. (Goffredo Baroncelli)

* ``pull`` and ``merge`` are much faster at installing bundle format 4.
  (Aaron Bentley)

* ``pull -v`` no longer includes deltas, making it much faster.
  (Aaron Bentley)

* ``send`` now sends the directive as an attachment by default.
  (Aaron Bentley, Lukáš Lalinský, Alexander Belchenko)

* Documentation updates (Martin Albisetti)

* Help on debug flags is now included in ``help global-options``.
  (Daniel Watkins, #124853)

* Parameters passed on the command line are checked to ensure they are
  supported by the encoding in use. (Daniel Watkins)

* The compression used within the bzr repository has changed from zlib
  level 9 to the zlib default level. This improves commit performance with
  only a small increase in space used (and in some cases a reduction in
  space). (Robert Collins)

* Initial commit no longer SHAs files twice and now reuses the path
  rather than looking it up again, making it faster.
  (Ian Clatworthy)

* New option ``-c``/``--change`` for ``diff`` and ``status`` to show
  changes in one revision.  (Lukáš Lalinský)

* If versioned files match a given ignore pattern, a warning is now
  given. (Daniel Watkins, #48623)

* ``bzr status`` now has -S as a short name for --short and -V as a
  short name for --versioned. These have been added to assist users
  migrating from Subversion: ``bzr status -SV`` is now like
  ``svn status -q``.  (Daniel Watkins, #115990)

* Added C implementation of  ``PatienceSequenceMatcher``, which is about
  10x faster than the Python version. This speeds up commands that
  need file diffing, such as ``bzr commit`` or ``bzr diff``.
  (Lukáš Lalinský)

* HACKING has been extended with a large section on core developer tasks.
  (Ian Clatworthy)

* Add ``branches`` and ``standalone-trees`` as online help topics and
  include them as Concepts within the User Reference.
  (Paul Moore, Ian Clatworthy)

* ``check`` can detect versionedfile parent references that are
  inconsistent with revision and inventory info, and ``reconcile`` can fix
  them.  These faulty references were generated by 0.8-era releases,
  so repositories which were manipulated by old bzrs should be
  checked, and possibly reconciled ASAP.  (Aaron Bentley, Andrew Bennetts)

API Breaks
**********

* ``Branch.append_revision`` is removed altogether; please use
  ``Branch.set_last_revision_info`` instead.  (Martin Pool)

* CommitBuilder now advertises itself as requiring the root entry to be
  supplied. This only affects foreign repository implementations which reuse
  CommitBuilder directly and have changed record_entry_contents to require
  that the root not be supplied. This should be precisely zero plugins
  affected. (Robert Collins)

* The ``add_lines`` methods on ``VersionedFile`` implementations has changed
  its return value to include the sha1 and length of the inserted text. This
  allows the avoidance of double-sha1 calculations during commit.
  (Robert Collins)

* ``Transport.should_cache`` has been removed.  It was not called in the
  previous release.  (Martin Pool)

Testing
*******

* Tests may now raise TestNotApplicable to indicate they shouldn't be
  run in a particular scenario.  (Martin Pool)

* New function multiply_tests_from_modules to give a simpler interface
  to test parameterization.  (Martin Pool, Robert Collins)

* ``Transport.should_cache`` has been removed.  It was not called in the
  previous release.  (Martin Pool)

* NULL_REVISION is returned to indicate the null revision, not None.
  (Aaron Bentley)

* Use UTF-8 encoded StringIO for log tests to avoid failures on
  non-ASCII committer names.  (Lukáš Lalinský)

Internals
*********

* ``bzrlib.plugin.all_plugins`` has been deprecated in favour of
  ``bzrlib.plugin.plugins()`` which returns PlugIn objects that provide
  useful functionality for determining the path of a plugin, its tests, and
  its version information. (Robert Collins)

* Add the option user_encoding to the function 'show_diff_trees()'
  in order to move the user encoding at the UI level. (Goffredo Baroncelli)

* Add the function make_commit_message_template_encoded() and the function
  edit_commit_message_encoded() which handle encoded strings.
  This is done in order to mix the commit messages (which is a unicode
  string), and the diff which is a raw string. (Goffredo Baroncelli)

* CommitBuilder now defaults to using add_lines_with_ghosts, reducing
  overhead on non-weave repositories which don't require all parents to be
  present. (Robert Collins)

* Deprecated method ``find_previous_heads`` on
  ``bzrlib.inventory.InventoryEntry``. This has been superseded by the use
  of ``parent_candidates`` and a separate heads check via the repository
  API. (Robert Collins)

* New trace function ``mutter_callsite`` will print out a subset of the
  stack to the log, which can be useful for gathering debug details.
  (Robert Collins)

* ``bzrlib.pack.ContainerWriter`` now tracks how many records have been
  added via a public attribute records_written. (Robert Collins)

* New method ``bzrlib.transport.Transport.get_recommended_page_size``.
  This provides a hint to users of transports as to the reasonable
  minimum data to read. In principle this can take latency and
  bandwidth into account on a per-connection basis, but for now it
  just has hard coded values based on the url. (e.g. http:// has a large
  page size, file:// has a small one.) (Robert Collins)

* New method on ``bzrlib.transport.Transport`` ``open_write_stream`` allows
  incremental addition of data to a file without requiring that all the
  data be buffered in memory. (Robert Collins)

* New methods on ``bzrlib.knit.KnitVersionedFile``:
  ``get_data_stream(versions)``, ``insert_data_stream(stream)`` and
  ``get_format_signature()``.  These provide some infrastructure for
  efficiently streaming the knit data for a set of versions over the smart
  protocol.

* Knits with no annotation cache still produce correct annotations.
  (Aaron Bentley)

* Three new methods have been added to ``bzrlib.trace``:
  ``set_verbosity_level``, ``get_verbosity_level`` and ``is_verbose``.
  ``set_verbosity_level`` expects a numeric value: negative for quiet,
  zero for normal, positive for verbose. The size of the number can be
  used to determine just how quiet or verbose the application should be.
  The existing ``be_quiet`` and ``is_quiet`` routines have been
  integrated into this new scheme. (Ian Clatworthy)

* Options can now be delcared with a ``custom_callback`` parameter. If
  set, this routine is called after the option is processed. This feature
  is now used by the standard options ``verbose`` and ``quiet`` so that
  setting one implicitly resets the other. (Ian Clatworthy)

* Rather than declaring a new option from scratch in order to provide
  custom help, a centrally registered option can be decorated using the
  new ``bzrlib.Option.custom_help`` routine. In particular, this routine
  is useful when declaring better help for the ``verbose`` and ``quiet``
  standard options as the base definition of these is now more complex
  than before thanks to their use of a custom callback. (Ian Clatworthy)

* Tree._iter_changes(specific_file=[]) now iterates through no files,
  instead of iterating through all files.  None is used to iterate through
  all files.  (Aaron Bentley)

* WorkingTree.revert() now accepts None to revert all files.  The use of
  [] to revert all files is deprecated.  (Aaron Bentley)


bzr 0.90
########

:Released: 2007-08-28

Improvements
************

* Documentation is now organized into multiple directories with a level
  added for different languages or locales. Added the Mini Tutorial
  and Quick Start Summary (en) documents from the Wiki, improving the
  content and readability of the former. Formatted NEWS as Release Notes
  complete with a Table of Conents, one heading per release. Moved the
  Developer Guide into the main document catalog and provided a link
  from the developer document catalog back to the main one.
  (Ian Clatworthy, Sabin Iacob, Alexander Belchenko)


API Changes
***********

* The static convenience method ``BzrDir.create_repository``
  is deprecated.  Callers should instead create a ``BzrDir`` instance
  and call ``create_repository`` on that.  (Martin Pool)


bzr 0.90rc1
###########

:Released: 2007-08-14

Bugfixes
********

* ``bzr init`` should connect to the remote location one time only.  We
  have been connecting several times because we forget to pass around the
  Transport object. This modifies ``BzrDir.create_branch_convenience``,
  so that we can give it the Transport we already have.
  (John Arbash Meinel, Vincent Ladeuil, #111702)

* Get rid of sftp connection cache (get rid of the FTP one too).
  (Vincent Ladeuil, #43731)

* bzr branch {local|remote} remote don't try to create a working tree
  anymore.
  (Vincent Ladeuil, #112173)

* All identified multiple connections for a single bzr command have been
  fixed. See bzrlib/tests/commands directory.
  (Vincent Ladeuil)

* ``bzr rm`` now does not insist on ``--force`` to delete files that
  have been renamed but not otherwise modified.  (Marius Kruger,
  #111664)

* ``bzr selftest --bench`` no longer emits deprecation warnings
  (Lukáš Lalinský)

* ``bzr status`` now honours FILE parameters for conflict lists
  (Aaron Bentley, #127606)

* ``bzr checkout`` now honours -r when reconstituting a working tree.
  It also honours -r 0.  (Aaron Bentley, #127708)

* ``bzr add *`` no more fails on Windows if working tree contains
  non-ascii file names. (Kuno Meyer, #127361)

* allow ``easy_install bzr`` runs without fatal errors.
  (Alexander Belchenko, #125521)

* Graph._filter_candidate_lca does not raise KeyError if a candidate
  is eliminated just before it would normally be examined.  (Aaron Bentley)

* SMTP connection failures produce a nice message, not a traceback.
  (Aaron Bentley)

Improvements
************

* Don't show "dots" progress indicators when run non-interactively, such
  as from cron.  (Martin Pool)

* ``info`` now formats locations more nicely and lists "submit" and
  "public" branches (Aaron Bentley)

* New ``pack`` command that will trigger database compression within
  the repository (Robert Collins)

* Implement ``_KnitIndex._load_data`` in a pyrex extension. The pyrex
  version is approximately 2-3x faster at parsing a ``.kndx`` file.
  Which yields a measurable improvement for commands which have to
  read from the repository, such as a 1s => 0.75s improvement in
  ``bzr diff`` when there are changes to be shown.  (John Arbash Meinel)

* Merge is now faster.  Depending on the scenario, it can be more than 2x
  faster. (Aaron Bentley)

* Give a clearer warning, and allow ``python setup.py install`` to
  succeed even if pyrex is not available.
  (John Arbash Meinel)

* ``DirState._read_dirblocks`` now has an optional Pyrex
  implementation. This improves the speed of any command that has to
  read the entire DirState. (``diff``, ``status``, etc, improve by
  about 10%).
  ``bisect_dirblocks`` has also been improved, which helps all
  ``_get_entry`` type calls (whenever we are searching for a
  particular entry in the in-memory DirState).
  (John Arbash Meinel)

* ``bzr pull`` and ``bzr push`` no longer do a complete walk of the
  branch revision history for ui display unless -v is supplied.
  (Robert Collins)

* ``bzr log -rA..B`` output shifted to the left margin if the log only
  contains merge revisions. (Kent Gibson)

* The ``plugins`` command is now public with improved help.
  (Ian Clatworthy)

* New bundle and merge directive formats are faster to generate, and

* Annotate merge now works when there are local changes. (Aaron Bentley)

* Commit now only shows the progress in terms of directories instead of
  entries. (Ian Clatworthy)

* Fix ``KnitRepository.get_revision_graph`` to not request the graph 2
  times. This makes ``get_revision_graph`` 2x faster. (John Arbash
  Meinel)

* Fix ``VersionedFile.get_graph()`` to avoid using
  ``set.difference_update(other)``, which has bad scaling when
  ``other`` is large. This improves ``VF.get_graph([version_id])`` for
  a 12.5k graph from 2.9s down to 200ms. (John Arbash Meinel)

* The ``--lsprof-file`` option now generates output for KCacheGrind if
  the file starts with ``callgrind.out``. This matches the default file
  filtering done by KCacheGrind's Open Dialog. (Ian Clatworthy)

* Fix ``bzr update`` to avoid an unnecessary
  ``branch.get_master_branch`` call, which avoids 1 extra connection
  to the remote server. (Partial fix for #128076, John Arbash Meinel)

* Log errors from the smart server in the trace file, to make debugging
  test failures (and live failures!) easier.  (Andrew Bennetts)

* The HTML version of the man page has been superceded by a more
  comprehensive manual called the Bazaar User Reference. This manual
  is completed generated from the online help topics. As part of this
  change, limited reStructuredText is now explicitly supported in help
  topics and command help with 'unnatural' markup being removed prior
  to display by the online help or inclusion in the man page.
  (Ian Clatworthy)

* HTML documentation now use files extension ``*.html``
  (Alexander Belchenko)

* The cache of ignore definitions is now cleared in WorkingTree.unlock()
  so that changes to .bzrignore aren't missed. (#129694, Daniel Watkins)

* ``bzr selftest --strict`` fails if there are any missing features or
  expected test failures. (Daniel Watkins, #111914)

* Link to registration survey added to README. (Ian Clatworthy)

* Windows standalone installer show link to registration survey
  when installation finished. (Alexander Belchenko)

Library API Breaks
******************

* Deprecated dictionary ``bzrlib.option.SHORT_OPTIONS`` removed.
  Options are now required to provide a help string and it must
  comply with the style guide by being one or more sentences with an
  initial capital and final period. (Martin Pool)

* KnitIndex.get_parents now returns tuples. (Robert Collins)

* Ancient unused ``Repository.text_store`` attribute has been removed.
  (Robert Collins)

* The ``bzrlib.pack`` interface has changed to use tuples of bytestrings
  rather than just bytestrings, making it easier to represent multiple
  element names. As this interface was not used by any internal facilities
  since it was introduced in 0.18 no API compatibility is being preserved.
  The serialised form of these packs is identical with 0.18 when a single
  element tuple is in use. (Robert Collins)

Internals
*********

* merge now uses ``iter_changes`` to calculate changes, which makes room for
  future performance increases.  It is also more consistent with other
  operations that perform comparisons, and reduces reliance on
  Tree.inventory.  (Aaron Bentley)

* Refactoring of transport classes connected to a remote server.
  ConnectedTransport is a new class that serves as a basis for all
  transports needing to connect to a remote server.  transport.split_url
  have been deprecated, use the static method on the object instead. URL
  tests have been refactored too.
  (Vincent Ladeuil)

* Better connection sharing for ConnectedTransport objects.
  transport.get_transport() now accepts a 'possible_transports' parameter.
  If a newly requested transport can share a connection with one of the
  list, it will.
  (Vincent Ladeuil)

* Most functions now accept ``bzrlib.revision.NULL_REVISION`` to indicate
  the null revision, and consider using ``None`` for this purpose
  deprecated.  (Aaron Bentley)

* New ``index`` module with abstract index functionality. This will be
  used during the planned changes in the repository layer. Currently the
  index layer provides a graph aware immutable index, a builder for the
  same index type to allow creating them, and finally a composer for
  such indices to allow the use of many indices in a single query. The
  index performance is not optimised, however the API is stable to allow
  development on top of the index. (Robert Collins)

* ``bzrlib.dirstate.cmp_by_dirs`` can be used to compare two paths by
  their directory sections. This is equivalent to comparing
  ``path.split('/')``, only without having to split the paths.
  This has a Pyrex implementation available.
  (John Arbash Meinel)

* New transport decorator 'unlistable+' which disables the list_dir
  functionality for testing.

* Deprecated ``change_entry`` in transform.py. (Ian Clatworthy)

* RevisionTree.get_weave is now deprecated.  Tree.plan_merge is now used
  for performing annotate-merge.  (Aaron Bentley)

* New EmailMessage class to create email messages. (Adeodato Simó)

* Unused functions on the private interface KnitIndex have been removed.
  (Robert Collins)

* New ``knit.KnitGraphIndex`` which provides a ``KnitIndex`` layered on top
  of a ``index.GraphIndex``. (Robert Collins)

* New ``knit.KnitVersionedFile.iter_parents`` method that allows querying
  the parents of many knit nodes at once, reducing round trips to the
  underlying index. (Robert Collins)

* Graph now has an is_ancestor method, various bits use it.
  (Aaron Bentley)

* The ``-Dhpss`` flag now includes timing information. As well as
  logging when a new connection is opened. (John Arbash Meinel)

* ``bzrlib.pack.ContainerWriter`` now returns an offset, length tuple to
  callers when inserting data, allowing generation of readv style access
  during pack creation, without needing a separate pass across the output
  pack to gather such details. (Robert Collins)

* ``bzrlib.pack.make_readv_reader`` allows readv based access to pack
  files that are stored on a transport. (Robert Collins)

* New ``Repository.has_same_location`` method that reports if two
  repository objects refer to the same repository (although with some risk
  of false negatives).  (Andrew Bennetts)

* InterTree.compare now passes require_versioned on correctly.
  (Marius Kruger)

* New methods on Repository - ``start_write_group``,
  ``commit_write_group``, ``abort_write_group`` and ``is_in_write_group`` -
  which provide a clean hook point for transactional Repositories - ones
  where all the data for a fetch or commit needs to be made atomically
  available in one step. This allows the write lock to remain while making
  a series of data insertions.  (e.g. data conversion). (Robert Collins)

* In ``bzrlib.knit`` the internal interface has been altered to use
  3-tuples (index, pos, length) rather than two-tuples (pos, length) to
  describe where data in a knit is, allowing knits to be split into
  many files. (Robert Collins)

* ``bzrlib.knit._KnitData`` split into cache management and physical access
  with two access classes - ``_PackAccess`` and ``_KnitAccess`` defined.
  The former provides access into a .pack file, and the latter provides the
  current production repository form of .knit files. (Robert Collins)

Testing
*******

* Remove selftest ``--clean-output``, ``--numbered-dirs`` and
  ``--keep-output`` options, which are obsolete now that tests
  are done within directories in $TMPDIR.  (Martin Pool)

* The SSH_AUTH_SOCK environment variable is now reset to avoid
  interaction with any running ssh agents.  (Jelmer Vernooij, #125955)

* run_bzr_subprocess handles parameters the same way as run_bzr:
  either a string or a list of strings should be passed as the first
  parameter.  Varargs-style parameters are deprecated. (Aaron Bentley)


bzr 0.18
########

:Released:  2007-07-17

Bugfixes
********

* Fix 'bzr add' crash under Win32 (Kuno Meyer)


bzr 0.18rc1
###########

:Released:  2007-07-10

Bugfixes
********

* Do not suppress pipe errors, etc. in non-display commands
  (Alexander Belchenko, #87178)

* Display a useful error message when the user requests to annotate
  a file that is not present in the specified revision.
  (James Westby, #122656)

* Commands that use status flags now have a reference to 'help
  status-flags'.  (Daniel Watkins, #113436)

* Work around python-2.4.1 inhability to correctly parse the
  authentication header.
  (Vincent Ladeuil, #121889)

* Use exact encoding for merge directives. (Adeodato Simó, #120591)

* Fix tempfile permissions error in smart server tar bundling under
  Windows. (Martin _, #119330)

* Fix detection of directory entries in the inventory. (James Westby)

* Fix handling of http code 400: Bad Request When issuing too many ranges.
  (Vincent Ladeuil, #115209)

* Issue a CONNECT request when connecting to an https server
  via a proxy to enable SSL tunneling.
  (Vincent Ladeuil, #120678)

* Fix ``bzr log -r`` to support selecting merge revisions, both
  individually and as part of revision ranges.
  (Kent Gibson, #4663)

* Don't leave cruft behind when failing to acquire a lockdir.
  (Martin Pool, #109169)

* Don't use the '-f' strace option during tests.
  (Vincent Ladeuil, #102019).

* Warn when setting ``push_location`` to a value that will be masked by
  locations.conf.  (Aaron Bentley, #122286)

* Fix commit ordering in corner case (Aaron Bentley, #94975)

*  Make annotate behave in a non-ASCII world (Adeodato Simó).

Improvements
************

* The --lsprof-file option now dumps a text rendering of the profiling
  information if the filename ends in ".txt". It will also convert the
  profiling information to a format suitable for KCacheGrind if the
  output filename ends in ".callgrind". Fixes to the lsprofcalltree
  conversion process by Jean Paul Calderone and Itamar were also merged.
  See http://ddaa.net/blog/python/lsprof-calltree. (Ian Clatworthy)

* ``info`` now defaults to non-verbose mode, displaying only paths and
  abbreviated format info.  ``info -v`` displays all the information
  formerly displayed by ``info``.  (Aaron Bentley, Adeodato Simó)

* ``bzr missing`` now has better option names ``--this`` and ``--other``.
  (Elliot Murphy)

* The internal ``weave-list`` command has become ``versionedfile-list``,
  and now lists knits as well as weaves.  (Aaron Bentley)

* Automatic merge base selection uses a faster algorithm that chooses
  better bases in criss-cross merge situations (Aaron Bentley)

* Progress reporting in ``commit`` has been improved. The various logical
  stages are now reported on as follows, namely:

  * Collecting changes [Entry x/y] - Stage n/m
  * Saving data locally - Stage n/m
  * Uploading data to master branch - Stage n/m
  * Updating the working tree - Stage n/m
  * Running post commit hooks - Stage n/m

  If there is no master branch, the 3rd stage is omitted and the total
  number of stages is adjusted accordingly.

  Each hook that is run after commit is listed with a name (as hooks
  can be slow it is useful feedback).
  (Ian Clatworthy, Robert Collins)

* Various operations that are now faster due to avoiding unnecessary
  topological sorts. (Aaron Bentley)

* Make merge directives robust against broken bundles. (Aaron Bentley)

* The lsprof filename note is emitted via trace.note(), not standard
  output.  (Aaron Bentley)

* ``bzrlib`` now exports explicit API compatibility information to assist
  library users and plugins. See the ``bzrlib.api`` module for details.
  (Robert Collins)

* Remove unnecessary lock probes when acquiring a lockdir.
  (Martin Pool)

* ``bzr --version`` now shows the location of the bzr log file, which
  is especially useful on Windows.  (Martin Pool)

* -D now supports hooks to get debug tracing of hooks (though its currently
  minimal in nature). (Robert Collins)

* Long log format reports deltas on merge revisions.
  (John Arbash Meinel, Kent Gibson)

* Make initial push over ftp more resilient. (John Arbash Meinel)

* Print a summary of changes for update just like pull does.
  (Daniel Watkins, #113990)

* Add a -Dhpss option to trace smart protocol requests and responses.
  (Andrew Bennetts)

Library API Breaks
******************

* Testing cleanups -
  ``bzrlib.repository.RepositoryTestProviderAdapter`` has been moved
  to ``bzrlib.tests.repository_implementations``;
  ``bzrlib.repository.InterRepositoryTestProviderAdapter`` has been moved
  to ``bzrlib.tests.interrepository_implementations``;
  ``bzrlib.transport.TransportTestProviderAdapter`` has moved to
  ``bzrlib.tests.test_transport_implementations``.
  ``bzrlib.branch.BranchTestProviderAdapter`` has moved to
  ``bzrlib.tests.branch_implementations``.
  ``bzrlib.bzrdir.BzrDirTestProviderAdapter`` has moved to
  ``bzrlib.tests.bzrdir_implementations``.
  ``bzrlib.versionedfile.InterVersionedFileTestProviderAdapter`` has moved
  to ``bzrlib.tests.interversionedfile_implementations``.
  ``bzrlib.store.revision.RevisionStoreTestProviderAdapter`` has moved to
  ``bzrlib.tests.revisionstore_implementations``.
  ``bzrlib.workingtree.WorkingTreeTestProviderAdapter`` has moved to
  ``bzrlib.tests.workingtree_implementations``.
  These changes are an API break in the testing infrastructure only.
  (Robert Collins)

* Relocate TestCaseWithRepository to be more central. (Robert Collins)

* ``bzrlib.add.smart_add_tree`` will no longer perform glob expansion on
  win32. Callers of the function should do this and use the new
  ``MutableTree.smart_add`` method instead. (Robert Collins)

* ``bzrlib.add.glob_expand_for_win32`` is now
  ``bzrlib.win32utils.glob_expand``.  (Robert Collins)

* ``bzrlib.add.FastPath`` is now private and moved to
  ``bzrlib.mutabletree._FastPath``. (Robert Collins, Martin Pool)

* ``LockDir.wait`` removed.  (Martin Pool)

* The ``SmartServer`` hooks API has changed for the ``server_started`` and
  ``server_stopped`` hooks. The first parameter is now an iterable of
  backing URLs rather than a single URL. This is to reflect that many
  URLs may map to the external URL of the server. E.g. the server interally
  may have a chrooted URL but also the local file:// URL will be at the
  same location. (Robert Collins)

Internals
*********

* New SMTPConnection class to unify email handling.  (Adeodato Simó)

* Fix documentation of BzrError. (Adeodato Simó)

* Make BzrBadParameter an internal error. (Adeodato Simó)

* Remove use of 'assert False' to raise an exception unconditionally.
  (Martin Pool)

* Give a cleaner error when failing to decode knit index entry.
  (Martin Pool)

* TreeConfig would mistakenly search the top level when asked for options
  from a section. It now respects the section argument and only
  searches the specified section. (James Westby)

* Improve ``make api-docs`` output. (John Arbash Meinel)

* Use os.lstat rather than os.stat for osutils.make_readonly and
  osutils.make_writeable. This makes the difftools plugin more
  robust when dangling symlinks are found. (Elliot Murphy)

* New ``-Dlock`` option to log (to ~/.bzr.log) information on when
  lockdirs are taken or released.  (Martin Pool)

* ``bzrlib`` Hooks are now nameable using ``Hooks.name_hook``. This
  allows a nicer UI when hooks are running as the current hook can
  be displayed. (Robert Collins)

* ``Transport.get`` has had its interface made more clear for ease of use.
  Retrieval of a directory must now fail with either 'PathError' at open
  time, or raise 'ReadError' on a read. (Robert Collins)

* New method ``_maybe_expand_globs`` on the ``Command`` class for
  dealing with unexpanded glob lists - e.g. on the win32 platform. This
  was moved from ``bzrlib.add._prepare_file_list``. (Robert Collins)

* ``bzrlib.add.smart_add`` and ``bzrlib.add.smart_add_tree`` are now
  deprecated in favour of ``MutableTree.smart_add``. (Robert Collins,
  Martin Pool)

* New method ``external_url`` on Transport for obtaining the url to
  hand to external processes. (Robert Collins)

* Teach windows installers to build pyrex/C extensions.
  (Alexander Belchenko)

Testing
*******

* Removed the ``--keep-output`` option from selftest and clean up test
  directories as they're used.  This reduces the IO load from
  running the test suite and cuts the time by about half.
  (Andrew Bennetts, Martin Pool)

* Add scenarios as a public attribute on the TestAdapter classes to allow
  modification of the generated scenarios before adaption and easier
  testing. (Robert Collins)

* New testing support class ``TestScenarioApplier`` which multiplies
  out a single teste by a list of supplied scenarios. (RobertCollins)

* Setting ``repository_to_test_repository`` on a repository_implementations
  test will cause it to be called during repository creation, allowing the
  testing of repository classes which are not based around the Format
  concept. For example a repository adapter can be tested in this manner,
  by altering the repository scenarios to include a scenario that sets this
  attribute during the test parameterisation in
  ``bzrlib.tests.repository.repository_implementations``. (Robert Collins)

* Clean up many of the APIs for blackbox testing of Bazaar.  The standard
  interface is now self.run_bzr.  The command to run can be passed as
  either a list of parameters, a string containing the command line, or
  (deprecated) varargs parameters.  (Martin Pool)

* The base TestCase now isolates tests from -D parameters by clearing
  ``debug.debug_flags`` and restores it afterwards. (Robert Collins)

* Add a relpath parameter to get_transport methods in test framework to
  avoid useless cloning.
  (Vincent Ladeuil, #110448)


bzr 0.17
########

:Released:  2007-06-18

Bugfixes
********

* Fix crash of commit due to wrong lookup of filesystem encoding.
  (Colin Watson, #120647)

* Revert logging just to stderr in commit as broke unicode filenames.
  (Aaron Bentley, Ian Clatworthy, #120930)


bzr 0.17rc1
###########

:Released:  2007-06-12

Notes When Upgrading
********************

* The kind() and is_executable() APIs on the WorkingTree interface no
  longer implicitly (read) locks and unlocks the tree. This *might*
  impact some plug-ins and tools using this part of the API. If you find
  an issue that may be caused by this change, please let us know,
  particularly the plug-in/tool maintainer. If encountered, the API
  fix is to surround kind() and is_executable() calls with lock_read()
  and unlock() like so::

    work_tree.lock_read()
    try:
        kind = work_tree.kind(...)
    finally:
        work_tree.unlock()

Internals
*********
* Rework of LogFormatter API to provide beginning/end of log hooks and to
  encapsulate the details of the revision to be logged in a LogRevision
  object.
  In long log formats, merge revision ids are only shown when --show-ids
  is specified, and are labelled "revision-id:", as per mainline
  revisions, instead of "merged:". (Kent Gibson)

* New ``BranchBuilder`` API which allows the construction of particular
  histories quickly. Useful for testing and potentially other applications
  too. (Robert Collins)

Improvements
************

* There are two new help topics, working-trees and repositories that
  attempt to explain these concepts. (James Westby, John Arbash Meinel,
  Aaron Bentley)

* Added ``bzr log --limit`` to report a limited number of revisions.
  (Kent Gibson, #3659)

* Revert does not try to preserve file contents that were originally
  produced by reverting to a historical revision.  (Aaron Bentley)

* ``bzr log --short`` now includes ``[merge]`` for revisions which
  have more than one parent. This is a small improvement to help
  understanding what changes have occurred
  (John Arbash Meinel, #83887)

* TreeTransform avoids many renames when contructing large trees,
  improving speed.  3.25x speedups have been observed for construction of
  kernel-sized-trees, and checkouts are 1.28x faster.  (Aaron Bentley)

* Commit on large trees is now faster. In my environment, a commit of
  a small change to the Mozilla tree (55k files) has dropped from
  66 seconds to 32 seconds. For a small tree of 600 files, commit of a
  small change is 33% faster. (Ian Clatworthy)

* New --create-prefix option to bzr init, like for push.  (Daniel Watkins,
  #56322)

Bugfixes
********

* ``bzr push`` should only connect to the remote location one time.
  We have been connecting 3 times because we forget to pass around
  the Transport object. This adds ``BzrDir.clone_on_transport()``, so
  that we can pass in the Transport that we already have.
  (John Arbash Meinel, #75721)

* ``DirState.set_state_from_inventory()`` needs to properly order
  based on split paths, not just string paths.
  (John Arbash Meinel, #115947)

* Let TestUIFactoy encode the password prompt with its own stdout.
  (Vincent Ladeuil, #110204)

* pycurl should take use the range header that takes the range hint
  into account.
  (Vincent Ladeuil, #112719)

* WorkingTree4.get_file_sha1 no longer raises an exception when invoked
  on a missing file.  (Aaron Bentley, #118186)

* WorkingTree.remove works correctly with tree references, and when pwd is
  not the tree root. (Aaron Bentley)

* Merge no longer fails when a file is renamed in one tree and deleted
  in the other. (Aaron Bentley, #110279)

* ``revision-info`` now accepts dotted revnos, doesn't require a tree,
  and defaults to the last revision (Matthew Fuller, #90048)

* Tests no longer fail when BZR_REMOTE_PATH is set in the environment.
  (Daniel Watkins, #111958)

* ``bzr branch -r revid:foo`` can be used to branch any revision in
  your repository. (Previously Branch6 only supported revisions in your
  mainline). (John Arbash Meinel, #115343)

bzr 0.16
########

:Released:  2007-05-07

Bugfixes
********

* Handle when you have 2 directories with similar names, but one has a
  hyphen. (``'abc'`` versus ``'abc-2'``). The WT4._iter_changes
  iterator was using direct comparison and ``'abc/a'`` sorts after
  ``'abc-2'``, but ``('abc', 'a')`` sorts before ``('abc-2',)``.
  (John Arbash Meinel, #111227)

* Handle when someone renames a file on disk without telling bzr.
  Previously we would report the first file as missing, but not show
  the new unknown file. (John Arbash Meinel, #111288)

* Avoid error when running hooks after pulling into or pushing from
  a branch bound to a smartserver branch.  (Martin Pool, #111968)

Improvements
************

* Move developer documentation to doc/developers/. This reduces clutter in
  the root of the source tree and allows HACKING to be split into multiple
  files. (Robert Collins, Alexander Belchenko)

* Clean up the ``WorkingTree4._iter_changes()`` internal loops as well as
  ``DirState.update_entry()``. This optimizes the core logic for ``bzr
  diff`` and ``bzr status`` significantly improving the speed of
  both. (John Arbash Meinel)

bzr 0.16rc2
###########

:Released:  2007-04-30

Bugfixes
********

* Handle the case when you delete a file, and then rename another file
  on top of it. Also handle the case of ``bzr rm --keep foo``. ``bzr
  status`` should show the removed file and an unknown file in its
  place. (John Arbash Meinel, #109993)

* Bundles properly read and write revision properties that have an
  empty value. And when the value is not ASCII.
  (John Arbash Meinel, #109613)

* Fix the bzr commit message to be in text mode.
  (Alexander Belchenko, #110901)

* Also handle when you rename a file and create a file where it used
  to be. (John Arbash Meinel, #110256)

* ``WorkingTree4._iter_changes`` should not descend into unversioned
  directories. (John Arbash Meinel, #110399)

bzr 0.16rc1
###########

:Released:  2007-04-26

Notes When Upgrading
********************

* ``bzr remove`` and ``bzr rm`` will now remove the working file, if
  it could be recovered again.
  This has been done for consistency with svn and the unix rm command.
  The old ``remove`` behaviour has been retained in the new option
  ``bzr remove --keep``, which will just stop versioning the file,
  but not delete it.
  ``bzr remove --force`` have been added which will always delete the
  files.
  ``bzr remove`` is also more verbose.
  (Marius Kruger, #82602)

Improvements
************

* Merge directives can now be supplied as input to `merge` and `pull`,
  like bundles can.  (Aaron Bentley)

* Sending the SIGQUIT signal to bzr, which can be done on Unix by
  pressing Control-Backslash, drops bzr into a debugger.  Type ``'c'``
  to continue.  This can be disabled by setting the environment variable
  ``BZR_SIGQUIT_PDB=0``.  (Martin Pool)

* selftest now supports --list-only to list tests instead of running
  them. (Ian Clatworthy)

* selftest now supports --exclude PATTERN (or -x PATTERN) to exclude
  tests with names that match that regular expression.
  (Ian Clatworthy, #102679)

* selftest now supports --randomize SEED to run tests in a random order.
  SEED is typically the value 'now' meaning 'use the current time'.
  (Ian Clatworthy, #102686)

* New option ``--fixes`` to commit, which stores bug fixing annotations as
  revision properties. Built-in support for Launchpad, Debian, Trac and
  Bugzilla bug trackers. (Jonathan Lange, James Henstridge, Robert Collins)

* New API, ``bzrlib.bugtracker.tracker_registry``, for adding support for
  other bug trackers to ``fixes``. (Jonathan Lange, James Henstridge,
  Robert Collins)

* ``selftest`` has new short options ``-f`` and ``-1``.  (Martin
  Pool)

* ``bzrlib.tsort.MergeSorter`` optimizations. Change the inner loop
  into using local variables instead of going through ``self._var``.
  Improves the time to ``merge_sort`` a 10k revision graph by
  approximately 40% (~700->400ms).  (John Arbash Meinel)

* ``make docs`` now creates a man page at ``man1/bzr.1`` fixing bug 107388.
  (Robert Collins)

* ``bzr help`` now provides cross references to other help topics using
  the _see_also facility on command classes. Likewise the bzr_man
  documentation, and the bzr.1 man page also include this information.
  (Robert Collins)

* Tags are now included in logs, that use the long log formatter.
  (Erik Bågfors, Alexander Belchenko)

* ``bzr help`` provides a clearer message when a help topic cannot be
  found. (Robert Collins, #107656)

* ``bzr help`` now accepts optional prefixes for command help. The help
  for all commands can now be found at ``bzr help commands/COMMANDNAME``
  as well as ``bzr help COMMANDNAME`` (which only works for commands
  where the name is not the same as a more general help topic).
  (Robert Collins)

* ``bzr help PLUGINNAME`` will now return the module docstring from the
  plugin PLUGINNAME. (Robert Collins, #50408)

* New help topic ``urlspec`` which lists the availables transports.
  (Goffredo Baroncelli)

* doc/server.txt updated to document the default bzr:// port
  and also update the blurb about the hpss' current status.
  (Robert Collins, #107125).

* ``bzr serve`` now listens on interface 0.0.0.0 by default, making it
  serve out to the local LAN (and anyone in the world that can reach the
  machine running ``bzr serve``. (Robert Collins, #98918)

* A new smart server protocol version has been added.  It prefixes requests
  and responses with an explicit version identifier so that future protocol
  revisions can be dealt with gracefully.  (Andrew Bennetts, Robert Collins)

* The bzr protocol version 2 indicates success or failure in every response
  without depending on particular commands encoding that consistently,
  allowing future client refactorings to be much more robust about error
  handling. (Robert Collins, Martin Pool, Andrew Bennetts)

* The smart protocol over HTTP client has been changed to always post to the
  same ``.bzr/smart`` URL under the original location when it can.  This allows
  HTTP servers to only have to pass URLs ending in .bzr/smart to the smart
  server handler, and not arbitrary ``.bzr/*/smart`` URLs.  (Andrew Bennetts)

* digest authentication is now supported for proxies and HTTP by the urllib
  based http implementation. Tested against Apache 2.0.55 and Squid
  2.6.5. Basic and digest authentication are handled coherently for HTTP
  and proxy: if the user is provided in the url (bzr command line for HTTP,
  proxy environment variables for proxies), the password is prompted for
  (only once). If the password is provided, it is taken into account. Once
  the first authentication is successful, all further authentication
  roundtrips are avoided by preventively setting the right authentication
  header(s).
  (Vincent Ladeuil).

Internals
*********

* bzrlib API compatability with 0.8 has been dropped, cleaning up some
  code paths. (Robert Collins)

* Change the format of chroot urls so that they can be safely manipulated
  by generic url utilities without causing the resulting urls to have
  escaped the chroot. A side effect of this is that creating a chroot
  requires an explicit action using a ChrootServer.
  (Robert Collins, Andrew Bennetts)

* Deprecate ``Branch.get_root_id()`` because branches don't have root ids,
  rather than fixing bug #96847.  (Aaron Bentley)

* ``WorkingTree.apply_inventory_delta`` provides a better alternative to
  ``WorkingTree._write_inventory``.  (Aaron Bentley)

* Convenience method ``TestCase.expectFailure`` ensures that known failures
  do not silently pass.  (Aaron Bentley)

* ``Transport.local_abspath`` now raises ``NotLocalUrl`` rather than
  ``TransportNotPossible``. (Martin Pool, Ian Clatworthy)

* New SmartServer hooks facility. There are two initial hooks documented
  in ``bzrlib.transport.smart.SmartServerHooks``. The two initial hooks allow
  plugins to execute code upon server startup and shutdown.
  (Robert Collins).

* SmartServer in standalone mode will now close its listening socket
  when it stops, rather than waiting for garbage collection. This primarily
  fixes test suite hangs when a test tries to connect to a shutdown server.
  It may also help improve behaviour when dealing with a server running
  on a specific port (rather than dynamically assigned ports).
  (Robert Collins)

* Move most SmartServer code into a new package, bzrlib/smart.
  bzrlib/transport/remote.py contains just the Transport classes that used
  to be in bzrlib/transport/smart.py.  (Andrew Bennetts)

* urllib http implementation avoid roundtrips associated with
  401 (and 407) errors once the authentication succeeds.
  (Vincent Ladeuil).

* urlib http now supports querying the user for a proxy password if
  needed. Realm is shown in the prompt for both HTTP and proxy
  authentication when the user is required to type a password.
  (Vincent Ladeuil).

* Renamed SmartTransport (and subclasses like SmartTCPTransport) to
  RemoteTransport (and subclasses to RemoteTCPTransport, etc).  This is more
  consistent with its new home in ``bzrlib/transport/remote.py``, and because
  it's not really a "smart" transport, just one that does file operations
  via remote procedure calls.  (Andrew Bennetts)

* The ``lock_write`` method of ``LockableFiles``, ``Repository`` and
  ``Branch`` now accept a ``token`` keyword argument, so that separate
  instances of those objects can share a lock if it has the right token.
  (Andrew Bennetts, Robert Collins)

* New method ``get_branch_reference`` on ``BzrDir`` allows the detection of
  branch references - which the smart server component needs.

* The Repository API ``make_working_trees`` is now permitted to return
  False when ``set_make_working_trees`` is not implemented - previously
  an unimplemented ``set_make_working_trees`` implied the result True
  from ``make_working_trees``. This has been changed to accomodate the
  smart server, where it does not make sense (at this point) to ever
  make working trees by default. (Robert Collins)

* Command objects can now declare related help topics by having _see_also
  set to a list of related topic. (Robert Collins)

* ``bzrlib.help`` now delegates to the Command class for Command specific
  help. (Robert Collins)

* New class ``TransportListRegistry``, derived from the Registry class, which
  simplifies tracking the available Transports. (Goffredo Baroncelli)

* New function ``Branch.get_revision_id_to_revno_map`` which will
  return a dictionary mapping revision ids to dotted revnos. Since
  dotted revnos are defined in the context of the branch tip, it makes
  sense to generate them from a ``Branch`` object.
  (John Arbash Meinel)

* Fix the 'Unprintable error' message display to use the repr of the
  exception that prevented printing the error because the str value
  for it is often not useful in debugging (e.g. KeyError('foo') has a
  str() of 'foo' but a repr of 'KeyError('foo')' which is much more
  useful. (Robert Collins)

* ``urlutils.normalize_url`` now unescapes unreserved characters, such as "~".
  (Andrew Bennetts)

Bugfixes
********

* Don't fail bundle selftest if email has 'two' embedded.
  (Ian Clatworthy, #98510)

* Remove ``--verbose`` from ``bzr bundle``. It didn't work anyway.
  (Robert Widhopf-Fenk, #98591)

* Remove ``--basis`` from the checkout/branch commands - it didn't work
  properly and is no longer beneficial.
  (Robert Collins, #53675, #43486)

* Don't produce encoding error when adding duplicate files.
  (Aaron Bentley)

* Fix ``bzr log <file>`` so it only logs the revisions that changed
  the file, and does it faster.
  (Kent Gibson, John Arbash Meinel, #51980, #69477)

* Fix ``InterDirstateTre._iter_changes`` to handle when we come across
  an empty versioned directory, which now has files in it.
  (John Arbash Meinel, #104257)

* Teach ``common_ancestor`` to shortcut when the tip of one branch is
  inside the ancestry of the other. Saves a lot of graph processing
  (with an ancestry of 16k revisions, ``bzr merge ../already-merged``
  changes from 2m10s to 13s).  (John Arbash Meinel, #103757)

* Fix ``show_diff_trees`` to handle the case when a file is modified,
  and the containing directory is renamed. (The file path is different
  in this versus base, but it isn't marked as a rename).
  (John Arbash Meinel, #103870)

* FTP now works even when the FTP server does not support atomic rename.
  (Aaron Bentley, #89436)

* Correct handling in bundles and merge directives of timezones with
  that are not an integer number of hours offset from UTC.  Always
  represent the epoch time in UTC to avoid problems with formatting
  earlier times on win32.  (Martin Pool, Alexander Belchenko, John
  Arbash Meinel)

* Typo in the help for ``register-branch`` fixed. (Robert Collins, #96770)

* "dirstate" and "dirstate-tags" formats now produce branches compatible
  with old versions of bzr. (Aaron Bentley, #107168))

* Handle moving a directory when children have been added, removed,
  and renamed. (John Arbash Meinel, #105479)

* Don't preventively use basic authentication for proxy before receiving a
  407 error. Otherwise people willing to use other authentication schemes
  may expose their password in the clear (or nearly). This add one
  roundtrip in case basic authentication should be used, but plug the
  security hole.
  (Vincent Ladeuil)

* Handle http and proxy digest authentication.
  (Vincent Ladeuil, #94034).

Testing
*******

* Added ``bzrlib.strace.strace`` which will strace a single callable and
  return a StraceResult object which contains just the syscalls involved
  in running it. (Robert Collins)

* New test method ``reduceLockdirTimeout`` to drop the default (ui-centric)
  default time down to one suitable for tests. (Andrew Bennetts)

* Add new ``vfs_transport_factory`` attribute on tests which provides the
  common vfs backing for both the readonly and readwrite transports.
  This allows the RemoteObject tests to back onto local disk or memory,
  and use the existing ``transport_server`` attribute all tests know about
  to be the smart server transport. This in turn allows tests to
  differentiate between 'transport to access the branch', and
  'transport which is a VFS' - which matters in Remote* tests.
  (Robert Collins, Andrew Bennetts)

* The ``make_branch_and_tree`` method for tests will now create a
  lightweight checkout for the tree if the ``vfs_transport_factory`` is not
  a LocalURLServer. (Robert Collins, Andrew Bennetts)

* Branch implementation tests have been audited to ensure that all urls
  passed to Branch APIs use proper urls, except when local-disk paths
  are intended. This is so that tests correctly access the test transport
  which is often not equivalent to local disk in Remote* tests. As part
  of this many tests were adjusted to remove dependencies on local disk
  access.
  (Robert Collins, Andrew Bennetts)

* Mark bzrlib.tests and bzrlib.tests.TestUtil as providing assertFOO helper
  functions by adding a ``__unittest`` global attribute. (Robert Collins,
  Andrew Bennetts, Martin Pool, Jonathan Lange)

* Refactored proxy and authentication handling to simplify the
  implementation of new auth schemes for both http and proxy.
  (Vincent Ladeuil)

bzr 0.15
########

:Released: 2007-04-01

Bugfixes
********

* Handle incompatible repositories as a user issue when fetching.
  (Aaron Bentley)

* Don't give a recommendation to upgrade when branching or
  checking out a branch that contains an old-format working tree.
  (Martin Pool)

bzr 0.15rc3
###########

:Released:  2007-03-26

Changes
*******

* A warning is now displayed when opening working trees in older
  formats, to encourage people to upgrade to WorkingTreeFormat4.
  (Martin Pool)

Improvements
************

* HTTP redirections are now taken into account when a branch (or a
  bundle) is accessed for the first time. A message is issued at each
  redirection to inform the user. In the past, http redirections were
  silently followed for each request which significantly degraded the
  performances. The http redirections are not followed anymore by
  default, instead a RedirectRequested exception is raised. For bzrlib
  users needing to follow http redirections anyway,
  ``bzrlib.transport.do_catching_redirections`` provide an easy transition
  path.  (vila)

Internals
*********

* Added ``ReadLock.temporary_write_lock()`` to allow upgrading an OS read
  lock to an OS write lock. Linux can do this without unlocking, Win32
  needs to unlock in between. (John Arbash Meinel)

* New parameter ``recommend_upgrade`` to ``BzrDir.open_workingtree``
  to silence (when false) warnings about opening old formats.
  (Martin Pool)

* Fix minor performance regression with bzr-0.15 on pre-dirstate
  trees. (We were reading the working inventory too many times).
  (John Arbash Meinel)

* Remove ``Branch.get_transaction()`` in favour of a simple cache of
  ``revision_history``.  Branch subclasses should override
  ``_gen_revision_history`` rather than ``revision_history`` to make use of
  this cache, and call ``_clear_revision_history_cache`` and
  ``_cache_revision_history`` at appropriate times. (Andrew Bennetts)

Bugfixes
********

* Take ``smtp_server`` from user config into account.
  (vila, #92195)

* Restore Unicode filename handling for versioned and unversioned files.
  (John Arbash Meinel, #92608)

* Don't fail during ``bzr commit`` if a file is marked removed, and
  the containing directory is auto-removed.  (John Arbash Meinel, #93681)

* ``bzr status FILENAME`` failed on Windows because of an uncommon
  errno. (``ERROR_DIRECTORY == 267 != ENOTDIR``).
  (Wouter van Heyst, John Arbash Meinel, #90819)

* ``bzr checkout source`` should create a local branch in the same
  format as source. (John Arbash Meinel, #93854)

* ``bzr commit`` with a kind change was failing to update the
  last-changed-revision for directories.  The
  InventoryDirectory._unchanged only looked at the ``parent_id`` and name,
  ignoring the fact that the kind could have changed, too.
  (John Arbash Meinel, #90111)

* ``bzr mv dir/subdir other`` was incorrectly updating files inside
  the directory. So that there was a chance it would break commit,
  etc. (John Arbash Meinel, #94037)

* Correctly handles mutiple permanent http redirections.
  (vila, #88780)

bzr 0.15rc2
###########

:Released:  2007-03-14

Notes When Upgrading
********************

* Release 0.15rc2 of bzr changes the ``bzr init-repo`` command to
  default to ``--trees`` instead of ``--no-trees``.
  Existing shared repositories are not affected.

Improvements
************

* New ``merge-directive`` command to generate machine- and human-readable
  merge requests.  (Aaron Bentley)

* New ``submit:`` revision specifier makes it easy to diff against the
  common ancestor with the submit location (Aaron Bentley)

* Added support for Putty's SSH implementation. (Dmitry Vasiliev)

* Added ``bzr status --versioned`` to report only versioned files,
  not unknowns. (Kent Gibson)

* Merge now autodetects the correct line-ending style for its conflict
  markers.  (Aaron Bentley)

Internals
*********

* Refactored SSH vendor registration into SSHVendorManager class.
  (Dmitry Vasiliev)

Bugfixes
********

* New ``--numbered-dirs`` option to ``bzr selftest`` to use
  numbered dirs for TestCaseInTempDir. This is default behavior
  on Windows. Anyone can force named dirs on Windows
  with ``--no-numbered-dirs``. (Alexander Belchenko)

* Fix ``RevisionSpec_revid`` to handle the Unicode strings passed in
  from the command line. (Marien Zwart, #90501)

* Fix ``TreeTransform._iter_changes`` when both the source and
  destination are missing. (Aaron Bentley, #88842)

* Fix commit of merges with symlinks in dirstate trees.
  (Marien Zwart)

* Switch the ``bzr init-repo`` default from --no-trees to --trees.
  (Wouter van Heyst, #53483)


bzr 0.15rc1
###########

:Released:  2007-03-07

Surprises
*********

* The default disk format has changed. Please run 'bzr upgrade' in your
  working trees to upgrade. This new default is compatible for network
  operations, but not for local operations. That is, if you have two
  versions of bzr installed locally, after upgrading you can only use the
  bzr 0.15 version. This new default does not enable tags or nested-trees
  as they are incompatible with bzr versions before 0.15 over the network.

* For users of bzrlib: Two major changes have been made to the working tree
  api in bzrlib. The first is that many methods and attributes, including
  the inventory attribute, are no longer valid for use until one of
  ``lock_read``/``lock_write``/``lock_tree_write`` has been called,
  and become invalid again after unlock is called. This has been done
  to improve performance and correctness as part of the dirstate
  development.
  (Robert Collins, John A Meinel, Martin Pool, and others).

* For users of bzrlib: The attribute 'tree.inventory' should be considered
  readonly. Previously it was possible to directly alter this attribute, or
  its contents, and have the tree notice this. This has been made
  unsupported - it may work in some tree formats, but in the newer dirstate
  format such actions will have no effect and will be ignored, or even
  cause assertions. All operations possible can still be carried out by a
  combination of the tree API, and the bzrlib.transform API. (Robert
  Collins, John A Meinel, Martin Pool, and others).

Improvements
************

* Support for OS Windows 98. Also .bzr.log on any windows system
  saved in My Documents folder. (Alexander Belchenko)

* ``bzr mv`` enhanced to support already moved files.
  In the past the mv command would have failed if the source file doesn't
  exist. In this situation ``bzr mv`` would now detect that the file has
  already moved and update the repository accordingly, if the target file
  does exist.
  A new option ``--after`` has been added so that if two files already
  exist, you could notify Bazaar that you have moved a (versioned) file
  and replaced it with another. Thus in this case ``bzr move --after``
  will only update the Bazaar identifier.
  (Steffen Eichenberg, Marius Kruger)

* ``ls`` now works on treeless branches and remote branches.
  (Aaron Bentley)

* ``bzr help global-options`` describes the global options.
  (Aaron Bentley)

* ``bzr pull --overwrite`` will now correctly overwrite checkouts.
  (Robert Collins)

* Files are now allowed to change kind (e.g. from file to symlink).
  Supported by ``commit``, ``revert`` and ``status``
  (Aaron Bentley)

* ``inventory`` and ``unknowns`` hidden in favour of ``ls``
  (Aaron Bentley)

* ``bzr help checkouts`` descibes what checkouts are and some possible
  uses of them. (James Westby, Aaron Bentley)

* A new ``-d`` option to push, pull and merge overrides the default
  directory.  (Martin Pool)

* Branch format 6: smaller, and potentially faster than format 5.  Supports
  ``append_history_only`` mode, where the log view and revnos do not change,
  except by being added to.  Stores policy settings in
  ".bzr/branch/branch.conf".

* ``append_only`` branches:  Format 6 branches may be configured so that log
  view and revnos are always consistent.  Either create the branch using
  "bzr init --append-revisions-only" or edit the config file as descriped
  in docs/configuration.txt.

* rebind: Format 6 branches retain the last-used bind location, so if you
  "bzr unbind", you can "bzr bind" to bind to the previously-selected
  bind location.

* Builtin tags support, created and deleted by the ``tag`` command and
  stored in the branch.  Tags can be accessed with the revisionspec
  ``-rtag:``, and listed with ``bzr tags``.  Tags are not versioned
  at present. Tags require a network incompatible upgrade. To perform this
  upgrade, run ``bzr upgrade --dirstate-tags`` in your branch and
  repositories. (Martin Pool)

* The ``bzr://`` transport now has a well-known port number, 4155,
  which it will use by default.  (Andrew Bennetts, Martin Pool)

* Bazaar now looks for user-installed plugins before looking for site-wide
  plugins. (Jonathan Lange)

* ``bzr resolve`` now detects and marks resolved text conflicts.
  (Aaron Bentley)

Internals
*********

* Internally revision ids and file ids are now passed around as utf-8
  bytestrings, rather than treating them as Unicode strings. This has
  performance benefits for Knits, since we no longer need to decode the
  revision id for each line of content, nor for each entry in the index.
  This will also help with the future dirstate format.
  (John Arbash Meinel)

* Reserved ids (any revision-id ending in a colon) are rejected by
  versionedfiles, repositories, branches, and working trees
  (Aaron Bentley)

* Minor performance improvement by not creating a ProgressBar for
  every KnitIndex we create. (about 90ms for a bzr.dev tree)
  (John Arbash Meinel)

* New easier to use Branch hooks facility. There are five initial hooks,
  all documented in bzrlib.branch.BranchHooks.__init__ - ``'set_rh'``,
  ``'post_push'``, ``'post_pull'``, ``'post_commit'``,
  ``'post_uncommit'``. These hooks fire after the matching operation
  on a branch has taken place, and were originally added for the
  branchrss plugin. (Robert Collins)

* New method ``Branch.push()`` which should be used when pushing from a
  branch as it makes performance and policy decisions to match the UI
  level command ``push``. (Robert Collins).

* Add a new method ``Tree.revision_tree`` which allows access to cached
  trees for arbitrary revisions. This allows the in development dirstate
  tree format to provide access to the callers to cached copies of
  inventory data which are cheaper to access than inventories from the
  repository.
  (Robert Collins, Martin Pool)

* New ``Branch.last_revision_info`` method, this is being done to allow
  optimization of requests for both the number of revisions and the last
  revision of a branch with smartservers and potentially future branch
  formats. (Wouter van Heyst, Robert Collins)

* Allow ``'import bzrlib.plugins.NAME'`` to work when the plugin NAME has not
  yet been loaded by ``load_plugins()``. This allows plugins to depend on each
  other for code reuse without requiring users to perform file-renaming
  gymnastics. (Robert Collins)

* New Repository method ``'gather_stats'`` for statistic data collection.
  This is expected to grow to cover a number of related uses mainly
  related to bzr info. (Robert Collins)

* Log formatters are now managed with a registry.
  ``log.register_formatter`` continues to work, but callers accessing
  the FORMATTERS dictionary directly will not.

* Allow a start message to be passed to the ``edit_commit_message``
  function.  This will be placed in the message offered to the user
  for editing above the separator. It allows a template commit message
  to be used more easily. (James Westby)

* ``GPGStrategy.sign()`` will now raise ``BzrBadParameterUnicode`` if
  you pass a Unicode string rather than an 8-bit string. Callers need
  to be updated to encode first. (John Arbash Meinel)

* Branch.push, pull, merge now return Result objects with information
  about what happened, rather than a scattering of various methods.  These
  are also passed to the post hooks.  (Martin Pool)

* File formats and architecture is in place for managing a forest of trees
  in bzr, and splitting up existing trees into smaller subtrees, and
  finally joining trees to make a larger tree. This is the first iteration
  of this support, and the user-facing aspects still require substantial
  work.  If you wish to experiment with it, use ``bzr upgrade
  --dirstate-with-subtree`` in your working trees and repositories.
  You can use the hidden commands ``split`` and ``join`` and to create
  and manipulate nested trees, but please consider using the nested-trees
  branch, which contains substantial UI improvements, instead.
  http://code.aaronbentley.com/bzr/bzrrepo/nested-trees/
  (Aaron Bentley, Martin Pool, Robert Collins).

Bugfixes
********

* ``bzr annotate`` now uses dotted revnos from the viewpoint of the
  branch, rather than the last changed revision of the file.
  (John Arbash Meinel, #82158)

* Lock operations no longer hang if they encounter a permission problem.
  (Aaron Bentley)

* ``bzr push`` can resume a push that was canceled before it finished.
  Also, it can push even if the target directory exists if you supply
  the ``--use-existing-dir`` flag.
  (John Arbash Meinel, #30576, #45504)

* Fix http proxy authentication when user and an optional
  password appears in the ``*_proxy`` vars. (Vincent Ladeuil,
  #83954).

* ``bzr log branch/file`` works for local treeless branches
  (Aaron Bentley, #84247)

* Fix problem with UNC paths on Windows 98. (Alexander Belchenko, #84728)

* Searching location of CA bundle for PyCurl in env variable
  (``CURL_CA_BUNDLE``), and on win32 along the PATH.
  (Alexander Belchenko, #82086)

* ``bzr init`` works with unicode argument LOCATION.
  (Alexander Belchenko, #85599)

* Raise ``DependencyNotPresent`` if pycurl do not support https.
  (Vincent Ladeuil, #85305)

* Invalid proxy env variables should not cause a traceback.
  (Vincent Ladeuil, #87765)

* Ignore patterns normalised to use '/' path separator.
  (Kent Gibson, #86451)

* bzr rocks. It sure does! Fix case. (Vincent Ladeuil, #78026)

* Fix bzrtools shelve command for removed lines beginning with "--"
  (Johan Dahlberg, #75577)

Testing
*******

* New ``--first`` option to ``bzr selftest`` to run specified tests
  before the rest of the suite.  (Martin Pool)


bzr 0.14
########

:Released:  2007-01-23

Improvements
************

* ``bzr help global-options`` describes the global options. (Aaron Bentley)

Bug Fixes
*********

* Skip documentation generation tests if the tools to do so are not
  available. Fixes running selftest for installled copies of bzr.
  (John Arbash Meinel, #80330)

* Fix the code that discovers whether bzr is being run from it's
  working tree to handle the case when it isn't but the directory
  it is in is below a repository. (James Westby, #77306)


bzr 0.14rc1
###########

:Released:  2007-01-16

Improvements
************

* New connection: ``bzr+http://`` which supports tunnelling the smart
  protocol over an HTTP connection. If writing is enabled on the bzr
  server, then you can write over the http connection.
  (Andrew Bennetts, John Arbash Meinel)

* Aliases now support quotation marks, so they can contain whitespace
  (Marius Kruger)

* PyCurlTransport now use a single curl object. By specifying explicitly
  the 'Range' header, we avoid the need to use two different curl objects
  (and two connections to the same server). (Vincent Ladeuil)

* ``bzr commit`` does not prompt for a message until it is very likely to
  succeed.  (Aaron Bentley)

* ``bzr conflicts`` now takes --text to list pathnames of text conflicts
  (Aaron Bentley)

* Fix ``iter_lines_added_or_present_in_versions`` to use a set instead
  of a list while checking if a revision id was requested. Takes 10s
  off of the ``fileids_affected_by_revision_ids`` time, which is 10s
  of the ``bzr branch`` time. Also improve ``fileids_...`` time by
  filtering lines with a regex rather than multiple ``str.find()``
  calls. (saves another 300ms) (John Arbash Meinel)

* Policy can be set for each configuration key. This allows keys to be
  inherited properly across configuration entries. For example, this
  should enable you to do::

    [/home/user/project]
    push_location = sftp://host/srv/project/
    push_location:policy = appendpath

  And then a branch like ``/home/user/project/mybranch`` should get an
  automatic push location of ``sftp://host/srv/project/mybranch``.
  (James Henstridge)

* Added ``bzr status --short`` to make status report svn style flags
  for each file.  For example::

    $ bzr status --short
    A  foo
    A  bar
    D  baz
    ?  wooley

* 'bzr selftest --clean-output' allows easily clean temporary tests
  directories without running tests. (Alexander Belchenko)

* ``bzr help hidden-commands`` lists all hidden commands. (Aaron Bentley)

* ``bzr merge`` now has an option ``--pull`` to fall back to pull if
  local is fully merged into remote. (Jan Hudec)

* ``bzr help formats`` describes available directory formats. (Aaron Bentley)

Internals
*********

* A few tweaks directly to ``fileids_affected_by_revision_ids`` to
  help speed up processing, as well allowing to extract unannotated
  lines. Between the two ``fileids_affected_by_revision_ids`` is
  improved by approx 10%. (John Arbash Meinel)

* Change Revision serialization to only write out millisecond
  resolution. Rather than expecting floating point serialization to
  preserve more resolution than we need. (Henri Weichers, Martin Pool)

* Test suite ends cleanly on Windows.  (Vincent Ladeuil)

* When ``encoding_type`` attribute of class Command is equal to 'exact',
  force sys.stdout to be a binary stream on Windows, and therefore
  keep exact line-endings (without LF -> CRLF conversion).
  (Alexander Belchenko)

* Single-letter short options are no longer globally declared.  (Martin
  Pool)

* Before using detected user/terminal encoding bzr should check
  that Python has corresponding codec. (Alexander Belchenko)

* Formats for end-user selection are provided via a FormatRegistry (Aaron Bentley)

Bug Fixes
*********

* ``bzr missing --verbose`` was showing adds/removals in the wrong
  direction. (John Arbash Meinel)

* ``bzr annotate`` now defaults to showing dotted revnos for merged
  revisions. It cuts them off at a depth of 12 characters, but you can
  supply ``--long`` to see the full number. You can also use
  ``--show-ids`` to display the original revision ids, rather than
  revision numbers and committer names. (John Arbash Meinel, #75637)

* bzr now supports Win32 UNC path (e.g. ``\HOST\path``.
  (Alexander Belchenko, #57869)

* Win32-specific: output of cat, bundle and diff commands don't mangle
  line-endings (Alexander Belchenko, #55276)

* Replace broken fnmatch based ignore pattern matching with custom pattern
  matcher.
  (Kent Gibson, Jan Hudec #57637)

* pycurl and urllib can detect short reads at different places. Update
  the test suite to test more cases. Also detect http error code 416
  which was raised for that specific bug. Also enhance the urllib
  robustness by detecting invalid ranges (and pycurl's one by detecting
  short reads during the initial GET). (Vincent Ladeuil, #73948)

* The urllib connection sharing interacts badly with urllib2
  proxy setting (the connections didn't go thru the proxy
  anymore). Defining a proper ProxyHandler solves the
  problem.  (Vincent Ladeuil, #74759)

* Use urlutils to generate relative URLs, not osutils
  (Aaron Bentley, #76229)

* ``bzr status`` in a readonly directory should work without giving
  lots of errors. (John Arbash Meinel, #76299)

* Mention the revisionspec topic for the revision option help.
  (Wouter van Heyst, #31663)

* Allow plugins import from zip archives.
  (Alexander Belchenko, #68124)


bzr 0.13
########

:Released:  2006-12-05

No changes from 0.13rc


bzr 0.13rc1
###########

:Released:  2006-11-27

Improvements
************

* New command ``bzr remove-tree`` allows the removal of the working
  tree from a branch.
  (Daniel Silverstone)

* urllib uses shared keep-alive connections, so http
  operations are substantially faster.
  (Vincent Ladeuil, #53654)

* ``bzr export`` allows an optional branch parameter, to export a bzr
  tree from some other url. For example:
  ``bzr export bzr.tar.gz http://bazaar-vcs.org/bzr/bzr.dev``
  (Daniel Silverstone)

* Added ``bzr help topics`` to the bzr help system. This gives a
  location for general information, outside of a specific command.
  This includes updates for ``bzr help revisionspec`` the first topic
  included. (Goffredo Baroncelli, John Arbash Meinel, #42714)

* WSGI-compatible HTTP smart server.  See ``doc/http_smart_server.txt``.
  (Andrew Bennetts)

* Knit files will now cache full texts only when the size of the
  deltas is as large as the size of the fulltext. (Or after 200
  deltas, whichever comes first). This has the most benefit on large
  files with small changes, such as the inventory for a large project.
  (eg For a project with 2500 files, and 7500 revisions, it changes
  the size of inventory.knit from 11MB to 5.4MB) (John Arbash Meinel)

Internals
*********

* New -D option given before the command line turns on debugging output
  for particular areas.  -Derror shows tracebacks on all errors.
  (Martin Pool)

* Clean up ``bzr selftest --benchmark bundle`` to correct an import,
  and remove benchmarks that take longer than 10min to run.
  (John Arbash Meinel)

* Use ``time.time()`` instead of ``time.clock()`` to decide on
  progress throttling. Because ``time.clock()`` is actually CPU time,
  so over a high-latency connection, too many updates get throttled.
  (John Arbash Meinel)

* ``MemoryTransport.list_dir()`` would strip the first character for
  files or directories in root directory. (John Arbash Meinel)

* New method ``get_branch_reference`` on 'BzrDir' allows the detection of
  branch references - which the smart server component needs.

* New ``ChrootTransportDecorator``, accessible via the ``chroot+`` url
  prefix.  It disallows any access to locations above a set URL.  (Andrew
  Bennetts)

Bug Fixes
*********

* Now ``_KnitIndex`` properly decode revision ids when loading index data.
  And optimize the knit index parsing code.
  (Dmitry Vasiliev, John Arbash Meinel)

* ``bzrlib/bzrdir.py`` was directly referencing ``bzrlib.workingtree``,
  without importing it. This prevented ``bzr upgrade`` from working
  unless a plugin already imported ``bzrlib.workingtree``
  (John Arbash Meinel, #70716)

* Suppress the traceback on invalid URLs (Vincent Ladeuil, #70803).

* Give nicer error message when an http server returns a 403
  error code. (Vincent Ladeuil, #57644).

* When a multi-range http GET request fails, try a single
  range one. If it fails too, forget about ranges. Remember that until
  the death of the transport and propagates that to the clones.
  (Vincent Ladeuil, #62276, #62029).

* Handles user/passwords supplied in url from command
  line (for the urllib implementation). Don't request already
  known passwords (Vincent Ladeuil, #42383, #44647, #48527)

* ``_KnitIndex.add_versions()`` dictionary compresses revision ids as they
  are added. This fixes bug where fetching remote revisions records
  them as full references rather than integers.
  (John Arbash Meinel, #64789)

* ``bzr ignore`` strips trailing slashes in patterns.
  Also ``bzr ignore`` rejects absolute paths. (Kent Gibson, #4559)

* ``bzr ignore`` takes multiple arguments. (Cheuksan Edward Wang, #29488)

* mv correctly handles paths that traverse symlinks.
  (Aaron Bentley, #66964)

* Give nicer looking error messages when failing to connect over ssh.
  (John Arbash Meinel, #49172)

* Pushing to a remote branch does not currently update the remote working
  tree. After a remote push, ``bzr status`` and ``bzr diff`` on the remote
  machine now show that the working tree is out of date.
  (Cheuksan Edward Wang #48136)

* Use patiencediff instead of difflib for determining deltas to insert
  into knits. This avoids the O(N^3) behavior of difflib. Patience
  diff should be O(N^2). (Cheuksan Edward Wang, #65714)

* Running ``bzr log`` on nonexistent file gives an error instead of the
  entire log history. (Cheuksan Edward Wang #50793)

* ``bzr cat`` can look up contents of removed or renamed files. If the
  pathname is ambiguous, i.e. the files in the old and new trees have
  different id's, the default is the file in the new tree. The user can
  use "--name-from-revision" to select the file in the old tree.
  (Cheuksan Edward Wang, #30190)

Testing
*******

* TestingHTTPRequestHandler really handles the Range header
  (previously it was ignoring it and returning the whole file,).

bzr 0.12
########

:Released:  2006-10-30

Internals
*********

* Clean up ``bzr selftest --benchmark bundle`` to correct an import,
  and remove benchmarks that take longer than 10min to run.
  (John Arbash Meinel)

bzr 0.12rc1
###########

:Released:  2006-10-23

Improvements
************

* ``bzr log`` now shows dotted-decimal revision numbers for all revisions,
  rather than just showing a decimal revision number for revisions on the
  mainline. These revision numbers are not yet accepted as input into bzr
  commands such as log, diff etc. (Robert Collins)

* revisions can now be specified using dotted-decimal revision numbers.
  For instance, ``bzr diff -r 1.2.1..1.2.3``. (Robert Collins)

* ``bzr help commands`` output is now shorter (Aaron Bentley)

* ``bzr`` now uses lazy importing to reduce the startup time. This has
  a moderate effect on lots of actions, especially ones that have
  little to do. For example ``bzr rocks`` time is down to 116ms from
  283ms. (John Arbash Meinel)

* New Registry class to provide name-to-object registry-like support,
  for example for schemes where plugins can register new classes to
  do certain tasks (e.g. log formatters). Also provides lazy registration
  to allow modules to be loaded on request.
  (John Arbash Meinel, Adeodato Simó)

API Incompatability
*******************

* LogFormatter subclasses show now expect the 'revno' parameter to
  show() to be a string rather than an int. (Robert Collins)

Internals
*********

* ``TestCase.run_bzr``, ``run_bzr_captured``, and ``run_bzr_subprocess``
  can take a ``working_dir='foo'`` parameter, which will change directory
  for the command. (John Arbash Meinel)

* ``bzrlib.lazy_regex.lazy_compile`` can be used to create a proxy
  around a regex, which defers compilation until first use.
  (John Arbash Meinel)

* ``TestCase.run_bzr_subprocess`` defaults to supplying the
  ``--no-plugins`` parameter to ensure test reproducability, and avoid
  problems with system-wide installed plugins. (John Arbash Meinel)

* Unique tree root ids are now supported. Newly created trees still
  use the common root id for compatibility with bzr versions before 0.12.
  (Aaron Bentley)

* ``WorkingTree.set_root_id(None)`` is now deprecated. Please
  pass in ``inventory.ROOT_ID`` if you want the default root id value.
  (Robert Collins, John Arbash Meinel)

* New method ``WorkingTree.flush()`` which will write the current memory
  inventory out to disk. At the same time, ``read_working_inventory`` will
  no longer trash the current tree inventory if it has been modified within
  the current lock, and the tree will now ``flush()`` automatically on
  ``unlock()``. ``WorkingTree.set_root_id()`` has been updated to take
  advantage of this functionality. (Robert Collins, John Arbash Meinel)

* ``bzrlib.tsort.merge_sorted`` now accepts ``generate_revnos``. This
  parameter will cause it to add another column to its output, which
  contains the dotted-decimal revno for each revision, as a tuple.
  (Robert Collins)

* ``LogFormatter.show_merge`` is deprecated in favour of
  ``LogFormatter.show_merge_revno``. (Robert Collins)

Bug Fixes
*********

* Avoid circular imports by creating a deprecated function for
  ``bzrlib.tree.RevisionTree``. Callers should have been using
  ``bzrlib.revisontree.RevisionTree`` anyway. (John Arbash Meinel,
  #66349)

* Don't use ``socket.MSG_WAITALL`` as it doesn't exist on all
  platforms. (Martin Pool, #66356)

* Don't require ``Content-Type`` in range responses. Assume they are a
  single range if ``Content-Type`` does not exist.
  (John Arbash Meinel, #62473)

* bzr branch/pull no longer complain about progress bar cleanup when
  interrupted during fetch.  (Aaron Bentley, #54000)

* ``WorkingTree.set_parent_trees()`` uses the trees to directly write
  the basis inventory, rather than going through the repository. This
  allows us to have 1 inventory read, and 2 inventory writes when
  committing a new tree. (John Arbash Meinel)

* When reverting, files that are not locally modified that do not exist
  in the target are deleted, not just unversioned (Aaron Bentley)

* When trying to acquire a lock, don't fail immediately. Instead, try
  a few times (up to 1 hour) before timing out. Also, report why the
  lock is unavailable (John Arbash Meinel, #43521, #49556)

* Leave HttpTransportBase daughter classes decides how they
  implement cloning. (Vincent Ladeuil, #61606)

* diff3 does not indicate conflicts on clean merge. (Aaron Bentley)

* If a commit fails, the commit message is stored in a file at the root of
  the tree for later commit. (Cheuksan Edward Wang, Stefan Metzmacher,
  #32054)

Testing
*******

* New test base class TestCaseWithMemoryTransport offers memory-only
  testing facilities: its not suitable for tests that need to mutate disk
  state, but most tests should not need that and should be converted to
  TestCaseWithMemoryTransport. (Robert Collins)

* ``TestCase.make_branch_and_memory_tree`` now takes a format
  option to set the BzrDir, Repository and Branch formats of the
  created objects. (Robert Collins, John Arbash Meinel)

bzr 0.11
########

:Released:  2006-10-02

* Smart server transport test failures on windows fixed. (Lukáš Lalinský).

bzr 0.11rc2
###########

:Released:  2006-09-27

Bug Fixes
*********

* Test suite hangs on windows fixed. (Andrew Bennets, Alexander Belchenko).

* Commit performance regression fixed. (Aaron Bentley, Robert Collins, John
  Arbash Meinel).

bzr 0.11rc1
###########

:Released:  2006-09-25

Improvements
************

* Knit files now wait to create their contents until the first data is
  added. The old code used to create an empty .knit and a .kndx with just
  the header. However, this caused a lot of extra round trips over sftp.
  This can change the time for ``bzr push`` to create a new remote branch
  from 160s down to 100s. This also affects ``bzr commit`` performance when
  adding new files, ``bzr commit`` on a new kernel-like tree drops from 50s
  down to 40s (John Arbash Meinel, #44692)

* When an entire subtree has been deleted, commit will now report that
  just the top of the subtree has been deleted, rather than reporting
  all the individual items. (Robert Collins)

* Commit performs one less XML parse. (Robert Collins)

* ``bzr checkout`` now operates on readonly branches as well
  as readwrite branches. This fixes bug #39542. (Robert Collins)

* ``bzr bind`` no longer synchronises history with the master branch.
  Binding should be followed by an update or push to synchronise the
  two branches. This is closely related to the fix for bug #39542.
  (Robert Collins)

* ``bzrlib.lazy_import.lazy_import`` function to create on-demand
  objects.  This allows all imports to stay at the global scope, but
  modules will not actually be imported if they are not used.
  (John Arbash Meinel)

* Support ``bzr://`` and ``bzr+ssh://`` urls to work with the new RPC-based
  transport which will be used with the upcoming high-performance smart
  server. The new command ``bzr serve`` will invoke bzr in server mode,
  which processes these requests. (Andrew Bennetts, Robert Collins, Martin
  Pool)

* New command ``bzr version-info`` which can be used to get a summary
  of the current state of the tree. This is especially useful as part
  of a build commands. See ``doc/version_info.txt`` for more information
  (John Arbash Meinel)

Bug Fixes
*********

* ``'bzr inventory [FILE...]'`` allows restricting the file list to a
  specific set of files. (John Arbash Meinel, #3631)

* Don't abort when annotating empty files (John Arbash Meinel, #56814)

* Add ``Stanza.to_unicode()`` which can be passed to another Stanza
  when nesting stanzas. Also, add ``read_stanza_unicode`` to handle when
  reading a nested Stanza. (John Arbash Meinel)

* Transform._set_mode() needs to stat the right file.
  (John Arbash Meinel, #56549)

* Raise WeaveFormatError rather than StopIteration when trying to read
  an empty Weave file. (John Arbash Meinel, #46871)

* Don't access e.code for generic URLErrors, only HTTPErrors have .code.
  (Vincent Ladeuil, #59835)

* Handle boundary="" lines properly to allow access through a Squid proxy.
  (John Arbash Meinel, #57723)

* revert now removes newly-added directories (Aaron Bentley, #54172)

* ``bzr upgrade sftp://`` shouldn't fail to upgrade v6 branches if there
  isn't a working tree. (David Allouche, #40679)

* Give nicer error messages when a user supplies an invalid --revision
  parameter. (John Arbash Meinel, #55420)

* Handle when LANG is not recognized by python. Emit a warning, but
  just revert to using 'ascii'. (John Arbash Meinel, #35392)

* Don't use ``preexec_fn`` on win32, as it is not supported by subprocess.
  (John Arbash Meinel)

* Skip specific tests when the dependencies aren't met. This includes
  some ``setup.py`` tests when ``python-dev`` is not available, and
  some tests that depend on paramiko. (John Arbash Meinel, Mattheiu Moy)

* Fallback to Paramiko properly, if no ``ssh`` executable exists on
  the system. (Andrew Bennetts, John Arbash Meinel)

* ``Branch.bind(other_branch)`` no longer takes a write lock on the
  other branch, and will not push or pull between the two branches.
  API users will need to perform a push or pull or update operation if they
  require branch synchronisation to take place. (Robert Collins, #47344)

* When creating a tarball or zipfile export, export unicode names as utf-8
  paths. This may not work perfectly on all platforms, but has the best
  chance of working in the common case. (John Arbash Meinel, #56816)

* When committing, only files that exist in working tree or basis tree
  may be specified (Aaron Bentley, #50793)

Portability
***********

* Fixes to run on Python 2.5 (Brian M. Carlson, Martin Pool, Marien Zwart)

Internals
*********

* TestCaseInTempDir now creates a separate directory for HOME, rather
  than having HOME set to the same location as the working directory.
  (John Arbash Meinel)

* ``run_bzr_subprocess()`` can take an optional ``env_changes={}`` parameter,
  which will update os.environ inside the spawned child. It also can
  take a ``universal_newlines=True``, which helps when checking the output
  of the command. (John Arbash Meinel)

* Refactor SFTP vendors to allow easier re-use when ssh is used.
  (Andrew Bennetts)

* ``Transport.list_dir()`` and ``Transport.iter_files_recursive()`` should always
  return urlescaped paths. This is now tested (there were bugs in a few
  of the transports) (Andrew Bennetts, David Allouche, John Arbash Meinel)

* New utility function ``symbol_versioning.deprecation_string``. Returns the
  formatted string for a callable, deprecation format pair. (Robert Collins)

* New TestCase helper applyDeprecated. This allows you to call a callable
  which is deprecated without it spewing to the screen, just by supplying
  the deprecation format string issued for it. (Robert Collins)

* Transport.append and Transport.put have been deprecated in favor of
  ``.append_bytes``, ``.append_file``, ``.put_bytes``, and
  ``.put_file``. This removes the ambiguity in what type of object the
  functions take.  ``Transport.non_atomic_put_{bytes,file}`` has also
  been added. Which works similarly to ``Transport.append()`` except for
  SFTP, it doesn't have a round trip when opening the file. Also, it
  provides functionality for creating a parent directory when trying
  to create a file, rather than raise NoSuchFile and forcing the
  caller to repeat their request.
  (John Arbash Meinel)

* WorkingTree has a new api ``unversion`` which allow the unversioning of
  entries by their file id. (Robert Collins)

* ``WorkingTree.pending_merges`` is deprecated.  Please use the
  ``get_parent_ids`` (introduced in 0.10) method instead. (Robert Collins)

* WorkingTree has a new ``lock_tree_write`` method which locks the branch for
  read rather than write. This is appropriate for actions which only need
  the branch data for reference rather than mutation. A new decorator
  ``needs_tree_write_lock`` is provided in the workingtree module. Like the
  ``needs_read_lock`` and ``needs_write_lock`` decorators this allows static
  declaration of the locking requirements of a function to ensure that
  a lock is taken out for casual scripts. (Robert Collins, #54107)

* All WorkingTree methods which write to the tree, but not to the branch
  have been converted to use ``needs_tree_write_lock`` rather than
  ``needs_write_lock``. Also converted is the revert, conflicts and tree
  transform modules. This provides a modest performance improvement on
  metadir style trees, due to the reduce lock-acquisition, and a more
  significant performance improvement on lightweight checkouts from
  remote branches, where trivial operations used to pay a significant
  penalty. It also provides the basis for allowing readonly checkouts.
  (Robert Collins)

* Special case importing the standard library 'copy' module. This shaves
  off 40ms of startup time, while retaining compatibility. See:
  ``bzrlib/inspect_for_copy.py`` for more details. (John Arbash Meinel)

* WorkingTree has a new parent class MutableTree which represents the
  specialisations of Tree which are able to be altered. (Robert Collins)

* New methods mkdir and ``put_file_bytes_non_atomic`` on MutableTree that
  mutate the tree and its contents. (Robert Collins)

* Transport behaviour at the root of the URL is now defined and tested.
  (Andrew Bennetts, Robert Collins)

Testing
*******

* New test helper classs MemoryTree. This is typically accessed via
  ``self.make_branch_and_memory_tree()`` in test cases. (Robert Collins)

* Add ``start_bzr_subprocess`` and ``stop_bzr_subprocess`` to allow test
  code to continue running concurrently with a subprocess of bzr.
  (Andrew Bennetts, Robert Collins)

* Add a new method ``Transport.get_smart_client()``. This is provided to
  allow upgrades to a richer interface than the VFS one provided by
  Transport. (Andrew Bennetts, Martin Pool)

bzr 0.10
########

:Released:  2006-08-29

Improvements
************
* 'merge' now takes --uncommitted, to apply uncommitted changes from a
  tree.  (Aaron Bentley)

* 'bzr add --file-ids-from' can be used to specify another path to use
  for creating file ids, rather than generating all new ones. Internally,
  the 'action' passed to ``smart_add_tree()`` can return ``file_ids`` that
  will be used, rather than having bzrlib generate new ones.
  (John Arbash Meinel, #55781)

* ``bzr selftest --benchmark`` now allows a ``--cache-dir`` parameter.
  This will cache some of the intermediate trees, and decrease the
  setup time for benchmark tests. (John Arbash Meinel)

* Inverse forms are provided for all boolean options.  For example,
  --strict has --no-strict, --no-recurse has --recurse (Aaron Bentley)

* Serialize out Inventories directly, rather than using ElementTree.
  Writing out a kernel sized inventory drops from 2s down to ~350ms.
  (Robert Collins, John Arbash Meinel)

Bug Fixes
*********

* Help diffutils 2.8.4 get along with binary tests (Marien Zwart: #57614)

* Change LockDir so that if the lock directory doesn't exist when
  ``lock_write()`` is called, an attempt will be made to create it.
  (John Arbash Meinel, #56974)

* ``bzr uncommit`` preserves pending merges. (John Arbash Meinel, #57660)

* Active FTP transport now works as intended. (ghozzy, #56472)

* Really fix mutter() so that it won't ever raise a UnicodeError.
  It means it is possible for ~/.bzr.log to contain non UTF-8 characters.
  But it is a debugging log, not a real user file.
  (John Arbash Meinel, #56947, #53880)

* Change Command handle to allow Unicode command and options.
  At present we cannot register Unicode command names, so we will get
  BzrCommandError('unknown command'), or BzrCommandError('unknown option')
  But that is better than a UnicodeError + a traceback.
  (John Arbash Meinel, #57123)

* Handle TZ=UTC properly when reading/writing revisions.
  (John Arbash Meinel, #55783, #56290)

* Use ``GPG_TTY`` to allow gpg --cl to work with gpg-agent in a pipeline,
  (passing text to sign in on stdin). (John Arbash Meinel, #54468)

* External diff does the right thing for binaries even in foreign
  languages. (John Arbash Meinel, #56307)

* Testament handles more cases when content is unicode. Specific bug was
  in handling of revision properties.
  (John Arbash Meinel, Holger Krekel, #54723)

* The bzr selftest was failing on installed versions due to a bug in a new
  test helper. (John Arbash Meinel, Robert Collins, #58057)

Internals
*********

* ``bzrlib.cache_utf8`` contains ``encode()`` and ``decode()`` functions
  which can be used to cache the conversion between utf8 and Unicode.
  Especially helpful for some of the knit annotation code, which has to
  convert revision ids to utf8 to annotate lines in storage.
  (John Arbash Meinel)

* ``setup.py`` now searches the filesystem to find all packages which
  need to be installed. This should help make the life of packagers
  easier. (John Arbash Meinel)

bzr 0.9.0
#########

:Released:  2006-08-11

Surprises
*********

* The hard-coded built-in ignore rules have been removed. There are
  now two rulesets which are enforced. A user global one in
  ``~/.bazaar/ignore`` which will apply to every tree, and the tree
  specific one '.bzrignore'.
  ``~/.bazaar/ignore`` will be created if it does not exist, but with
  a more conservative list than the old default.
  This fixes bugs with default rules being enforced no matter what.
  The old list of ignore rules from bzr is available by
  running 'bzr ignore --old-default-rules'.
  (Robert Collins, Martin Pool, John Arbash Meinel)

* 'branches.conf' has been changed to 'locations.conf', since it can apply
  to more locations than just branch locations.
  (Aaron Bentley)

Improvements
************

* The revision specifier "revno:" is extended to accept the syntax
  revno:N:branch. For example,
  revno:42:http://bazaar-vcs.org/bzr/bzr.dev/ means revision 42 in
  bzr.dev.  (Matthieu Moy)

* Tests updates to ensure proper URL handling, UNICODE support, and
  proper printing when the user's terminal encoding cannot display
  the path of a file that has been versioned.
  ``bzr branch`` can take a target URL rather than only a local directory.
  ``Branch.get_parent()/set_parent()`` now save a relative path if possible,
  and normalize the parent based on root, allowing access across
  different transports. (John Arbash Meinel, Wouter van Heyst, Martin Pool)
  (Malone #48906, #42699, #40675, #5281, #3980, #36363, #43689,
  #42517, #42514)

* On Unix, detect terminal width using an ioctl not just $COLUMNS.
  Use terminal width for single-line logs from ``bzr log --line`` and
  pending-merge display.  (Robert Widhopf-Fenk, Gustavo Niemeyer)
  (Malone #3507)

* On Windows, detect terminal width using GetConsoleScreenBufferInfo.
  (Alexander Belchenko)

* Speedup improvement for 'date:'-revision search. (Guillaume Pinot).

* Show the correct number of revisions pushed when pushing a new branch.
  (Robert Collins).

* 'bzr selftest' now shows a progress bar with the number of tests, and
  progress made. 'make check' shows tests in -v mode, to be more useful
  for the PQM status window. (Robert Collins).
  When using a progress bar, failed tests are printed out, rather than
  being overwritten by the progress bar until the suite finishes.
  (John Arbash Meinel)

* 'bzr selftest --benchmark' will run a new benchmarking selftest.
  'bzr selftest --benchmark --lsprof-timed' will use lsprofile to generate
  profile data for the individual profiled calls, allowing for fine
  grained analysis of performance.
  (Robert Collins, Martin Pool).

* 'bzr commit' shows a progress bar. This is useful for commits over sftp
  where commit can take an appreciable time. (Robert Collins)

* 'bzr add' is now less verbose in telling you what ignore globs were
  matched by files being ignored. Instead it just tells you how many
  were ignored (because you might reasonably be expecting none to be
  ignored). 'bzr add -v' is unchanged and will report every ignored
  file. (Robert Collins).

* ftp now has a test server if medusa is installed. As part of testing,
  ftp support has been improved, including support for supplying a
  non-standard port. (John Arbash Meinel).

* 'bzr log --line' shows the revision number, and uses only the
  first line of the log message (#5162, Alexander Belchenko;
  Matthieu Moy)

* 'bzr status' has had the --all option removed. The 'bzr ls' command
  should be used to retrieve all versioned files. (Robert Collins)

* 'bzr bundle OTHER/BRANCH' will create a bundle which can be sent
  over email, and applied on the other end, while maintaining ancestry.
  This bundle can be applied with either 'bzr merge' or 'bzr pull',
  the same way you would apply another branch.
  (John Arbash Meinel, Aaron Bentley)

* 'bzr whoami' can now be used to set your identity from the command line,
  for a branch or globally.  (Robey Pointer)

* 'bzr checkout' now aliased to 'bzr co', and 'bzr annotate' to 'bzr ann'.
  (Michael Ellerman)

* 'bzr revert DIRECTORY' now reverts the contents of the directory as well.
  (Aaron Bentley)

* 'bzr get sftp://foo' gives a better error when paramiko is not present.
  Also updates things like 'http+pycurl://' if pycurl is not present.
  (John Arbash Meinel) (Malone #47821, #52204)

* New env variable ``BZR_PROGRESS_BAR``, sets the default progress bar type.
  Can be set to 'none' or 'dummy' to disable the progress bar, 'dots' or
  'tty' to create the respective type. (John Arbash Meinel, #42197, #51107)

* Improve the help text for 'bzr diff' to explain what various options do.
  (John Arbash Meinel, #6391)

* 'bzr uncommit -r 10' now uncommits revisions 11.. rather than uncommitting
  revision 10. This makes -r10 more in line with what other commands do.
  'bzr uncommit' also now saves the pending merges of the revisions that
  were removed. So it is safe to uncommit after a merge, fix something,
  and commit again. (John Arbash Meinel, #32526, #31426)

* 'bzr init' now also works on remote locations.
  (Wouter van Heyst, #48904)

* HTTP support has been updated. When using pycurl we now support
  connection keep-alive, which reduces dns requests and round trips.
  And for both urllib and pycurl we support multi-range requests,
  which decreases the number of round-trips. Performance results for
  ``bzr branch http://bazaar-vcs.org/bzr/bzr.dev/`` indicate
  http branching is now 2-3x faster, and ``bzr pull`` in an existing
  branch is as much as 4x faster.
  (Michael Ellerman, Johan Rydberg, John Arbash Meinel, #46768)

* Performance improvements for sftp. Branching and pulling are now up to
  2x faster. Utilize paramiko.readv() support for async requests if it
  is available (paramiko > 1.6) (John Arbash Meinel)

Bug Fixes
*********

* Fix shadowed definition of TestLocationConfig that caused some
  tests not to run.
  (Erik Bågfors, Michael Ellerman, Martin Pool, #32587)

* Fix unnecessary requirement of sign-my-commits that it be run from
  a working directory.  (Martin Pool, Robert Collins)

* 'bzr push location' will only remember the push location if it succeeds
  in connecting to the remote location. (John Arbash Meinel, #49742)

* 'bzr revert' no longer toggles the executable bit on win32
  (John Arbash Meinel, #45010)

* Handle broken pipe under win32 correctly. (John Arbash Meinel)

* sftp tests now work correctly on win32 if you have a newer paramiko
  (John Arbash Meinel)

* Cleanup win32 test suite, and general cleanup of places where
  file handles were being held open. (John Arbash Meinel)

* When specifying filenames for 'diff -r x..y', the name of the file in the
  working directory can be used, even if its name is different in both x
  and y.

* File-ids containing single- or double-quotes are handled correctly by
  push. (Aaron Bentley, #52227)

* Normalize unicode filenames to ensure cross-platform consistency.
  (John Arbash Meinel, #43689)

* The argument parser can now handle '-' as an argument. Currently
  no code interprets it specially (it is mostly handled as a file named
  '-'). But plugins, and future operations can use it.
  (John Arbash meinel, #50984)

* Bundles can properly read binary files with a plain '\r' in them.
  (John Arbash Meinel, #51927)

* Tuning ``iter_entries()`` to be more efficient (John Arbash Meinel, #5444)

* Lots of win32 fixes (the test suite passes again).
  (John Arbash Meinel, #50155)

* Handle openbsd returning None for sys.getfilesystemencoding() (#41183)

* Support ftp APPE (append) to allow Knits to be used over ftp (#42592)

* Removals are only committed if they match the filespec (or if there is
  no filespec).  (#46635, Aaron Bentley)

* smart-add recurses through all supplied directories
  (John Arbash Meinel, #52578)

* Make the bundle reader extra lines before and after the bundle text.
  This allows you to parse an email with the bundle inline.
  (John Arbash Meinel, #49182)

* Change the file id generator to squash a little bit more. Helps when
  working with long filenames on windows. (Also helps for unicode filenames
  not generating hidden files). (John Arbash Meinel, #43801)

* Restore terminal mode on C-c while reading sftp password.  (#48923,
  Nicholas Allen, Martin Pool)

* Timestamps are rounded to 1ms, and revision entries can be recreated
  exactly. (John Arbash Meinel, Jamie Wilkinson, #40693)

* Branch.base has changed to a URL, but ~/.bazaar/locations.conf should
  use local paths, since it is user visible (John Arbash Meinel, #53653)

* ``bzr status foo`` when foo was unversioned used to cause a full delta
  to be generated (John Arbash Meinel, #53638)

* When reading revision properties, an empty value should be considered
  the empty string, not None (John Arbash Meinel, #47782)

* ``bzr diff --diff-options`` can now handle binary files being changed.
  Also, the output is consistent when --diff-options is not supplied.
  (John Arbash Meinel, #54651, #52930)

* Use the right suffixes for loading plugins (John Arbash Meinel, #51810)

* Fix ``Branch.get_parent()`` to handle the case when the parent is not
  accessible (John Arbash Meinel, #52976)

Internals
*********

* Combine the ignore rules into a single regex rather than looping over
  them to reduce the threshold where  N^2 behaviour occurs in operations
  like status. (Jan Hudec, Robert Collins).

* Appending to ``bzrlib.DEFAULT_IGNORE`` is now deprecated. Instead, use
  one of the add functions in bzrlib.ignores. (John Arbash Meinel)

* 'bzr push' should only push the ancestry of the current revision, not
  all of the history in the repository. This is especially important for
  shared repositories. (John Arbash Meinel)

* ``bzrlib.delta.compare_trees`` now iterates in alphabetically sorted order,
  rather than randomly walking the inventories. (John Arbash Meinel)

* Doctests are now run in temporary directories which are cleaned up when
  they finish, rather than using special ScratchDir/ScratchBranch objects.
  (Martin Pool)

* Split ``check`` into separate methods on the branch and on the repository,
  so that it can be specialized in ways that are useful or efficient for
  different formats.  (Martin Pool, Robert Collins)

* Deprecate ``Repository.all_revision_ids``; most methods don't really need
  the global revision graph but only that part leading up to a particular
  revision.  (Martin Pool, Robert Collins)

* Add a BzrDirFormat ``control_formats`` list which allows for control formats
  that do not use '.bzr' to store their data - i.e. '.svn', '.hg' etc.
  (Robert Collins, Jelmer Vernooij).

* ``bzrlib.diff.external_diff`` can be redirected to any file-like object.
  Uses subprocess instead of spawnvp.
  (James Henstridge, John Arbash Meinel, #4047, #48914)

* New command line option '--profile-imports', which will install a custom
  importer to log time to import modules and regex compilation time to
  sys.stderr (John Arbash Meinel)

* 'EmptyTree' is now deprecated, please use ``repository.revision_tree(None)``
  instead. (Robert Collins)

* "RevisionTree" is now in bzrlib/revisiontree.py. (Robert Collins)

bzr 0.8.2
#########

:Released:  2006-05-17

Bug Fixes
*********

* setup.py failed to install launchpad plugin.  (Martin Pool)

bzr 0.8.1
#########

:Released:  2006-05-16

Bug Fixes
*********

* Fix failure to commit a merge in a checkout.  (Martin Pool,
  Robert Collins, Erik Bågfors, #43959)

* Nicer messages from 'commit' in the case of renames, and correct
  messages when a merge has occured. (Robert Collins, Martin Pool)

* Separate functionality from assert statements as they are skipped in
  optimized mode of python. Add the same check to pending merges.
  (Olaf Conradi, #44443)

Changes
*******

* Do not show the None revision in output of bzr ancestry. (Olaf Conradi)

* Add info on standalone branches without a working tree.
  (Olaf Conradi, #44155)

* Fix bug in knits when raising InvalidRevisionId. (Olaf Conradi, #44284)

Changes
*******

* Make editor invocation comply with Debian Policy. First check
  environment variables VISUAL and EDITOR, then try editor from
  alternatives system. If that all fails, fall back to the pre-defined
  list of editors. (Olaf Conradi, #42904)

New Features
************

* New 'register-branch' command registers a public branch into
  Launchpad.net, where it can be associated with bugs, etc.
  (Martin Pool, Bjorn Tillenius, Robert Collins)

Internals
*********

* New public api in InventoryEntry - ``describe_change(old, new)`` which
  provides a human description of the changes between two old and
  new. (Robert Collins, Martin Pool)

Testing
*******

* Fix test case for bzr info in upgrading a standalone branch to metadir,
  uses bzrlib api now. (Olaf Conradi)

bzr 0.8
#######

:Released:  2006-05-08

Notes When Upgrading
********************

Release 0.8 of bzr introduces a new format for history storage, called
'knit', as an evolution of to the 'weave' format used in 0.7.  Local
and remote operations are faster using knits than weaves.  Several
operations including 'init', 'init-repo', and 'upgrade' take a
--format option that controls this.  Branching from an existing branch
will keep the same format.

It is possible to merge, pull and push between branches of different
formats but this is slower than moving data between homogenous
branches.  It is therefore recommended (but not required) that you
upgrade all branches for a project at the same time.  Information on
formats is shown by 'bzr info'.

bzr 0.8 now allows creation of 'repositories', which hold the history
of files and revisions for several branches.  Previously bzr kept all
the history for a branch within the .bzr directory at the root of the
branch, and this is still the default.  To create a repository, use
the new 'bzr init-repo' command.  Branches exist as directories under
the repository and contain just a small amount of information
indicating the current revision of the branch.

bzr 0.8 also supports 'checkouts', which are similar to in cvs and
subversion.  Checkouts are associated with a branch (optionally in a
repository), which contains all the historical information.  The
result is that a checkout can be deleted without losing any
already-committed revisions.  A new 'update' command is also available.

Repositories and checkouts are not supported with the 0.7 storage
format.  To use them you must upgrad to either knits, or to the
'metaweave' format, which uses weaves but changes the .bzr directory
arrangement.


Improvements
************

* sftp paths can now be relative, or local, according to the lftp
  convention. Paths now take the form::

      sftp://user:pass@host:port/~/relative/path
      or
      sftp://user:pass@host:port/absolute/path

* The FTP transport now tries to reconnect after a temporary
  failure. ftp put is made atomic. (Matthieu Moy)

* The FTP transport now maintains a pool of connections, and
  reuses them to avoid multiple connections to the same host (like
  sftp did). (Daniel Silverstone)

* The ``bzr_man.py`` file has been removed. To create the man page now,
  use ``./generate_docs.py man``. The new program can also create other files.
  Run ``python generate_docs.py --help`` for usage information.
  (Hans Ulrich Niedermann & James Blackwell).

* Man Page now gives full help (James Blackwell).
  Help also updated to reflect user config now being stored in .bazaar
  (Hans Ulrich Niedermann)

* It's now possible to set aliases in bazaar.conf (Erik Bågfors)

* Pull now accepts a --revision argument (Erik Bågfors)

* ``bzr re-sign`` now allows multiple revisions to be supplied on the command
  line. You can now use the following command to sign all of your old
  commits::

    find .bzr/revision-store// -name my@email-* \
      | sed 's/.*\/\/..\///' \
      | xargs bzr re-sign

* Upgrade can now upgrade over the network. (Robert Collins)

* Two new commands 'bzr checkout' and 'bzr update' allow for CVS/SVN-alike
  behaviour.  By default they will cache history in the checkout, but
  with --lightweight almost all data is kept in the master branch.
  (Robert Collins)

* 'revert' unversions newly-versioned files, instead of deleting them.

* 'merge' is more robust.  Conflict messages have changed.

* 'merge' and 'revert' no longer clobber existing files that end in '~' or
  '.moved'.

* Default log format can be set in configuration and plugins can register
  their own formatters. (Erik Bågfors)

* New 'reconcile' command will check branch consistency and repair indexes
  that can become out of sync in pre 0.8 formats. (Robert Collins,
  Daniel Silverstone)

* New 'bzr init --format' and 'bzr upgrade --format' option to control
  what storage format is created or produced.  (Robert Collins,
  Martin Pool)

* Add parent location to 'bzr info', if there is one.  (Olaf Conradi)

* New developer commands 'weave-list' and 'weave-join'.  (Martin Pool)

* New 'init-repository' command, plus support for repositories in 'init'
  and 'branch' (Aaron Bentley, Erik Bågfors, Robert Collins)

* Improve output of 'info' command. Show all relevant locations related to
  working tree, branch and repository. Use kibibytes for binary quantities.
  Fix off-by-one error in missing revisions of working tree.  Make 'info'
  work on branches, repositories and remote locations.  Show locations
  relative to the shared repository, if applicable.  Show locking status
  of locations.  (Olaf Conradi)

* Diff and merge now safely handle binary files. (Aaron Bentley)

* 'pull' and 'push' now normalise the revision history, so that any two
  branches with the same tip revision will have the same output from 'log'.
  (Robert Collins)

* 'merge' accepts --remember option to store parent location, like 'push'
  and 'pull'. (Olaf Conradi)

* bzr status and diff when files given as arguments do not exist
  in the relevant trees.  (Martin Pool, #3619)

* Add '.hg' to the default ignore list.  (Martin Pool)

* 'knit' is now the default disk format. This improves disk performance and
  utilization, increases incremental pull performance, robustness with SFTP
  and allows checkouts over SFTP to perform acceptably.
  The initial Knit code was contributed by Johan Rydberg based on a
  specification by Martin Pool.
  (Robert Collins, Aaron Bentley, Johan Rydberg, Martin Pool).

* New tool to generate all-in-one html version of the manual.  (Alexander
  Belchenko)

* Hitting CTRL-C while doing an SFTP push will no longer cause stale locks
  to be left in the SFTP repository. (Robert Collins, Martin Pool).

* New option 'diff --prefix' to control how files are named in diff
  output, with shortcuts '-p0' and '-p1' corresponding to the options for
  GNU patch.  (Alexander Belchenko, Goffredo Baroncelli, Martin Pool)

* Add --revision option to 'annotate' command.  (Olaf Conradi)

* If bzr shows an unexpected revision-history after pulling (perhaps due
  to a reweave) it can now be corrected by 'bzr reconcile'.
  (Robert Collins)

Changes
*******

* Commit is now verbose by default, and shows changed filenames and the
  new revision number.  (Robert Collins, Martin Pool)

* Unify 'mv', 'move', 'rename'.  (Matthew Fuller, #5379)

* 'bzr -h' shows help.  (Martin Pool, Ian Bicking, #35940)

* Make 'pull' and 'push' remember location on failure using --remember.
  (Olaf Conradi)

* For compatibility, make old format for using weaves inside metadir
  available as 'metaweave' format.  Rename format 'metadir' to 'default'.
  Clean up help for option --format in commands 'init', 'init-repo' and
  'upgrade'.  (Olaf Conradi)

Internals
*********

* The internal storage of history, and logical branch identity have now
  been split into Branch, and Repository. The common locking and file
  management routines are now in bzrlib.lockablefiles.
  (Aaron Bentley, Robert Collins, Martin Pool)

* Transports can now raise DependencyNotPresent if they need a library
  which is not installed, and then another implementation will be
  tried.  (Martin Pool)

* Remove obsolete (and no-op) `decode` parameter to `Transport.get`.
  (Martin Pool)

* Using Tree Transform for merge, revert, tree-building

* WorkingTree.create, Branch.create, ``WorkingTree.create_standalone``,
  Branch.initialize are now deprecated. Please see ``BzrDir.create_*`` for
  replacement API's. (Robert Collins)

* New BzrDir class represents the .bzr control directory and manages
  formatting issues. (Robert Collins)

* New repository.InterRepository class encapsulates Repository to
  Repository actions and allows for clean selection of optimised code
  paths. (Robert Collins)

* ``bzrlib.fetch.fetch`` and ``bzrlib.fetch.greedy_fetch`` are now
  deprecated, please use ``branch.fetch`` or ``repository.fetch``
  depending on your needs. (Robert Collins)

* deprecated methods now have a ``is_deprecated`` flag on them that can
  be checked, if you need to determine whether a given callable is
  deprecated at runtime. (Robert Collins)

* Progress bars are now nested - see
  ``bzrlib.ui.ui_factory.nested_progress_bar``.
  (Robert Collins, Robey Pointer)

* New API call ``get_format_description()`` for each type of format.
  (Olaf Conradi)

* Changed ``branch.set_parent()`` to accept None to remove parent.
  (Olaf Conradi)

* Deprecated BzrError AmbiguousBase.  (Olaf Conradi)

* WorkingTree.branch is now a read only property.  (Robert Collins)

* bzrlib.ui.text.TextUIFactory now accepts a ``bar_type`` parameter which
  can be None or a factory that will create a progress bar. This is
  useful for testing or for overriding the bzrlib.progress heuristic.
  (Robert Collins)

* New API method ``get_physical_lock_status()`` to query locks present on a
  transport.  (Olaf Conradi)

* Repository.reconcile now takes a thorough keyword parameter to allow
  requesting an indepth reconciliation, rather than just a data-loss
  check. (Robert Collins)

* ``bzrlib.ui.ui_factory protocol`` now supports ``get_boolean`` to prompt
  the user for yes/no style input. (Robert Collins)

Testing
*******

* SFTP tests now shortcut the SSH negotiation, reducing test overhead
  for testing SFTP protocol support. (Robey Pointer)

* Branch formats are now tested once per implementation (see ``bzrlib.
  tests.branch_implementations``. This is analagous to the transport
  interface tests, and has been followed up with working tree,
  repository and BzrDir tests. (Robert Collins)

* New test base class TestCaseWithTransport provides a transport aware
  test environment, useful for testing any transport-interface using
  code. The test suite option --transport controls the transport used
  by this class (when its not being used as part of implementation
  contract testing). (Robert Collins)

* Close logging handler on disabling the test log. This will remove the
  handler from the internal list inside python's logging module,
  preventing shutdown from closing it twice.  (Olaf Conradi)

* Move test case for uncommit to blackbox tests.  (Olaf Conradi)

* ``run_bzr`` and ``run_bzr_captured`` now accept a 'stdin="foo"'
  parameter which will provide String("foo") to the command as its stdin.

bzr 0.7
#######

:Released: 2006-01-09

Changes
*******

* .bzrignore is excluded from exports, on the grounds that it's a bzr
  internal-use file and may not be wanted.  (Jamie Wilkinson)

* The "bzr directories" command were removed in favor of the new
  --kind option to the "bzr inventory" command.  To list all
  versioned directories, now use "bzr inventory --kind directory".
  (Johan Rydberg)

* Under Windows configuration directory is now ``%APPDATA%\bazaar\2.0``
  by default. (John Arbash Meinel)

* The parent of Bzr configuration directory can be set by ``BZR_HOME``
  environment variable. Now the path for it is searched in ``BZR_HOME``,
  then in HOME. Under Windows the order is: ``BZR_HOME``, ``APPDATA``
  (usually points to ``C:\Documents and Settings\User Name\Application Data``),
  ``HOME``. (John Arbash Meinel)

* Plugins with the same name in different directories in the bzr plugin
  path are no longer loaded: only the first successfully loaded one is
  used. (Robert Collins)

* Use systems' external ssh command to open connections if possible.
  This gives better integration with user settings such as ProxyCommand.
  (James Henstridge)

* Permissions on files underneath .bzr/ are inherited from the .bzr
  directory. So for a shared repository, simply doing 'chmod -R g+w .bzr/'
  will mean that future file will be created with group write permissions.

* configure.in and config.guess are no longer in the builtin default
  ignore list.

* '.sw[nop]' pattern ignored, to ignore vim swap files for nameless
  files.  (John Arbash Meinel, Martin Pool)

Improvements
************

* "bzr INIT dir" now initializes the specified directory, and creates
  it if it does not exist.  (John Arbash Meinel)

* New remerge command (Aaron Bentley)

* Better zsh completion script.  (Steve Borho)

* 'bzr diff' now returns 1 when there are changes in the working
  tree. (Robert Collins)

* 'bzr push' now exists and can push changes to a remote location.
  This uses the transport infrastructure, and can store the remote
  location in the ~/.bazaar/branches.conf configuration file.
  (Robert Collins)

* Test directories are only kept if the test fails and the user requests
  that they be kept.

* Tweaks to short log printing

* Added branch nicks, new nick command, printing them in log output.
  (Aaron Bentley)

* If ``$BZR_PDB`` is set, pop into the debugger when an uncaught exception
  occurs.  (Martin Pool)

* Accept 'bzr resolved' (an alias for 'bzr resolve'), as this is
  the same as Subversion.  (Martin Pool)

* New ftp transport support (on ftplib), for ftp:// and aftp://
  URLs.  (Daniel Silverstone)

* Commit editor temporary files now start with ``bzr_log.``, to allow
  text editors to match the file name and set up appropriate modes or
  settings.  (Magnus Therning)

* Improved performance when integrating changes from a remote weave.
  (Goffredo Baroncelli)

* Sftp will attempt to cache the connection, so it is more likely that
  a connection will be reused, rather than requiring multiple password
  requests.

* bzr revno now takes an optional argument indicating the branch whose
  revno should be printed.  (Michael Ellerman)

* bzr cat defaults to printing the last version of the file.
  (Matthieu Moy, #3632)

* New global option 'bzr --lsprof COMMAND' runs bzr under the lsprof
  profiler.  (Denys Duchier)

* Faster commits by reading only the headers of affected weave files.
  (Denys Duchier)

* 'bzr add' now takes a --dry-run parameter which shows you what would be
  added, but doesn't actually add anything. (Michael Ellerman)

* 'bzr add' now lists how many files were ignored per glob.  add --verbose
  lists the specific files.  (Aaron Bentley)

* 'bzr missing' now supports displaying changes in diverged trees and can
  be limited to show what either end of the comparison is missing.
  (Aaron Bently, with a little prompting from Daniel Silverstone)

Bug Fixes
*********

* SFTP can walk up to the root path without index errors. (Robert Collins)

* Fix bugs in running bzr with 'python -O'.  (Martin Pool)

* Error when run with -OO

* Fix bug in reporting http errors that don't have an http error code.
  (Martin Pool)

* Handle more cases of pipe errors in display commands

* Change status to 3 for all errors

* Files that are added and unlinked before committing are completely
  ignored by diff and status

* Stores with some compressed texts and some uncompressed texts are now
  able to be used. (John A Meinel)

* Fix for bzr pull failing sometimes under windows

* Fix for sftp transport under windows when using interactive auth

* Show files which are both renamed and modified as such in 'bzr
  status' output.  (Daniel Silverstone, #4503)

* Make annotate cope better with revisions committed without a valid
  email address.  (Marien Zwart)

* Fix representation of tab characters in commit messages.
  (Harald Meland)

* List of plugin directories in ``BZR_PLUGIN_PATH`` environment variable is
  now parsed properly under Windows. (Alexander Belchenko)

* Show number of revisions pushed/pulled/merged. (Robey Pointer)

* Keep a cached copy of the basis inventory to speed up operations
  that need to refer to it.  (Johan Rydberg, Martin Pool)

* Fix bugs in bzr status display of non-ascii characters.
  (Martin Pool)

* Remove Makefile.in from default ignore list.
  (Tollef Fog Heen, Martin Pool, #6413)

* Fix failure in 'bzr added'.  (Nathan McCallum, Martin Pool)

Testing
*******

* Fix selftest asking for passwords when there are no SFTP keys.
  (Robey Pointer, Jelmer Vernooij)

* Fix selftest run with 'python -O'.  (Martin Pool)

* Fix HTTP tests under Windows. (John Arbash Meinel)

* Make tests work even if HOME is not set (Aaron Bentley)

* Updated ``build_tree`` to use fixed line-endings for tests which read
  the file cotents and compare. Make some tests use this to pass under
  Windows. (John Arbash Meinel)

* Skip stat and symlink tests under Windows. (Alexander Belchenko)

* Delay in selftest/testhashcash is now issued under win32 and Cygwin.
  (John Arbash Meinel)

* Use terminal width to align verbose test output.  (Martin Pool)

* Blackbox tests are maintained within the bzrlib.tests.blackbox directory.
  If adding a new test script please add that to
  ``bzrlib.tests.blackbox.__init__``. (Robert Collins)

* Much better error message if one of the test suites can't be
  imported.  (Martin Pool)

* Make check now runs the test suite twice - once with the default locale,
  and once with all locales forced to C, to expose bugs. This is not
  trivially done within python, so for now its only triggered by running
  Make check. Integrators and packagers who wish to check for full
  platform support should run 'make check' to test the source.
  (Robert Collins)

* Tests can now run TestSkipped if they can't execute for any reason.
  (Martin Pool) (NB: TestSkipped should only be raised for correctable
  reasons - see the wiki spec ImprovingBzrTestSuite).

* Test sftp with relative, absolute-in-homedir and absolute-not-in-homedir
  paths for the transport tests. Introduce blackbox remote sftp tests that
  test the same permutations. (Robert Collins, Robey Pointer)

* Transport implementation tests are now independent of the local file
  system, which allows tests for esoteric transports, and for features
  not available in the local file system. They also repeat for variations
  on the URL scheme that can introduce issues in the transport code,
  see bzrlib.transport.TransportTestProviderAdapter() for this.
  (Robert Collins).

* ``TestCase.build_tree`` uses the transport interface to build trees,
  pass in a transport parameter to give it an existing connection.
  (Robert Collins).

Internals
*********

* WorkingTree.pull has been split across Branch and WorkingTree,
  to allow Branch only pulls. (Robert Collins)

* ``commands.display_command`` now returns the result of the decorated
  function. (Robert Collins)

* LocationConfig now has a ``set_user_option(key, value)`` call to save
  a setting in its matching location section (a new one is created
  if needed). (Robert Collins)

* Branch has two new methods, ``get_push_location`` and
  ``set_push_location`` to respectively, get and set the push location.
  (Robert Collins)

* ``commands.register_command`` now takes an optional flag to signal that
  the registrant is planning to decorate an existing command. When
  given multiple plugins registering a command is not an error, and
  the original command class (whether built in or a plugin based one) is
  returned to the caller. There is a new error 'MustUseDecorated' for
  signalling when a wrapping command should switch to the original
  version. (Robert Collins)

* Some option parsing errors will raise 'BzrOptionError', allowing
  granular detection for decorating commands. (Robert Collins).

* ``Branch.read_working_inventory`` has moved to
  ``WorkingTree.read_working_inventory``. This necessitated changes to
  ``Branch.get_root_id``, and a move of ``Branch.set_inventory`` to
  WorkingTree as well. To make it clear that a WorkingTree cannot always
  be obtained ``Branch.working_tree()`` will raise
  ``errors.NoWorkingTree`` if one cannot be obtained. (Robert Collins)

* All pending merges operations from Branch are now on WorkingTree.
  (Robert Collins)

* The follow operations from Branch have moved to WorkingTree::

      add()
      commit()
      move()
      rename_one()
      unknowns()

  (Robert Collins)

* ``bzrlib.add.smart_add_branch`` is now ``smart_add_tree``. (Robert Collins)

* New "rio" serialization format, similar to rfc-822. (Martin Pool)

* Rename selftests to ``bzrlib.tests.test_foo``.  (John A Meinel, Martin
  Pool)

* ``bzrlib.plugin.all_plugins`` has been changed from an attribute to a
  query method. (Robert Collins)

* New options to read only the table-of-contents of a weave.
  (Denys Duchier)

* Raise NoSuchFile when someone tries to add a non-existant file.
  (Michael Ellerman)

* Simplify handling of DivergedBranches in ``cmd_pull()``.
  (Michael Ellerman)

* Branch.controlfile* logic has moved to lockablefiles.LockableFiles, which
  is exposed as ``Branch().control_files``. Also this has been altered with the
  controlfile pre/suffix replaced by simple method names like 'get' and
  'put'. (Aaron Bentley, Robert Collins).

* Deprecated functions and methods can now be marked as such using the
  ``bzrlib.symbol_versioning`` module. Marked method have their docstring
  updated and will issue a DeprecationWarning using the warnings module
  when they are used. (Robert Collins)

* ``bzrlib.osutils.safe_unicode`` now exists to provide parameter coercion
  for functions that need unicode strings. (Robert Collins)

bzr 0.6
#######

:Released: 2005-10-28

Improvements
************

* pull now takes --verbose to show you what revisions are added or removed
  (John A Meinel)

* merge now takes a --show-base option to include the base text in
  conflicts.
  (Aaron Bentley)

* The config files are now read using ConfigObj, so '=' should be used as
  a separator, not ':'.
  (Aaron Bentley)

* New 'bzr commit --strict' option refuses to commit if there are
  any unknown files in the tree.  To commit, make sure all files are
  either ignored, added, or deleted.  (Michael Ellerman)

* The config directory is now ~/.bazaar, and there is a single file
  ~/.bazaar/bazaar.conf storing email, editor and other preferences.
  (Robert Collins)

* 'bzr add' no longer takes a --verbose option, and a --quiet option
  has been added that suppresses all output.

* Improved zsh completion support in contrib/zsh, from Clint
  Adams.

* Builtin 'bzr annotate' command, by Martin Pool with improvements from
  Goffredo Baroncelli.

* 'bzr check' now accepts -v for verbose reporting, and checks for
  ghosts in the branch. (Robert Collins)

* New command 're-sign' which will regenerate the gpg signature for
  a revision. (Robert Collins)

* If you set ``check_signatures=require`` for a path in
  ``~/.bazaar/branches.conf`` then bzr will invoke your
  ``gpg_signing_command`` (defaults to gpg) and record a digital signature
  of your commit. (Robert Collins)

* New sftp transport, based on Paramiko.  (Robey Pointer)

* 'bzr pull' now accepts '--clobber' which will discard local changes
  and make this branch identical to the source branch. (Robert Collins)

* Just give a quieter warning if a plugin can't be loaded, and
  put the details in .bzr.log.  (Martin Pool)

* 'bzr branch' will now set the branch-name to the last component of the
  output directory, if one was supplied.

* If the option ``post_commit`` is set to one (or more) python function
  names (must be in the bzrlib namespace), then they will be invoked
  after the commit has completed, with the branch and ``revision_id`` as
  parameters. (Robert Collins)

* Merge now has a retcode of 1 when conflicts occur. (Robert Collins)

* --merge-type weave is now supported for file contents.  Tree-shape
  changes are still three-way based.  (Martin Pool, Aaron Bentley)

* 'bzr check' allows the first revision on revision-history to have
  parents - something that is expected for cheap checkouts, and occurs
  when conversions from baz do not have all history.  (Robert Collins).

* 'bzr merge' can now graft unrelated trees together, if your specify
  0 as a base. (Aaron Bentley)

* 'bzr commit branch' and 'bzr commit branch/file1 branch/file2' now work
  (Aaron Bentley)

* Add '.sconsign*' to default ignore list.  (Alexander Belchenko)

* 'bzr merge --reprocess' minimizes conflicts

Testing
*******

* The 'bzr selftest --pattern' option for has been removed, now
  test specifiers on the command line can be simple strings, or
  regexps, or both. (Robert Collins)

* Passing -v to selftest will now show the time each test took to
  complete, which will aid in analysing performance regressions and
  related questions. (Robert Collins)

* 'bzr selftest' runs all tests, even if one fails, unless '--one'
  is given. (Martin Pool)

* There is a new method for TestCaseInTempDir, assertFileEqual, which
  will check that a given content is equal to the content of the named
  file. (Robert Collins)

* Fix test suite's habit of leaving many temporary log files in $TMPDIR.
  (Martin Pool)

Internals
*********

* New 'testament' command and concept for making gpg-signatures
  of revisions that are not tied to a particular internal
  representation.  (Martin Pool).

* Per-revision properties ('revprops') as key-value associated
  strings on each revision created when the revision is committed.
  Intended mainly for the use of external tools.  (Martin Pool).

* Config options have moved from bzrlib.osutils to bzrlib.config.
  (Robert Collins)

* Improved command line option definitions allowing explanations
  for individual options, among other things.  Contributed by
  Magnus Therning.

* Config options have moved from bzrlib.osutils to bzrlib.config.
  Configuration is now done via the config.Config interface:
  Depending on whether you have a Branch, a Location or no information
  available, construct a ``*Config``, and use its ``signature_checking``,
  ``username`` and ``user_email`` methods. (Robert Collins)

* Plugins are now loaded under bzrlib.plugins, not bzrlib.plugin, and
  they are made available for other plugins to use. You should not
  import other plugins during the ``__init__`` of your plugin though, as
  no ordering is guaranteed, and the plugins directory is not on the
  python path. (Robert Collins)

* Branch.relpath has been moved to WorkingTree.relpath. WorkingTree no
  no longer takes an inventory, rather it takes an option branch
  parameter, and if None is given will open the branch at basedir
  implicitly. (Robert Collins)

* Cleaner exception structure and error reporting.  Suggested by
  Scott James Remnant.  (Martin Pool)

* Branch.remove has been moved to WorkingTree, which has also gained
  ``lock_read``, ``lock_write`` and ``unlock`` methods for convenience.
  (Robert Collins)

* Two decorators, ``needs_read_lock`` and ``needs_write_lock`` have been
  added to the branch module. Use these to cause a function to run in a
  read or write lock respectively. (Robert Collins)

* ``Branch.open_containing`` now returns a tuple (Branch, relative-path),
  which allows direct access to the common case of 'get me this file
  from its branch'. (Robert Collins)

* Transports can register using ``register_lazy_transport``, and they
  will be loaded when first used.  (Martin Pool)

* 'pull' has been factored out of the command as ``WorkingTree.pull()``.
  A new option to WorkingTree.pull has been added, clobber, which will
  ignore diverged history and pull anyway.
  (Robert Collins)

* config.Config has a ``get_user_option`` call that accepts an option name.
  This will be looked up in branches.conf and bazaar.conf as normal.
  It is intended that this be used by plugins to support options -
  options of built in programs should have specific methods on the config.
  (Robert Collins)

* ``merge.merge_inner`` now has tempdir as an optional parameter.
  (Robert Collins)

* Tree.kind is not recorded at the top level of the hierarchy, as it was
  missing on EmptyTree, leading to a bug with merge on EmptyTrees.
  (Robert Collins)

* ``WorkingTree.__del__`` has been removed, it was non deterministic and not
  doing what it was intended to. See ``WorkingTree.__init__`` for a comment
  about future directions. (Robert Collins/Martin Pool)

* bzrlib.transport.http has been modified so that only 404 urllib errors
  are returned as NoSuchFile. Other exceptions will propagate as normal.
  This allows debuging of actual errors. (Robert Collins)

* bzrlib.transport.Transport now accepts *ONLY* url escaped relative paths
  to apis like 'put', 'get' and 'has'. This is to provide consistent
  behaviour - it operates on url's only. (Robert Collins)

* Transports can register using ``register_lazy_transport``, and they
  will be loaded when first used.  (Martin Pool)

* ``merge_flex`` no longer calls ``conflict_handler.finalize()``, instead that
  is called by ``merge_inner``. This is so that the conflict count can be
  retrieved (and potentially manipulated) before returning to the caller
  of ``merge_inner``. Likewise 'merge' now returns the conflict count to the
  caller. (Robert Collins)

* ``revision.revision_graph`` can handle having only partial history for
  a revision - that is no revisions in the graph with no parents.
  (Robert Collins).

* New ``builtins.branch_files`` uses the standard ``file_list`` rules to
  produce a branch and a list of paths, relative to that branch
  (Aaron Bentley)

* New TestCase.addCleanup facility.

* New ``bzrlib.version_info`` tuple (similar to ``sys.version_info``),
  which can be used by programs importing bzrlib.

Bug Fixes
*********

* Better handling of branches in directories with non-ascii names.
  (Joel Rosdahl, Panagiotis Papadakos)

* Upgrades of trees with no commits will not fail due to accessing
  [-1] in the revision-history. (Andres Salomon)


bzr 0.1.1
#########

:Released: 2005-10-12

Bug Fixes
*********

* Fix problem in pulling over http from machines that do not
  allow directories to be listed.

* Avoid harmless warning about invalid hash cache after
  upgrading branch format.

Performance
***********

* Avoid some unnecessary http operations in branch and pull.


bzr 0.1
#######

:Released: 2005-10-11

Notes
*****

* 'bzr branch' over http initially gives a very high estimate
  of completion time but it should fall as the first few
  revisions are pulled in.  branch is still slow on
  high-latency connections.

Bug Fixes
*********

* bzr-man.py has been updated to work again. Contributed by
  Rob Weir.

* Locking is now done with fcntl.lockf which works with NFS
  file systems. Contributed by Harald Meland.

* When a merge encounters a file that has been deleted on
  one side and modified on the other, the old contents are
  written out to foo.BASE and foo.SIDE, where SIDE is this
  or OTHER. Contributed by Aaron Bentley.

* Export was choosing incorrect file paths for the content of
  the tarball, this has been fixed by Aaron Bentley.

* Commit will no longer commit without a log message, an
  error is returned instead. Contributed by Jelmer Vernooij.

* If you commit a specific file in a sub directory, any of its
  parent directories that are added but not listed will be
  automatically included. Suggested by Michael Ellerman.

* bzr commit and upgrade did not correctly record new revisions
  for files with only a change to their executable status.
  bzr will correct this when it encounters it. Fixed by
  Robert Collins

* HTTP tests now force off the use of ``http_proxy`` for the duration.
  Contributed by Gustavo Niemeyer.

* Fix problems in merging weave-based branches that have
  different partial views of history.

* Symlink support: working with symlinks when not in the root of a
  bzr tree was broken, patch from Scott James Remnant.

Improvements
************

* 'branch' now accepts a --basis parameter which will take advantage
  of local history when making a new branch. This allows faster
  branching of remote branches. Contributed by Aaron Bentley.

* New tree format based on weave files, called version 5.
  Existing branches can be upgraded to this format using
  'bzr upgrade'.

* Symlinks are now versionable. Initial patch by
  Erik Toubro Nielsen, updated to head by Robert Collins.

* Executable bits are tracked on files. Patch from Gustavo
  Niemeyer.

* 'bzr status' now shows unknown files inside a selected directory.
  Patch from Heikki Paajanen.

* Merge conflicts are recorded in .bzr. Two new commands 'conflicts'
  and 'resolve' have needed added, which list and remove those
  merge conflicts respectively. A conflicted tree cannot be committed
  in. Contributed by Aaron Bentley.

* 'rm' is now an alias for 'remove'.

* Stores now split out their content in a single byte prefixed hash,
  dropping the density of files per directory by 256. Contributed by
  Gustavo Niemeyer.

* 'bzr diff -r branch:URL' will now perform a diff between two branches.
  Contributed by Robert Collins.

* 'bzr log' with the default formatter will show merged revisions,
  indented to the right. Initial implementation contributed by Gustavo
  Niemeyer, made incremental by Robert Collins.


Internals
*********

* Test case failures have the exception printed after the log
  for your viewing pleasure.

* InventoryEntry is now an abstract base class, use one of the
  concrete InventoryDirectory etc classes instead.

* Branch raises an UnsupportedFormatError when it detects a
  bzr branch it cannot understand. This allows for precise
  handling of such circumstances.

* Remove RevisionReference class; ``Revision.parent_ids`` is now simply a
  list of their ids and ``parent_sha1s`` is a list of their corresponding
  sha1s (for old branches only at the moment.)

* New method-object style interface for Commit() and Fetch().

* Renamed ``Branch.last_patch()`` to ``Branch.last_revision()``, since
  we call them revisions not patches.

* Move ``copy_branch`` to ``bzrlib.clone.copy_branch``.  The destination
  directory is created if it doesn't exist.

* Inventories now identify the files which were present by
  giving the revision *of that file*.

* Inventory and Revision XML contains a version identifier.
  This must be consistent with the overall branch version
  but allows for more flexibility in future upgrades.

Testing
*******

* Removed testsweet module so that tests can be run after
  bzr installed by 'bzr selftest'.

* 'bzr selftest' command-line arguments can now be partial ids
  of tests to run, e.g. ``bzr selftest test_weave``


bzr 0.0.9
#########

:Released: 2005-09-23

Bug Fixes
*********

* Fixed "branch -r" option.

* Fix remote access to branches containing non-compressed history.
  (Robert Collins).

* Better reliability of http server tests.  (John Arbash-Meinel)

* Merge graph maximum distance calculation fix.  (Aaron Bentley)

* Various minor bug in windows support have been fixed, largely in the
  test suite. Contributed by Alexander Belchenko.

Improvements
************

* Status now accepts a -r argument to give status between chosen
  revisions. Contributed by Heikki Paajanen.

* Revision arguments no longer use +/-/= to control ranges, instead
  there is a 'before' namespace, which limits the successive namespace.
  For example '$ bzr log -r date:yesterday..before:date:today' will
  select everything from yesterday and before today. Contributed by
  Robey Pointer

* There is now a bzr.bat file created by distutils when building on
  Windows. Contributed by Alexander Belchenko.

Internals
*********

* Removed uuid() as it was unused.

* Improved 'fetch' code for pulling revisions from one branch into
  another (used by pull, merged, etc.)


bzr 0.0.8
#########

:Released: 2005-09-20


Improvements
************

* Adding a file whose parent directory is not versioned will
  implicitly add the parent, and so on up to the root. This means
  you should never need to explictly add a directory, they'll just
  get added when you add a file in the directory.  Contributed by
  Michael Ellerman.

* Ignore ``.DS_Store`` (contains Mac metadata) by default.
  (Nir Soffer)

* If you set ``BZR_EDITOR`` in the environment, it is checked in
  preference to EDITOR and the config file for the interactive commit
  editing program. Related to this is a bugfix where a missing program
  set in EDITOR would cause editing to fail, now the fallback program
  for the operating system is still tried.

* Files that are not directories/symlinks/regular files will no longer
  cause bzr to fail, it will just ignore them by default. You cannot add
  them to the tree though - they are not versionable.


Internals
*********

* Refactor xml packing/unpacking.

Bug Fixes
*********

* Fixed 'bzr mv' by Ollie Rutherfurd.

* Fixed strange error when trying to access a nonexistent http
  branch.

* Make sure that the hashcache gets written out if it can't be
  read.


Portability
***********

* Various Windows fixes from Ollie Rutherfurd.

* Quieten warnings about locking; patch from Matt Lavin.


bzr-0.0.7
#########

:Released: 2005-09-02

New Features
************

* ``bzr shell-complete`` command contributed by Clint Adams to
  help with intelligent shell completion.

* New expert command ``bzr find-merge-base`` for debugging merges.


Enhancements
************

* Much better merge support.

* merge3 conflicts are now reported with markers like '<<<<<<<'
  (seven characters) which is the same as CVS and pleases things
  like emacs smerge.


Bug Fixes
*********

* ``bzr upgrade`` no longer fails when trying to fix trees that
  mention revisions that are not present.

* Fixed bugs in listing plugins from ``bzr plugins``.

* Fix case of $EDITOR containing options for the editor.

* Fix log -r refusing to show the last revision.
  (Patch from Goffredo Baroncelli.)


Changes
*******

* ``bzr log --show-ids`` shows the revision ids of all parents.

* Externally provided commands on your $BZRPATH no longer need
  to recognize --bzr-usage to work properly, and can just handle
  --help themselves.


Library
*******

* Changed trace messages to go through the standard logging
  framework, so that they can more easily be redirected by
  libraries.



bzr-0.0.6
#########

:Released: 2005-08-18

New Features
************

* Python plugins, automatically loaded from the directories on
  ``BZR_PLUGIN_PATH`` or ``~/.bzr.conf/plugins`` by default.

* New 'bzr mkdir' command.

* Commit mesage is fetched from an editor if not given on the
  command line; patch from Torsten Marek.

* ``bzr log -m FOO`` displays commits whose message matches regexp
  FOO.

* ``bzr add`` with no arguments adds everything under the current directory.

* ``bzr mv`` does move or rename depending on its arguments, like
  the Unix command.

* ``bzr missing`` command shows a summary of the differences
  between two trees.  (Merged from John Arbash-Meinel.)

* An email address for commits to a particular tree can be
  specified by putting it into .bzr/email within a branch.  (Based
  on a patch from Heikki Paajanen.)


Enhancements
************

* Faster working tree operations.


Changes
*******

* 3rd-party modules shipped with bzr are copied within the bzrlib
  python package, so that they can be installed by the setup
  script without clashing with anything already existing on the
  system.  (Contributed by Gustavo Niemeyer.)

* Moved plugins directory to bzrlib/, so that there's a standard
  plugin directory which is not only installed with bzr itself but
  is also available when using bzr from the development tree.
  ``BZR_PLUGIN_PATH`` and ``DEFAULT_PLUGIN_PATH`` are then added to the
  standard plugins directory.

* When exporting to a tarball with ``bzr export --format tgz``, put
  everything under a top directory rather than dumping it into the
  current directory.   This can be overridden with the ``--root``
  option.  Patch from William Dodé and John Meinel.

* New ``bzr upgrade`` command to upgrade the format of a branch,
  replacing ``bzr check --update``.

* Files within store directories are no longer marked readonly on
  disk.

* Changed ``bzr log`` output to a more compact form suggested by
  John A Meinel.  Old format is available with the ``--long`` or
  ``-l`` option, patched by William Dodé.

* By default the commit command refuses to record a revision with
  no changes unless the ``--unchanged`` option is given.

* The ``--no-plugins``, ``--profile`` and ``--builtin`` command
  line options must come before the command name because they
  affect what commands are available; all other options must come
  after the command name because their interpretation depends on
  it.

* ``branch`` and ``clone`` added as aliases for ``branch``.

* Default log format is back to the long format; the compact one
  is available with ``--short``.


Bug Fixes
*********

* Fix bugs in committing only selected files or within a subdirectory.


bzr-0.0.5
#########

:Released:  2005-06-15

Changes
*******

* ``bzr`` with no command now shows help rather than giving an
  error.  Suggested by Michael Ellerman.

* ``bzr status`` output format changed, because svn-style output
  doesn't really match the model of bzr.  Now files are grouped by
  status and can be shown with their IDs.  ``bzr status --all``
  shows all versioned files and unknown files but not ignored files.

* ``bzr log`` runs from most-recent to least-recent, the reverse
  of the previous order.  The previous behaviour can be obtained
  with the ``--forward`` option.

* ``bzr inventory`` by default shows only filenames, and also ids
  if ``--show-ids`` is given, in which case the id is the second
  field.


Enhancements
************

* New 'bzr whoami --email' option shows only the email component
  of the user identification, from Jo Vermeulen.

* New ``bzr ignore PATTERN`` command.

* Nicer error message for broken pipe, interrupt and similar
  conditions that don't indicate an internal error.

* Add ``.*.sw[nop] .git .*.tmp *,v`` to default ignore patterns.

* Per-branch locks keyed on ``.bzr/branch-lock``, available in
  either read or write mode.

* New option ``bzr log --show-ids`` shows revision and file ids.

* New usage ``bzr log FILENAME`` shows only revisions that
  affected that file.

* Changed format for describing changes in ``bzr log -v``.

* New option ``bzr commit --file`` to take a message from a file,
  suggested by LarstiQ.

* New syntax ``bzr status [FILE...]`` contributed by Bartosz
  Oler.  File may be in a branch other than the working directory.

* ``bzr log`` and ``bzr root`` can be given an http URL instead of
  a filename.

* Commands can now be defined by external programs or scripts
  in a directory on $BZRPATH.

* New "stat cache" avoids reading the contents of files if they
  haven't changed since the previous time.

* If the Python interpreter is too old, try to find a better one
  or give an error.  Based on a patch from Fredrik Lundh.

* New optional parameter ``bzr info [BRANCH]``.

* New form ``bzr commit SELECTED`` to commit only selected files.

* New form ``bzr log -r FROM:TO`` shows changes in selected
  range; contributed by John A Meinel.

* New option ``bzr diff --diff-options 'OPTS'`` allows passing
  options through to an external GNU diff.

* New option ``bzr add --no-recurse`` to add a directory but not
  their contents.

* ``bzr --version`` now shows more information if bzr is being run
  from a branch.


Bug Fixes
*********

* Fixed diff format so that added and removed files will be
  handled properly by patch.  Fix from Lalo Martins.

* Various fixes for files whose names contain spaces or other
  metacharacters.


Testing
*******

* Converted black-box test suites from Bourne shell into Python;
  now run using ``./testbzr``.  Various structural improvements to
  the tests.

* testbzr by default runs the version of bzr found in the same
  directory as the tests, or the one given as the first parameter.

* testbzr also runs the internal tests, so the only command
  required to check is just ``./testbzr``.

* testbzr requires python2.4, but can be used to test bzr running
  under a different version.

* Tests added for many other changes in this release.


Internal
********

* Included ElementTree library upgraded to 1.2.6 by Fredrik Lundh.

* Refactor command functions into Command objects based on HCT by
  Scott James Remnant.

* Better help messages for many commands.

* Expose ``bzrlib.open_tracefile()`` to start the tracefile; until
  this is called trace messages are just discarded.

* New internal function ``find_touching_revisions()`` and hidden
  command touching-revisions trace the changes to a given file.

* Simpler and faster ``compare_inventories()`` function.

* ``bzrlib.open_tracefile()`` takes a tracefilename parameter.

* New AtomicFile class.

* New developer commands ``added``, ``modified``.


Portability
***********

* Cope on Windows on python2.3 by using the weaker random seed.
  2.4 is now only recommended.


bzr-0.0.4
#########

:Released:  2005-04-22

Enhancements
************

* 'bzr diff' optionally takes a list of files to diff.  Still a bit
  basic.  Patch from QuantumG.

* More default ignore patterns.

* New 'bzr log --verbose' shows a list of files changed in the
  changeset.  Patch from Sebastian Cote.

* Roll over ~/.bzr.log if it gets too large.

* Command abbreviations 'ci', 'st', 'stat', '?' based on a patch
  by Jason Diamon.

* New 'bzr help commands' based on a patch from Denys Duchier.


Changes
*******

* User email is determined by looking at $BZREMAIL or ~/.bzr.email
  or $EMAIL.  All are decoded by the locale preferred encoding.
  If none of these are present user@hostname is used.  The host's
  fully-qualified name is not used because that tends to fail when
  there are DNS problems.

* New 'bzr whoami' command instead of username user-email.


Bug Fixes
*********

* Make commit safe for hardlinked bzr trees.

* Some Unicode/locale fixes.

* Partial workaround for ``difflib.unified_diff`` not handling
  trailing newlines properly.


Internal
********

* Allow docstrings for help to be in PEP0257 format.  Patch from
  Matt Brubeck.

* More tests in test.sh.

* Write profile data to a temporary file not into working
  directory and delete it when done.

* Smaller .bzr.log with process ids.


Portability
***********

* Fix opening of ~/.bzr.log on Windows.  Patch from Andrew
  Bennetts.

* Some improvements in handling paths on Windows, based on a patch
  from QuantumG.


bzr-0.0.3
#########

:Released:  2005-04-06

Enhancements
************

* New "directories" internal command lists versioned directories
  in the tree.

* Can now say "bzr commit --help".

* New "rename" command to rename one file to a different name
  and/or directory.

* New "move" command to move one or more files into a different
  directory.

* New "renames" command lists files renamed since base revision.

* New cat command contributed by janmar.

Changes
*******

* .bzr.log is placed in $HOME (not pwd) and is always written in
  UTF-8.  (Probably not a completely good long-term solution, but
  will do for now.)

Portability
***********

* Workaround for difflib bug in Python 2.3 that causes an
  exception when comparing empty files.  Reported by Erik Toubro
  Nielsen.

Internal
********

* Refactored inventory storage to insert a root entry at the top.

Testing
*******

* Start of shell-based black-box testing in test.sh.


bzr-0.0.2.1
###########

Portability
***********

* Win32 fixes from Steve Brown.


bzr-0.0.2
#########

:Codename: "black cube"
:Released: 2005-03-31

Enhancements
************

* Default ignore list extended (see bzrlib/__init__.py).

* Patterns in .bzrignore are now added to the default ignore list,
  rather than replacing it.

* Ignore list isn't reread for every file.

* More help topics.

* Reinstate the 'bzr check' command to check invariants of the
  branch.

* New 'ignored' command lists which files are ignored and why;
  'deleted' lists files deleted in the current working tree.

* Performance improvements.

* New global --profile option.

* Ignore patterns like './config.h' now correctly match files in
  the root directory only.


bzr-0.0.1
#########

:Released:  2005-03-26

Enhancements
************

* More information from info command.

* Can now say "bzr help COMMAND" for more detailed help.

* Less file flushing and faster performance when writing logs and
  committing to stores.

* More useful verbose output from some commands.

Bug Fixes
*********

* Fix inverted display of 'R' and 'M' during 'commit -v'.

Portability
***********

* Include a subset of ElementTree-1.2.20040618 to make
  installation easier.

* Fix time.localtime call to work with Python 2.3 (the minimum
  supported).


bzr-0.0.0.69
############

:Released:  2005-03-22

Enhancements
************

* First public release.

* Storage of local versions: init, add, remove, rm, info, log,
  diff, status, etc.


bzr ?.?.? (not released yet)
############################

:Codename: template
:2.0.2: ???

Compatibility Breaks
********************

New Features
************

Bug Fixes
*********

Improvements
************

Documentation
*************

API Changes
***********

Internals
*********

Testing
*******



..
   vim: tw=74 ft=rst ff=unix<|MERGE_RESOLUTION|>--- conflicted
+++ resolved
@@ -16,6 +16,9 @@
 
 New Features
 ************
+
+* Add bug information to log output when available.
+  (Neil Martinsen-Burrell, Guillermo Gonzalez, #251729)
 
 * ``bzr update`` now takes a ``--revision`` argument. This lets you
   change the revision of the working tree to any revision in the
@@ -64,14 +67,9 @@
 * Listen to the SIGWINCH signal to update the terminal width.
   (Vincent Ladeuil, #316357)
 
-<<<<<<< HEAD
-* Add bug information to log output when available.
-  (Neil Martinsen-Burrell, Guillermo Gonzalez, #251729)
-=======
 * The 2a format wasn't properly restarting autopacks when something
   changed underneath it (like another autopack). Now concurrent
   autopackers will properly succeed. (John Arbash Meinel, #495000)
->>>>>>> 0bd6b706
 
 Improvements
 ************
