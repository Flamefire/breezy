--- conflicted
+++ resolved
@@ -105,10 +105,6 @@
 Bug Fixes
 *********
 
-<<<<<<< HEAD
-* Added support for removing multiple working trees to "bzr remove-tree"
-  (Jared Hance, #253137)
-=======
 Improvements
 ************
 
@@ -159,7 +155,9 @@
   ``-Dstatic_tuple`` which will change apis to be strict and raise errors.
   This way, most users won't see failures, but developers can improve
   internals. (John Arbash Meinel, #471193)
->>>>>>> 75a69116
+
+* Added support for removing multiple working trees to "bzr remove-tree"
+  (Jared Hance, #253137)
 
 * TreeTransform.adjust_path updates the limbo paths of descendants of adjusted
   files.  (Aaron Bentley)
