--------------------
Bazaar Release Notes
--------------------

.. contents::


IN DEVELOPMENT
--------------

  COMPATIBILITY BREAKS:

    * ``bzr log --line`` now indicates which revisions are merges with
      `[merge]` after the date.  Scripts which parse the output of this
      command may need to be adjusted.
      (Neil Martinsen-Burrell)

  NEW FEATURES:

    * ``bzr reconfigure`` now supports --with-trees and --with-no-trees
      options to change the default tree-creation policy of shared
      repositories.  (Matthew Fuller, Marius Kruger, #145033)

<<<<<<< HEAD
    * Content filters can now be used to provide custom conversion
      between the canonical format of content (i.e. as stored) and
      the convenience format of content (i.e. as created in working
      trees). See ``bzr help content-filters`` for further details.
      (Ian Clatworthy, Alexander Belchenko)
=======
    * Debug flags can now be set in ``~/.bazaar/bazaar.conf``.
      (Martin Pool)

    * Filtered views provide a mask over the tree so that users can focus
      on a subset of a tree when doing their work. See ``Filtered views``
      in chapter 7 of the User Guide and ``bzr help view`` for details.
      (Ian Clatworthy)

    * GNU Changelog output can now be produced by ``bzr log --format
      gnu-changelog``.  (Andrea Bolognani, Martin Pool)
>>>>>>> c8fdd0fd

    * The ``-Dmemory`` flag now gives memory information on Windows.
      (John Arbash Meinel)

    * Multiple authors for a commit can now be recorded by using the "--author"
      option multiple times. (James Westby, #185772)

    * New command ``bzr launchpad-open`` opens a Launchpad web page for that
      branch in your web browser, as long as the branch is on Launchpad at all.
      (Jonathan Lange)

  IMPROVEMENTS:

    * ``bzr add`` no longer prints ``add completed`` on success. Failure
      still prints an error message. (Robert Collins)

    * ``bzr branch`` now has a ``--no-tree`` option which turns off the
      generation of a working tree in the new branch.
      (Daniel Watkins, John Klinger, #273993)

    * Bazaar will now point out ``bzr+ssh://`` to the user when they 
      use ssh://. (Jelmer Vernooij, #330535)

    * ``bzr cat`` and ``bzr export`` now supports a ``--filters`` option
      that displays/saves the content after content filters are applied.
      (Ian Clatworthy)

    * ``bzr -v info`` now omits the number of committers branch statistic,
      making it many times faster for large projects. To include that
      statistic in the output, use ``bzr -vv info``.
      (Ian Clatworthy)

    * ``bzr push`` to a ``bzr`` url (``bzr://``, ``bzr+ssh://`` etc) will
      stream if the server is version 1.13 or greater, reducing roundtrips
      significantly. (Andrew Bennetts, Robert Collins)

    * Lightweight Checkouts and Stacked Branches should both be much
      faster over remote connections. Building the working tree now
      batches up requests into approx 5MB requests, rather than a separate
      request for each file. (John Arbash Meinel)

    * Support for GSSAPI authentication when using HTTP or HTTPS. 
      (Jelmer Vernooij)

    * The ``bzr shelve`` prompt now includes a '?' help option to explain the
      short options better. (Daniel Watkins, #327429)

    * ``bzr lp-open`` now falls back to the push location if it cannot find a
      public location. (Jonathan Lange, #332372)

    * ``bzr lp-open`` will try to find the Launchpad URL for the location
      passed on the command line. This makes ``bzr lp-open lp:foo`` work as
      expected. (Jonathan Lange, #332705)

    * ``bzr send`` now supports MH-E via ``emacsclient``. (Eric Gillespie)

  BUG FIXES:

    * ``bzr missing`` now uses ``Repository.get_revision_delta()`` rather
      than fetching trees and determining a delta itself. (Jelmer
      Vernooij, #315048)

    * ``bzr push`` to a smart server no longer causes "Revision
      {set([('null:',)])} not present ..." errors when the branch has
      multiple root revisions. (Andrew Bennetts, #317654)

    * ``bzr shelve`` now properly handle patches with no terminating newline.
      (Benoît PIERRE, #303569)

    * ``bzr unshelve`` gives a more palatable error if passed a non-integer
      shelf id. (Daniel Watkins)

    * Export now handles files that are not present in the tree.
      (James Westby, #174539)

    * Fixed "sprout() got an unexpected keyword argument 'source_branch'"
      error branching from old repositories.
      (Martin Pool, #321695)

    * Make ``bzr push --quiet <non-local location>`` less chatty.
      (Kent Gibson, #221461)

    * Many Branch hooks would not fire with ``bzr://`` and ``bzr+ssh://``
      branches, and this was not noticed due to a bug in the test logic
      for branches. This is now fixed and a test added to prevent it
      reoccuring. (Robert Collins, Andrew Bennetts)

    * Restore the progress bar on Windows. We were disabling it when TERM
      wasn't set, but Windows doesn't set TERM. (Alexander Belchenko)

    * ``setup.py build_ext`` now gives a proper error when an extension
      fails to build. (John Arbash Meinel)

    * Under rare circumstances (aka nobody reported a bug about it), the ftp
      transport could revert to ascii mode. It now stays in binary mode except
      when needed.
      (Vincent Ladeuil)

    * Unshelve does not generate warnings about progress bars.
      (Aaron Bentley, #328148)

  DOCUMENTATION:

    * Added ``Organizing your workspace`` to the User Guide appendices,
      summarizing some common ways of organizing trees, branches and
      repositories and the processes/workflows implied/enabled by each.
      (Ian Clatworthy)

    * The documentation for ``shelve`` and ``unshelve`` has been clarified.
      (Daniel Watkins, #327421, #327425)

  API CHANGES:

    * ``bzr selftest`` now fails if the bazaar sources contain trailing
      whitespace, non-unix style line endings and files not ending in a
      newline. About 372 files and 3243 lines with trailing whitespace was
      updated to comply with this. The code already complied with the other
      criteria, but now it is enforced. (Marius Kruger)

    * ``Branch.fetch`` and ``Repository.fetch`` now return None rather
      than a count of copied revisions and failed revisions. A while back
      we stopped ever reporting failed revisions because we started
      erroring instead, and the copied revisions count is not used in the
      UI at all - indeed it only reflects the repository status not
      changes to the branch itself. (Robert Collins)

    * MutableTree.commit now favours the "authors" argument, with the old
      "author" argument being deprecated.

    * Remove deprecated EmptyTree.  (Martin Pool)

    * ``Repository.fetch`` now accepts an optional ``fetch_spec``
      parameter.  A ``SearchResult`` or ``MiniSearchResult`` may be passed
      to ``fetch_spec`` instead of a ``last_revision`` to specify exactly
      which revisions to fetch. (Andrew Bennetts)

    * ``RepositoryAcquisitionPolicy.acquire_repository`` now returns a
      tuple of ``(repository, is_new_flag)``, rather than just the
      repository.  (Andrew Bennetts)

    * Revision.get_apparent_author() is now deprecated, replaced by
      Revision.get_apparent_authors(), which returns a list. The former
      now returns the first item that would be returned from the second.

    * The ``BranchBuilder`` test helper now accepts a ``timestamp``
      parameter to ``build_commit`` and ``build_snapshot``.  (Martin Pool)

    * The ``_fetch_*`` attributes on ``Repository`` are now on
      ``RepositoryFormat``, more accurately reflecting their intent (they
      describe a disk format capability, not state of a particular
      repository of that format). (Robert Collins)

  INTERNALS:

    * Branching from a non-stacked branch on a smart protocol is now
      free of virtual file system methods.
      (Robert Collins, Andrew Bennetts)

    * Branch and Repository creation on a bzr+ssh://server are now done
      via RPC calls rather than VFS calls, reducing round trips for
      pushing new branches substantially. (Robert Collins)

    * ``Branch.clone`` now takes the ``repository_policy`` formerly used
      inside ``BzrDir.clone_on_transport``, allowing stacking to be
      configured before the branch tags and revision tip are set. This
      fixes a race condition cloning stacked branches that would cause
      plugins to have hooks called on non-stacked instances.
      (Robert Collins, #334187)

    * ``BzrDir.cloning_metadir`` now has a RPC call. (Robert Collins)

    * ``BzrDirFormat.__str__`` now uses the human readable description
      rather than the sometimes-absent disk label. (Robert Collins)

    * ``bzrlib.fetch`` is now composed of a sender and a sink component
      allowing for decoupling over a network connection. Fetching from
      or into a RemoteRepository with a 1.13 server will use this to
      stream the operation.
      (Andrew Bennetts, Robert Collins)

    * ``bzrlib.tests.run_suite`` accepts a runner_class parameter
      supporting the use of different runners. (Robert Collins)

    * Change how file_ids and revision_ids are interned as part of
      inventory deserialization. Now we use the real ``intern()``, rather
      than our own workaround that would also cache a Unicode copy of the
      string, and never emptied the cache. This should slightly reduce
      memory consumption. (John Arbash Meinel)

    * New branch method ``create_clone_on_transport`` that returns a
      branch object. (Robert Collins)

    * New hook Commands['extend_command'] to allow plugins to access a
      command object before the command is run (or help generated from
      it), without overriding the command. (Robert Collins)

    * New version of the ``BzrDir.find_repository`` verb supporting
      ``_network_name`` to support removing more _ensure_real calls.
      (Robert Collins)

    * ``RemoteBranchFormat`` no longer claims to have a disk format string.
      (Robert Collins)

    * ``Repository`` objects now have ``suspend_write_group`` and
      ``resume_write_group`` methods.  These are currently only useful
      with pack repositories. (Andrew Bennetts, Robert Collins)

    * ``BzrDirFormat``, ``BranchFormat`` and ``RepositoryFormat`` objects
      now have a ``network_name`` for passing the format across RPC calls.
      (Robert Collins, Andrew Bennetts)

    * ``RepositoryFormat`` objects now all have a new attribute
      ``_serializer`` used by fetch when reserialising is required.
      (Robert Collins, Andrew Bennetts)

    * Some methods have been pulled up from ``BzrBranch`` to ``Branch``
      to aid branch types that are not bzr branch objects (like
      RemoteBranch). (Robert Collins, Andrew Bennetts)

    * Test adaptation has been made consistent throughout the built in
      tests. ``TestScenarioApplier``, ``multiply_tests_from_modules``,
      ``adapt_tests``, ``adapt_modules`` have all been deleted. Please
      use ``multiply_tests``, or for lower level needs ``apply_scenarios``
      and ``apply_scenario``. (Robert Collins)

    * ``TestSkipped`` is now detected by TestCase and passed to the
      ``TestResult`` by calling ``addSkip``. For older TestResult objects,
      where ``addSkip`` is not available, ``addError`` is still called.
      This permits test filtering in subunit to strip out skipped tests
      resulting in a faster fix-shrink-list-run cycle. This is compatible
      with the testtools protocol for skips. (Robert Collins)

    * The ``_index`` of ``KnitVersionedFiles`` now supports the ability
      to scan an underlying index that is going to be incorporated into
      the ``KnitVersionedFiles`` object, to determine if it has missing
      delta references. The method is ``scan_unvalidated_index``.
      (Andrew Bennetts, Robert Collins)

    * There is a RemoteSink object which handles pushing to smart servers.
      (Andrew Bennetts, Robert Collins)

    * ``TransportTraceDecorator`` now logs ``put_bytes_non_atomic`` and
      ``rmdir`` calls. (Robert Collins)

    * ``VersionedFiles`` record adapters have had their signature change
      from ``(record, record.get_bytes_as(record.storage_kind))`` to
      ``(record)`` reducing excess duplication and allowing adapters
      to access private data in record to obtain content more
      efficiently. (Robert Collins)

    * We no longer probe to see if we should create a working tree during
      clone if we cannot get a local_abspath for the new bzrdir.
      (Robert Collins)


bzr 1.12 "1234567890" 2009-02-13
--------------------------------

This release of Bazaar contains many improvements to the speed,
documentation and functionality of ``bzr log`` and the display of logged
revisions by ``bzr status``.  bzr now also gives a better indication of
progress, both in the way operations are drawn onto a text terminal, and
by showing the rate of network IO.

  BUG FIXES:

    * ``bzr init --development-wt5[-rich-root]`` would fail because of
      circular import errors. (John Arbash Meinel, #328135)

  DOCUMENTATION:

    * Expanded the help for log and added a new help topic called
      ``log-formats``.  (Ian Clatworthy)


bzr 1.12rc1 "1234567890" 2009-02-10
-----------------------------------

  COMPATIBILITY BREAKS:

    * By default, ``bzr status`` after a merge now shows just the pending
      merge tip revisions. This improves the signal-to-noise ratio after
      merging from trunk and completes much faster. To see all merged
      revisions, use the new ``-v`` flag.  (Ian Clatworthy)

    * ``bzr log --line`` now shows any tags after the date and before
      the commit message. If you have scripts which parse the output
      from this command, you may need to adjust them accordingly.
      (Ian Clatworthy)

    * ``bzr log --short`` now shows any additional revision properties
      after the date and before the commit message.  Scripts that parse 
      output of the log command in this situation may need to adjust.
      (Neil Martinsen-Burrell)

    * The experimental formats ``1.12-preview`` and ``1.12-preview-rich-root``
      have been renamed ``development-wt5`` and ``development-wt5-rich-root``
      respectively, given they are not ready for release in 1.12.
      (Ian Clatworthy)

    * ``read_bundle_from_url`` has been deprecated. (Vincent Ladeuil)

  NEW FEATURES:

    * Add support for filtering ``bzr missing`` on revisions.  Remote revisions
      can be filtered using ``bzr missing -r -20..-10`` and local revisions can
      be filtered using ``bzr missing --my-revision -20..-10``.
      (Marius Kruger)

    * ``bzr log -p`` displays the patch diff for each revision.
      When logging a file, the diff only includes changes to that file.
      (Ian Clatworthy, #202331, #227335)

    * ``bzr log`` supports a new option called ``-n N`` or ``--level N``.
      A value of 0 (zero) means "show all nested merge revisions" while
      a value of 1 (one) means "show just the top level". Values above
      1 can be used to see a limited amount of nesting. That can be
      useful for seeing the level or two below PQM submits for example.
      To force the ``--short`` and ``--line`` formats to display all nested
      merge revisions just like ``--long`` does by default, use a command
      like ``bzr log --short -n0``. To display just the mainline using
      ``--long`` format, ``bzr log --long -n1``.
      (Ian Clatworthy)

  IMPROVEMENTS:

    * ``bzr add`` more clearly communicates success vs failure.
      (Daniel Watkins)

    * ``bzr init`` will now print a little less verbose output.
      (Marius Kruger)

    * ``bzr log`` is now much faster in many use cases, particularly
      at incrementally displaying results and filtering by a
      revision range. (Ian Clatworthy)

    * ``bzr log --short`` and ``bzr log --line`` now show tags, if any,
      for each revision. The tags are shown comma-separated inside
      ``{}``. For short format, the tags appear at the end of line
      before the optional ``[merge]`` indicator. For line format,
      the tags appear after the date. (Ian Clatworthy)

    * Progress bars now show the rate of activity for some sftp 
      operations, and they are drawn different.  (Martin Pool, #172741)

    * Progress bars now show the rate of activity for urllib and pycurl based
      http client implementations. The operations are tracked at the socket
      level for better precision.
      (Vincent Ladeuil)

    * Rule-based preferences can now accept multiple patterns for a set of
      rules.  (Marius Kruger)

    * The ``ancestor:`` revision spec will now default to referring to the
      parent of the branch if no other location is given.
      (Daniel Watkins, #198417)

    * The debugger started as a result of setting ``$BZR_PDB`` works
      around a bug in ``pdb``, http://bugs.python.org/issue4150.  The bug
      can cause truncated tracebacks in Python versions before 2.6.
      (Andrew Bennetts)

    * VirtualVersionedFiles now implements
      ``iter_lines_added_or_present_in_keys``. This allows the creation of 
      new branches based on stacked bzr-svn branches. (#311997)

  BUG FIXES:

    * ``bzr annotate --show-ids`` doesn't give a backtrace on empty files
      anymore.
      (Anne Mohsen, Vincent Ladeuil, #314525)

    * ``bzr log FILE`` now correctly shows mainline revisions merging
      a change to FILE when the ``--short`` and ``--line`` log formats
      are used. (Ian Clatworthy, #317417)

    * ``bzr log -rX..Y FILE`` now shows the history of FILE provided
      it existed in Y or X, even if the file has since been deleted or
      renamed. If no range is given, the current/basis tree and
      initial tree are searched in that order. More generally, log
      now interprets filenames in their historical context.
      (Ian Clatworthy, #175520)

    * ``bzr status`` now reports nonexistent files and continues, then
      errors (with code 3) at the end.  (Karl Fogel, #306394)

    * Don't require the present compression base in knits to be the same
      when adding records in knits. (Jelmer Vernooij, #307394)

    * Fix a problem with CIFS client/server lag on Windows colliding with
      an invariant-per-process algorithm for generating AtomicFile names
      (Adrian Wilkins, #304023)

    * Many socket operations now handle EINTR by retrying the operation.
      Previously EINTR was treated as an unrecoverable failure.  There is
      a new ``until_no_eintr`` helper function in ``bzrlib.osutils``.
      (Andrew Bennetts)

    * Support symlinks with non-ascii characters in the symlink filename.
      (Jelmer Vernooij, #319323)

    * There was a bug in how we handled resolving when a file is deleted
      in one branch, and modified in the other. If there was a criss-cross
      merge, we would cause the deletion to conflict a second time.
      (Vincent Ladeuil, John Arbash Meinel)

    * There was another bug in how we chose the correct intermediate LCA in
      criss-cross merges leading to several kind of changes be incorrectly
      handled.
      (John Arbash Meinel, Vincent Ladeuil)

    * Unshelve now handles deleted paths without crashing. (Robert Collins)

  DOCUMENTATION:

    * Improved plugin developer documentation.  (Martin Pool)

  API CHANGES:

    * ``ProgressBarStack`` is deprecated; instead use
      ``ui_factory.nested_progress_bar`` to create new progress bars.
      (Martin Pool)

    * ForeignVcsMapping() now requires a ForeignVcs object as first
      argument. (Jelmer Vernooij)

    * ForeignVcsMapping.show_foreign_revid() has been moved to
      ForeignVcs. (Jelmer Vernooij)

    * ``read_bundle_from_url`` is deprecated in favor of
      ``read_mergeable_from_url``.  (Vincent Ladeuil)

    * Revision specifiers are now registered in
      ``bzrlib.revisionspec.revspec_registry``, and the old list of 
      revisionspec classes (``bzrlib.revisionspec.SPEC_TYPES``) has been
      deprecated. (Jelmer Vernooij, #321183)

    * The progress and UI classes have changed; the main APIs remain the
      same but code that provides a new UI or progress bar class may
      need to be updated.  (Martin Pool)

  INTERNALS:

    * Default User Interface (UI) is CLIUIFactory when bzr runs in a dumb
      terminal. It is sometimes desirable do override this default by forcing
      bzr to use TextUIFactory. This can be achieved by setting the
      BZR_USE_TEXT_UI environment variable (emacs shells, as opposed to
      compile buffers, are such an example).
      (Vincent Ladeuil)

    * New API ``Branch.iter_merge_sorted_revisions()`` that iterates over
      ``(revision_id, depth, revno, end_of_merge)`` tuples.
      (Ian Clatworthy)

    * New ``Branch.dotted_revno_to_revision_id()`` and
      ``Branch.revision_id_to_dotted_revno()`` APIs that pick the most
      efficient way of doing the mapping.
      (Ian Clatworthy)

    * Refactor cmd_serve so that it's a little easier to build commands that
      extend it, and perhaps even a bit easier to read.  (Jonathan Lange)

    * ``TreeDelta.show()`` now accepts a ``filter`` parameter allowing log
      formatters to retrict the output.
      (Vincent Ladeuil)


bzr 1.11 "Eyes up!" 2009-01-19
------------------------------

This first monthly release of Bazaar for 2009 improves Bazaar's operation
in Windows, Mac OS X, and other situations where file names are matched
without regard to capitalization: Bazaar tries to match the case of an
existing file.  This release of Bazaar also improves the efficiency of
Tortoise Windows Shell integration and lets it work on 64-bit platforms.

The UI through which Bazaar supports historic formats has been improved,
so 'bzr help formats' now gives a simpler and shorter list, with clear
advice.

This release also fixes a number of bugs, particularly a glitch that can
occur when there are concurrent writes to a pack repository.

  BUG FIXES:

    * Fix failing test when CompiledChunksToLines is not available.
      (Vincent Ladeuil)

    * Stacked branches don't repeatedly open their transport connection.
      (John Arbash Meinel)



bzr 1.11rc1 "Eyes up!" 2009-01-09
---------------------------------

  CHANGES:

    * Formats using Knit-based repository formats are now explicitly
      marked as deprecated. (Ian Clatworthy)

  NEW FEATURES:

    * Add support for `bzr tags -r 1..2`, that is we now support showing
      tags applicable for a specified revision range. (Marius Kruger)

    * ``authentication.conf`` now accepts pluggable read-only credential
      stores. Such a plugin (``netrc_credential_store``) is now included,
      handles the ``$HOME/.netrc`` file and can server as an example to
      implement other plugins.
      (Vincent Ladeuil)

    * ``shelve --list`` can now be used to list shelved changes.
      (Aaron Bentley)

  IMPROVEMENTS:

    * Add trailing slash to directories in all output of ``bzr ls``, except
      ``bzr ls --null``. (Gordon P. Hemsley, #306424)

    * ``bzr revision-info`` now supports a -d option to specify an
      alternative branch. (Michael Hudson)

    * Add connection to a C++ implementation of the Windows Shell Extension
      which is able to fully replace the current Python implemented one.
      Advantages include 64bit support and reduction in overhead for
      processes which drag in shell extensions.
      (Mark Hammond)

    * Support the Claws mail client directly, rather than via
      xdg-email. This prevents the display of an unnecessary modal
      dialog in Claws, informing the user that a file has been
      attached to the message, and works around bug #291847 in
      xdg-utils which corrupts the destination address.

    * When working on a case-insensitive case-preserving file-system, as
      commonly found with Windows, bzr will often ignore the case of the
      arguments specified by the user in preference to the case of an existing
      item on the file-system or in the inventory to help prevent
      counter-intuitive behaviour on Windows. (Mark Hammond)

  BUG FIXES:
  
    * Allow BzrDir implementation to implement backing up of 
      control directory. (#139691)

    * ``bzr push`` creating a new stacked branch will now only open a
      single connection to the target machine. (John Arbash Meinel)

    * Don't call iteritems on transport_list_registry, because it may
      change during iteration.  (Martin Pool, #277048)

    * Don't make a broken branch when pushing an unstackable-format branch
      that's in a stackable shared repository to a location with default
      stack-on location.  (Andrew Bennetts, #291046)

    * Don't require embedding user in HTTP(S) URLs do use authentication.conf.
      (Ben Jansen, Vincent Ladeuil, #300347)

    * Fix a problem with CIFS client/server lag on windows colliding with
      an invariant-per-process algorithm for generating AtomicFile names
      (Adrian Wilkins, #304023)

    * Fix bogus setUp signature in UnavailableFTPServer.
      (Gary van der Merwe, #313498)

    * Fix compilation error in ``_dirstate_helpers_c`` on SunOS/Solaris.
      (Jari Aalto)

    * Fix SystemError in ``_patiencediff_c`` module by calling
      PyErr_NoMemory() before returning NULL in PatienceSequenceMatcher_new.
      (Andrew Bennetts, #303206)

    * Give proper error message for diff with non-existent dotted revno.
      (Marius Kruger, #301969)

    * Handle EACCES (permission denied) errors when launching a message
      editor, and emit warnings when a configured editor cannot be
      started. (Andrew Bennetts)

    * ``$HOME/.netrc`` file is now recognized as a read-only credential store
      if configured in ``authentication.conf`` with 'password_encoding=netrc'
      in the appropriate sections.
      (Vincent Ladeuil, #103029)

    * Opening a stacked branch now properly shares the connection, rather
      than opening a new connection for the stacked-on branch.
      (John Arbash meinel)

    * Preserve transport decorators while following redirections.
      (Vincent Ladeuil, #245964, #270863)

    * Provides a finer and more robust filter for accepted redirections.
      (Vincent Ladeuil, #303959, #265070)

    * ``shelve`` paths are now interpreted relative to the current working
      tree.  (Aaron Bentley)

    * ``Transport.readv()`` defaults to not reading more than 100MB in a
      single array. Further ``RemoteTransport.readv`` sets this to 5MB to
      work better with how it splits its requests.
      (John Arbash Meinel, #303538)

    * Pack repositories are now able to reload the pack listing and retry
      the current operation if another action causes the data to be
      repacked.  (John Arbash Meinel, #153786)

    * ``pull -v`` now respects the log_format configuration variable.
      (Aaron Bentley)

    * ``push -v`` now works on non-initial pushes.  (Aaron Bentley)

    * Use the short status format when the short format is used for log.
      (Vincent Ladeuil, #87179)

    * Allow files to be renamed or moved via remove + add-by-id. (Charles
      Duffy, #314251)

  DOCUMENTATION:

    * Improved the formats help topic to explain why multiple formats
      exist and to provide guidelines in selecting one. Introduced
      two new supporting help topics: current-formats and other-formats.
      (Ian Clatworthy)

  API CHANGES:

    * ``LRUCache(after_cleanup_size)`` was renamed to
      ``after_cleanup_count`` and the old name deprecated. The new name is
      used for clarity, and to avoid confusion with
      ``LRUSizeCache(after_cleanup_size)``. (John Arbash Meinel)

    * New ``ForeignRepository`` base class, to help with foreign branch 
      support (e.g. svn).  (Jelmer Vernooij)

    * ``node_distances`` and ``select_farthest`` can no longer be imported
      from ``bzrlib.graph``.  They can still be imported from
      ``bzrlib.deprecated_graph``, which has been the preferred way to
      import them since before 1.0.  (Andrew Bennetts)
      
    * The logic in commit now delegates inventory basis calculations to
      the ``CommitBuilder`` object; this requires that the commit builder
      in use has been updated to support the new ``recording_deletes`` and
      ``record_delete`` methods. (Robert Collins)

  TESTING:

    * An HTTPS server is now available (it requires python-2.6). Future bzr
      versions will allow the use of the python-2.6 ssl module that can be
      installed for 2.5 and 2.4.

    * ``bzr selftest`` now fails if new trailing white space is added to
      the bazaar sources. It only checks changes not committed yet. This
      means that PQM will now reject changes that introduce new trailing
      whitespace. (Marius Kruger)

    * Introduced new experimental formats called ``1.12-preview`` and
      ``1.12-preview-rich-root`` to enable testing of related pending
      features, namely content filtering and filtered views.
      (Ian Clatworthy)

  INTERNALS:

    * Added an ``InventoryEntry`` cache when deserializing inventories.
      Can cut the time to iterate over multiple RevisionsTrees in half.
      (John Arbash Meinel)

    * Added ``bzrlib.fifo_cache.FIFOCache`` which is designed to have
      minimal overhead versus using a plain dict for cache hits, at the
      cost of not preserving the 'active' set as well as an ``LRUCache``.
      (John Arbash Meinel)

    * ``bzrlib.patience_diff.unified_diff`` now properly uses a tab
      character to separate the filename from the date stamp, and doesn't
      add trailing whitespace when a date stamp is not supplied.
      (Adeodato Simó, John Arbash Meinel)

    * ``DirStateWorkingTree`` and ``DirStateWorkingTreeFormat`` added
      as base classes of ``WorkingTree4`` and ``WorkingTreeFormat4``
      respectively. (Ian Clatworthy)

    * ``KnitVersionedFiles._check_should_delta()`` now uses the
      ``get_build_details`` api to avoid multiple hits to the index, and
      to properly follow the ``compression_parent`` rather than assuming
      it is the left-hand parent. (John Arbash Meinel)

    * ``KnitVersionedFiles.get_record_stream()`` will now chose a
      more optimal ordering when the keys are requested 'unordered'.
      Previously the order was fully random, now the records should be
      returned from each pack in turn, in forward I/O order.
      (John Arbash Meinel)
    
    * ``mutter()`` will now flush the ``~/.bzr.log`` if it has been more
      than 2s since the last time it flushed. (John Arbash Meinel)

    * New method ``bzrlib.repository.Repository.add_inventory_by_delta``
      allows adding an inventory via an inventory delta, which can be
      more efficient for some repository types. (Robert Collins)

    * Repository ``CommitBuilder`` objects can now accumulate an inventory
      delta. To enable this functionality call ``builder.recording_deletes``
      and additionally call ``builder.record_delete`` when a delete
      against the basis occurs. (Robert Collins)

    * The default http handler has been changed from pycurl to urllib.
      The default is still pycurl for https connections. (The only
      advantage of pycurl is that it checks ssl certificates.)
      (John Arbash Meinel)

    * ``VersionedFiles.get_record_stream()`` can now return objects with a
      storage_kind of ``chunked``. This is a collection (list/tuple) of
      strings. You can use ``osutils.chunks_to_lines()`` to turn them into
      guaranteed 'lines' or you can use ``''.join(chunks)`` to turn it
      into a fulltext. This allows for some very good memory savings when
      asking for many texts that share ancestry, as the individual chunks
      can be shared between versions of the file. (John Arbash Meinel)

    * ``pull -v`` and ``push -v`` use new function
      ``bzrlib.log.show_branch_change`` (Aaron Bentley)



bzr 1.10 2008-12-05
-------------------

Bazaar 1.10 has several performance improvements for copying revisions
(especially for small updates to large projects).  There has also been a
significant amount of effort in polishing stacked branches.  The commands
``shelve`` and ``unshelve`` have become core commands, with an improved
implementation.

The only changes versus bzr-1.10rc1 are bugfixes for stacked branches.

  BUG FIXES:

    * Don't set a pack write cache size from RepoFetcher, because the
      cache is not coherent with reads and causes ShortReadvErrors.
      This reverses the change that fixed #294479.
      (Martin Pool, #303856)

    * Properly handle when a revision can be inserted as a delta versus
      when it needs to be expanded to a fulltext for stacked branches.
      There was a bug involving merge revisions. As a method to help
      prevent future difficulties, also make stacked fetches sort
      topologically. (John Arbash Meinel, #304841)


bzr 1.10rc1 2008-11-28
----------------------

This release of Bazaar focuses on performance improvements when pushing
and pulling revisions, both locally and to remote networks.  The popular
``shelve`` and ``unshelve`` commands, used to interactively revert and
restore work in progress, have been merged from bzrtools into the bzr
core.  There are also bug fixes for portability, and for stacked branches.

  NEW FEATURES:

    * New ``commit_message_template`` hook that is called by the commit
      code to generate a template commit message. (Jelmer Vernooij)

    * New `shelve` and `unshelve` commands allow undoing and redoing changes.
      (Aaron Bentley)

  IMPROVEMENTS:

    * ``(Remote)Branch.copy_content_into`` no longer generates the full revision
      history just to set the last revision info.
      (Andrew Bennetts, John Arbash Meinel)

    * Fetches between formats with different serializers (such as
      pack-0.92-subtree and 1.9-rich-root) are faster now.  This is due to
      operating on batches of 100 revisions at time rather than
      one-by-one.  (Andrew Bennetts, John Arbash Meinel)

    * Search index files corresponding to pack files we've already used
      before searching others, because they are more likely to have the
      keys we're looking for.  This reduces the number of iix and tix
      files accessed when pushing 1 new revision, for instance.
      (John Arbash Meinel)

    * Signatures to transfer are calculated more efficiently in
      ``item_keys_introduced_by``.  (Andrew Bennetts, John Arbash Meinel)

    * The generic fetch code can once again copy revisions and signatures
      without extracting them completely to fulltexts and then serializing
      them back down into byte strings. This is a significant performance
      improvement when fetching from a stacked branch.
      (John Arbash Meinel, #300289)

    * When making a large readv() request over ``bzr+ssh``, break up the
      request into more manageable chunks. Because the RPC is not yet able
      to stream, this helps keep us from buffering too much information at
      once. (John Arbash Meinel)

  BUG FIXES:

    * Better message when the user needs to set their Launchpad ID.
      (Martin Pool, #289148)

    * ``bzr commit --local`` doesn't access the master branch anymore.
      This fixes a regression introduced in 1.9.  (Marius Kruger, #299313)

    * Don't call the system ``chdir()`` with an empty path. Sun OS seems
      to give an error in that case.  Also, don't count on ``getcwd()``
      being able to allocate a new buffer, which is a gnu extension.
      (John Arbash Meinel, Martin Pool, Harry Hirsch, #297831)

    * Don't crash when requesting log --forward <file> for a revision range
      starting with a dotted revno.
      (Vincent Ladeuil, #300055)

    * Don't create text deltas spanning stacked repositories; this could
      cause "Revision X not present in Y" when later accessing them.
      (Martin Pool, #288751)

    * Pack repositories are now able to reload the pack listing and retry
      the current operation if another action causes the data to be
      repacked.  (John Arbash Meinel, #153786)

    * PermissionDenied errors from smart servers no longer cause
      "PermissionDenied: "None"" on the client.
      (Andrew Bennetts, #299254)

    * Pushing to a stacked pack repository now batches writes, the same
      way writes are batched to ordinary pack repository.  This makes
      pushing to a stacked branch over the network much faster.
      (Andrew Bennetts, #294479)

    * TooManyConcurrentRequests no longer occur when a fetch fails and
      tries to abort a write group.  This allows the root cause (e.g. a
      network interruption) to be reported.  (Andrew Bennetts, #297014)

    * RemoteRepository.get_parent_map now uses fallback repositories.
      (Aaron Bentley, #297991?, #293679?)

  API CHANGES:

    * ``CommitBuilder`` now validates the strings it will be committing,
      to ensure that they do not have characters that will not be properly
      round-tripped. For now, it just checks for characters that are
      invalid in the XML form. (John Arbash Meinel, #295161)

    * Constructor parameters for NewPack (internal to pack repositories)
      have changed incompatibly.

    * ``Repository.abort_write_group`` now accepts an optional
      ``suppress_errors`` flag.  Repository implementations that override
      ``abort_write_group`` will need to be updated to accept the new
      argument.  Subclasses that only override ``_abort_write_group``
      don't need to change.

    * Transport implementations must provide copy_tree_to_transport.  A default
      implementation is provided for Transport subclasses.

  TESTING:

    * ``bzr selftest`` now fails if no doctests are found in a module
      that's expected to have them.  (Martin Pool)

    * Doctests now only report the first failure.  (Martin Pool)


bzr 1.9 2008-11-07
------------------

This release of Bazaar adds a new repository format, ``1.9``, with smaller
and more efficient index files.  This format can be specified when
creating a new repository, or used to losslessly upgrade an existing
repository.  bzr 1.9 also speeds most operations over the smart server
protocol, makes annotate faster, and uses less memory when making
checkouts or pulling large amounts of data.

  BUG FIXES:

   * Fix "invalid property value 'branch-nick' for None" regression with
     branches bound to svn branches.  (Martin Pool, #293440)

   * Fix SSL/https on Python2.6.  (Vincent Ladeuil, #293054)

   * ``SFTPTransport.readv()`` had a bug when requests were out-of-order.
     This only triggers some-of-the-time on Knit format repositories.
     (John Arbash Meinel, #293746)


bzr 1.9rc1 2008-10-31
---------------------

  NEW FEATURES:

    * New Branch hook ``transform_fallback_location`` allows a function to
      be called when looking up the stacked source. (Michael Hudson)

    * New repository formats ``1.9`` and ``1.9-rich-root``. These have all
      the functionality of ``1.6``, but use the new btree indexes.
      These indexes are both smaller and faster for access to historical
      information.  (John Arbash Meinel)

  IMPROVEMENTS:

    * ``BTreeIndex`` code now is able to prefetch extra pages to help tune
      the tradeoff between bandwidth and latency. Should be tuned
      appropriately to not impact commands which need minimal information,
      but provide a significant boost to ones that need more context. Only
      has a direct impact on the ``--development2`` format which uses
      btree's for the indexes. (John Arbash Meinel)

    * ``bzr dump-btree`` is a hidden command introduced to allow dumping
      the contents of a compressed btree file.  (John Arbash Meinel)

    * ``bzr pack`` now tells the index builders to optimize for size. For
      btree index repositories, this can save 25% of the index size
      (mostly in the text indexes). (John Arbash Meinel)

    * ``bzr push`` to an existing branch or repository on a smart server
      is faster, due to Bazaar making more use of the ``get_parent_map``
      RPC when querying the remote branch's revision graph.
      (Andrew Bennetts)

    * default username for bzr+ssh and sftp can be configured in
      authentication.conf. (Aaron Bentley)

    * launchpad-login now provides a default username for bzr+ssh and sftp
      URLs, allowing username-free URLs to work for everyone. (Aaron Bentley)

    * ``lp:`` lookups no longer include usernames, making them shareable and
      shorter. (Aaron Bentley)

    * New ``PackRepository.autopack`` smart server RPC, which does
      autopacking entirely on the server.  This is much faster than
      autopacking via plain file methods, which downloads a large amount
      of pack data and then re-uploads the same pack data into a single
      file.  This fixes a major (although infrequent) cause of lengthy
      delays when using a smart server.  For example, pushing the 10th
      revision to a repository with 9 packs now takes 44 RPCs rather than
      179, and much less bandwidth too.  This requires Bazaar 1.9 on both
      the client and the server, otherwise the client will fallback to the
      slower method.  (Andrew Bennetts)

  BUG FIXES:

    * A failure to load a plugin due to an IncompatibleAPI exception is
      now correctly reported. (Robert Collins, #279451)

    * API versioning support now has a multiple-version checking api
      ``require_any_api``. (Robert Collins, #279447)

    * ``bzr branch --stacked`` from a smart server to a standalone branch
      works again.  This fixes a regression in 1.7 and 1.8.
      (Andrew Bennetts, #270397)

    * ``bzr co`` uses less memory. It used to unpack the entire WT into
      memory before writing it to disk. This was a little bit faster, but
      consumed lots of memory. (John Arbash Meinel, #269456)

    * ``bzr missing --quiet`` no longer prints messages about whether
      there are missing revisions.  The exit code indicates whether there
      were or not.  (Martin Pool, #284748)

    * Fixes to the ``annotate`` code. The fast-path which re-used the
      stored deltas was accidentally disabled all the time, instead of
      only when a branch was stacked. Second, the code would accidentally
      re-use a delta even if it wasn't against the left-parent, this
      could only happen if ``bzr reconcile`` decided that the parent
      ordering was incorrect in the file graph.  (John Arbash Meinel)

    * "Permission denied" errors that occur when pushing a new branch to a
      smart server no longer cause tracebacks.  (Andrew Bennetts, #278673)

    * Some compatibility fixes for building the extensions with MSVC and
      for python2.4. (John Arbash Meinel, #277484)

    * The index logic is now able to reload the list of pack files if and
      index ends up disappearing. We still don't reload if the pack data
      itself goes missing after checking the index. This bug appears as a
      transient failure (file not found) when another process is writing
      to the repository.  (John Arbash Meinel, #153786)

    * ``bzr switch`` and ``bzr bind`` will now update the branch nickname if
      it was previously set. All checkouts will now refer to the bound branch
      for a nickname if one was not explicitly set.
      (Marius Kruger, #230903)

  DOCUMENTATION:

    * Improved hook documentation. (Michael Ernst)

  API CHANGES:

    * commands.plugins_cmds is now a CommandRegistry, not a dict.

  INTERNALS:

     * New AuthenticationConfig.set_credentials method allows easy programmatic
       configuration of authetication credentials.


bzr 1.8 2008-10-16
------------------

Bazaar 1.8 includes several fixes that improve working tree performance,
display of revision logs, and merges.  The bzr testsuite now passes on OS
X and Python 2.6, and almost completely passes on Windows.  The
smartserver code has gained several bug fixes and performance
improvements, and can now run server-side hooks within an http server.

  BUG FIXES:

   * Fix "Must end write group" error when another error occurs during
     ``bzr push``.  (Andrew Bennetts, #230902)

  PORTABILITY:

   * Some Pyrex versions require the WIN32 macro defined to compile on
     that platform.  (Alexander Belchenko, Martin Pool, #277481)


bzr 1.8rc1 2008-10-07
---------------------

  CHANGES:

    * ``bzr log file`` has been changed. It now uses a different method
      for determining which revisions to show as merging the changes to
      the file. It now only shows revisions which merged the change
      towards your mainline. This simplifies the output, makes it faster,
      and reduces memory consumption.  (John Arbash Meinel)

    * ``bzr merge`` now defaults to having ``--reprocess`` set, whenever
      ``--show-base`` is not supplied.  (John Arbash Meinel)

    * ``bzr+http//`` will now optionally load plugins and write logs on the
      server. (Marius Kruger)

    * ``bzrlib._dirstate_helpers_c.pyx`` does not compile correctly with
      Pyrex 0.9.4.1 (it generates C code which causes segfaults). We
      explicitly blacklist that version of the compiler for that
      extension. Packaged versions will include .c files created with
      pyrex >= 0.9.6 so it doesn't effect releases, only users running
      from the source tree. (John Arbash Meinel, #276868)

  FEATURES:

    * bzr is now compatible with python-2.6. python-2.6 is not yet officially
      supported (nor released, tests were conducted with the dev version of
      python-2.6rc2), but all known problems have been fixed.  Feedback
      welcome.
      (Vincent Ladeuil, #269535)

  IMPROVEMENTS:

    * ``bzr annotate`` will now include uncommitted changes from the local
      working tree by default. Such uncommitted changes are given the
      revision number they would get if a commit was done, followed with a
      ? to indicate that its not actually known. (Robert Collins, #3439)

    * ``bzr branch`` now accepts a ``--standalone`` option, which creates a
      standalone branch regardless of the presence of shared repositories.
      (Daniel Watkins)

    * ``bzr push`` is faster in the case there are no new revisions to
      push.  It is also faster if there are no tags in the local branch.
      (Andrew Bennetts)

    * File changes during a commit will update the tree stat cache.
      (Robert Collins)

    * Location aliases can now accept a trailing path.  (Micheal Hudson)

    * New hooks ``Lock.hooks`` when LockDirs are acquired and released.
      (Robert Collins, MartinPool)

    * Switching in heavyweight checkouts uses the master branch's context, not
      the checkout's context.  (Adrian Wilkins)

    * ``status`` on large trees is now faster, due to optimisations in the
      walkdirs code. Of particular note, the walkdirs code now performs
      a temporary ``chdir()`` while reading a single directory; if your
      platform has non thread-local current working directories (and is
      not windows which has its own implementation), this may introduce a
      race condition during concurrent uses of bzrlib. The bzrlib CLI
      will not encounter this as it is single threaded for working tree
      operations. (Robert Collins)

    * The C extensions now build on python 2.4 (Robert Collins, #271939)

    * The ``-Dhpss`` debug flag now reports the number of smart server
      calls per medium to stderr.  This is in addition to the existing
      detailed logging to the .bzr.log trace file.  (Andrew Bennetts)

  BUG FIXES:

    * Avoid random failures arising from misinterpreted ``errno`` values
      in ``_readdir_pyx.read_dir``.
      (Martin Pool, #279381)

    * Branching from a shared repository on a smart server into a new
      repository now preserves the repository format.
      (Andrew Bennetts, #269214)

    * ``bzr log`` now accepts a ``--change`` option.
      (Vincent Ladeuil, #248427)

    * ``bzr missing`` now accepts an ``--include-merges`` option.
      (Vincent Ladeuil, #233817)

    * Don't try to filter (internally) '.bzr' from the files to be deleted if
      it's not there.
      (Vincent Ladeuil, #272648)

    * Fix '_in_buffer' AttributeError when using the -Dhpss debug flag.
      (Andrew Bennetts)

    * Fix TooManyConcurrentRequests errors caused by a connection failure
      when doing ``bzr pull`` or ``bzr merge`` from a ``bzr+ssh`` URL.
      (Andrew Bennetts, #246233)

    * Fixed ``bzr st -r branch:PATH_TO_BRANCH`` where the other branch
      is in a different repository than the current one.
      (Lukáš Lalinský, #144421)

    * Make the first line of the manpage preamble a comment again.
      (David Futcher, #242106)

    * Remove use of optional parameter in GSSAPI FTP support, since
      it breaks newer versions of Python-Kerberos. (Jelmer Vernooij)

    * The autopacking logic will now always create a single new pack from
      all of the content which it deems is worth moving. This avoids the
      'repack a single pack' bug and should result in better packing
      overall.  (John Arbash Meinel, #242510, #172644)

    * Trivial documentation fix.
      (John Arbash Meinel, #270471)

    * ``bzr switch`` and ``bzr bind`` will now update the branch nickname if
      it was previously set. All checkouts will now refer to the bound branch
      for a nickname if one was not explicitly set.
      (Marius Kruger, #230903)

  DOCUMENTATION:

    * Explain revision/range identifiers. (Daniel Clemente)

  API CHANGES:

    * ``CommitBuilder.record_entry_contents`` returns one more element in
      its result tuple - an optional file system hash for the hash cache
      to use. (Robert Collins)

    * ``dirstate.DirState.update_entry`` will now only calculate the sha1
      of a file if it is likely to be needed in determining the output
      of iter_changes. (Robert Collins)

    * The PackRepository, RepositoryPackCollection, NewPack classes have a
      slightly changed interface to support different index types; as a
      result other users of these classes need to supply the index types
      they want. (Robert Collins)

  TESTING:

    * ``bzrlib.tests.repository_implementations`` has been renamed to
      ``bzrlib.tests.per_repository`` so that we have a common structure
      (and it is shorter). (John Arbash Meinel, #239343)

    * ``LocalTransport.abspath()`` now returns a drive letter if the
      transport has one, fixing numerous tests on Windows.
      (Mark Hammond)

    * PreviewTree is now tested via intertree_implementations.
      (Aaron Bentley)

    * The full test suite is passing again on OSX.
      (Guillermo Gonzalez, Vincent Ladeuil)

    * The full test suite passes when run with ``-Eallow_debug``.
      (Andrew Bennetts)

  INTERNALS:

    * A new hook, ``Branch.open``, has been added, which is called when
      branch objects are opened. (Robert Collins)

    * ``bzrlib.osutils._walkdirs_utf8`` has been refactored into common
      tree walking, and modular directory listing code to aid future
      performance optimisations and refactoring. (Robert Collins)

    * ``bzrlib.trace.debug_memory`` can be used to get a quick memory dump
      in the middle of processing. It only reports memory if
      ``/proc/PID/status`` is available. (John Arbash Meinel)

    * New method ``RevisionSpec.as_tree`` for representing the revision
      specifier as a revision tree object. (Lukáš Lalinský)

    * New race-free method on MutableTree ``get_file_with_stat`` for use
      when generating stat cache results. (Robert Collins)

    * New win32utils.get_local_appdata_location() provides access to a local
      directory for storing data.  (Mark Hammond)

    * To be compatible with python-2.6 a few new rules should be
      observed. 'message' attribute can't be used anymore in exception
      classes, 'sha' and 'md5' modules have been deprecated (use
      osutils.[md5|sha]), object__init__ and object.__new__ don't accept
      parameters anymore.
      (Vincent Ladeuil)


bzr 1.7.1 2008-10-01
--------------------

  No changes from 1.7.1rc1.


bzr 1.7.1rc1 2008-09-24
-----------------------

This release just includes an update to how the merge algorithm handles
file paths when we encounter complex history.

  FEATURES:

    * If we encounter a criss-cross in history, use information from
      direct Least Common Ancestors to resolve inventory shape (locations
      of files, adds, deletes, etc). This is similar in concept to using
      ``--lca`` for merging file texts, only applied to paths.
      (John Arbash Meinel)


bzr 1.7 2008-09-23
------------------

This release includes many bug fixes and a few performance and feature
improvements.  ``bzr rm`` will now scan for missing files and remove them,
like how ``bzr add`` scans for unknown files and adds them. A bit more
polish has been applied to the stacking code. The b-tree indexing code has
been brought in, with an eye on using it in a future repository format.
There are only minor installer changes since bzr-1.7rc2.

  FEATURES

    * Some small updates to the win32 installer. Include localization
      files found in plugins, and include the builtin distutils as part of
      packaging qbzr. (Mark Hammond)


bzr 1.7rc2 2008-09-17
---------------------

A few bug fixes from 1.7rc1. The biggest change is a new
``RemoteBranch.get_stacked_on_url`` rpc. This allows clients that are
trying to access a Stacked branch over the smart protocol, to properly
connect to the stacked-on location.

  BUG FIXES:

    * Branching from a shared repository on a smart server into a new
      repository now preserves the repository format.
      (Andrew Bennetts, #269214)

   * Branching from a stacked branch via ``bzr+ssh`` can properly connect
     to the stacked-on branch.  (Martin Pool, #261315)

    * ``bzr init`` no longer re-opens the BzrDir multiple times.
      (Vincent Ladeuil)

    * Fix '_in_buffer' AttributeError when using the -Dhpss debug flag.
      (Andrew Bennetts)


bzr 1.7rc1 2008-09-09
---------------------

This release candidate for bzr 1.7 has several bug fixes and a few
performance and feature improvements.  ``bzr rm`` will now scan for
missing files and remove them, like how ``bzr add`` scans for unknown
files and adds them. A bit more polish has been applied to the stacking
code. The b-tree indexing code has been brought in, with an eye on using
it in a future repository format.


  CHANGES:

    * ``bzr export`` can now export a subdirectory of a project.
      (Robert Collins)

    * ``bzr remove-tree`` will now refuse to remove a tree with uncommitted
      changes, unless the ``--force`` option is specified.
      (Lukáš Lalinský, #74101)

    * ``bzr rm`` will now scan for files that are missing and remove just
      them automatically, much as ``bzr add`` scans for new files that
      are not ignored and adds them automatically. (Robert Collins)

  FEATURES

    * Support for GSSAPI authentication when using FTP as documented in
      RFC2228. (Jelmer Vernooij, #49623)

    * Add support for IPv6 in the smart server. (Jelmer Vernooij, #165014)

  IMPROVEMENTS:

    * A url like ``log+file:///tmp`` will log all access to that Transport
      to ``.bzr.log``, which may help in debugging or profiling.
      (Martin Pool)

    * ``bzr branch`` and ``bzr push`` use the default stacking policy if the
      branch format supports it. (Aaron Bentley)

    * ``bzr init`` and ``bzr init-repo`` will now print out the same as
      ``bzr info`` if it completed successfully.
      (Marius Kruger)

    * ``bzr uncommit`` logs the old tip revision id, and displays how to
      restore the branch to that tip using ``bzr pull``.  This allows you
      to recover if you realize you uncommitted the wrong thing.
      (John Arbash Meinel)

    * Fix problems in accessing stacked repositories over ``bzr://``.
      (Martin Pool, #261315)

    * ``SFTPTransport.readv()`` was accidentally using ``list += string``,
      which 'works', but adds each character separately to the list,
      rather than using ``list.append(string)``. Fixing this makes the
      SFTP transport a little bit faster (~20%) and use a bit less memory.
      (John Arbash Meinel)

    * When reading index files, if we happen to read the whole file in a
      single request treat it as a ``_buffer_all`` request. This happens
      most often on small indexes over remote transports, where we default
      to reading 64kB. It saves a round trip for each small index during
      fetch operations. Also, if we have read more than 50% of an index
      file, trigger a ``_buffer_all`` on the next request. This works
      around some inefficiencies because reads don't fall neatly on page
      boundaries, so we would ignore those bytes, but request them again
      later. This could trigger a total read size of more than the whole
      file. (John Arbash Meinel)

  BUG FIXES:

    * ``bzr rm`` is now aliased to ``bzr del`` for the convenience of svn
      users. (Robert Collins, #205416)

    * Catch the infamous "select/poll returned error" which occurs when
      pycurl try to send a body request to an HTTP/1.0 server which has
      already refused to handle the request. (Vincent Ladeuil, #225020)

    * Fix ``ObjectNotLocked`` errors when using various commands
      (including ``bzr cat`` and ``bzr annotate``) in combination with a
      smart server URL.  (Andrew Bennetts, #237067)

    * ``FTPTransport.stat()`` would return ``0000`` as the permission bits
      for the containing ``.bzr/`` directory (it does not implement
      permissions). This would cause us to set all subdirectories to
      ``0700`` and files to ``0600`` rather than leaving them unmodified.
      Now we ignore ``0000`` as the permissions and assume they are
      invalid. (John Arbash Meinel, #259855)

    * Merging from a previously joined branch will no longer cause
      a traceback. (Jelmer Vernooij, #203376)

    * Pack operations on windows network shares will work even with large
      files. (Robert Collins, #255656)

    * Running ``bzr st PATH_TO_TREE`` will no longer suppress merge
      status. Status is also about 7% faster on mozilla sized trees
      when the path to the root of the tree has been given. Users of
      the internal ``show_tree_status`` function should be aware that
      the show_pending flag is now authoritative for showing pending
      merges, as it was originally. (Robert Collins, #225204)

    * Set valid default _param_name for Option so that ListOption can embed
      '-' in names. (Vincent Ladeuil, #263249)

    * Show proper error rather than traceback when an unknown revision
      id is specified to ``bzr cat-revision``. (Jelmer Vernooij, #175569)

    * Trailing text in the dirstate file could cause the C dirstate parser
      to try to allocate an invalid amount of memory. We now properly
      check and test for parsing a dirstate with invalid trailing data.
      (John Arbash Meinel, #186014)

    * Unexpected error responses from a smart server no longer cause the
      client to traceback.  (Andrew Bennetts, #263527)

    * Use a Windows api function to get a Unicode host name, rather than
      assuming the host name is ascii.
      (Mark Hammond, John Arbash Meinel, #256550)

    * ``WorkingTree4`` trees will now correctly report missing-and-new
      paths in the output of ``iter_changes``. (Robert Collins)

  DOCUMENTATION:

    * Updated developer documentation.  (Martin Pool)

  API CHANGES:

    * Exporters now take 4 parameters. (Robert Collins)

    * ``Tree.iter_changes`` will now return False for the content change
      field when a file is missing in the basis tree and not present in
      the target tree. Previously it returned True unconditionally.
      (Robert Collins)

    * The deprecated ``Branch.abspath`` and unimplemented
      ``Branch.rename_one`` and ``Branch.move`` were removed. (Jelmer Vernooij)

    * BzrDir.clone_on_transport implementations must now accept a stacked_on
      parameter.  (Aaron Bentley)

    * BzrDir.cloning_metadir implementations must now take a require_stacking
      parameter.  (Aaron Bentley)

  TESTING:

    * ``addCleanup`` now takes ``*arguments`` and ``**keyword_arguments``
      which are then passed to the cleanup callable as it is run. In
      addition, addCleanup no longer requires that the callables passed to
      it be unique. (Jonathan Lange)

    * Fix some tests that fail on Windows because files are deleted while
      still in use.
      (Mark Hammond)

    * ``selftest``'s ``--starting-with`` option can now use predefined
      prefixes so that one can say ``bzr selftest -s bp.loom`` instead of
      ``bzr selftest -s bzrlib.plugins.loom``. (Vincent Ladeuil)

    * ``selftest``'s ``--starting-with`` option now accepts multiple values.
      (Vincent Ladeuil)

  INTERNALS:

    * A new plugin interface, ``bzrlib.log.log_adapters``, has been added.
      This allows dynamic log output filtering by plugins.
      (Robert Collins)

    * ``bzrlib.btree_index`` is now available, providing a b-tree index
      layer. The design is memory conservative (limited memory cache),
      faster to seek (approx 100 nodes per page, gives 100-way fan out),
      and stores compressed pages allowing more keys per page.
      (Robert Collins, John Arbash Meinel)

    * ``bzrlib.diff.DiffTree.show_diff`` now skips changes where the kind
      is unknown in both source and target.
      (Robert Collins, Aaron Bentley)

    * ``GraphIndexBuilder.add_node`` and ``BTreeBuilder`` have been
      streamlined a bit. This should make creating large indexes faster.
      (In benchmarking, it now takes less time to create a BTree index than
      it takes to read the GraphIndex one.) (John Arbash Meinel)

    * Mail clients for `bzr send` are now listed in a registry.  This
      allows plugins to add new clients by registering them with
      ``bzrlib.mail_client.mail_client_registry``.  All of the built-in
      clients now use this mechanism.  (Neil Martinsen-Burrell)


bzr 1.6.1 2008-09-05
--------------------

A couple regressions were found in the 1.6 release. There was a
performance issue when using ``bzr+ssh`` to branch large repositories,
and some problems with stacking and ``rich-root`` capable repositories.


bzr 1.6.1rc2 2008-09-03
-----------------------

  BUG FIXES:

    * Copying between ``rich-root`` and ``rich-root-pack`` (and vice
      versa) was accidentally using the inter-model fetcher, instead of
      recognizing that both were 'rich root' formats.
      (John Arbash Meinel, #264321)


bzr 1.6.1rc1 2008-08-29
-----------------------

This release fixes a few regressions found in the 1.6 client. Fetching
changes was using an O(N^2) buffering algorithm, so for large projects it
would cause memory thrashing. There is also a specific problem with the
``--1.6-rich-root`` format, which prevented stacking on top of
``--rich-root-pack`` repositories, and could allow users to accidentally
fetch experimental data (``-subtree``) without representing it properly.
The ``--1.6-rich-root`` format has been deprecated and users are
recommended to upgrade to ``--1.6.1-rich-root`` immediately.  Also we
re-introduced a workaround for users who have repositories with incorrect
nodes (not possible if you only used official releases).
I should also clarify that none of this is data loss level issues, but
still sufficient enough to warrant an updated release.

  BUG FIXES:

    * ``RemoteTransport.readv()`` was being inefficient about how it
      buffered the readv data and processed it. It would keep appending to
      the same string (causing many copies) and then pop bytes out of the
      start of the string (causing more copies).
      With this patch "bzr+ssh://local" can improve dramatically,
      especially for projects with large files.
      (John Arbash Meinel)

    * Revision texts were always meant to be stored as fulltexts. There
      was a bug in a bzr.dev version that would accidentally create deltas
      when copying from a Pack repo to a Knit repo. This has been fixed,
      but to support those repositories, we know always request full texts
      for Revision texts. (John Arbash Meinel, #261339)

    * The previous ``--1.6-rich-root`` format used an incorrect xml
      serializer, which would accidentally support fetching from a
      repository that supported subtrees, even though the local one would
      not. We deprecated that format, and introduced a new one that uses
      the correct serializer ``--1.6.1-rich-root``.
      (John Arbash Meinel, #262333)


bzr 1.6 2008-08-25
------------------

Finally, the long awaited bzr 1.6 has been released. This release includes
new features like Stacked Branches, improved weave merge, and an updated
server protocol (now on v3) which will allow for better cross version
compatibility. With this release we have deprecated Knit format
repositories, and recommend that users upgrade them, we will continue to
support reading and writing them for the forseeable future, but we will
not be tuning them for performance as pack repositories have proven to be
better at scaling. This will also be the first release to bundle
TortoiseBzr in the standalone Windows installer.


bzr 1.6rc5 2008-08-19
---------------------

  BUG FIXES:

    * Disable automatic detection of stacking based on a containing
      directory of the target. It interacted badly with push, and needs a
      bit more work to get the edges polished before it should happen
      automatically. (John Arbash Meinel, #259275)
      (This change was reverted when merged to bzr.dev)


bzr 1.6rc4 2008-08-18
---------------------

  BUG FIXES:

    * Fix a regression in knit => pack fetching.  We had a logic
      inversion, causing the fetch to insert fulltexts in random order,
      rather than preserving deltas.  (John Arbash Meinel, #256757)


bzr 1.6rc3 2008-08-14
---------------------

  CHANGES:

    * Disable reading ``.bzrrules`` as a per-branch rule preferences
      file. The feature was not quite ready for a full release.
      (Robert Collins)

  IMPROVEMENTS:

    * Update the windows installer to bundle TortoiseBzr and ``qbzr``
      into the standalone installer. This will be the first official
      windows release that installs Tortoise by default.
      (Mark Hammond)

  BUG FIXES:

    * Fix a regression in ``bzr+http`` support. There was a missing
      function (``_read_line``) that needed to be carried over from
      ``bzr+ssh`` support. (Andrew Bennetts)

    * ``GraphIndex`` objects will internally read an entire index if more
      than 1/20th of their keyspace is requested in a single operation.
      This largely mitigates a performance regression in ``bzr log FILE``
      and completely corrects the performance regression in ``bzr log``.
      The regression was caused by removing an accomodation which had been
      supporting the index format in use. A newer index format is in
      development which is substantially faster. (Robert Collins)


bzr 1.6rc2 2008-08-13
---------------------

This release candidate has a few minor bug fixes, and some regression
fixes for Windows.

  BUG FIXES:

    * ``bzr upgrade`` on remote branches accessed via bzr:// and
      bzr+ssh:// now works.  (Andrew Bennetts)

    * Change the ``get_format_description()`` strings for
      ``RepositoryFormatKnitPack5`` et al to be single line messages.
      (Aaron Bentley)

    * Fix for a regression on Win32 where we would try to call
      ``os.listdir()`` on a file and not catch the exception properly.
      (Windows raises a different exception.) This would manifest in
      places like ``bzr rm file`` or ``bzr switch``.
      (Mark Hammond, John Arbash Meinel)

    * ``Inventory.copy()`` was failing to set the revision property for
      the root entry. (Jelmer Vernooij)

    * sftp transport: added missing ``FileExists`` case to
      ``_translate_io_exception`` (Christophe Troestler, #123475)

    * The help for ``bzr ignored`` now suggests ``bzr ls --ignored`` for
      scripting use. (Robert Collins, #3834)

    * The default ``annotate`` logic will now always assign the
      last-modified value of a line to one of the revisions that modified
      it, rather than a merge revision. This would happen when both sides
      claimed to have modified the line resulting in the same text. The
      choice is arbitrary but stable, so merges in different directions
      will get the same results.  (John Arbash Meinel, #232188)


bzr 1.6rc1 2008-08-06
---------------------

This release candidate for bzr 1.6 solidifies the new branch stacking
feature.  Bazaar now recommends that users upgrade all knit repositories,
because later formats are much faster.  However, we plan to continue read/write and
upgrade support for knit repostories for the forseeable future.  Several
other bugs and performance issues were fixed.

  CHANGES:

    * Knit format repositories are deprecated and bzr will now emit
      warnings whenever it encounters one.  Use ``bzr upgrade`` to upgrade
      knit repositories to pack format.  (Andrew Bennetts)

  IMPROVEMENTS:

    * ``bzr check`` can now be told which elements at a location it should
      check.  (Daniel Watkins)

    * Commit now supports ``--exclude`` (or ``-x``) to exclude some files
      from the commit. (Robert Collins, #3117)

    * Fetching data between repositories that have the same model but no
      optimised fetcher will not reserialise all the revisions, increasing
      performance. (Robert Collins, John Arbash Meinel)

    * Give a more specific error when target branch is not reachable.
      (James Westby)

    * Implemented a custom ``walkdirs_utf8`` implementation for win32.
      This uses a pyrex extension to get direct access to the
      ``FindFirstFileW`` style apis, rather than using ``listdir`` +
      ``lstat``. Shows a very strong improvement in commands like
      ``status`` and ``diff`` which have to iterate the working tree.
      Anywhere from 2x-6x faster depending on the size of the tree (bigger
      trees, bigger benefit.) (John Arbash Meinel)

    * New registry for log properties handles  and the method in
      LongLogFormatter to display the custom properties returned by the
      registered handlers. (Guillermo Gonzalez, #162469)

  BUG FIXES:

    * Add more tests that stacking does not create deltas spanning
      physical repository boundaries.
      (Martin Pool, #252428)

    * Better message about incompatible repositories.
      (Martin Pool, #206258)

    * ``bzr branch --stacked`` ensures the destination branch format can
      support stacking, even if the origin does not.
      (Martin Pool)

    * ``bzr export`` no longer exports ``.bzrrules``.
      (Ian Clatworthy)

    * ``bzr serve --directory=/`` now correctly allows the whole
      filesystem to be accessed on Windows, not just the root of the drive
      that Python is running from.
      (Adrian Wilkins, #240910)

    * Deleting directories by hand before running ``bzr rm`` will not
      cause subsequent errors in ``bzr st`` and ``bzr commit``.
      (Robert Collins, #150438)

    * Fix a test case that was failing if encoding wasn't UTF-8.
      (John Arbash Meinel, #247585)

    * Fix "no buffer space available" error when branching with the new
      smart server protocol to or from Windows.
      (Andrew Bennetts, #246180)

    * Fixed problem in branching from smart server.
      (#249256, Michael Hudson, Martin Pool)

    * Handle a file turning in to a directory in TreeTransform.
      (James Westby, #248448)

  API CHANGES:

    * ``MutableTree.commit`` has an extra optional keywork parameter
      ``exclude`` that will be unconditionally supplied by the command
      line UI - plugins that add tree formats may need an update.
      (Robert Collins)

    * The API minimum version for plugin compatibility has been raised to
      1.6 - there are significant changes throughout the code base.
      (Robert Collins)

    * The generic fetch code now uses three attributes on Repository objects
      to control fetch. The streams requested are controlled via :
      ``_fetch_order`` and ``_fetch_uses_deltas``. Setting these
      appropriately allows different repository implementations to recieve
      data in their optimial form. If the ``_fetch_reconcile`` is set then
      a reconcile operation is triggered at the end of the fetch.
      (Robert Collins)

    * The ``put_on_disk`` and ``get_tar_item`` methods in
      ``InventoryEntry`` were deprecated. (Ian Clatworthy)

    * ``Repository.is_shared`` doesn't take a read lock. It didn't
      need one in the first place (nobody cached the value, and
      ``RemoteRepository`` wasn't taking one either). This saves a round
      trip when probing Pack repositories, as they read the ``pack-names``
      file when locked. And during probe, locking the repo isn't very
      useful. (John Arbash Meinel)

  INTERNALS:

    * ``bzrlib.branchbuilder.BranchBuilder`` is now much more capable of
      putting together a real history without having to create a full
      WorkingTree. It is recommended that tests that are not directly
      testing the WorkingTree use BranchBuilder instead.  See
      ``BranchBuilder.build_snapshot`` or
      ``TestCaseWithMemoryTree.make_branch_builder``.  (John Arbash Meinel)

    * ``bzrlib.builtins.internal_tree_files`` broken into two giving a new
      helper ``safe_relpath_files`` - used by the new ``exclude``
      parameter to commit. (Robert Collins)

    * Make it easier to introduce new WorkingTree formats.
      (Ian Clatworthy)

    * The code for exporting trees was refactored not to use the
      deprecated ``InventoryEntry`` methods. (Ian Clatworthy)

    * RuleSearchers return () instead of [] now when there are no matches.
      (Ian Clatworthy)


bzr 1.6beta3 2008-07-17
-----------------------

This release adds a new 'stacked branches' feature allowing branches to
share storage without being in the same repository or on the same machine.
(See the user guide for more details.)  It also adds a new hook, improved
weaves, aliases for related locations, faster bzr+ssh push, and several
bug fixes.

  FEATURES:

    * New ``pre_change_branch_tip`` hook that is called before the
      branch tip is moved, while the branch is write-locked.  See the User
      Reference for signature details.  (Andrew Bennetts)

    * Rule-based preferences can now be defined for selected files in
      selected branches, allowing commands and plugins to provide
      custom behaviour for files matching defined patterns.
      See ``Rule-based preferences`` (part of ``Configuring Bazaar``)
      in the User Guide and ``bzr help rules`` for more information.
      (Ian Clatworthy)

    * Sites may suggest a branch to stack new branches on.  (Aaron Bentley)

    * Stacked branches are now supported. See ``bzr help branch`` and
      ``bzr help push``.  Branches must be in the ``development1`` format
      to stack, though the stacked-on branch can be of any format.
      (Robert Collins)

  IMPROVEMENTS:

    * ``bzr export --format=tgz --root=NAME -`` to export a gzipped tarball
      to stdout; also ``tar`` and ``tbz2``.
      (Martin Pool)

    * ``bzr (re)merge --weave`` will now use a standard Weave algorithm,
      rather than the annotation-based merge it was using. It does so by
      building up a Weave of the important texts, without needing to build
      the full ancestry. (John Arbash Meinel, #238895)

    * ``bzr send`` documents and better supports ``emacsclient`` (proper
      escaping of mail headers and handling of the MUA Mew).
      (Christophe Troestler)

    * Remembered locations can be specified by aliases, e.g. :parent, :public,
      :submit.  (Aaron Bentley)

    * The smart protocol now has improved support for setting branches'
      revision info directly.  This makes operations like push
      faster.  The new request method name is
      ``Branch.set_last_revision_ex``.  (Andrew Bennetts)

  BUG FIXES:

    * Bazaar is now able to be a client to the web server of IIS 6 and 7.
      The broken implementations of RFC822 in Python and RFC2046 in IIS
      combined with boundary-line checking in Bazaar previously made this
      impossible. (NB, IIS 5 does not suffer from this problem).
      (Adrian Wilkins, #247585)

    * ``bzr log --long`` with a ghost in your mainline now handles that
      ghost properly. (John Arbash Meinel, #243536)

    * ``check`` handles the split-up .bzr layout correctly, so no longer
      requires a branch to be present.
      (Daniel Watkins, #64783)

    * Clearer message about how to set the PYTHONPATH if bzrlib can't be
      loaded.
      (Martin Pool, #205230)

    * Errors about missing libraries are now shown without a traceback,
      and with a suggestion to install the library.  The full traceback is
      still in ``.bzr.log`` and can be shown with ``-Derror``.
      (Martin Pool, #240161)

    * Fetch from a stacked branch copies all required data.
      (Aaron Bentley, #248506)

    * Handle urls such as ftp://user@host.com@www.host.com where the user
      name contains an @.
      (Neil Martinsen-Burrell, #228058)

    * ``needs_read_lock`` and ``needs_write_lock`` now suppress an error during
      ``unlock`` if there was an error in the original function. This helps
      most when there is a failure with a smart server action, since often the
      connection closes and we cannot unlock.
      (Andrew Bennetts, John Arbash Meinel, #125784)

    * Obsolete hidden command ``bzr fetch`` removed.
      (Martin Pool, #172870)

    * Raise the correct exception when doing ``-rbefore:0`` or ``-c0``.
      (John Arbash Meinel, #239933)

    * You can now compare file revisions in Windows diff programs from
      Cygwin Bazaar.
      (Matt McClure, #209281)

    * revision_history now tolerates mainline ghosts for Branch format 6.
      (Aaron Bentley, #235055)

    * Set locale from environment for third party libs.
      (Martin von Gagern, #128496)

  DOCUMENTATION:

    * Added *Using stacked branches* to the User Guide.
      (Ian Clatworthy)

    * Updated developer documentation.
      (Martin Pool)

  TESTING:

   * ``-Dmemory`` will cause /proc/PID/status to be catted before bzr
     exits, allowing low-key analysis of peak memory use. (Robert Collins)

   * ``TestCaseWithTransport.make_branch_and_tree`` tries harder to return
     a tree with a ``branch`` attribute of the right format.  This was
     preventing some ``RemoteBranch`` tests from actually running with
     ``RemoteBranch`` instances.  (Andrew Bennetts)

  API CHANGES:

    * Removed ``Repository.text_store``, ``control_store``, etc.  Instead,
      there are new attributes ``texts, inventories, revisions,
      signatures``, each of which is a ``VersionedFiles``.  See the
      Repository docstring for more details.
      (Robert Collins)

    * ``Branch.pull`` now accepts an ``_override_hook_target`` optional
      parameter.  If you have a subclass of ``Branch`` that overrides
      ``pull`` then you should add this parameter.  (Andrew Bennetts)

    * ``bzrlib.check.check()`` has been deprecated in favour of the more
      aptly-named ``bzrlib.check.check_branch()``.
      (Daniel Watkins)

    * ``Tree.print_file`` and ``Repository.print_file`` are deprecated.
      These methods are bad APIs because they write directly to sys.stdout.
      bzrlib does not use them internally, and there are no direct tests
      for them. (Alexander Belchenko)

  INTERNALS:

    * ``cat`` command no longer uses ``Tree.print_file()`` internally.
      (Alexander Belchenko)

    * New class method ``BzrDir.open_containing_tree_branch_or_repository``
      which eases the discovery of the tree, the branch and the repository
      containing a given location.
      (Daniel Watkins)

    * New ``versionedfile.KeyMapper`` interface to abstract out the access to
      underlying .knit/.kndx etc files in repositories with partitioned
      storage. (Robert Collins)

    * Obsolete developer-use command ``weave-join`` has been removed.
      (Robert Collins)

    * ``RemoteToOtherFetcher`` and ``get_data_stream_for_search`` removed,
      to support new ``VersionedFiles`` layering.
      (Robert Collins)


bzr 1.6beta2 2008-06-10
-----------------------

This release contains further progress towards our 1.6 goals of shallow
repositories, and contains a fix for some user-affecting bugs in the
repository layer.  Building working trees during checkout and branch is
now faster.

  BUG FIXES:

    * Avoid KnitCorrupt error extracting inventories from some repositories.
      (The data is not corrupt; an internal check is detecting a problem
      reading from the repository.)
      (Martin Pool, Andrew Bennetts, Robert Collins, #234748)

    * ``bzr status`` was breaking if you merged the same revision twice.
      (John Arbash Meinel, #235407)

    * Fix infinite loop consuming 100% CPU when a connection is lost while
      reading a response body via the smart protocol v1 or v2.
      (Andrew Bennetts)

    * Inserting a bundle which changes the contents of a file with no trailing
      end of line, causing a knit snapshot in a 'knits' repository will no longer
      cause KnitCorrupt. (Robert Collins)

    * ``RemoteBranch.pull`` needs to return the ``self._real_branch``'s
      pull result. It was instead just returning None, which breaks ``bzr
      pull``. (John Arbash Meinel, #238149)

    * Sanitize branch nick before using it as an attachment filename in
      ``bzr send``. (Lukáš Lalinský, #210218)

    * Squash ``inv_entry.symlink_target`` to a plain string when
      generating DirState details. This prevents from getting a
      ``UnicodeError`` when you have symlinks and non-ascii filenames.
      (John Arbash Meinel, #135320)

  IMPROVEMENTS:

    * Added the 'alias' command to set/unset and display aliases. (Tim Penhey)

    * ``added``, ``modified``, and ``unknowns`` behaviour made consistent (all three
      now quote paths where required). Added ``--null`` option to ``added`` and
      ``modified`` (for null-separated unknowns, use ``ls --unknown --null``)
      (Adrian Wilkins)

    * Faster branching (1.09x) and lightweight checkouts (1.06x) on large trees.
      (Ian Clatworthy, Aaron Bentley)

  DOCUMENTATION:

    * Added *Bazaar Zen* section to the User Guide. (Ian Clatworthy)

  TESTING:

    * Fix the test HTTPServer to be isolated from chdir calls made while it is
      running, allowing it to be used in blackbox tests. (Robert Collins)

  API CHANGES:

    * ``WorkingTree.set_parent_(ids/trees)`` will now filter out revisions
      which are in the ancestry of other revisions. So if you merge the same
      tree twice, or merge an ancestor of an existing merge, it will only
      record the newest. (If you merge a descendent, it will replace its
      ancestor). (John Arbash Meinel, #235407)

    * ``RepositoryPolicy.__init__`` now requires stack_on and stack_on_pwd,
      through the derived classes do not.  (Aaron Bentley)

  INTERNALS:

    * ``bzrlib.bzrdir.BzrDir.sprout`` now accepts ``stacked`` to control
      creating stacked branches. (Robert Collins)

    * Knit record serialisation is now stricter on what it will accept, to
      guard against potential internal bugs, or broken input. (Robert Collins)


bzr 1.6beta1 2008-06-02
-----------------------


Commands that work on the revision history such as push, pull, missing,
uncommit and log are now substantially faster.  This release adds a
translation of some of the user documentation into Spanish.  (Contributions of
other translations would be very welcome.)  Bazaar 1.6beta1 adds a new network
protocol which is used by default and which allows for more efficient transfers
and future extensions.


  NOTES WHEN UPGRADING:

    * There is a new version of the network protocol used for bzr://, bzr+ssh://
      and bzr+http:// connections.  This will allow more efficient requests and
      responses, and more graceful fallback when a server is too old to
      recognise a request from a more recent client.  Bazaar 1.6 will
      interoperate with 0.16 and later versions, but servers should be upgraded
      when possible.  Bazaar 1.6 no longer interoperates with 0.15 and earlier via
      these protocols.  Use alternatives like SFTP or upgrade those servers.
      (Andrew Bennetts, #83935)

  CHANGES:

    * Deprecation warnings will not be suppressed when running ``bzr selftest``
      so that developers can see if their code is using deprecated functions.
      (John Arbash Meinel)

  FEATURES:

    * Adding ``-Derror`` will now display a traceback when a plugin fails to
      load. (James Westby)

  IMPROVEMENTS:

    * ``bzr branch/push/pull -r XXX`` now have a helper function for finding
      the revno of the new revision (``Graph.find_distance_to_null``). This
      should make something like ``bzr branch -r -100`` in a shared, no-trees
      repository much snappier. (John Arbash Meinel)

    * ``bzr log --short -r X..Y`` no longer needs to access the full revision
      history. This makes it noticeably faster when logging the last few
      revisions. (John Arbash Meinel)

    * ``bzr ls`` now accepts ``-V`` as an alias for ``--versioned``.
      (Jerad Cramp, #165086)

    * ``bzr missing`` uses the new ``Graph.find_unique_ancestors`` and
      ``Graph.find_differences`` to determine missing revisions without having
      to search the whole ancestry. (John Arbash Meinel, #174625)

    * ``bzr uncommit`` now uses partial history access, rather than always
      extracting the full revision history for a branch. This makes it
      resolve the appropriate revisions much faster (in testing it drops
      uncommit from 1.5s => 0.4s). It also means ``bzr log --short`` is one
      step closer to not using full revision history.
      (John Arbash Meinel, #172649)

  BUGFIXES:

    * ``bzr merge --lca`` should handle when two revisions have no common
      ancestor other than NULL_REVISION. (John Arbash Meinel, #235715)

    * ``bzr status`` was breaking if you merged the same revision twice.
      (John Arbash Meinel, #235407)

    * ``bzr push`` with both ``--overwrite`` and ``-r NNN`` options no longer
      fails.  (Andrew Bennetts, #234229)

    * Correctly track the base URL of a smart medium when using bzr+http://
      URLs, which was causing spurious "No repository present" errors with
      branches in shared repositories accessed over bzr+http.
      (Andrew Bennetts, #230550)

    * Define ``_remote_is_at_least_1_2`` on ``SmartClientMedium`` so that all
      implementations have the attribute.  Fixes 'PyCurlTransport' object has no
      attribute '_remote_is_at_least_1_2' attribute errors.
      (Andrew Bennetts, #220806)

    * Failure to delete an obsolete pack file should just give a warning
      message, not a fatal error.  It may for example fail if the file is still
      in use by another process.
      (Martin Pool)

    * Fix MemoryError during large fetches over HTTP by limiting the amount of
      data we try to read per ``recv`` call.  The problem was observed with
      Windows and a proxy, but might affect other environments as well.
      (Eric Holmberg, #215426)

    * Handle old merge directives correctly in Merger.from_mergeable.  Stricter
      get_parent_map requirements exposed a latent bug here.  (Aaron Bentley)

    * Issue a warning and ignore passwords declared in authentication.conf when
      used for an ssh scheme (sftp or bzr+ssh).
      (Vincent Ladeuil, #203186)

    * Make both http implementations raise appropriate exceptions on 403
      Forbidden when POSTing smart requests.
      (Vincent Ladeuil, #230223)

    * Properly *title* header names in http requests instead of capitalizing
      them.
      (Vincent Ladeuil, #229076)

    * The "Unable to obtain lock" error message now also suggests using
      ``bzr break-lock`` to fix it.  (Martin Albisetti, #139202)

    * Treat an encoding of '' as ascii; this can happen when bzr is run
      under vim on Mac OS X.
      (Neil Martinsen-Burrell)

    * ``VersionedFile.make_mpdiffs()`` was raising an exception that wasn't in
      scope. (Daniel Fischer #235687)

  DOCUMENTATION:

    * Added directory structure and started translation of docs in spanish.
      (Martin Albisetti, Lucio Albenga)

    * Incorporate feedback from Jelmer Vernooij and Neil Martinsen-Burrell
      on the plugin and integration chapters of the User Guide.
      (Ian Clatworthy)

    * More Bazaar developer documentation about packaging and release process,
      and about use of Python reprs.
      (Martin Pool, Martin Albisetti)

    * Updated Tortise strategy document. (Mark Hammond)

  TESTING:

    * ``bzrlib.tests.adapt_tests`` was broken and unused - it has been fixed.
      (Robert Collins)

    * Fix the test HTTPServer to be isolated from chdir calls made while it is
      running, allowing it to be used in blackbox tests. (Robert Collins)

    * New helper function for splitting test suites
      ``split_suite_by_condition``. (Robert Collins)

  INTERNALS:

    * ``Branch.missing_revisions`` has been deprecated. Similar functionality
      can be obtained using ``bzrlib.missing.find_unmerged``. The api was
      fairly broken, and the function was unused, so we are getting rid of it.
      (John Arbash Meinel)

  API CHANGES:

    * ``Branch.abspath`` is deprecated; use the Tree or Transport
      instead.  (Martin Pool)

    * ``Branch.update_revisions`` now takes an optional ``Graph``
      object. This can be used by ``update_revisions`` when it is
      checking ancestry, and allows callers to prefer request to go to a
      local branch.  (John Arbash Meinel)

    * Branch, Repository, Tree and BzrDir should expose a Transport as an
      attribute if they have one, rather than having it indirectly accessible
      as ``.control_files._transport``.  This doesn't add a requirement
      to support a Transport in cases where it was not needed before;
      it just simplifies the way it is reached.  (Martin Pool)

    * ``bzr missing --mine-only`` will return status code 0 if you have no
      new revisions, but the remote does. Similarly for ``--theirs-only``.
      The new code only checks one side, so it doesn't know if the other
      side has changes. This seems more accurate with the request anyway.
      It also changes the output to print '[This|Other] branch is up to
      date.' rather than displaying nothing.  (John Arbash Meinel)

    * ``LockableFiles.put_utf8``, ``put_bytes`` and ``controlfilename``
      are now deprecated in favor of using Transport operations.
      (Martin Pool)

    * Many methods on ``VersionedFile``, ``Repository`` and in
      ``bzrlib.revision``  deprecated before bzrlib 1.5 have been removed.
      (Robert Collins)

    * ``RevisionSpec.wants_revision_history`` can be set to False for a given
      ``RevisionSpec``. This will disable the existing behavior of passing in
      the full revision history to ``self._match_on``. Useful for specs that
      don't actually need access to the full history. (John Arbash Meinel)

    * The constructors of ``SmartClientMedium`` and its subclasses now require a
      ``base`` parameter.  ``SmartClientMedium`` implementations now also need
      to provide a ``remote_path_from_transport`` method.  (Andrew Bennetts)

    * The default permissions for creating new files and directories
      should now be obtained from ``BzrDir._get_file_mode()`` and
      ``_get_dir_mode()``, rather than from LockableFiles.  The ``_set_file_mode``
      and ``_set_dir_mode`` variables on LockableFiles which were advertised
      as a way for plugins to control this are no longer consulted.
      (Martin Pool)

    * ``VersionedFile.join`` is deprecated. This method required local
      instances of both versioned file objects and was thus hostile to being
      used for streaming from a smart server. The new get_record_stream and
      insert_record_stream are meant to efficiently replace this method.
      (Robert Collins)

    * ``WorkingTree.set_parent_(ids/trees)`` will now filter out revisions
      which are in the ancestry of other revisions. So if you merge the same
      tree twice, or merge an ancestor of an existing merge, it will only
      record the newest. (If you merge a descendent, it will replace its
      ancestor). (John Arbash Meinel, #235407)

    * ``WorkingTreeFormat2.stub_initialize_remote`` is now private.
      (Martin Pool)


bzr 1.5 2008-05-16
------------------

This release of Bazaar includes several updates to the documentation, and fixes
to prepare for making rich root support the default format. Many bugs have been
squashed, including fixes to log, bzr+ssh inter-operation with older servers.

  CHANGES:

    * Suppress deprecation warnings when bzrlib is a 'final' release. This way
      users of packaged software won't be bothered with DeprecationWarnings,
      but developers and testers will still see them. (John Arbash Meinel)

  DOCUMENTATION:

    * Incorporate feedback from Jelmer Vernooij and Neil Martinsen-Burrell
      on the plugin and integration chapters of the User Guide.
      (Ian Clatworthy)


bzr 1.5rc1 2008-05-09
---------------------

  NOTES WHEN UPGRADING:

  CHANGES:

    * Broader support of GNU Emacs mail clients. Set
      ``mail_client=emacsclient`` in your bazaar.conf and ``send`` will pop the
      bundle in a mail buffer according to the value of ``mail-user-agent``
      variable. (Xavier Maillard)

  FEATURES:

  IMPROVEMENTS:

    * Diff now handles revision specs like "branch:" and "submit:" more
      efficiently.  (Aaron Bentley, #202928)

    * More friendly error given when attempt to start the smart server
      on an address already in use. (Andrea Corbellini, #200575)

    * Pull completes much faster when there is nothing to pull.
      (Aaron Bentley)

  BUGFIXES:

    * Authentication.conf can define sections without password.
      (Vincent Ladeuil, #199440)

    * Avoid muttering every time a child update does not cause a progress bar
      update. (John Arbash Meinel, #213771)

    * ``Branch.reconcile()`` is now implemented. This allows ``bzr reconcile``
      to fix when a Branch has a non-canonical mainline history. ``bzr check``
      also detects this condition. (John Arbash Meinel, #177855)

    * ``bzr log -r ..X bzr://`` was failing, because it was getting a request
      for ``revision_id=None`` which was not a string.
      (John Arbash Meinel, #211661)

    * ``bzr commit`` now works with Microsoft's FTP service.
      (Andreas Deininger)

    * Catch definitions outside sections in authentication.conf.
      (Vincent Ladeuil, #217650)

    * Conversion from non-rich-root to rich-root(-pack) updates inventory
      sha1s, even when bundles are used.  (Aaron Bentley, #181391)

    * Conversion from non-rich-root to rich-root(-pack) works correctly even
      though search keys are not topologically sorted.  (Aaron Bentley)

    * Conversion from non-rich-root to rich-root(-pack) works even when a
      parent revision has a different root id.  (Aaron Bentley, #177874)

    * Disable strace testing until strace is fixed (see bug #103133) and emit a
      warning when selftest ends to remind us of leaking tests.
      (Vincent Ladeuil, #226769)

    * Fetching all revisions from a repository does not cause pack collisions.
      (Robert Collins, Aaron Bentley, #212908)

    * Fix error about "attempt to add line-delta in non-delta knit".
      (Andrew Bennetts, #217701)

    * Pushing a branch in "dirstate" format (Branch5) over bzr+ssh would break
      if the remote server was < version 1.2. This was due to a bug in the
      RemoteRepository.get_parent_map() fallback code.
      (John Arbash Meinel, #214894)

    * Remove leftover code in ``bzr_branch`` that inappropriately creates
      a ``branch-name`` file in the branch control directory.
      (Martin Pool)

    * Set SO_REUSEADDR on server sockets of ``bzr serve`` to avoid problems
      rebinding the socket when starting the server a second time.
      (John Arbash Meinel, Martin Pool, #164288)

    * Severe performance degradation in fetching from knit repositories to
      knits and packs due to parsing the entire revisions.kndx on every graph
      walk iteration fixed by using the Repository.get_graph API.  There was
      another regression in knit => knit fetching which re-read the index for
      every revision each side had in common.
      (Robert Collins, John Arbash Meinel)

    * When logging the changes to a particular file, there was a bug if there
      were ghosts in the revision ancestry. (John Arbash Meinel, #209948)

    * xs4all's ftp server returns a temporary error when trying to list an
      empty directory, rather than returning an empty list. Adding a
      workaround so that we don't get spurious failures.
      (John Arbash Meinel, #215522)

  DOCUMENTATION:

    * Expanded the User Guide to include new chapters on popular plugins and
      integrating Bazaar into your environment. The *Best practices* chapter
      was renamed to *Miscellaneous topics* as suggested by community
      feedback as well. (Ian Clatworthy)

    * Document outlining strategies for TortoiseBzr. (Mark Hammond)

    * Improved the documentation on hooks. (Ian Clatworthy)

    * Update authentication docs regarding ssh agents.
      (Vincent Ladeuil, #183705)

  TESTING:

    * Add ``thread_name_suffix`` parameter to SmartTCPServer_for_testing, to
      make it easy to identify which test spawned a thread with an unhandled
      exception. (Andrew Bennetts)

    * New ``--debugflag``/``-E`` option to ``bzr selftest`` for setting
      options for debugging tests, these are complementary to the the -D
      options.  The ``-Dselftest_debug`` global option has been replaced by the
      ``-E=allow_debug`` option for selftest. (Andrew Bennetts)

    * Parameterised test ids are preserved correctly to aid diagnosis of test
      failures. (Robert Collins, Andrew Bennetts)

    * selftest now accepts --starting-with <id> to load only the tests whose id
      starts with the one specified. This greatly speeds up running the test
      suite on a limited set of tests and can be used to run the tests for a
      single module, a single class or even a single test.  (Vincent Ladeuil)

    * The test suite modules have been modified to define load_tests() instead
      of test_suite(). That speeds up selective loading (via --load-list)
      significantly and provides many examples on how to migrate (grep for
      load_tests).  (Vincent Ladeuil)

  INTERNALS:

    * ``Hooks.install_hook`` is now deprecated in favour of
      ``Hooks.install_named_hook`` which adds a required ``name`` parameter, to
      avoid having to call ``Hooks.name_hook``. (Daniel Watkins)

    * Implement xml8 serializer.  (Aaron Bentley)

    * New form ``@deprecated_method(deprecated_in(1, 5, 0))`` for making
      deprecation wrappers.  (Martin Pool)

    * ``Repository.revision_parents`` is now deprecated in favour of
      ``Repository.get_parent_map([revid])[revid]``. (Jelmer Vernooij)

    * The Python ``assert`` statement is no longer used in Bazaar source, and
      a test checks this.  (Martin Pool)

  API CHANGES:

    * ``bzrlib.status.show_pending_merges`` requires the repository to be
      locked by the caller. Callers should have been doing it anyway, but it
      will now raise an exception if they do not. (John Arbash Meinel)

    * Repository.get_data_stream, Repository.get_data_stream_for_search(),
      Repository.get_deltas_for_revsions(), Repository.revision_trees(),
      Repository.item_keys_introduced_by() no longer take read locks.
      (Aaron Bentley)

    * ``LockableFiles.get_utf8`` and ``.get`` are deprecated, as a start
      towards removing LockableFiles and ``.control_files`` entirely.
      (Martin Pool)

    * Methods deprecated prior to 1.1 have been removed.
      (Martin Pool)


bzr 1.4 2008-04-28
------------------

This release of Bazaar includes handy improvements to the speed of log and
status, new options for several commands, improved documentation, and better
hooks, including initial code for server-side hooks.  A number of bugs have
been fixed, particularly in interoperability between different formats or
different releases of Bazaar over there network.  There's been substantial
internal work in both the repository and network code to enable new features
and faster performance.

  BUG FIXES:

    * Pushing a branch in "dirstate" format (Branch5) over bzr+ssh would break
      if the remote server was < version 1.2.  This was due to a bug in the
      RemoteRepository.get_parent_map() fallback code.
      (John Arbash Meinel, Andrew Bennetts, #214894)


bzr 1.4rc2 2008-04-21
---------------------

  BUG FIXES:

    * ``bzr log -r ..X bzr://`` was failing, because it was getting a request
      for ``revision_id=None`` which was not a string.
      (John Arbash Meinel, #211661)

    * Fixed a bug in handling ghost revisions when logging changes in a
      particular file.  (John Arbash Meinel, #209948)

    * Fix error about "attempt to add line-delta in non-delta knit".
      (Andrew Bennetts, #205156)

    * Fixed performance degradation in fetching from knit repositories to
      knits and packs due to parsing the entire revisions.kndx on every graph
      walk iteration fixed by using the Repository.get_graph API.  There was
      another regression in knit => knit fetching which re-read the index for
      every revision each side had in common.
      (Robert Collins, John Arbash Meinel)


bzr 1.4rc1 2008-04-11
---------------------

  CHANGES:

   * bzr main script cannot be imported (Benjamin Peterson)

   * On Linux bzr additionally looks for plugins in arch-independent site
     directory. (Toshio Kuratomi)

   * The ``set_rh`` branch hook is now deprecated. Please migrate
     any plugins using this hook to use an alternative, e.g.
     ``post_change_branch_tip``. (Ian Clatworthy)

   * When a plugin cannot be loaded as the file path is not a valid
     python module name bzr will now strip a ``bzr_`` prefix from the
     front of the suggested name, as many plugins (e.g. bzr-svn)
     want to be installed without this prefix. It is a common mistake
     to have a folder named "bzr-svn" for that plugin, especially
     as this is what bzr branch lp:bzr-svn will give you. (James Westby,
     Andrew Cowie)

   * UniqueIntegerBugTracker now appends bug-ids instead of joining
     them to the base URL. Plugins that register bug trackers may
     need a trailing / added to the base URL if one is not already there.
     (James Wesby, Andrew Cowie)

  FEATURES:

    * Added start_commit hook for mutable trees. (Jelmer Vernooij, #186422)

    * ``status`` now accepts ``--no-pending`` to show the status without
      listing pending merges, which speeds up the command a lot on large
      histories.  (James Westby, #202830)

    * New ``post_change_branch_tip`` hook that is called after the
      branch tip is moved but while the branch is still write-locked.
      See the User Reference for signature details.
      (Ian Clatworthy, James Henstridge)

    * Reconfigure can convert a branch to be standalone or to use a shared
      repository.  (Aaron Bentley)

  IMPROVEMENTS:

    * The smart protocol now has support for setting branches' revision info
      directly.  This should make operations like push slightly faster, and is a
      step towards server-side hooks.  The new request method name is
      ``Branch.set_last_revision_info``.  (Andrew Bennetts)

    * ``bzr commit --fixes`` now recognises "gnome" as a tag by default.
      (James Westby, Andrew Cowie)

    * ``bzr switch`` will attempt to find branches to switch to relative to the
      current branch. E.g. ``bzr switch branchname`` will look for
      ``current_branch/../branchname``. (Robert Collins, Jelmer Vernooij,
      Wouter van Heyst)

    * Diff is now more specific about execute-bit changes it describes
      (Chad Miller)

    * Fetching data over HTTP is a bit faster when urllib is used.  This is done
      by forcing it to recv 64k at a time when reading lines in HTTP headers,
      rather than just 1 byte at a time.  (Andrew Bennetts)

    * Log --short and --line are much faster when -r is not specified.
      (Aaron Bentley)

    * Merge is faster.  We no longer check a file's existence unnecessarily
      when merging the execute bit.  (Aaron Bentley)

    * ``bzr status`` on an explicit list of files no longer shows pending
      merges, making it much faster on large trees. (John Arbash Meinel)

    * The launchpad directory service now warns the user if they have not set
      their launchpad login and are trying to resolve a URL using it, just
      in case they want to do a write operation with it.  (James Westby)

    * The smart protocol client is slightly faster, because it now only queries
      the server for the protocol version once per connection.  Also, the HTTP
      transport will now automatically probe for and use a smart server if
      one is present.  You can use the new ``nosmart+`` transport decorator
      to get the old behaviour.  (Andrew Bennetts)

    * The ``version`` command takes a ``--short`` option to print just the
      version number, for easier use in scripts.  (Martin Pool)

    * Various operations with revision specs and commands that calculate
      revnos and revision ids are faster.  (John A. Meinel, Aaron Bentley)

  BUGFIXES:

    * Add ``root_client_path`` parameter to SmartWSGIApp and
      SmartServerRequest.  This makes it possible to publish filesystem
      locations that don't exactly match URL paths. SmartServerRequest
      subclasses should use the new ``translate_client_path`` and
      ``transport_from_client_path`` methods when dealing with paths received
      from a client to take this into account.  (Andrew Bennetts, #124089)

    * ``bzr mv a b`` can be now used also to rename previously renamed
      directories, not only files. (Lukáš Lalinský, #107967)

    * ``bzr uncommit --local`` can now remove revisions from the local
      branch to be symmetric with ``bzr commit --local``.
      (John Arbash Meinel, #93412)

    * Don't ask for a password if there is no real terminal.
      (Alexander Belchenko, #69851)

    * Fix a bug causing a ValueError crash in ``parse_line_delta_iter`` when
      fetching revisions from a knit to pack repository or vice versa using
      bzr:// (including over http or ssh).
      (#208418, Andrew Bennetts, Martin Pool, Robert Collins)

    * Fixed ``_get_line`` in ``bzrlib.smart.medium``, which was buggy.  Also
      fixed ``_get_bytes`` in the same module to use the push back buffer.
      These bugs had no known impact in normal use, but were problematic for
      developers working on the code, and were likely to cause real bugs sooner
      or later.  (Andrew Bennetts)

    * Implement handling of basename parameter for DefaultMail.  (James Westby)

    * Incompatibility with Paramiko versions newer than 1.7.2 was fixed.
      (Andrew Bennetts, #213425)

    * Launchpad locations (lp: URLs) can be pulled.  (Aaron Bentley, #181945)

    * Merges that add files to deleted root directories complete.  They
      do create conflicts.  (Aaron Bentley, #210092)

    * vsftp's return ``550 RNFR command failed.`` supported.
      (Marcus Trautwig, #129786)

  DOCUMENTATION:

    * Improved documentation on send/merge relationship. (Peter Schuller)

    * Minor fixes to the User Guide. (Matthew Fuller)

    * Reduced the evangelism in the User Guide. (Ian Clatworthy)

    * Added Integrating with Bazaar document for developers (Martin Albisetti)

  API BREAKS:

    * Attempting to pull data from a ghost aware repository (e.g. knits) into a
      non-ghost aware repository such as weaves will now fail if there are
      ghosts.  (Robert Collins)

    * ``KnitVersionedFile`` no longer accepts an ``access_mode`` parameter, and
      now requires the ``index`` and ``access_method`` parameters to be
      supplied. A compatible shim has been kept in the new function
      ``knit.make_file_knit``. (Robert Collins)

    * Log formatters must now provide log_revision instead of show and
      show_merge_revno methods. The latter had been deprecated since the 0.17
      release. (James Westby)

    * ``LoopbackSFTP`` is now called ``SocketAsChannelAdapter``.
      (Andrew Bennetts)

    * ``osutils.backup_file`` is removed. (Alexander Belchenko)

    * ``Repository.get_revision_graph`` is deprecated, with no replacement
      method. The method was size(history) and not desirable. (Robert Collins)

    * ``revision.revision_graph`` is deprecated, with no replacement function.
      The function was size(history) and not desirable. (Robert Collins)

    * ``Transport.get_shared_medium`` is deprecated.  Use
      ``Transport.get_smart_medium`` instead.  (Andrew Bennetts)

    * ``VersionedFile`` factories now accept a get_scope parameter rather
      than using a call to ``transaction_finished``, allowing the removal of
      the fixed list of versioned files per repository. (Robert Collins)

    * ``VersionedFile.annotate_iter`` is deprecated. While in principle this
      allowed lower memory use, all users of annotations wanted full file
      annotations, and there is no storage format suitable for incremental
      line-by-line annotation. (Robert Collins)

    * ``VersionedFile.clone_text`` is deprecated. This performance optimisation
      is no longer used - reading the content of a file that is undergoing a
      file level merge to identical state on two branches is rare enough, and
      not expensive enough to special case. (Robert Collins)

    * ``VersionedFile.clear_cache`` and ``enable_cache`` are deprecated.
      These methods added significant complexity to the ``VersionedFile``
      implementation, but were only used for optimising fetches from knits -
      which can be done from outside the knit layer, or via a caching
      decorator. As knits are not the default format, the complexity is no
      longer worth paying. (Robert Collins)

    * ``VersionedFile.create_empty`` is removed. This method presupposed a
      sensible mapping to a transport for individual files, but pack backed
      versioned files have no such mapping. (Robert Collins)

    * ``VersionedFile.get_graph`` is deprecated, with no replacement method.
      The method was size(history) and not desirable. (Robert Collins)

    * ``VersionedFile.get_graph_with_ghosts`` is deprecated, with no
      replacement method.  The method was size(history) and not desirable.
      (Robert Collins)

    * ``VersionedFile.get_parents`` is deprecated, please use
      ``VersionedFile.get_parent_map``. (Robert Collins)

    * ``VersionedFile.get_sha1`` is deprecated, please use
      ``VersionedFile.get_sha1s``. (Robert Collins)

    * ``VersionedFile.has_ghost`` is now deprecated, as it is both expensive
      and unused outside of a single test. (Robert Collins)

    * ``VersionedFile.iter_parents`` is now deprecated in favour of
      ``get_parent_map`` which can be used to instantiate a Graph on a
      VersionedFile. (Robert Collins)

    * ``VersionedFileStore`` no longer uses the transaction parameter given
      to most methods; amongst other things this means that the
      get_weave_or_empty method no longer guarantees errors on a missing weave
      in a readonly transaction, and no longer caches versioned file instances
      which reduces memory pressure (but requires more careful management by
      callers to preserve performance). (Robert Collins)

  TESTING:

    * New -Dselftest_debug flag disables clearing of the debug flags during
      tests.  This is useful if you want to use e.g. -Dhpss to help debug a
      failing test.  Be aware that using this feature is likely to cause
      spurious test failures if used with the full suite. (Andrew Bennetts)

    * selftest --load-list now uses a new more agressive test loader that will
      avoid loading unneeded modules and building their tests. Plugins can use
      this new loader by defining a load_tests function instead of a test_suite
      function. (a forthcoming patch will provide many examples on how to
      implement this).
      (Vincent Ladeuil)

    * selftest --load-list now does some sanity checks regarding duplicate test
      IDs and tests present in the list but not found in the actual test suite.
      (Vincent Ladeuil)

    * Slightly more concise format for the selftest progress bar, so there's
      more space to show the test name.  (Martin Pool) ::

        [2500/10884, 1fail, 3miss in 1m29s] test_revisionnamespaces.TestRev

    * The test suite takes much less memory to run, and is a bit faster.  This
      is done by clearing most attributes of TestCases after running them, if
      they succeeded.  (Andrew Bennetts)

  INTERNALS:

    * Added ``_build_client_protocol`` to ``_SmartClient``.  (Andrew Bennetts)

    * Added basic infrastructure for automatic plugin suggestion.
      (Martin Albisetti)

    * If a ``LockableFiles`` object is not explicitly unlocked (for example
      because of a missing ``try/finally`` block, it will give a warning but
      not automatically unlock itself.  (Previously they did.)  This
      sometimes caused knock-on errors if for example the network connection
      had already failed, and should not be relied upon by code.
      (Martin Pool, #109520)

    * ``make dist`` target to build a release tarball, and also
      ``check-dist-tarball`` and ``dist-upload-escudero``.  (Martin Pool)

    * The ``read_response_tuple`` method of ``SmartClientRequestProtocol*``
      classes will now raise ``UnknownSmartMethod`` when appropriate, so that
      callers don't need to try distinguish unknown request errors from other
      errors.  (Andrew Bennetts)

    * ``set_make_working_trees`` is now implemented provided on all repository
      implementations (Aaron Bentley)

    * ``VersionedFile`` now has a new method ``get_parent_map`` which, like
      ``Graph.get_parent_map`` returns a dict of key:parents. (Robert Collins)


bzr 1.3.1 2008-04-09
--------------------

  No changes from 1.3.1rc1.


bzr 1.3rc1 2008-04-04
---------------------

  BUG FIXES:

    * Fix a bug causing a ValueError crash in ``parse_line_delta_iter`` when
      fetching revisions from a knit to pack repository or vice versa using
      bzr:// (including over http or ssh).
      (#208418, Andrew Bennetts, Martin Pool, Robert Collins)


bzr 1.3 2008-03-20
------------------

Bazaar has become part of the GNU project <http://www.gnu.org>

Many operations that act on history, including ``log`` and ``annotate`` are now
substantially faster.  Several bugs have been fixed and several new options and
features have been added.

  TESTING:

    * Avoid spurious failure of ``TestVersion.test_version`` matching
      directory names.
      (#202778, Martin Pool)


bzr 1.3rc1 2008-03-16
---------------------

  NOTES WHEN UPGRADING:

    * The backup directory created by ``upgrade`` is now called
      ``backup.bzr``, not ``.bzr.backup``. (Martin Albisetti)

  CHANGES:

    * A new repository format 'development' has been added. This format will
      represent the latest 'in-progress' format that the bzr developers are
      interested in getting early-adopter testing and feedback on.
      ``doc/developers/development-repo.txt`` has detailed information.
      (Robert Collins)

    * BZR_LOG environment variable controls location of .bzr.log trace file.
      User can suppress writing messages to .bzr.log by using '/dev/null'
      filename (on Linux) or 'NUL' (on Windows). If BZR_LOG variable
      is not defined but BZR_HOME is defined then default location
      for .bzr.log trace file is ``$BZR_HOME/.bzr.log``.
      (Alexander Belchenko, #106117)

    * ``launchpad`` builtin plugin now shipped as separate part in standalone
      bzr.exe, installed to ``C:\Program Files\Bazaar\plugins`` directory,
      and standalone installer allows user to skip installation of this plugin.
      (Alexander Belchenko)

    * Restore auto-detection of plink.exe on Windows. (Dmitry Vasiliev)

    * Version number is now shown as "1.2" or "1.2pr2", without zeroed or
      missing final fields.  (Martin Pool)

  FEATURES:

    * ``branch`` and ``checkout`` can hard-link working tree files, which is
      faster and saves space.  (Aaron Bentley)

    * ``bzr send`` will now also look at the ``child_submit_to`` setting in
      the submit branch to determine the email address to send to.
      (Jelmer Vernooij)

  IMPROVEMENTS:

    * BzrBranch._lefthand_history is faster on pack repos.  (Aaron Bentley)

    * Branch6.generate_revision_history is faster.  (Aaron Bentley)

    * Directory services can now be registered, allowing special URLs to be
      dereferenced into real URLs.  This is a generalization and cleanup of
      the lp: transport lookup.  (Aaron Bentley)

    * Merge directives that are automatically attached to emails have nicer
      filenames, based on branch-nick + revno. (Aaron Bentley)

    * ``push`` has a ``--revision`` option, to specify what revision to push up
      to.  (Daniel Watkins)

    * Significantly reducing execution time and network traffic for trivial
      case of running ``bzr missing`` command for two identical branches.
      (Alexander Belchenko)

    * Speed up operations that look at the revision graph (such as 'bzr log').
      ``KnitPackRepositor.get_revision_graph`` uses ``Graph.iter_ancestry`` to
      extract the revision history. This allows filtering ghosts while
      stepping instead of needing to peek ahead. (John Arbash Meinel)

    * The ``hooks`` command lists installed hooks, to assist in debugging.
      (Daniel Watkins)

    * Updates to how ``annotate`` work. Should see a measurable improvement in
      performance and memory consumption for file with a lot of merges.
      Also, correctly handle when a line is introduced by both parents (it
      should be attributed to the first merge which notices this, and not
      to all subsequent merges.) (John Arbash Meinel)

  BUGFIXES:

    * Autopacking no longer holds the full set of inventory lines in
      memory while copying. For large repositories, this can amount to
      hundreds of MB of ram consumption.
      (Ian Clatworthy, John Arbash Meinel)

    * Cherrypicking when using ``--format=merge3`` now explictly excludes
      BASE lines. (John Arbash Meinel, #151731)

    * Disable plink's interactive prompt for password.
      (#107593, Dmitry Vasiliev)

    * Encode command line arguments from unicode to user_encoding before
      invoking external mail client in `bzr send` command.
      (#139318, Alexander Belchenko)

    * Fixed problem connecting to ``bzr+https://`` servers.
      (#198793, John Ferlito)

    * Improved error reporting in the Launchpad plugin. (Daniel Watkins,
      #196618)

    * Include quick-start-summary.svg file to python-based installer(s)
      for Windows. (#192924, Alexander Belchenko)

    * lca merge now respects specified files. (Aaron Bentley)

    * Make version-info --custom imply --all. (#195560, James Westby)

    * ``merge --preview`` now works for merges that add or modify
      symlinks (James Henstridge)

    * Redirecting the output from ``bzr merge`` (when the remembered
      location is used) now works. (John Arbash Meinel)

    * setup.py script explicitly checks for Python version.
      (Jari Aalto, Alexander Belchenko, #200569)

    * UnknownFormatErrors no longer refer to branches regardless of kind of
      unknown format. (Daniel Watkins, #173980)

    * Upgrade bundled ConfigObj to version 4.5.2, which properly quotes #
      signs, among other small improvements. (Matt Nordhoff, #86838)

    * Use correct indices when emitting LCA conflicts.  This fixes IndexError
      errors.  (Aaron Bentley, #196780)

  DOCUMENTATION:

    * Explained how to use ``version-info --custom`` in the User Guide.
      (Neil Martinsen-Burrell)

  API BREAKS:

    * Support for loading plugins from zip files and
      ``bzrlib.plugin.load_from_zip()`` function are deprecated.
      (Alexander Belchenko)

  TESTING:

    * Added missing blackbox tests for ``modified`` (Adrian Wilkins)

    * The branch interface tests were invalid for branches using rich-root
      repositories because the empty string is not a valid file-id.
      (Robert Collins)

  INTERNALS:

    * ``Graph.iter_ancestry`` returns the ancestry of revision ids. Similar to
      ``Repository.get_revision_graph()`` except it includes ghosts and you can
      stop part-way through. (John Arbash Meinel)

    * New module ``tools/package_mf.py`` provide custom module finder for
      python packages (improves standard python library's modulefinder.py)
      used by ``setup.py`` script while building standalone bzr.exe.
      (Alexander Belchenko)

    * New remote method ``RemoteBzrDir.find_repositoryV2`` adding support for
      detecting external lookup support on remote repositories. This method is
      now attempted first when lookup up repositories, leading to an extra
      round trip on older bzr smart servers. (Robert Collins)

    * Repository formats have a new supported-feature attribute
      ``supports_external_lookups`` used to indicate repositories which support
      falling back to other repositories when they have partial data.
      (Robert Collins)

    * ``Repository.get_revision_graph_with_ghosts`` and
      ``bzrlib.revision.(common_ancestor,MultipleRevisionSources,common_graph)``
      have been deprecated.  (John Arbash Meinel)

    * ``Tree.iter_changes`` is now a public API, replacing the work-in-progress
      ``Tree._iter_changes``. The api is now considered stable and ready for
      external users.  (Aaron Bentley)

    * The bzrdir format registry now accepts an ``alias`` keyword to
      register_metadir, used to indicate that a format name is an alias for
      some other format and thus should not be reported when describing the
      format. (Robert Collins)


bzr 1.2 2008-02-15
------------------

  BUG FIXES:

    * Fix failing test in Launchpad plugin. (Martin Pool)


bzr 1.2rc1 2008-02-13
---------------------

  NOTES WHEN UPGRADING:

    * Fetching via the smart protocol may need to reconnect once during a fetch
      if the remote server is running Bazaar 1.1 or earlier, because the client
      attempts to use more efficient requests that confuse older servers.  You
      may be required to re-enter a password or passphrase when this happens.
      This won't happen if the server is upgraded to Bazaar 1.2.
      (Andrew Bennetts)

  CHANGES:

    * Fetching via bzr+ssh will no longer fill ghosts by default (this is
      consistent with pack-0.92 fetching over SFTP). (Robert Collins)

    * Formatting of ``bzr plugins`` output is changed to be more human-
      friendly. Full path of plugins locations will be shown only with
      ``--verbose`` command-line option. (Alexander Belchenko)

    * ``merge`` now prefers to use the submit branch, but will fall back to
      parent branch.  For many users, this has no effect.  But some users who
      pull and merge on the same branch will notice a change.  This change
      makes it easier to work on a branch on two different machines, pulling
      between the machines, while merging from the upstream.
      ``merge --remember`` can now be used to set the submit_branch.
      (Aaron Bentley)

  FEATURES:

    * ``merge --preview`` produces a diff of the changes merge would make,
      but does not actually perform the merge.  (Aaron Bentley)

    * New smart method ``Repository.get_parent_map`` for getting revision
      parent data. This returns additional parent information topologically
      adjacent to the requested data to reduce round trip latency impacts.
      (Robert Collins)

    * New smart method, ``Repository.stream_revisions_chunked``, for fetching
      revision data that streams revision data via a chunked encoding.  This
      avoids buffering large amounts of revision data on the server and on the
      client, and sends less data to the server to request the revisions.
      (Andrew Bennetts, Robert Collins, #178353)

    * The launchpad plugin now handles lp urls of the form
      ``lp://staging/``, ``lp://demo/``, ``lp://dev/`` to use the appropriate
      launchpad instance to do the resolution of the branch identities.
      This is primarily of use to Launchpad developers, but can also
      be used by other users who want to try out Launchpad as
      a branch location without messing up their public Launchpad
      account.  Branches that are pushed to the staging environment
      have an expected lifetime of one day. (Tim Penhey)

  IMPROVEMENTS:

    * Creating a new branch no longer tries to read the entire revision-history
      unnecessarily over smart server operations. (Robert Collins)

    * Fetching between different repository formats with compatible models now
      takes advantage of the smart method to stream revisions.  (Andrew Bennetts)

    * The ``--coverage`` option is now global, rather specific to ``bzr
      selftest``.  (Andrew Bennetts)

    * The ``register-branch`` command will now use the public url of the branch
      containing the current directory, if one has been set and no explicit
      branch is provided.  (Robert Collins)

    * Tweak the ``reannotate`` code path to optimize the 2-parent case.
      Speeds up ``bzr annotate`` with a pack repository by approx 3:2.
      (John Arbash Meinel)

  BUGFIXES:

    * Calculate remote path relative to the shared medium in _SmartClient.  This
      is related to the problem in bug #124089.  (Andrew Bennetts)

    * Cleanly handle connection errors in smart protocol version two, the same
      way as they are handled by version one.  (Andrew Bennetts)

    * Clearer error when ``version-info --custom`` is used without
      ``--template`` (Lukáš Lalinský)

    * Don't raise UnavailableFeature during test setup when medusa is not
      available or tearDown is never called leading to nasty side effects.
      (#137823, Vincent Ladeuil)

    * If a plugin's test suite cannot be loaded, for example because of a syntax
      error in the tests, then ``selftest`` fails, rather than just printing
      a warning.  (Martin Pool, #189771)

    * List possible values for BZR_SSH environment variable in env-variables
      help topic. (Alexander Belchenko, #181842)

    * New methods ``push_log_file`` and ``pop_log_file`` to intercept messages:
      popping the log redirection now precisely restores the previous state,
      which makes it easier to use bzr log output from other programs.
      TestCaseInTempDir no longer depends on a log redirection being established
      by the test framework, which lets bzr tests cleanly run from a normal
      unittest runner.
      (#124153, #124849, Martin Pool, Jonathan Lange)

    * ``pull --quiet`` is now more quiet, in particular a message is no longer
      printed when the remembered pull location is used. (James Westby,
      #185907)

    * ``reconfigure`` can safely be interrupted while fetching.
      (Aaron Bentley, #179316)

    * ``reconfigure`` preserves tags when converting to and from lightweight
      checkouts.  (Aaron Bentley, #182040)

    * Stop polluting /tmp when running selftest.
      (Vincent Ladeuil, #123623)

    * Switch from NFKC => NFC for normalization checks. NFC allows a few
      more characters which should be considered valid.
      (John Arbash Meinel, #185458)

    * The launchpad plugin now uses the ``edge`` xmlrpc server to avoid
      interacting badly with a bug on the launchpad side. (Robert Collins)

    * Unknown hostnames when connecting to a ``bzr://`` URL no longer cause
      tracebacks.  (Andrew Bennetts, #182849)

  API BREAKS:

    * Classes implementing Merge types like Merge3Merger must now accept (and
      honour) a do_merge flag in their constructor.  (Aaron Bentley)

    * ``Repository.add_inventory`` and ``add_revision`` now require the caller
      to previously take a write lock (and start a write group.)
      (Martin Pool)

  TESTING:

    * selftest now accepts --load-list <file> to load a test id list. This
      speeds up running the test suite on a limited set of tests.
      (Vincent Ladeuil)

  INTERNALS:

    * Add a new method ``get_result`` to graph search objects. The resulting
      ``SearchResult`` can be used to recreate the search later, which will
      be useful in reducing network traffic. (Robert Collins)

    * Use convenience function to check whether two repository handles
      are referring to the same repository in ``Repository.get_graph``.
      (Jelmer Vernooij, #187162)

    * Fetching now passes the find_ghosts flag through to the
      ``InterRepository.missing_revision_ids`` call consistently for all
      repository types. This will enable faster missing revision discovery with
      bzr+ssh. (Robert Collins)

    * Fix error handling in Repository.insert_data_stream. (Lukas Lalinsky)

    * ``InterRepository.missing_revision_ids`` is now deprecated in favour of
      ``InterRepository.search_missing_revision_ids`` which returns a
      ``bzrlib.graph.SearchResult`` suitable for making requests from the smart
      server. (Robert Collins)

    * New error ``NoPublicBranch`` for commands that need a public branch to
      operate. (Robert Collins)

    * New method ``iter_inventories`` on Repository for access to many
      inventories. This is primarily used by the ``revision_trees`` method, as
      direct access to inventories is discouraged. (Robert Collins)

    * New method ``next_with_ghosts`` on the Graph breadth-first-search objects
      which will split out ghosts and present parents into two separate sets,
      useful for code which needs to be aware of ghosts (e.g. fetching data
      cares about ghosts during revision selection). (Robert Collins)

    * Record a timestamp against each mutter to the trace file, relative to the
      first import of bzrlib.  (Andrew Bennetts)

    * ``Repository.get_data_stream`` is now deprecated in favour of
      ``Repository.get_data_stream_for_search`` which allows less network
      traffic when requesting data streams over a smart server. (Robert Collins)

    * ``RemoteBzrDir._get_tree_branch`` no longer triggers ``_ensure_real``,
      removing one round trip on many network operations. (Robert Collins)

    * RemoteTransport's ``recommended_page_size`` method now returns 64k, like
      SFTPTransport and HttpTransportBase.  (Andrew Bennetts)

    * Repository has a new method ``has_revisions`` which signals the presence
      of many revisions by returning a set of the revisions listed which are
      present. This can be done by index queries without reading data for parent
      revision names etc. (Robert Collins)


bzr 1.1 2008-01-15
------------------

(no changes from 1.1rc1)

bzr 1.1rc1 2008-01-05
---------------------

  CHANGES:

   * Dotted revision numbers have been revised. Instead of growing longer with
     nested branches the branch number just increases. (eg instead of 1.1.1.1.1
     we now report 1.2.1.) This helps scale long lived branches which have many
     feature branches merged between them. (John Arbash Meinel)

   * The syntax ``bzr diff branch1 branch2`` is no longer supported.
     Use ``bzr diff branch1 --new branch2`` instead. This change has
     been made to remove the ambiguity where ``branch2`` is in fact a
     specific file to diff within ``branch1``.

  FEATURES:

   * New option to use custom template-based formats in  ``bzr version-info``.
     (Lukáš Lalinský)

   * diff '--using' allows an external diff tool to be used for files.
     (Aaron Bentley)

   * New "lca" merge-type for fast everyday merging that also supports
     criss-cross merges.  (Aaron Bentley)

  IMPROVEMENTS:

   * ``annotate`` now doesn't require a working tree. (Lukáš Lalinský,
     #90049)

   * ``branch`` and ``checkout`` can now use files from a working tree to
     to speed up the process.  For checkout, this requires the new
     --files-from flag.  (Aaron Bentley)

   * ``bzr diff`` now sorts files in alphabetical order.  (Aaron Bentley)

   * ``bzr diff`` now works on branches without working trees. Tree-less
     branches can also be compared to each other and to working trees using
     the new diff options ``--old`` and ``--new``. Diffing between branches,
     with or without trees, now supports specific file filtering as well.
     (Ian Clatworthy, #6700)

   * ``bzr pack`` now orders revision texts in topological order, with newest
     at the start of the file, promoting linear reads for ``bzr log`` and the
     like. This partially fixes #154129. (Robert Collins)

   * Merge directives now fetch prerequisites from the target branch if
     needed.  (Aaron Bentley)

   * pycurl now handles digest authentication.
     (Vincent Ladeuil)

   * ``reconfigure`` can now convert from repositories.  (Aaron Bentley)

   * ``-l`` is now a short form for ``--limit`` in ``log``.  (Matt Nordhoff)

   * ``merge`` now warns when merge directives cause cherrypicks.
     (Aaron Bentley)

   * ``split`` now supported, to enable splitting large trees into smaller
     pieces.  (Aaron Bentley)

  BUGFIXES:

   * Avoid AttributeError when unlocking a pack repository when an error occurs.
     (Martin Pool, #180208)

   * Better handle short reads when processing multiple range requests.
     (Vincent Ladeuil, #179368)

   * build_tree acceleration uses the correct path when a file has been moved.
     (Aaron Bentley)

   * ``commit`` now succeeds when a checkout and its master branch share a
     repository.  (Aaron Bentley, #177592)

   * Fixed error reporting of unsupported timezone format in
     ``log --timezone``. (Lukáš Lalinský, #178722)

   * Fixed Unicode encoding error in ``ignored`` when the output is
     redirected to a pipe. (Lukáš Lalinský)

   * Fix traceback when sending large response bodies over the smart protocol
     on Windows. (Andrew Bennetts, #115781)

   * Fix ``urlutils.relative_url`` for the case of two ``file:///`` URLs
     pointed to different logical drives on Windows.
     (Alexander Belchenko, #90847)

   * HTTP test servers are now compatible with the http protocol version 1.1.
     (Vincent Ladeuil, #175524)

   * _KnitParentsProvider.get_parent_map now handles requests for ghosts
     correctly, instead of erroring or attributing incorrect parents to ghosts.
     (Aaron Bentley)

   * ``merge --weave --uncommitted`` now works.  (Aaron Bentley)

   * pycurl authentication handling was broken and incomplete. Fix handling of
     user:pass embedded in the urls.
     (Vincent Ladeuil, #177643)

   * Files inside non-directories are now handled like other conflict types.
     (Aaron Bentley, #177390)

   * ``reconfigure`` is able to convert trees into lightweight checkouts.
     (Aaron Bentley)

   * Reduce lockdir timeout to 0 when running ``bzr serve``.  (Andrew Bennetts,
     #148087)

   * Test that the old ``version_info_format`` functions still work, even
     though they are deprecated. (John Arbash Meinel, ShenMaq, #177872)

   * Transform failures no longer cause ImmortalLimbo errors (Aaron Bentley,
     #137681)

   * ``uncommit`` works even when the commit messages of revisions to be
     removed use characters not supported in the terminal encoding.
     (Aaron Bentley)

   * When dumb http servers return whole files instead of the requested ranges,
     read the remaining bytes by chunks to avoid overflowing network buffers.
     (Vincent Ladeuil, #175886)

  DOCUMENTATION:

   * Minor tweaks made to the bug tracker integration documentation.
     (Ian Clatworthy)

   * Reference material has now be moved out of the User Guide and added
     to the User Reference. The User Reference has gained 4 sections as
     a result: Authenication Settings, Configuration Settings, Conflicts
     and Hooks. All help topics are now dumped into text format in the
     doc/en/user-reference directory for those who like browsing that
     information in their editor. (Ian Clatworthy)

   * *Using Bazaar with Launchpad* tutorial added. (Ian Clatworthy)

  INTERNALS:

    * find_* methods available for BzrDirs, Branches and WorkingTrees.
      (Aaron Bentley)

    * Help topics can now be loaded from files.
      (Ian Clatworthy, Alexander Belchenko)

    * get_parent_map now always provides tuples as its output.  (Aaron Bentley)

    * Parent Providers should now implement ``get_parent_map`` returning a
      dictionary instead of ``get_parents`` returning a list.
      ``Graph.get_parents`` is now deprecated. (John Arbash Meinel,
      Robert Collins)

    * Patience Diff now supports arbitrary python objects, as long as they
      support ``hash()``. (John Arbash Meinel)

    * Reduce selftest overhead to establish test names by memoization.
      (Vincent Ladeuil)

  API BREAKS:

  TESTING:

   * Modules can now customise their tests by defining a ``load_tests``
     attribute. ``pydoc bzrlib.tests.TestUtil.TestLoader.loadTestsFromModule``
     for the documentation on this attribute. (Robert Collins)

   * New helper function ``bzrlib.tests.condition_id_re`` which helps
     filter tests based on a regular expression search on the tests id.
     (Robert Collins)

   * New helper function ``bzrlib.tests.condition_isinstance`` which helps
     filter tests based on class. (Robert Collins)

   * New helper function ``bzrlib.tests.exclude_suite_by_condition`` which
     generalises the ``exclude_suite_by_re`` function. (Robert Collins)

   * New helper function ``bzrlib.tests.filter_suite_by_condition`` which
     generalises the ``filter_suite_by_re`` function. (Robert Collins)

   * New helper method ``bzrlib.tests.exclude_tests_by_re`` which gives a new
     TestSuite that does not contain tests from the input that matched a
     regular expression. (Robert Collins)

   * New helper method ``bzrlib.tests.randomize_suite`` which returns a
     randomized copy of the input suite. (Robert Collins)

   * New helper method ``bzrlib.tests.split_suite_by_re`` which splits a test
     suite into two according to a regular expression. (Robert Collins)

   * Parametrize all http tests for the transport implementations, the http
     protocol versions (1.0 and 1.1) and the authentication schemes.
     (Vincent Ladeuil)

   * The ``exclude_pattern`` and ``random_order`` parameters to the function
     ``bzrlib.tests.filter_suite_by_re`` have been deprecated. (Robert Collins)

   * The method ``bzrlib.tests.sort_suite_by_re`` has been deprecated. It is
     replaced by the new helper methods added in this release. (Robert Collins)


bzr 1.0 2007-12-14
------------------

  DOCUMENTATION:

   * More improvements and fixes to the User Guide.  (Ian Clatworthy)

   * Add information on cherrypicking/rebasing to the User Guide.
     (Ian Clatworthy)

   * Improve bug tracker integration documentation. (Ian Clatworthy)

   * Minor edits to ``Bazaar in five minutes`` from David Roberts and
     to the rebasing section of the User Guide from Aaron Bentley.
     (Ian Clatworthy)


bzr 1.0rc3 2007-12-11
---------------------

  CHANGES:

   * If a traceback occurs, users are now asked to report the bug
     through Launchpad (https://bugs.launchpad.net/bzr/), rather than
     by mail to the mailing list.
     (Martin Pool)

  BUGFIXES:

   * Fix Makefile rules for doc generation. (Ian Clatworthy, #175207)

   * Give more feedback during long http downloads by making readv deliver data
     as it arrives for urllib, and issue more requests for pycurl. High latency
     networks are better handled by urllib, the pycurl implementation give more
     feedback but also incur more latency.
     (Vincent Ladeuil, #173010)

   * Implement _make_parents_provider on RemoteRepository, allowing generating
     bundles against branches on a smart server.  (Andrew Bennetts, #147836)

  DOCUMENTATION:

   * Improved user guide.  (Ian Clatworthy)

   * The single-page quick reference guide is now available as a PDF.
     (Ian Clatworthy)

  INTERNALS:

    * readv urllib http implementation is now a real iterator above the
      underlying socket and deliver data as soon as it arrives. 'get' still
      wraps its output in a StringIO.
      (Vincent Ladeuil)


bzr 1.0rc2 2007-12-07
---------------------

  IMPROVEMENTS:

   * Added a --coverage option to selftest. (Andrew Bennetts)

   * Annotate merge (merge-type=weave) now supports cherrypicking.
     (Aaron Bentley)

   * ``bzr commit`` now doesn't print the revision number twice. (Matt
     Nordhoff, #172612)

   * New configuration option ``bugtracker_<tracker_abbrevation>_url`` to
     define locations of bug trackers that are not directly supported by
     bzr or a plugin. The URL will be treated as a template and ``{id}``
     placeholders will be replaced by specific bug IDs.  (Lukáš Lalinský)

   * Support logging single merge revisions with short and line log formatters.
     (Kent Gibson)

   * User Guide enhanced with suggested readability improvements from
     Matt Revell and corrections from John Arbash Meinel. (Ian Clatworthy)

   * Quick Start Guide renamed to Quick Start Card, moved down in
     the catalog, provided in pdf and png format and updated to refer
     to ``send`` instead of ``bundle``. (Ian Clatworthy, #165080)

   * ``switch`` can now be used on heavyweight checkouts as well as
     lightweight ones. After switching a heavyweight checkout, the
     local branch is a mirror/cache of the new bound branch and
     uncommitted changes in the working tree are merged. As a safety
     check, if there are local commits in a checkout which have not
     been committed to the previously bound branch, then ``switch``
     fails unless the ``--force`` option is given. This option is
     now also required if the branch a lightweight checkout is pointing
     to has been moved. (Ian Clatworthy)

  INTERNALS:

    * New -Dhttp debug option reports http connections, requests and responses.
      (Vincent Ladeuil)

    * New -Dmerge debug option, which emits merge plans for merge-type=weave.

  BUGFIXES:

   * Better error message when running ``bzr cat`` on a non-existant branch.
     (Lukáš Lalinský, #133782)

   * Catch OSError 17 (file exists) in final phase of tree transform and show
     filename to user.
     (Alexander Belchenko, #111758)

   * Catch ShortReadvErrors while using pycurl. Also make readv more robust by
     allowing multiple GET requests to be issued if too many ranges are
     required.
     (Vincent Ladeuil, #172701)

   * Check for missing basis texts when fetching from packs to packs.
     (John Arbash Meinel, #165290)

   * Fall back to showing e-mail in ``log --short/--line`` if the
     committer/author has only e-mail. (Lukáš Lalinský, #157026)

  API BREAKS:

   * Deprecate not passing a ``location`` argument to commit reporters'
     ``started`` methods. (Matt Nordhoff)


bzr 1.0rc1 2007-11-30
---------------------

  NOTES WHEN UPGRADING:

   * The default repository format is now ``pack-0.92``.  This
     default is used when creating new repositories with ``init`` and
     ``init-repo``, and when branching over bzr+ssh or bzr+hpss.
     (See https://bugs.launchpad.net/bugs/164626)

     This format can be read and written by Bazaar 0.92 and later, and
     data can be transferred to and from older formats.

     To upgrade, please reconcile your repository (``bzr reconcile``), and then
     upgrade (``bzr upgrade``).

     ``pack-0.92`` offers substantially better scaling and performance than the
     previous knits format. Some operations are slower where the code already
     had bad scaling characteristics under knits, the pack format makes such
     operations more visible as part of being more scalable overall. We will
     correct such operations over the coming releases and encourage the filing
     of bugs on any operation which you observe to be slower in a packs
     repository. One particular case that we do not intend to fix is pulling
     data from a pack repository into a knit repository over a high latency
     link;  downgrading such data requires reinsertion of the file texts, and
     this is a classic space/time tradeoff. The current implementation is
     conservative on memory usage because we need to support converting data
     from any tree without problems.
     (Robert Collins, Martin Pool, #164476)

  CHANGES:

   * Disable detection of plink.exe as possible ssh vendor. Plink vendor
     still available if user selects it explicitly with BZR_SSH environment
     variable. (Alexander Belchenko, workaround for bug #107593)

   * The pack format is now accessible as "pack-0.92", or "pack-0.92-subtree"
     to enable the subtree functions (for example, for bzr-svn).
     See http://doc.bazaar-vcs.org/latest/developer/packrepo.html
     (Martin Pool)

  FEATURES:

   * New ``authentication.conf`` file holding the password or other credentials
     for remote servers. This can be used for ssh, sftp, smtp and other
     supported transports.
     (Vincent Ladeuil)

   * New rich-root and rich-root-pack formats, recording the same data about
     tree roots that's recorded for all other directories.
     (Aaron Bentley, #164639)

   * ``pack-0.92`` repositories can now be reconciled.
     (Robert Collins, #154173)

   * ``switch`` command added for changing the branch a lightweight checkout
     is associated with and updating the tree to reflect the latest content
     accordingly. This command was previously part of the BzrTools plug-in.
     (Ian Clatworthy, Aaron Bentley, David Allouche)

   * ``reconfigure`` command can now convert branches, trees, or checkouts to
     lightweight checkouts.  (Aaron Bentley)

  PERFORMANCE:

   * Commit updates the state of the working tree via a delta rather than
     supplying entirely new basis trees. For commit of a single specified file
     this reduces the wall clock time for commit by roughly a 30%.
     (Robert Collins, Martin Pool)

   * Commit with many automatically found deleted paths no longer performs
     linear scanning for the children of those paths during inventory
     iteration. This should fix commit performance blowing out when many such
     paths occur during commit. (Robert Collins, #156491)

   * Fetch with pack repositories will no longer read the entire history graph.
     (Robert Collins, #88319)

   * Revert takes out an appropriate lock when reverting to a basis tree, and
     does not read the basis inventory twice. (Robert Collins)

   * Diff does not require an inventory to be generated on dirstate trees.
     (Aaron Bentley, #149254)

   * New annotate merge (--merge-type=weave) implementation is fast on
     versionedfiles withough cached annotations, e.g. pack-0.92.
     (Aaron Bentley)

  IMPROVEMENTS:

   * ``bzr merge`` now warns when it encounters a criss-cross merge.
     (Aaron Bentley)

   * ``bzr send`` now doesn't require the target e-mail address to be
     specified on the command line if an interactive e-mail client is used.
     (Lukáš Lalinský)

   * ``bzr tags`` now prints the revision number for each tag, instead of
     the revision id, unless --show-ids is passed. In addition, tags can be
     sorted chronologically instead of lexicographically with --sort=time.
     (Adeodato Simó, #120231)

   * Windows standalone version of bzr is able to load system-wide plugins from
     "plugins" subdirectory in installation directory. In addition standalone
     installer write to the registry (HKLM\SOFTWARE\Bazaar) useful info
     about paths and bzr version. (Alexander Belchenko, #129298)

  DOCUMENTATION:

  BUG FIXES:

   * A progress bar has been added for knitpack -> knitpack fetching.
     (Robert Collins, #157789, #159147)

   * Branching from a branch via smart server now preserves the repository
     format. (Andrew Bennetts,  #164626)

   * ``commit`` is now able to invoke an external editor in a non-ascii
     directory. (Daniel Watkins, #84043)

   * Catch connection errors for ftp.
     (Vincent Ladeuil, #164567)

   * ``check`` no longer reports spurious unreferenced text versions.
     (Robert Collins, John A Meinel, #162931, #165071)

   * Conflicts are now resolved recursively by ``revert``.
     (Aaron Bentley, #102739)

   * Detect invalid transport reuse attempts by catching invalid URLs.
     (Vincent Ladeuil, #161819)

   * Deleting a file without removing it shows a correct diff, not a traceback.
     (Aaron Bentley)

   * Do no use timeout in HttpServer anymore.
     (Vincent Ladeuil, #158972).

   * Don't catch the exceptions related to the http pipeline status before
     retrying an http request or some programming errors may be masked.
     (Vincent Ladeuil, #160012)

   * Fix ``bzr rm`` to not delete modified and ignored files.
     (Lukáš Lalinský, #172598)

   * Fix exception when revisionspec contains merge revisons but log
     formatter doesn't support merge revisions. (Kent Gibson, #148908)

   * Fix exception when ScopeReplacer is assigned to before any members have
     been retrieved.  (Aaron Bentley)

   * Fix multiple connections during checkout --lightweight.
     (Vincent Ladeuil, #159150)

   * Fix possible error in insert_data_stream when copying between
     pack repositories over bzr+ssh or bzr+http.
     KnitVersionedFile.get_data_stream now makes sure that requested
     compression parents are sent before any delta hunks that depend
     on them.
     (Martin Pool, #164637)

   * Fix typo in limiting offsets coalescing for http, leading to
     whole files being downloaded instead of parts.
     (Vincent Ladeuil, #165061)

   * FTP server errors don't error in the error handling code.
     (Robert Collins, #161240)

   * Give a clearer message when a pull fails because the source needs
     to be reconciled.
     (Martin Pool, #164443)

   * It is clearer when a plugin cannot be loaded because of its name, and a
     suggestion for an acceptable name is given. (Daniel Watkins, #103023)

   * Leave port as None in transport objects if user doesn't
     specify a port in urls.
     (vincent Ladeuil, #150860)

   * Make sure Repository.fetch(self) is properly a no-op for all
     Repository implementations. (John Arbash Meinel, #158333)

   * Mark .bzr directories as "hidden" on Windows.
     (Alexander Belchenko, #71147)

   * ``merge --uncommitted`` can now operate on a single file.
     (Aaron Bentley, Lukáš Lalinský, #136890)

   * Obsolete packs are now cleaned up by pack and autopack operations.
     (Robert Collins, #153789)

   * Operations pulling data from a smart server where the underlying
     repositories are not both annotated/both unannotated will now work.
     (Robert Collins, #165304).

   * Reconcile now shows progress bars. (Robert Collins, #159351)

   * ``RemoteBranch`` was not initializing ``self._revision_id_to_revno_map``
     properly. (John Arbash Meinel, #162486)

   * Removing an already-removed file reports the file does not exist. (Daniel
     Watkins, #152811)

   * Rename on Windows is able to change filename case.
     (Alexander Belchenko, #77740)

   * Return error instead of a traceback for ``bzr log -r0``.
     (Kent Gibson, #133751)

   * Return error instead of a traceback when bzr is unable to create
     symlink on some platforms (e.g. on Windows).
     (Alexander Belchenko, workaround for #81689)

   * Revert doesn't crash when restoring a single file from a deleted
     directory. (Aaron Bentley)

   * Stderr output via logging mechanism now goes through encoded wrapper
     and no more uses utf-8, but terminal encoding instead. So all unicode
     strings now should be readable in non-utf-8 terminal.
     (Alexander Belchenko, #54173)

   * The error message when ``move --after`` should be used makes how to do so
     clearer. (Daniel Watkins, #85237)

   * Unicode-safe output from ``bzr info``. The output will be encoded
     using the terminal encoding and unrepresentable characters will be
     replaced by '?'. (Lukáš Lalinský, #151844)

   * Working trees are no longer created when pushing into a local no-trees
     repo. (Daniel Watkins, #50582)

   * Upgrade util/configobj to version 4.4.0.
     (Vincent Ladeuil, #151208).

   * Wrap medusa ftp test server as an FTPServer feature.
     (Vincent Ladeuil, #157752)

  API BREAKS:

   * ``osutils.backup_file`` is deprecated. Actually it's not used in bzrlib
     during very long time. (Alexander Belchenko)

   * The return value of
     ``VersionedFile.iter_lines_added_or_present_in_versions`` has been
     changed. Previously it was an iterator of lines, now it is an iterator of
     (line, version_id) tuples. This change has been made to aid reconcile and
     fetch operations. (Robert Collins)

   * ``bzrlib.repository.get_versioned_file_checker`` is now private.
     (Robert Collins)

   * The Repository format registry default has been removed; it was previously
     obsoleted by the bzrdir format default, which implies a default repository
     format.
     (Martin Pool)

  INTERNALS:

   * Added ``ContainerSerialiser`` and ``ContainerPushParser`` to
     ``bzrlib.pack``.  These classes provide more convenient APIs for generating
     and parsing containers from streams rather than from files.  (Andrew
     Bennetts)

   * New module ``lru_cache`` providing a cache for use by tasks that need
     semi-random access to large amounts of data. (John A Meinel)

   * InventoryEntry.diff is now deprecated.  Please use diff.DiffTree instead.

  TESTING:


bzr 0.92 2007-11-05
-------------------

  CHANGES:

  * New uninstaller on Win32.  (Alexander Belchenko)


bzr 0.92rc1 2007-10-29
----------------------

  NOTES WHEN UPGRADING:

  CHANGES:

   * ``bzr`` now returns exit code 4 if an internal error occurred, and
     3 if a normal error occurred.  (Martin Pool)

   * ``pull``, ``merge`` and ``push`` will no longer silently correct some
     repository index errors that occured as a result of the Weave disk format.
     Instead the ``reconcile`` command needs to be run to correct those
     problems if they exist (and it has been able to fix most such problems
     since bzr 0.8). Some new problems have been identified during this release
     and you should run ``bzr check`` once on every repository to see if you
     need to reconcile. If you cannot ``pull`` or ``merge`` from a remote
     repository due to mismatched parent errors - a symptom of index errors -
     you should simply take a full copy of that remote repository to a clean
     directory outside any local repositories, then run reconcile on it, and
     finally pull from it locally. (And naturally email the repositories owner
     to ask them to upgrade and run reconcile).
     (Robert Collins)

  FEATURES:

   * New ``knitpack-experimental`` repository format. This is interoperable with
     the ``dirstate-tags`` format but uses a smarter storage design that greatly
     speeds up many operations, both local and remote. This new format can be
     used as an option to the ``init``, ``init-repository`` and ``upgrade``
     commands. See http://doc.bazaar-vcs.org/0.92/developers/knitpack.html
     for further details. (Robert Collins)

   * For users of bzr-svn (and those testing the prototype subtree support) that
     wish to try packs, a new ``knitpack-subtree-experimental`` format has also
     been added. This is interoperable with the ``dirstate-subtrees`` format.
     (Robert Collins)

   * New ``reconfigure`` command. (Aaron Bentley)

   * New ``revert --forget-merges`` command, which removes the record of a pending
     merge without affecting the working tree contents.  (Martin Pool)

   * New ``bzr_remote_path`` configuration variable allows finer control of
     remote bzr locations than BZR_REMOTE_PATH environment variable.
     (Aaron Bentley)

   * New ``launchpad-login`` command to tell Bazaar your Launchpad
     user ID.  This can then be used by other functions of the
     Launchpad plugin. (James Henstridge)

  PERFORMANCE:

   * Commit in quiet mode is now slightly faster as the information to
     output is no longer calculated. (Ian Clatworthy)

   * Commit no longer checks for new text keys during insertion when the
     revision id was deterministically unique. (Robert Collins)

   * Committing a change which is not a merge and does not change the number of
     files in the tree is faster by utilising the data about whether files are
     changed to determine if the tree is unchanged rather than recalculating
     it at the end of the commit process. (Robert Collins)

   * Inventory serialisation no longer double-sha's the content.
     (Robert Collins)

   * Knit text reconstruction now avoids making copies of the lines list for
     interim texts when building a single text. The new ``apply_delta`` method
     on ``KnitContent`` aids this by allowing modification of the revision id
     such objects represent. (Robert Collins)

   * Pack indices are now partially parsed for specific key lookup using a
     bisection approach. (Robert Collins)

   * Partial commits are now approximately 40% faster by walking over the
     unselected current tree more efficiently. (Robert Collins)

   * XML inventory serialisation takes 20% less time while being stricter about
     the contents. (Robert Collins)

   * Graph ``heads()`` queries have been fixed to no longer access all history
     unnecessarily. (Robert Collins)

  IMPROVEMENTS:

   * ``bzr+https://`` smart server across https now supported.
     (John Ferlito, Martin Pool, #128456)

   * Mutt is now a supported mail client; set ``mail_client=mutt`` in your
     bazaar.conf and ``send`` will use mutt. (Keir Mierle)

   * New option ``-c``/``--change`` for ``merge`` command for cherrypicking
     changes from one revision. (Alexander Belchenko, #141368)

   * Show encodings, locale and list of plugins in the traceback message.
     (Martin Pool, #63894)

   * Experimental directory formats can now be marked with
     ``experimental = True`` during registration. (Ian Clatworthy)

  DOCUMENTATION:

   * New *Bazaar in Five Minutes* guide.  (Matthew Revell)

   * The hooks reference documentation is now converted to html as expected.
     (Ian Clatworthy)

  BUG FIXES:

   * Connection error reporting for the smart server has been fixed to
     display a user friendly message instead of a traceback.
     (Ian Clatworthy, #115601)

   * Make sure to use ``O_BINARY`` when opening files to check their
     sha1sum. (Alexander Belchenko, John Arbash Meinel, #153493)

   * Fix a problem with Win32 handling of the executable bit.
     (John Arbash Meinel, #149113)

   * ``bzr+ssh://`` and ``sftp://`` URLs that do not specify ports explicitly
     no longer assume that means port 22.  This allows people using OpenSSH to
     override the default port in their ``~/.ssh/config`` if they wish.  This
     fixes a bug introduced in bzr 0.91.  (Andrew Bennetts, #146715)

   * Commands reporting exceptions can now be profiled and still have their
     data correctly dumped to a file. For example, a ``bzr commit`` with
     no changes still reports the operation as pointless but doing so no
     longer throws away the profiling data if this command is run with
     ``--lsprof-file callgrind.out.ci`` say. (Ian Clatworthy)

   * Fallback to ftp when paramiko is not installed and sftp can't be used for
     ``tests/commands`` so that the test suite is still usable without
     paramiko.
     (Vincent Ladeuil, #59150)

   * Fix commit ordering in corner case. (Aaron Bentley, #94975)

   * Fix long standing bug in partial commit when there are renames
     left in tree. (Robert Collins, #140419)

   * Fix selftest semi-random noise during http related tests.
     (Vincent Ladeuil, #140614)

   * Fix typo in ftp.py making the reconnection fail on temporary errors.
     (Vincent Ladeuil, #154259)

   * Fix failing test by comparing real paths to cover the case where the TMPDIR
     contains a symbolic link.
     (Vincent Ladeuil, #141382).

   * Fix log against smart server branches that don't support tags.
     (James Westby, #140615)

   * Fix pycurl http implementation by defining error codes from
     pycurl instead of relying on an old curl definition.
     (Vincent Ladeuil, #147530)

   * Fix 'unprintable error' message when displaying BzrCheckError and
     some other exceptions on Python 2.5.
     (Martin Pool, #144633)

   * Fix ``Inventory.copy()`` and add test for it. (Jelmer Vernooij)

   * Handles default value for ListOption in cmd_commit.
     (Vincent Ladeuil, #140432)

   * HttpServer and FtpServer need to be closed properly or a listening socket
     will remain opened.
     (Vincent Ladeuil, #140055)

   * Monitor the .bzr directory created in the top level test
     directory to detect leaking tests.
     (Vincent Ladeuil, #147986)

   * The basename, not the full path, is now used when checking whether
     the profiling dump file begins with ``callgrind.out`` or not. This
     fixes a bug reported by Aaron Bentley on IRC. (Ian Clatworthy)

   * Trivial fix for invoking command ``reconfigure`` without arguments.
     (Rob Weir, #141629)

   * ``WorkingTree.rename_one`` will now raise an error if normalisation of the
     new path causes bzr to be unable to access the file. (Robert Collins)

   * Correctly detect a NoSuchFile when using a filezilla server. (Gary van der
     Merwe)

  API BREAKS:

   * ``bzrlib.index.GraphIndex`` now requires a size parameter to the
     constructor, for enabling bisection searches. (Robert Collins)

   * ``CommitBuilder.record_entry_contents`` now requires the root entry of a
     tree be supplied to it, previously failing to do so would trigger a
     deprecation warning. (Robert Collins)

   * ``KnitVersionedFile.add*`` will no longer cache added records even when
     enable_cache() has been called - the caching feature is now exclusively for
     reading existing data. (Robert Collins)

   * ``ReadOnlyLockError`` is deprecated; ``LockFailed`` is usually more
     appropriate.  (Martin Pool)

   * Removed ``bzrlib.transport.TransportLogger`` - please see the new
     ``trace+`` transport instead. (Robert Collins)

   * Removed previously deprecated varargs interface to ``TestCase.run_bzr`` and
     deprecated methods ``TestCase.capture`` and ``TestCase.run_bzr_captured``.
     (Martin Pool)

   * Removed previous deprecated ``basis_knit`` parameter to the
     ``KnitVersionedFile`` constructor. (Robert Collins)

   * Special purpose method ``TestCase.run_bzr_decode`` is moved to the test_non_ascii
     class that needs it.
     (Martin Pool)

   * The class ``bzrlib.repofmt.knitrepo.KnitRepository3`` has been folded into
     ``KnitRepository`` by parameters to the constructor. (Robert Collins)

   * The ``VersionedFile`` interface now allows content checks to be bypassed
     by supplying check_content=False.  This saves nearly 30% of the minimum
     cost to store a version of a file. (Robert Collins)

   * Tree's with bad state such as files with no length or sha will no longer
     be silently accepted by the repository XML serialiser. To serialise
     inventories without such data, pass working=True to write_inventory.
     (Robert Collins)

   * ``VersionedFile.fix_parents`` has been removed as a harmful API.
     ``VersionedFile.join`` will no longer accept different parents on either
     side of a join - it will either ignore them, or error, depending on the
     implementation. See notes when upgrading for more information.
     (Robert Collins)

  INTERNALS:

   * ``bzrlib.transport.Transport.put_file`` now returns the number of bytes
     put by the method call, to allow avoiding stat-after-write or
     housekeeping in callers. (Robert Collins)

   * ``bzrlib.xml_serializer.Serializer`` is now responsible for checking that
     mandatory attributes are present on serialisation and deserialisation.
     This fixes some holes in API usage and allows better separation between
     physical storage and object serialisation. (Robert Collins)

   * New class ``bzrlib.errors.InternalBzrError`` which is just a convenient
     shorthand for deriving from BzrError and setting internal_error = True.
     (Robert Collins)

   * New method ``bzrlib.mutabletree.update_to_one_parent_via_delta`` for
     moving the state of a parent tree to a new version via a delta rather than
     a complete replacement tree. (Robert Collins)

   * New method ``bzrlib.osutils.minimum_path_selection`` useful for removing
     duplication from user input, when a user mentions both a path and an item
     contained within that path. (Robert Collins)

   * New method ``bzrlib.repository.Repository.is_write_locked`` useful for
     determining if a repository is write locked. (Robert Collins)

   * New method on ``bzrlib.tree.Tree`` ``path_content_summary`` provides a
     tuple containing the key information about a path for commit processing
     to complete. (Robert Collins)

   * New method on xml serialisers, write_inventory_to_lines, which matches the
     API used by knits for adding content. (Robert Collins)

   * New module ``bzrlib.bisect_multi`` with generic multiple-bisection-at-once
     logic, currently only available for byte-based lookup
     (``bisect_multi_bytes``). (Robert Collins)

   * New helper ``bzrlib.tuned_gzip.bytes_to_gzip`` which takes a byte string
     and returns a gzipped version of the same. This is used to avoid a bunch
     of api friction during adding of knit hunks. (Robert Collins)

   * New parameter on ``bzrlib.transport.Transport.readv``
     ``adjust_for_latency`` which changes readv from returning strictly the
     requested data to inserted return larger ranges and in forward read order
     to reduce the effect of network latency. (Robert Collins)

   * New parameter yield_parents on ``Inventory.iter_entries_by_dir`` which
     causes the parents of a selected id to be returned recursively, so all the
     paths from the root down to each element of selected_file_ids are
     returned. (Robert Collins)

   * Knit joining has been enhanced to support plain to annotated conversion
     and annotated to plain conversion. (Ian Clatworthy)

   * The CommitBuilder method ``record_entry_contents`` now returns summary
     information about the effect of the commit on the repository. This tuple
     contains an inventory delta item if the entry changed from the basis, and a
     boolean indicating whether a new file graph node was recorded.
     (Robert Collins)

   * The python path used in the Makefile can now be overridden.
     (Andrew Bennetts, Ian Clatworthy)

  TESTING:

   * New transport implementation ``trace+`` which is useful for testing,
     logging activity taken to its _activity attribute. (Robert Collins)

   * When running bzr commands within the test suite, internal exceptions are
     not caught and reported in the usual way, but rather allowed to propagate
     up and be visible to the test suite.  A new API ``run_bzr_catch_user_errors``
     makes this behavior available to other users.
     (Martin Pool)

   * New method ``TestCase.call_catch_warnings`` for testing methods that
     raises a Python warning.  (Martin Pool)


bzr 0.91 2007-09-26
-------------------

  BUG FIXES:

   * Print a warning instead of aborting the ``python setup.py install``
     process if building of a C extension is not possible.
     (Lukáš Lalinský, Alexander Belchenko)

   * Fix commit ordering in corner case (Aaron Bentley, #94975)

   * Fix ''bzr info bzr://host/'' and other operations on ''bzr://' URLs with
     an implicit port.  We were incorrectly raising PathNotChild due to
     inconsistent treatment of the ''_port'' attribute on the Transport object.
     (Andrew Bennetts, #133965)

   * Make RemoteRepository.sprout cope gracefully with servers that don't
     support the ``Repository.tarball`` request.
     (Andrew Bennetts)


bzr 0.91rc2 2007-09-11
----------------------

   * Replaced incorrect tarball for previous release; a debug statement was left
     in bzrlib/remote.py.


bzr 0.91rc1 2007-09-11
----------------------

  CHANGES:

   * The default branch and repository format has changed to
     ``dirstate-tags``, so tag commands are active by default.
     This format is compatible with Bazaar 0.15 and later.
     This incidentally fixes bug #126141.
     (Martin Pool)

   * ``--quiet`` or ``-q`` is no longer a global option. If present, it
     must now appear after the command name. Scripts doing things like
     ``bzr -q missing`` need to be rewritten as ``bzr missing -q``.
     (Ian Clatworthy)

  FEATURES:

   * New option ``--author`` in ``bzr commit`` to specify the author of the
     change, if it's different from the committer. ``bzr log`` and
     ``bzr annotate`` display the author instead of the committer.
     (Lukáš Lalinský)

   * In addition to global options and command specific options, a set of
     standard options are now supported. Standard options are legal for
     all commands. The initial set of standard options are:

     * ``--help`` or ``-h`` - display help message
     * ``--verbose`` or ``-v`` - display additional information
     * ``--quiet``  or ``-q`` - only output warnings and errors.

     Unlike global options, standard options can be used in aliases and
     may have command-specific help. (Ian Clatworthy)

   * Verbosity level processing has now been unified. If ``--verbose``
     or ``-v`` is specified on the command line multiple times, the
     verbosity level is made positive the first time then increased.
     If ``--quiet`` or ``-q`` is specified on the command line
     multiple times, the verbosity level is made negative the first
     time then decreased. To get the default verbosity level of zero,
     either specify none of the above , ``--no-verbose`` or ``--no-quiet``.
     Note that most commands currently ignore the magnitude of the
     verbosity level but do respect *quiet vs normal vs verbose* when
     generating output. (Ian Clatworthy)

   * ``Branch.hooks`` now supports ``pre_commit`` hook. The hook's signature
     is documented in BranchHooks constructor. (Nam T. Nguyen, #102747)

   * New ``Repository.stream_knit_data_for_revisions`` request added to the
     network protocol for greatly reduced roundtrips when retrieving a set of
     revisions. (Andrew Bennetts)

  BUG FIXES:

   * ``bzr plugins`` now lists the version number for each plugin in square
     brackets after the path. (Robert Collins, #125421)

   * Pushing, pulling and branching branches with subtree references was not
     copying the subtree weave, preventing the file graph from being accessed
     and causing errors in commits in clones. (Robert Collins)

   * Suppress warning "integer argument expected, got float" from Paramiko,
     which sometimes caused false test failures.  (Martin Pool)

   * Fix bug in bundle 4 that could cause attempts to write data to wrong
     versionedfile.  (Aaron Bentley)

   * Diffs generated using "diff -p" no longer break the patch parser.
     (Aaron Bentley)

   * get_transport treats an empty possible_transports list the same as a non-
     empty one.  (Aaron Bentley)

   * patch verification for merge directives is reactivated, and works with
     CRLF and CR files.  (Aaron Bentley)

   * Accept ..\ as a path in revision specifiers. This fixes for example
     "-r branch:..\other-branch" on Windows.  (Lukáš Lalinský)

   * ``BZR_PLUGIN_PATH`` may now contain trailing slashes.
     (Blake Winton, #129299)

   * man page no longer lists hidden options (#131667, Aaron Bentley)

   * ``uncommit --help`` now explains the -r option adequately.  (Daniel
     Watkins, #106726)

   * Error messages are now better formatted with parameters (such as
     filenames) quoted when necessary. This avoids confusion when directory
     names ending in a '.' at the end of messages were confused with a
     full stop that may or not have been there. (Daniel Watkins, #129791)

   * Fix ``status FILE -r X..Y``. (Lukáš Lalinský)

   * If a particular command is an alias, ``help`` will show the alias
     instead of claiming there is no help for said alias. (Daniel Watkins,
     #133548)

   * TreeTransform-based operations, like pull, merge, revert, and branch,
     now roll back if they encounter an error.  (Aaron Bentley, #67699)

   * ``bzr commit`` now exits cleanly if a character unsupported by the
     current encoding is used in the commit message.  (Daniel Watkins,
     #116143)

   * bzr send uses default values for ranges when only half of an elipsis
     is specified ("-r..5" or "-r5..").  (#61685, Aaron Bentley)

   * Avoid trouble when Windows ssh calls itself 'plink' but no plink
     binary is present.  (Martin Albisetti, #107155)

   * ``bzr remove`` should remove clean subtrees.  Now it will remove (without
     needing ``--force``) subtrees that contain no files with text changes or
     modified files.  With ``--force`` it removes the subtree regardless of
     text changes or unknown files. Directories with renames in or out (but
     not changed otherwise) will now be removed without needing ``--force``.
     Unknown ignored files will be deleted without needing ``--force``.
     (Marius Kruger, #111665)

   * When two plugins conflict, the source of both the losing and now the
     winning definition is shown.  (Konstantin Mikhaylov, #5454)

   * When committing to a branch, the location being committed to is
     displayed.  (Daniel Watkins, #52479)

   * ``bzr --version`` takes care about encoding of stdout, especially
     when output is redirected. (Alexander Belchenko, #131100)

   * Prompt for an ftp password if none is provided.
     (Vincent Ladeuil, #137044)

   * Reuse bound branch associated transport to avoid multiple
     connections.
     (Vincent Ladeuil, #128076, #131396)

   * Overwrite conflicting tags by ``push`` and ``pull`` if the
     ``--overwrite`` option is specified.  (Lukáš Lalinský, #93947)

   * In checkouts, tags are copied into the master branch when created,
     changed or deleted, and are copied into the checkout when it is
     updated.  (Martin Pool, #93856, #93860)

   * Print a warning instead of aborting the ``python setup.py install``
     process if building of a C extension is not possible.
     (Lukáš Lalinský, Alexander Belchenko)

  IMPROVEMENTS:

   * Add the option "--show-diff" to the commit command in order to display
     the diff during the commit log creation. (Goffredo Baroncelli)

   * ``pull`` and ``merge`` are much faster at installing bundle format 4.
     (Aaron Bentley)

   * ``pull -v`` no longer includes deltas, making it much faster.
     (Aaron Bentley)

   * ``send`` now sends the directive as an attachment by default.
     (Aaron Bentley, Lukáš Lalinský, Alexander Belchenko)

   * Documentation updates (Martin Albisetti)

   * Help on debug flags is now included in ``help global-options``.
     (Daniel Watkins, #124853)

   * Parameters passed on the command line are checked to ensure they are
     supported by the encoding in use. (Daniel Watkins)

   * The compression used within the bzr repository has changed from zlib
     level 9 to the zlib default level. This improves commit performance with
     only a small increase in space used (and in some cases a reduction in
     space). (Robert Collins)

   * Initial commit no longer SHAs files twice and now reuses the path
     rather than looking it up again, making it faster.
     (Ian Clatworthy)

   * New option ``-c``/``--change`` for ``diff`` and ``status`` to show
     changes in one revision.  (Lukáš Lalinský)

   * If versioned files match a given ignore pattern, a warning is now
     given. (Daniel Watkins, #48623)

   * ``bzr status`` now has -S as a short name for --short and -V as a
     short name for --versioned. These have been added to assist users
     migrating from Subversion: ``bzr status -SV`` is now like
     ``svn status -q``.  (Daniel Watkins, #115990)

   * Added C implementation of  ``PatienceSequenceMatcher``, which is about
     10x faster than the Python version. This speeds up commands that
     need file diffing, such as ``bzr commit`` or ``bzr diff``.
     (Lukáš Lalinský)

   * HACKING has been extended with a large section on core developer tasks.
     (Ian Clatworthy)

   * Add ``branches`` and ``standalone-trees`` as online help topics and
     include them as Concepts within the User Reference.
     (Paul Moore, Ian Clatworthy)

    * ``check`` can detect versionedfile parent references that are
      inconsistent with revision and inventory info, and ``reconcile`` can fix
      them.  These faulty references were generated by 0.8-era releases,
      so repositories which were manipulated by old bzrs should be
      checked, and possibly reconciled ASAP.  (Aaron Bentley, Andrew Bennetts)

  API BREAKS:

   * ``Branch.append_revision`` is removed altogether; please use
     ``Branch.set_last_revision_info`` instead.  (Martin Pool)

   * CommitBuilder now advertises itself as requiring the root entry to be
     supplied. This only affects foreign repository implementations which reuse
     CommitBuilder directly and have changed record_entry_contents to require
     that the root not be supplied. This should be precisely zero plugins
     affected. (Robert Collins)

   * The ``add_lines`` methods on ``VersionedFile`` implementations has changed
     its return value to include the sha1 and length of the inserted text. This
     allows the avoidance of double-sha1 calculations during commit.
     (Robert Collins)

   * ``Transport.should_cache`` has been removed.  It was not called in the
     previous release.  (Martin Pool)

  TESTING:

   * Tests may now raise TestNotApplicable to indicate they shouldn't be
     run in a particular scenario.  (Martin Pool)

   * New function multiply_tests_from_modules to give a simpler interface
     to test parameterization.  (Martin Pool, Robert Collins)

   * ``Transport.should_cache`` has been removed.  It was not called in the
     previous release.  (Martin Pool)

   * NULL_REVISION is returned to indicate the null revision, not None.
     (Aaron Bentley)

   * Use UTF-8 encoded StringIO for log tests to avoid failures on
     non-ASCII committer names.  (Lukáš Lalinský)

  INTERNALS:

   * ``bzrlib.plugin.all_plugins`` has been deprecated in favour of
     ``bzrlib.plugin.plugins()`` which returns PlugIn objects that provide
     useful functionality for determining the path of a plugin, its tests, and
     its version information. (Robert Collins)

   * Add the option user_encoding to the function 'show_diff_trees()'
     in order to move the user encoding at the UI level. (Goffredo Baroncelli)

   * Add the function make_commit_message_template_encoded() and the function
     edit_commit_message_encoded() which handle encoded strings.
     This is done in order to mix the commit messages (which is a unicode
     string), and the diff which is a raw string. (Goffredo Baroncelli)

   * CommitBuilder now defaults to using add_lines_with_ghosts, reducing
     overhead on non-weave repositories which don't require all parents to be
     present. (Robert Collins)

   * Deprecated method ``find_previous_heads`` on
     ``bzrlib.inventory.InventoryEntry``. This has been superseded by the use
     of ``parent_candidates`` and a separate heads check via the repository
     API. (Robert Collins)

   * New trace function ``mutter_callsite`` will print out a subset of the
     stack to the log, which can be useful for gathering debug details.
     (Robert Collins)

   * ``bzrlib.pack.ContainerWriter`` now tracks how many records have been
     added via a public attribute records_written. (Robert Collins)

   * New method ``bzrlib.transport.Transport.get_recommended_page_size``.
     This provides a hint to users of transports as to the reasonable
     minimum data to read. In principle this can take latency and
     bandwidth into account on a per-connection basis, but for now it
     just has hard coded values based on the url. (e.g. http:// has a large
     page size, file:// has a small one.) (Robert Collins)

   * New method on ``bzrlib.transport.Transport`` ``open_write_stream`` allows
     incremental addition of data to a file without requiring that all the
     data be buffered in memory. (Robert Collins)

   * New methods on ``bzrlib.knit.KnitVersionedFile``:
     ``get_data_stream(versions)``, ``insert_data_stream(stream)`` and
     ``get_format_signature()``.  These provide some infrastructure for
     efficiently streaming the knit data for a set of versions over the smart
     protocol.

   * Knits with no annotation cache still produce correct annotations.
     (Aaron Bentley)

   * Three new methods have been added to ``bzrlib.trace``:
     ``set_verbosity_level``, ``get_verbosity_level`` and ``is_verbose``.
     ``set_verbosity_level`` expects a numeric value: negative for quiet,
     zero for normal, positive for verbose. The size of the number can be
     used to determine just how quiet or verbose the application should be.
     The existing ``be_quiet`` and ``is_quiet`` routines have been
     integrated into this new scheme. (Ian Clatworthy)

   * Options can now be delcared with a ``custom_callback`` parameter. If
     set, this routine is called after the option is processed. This feature
     is now used by the standard options ``verbose`` and ``quiet`` so that
     setting one implicitly resets the other. (Ian Clatworthy)

   * Rather than declaring a new option from scratch in order to provide
     custom help, a centrally registered option can be decorated using the
     new ``bzrlib.Option.custom_help`` routine. In particular, this routine
     is useful when declaring better help for the ``verbose`` and ``quiet``
     standard options as the base definition of these is now more complex
     than before thanks to their use of a custom callback. (Ian Clatworthy)

    * Tree._iter_changes(specific_file=[]) now iterates through no files,
      instead of iterating through all files.  None is used to iterate through
      all files.  (Aaron Bentley)

    * WorkingTree.revert() now accepts None to revert all files.  The use of
      [] to revert all files is deprecated.  (Aaron Bentley)


bzr 0.90 2007-08-28
-------------------

  IMPROVEMENTS:

    * Documentation is now organized into multiple directories with a level
      added for different languages or locales. Added the Mini Tutorial
      and Quick Start Summary (en) documents from the Wiki, improving the
      content and readability of the former. Formatted NEWS as Release Notes
      complete with a Table of Conents, one heading per release. Moved the
      Developer Guide into the main document catalog and provided a link
      from the developer document catalog back to the main one.
      (Ian Clatworthy, Sabin Iacob, Alexander Belchenko)


  API CHANGES:

    * The static convenience method ``BzrDir.create_repository``
      is deprecated.  Callers should instead create a ``BzrDir`` instance
      and call ``create_repository`` on that.  (Martin Pool)


bzr 0.90rc1 2007-08-14
----------------------

  BUGFIXES:

    * ``bzr init`` should connect to the remote location one time only.  We
      have been connecting several times because we forget to pass around the
      Transport object. This modifies ``BzrDir.create_branch_convenience``,
      so that we can give it the Transport we already have.
      (John Arbash Meinel, Vincent Ladeuil, #111702)

    * Get rid of sftp connection cache (get rid of the FTP one too).
      (Vincent Ladeuil, #43731)

    * bzr branch {local|remote} remote don't try to create a working tree
      anymore.
      (Vincent Ladeuil, #112173)

    * All identified multiple connections for a single bzr command have been
      fixed. See bzrlib/tests/commands directory.
      (Vincent Ladeuil)

    * ``bzr rm`` now does not insist on ``--force`` to delete files that
      have been renamed but not otherwise modified.  (Marius Kruger,
      #111664)

    * ``bzr selftest --bench`` no longer emits deprecation warnings
      (Lukáš Lalinský)

    * ``bzr status`` now honours FILE parameters for conflict lists
      (Aaron Bentley, #127606)

    * ``bzr checkout`` now honours -r when reconstituting a working tree.
      It also honours -r 0.  (Aaron Bentley, #127708)

    * ``bzr add *`` no more fails on Windows if working tree contains
      non-ascii file names. (Kuno Meyer, #127361)

    * allow ``easy_install bzr`` runs without fatal errors.
      (Alexander Belchenko, #125521)

    * Graph._filter_candidate_lca does not raise KeyError if a candidate
      is eliminated just before it would normally be examined.  (Aaron Bentley)

    * SMTP connection failures produce a nice message, not a traceback.
      (Aaron Bentley)

  IMPROVEMENTS:

    * Don't show "dots" progress indicators when run non-interactively, such
      as from cron.  (Martin Pool)

    * ``info`` now formats locations more nicely and lists "submit" and
      "public" branches (Aaron Bentley)

    * New ``pack`` command that will trigger database compression within
      the repository (Robert Collins)

    * Implement ``_KnitIndex._load_data`` in a pyrex extension. The pyrex
      version is approximately 2-3x faster at parsing a ``.kndx`` file.
      Which yields a measurable improvement for commands which have to
      read from the repository, such as a 1s => 0.75s improvement in
      ``bzr diff`` when there are changes to be shown.  (John Arbash Meinel)

    * Merge is now faster.  Depending on the scenario, it can be more than 2x
      faster. (Aaron Bentley)

    * Give a clearer warning, and allow ``python setup.py install`` to
      succeed even if pyrex is not available.
      (John Arbash Meinel)

    * ``DirState._read_dirblocks`` now has an optional Pyrex
      implementation. This improves the speed of any command that has to
      read the entire DirState. (``diff``, ``status``, etc, improve by
      about 10%).
      ``bisect_dirblocks`` has also been improved, which helps all
      ``_get_entry`` type calls (whenever we are searching for a
      particular entry in the in-memory DirState).
      (John Arbash Meinel)

    * ``bzr pull`` and ``bzr push`` no longer do a complete walk of the
      branch revision history for ui display unless -v is supplied.
      (Robert Collins)

    * ``bzr log -rA..B`` output shifted to the left margin if the log only
      contains merge revisions. (Kent Gibson)

    * The ``plugins`` command is now public with improved help.
      (Ian Clatworthy)

    * New bundle and merge directive formats are faster to generate, and

    * Annotate merge now works when there are local changes. (Aaron Bentley)

    * Commit now only shows the progress in terms of directories instead of
      entries. (Ian Clatworthy)

    * Fix ``KnitRepository.get_revision_graph`` to not request the graph 2
      times. This makes ``get_revision_graph`` 2x faster. (John Arbash
      Meinel)

    * Fix ``VersionedFile.get_graph()`` to avoid using
      ``set.difference_update(other)``, which has bad scaling when
      ``other`` is large. This improves ``VF.get_graph([version_id])`` for
      a 12.5k graph from 2.9s down to 200ms. (John Arbash Meinel)

    * The ``--lsprof-file`` option now generates output for KCacheGrind if
      the file starts with ``callgrind.out``. This matches the default file
      filtering done by KCacheGrind's Open Dialog. (Ian Clatworthy)

    * Fix ``bzr update`` to avoid an unnecessary
      ``branch.get_master_branch`` call, which avoids 1 extra connection
      to the remote server. (Partial fix for #128076, John Arbash Meinel)

    * Log errors from the smart server in the trace file, to make debugging
      test failures (and live failures!) easier.  (Andrew Bennetts)

    * The HTML version of the man page has been superceded by a more
      comprehensive manual called the Bazaar User Reference. This manual
      is completed generated from the online help topics. As part of this
      change, limited reStructuredText is now explicitly supported in help
      topics and command help with 'unnatural' markup being removed prior
      to display by the online help or inclusion in the man page.
      (Ian Clatworthy)

    * HTML documentation now use files extension ``*.html``
      (Alexander Belchenko)

    * The cache of ignore definitions is now cleared in WorkingTree.unlock()
      so that changes to .bzrignore aren't missed. (#129694, Daniel Watkins)

    * ``bzr selftest --strict`` fails if there are any missing features or
      expected test failures. (Daniel Watkins, #111914)

    * Link to registration survey added to README. (Ian Clatworthy)

    * Windows standalone installer show link to registration survey
      when installation finished. (Alexander Belchenko)

  LIBRARY API BREAKS:

    * Deprecated dictionary ``bzrlib.option.SHORT_OPTIONS`` removed.
      Options are now required to provide a help string and it must
      comply with the style guide by being one or more sentences with an
      initial capital and final period. (Martin Pool)

    * KnitIndex.get_parents now returns tuples. (Robert Collins)

    * Ancient unused ``Repository.text_store`` attribute has been removed.
      (Robert Collins)

    * The ``bzrlib.pack`` interface has changed to use tuples of bytestrings
      rather than just bytestrings, making it easier to represent multiple
      element names. As this interface was not used by any internal facilities
      since it was introduced in 0.18 no API compatibility is being preserved.
      The serialised form of these packs is identical with 0.18 when a single
      element tuple is in use. (Robert Collins)

  INTERNALS:

    * merge now uses ``iter_changes`` to calculate changes, which makes room for
      future performance increases.  It is also more consistent with other
      operations that perform comparisons, and reduces reliance on
      Tree.inventory.  (Aaron Bentley)

    * Refactoring of transport classes connected to a remote server.
      ConnectedTransport is a new class that serves as a basis for all
      transports needing to connect to a remote server.  transport.split_url
      have been deprecated, use the static method on the object instead. URL
      tests have been refactored too.
      (Vincent Ladeuil)

    * Better connection sharing for ConnectedTransport objects.
      transport.get_transport() now accepts a 'possible_transports' parameter.
      If a newly requested transport can share a connection with one of the
      list, it will.
      (Vincent Ladeuil)

    * Most functions now accept ``bzrlib.revision.NULL_REVISION`` to indicate
      the null revision, and consider using ``None`` for this purpose
      deprecated.  (Aaron Bentley)

    * New ``index`` module with abstract index functionality. This will be
      used during the planned changes in the repository layer. Currently the
      index layer provides a graph aware immutable index, a builder for the
      same index type to allow creating them, and finally a composer for
      such indices to allow the use of many indices in a single query. The
      index performance is not optimised, however the API is stable to allow
      development on top of the index. (Robert Collins)

    * ``bzrlib.dirstate.cmp_by_dirs`` can be used to compare two paths by
      their directory sections. This is equivalent to comparing
      ``path.split('/')``, only without having to split the paths.
      This has a Pyrex implementation available.
      (John Arbash Meinel)

    * New transport decorator 'unlistable+' which disables the list_dir
      functionality for testing.

    * Deprecated ``change_entry`` in transform.py. (Ian Clatworthy)

    * RevisionTree.get_weave is now deprecated.  Tree.plan_merge is now used
      for performing annotate-merge.  (Aaron Bentley)

    * New EmailMessage class to create email messages. (Adeodato Simó)

    * Unused functions on the private interface KnitIndex have been removed.
      (Robert Collins)

    * New ``knit.KnitGraphIndex`` which provides a ``KnitIndex`` layered on top
      of a ``index.GraphIndex``. (Robert Collins)

    * New ``knit.KnitVersionedFile.iter_parents`` method that allows querying
      the parents of many knit nodes at once, reducing round trips to the
      underlying index. (Robert Collins)

    * Graph now has an is_ancestor method, various bits use it.
      (Aaron Bentley)

    * The ``-Dhpss`` flag now includes timing information. As well as
      logging when a new connection is opened. (John Arbash Meinel)

    * ``bzrlib.pack.ContainerWriter`` now returns an offset, length tuple to
      callers when inserting data, allowing generation of readv style access
      during pack creation, without needing a separate pass across the output
      pack to gather such details. (Robert Collins)

    * ``bzrlib.pack.make_readv_reader`` allows readv based access to pack
      files that are stored on a transport. (Robert Collins)

    * New ``Repository.has_same_location`` method that reports if two
      repository objects refer to the same repository (although with some risk
      of false negatives).  (Andrew Bennetts)

    * InterTree.compare now passes require_versioned on correctly.
      (Marius Kruger)

    * New methods on Repository - ``start_write_group``,
      ``commit_write_group``, ``abort_write_group`` and ``is_in_write_group`` -
      which provide a clean hook point for transactional Repositories - ones
      where all the data for a fetch or commit needs to be made atomically
      available in one step. This allows the write lock to remain while making
      a series of data insertions.  (e.g. data conversion). (Robert Collins)

    * In ``bzrlib.knit`` the internal interface has been altered to use
      3-tuples (index, pos, length) rather than two-tuples (pos, length) to
      describe where data in a knit is, allowing knits to be split into
      many files. (Robert Collins)

    * ``bzrlib.knit._KnitData`` split into cache management and physical access
      with two access classes - ``_PackAccess`` and ``_KnitAccess`` defined.
      The former provides access into a .pack file, and the latter provides the
      current production repository form of .knit files. (Robert Collins)

  TESTING:

    * Remove selftest ``--clean-output``, ``--numbered-dirs`` and
      ``--keep-output`` options, which are obsolete now that tests
      are done within directories in $TMPDIR.  (Martin Pool)

    * The SSH_AUTH_SOCK environment variable is now reset to avoid
      interaction with any running ssh agents.  (Jelmer Vernooij, #125955)

    * run_bzr_subprocess handles parameters the same way as run_bzr:
      either a string or a list of strings should be passed as the first
      parameter.  Varargs-style parameters are deprecated. (Aaron Bentley)


bzr 0.18  2007-07-17
--------------------

  BUGFIXES:

    * Fix 'bzr add' crash under Win32 (Kuno Meyer)


bzr 0.18rc1  2007-07-10
-----------------------

  BUGFIXES:

    * Do not suppress pipe errors, etc. in non-display commands
      (Alexander Belchenko, #87178)

    * Display a useful error message when the user requests to annotate
      a file that is not present in the specified revision.
      (James Westby, #122656)

    * Commands that use status flags now have a reference to 'help
      status-flags'.  (Daniel Watkins, #113436)

    * Work around python-2.4.1 inhability to correctly parse the
      authentication header.
      (Vincent Ladeuil, #121889)

    * Use exact encoding for merge directives. (Adeodato Simó, #120591)

    * Fix tempfile permissions error in smart server tar bundling under
      Windows. (Martin _, #119330)

    * Fix detection of directory entries in the inventory. (James Westby)

    * Fix handling of http code 400: Bad Request When issuing too many ranges.
      (Vincent Ladeuil, #115209)

    * Issue a CONNECT request when connecting to an https server
      via a proxy to enable SSL tunneling.
      (Vincent Ladeuil, #120678)

    * Fix ``bzr log -r`` to support selecting merge revisions, both
      individually and as part of revision ranges.
      (Kent Gibson, #4663)

    * Don't leave cruft behind when failing to acquire a lockdir.
      (Martin Pool, #109169)

    * Don't use the '-f' strace option during tests.
      (Vincent Ladeuil, #102019).

    * Warn when setting ``push_location`` to a value that will be masked by
      locations.conf.  (Aaron Bentley, #122286)

    * Fix commit ordering in corner case (Aaron Bentley, #94975)

    *  Make annotate behave in a non-ASCII world (Adeodato Simó).

  IMPROVEMENTS:

    * The --lsprof-file option now dumps a text rendering of the profiling
      information if the filename ends in ".txt". It will also convert the
      profiling information to a format suitable for KCacheGrind if the
      output filename ends in ".callgrind". Fixes to the lsprofcalltree
      conversion process by Jean Paul Calderone and Itamar were also merged.
      See http://ddaa.net/blog/python/lsprof-calltree. (Ian Clatworthy)

    * ``info`` now defaults to non-verbose mode, displaying only paths and
      abbreviated format info.  ``info -v`` displays all the information
      formerly displayed by ``info``.  (Aaron Bentley, Adeodato Simó)

    * ``bzr missing`` now has better option names ``--this`` and ``--other``.
      (Elliot Murphy)

    * The internal ``weave-list`` command has become ``versionedfile-list``,
      and now lists knits as well as weaves.  (Aaron Bentley)

    * Automatic merge base selection uses a faster algorithm that chooses
      better bases in criss-cross merge situations (Aaron Bentley)

    * Progress reporting in ``commit`` has been improved. The various logical
      stages are now reported on as follows, namely:

      * Collecting changes [Entry x/y] - Stage n/m
      * Saving data locally - Stage n/m
      * Uploading data to master branch - Stage n/m
      * Updating the working tree - Stage n/m
      * Running post commit hooks - Stage n/m

      If there is no master branch, the 3rd stage is omitted and the total
      number of stages is adjusted accordingly.

      Each hook that is run after commit is listed with a name (as hooks
      can be slow it is useful feedback).
      (Ian Clatworthy, Robert Collins)

    * Various operations that are now faster due to avoiding unnecessary
      topological sorts. (Aaron Bentley)

    * Make merge directives robust against broken bundles. (Aaron Bentley)

    * The lsprof filename note is emitted via trace.note(), not standard
      output.  (Aaron Bentley)

    * ``bzrlib`` now exports explicit API compatibility information to assist
      library users and plugins. See the ``bzrlib.api`` module for details.
      (Robert Collins)

    * Remove unnecessary lock probes when acquiring a lockdir.
      (Martin Pool)

    * ``bzr --version`` now shows the location of the bzr log file, which
      is especially useful on Windows.  (Martin Pool)

    * -D now supports hooks to get debug tracing of hooks (though its currently
      minimal in nature). (Robert Collins)

    * Long log format reports deltas on merge revisions.
      (John Arbash Meinel, Kent Gibson)

    * Make initial push over ftp more resilient. (John Arbash Meinel)

    * Print a summary of changes for update just like pull does.
      (Daniel Watkins, #113990)

    * Add a -Dhpss option to trace smart protocol requests and responses.
      (Andrew Bennetts)

  LIBRARY API BREAKS:

    * Testing cleanups -
      ``bzrlib.repository.RepositoryTestProviderAdapter`` has been moved
      to ``bzrlib.tests.repository_implementations``;
      ``bzrlib.repository.InterRepositoryTestProviderAdapter`` has been moved
      to ``bzrlib.tests.interrepository_implementations``;
      ``bzrlib.transport.TransportTestProviderAdapter`` has moved to
      ``bzrlib.tests.test_transport_implementations``.
      ``bzrlib.branch.BranchTestProviderAdapter`` has moved to
      ``bzrlib.tests.branch_implementations``.
      ``bzrlib.bzrdir.BzrDirTestProviderAdapter`` has moved to
      ``bzrlib.tests.bzrdir_implementations``.
      ``bzrlib.versionedfile.InterVersionedFileTestProviderAdapter`` has moved
      to ``bzrlib.tests.interversionedfile_implementations``.
      ``bzrlib.store.revision.RevisionStoreTestProviderAdapter`` has moved to
      ``bzrlib.tests.revisionstore_implementations``.
      ``bzrlib.workingtree.WorkingTreeTestProviderAdapter`` has moved to
      ``bzrlib.tests.workingtree_implementations``.
      These changes are an API break in the testing infrastructure only.
      (Robert Collins)

    * Relocate TestCaseWithRepository to be more central. (Robert Collins)

    * ``bzrlib.add.smart_add_tree`` will no longer perform glob expansion on
      win32. Callers of the function should do this and use the new
      ``MutableTree.smart_add`` method instead. (Robert Collins)

    * ``bzrlib.add.glob_expand_for_win32`` is now
      ``bzrlib.win32utils.glob_expand``.  (Robert Collins)

    * ``bzrlib.add.FastPath`` is now private and moved to
      ``bzrlib.mutabletree._FastPath``. (Robert Collins, Martin Pool)

    * ``LockDir.wait`` removed.  (Martin Pool)

    * The ``SmartServer`` hooks API has changed for the ``server_started`` and
      ``server_stopped`` hooks. The first parameter is now an iterable of
      backing URLs rather than a single URL. This is to reflect that many
      URLs may map to the external URL of the server. E.g. the server interally
      may have a chrooted URL but also the local file:// URL will be at the
      same location. (Robert Collins)

  INTERNALS:

    * New SMTPConnection class to unify email handling.  (Adeodato Simó)

    * Fix documentation of BzrError. (Adeodato Simó)

    * Make BzrBadParameter an internal error. (Adeodato Simó)

    * Remove use of 'assert False' to raise an exception unconditionally.
      (Martin Pool)

    * Give a cleaner error when failing to decode knit index entry.
      (Martin Pool)

    * TreeConfig would mistakenly search the top level when asked for options
      from a section. It now respects the section argument and only
      searches the specified section. (James Westby)

    * Improve ``make api-docs`` output. (John Arbash Meinel)

    * Use os.lstat rather than os.stat for osutils.make_readonly and
      osutils.make_writeable. This makes the difftools plugin more
      robust when dangling symlinks are found. (Elliot Murphy)

    * New ``-Dlock`` option to log (to ~/.bzr.log) information on when
      lockdirs are taken or released.  (Martin Pool)

    * ``bzrlib`` Hooks are now nameable using ``Hooks.name_hook``. This
      allows a nicer UI when hooks are running as the current hook can
      be displayed. (Robert Collins)

    * ``Transport.get`` has had its interface made more clear for ease of use.
      Retrieval of a directory must now fail with either 'PathError' at open
      time, or raise 'ReadError' on a read. (Robert Collins)

    * New method ``_maybe_expand_globs`` on the ``Command`` class for
      dealing with unexpanded glob lists - e.g. on the win32 platform. This
      was moved from ``bzrlib.add._prepare_file_list``. (Robert Collins)

    * ``bzrlib.add.smart_add`` and ``bzrlib.add.smart_add_tree`` are now
      deprecated in favour of ``MutableTree.smart_add``. (Robert Collins,
      Martin Pool)

    * New method ``external_url`` on Transport for obtaining the url to
      hand to external processes. (Robert Collins)

    * Teach windows installers to build pyrex/C extensions.
      (Alexander Belchenko)

  TESTING:

    * Removed the ``--keep-output`` option from selftest and clean up test
      directories as they're used.  This reduces the IO load from
      running the test suite and cuts the time by about half.
      (Andrew Bennetts, Martin Pool)

    * Add scenarios as a public attribute on the TestAdapter classes to allow
      modification of the generated scenarios before adaption and easier
      testing. (Robert Collins)

    * New testing support class ``TestScenarioApplier`` which multiplies
      out a single teste by a list of supplied scenarios. (RobertCollins)

    * Setting ``repository_to_test_repository`` on a repository_implementations
      test will cause it to be called during repository creation, allowing the
      testing of repository classes which are not based around the Format
      concept. For example a repository adapter can be tested in this manner,
      by altering the repository scenarios to include a scenario that sets this
      attribute during the test parameterisation in
      ``bzrlib.tests.repository.repository_implementations``. (Robert Collins)

    * Clean up many of the APIs for blackbox testing of Bazaar.  The standard
      interface is now self.run_bzr.  The command to run can be passed as
      either a list of parameters, a string containing the command line, or
      (deprecated) varargs parameters.  (Martin Pool)

    * The base TestCase now isolates tests from -D parameters by clearing
      ``debug.debug_flags`` and restores it afterwards. (Robert Collins)

    * Add a relpath parameter to get_transport methods in test framework to
      avoid useless cloning.
      (Vincent Ladeuil, #110448)


bzr 0.17  2007-06-18
--------------------

  BUGFIXES:

    * Fix crash of commit due to wrong lookup of filesystem encoding.
      (Colin Watson, #120647)

    * Revert logging just to stderr in commit as broke unicode filenames.
      (Aaron Bentley, Ian Clatworthy, #120930)


bzr 0.17rc1  2007-06-12
-----------------------

  NOTES WHEN UPGRADING:

    * The kind() and is_executable() APIs on the WorkingTree interface no
      longer implicitly (read) locks and unlocks the tree. This *might*
      impact some plug-ins and tools using this part of the API. If you find
      an issue that may be caused by this change, please let us know,
      particularly the plug-in/tool maintainer. If encountered, the API
      fix is to surround kind() and is_executable() calls with lock_read()
      and unlock() like so::

        work_tree.lock_read()
        try:
            kind = work_tree.kind(...)
        finally:
            work_tree.unlock()

  INTERNALS:
    * Rework of LogFormatter API to provide beginning/end of log hooks and to
      encapsulate the details of the revision to be logged in a LogRevision
      object.
      In long log formats, merge revision ids are only shown when --show-ids
      is specified, and are labelled "revision-id:", as per mainline
      revisions, instead of "merged:". (Kent Gibson)

    * New ``BranchBuilder`` API which allows the construction of particular
      histories quickly. Useful for testing and potentially other applications
      too. (Robert Collins)

  IMPROVEMENTS:

    * There are two new help topics, working-trees and repositories that
      attempt to explain these concepts. (James Westby, John Arbash Meinel,
      Aaron Bentley)

    * Added ``bzr log --limit`` to report a limited number of revisions.
      (Kent Gibson, #3659)

    * Revert does not try to preserve file contents that were originally
      produced by reverting to a historical revision.  (Aaron Bentley)

    * ``bzr log --short`` now includes ``[merge]`` for revisions which
      have more than one parent. This is a small improvement to help
      understanding what changes have occurred
      (John Arbash Meinel, #83887)

    * TreeTransform avoids many renames when contructing large trees,
      improving speed.  3.25x speedups have been observed for construction of
      kernel-sized-trees, and checkouts are 1.28x faster.  (Aaron Bentley)

    * Commit on large trees is now faster. In my environment, a commit of
      a small change to the Mozilla tree (55k files) has dropped from
      66 seconds to 32 seconds. For a small tree of 600 files, commit of a
      small change is 33% faster. (Ian Clatworthy)

    * New --create-prefix option to bzr init, like for push.  (Daniel Watkins,
      #56322)

  BUGFIXES:

    * ``bzr push`` should only connect to the remote location one time.
      We have been connecting 3 times because we forget to pass around
      the Transport object. This adds ``BzrDir.clone_on_transport()``, so
      that we can pass in the Transport that we already have.
      (John Arbash Meinel, #75721)

    * ``DirState.set_state_from_inventory()`` needs to properly order
      based on split paths, not just string paths.
      (John Arbash Meinel, #115947)

    * Let TestUIFactoy encode the password prompt with its own stdout.
      (Vincent Ladeuil, #110204)

    * pycurl should take use the range header that takes the range hint
      into account.
      (Vincent Ladeuil, #112719)

    * WorkingTree4.get_file_sha1 no longer raises an exception when invoked
      on a missing file.  (Aaron Bentley, #118186)

    * WorkingTree.remove works correctly with tree references, and when pwd is
      not the tree root. (Aaron Bentley)

    * Merge no longer fails when a file is renamed in one tree and deleted
      in the other. (Aaron Bentley, #110279)

    * ``revision-info`` now accepts dotted revnos, doesn't require a tree,
      and defaults to the last revision (Matthew Fuller, #90048)

    * Tests no longer fail when BZR_REMOTE_PATH is set in the environment.
      (Daniel Watkins, #111958)

    * ``bzr branch -r revid:foo`` can be used to branch any revision in
      your repository. (Previously Branch6 only supported revisions in your
      mainline). (John Arbash Meinel, #115343)

bzr 0.16  2007-05-07
--------------------

  BUGFIXES:

    * Handle when you have 2 directories with similar names, but one has a
      hyphen. (``'abc'`` versus ``'abc-2'``). The WT4._iter_changes
      iterator was using direct comparison and ``'abc/a'`` sorts after
      ``'abc-2'``, but ``('abc', 'a')`` sorts before ``('abc-2',)``.
      (John Arbash Meinel, #111227)

    * Handle when someone renames a file on disk without telling bzr.
      Previously we would report the first file as missing, but not show
      the new unknown file. (John Arbash Meinel, #111288)

    * Avoid error when running hooks after pulling into or pushing from
      a branch bound to a smartserver branch.  (Martin Pool, #111968)

  IMPROVEMENTS:

    * Move developer documentation to doc/developers/. This reduces clutter in
      the root of the source tree and allows HACKING to be split into multiple
      files. (Robert Collins, Alexander Belchenko)

    * Clean up the ``WorkingTree4._iter_changes()`` internal loops as well as
      ``DirState.update_entry()``. This optimizes the core logic for ``bzr
      diff`` and ``bzr status`` significantly improving the speed of
      both. (John Arbash Meinel)

bzr 0.16rc2  2007-04-30
-----------------------

  BUGFIXES:

    * Handle the case when you delete a file, and then rename another file
      on top of it. Also handle the case of ``bzr rm --keep foo``. ``bzr
      status`` should show the removed file and an unknown file in its
      place. (John Arbash Meinel, #109993)

    * Bundles properly read and write revision properties that have an
      empty value. And when the value is not ASCII.
      (John Arbash Meinel, #109613)

    * Fix the bzr commit message to be in text mode.
      (Alexander Belchenko, #110901)

    * Also handle when you rename a file and create a file where it used
      to be. (John Arbash Meinel, #110256)

    * ``WorkingTree4._iter_changes`` should not descend into unversioned
      directories. (John Arbash Meinel, #110399)

bzr 0.16rc1  2007-04-26
-----------------------

  NOTES WHEN UPGRADING:

    * ``bzr remove`` and ``bzr rm`` will now remove the working file, if
      it could be recovered again.
      This has been done for consistency with svn and the unix rm command.
      The old ``remove`` behaviour has been retained in the new option
      ``bzr remove --keep``, which will just stop versioning the file,
      but not delete it.
      ``bzr remove --force`` have been added which will always delete the
      files.
      ``bzr remove`` is also more verbose.
      (Marius Kruger, #82602)

  IMPROVEMENTS:

    * Merge directives can now be supplied as input to `merge` and `pull`,
      like bundles can.  (Aaron Bentley)

    * Sending the SIGQUIT signal to bzr, which can be done on Unix by
      pressing Control-Backslash, drops bzr into a debugger.  Type ``'c'``
      to continue.  This can be disabled by setting the environment variable
      ``BZR_SIGQUIT_PDB=0``.  (Martin Pool)

    * selftest now supports --list-only to list tests instead of running
      them. (Ian Clatworthy)

    * selftest now supports --exclude PATTERN (or -x PATTERN) to exclude
      tests with names that match that regular expression.
      (Ian Clatworthy, #102679)

    * selftest now supports --randomize SEED to run tests in a random order.
      SEED is typically the value 'now' meaning 'use the current time'.
      (Ian Clatworthy, #102686)

    * New option ``--fixes`` to commit, which stores bug fixing annotations as
      revision properties. Built-in support for Launchpad, Debian, Trac and
      Bugzilla bug trackers. (Jonathan Lange, James Henstridge, Robert Collins)

    * New API, ``bzrlib.bugtracker.tracker_registry``, for adding support for
      other bug trackers to ``fixes``. (Jonathan Lange, James Henstridge,
      Robert Collins)

    * ``selftest`` has new short options ``-f`` and ``-1``.  (Martin
      Pool)

    * ``bzrlib.tsort.MergeSorter`` optimizations. Change the inner loop
      into using local variables instead of going through ``self._var``.
      Improves the time to ``merge_sort`` a 10k revision graph by
      approximately 40% (~700->400ms).  (John Arbash Meinel)

    * ``make docs`` now creates a man page at ``man1/bzr.1`` fixing bug 107388.
      (Robert Collins)

    * ``bzr help`` now provides cross references to other help topics using
      the _see_also facility on command classes. Likewise the bzr_man
      documentation, and the bzr.1 man page also include this information.
      (Robert Collins)

    * Tags are now included in logs, that use the long log formatter.
      (Erik Bågfors, Alexander Belchenko)

    * ``bzr help`` provides a clearer message when a help topic cannot be
      found. (Robert Collins, #107656)

    * ``bzr help`` now accepts optional prefixes for command help. The help
      for all commands can now be found at ``bzr help commands/COMMANDNAME``
      as well as ``bzr help COMMANDNAME`` (which only works for commands
      where the name is not the same as a more general help topic).
      (Robert Collins)

    * ``bzr help PLUGINNAME`` will now return the module docstring from the
      plugin PLUGINNAME. (Robert Collins, #50408)

    * New help topic ``urlspec`` which lists the availables transports.
      (Goffredo Baroncelli)

    * doc/server.txt updated to document the default bzr:// port
      and also update the blurb about the hpss' current status.
      (Robert Collins, #107125).

    * ``bzr serve`` now listens on interface 0.0.0.0 by default, making it
      serve out to the local LAN (and anyone in the world that can reach the
      machine running ``bzr serve``. (Robert Collins, #98918)

    * A new smart server protocol version has been added.  It prefixes requests
      and responses with an explicit version identifier so that future protocol
      revisions can be dealt with gracefully.  (Andrew Bennetts, Robert Collins)

    * The bzr protocol version 2 indicates success or failure in every response
      without depending on particular commands encoding that consistently,
      allowing future client refactorings to be much more robust about error
      handling. (Robert Collins, Martin Pool, Andrew Bennetts)

    * The smart protocol over HTTP client has been changed to always post to the
      same ``.bzr/smart`` URL under the original location when it can.  This allows
      HTTP servers to only have to pass URLs ending in .bzr/smart to the smart
      server handler, and not arbitrary ``.bzr/*/smart`` URLs.  (Andrew Bennetts)

    * digest authentication is now supported for proxies and HTTP by the urllib
      based http implementation. Tested against Apache 2.0.55 and Squid
      2.6.5. Basic and digest authentication are handled coherently for HTTP
      and proxy: if the user is provided in the url (bzr command line for HTTP,
      proxy environment variables for proxies), the password is prompted for
      (only once). If the password is provided, it is taken into account. Once
      the first authentication is successful, all further authentication
      roundtrips are avoided by preventively setting the right authentication
      header(s).
      (Vincent Ladeuil).

  INTERNALS:

    * bzrlib API compatability with 0.8 has been dropped, cleaning up some
      code paths. (Robert Collins)

    * Change the format of chroot urls so that they can be safely manipulated
      by generic url utilities without causing the resulting urls to have
      escaped the chroot. A side effect of this is that creating a chroot
      requires an explicit action using a ChrootServer.
      (Robert Collins, Andrew Bennetts)

    * Deprecate ``Branch.get_root_id()`` because branches don't have root ids,
      rather than fixing bug #96847.  (Aaron Bentley)

    * ``WorkingTree.apply_inventory_delta`` provides a better alternative to
      ``WorkingTree._write_inventory``.  (Aaron Bentley)

    * Convenience method ``TestCase.expectFailure`` ensures that known failures
      do not silently pass.  (Aaron Bentley)

    * ``Transport.local_abspath`` now raises ``NotLocalUrl`` rather than
      ``TransportNotPossible``. (Martin Pool, Ian Clatworthy)

    * New SmartServer hooks facility. There are two initial hooks documented
      in ``bzrlib.transport.smart.SmartServerHooks``. The two initial hooks allow
      plugins to execute code upon server startup and shutdown.
      (Robert Collins).

    * SmartServer in standalone mode will now close its listening socket
      when it stops, rather than waiting for garbage collection. This primarily
      fixes test suite hangs when a test tries to connect to a shutdown server.
      It may also help improve behaviour when dealing with a server running
      on a specific port (rather than dynamically assigned ports).
      (Robert Collins)

    * Move most SmartServer code into a new package, bzrlib/smart.
      bzrlib/transport/remote.py contains just the Transport classes that used
      to be in bzrlib/transport/smart.py.  (Andrew Bennetts)

    * urllib http implementation avoid roundtrips associated with
      401 (and 407) errors once the authentication succeeds.
      (Vincent Ladeuil).

    * urlib http now supports querying the user for a proxy password if
      needed. Realm is shown in the prompt for both HTTP and proxy
      authentication when the user is required to type a password.
      (Vincent Ladeuil).

    * Renamed SmartTransport (and subclasses like SmartTCPTransport) to
      RemoteTransport (and subclasses to RemoteTCPTransport, etc).  This is more
      consistent with its new home in ``bzrlib/transport/remote.py``, and because
      it's not really a "smart" transport, just one that does file operations
      via remote procedure calls.  (Andrew Bennetts)

    * The ``lock_write`` method of ``LockableFiles``, ``Repository`` and
      ``Branch`` now accept a ``token`` keyword argument, so that separate
      instances of those objects can share a lock if it has the right token.
      (Andrew Bennetts, Robert Collins)

    * New method ``get_branch_reference`` on ``BzrDir`` allows the detection of
      branch references - which the smart server component needs.

    * The Repository API ``make_working_trees`` is now permitted to return
      False when ``set_make_working_trees`` is not implemented - previously
      an unimplemented ``set_make_working_trees`` implied the result True
      from ``make_working_trees``. This has been changed to accomodate the
      smart server, where it does not make sense (at this point) to ever
      make working trees by default. (Robert Collins)

    * Command objects can now declare related help topics by having _see_also
      set to a list of related topic. (Robert Collins)

    * ``bzrlib.help`` now delegates to the Command class for Command specific
      help. (Robert Collins)

    * New class ``TransportListRegistry``, derived from the Registry class, which
      simplifies tracking the available Transports. (Goffredo Baroncelli)

    * New function ``Branch.get_revision_id_to_revno_map`` which will
      return a dictionary mapping revision ids to dotted revnos. Since
      dotted revnos are defined in the context of the branch tip, it makes
      sense to generate them from a ``Branch`` object.
      (John Arbash Meinel)

    * Fix the 'Unprintable error' message display to use the repr of the
      exception that prevented printing the error because the str value
      for it is often not useful in debugging (e.g. KeyError('foo') has a
      str() of 'foo' but a repr of 'KeyError('foo')' which is much more
      useful. (Robert Collins)

    * ``urlutils.normalize_url`` now unescapes unreserved characters, such as "~".
      (Andrew Bennetts)

  BUGFIXES:

    * Don't fail bundle selftest if email has 'two' embedded.
      (Ian Clatworthy, #98510)

    * Remove ``--verbose`` from ``bzr bundle``. It didn't work anyway.
      (Robert Widhopf-Fenk, #98591)

    * Remove ``--basis`` from the checkout/branch commands - it didn't work
      properly and is no longer beneficial.
      (Robert Collins, #53675, #43486)

    * Don't produce encoding error when adding duplicate files.
      (Aaron Bentley)

    * Fix ``bzr log <file>`` so it only logs the revisions that changed
      the file, and does it faster.
      (Kent Gibson, John Arbash Meinel, #51980, #69477)

    * Fix ``InterDirstateTre._iter_changes`` to handle when we come across
      an empty versioned directory, which now has files in it.
      (John Arbash Meinel, #104257)

    * Teach ``common_ancestor`` to shortcut when the tip of one branch is
      inside the ancestry of the other. Saves a lot of graph processing
      (with an ancestry of 16k revisions, ``bzr merge ../already-merged``
      changes from 2m10s to 13s).  (John Arbash Meinel, #103757)

    * Fix ``show_diff_trees`` to handle the case when a file is modified,
      and the containing directory is renamed. (The file path is different
      in this versus base, but it isn't marked as a rename).
      (John Arbash Meinel, #103870)

    * FTP now works even when the FTP server does not support atomic rename.
      (Aaron Bentley, #89436)

    * Correct handling in bundles and merge directives of timezones with
      that are not an integer number of hours offset from UTC.  Always
      represent the epoch time in UTC to avoid problems with formatting
      earlier times on win32.  (Martin Pool, Alexander Belchenko, John
      Arbash Meinel)

    * Typo in the help for ``register-branch`` fixed. (Robert Collins, #96770)

    * "dirstate" and "dirstate-tags" formats now produce branches compatible
      with old versions of bzr. (Aaron Bentley, #107168))

    * Handle moving a directory when children have been added, removed,
      and renamed. (John Arbash Meinel, #105479)

    * Don't preventively use basic authentication for proxy before receiving a
      407 error. Otherwise people willing to use other authentication schemes
      may expose their password in the clear (or nearly). This add one
      roundtrip in case basic authentication should be used, but plug the
      security hole.
      (Vincent Ladeuil)

    * Handle http and proxy digest authentication.
      (Vincent Ladeuil, #94034).

  TESTING:

    * Added ``bzrlib.strace.strace`` which will strace a single callable and
      return a StraceResult object which contains just the syscalls involved
      in running it. (Robert Collins)

    * New test method ``reduceLockdirTimeout`` to drop the default (ui-centric)
      default time down to one suitable for tests. (Andrew Bennetts)

    * Add new ``vfs_transport_factory`` attribute on tests which provides the
      common vfs backing for both the readonly and readwrite transports.
      This allows the RemoteObject tests to back onto local disk or memory,
      and use the existing ``transport_server`` attribute all tests know about
      to be the smart server transport. This in turn allows tests to
      differentiate between 'transport to access the branch', and
      'transport which is a VFS' - which matters in Remote* tests.
      (Robert Collins, Andrew Bennetts)

    * The ``make_branch_and_tree`` method for tests will now create a
      lightweight checkout for the tree if the ``vfs_transport_factory`` is not
      a LocalURLServer. (Robert Collins, Andrew Bennetts)

    * Branch implementation tests have been audited to ensure that all urls
      passed to Branch APIs use proper urls, except when local-disk paths
      are intended. This is so that tests correctly access the test transport
      which is often not equivalent to local disk in Remote* tests. As part
      of this many tests were adjusted to remove dependencies on local disk
      access.
      (Robert Collins, Andrew Bennetts)

    * Mark bzrlib.tests and bzrlib.tests.TestUtil as providing assertFOO helper
      functions by adding a ``__unittest`` global attribute. (Robert Collins,
      Andrew Bennetts, Martin Pool, Jonathan Lange)

    * Refactored proxy and authentication handling to simplify the
      implementation of new auth schemes for both http and proxy.
      (Vincent Ladeuil)

bzr 0.15 2007-04-01
-------------------

  BUGFIXES:

    * Handle incompatible repositories as a user issue when fetching.
      (Aaron Bentley)

    * Don't give a recommendation to upgrade when branching or
      checking out a branch that contains an old-format working tree.
      (Martin Pool)

bzr 0.15rc3  2007-03-26
-----------------------

  CHANGES:

    * A warning is now displayed when opening working trees in older
      formats, to encourage people to upgrade to WorkingTreeFormat4.
      (Martin Pool)

  IMPROVEMENTS:

    * HTTP redirections are now taken into account when a branch (or a
      bundle) is accessed for the first time. A message is issued at each
      redirection to inform the user. In the past, http redirections were
      silently followed for each request which significantly degraded the
      performances. The http redirections are not followed anymore by
      default, instead a RedirectRequested exception is raised. For bzrlib
      users needing to follow http redirections anyway,
      ``bzrlib.transport.do_catching_redirections`` provide an easy transition
      path.  (vila)

  INTERNALS:

    * Added ``ReadLock.temporary_write_lock()`` to allow upgrading an OS read
      lock to an OS write lock. Linux can do this without unlocking, Win32
      needs to unlock in between. (John Arbash Meinel)

    * New parameter ``recommend_upgrade`` to ``BzrDir.open_workingtree``
      to silence (when false) warnings about opening old formats.
      (Martin Pool)

    * Fix minor performance regression with bzr-0.15 on pre-dirstate
      trees. (We were reading the working inventory too many times).
      (John Arbash Meinel)

    * Remove ``Branch.get_transaction()`` in favour of a simple cache of
      ``revision_history``.  Branch subclasses should override
      ``_gen_revision_history`` rather than ``revision_history`` to make use of
      this cache, and call ``_clear_revision_history_cache`` and
      ``_cache_revision_history`` at appropriate times. (Andrew Bennetts)

  BUGFIXES:

    * Take ``smtp_server`` from user config into account.
      (vila, #92195)

    * Restore Unicode filename handling for versioned and unversioned files.
      (John Arbash Meinel, #92608)

    * Don't fail during ``bzr commit`` if a file is marked removed, and
      the containing directory is auto-removed.  (John Arbash Meinel, #93681)

    * ``bzr status FILENAME`` failed on Windows because of an uncommon
      errno. (``ERROR_DIRECTORY == 267 != ENOTDIR``).
      (Wouter van Heyst, John Arbash Meinel, #90819)

    * ``bzr checkout source`` should create a local branch in the same
      format as source. (John Arbash Meinel, #93854)

    * ``bzr commit`` with a kind change was failing to update the
      last-changed-revision for directories.  The
      InventoryDirectory._unchanged only looked at the ``parent_id`` and name,
      ignoring the fact that the kind could have changed, too.
      (John Arbash Meinel, #90111)

    * ``bzr mv dir/subdir other`` was incorrectly updating files inside
      the directory. So that there was a chance it would break commit,
      etc. (John Arbash Meinel, #94037)

    * Correctly handles mutiple permanent http redirections.
      (vila, #88780)

bzr 0.15rc2  2007-03-14
-----------------------

  NOTES WHEN UPGRADING:

    * Release 0.15rc2 of bzr changes the ``bzr init-repo`` command to
      default to ``--trees`` instead of ``--no-trees``.
      Existing shared repositories are not affected.

  IMPROVEMENTS:

    * New ``merge-directive`` command to generate machine- and human-readable
      merge requests.  (Aaron Bentley)

    * New ``submit:`` revision specifier makes it easy to diff against the
      common ancestor with the submit location (Aaron Bentley)

    * Added support for Putty's SSH implementation. (Dmitry Vasiliev)

    * Added ``bzr status --versioned`` to report only versioned files,
      not unknowns. (Kent Gibson)

    * Merge now autodetects the correct line-ending style for its conflict
      markers.  (Aaron Bentley)

  INTERNALS:

    * Refactored SSH vendor registration into SSHVendorManager class.
      (Dmitry Vasiliev)

  BUGFIXES:

    * New ``--numbered-dirs`` option to ``bzr selftest`` to use
      numbered dirs for TestCaseInTempDir. This is default behavior
      on Windows. Anyone can force named dirs on Windows
      with ``--no-numbered-dirs``. (Alexander Belchenko)

    * Fix ``RevisionSpec_revid`` to handle the Unicode strings passed in
      from the command line. (Marien Zwart, #90501)

    * Fix ``TreeTransform._iter_changes`` when both the source and
      destination are missing. (Aaron Bentley, #88842)

    * Fix commit of merges with symlinks in dirstate trees.
      (Marien Zwart)

    * Switch the ``bzr init-repo`` default from --no-trees to --trees.
      (Wouter van Heyst, #53483)


bzr 0.15rc1  2007-03-07
-----------------------

  SURPRISES:

    * The default disk format has changed. Please run 'bzr upgrade' in your
      working trees to upgrade. This new default is compatible for network
      operations, but not for local operations. That is, if you have two
      versions of bzr installed locally, after upgrading you can only use the
      bzr 0.15 version. This new default does not enable tags or nested-trees
      as they are incompatible with bzr versions before 0.15 over the network.

    * For users of bzrlib: Two major changes have been made to the working tree
      api in bzrlib. The first is that many methods and attributes, including
      the inventory attribute, are no longer valid for use until one of
      ``lock_read``/``lock_write``/``lock_tree_write`` has been called,
      and become invalid again after unlock is called. This has been done
      to improve performance and correctness as part of the dirstate
      development.
      (Robert Collins, John A Meinel, Martin Pool, and others).

    * For users of bzrlib: The attribute 'tree.inventory' should be considered
      readonly. Previously it was possible to directly alter this attribute, or
      its contents, and have the tree notice this. This has been made
      unsupported - it may work in some tree formats, but in the newer dirstate
      format such actions will have no effect and will be ignored, or even
      cause assertions. All operations possible can still be carried out by a
      combination of the tree API, and the bzrlib.transform API. (Robert
      Collins, John A Meinel, Martin Pool, and others).

  IMPROVEMENTS:

    * Support for OS Windows 98. Also .bzr.log on any windows system
      saved in My Documents folder. (Alexander Belchenko)

    * ``bzr mv`` enhanced to support already moved files.
      In the past the mv command would have failed if the source file doesn't
      exist. In this situation ``bzr mv`` would now detect that the file has
      already moved and update the repository accordingly, if the target file
      does exist.
      A new option ``--after`` has been added so that if two files already
      exist, you could notify Bazaar that you have moved a (versioned) file
      and replaced it with another. Thus in this case ``bzr move --after``
      will only update the Bazaar identifier.
      (Steffen Eichenberg, Marius Kruger)

    * ``ls`` now works on treeless branches and remote branches.
      (Aaron Bentley)

    * ``bzr help global-options`` describes the global options.
      (Aaron Bentley)

    * ``bzr pull --overwrite`` will now correctly overwrite checkouts.
      (Robert Collins)

    * Files are now allowed to change kind (e.g. from file to symlink).
      Supported by ``commit``, ``revert`` and ``status``
      (Aaron Bentley)

    * ``inventory`` and ``unknowns`` hidden in favour of ``ls``
      (Aaron Bentley)

    * ``bzr help checkouts`` descibes what checkouts are and some possible
      uses of them. (James Westby, Aaron Bentley)

    * A new ``-d`` option to push, pull and merge overrides the default
      directory.  (Martin Pool)

    * Branch format 6: smaller, and potentially faster than format 5.  Supports
      ``append_history_only`` mode, where the log view and revnos do not change,
      except by being added to.  Stores policy settings in
      ".bzr/branch/branch.conf".

    * ``append_only`` branches:  Format 6 branches may be configured so that log
      view and revnos are always consistent.  Either create the branch using
      "bzr init --append-revisions-only" or edit the config file as descriped
      in docs/configuration.txt.

    * rebind: Format 6 branches retain the last-used bind location, so if you
      "bzr unbind", you can "bzr bind" to bind to the previously-selected
      bind location.

    * Builtin tags support, created and deleted by the ``tag`` command and
      stored in the branch.  Tags can be accessed with the revisionspec
      ``-rtag:``, and listed with ``bzr tags``.  Tags are not versioned
      at present. Tags require a network incompatible upgrade. To perform this
      upgrade, run ``bzr upgrade --dirstate-tags`` in your branch and
      repositories. (Martin Pool)

    * The ``bzr://`` transport now has a well-known port number, 4155,
      which it will use by default.  (Andrew Bennetts, Martin Pool)

    * Bazaar now looks for user-installed plugins before looking for site-wide
      plugins. (Jonathan Lange)

    * ``bzr resolve`` now detects and marks resolved text conflicts.
      (Aaron Bentley)

  INTERNALS:

    * Internally revision ids and file ids are now passed around as utf-8
      bytestrings, rather than treating them as Unicode strings. This has
      performance benefits for Knits, since we no longer need to decode the
      revision id for each line of content, nor for each entry in the index.
      This will also help with the future dirstate format.
      (John Arbash Meinel)

    * Reserved ids (any revision-id ending in a colon) are rejected by
      versionedfiles, repositories, branches, and working trees
      (Aaron Bentley)

    * Minor performance improvement by not creating a ProgressBar for
      every KnitIndex we create. (about 90ms for a bzr.dev tree)
      (John Arbash Meinel)

    * New easier to use Branch hooks facility. There are five initial hooks,
      all documented in bzrlib.branch.BranchHooks.__init__ - ``'set_rh'``,
      ``'post_push'``, ``'post_pull'``, ``'post_commit'``,
      ``'post_uncommit'``. These hooks fire after the matching operation
      on a branch has taken place, and were originally added for the
      branchrss plugin. (Robert Collins)

    * New method ``Branch.push()`` which should be used when pushing from a
      branch as it makes performance and policy decisions to match the UI
      level command ``push``. (Robert Collins).

    * Add a new method ``Tree.revision_tree`` which allows access to cached
      trees for arbitrary revisions. This allows the in development dirstate
      tree format to provide access to the callers to cached copies of
      inventory data which are cheaper to access than inventories from the
      repository.
      (Robert Collins, Martin Pool)

    * New ``Branch.last_revision_info`` method, this is being done to allow
      optimization of requests for both the number of revisions and the last
      revision of a branch with smartservers and potentially future branch
      formats. (Wouter van Heyst, Robert Collins)

    * Allow ``'import bzrlib.plugins.NAME'`` to work when the plugin NAME has not
      yet been loaded by ``load_plugins()``. This allows plugins to depend on each
      other for code reuse without requiring users to perform file-renaming
      gymnastics. (Robert Collins)

    * New Repository method ``'gather_stats'`` for statistic data collection.
      This is expected to grow to cover a number of related uses mainly
      related to bzr info. (Robert Collins)

    * Log formatters are now managed with a registry.
      ``log.register_formatter`` continues to work, but callers accessing
      the FORMATTERS dictionary directly will not.

    * Allow a start message to be passed to the ``edit_commit_message``
      function.  This will be placed in the message offered to the user
      for editing above the separator. It allows a template commit message
      to be used more easily. (James Westby)

    * ``GPGStrategy.sign()`` will now raise ``BzrBadParameterUnicode`` if
      you pass a Unicode string rather than an 8-bit string. Callers need
      to be updated to encode first. (John Arbash Meinel)

    * Branch.push, pull, merge now return Result objects with information
      about what happened, rather than a scattering of various methods.  These
      are also passed to the post hooks.  (Martin Pool)

    * File formats and architecture is in place for managing a forest of trees
      in bzr, and splitting up existing trees into smaller subtrees, and
      finally joining trees to make a larger tree. This is the first iteration
      of this support, and the user-facing aspects still require substantial
      work.  If you wish to experiment with it, use ``bzr upgrade
      --dirstate-with-subtree`` in your working trees and repositories.
      You can use the hidden commands ``split`` and ``join`` and to create
      and manipulate nested trees, but please consider using the nested-trees
      branch, which contains substantial UI improvements, instead.
      http://code.aaronbentley.com/bzr/bzrrepo/nested-trees/
      (Aaron Bentley, Martin Pool, Robert Collins).

  BUGFIXES:

    * ``bzr annotate`` now uses dotted revnos from the viewpoint of the
      branch, rather than the last changed revision of the file.
      (John Arbash Meinel, #82158)

    * Lock operations no longer hang if they encounter a permission problem.
      (Aaron Bentley)

    * ``bzr push`` can resume a push that was canceled before it finished.
      Also, it can push even if the target directory exists if you supply
      the ``--use-existing-dir`` flag.
      (John Arbash Meinel, #30576, #45504)

    * Fix http proxy authentication when user and an optional
      password appears in the ``*_proxy`` vars. (Vincent Ladeuil,
      #83954).

    * ``bzr log branch/file`` works for local treeless branches
      (Aaron Bentley, #84247)

    * Fix problem with UNC paths on Windows 98. (Alexander Belchenko, #84728)

    * Searching location of CA bundle for PyCurl in env variable
      (``CURL_CA_BUNDLE``), and on win32 along the PATH.
      (Alexander Belchenko, #82086)

    * ``bzr init`` works with unicode argument LOCATION.
      (Alexander Belchenko, #85599)

    * Raise ``DependencyNotPresent`` if pycurl do not support https.
      (Vincent Ladeuil, #85305)

    * Invalid proxy env variables should not cause a traceback.
      (Vincent Ladeuil, #87765)

    * Ignore patterns normalised to use '/' path separator.
      (Kent Gibson, #86451)

    * bzr rocks. It sure does! Fix case. (Vincent Ladeuil, #78026)

    * Fix bzrtools shelve command for removed lines beginning with "--"
      (Johan Dahlberg, #75577)

  TESTING:

    * New ``--first`` option to ``bzr selftest`` to run specified tests
      before the rest of the suite.  (Martin Pool)


bzr 0.14  2007-01-23
--------------------

  IMPROVEMENTS:

    * ``bzr help global-options`` describes the global options. (Aaron Bentley)

  BUG FIXES:

    * Skip documentation generation tests if the tools to do so are not
      available. Fixes running selftest for installled copies of bzr.
      (John Arbash Meinel, #80330)

    * Fix the code that discovers whether bzr is being run from it's
      working tree to handle the case when it isn't but the directory
      it is in is below a repository. (James Westby, #77306)


bzr 0.14rc1  2007-01-16
-----------------------

  IMPROVEMENTS:

    * New connection: ``bzr+http://`` which supports tunnelling the smart
      protocol over an HTTP connection. If writing is enabled on the bzr
      server, then you can write over the http connection.
      (Andrew Bennetts, John Arbash Meinel)

    * Aliases now support quotation marks, so they can contain whitespace
      (Marius Kruger)

    * PyCurlTransport now use a single curl object. By specifying explicitly
      the 'Range' header, we avoid the need to use two different curl objects
      (and two connections to the same server). (Vincent Ladeuil)

    * ``bzr commit`` does not prompt for a message until it is very likely to
      succeed.  (Aaron Bentley)

    * ``bzr conflicts`` now takes --text to list pathnames of text conflicts
      (Aaron Bentley)

    * Fix ``iter_lines_added_or_present_in_versions`` to use a set instead
      of a list while checking if a revision id was requested. Takes 10s
      off of the ``fileids_affected_by_revision_ids`` time, which is 10s
      of the ``bzr branch`` time. Also improve ``fileids_...`` time by
      filtering lines with a regex rather than multiple ``str.find()``
      calls. (saves another 300ms) (John Arbash Meinel)

    * Policy can be set for each configuration key. This allows keys to be
      inherited properly across configuration entries. For example, this
      should enable you to do::

        [/home/user/project]
        push_location = sftp://host/srv/project/
        push_location:policy = appendpath

      And then a branch like ``/home/user/project/mybranch`` should get an
      automatic push location of ``sftp://host/srv/project/mybranch``.
      (James Henstridge)

    * Added ``bzr status --short`` to make status report svn style flags
      for each file.  For example::

        $ bzr status --short
        A  foo
        A  bar
        D  baz
        ?  wooley

    * 'bzr selftest --clean-output' allows easily clean temporary tests
      directories without running tests. (Alexander Belchenko)

    * ``bzr help hidden-commands`` lists all hidden commands. (Aaron Bentley)

    * ``bzr merge`` now has an option ``--pull`` to fall back to pull if
      local is fully merged into remote. (Jan Hudec)

    * ``bzr help formats`` describes available directory formats. (Aaron Bentley)

  INTERNALS:

    * A few tweaks directly to ``fileids_affected_by_revision_ids`` to
      help speed up processing, as well allowing to extract unannotated
      lines. Between the two ``fileids_affected_by_revision_ids`` is
      improved by approx 10%. (John Arbash Meinel)

    * Change Revision serialization to only write out millisecond
      resolution. Rather than expecting floating point serialization to
      preserve more resolution than we need. (Henri Weichers, Martin Pool)

    * Test suite ends cleanly on Windows.  (Vincent Ladeuil)

    * When ``encoding_type`` attribute of class Command is equal to 'exact',
      force sys.stdout to be a binary stream on Windows, and therefore
      keep exact line-endings (without LF -> CRLF conversion).
      (Alexander Belchenko)

    * Single-letter short options are no longer globally declared.  (Martin
      Pool)

    * Before using detected user/terminal encoding bzr should check
      that Python has corresponding codec. (Alexander Belchenko)

    * Formats for end-user selection are provided via a FormatRegistry (Aaron Bentley)

  BUG FIXES:

    * ``bzr missing --verbose`` was showing adds/removals in the wrong
      direction. (John Arbash Meinel)

    * ``bzr annotate`` now defaults to showing dotted revnos for merged
      revisions. It cuts them off at a depth of 12 characters, but you can
      supply ``--long`` to see the full number. You can also use
      ``--show-ids`` to display the original revision ids, rather than
      revision numbers and committer names. (John Arbash Meinel, #75637)

    * bzr now supports Win32 UNC path (e.g. ``\HOST\path``.
      (Alexander Belchenko, #57869)

    * Win32-specific: output of cat, bundle and diff commands don't mangle
      line-endings (Alexander Belchenko, #55276)

    * Replace broken fnmatch based ignore pattern matching with custom pattern
      matcher.
      (Kent Gibson, Jan Hudec #57637)

    * pycurl and urllib can detect short reads at different places. Update
      the test suite to test more cases. Also detect http error code 416
      which was raised for that specific bug. Also enhance the urllib
      robustness by detecting invalid ranges (and pycurl's one by detecting
      short reads during the initial GET). (Vincent Ladeuil, #73948)

    * The urllib connection sharing interacts badly with urllib2
      proxy setting (the connections didn't go thru the proxy
      anymore). Defining a proper ProxyHandler solves the
      problem.  (Vincent Ladeuil, #74759)

    * Use urlutils to generate relative URLs, not osutils
      (Aaron Bentley, #76229)

    * ``bzr status`` in a readonly directory should work without giving
      lots of errors. (John Arbash Meinel, #76299)

    * Mention the revisionspec topic for the revision option help.
      (Wouter van Heyst, #31663)

    * Allow plugins import from zip archives.
      (Alexander Belchenko, #68124)


bzr 0.13  2006-12-05
--------------------

  No changes from 0.13rc1

bzr 0.13rc1  2006-11-27
-----------------------

  IMPROVEMENTS:

    * New command ``bzr remove-tree`` allows the removal of the working
      tree from a branch.
      (Daniel Silverstone)

    * urllib uses shared keep-alive connections, so http
      operations are substantially faster.
      (Vincent Ladeuil, #53654)

    * ``bzr export`` allows an optional branch parameter, to export a bzr
      tree from some other url. For example:
      ``bzr export bzr.tar.gz http://bazaar-vcs.org/bzr/bzr.dev``
      (Daniel Silverstone)

    * Added ``bzr help topics`` to the bzr help system. This gives a
      location for general information, outside of a specific command.
      This includes updates for ``bzr help revisionspec`` the first topic
      included. (Goffredo Baroncelli, John Arbash Meinel, #42714)

    * WSGI-compatible HTTP smart server.  See ``doc/http_smart_server.txt``.
      (Andrew Bennetts)

    * Knit files will now cache full texts only when the size of the
      deltas is as large as the size of the fulltext. (Or after 200
      deltas, whichever comes first). This has the most benefit on large
      files with small changes, such as the inventory for a large project.
      (eg For a project with 2500 files, and 7500 revisions, it changes
      the size of inventory.knit from 11MB to 5.4MB) (John Arbash Meinel)

  INTERNALS:

    * New -D option given before the command line turns on debugging output
      for particular areas.  -Derror shows tracebacks on all errors.
      (Martin Pool)

    * Clean up ``bzr selftest --benchmark bundle`` to correct an import,
      and remove benchmarks that take longer than 10min to run.
      (John Arbash Meinel)

    * Use ``time.time()`` instead of ``time.clock()`` to decide on
      progress throttling. Because ``time.clock()`` is actually CPU time,
      so over a high-latency connection, too many updates get throttled.
      (John Arbash Meinel)

    * ``MemoryTransport.list_dir()`` would strip the first character for
      files or directories in root directory. (John Arbash Meinel)

    * New method ``get_branch_reference`` on 'BzrDir' allows the detection of
      branch references - which the smart server component needs.

    * New ``ChrootTransportDecorator``, accessible via the ``chroot+`` url
      prefix.  It disallows any access to locations above a set URL.  (Andrew
      Bennetts)

  BUG FIXES:

    * Now ``_KnitIndex`` properly decode revision ids when loading index data.
      And optimize the knit index parsing code.
      (Dmitry Vasiliev, John Arbash Meinel)

    * ``bzrlib/bzrdir.py`` was directly referencing ``bzrlib.workingtree``,
      without importing it. This prevented ``bzr upgrade`` from working
      unless a plugin already imported ``bzrlib.workingtree``
      (John Arbash Meinel, #70716)

    * Suppress the traceback on invalid URLs (Vincent Ladeuil, #70803).

    * Give nicer error message when an http server returns a 403
      error code. (Vincent Ladeuil, #57644).

    * When a multi-range http GET request fails, try a single
      range one. If it fails too, forget about ranges. Remember that until
      the death of the transport and propagates that to the clones.
      (Vincent Ladeuil, #62276, #62029).

    * Handles user/passwords supplied in url from command
      line (for the urllib implementation). Don't request already
      known passwords (Vincent Ladeuil, #42383, #44647, #48527)

    * ``_KnitIndex.add_versions()`` dictionary compresses revision ids as they
      are added. This fixes bug where fetching remote revisions records
      them as full references rather than integers.
      (John Arbash Meinel, #64789)

    * ``bzr ignore`` strips trailing slashes in patterns.
      Also ``bzr ignore`` rejects absolute paths. (Kent Gibson, #4559)

    * ``bzr ignore`` takes multiple arguments. (Cheuksan Edward Wang, #29488)

    * mv correctly handles paths that traverse symlinks.
      (Aaron Bentley, #66964)

    * Give nicer looking error messages when failing to connect over ssh.
      (John Arbash Meinel, #49172)

    * Pushing to a remote branch does not currently update the remote working
      tree. After a remote push, ``bzr status`` and ``bzr diff`` on the remote
      machine now show that the working tree is out of date.
      (Cheuksan Edward Wang #48136)

    * Use patiencediff instead of difflib for determining deltas to insert
      into knits. This avoids the O(N^3) behavior of difflib. Patience
      diff should be O(N^2). (Cheuksan Edward Wang, #65714)

    * Running ``bzr log`` on nonexistent file gives an error instead of the
      entire log history. (Cheuksan Edward Wang #50793)

    * ``bzr cat`` can look up contents of removed or renamed files. If the
      pathname is ambiguous, i.e. the files in the old and new trees have
      different id's, the default is the file in the new tree. The user can
      use "--name-from-revision" to select the file in the old tree.
      (Cheuksan Edward Wang, #30190)

  TESTING:

    * TestingHTTPRequestHandler really handles the Range header
      (previously it was ignoring it and returning the whole file,).

bzr 0.12  2006-10-30
--------------------

  INTERNALS:

    * Clean up ``bzr selftest --benchmark bundle`` to correct an import,
      and remove benchmarks that take longer than 10min to run.
      (John Arbash Meinel)

bzr 0.12rc1  2006-10-23
-----------------------

  IMPROVEMENTS:

    * ``bzr log`` now shows dotted-decimal revision numbers for all revisions,
      rather than just showing a decimal revision number for revisions on the
      mainline. These revision numbers are not yet accepted as input into bzr
      commands such as log, diff etc. (Robert Collins)

    * revisions can now be specified using dotted-decimal revision numbers.
      For instance, ``bzr diff -r 1.2.1..1.2.3``. (Robert Collins)

    * ``bzr help commands`` output is now shorter (Aaron Bentley)

    * ``bzr`` now uses lazy importing to reduce the startup time. This has
      a moderate effect on lots of actions, especially ones that have
      little to do. For example ``bzr rocks`` time is down to 116ms from
      283ms. (John Arbash Meinel)

    * New Registry class to provide name-to-object registry-like support,
      for example for schemes where plugins can register new classes to
      do certain tasks (e.g. log formatters). Also provides lazy registration
      to allow modules to be loaded on request.
      (John Arbash Meinel, Adeodato Simó)

  API INCOMPATABILITY:

    * LogFormatter subclasses show now expect the 'revno' parameter to
      show() to be a string rather than an int. (Robert Collins)

  INTERNALS:

    * ``TestCase.run_bzr``, ``run_bzr_captured``, and ``run_bzr_subprocess``
      can take a ``working_dir='foo'`` parameter, which will change directory
      for the command. (John Arbash Meinel)

    * ``bzrlib.lazy_regex.lazy_compile`` can be used to create a proxy
      around a regex, which defers compilation until first use.
      (John Arbash Meinel)

    * ``TestCase.run_bzr_subprocess`` defaults to supplying the
      ``--no-plugins`` parameter to ensure test reproducability, and avoid
      problems with system-wide installed plugins. (John Arbash Meinel)

    * Unique tree root ids are now supported. Newly created trees still
      use the common root id for compatibility with bzr versions before 0.12.
      (Aaron Bentley)

    * ``WorkingTree.set_root_id(None)`` is now deprecated. Please
      pass in ``inventory.ROOT_ID`` if you want the default root id value.
      (Robert Collins, John Arbash Meinel)

    * New method ``WorkingTree.flush()`` which will write the current memory
      inventory out to disk. At the same time, ``read_working_inventory`` will
      no longer trash the current tree inventory if it has been modified within
      the current lock, and the tree will now ``flush()`` automatically on
      ``unlock()``. ``WorkingTree.set_root_id()`` has been updated to take
      advantage of this functionality. (Robert Collins, John Arbash Meinel)

    * ``bzrlib.tsort.merge_sorted`` now accepts ``generate_revnos``. This
      parameter will cause it to add another column to its output, which
      contains the dotted-decimal revno for each revision, as a tuple.
      (Robert Collins)

    * ``LogFormatter.show_merge`` is deprecated in favour of
      ``LogFormatter.show_merge_revno``. (Robert Collins)

  BUG FIXES:

    * Avoid circular imports by creating a deprecated function for
      ``bzrlib.tree.RevisionTree``. Callers should have been using
      ``bzrlib.revisontree.RevisionTree`` anyway. (John Arbash Meinel,
      #63360, #66349)

    * Don't use ``socket.MSG_WAITALL`` as it doesn't exist on all
      platforms. (Martin Pool, #66356)

    * Don't require ``Content-Type`` in range responses. Assume they are a
      single range if ``Content-Type`` does not exist.
      (John Arbash Meinel, #62473)

    * bzr branch/pull no longer complain about progress bar cleanup when
      interrupted during fetch.  (Aaron Bentley, #54000)

    * ``WorkingTree.set_parent_trees()`` uses the trees to directly write
      the basis inventory, rather than going through the repository. This
      allows us to have 1 inventory read, and 2 inventory writes when
      committing a new tree. (John Arbash Meinel)

    * When reverting, files that are not locally modified that do not exist
      in the target are deleted, not just unversioned (Aaron Bentley)

    * When trying to acquire a lock, don't fail immediately. Instead, try
      a few times (up to 1 hour) before timing out. Also, report why the
      lock is unavailable (John Arbash Meinel, #43521, #49556)

    * Leave HttpTransportBase daughter classes decides how they
      implement cloning. (Vincent Ladeuil, #61606)

    * diff3 does not indicate conflicts on clean merge. (Aaron Bentley)

    * If a commit fails, the commit message is stored in a file at the root of
      the tree for later commit. (Cheuksan Edward Wang, Stefan Metzmacher,
      #32054)

  TESTING:

    * New test base class TestCaseWithMemoryTransport offers memory-only
      testing facilities: its not suitable for tests that need to mutate disk
      state, but most tests should not need that and should be converted to
      TestCaseWithMemoryTransport. (Robert Collins)

    * ``TestCase.make_branch_and_memory_tree`` now takes a format
      option to set the BzrDir, Repository and Branch formats of the
      created objects. (Robert Collins, John Arbash Meinel)

bzr 0.11  2006-10-02
--------------------

    * Smart server transport test failures on windows fixed. (Lukáš Lalinský).

bzr 0.11rc2  2006-09-27
-----------------------

  BUG FIXES:

    * Test suite hangs on windows fixed. (Andrew Bennets, Alexander Belchenko).

    * Commit performance regression fixed. (Aaron Bentley, Robert Collins, John
      Arbash Meinel).

bzr 0.11rc1  2006-09-25
-----------------------

  IMPROVEMENTS:

    * Knit files now wait to create their contents until the first data is
      added. The old code used to create an empty .knit and a .kndx with just
      the header. However, this caused a lot of extra round trips over sftp.
      This can change the time for ``bzr push`` to create a new remote branch
      from 160s down to 100s. This also affects ``bzr commit`` performance when
      adding new files, ``bzr commit`` on a new kernel-like tree drops from 50s
      down to 40s (John Arbash Meinel, #44692)

    * When an entire subtree has been deleted, commit will now report that
      just the top of the subtree has been deleted, rather than reporting
      all the individual items. (Robert Collins)

    * Commit performs one less XML parse. (Robert Collins)

    * ``bzr checkout`` now operates on readonly branches as well
      as readwrite branches. This fixes bug #39542. (Robert Collins)

    * ``bzr bind`` no longer synchronises history with the master branch.
      Binding should be followed by an update or push to synchronise the
      two branches. This is closely related to the fix for bug #39542.
      (Robert Collins)

    * ``bzrlib.lazy_import.lazy_import`` function to create on-demand
      objects.  This allows all imports to stay at the global scope, but
      modules will not actually be imported if they are not used.
      (John Arbash Meinel)

    * Support ``bzr://`` and ``bzr+ssh://`` urls to work with the new RPC-based
      transport which will be used with the upcoming high-performance smart
      server. The new command ``bzr serve`` will invoke bzr in server mode,
      which processes these requests. (Andrew Bennetts, Robert Collins, Martin
      Pool)

    * New command ``bzr version-info`` which can be used to get a summary
      of the current state of the tree. This is especially useful as part
      of a build commands. See ``doc/version_info.txt`` for more information
      (John Arbash Meinel)

  BUG FIXES:

    * ``'bzr inventory [FILE...]'`` allows restricting the file list to a
      specific set of files. (John Arbash Meinel, #3631)

    * Don't abort when annotating empty files (John Arbash Meinel, #56814)

    * Add ``Stanza.to_unicode()`` which can be passed to another Stanza
      when nesting stanzas. Also, add ``read_stanza_unicode`` to handle when
      reading a nested Stanza. (John Arbash Meinel)

    * Transform._set_mode() needs to stat the right file.
      (John Arbash Meinel, #56549)

    * Raise WeaveFormatError rather than StopIteration when trying to read
      an empty Weave file. (John Arbash Meinel, #46871)

    * Don't access e.code for generic URLErrors, only HTTPErrors have .code.
      (Vincent Ladeuil, #59835)

    * Handle boundary="" lines properly to allow access through a Squid proxy.
      (John Arbash Meinel, #57723)

    * revert now removes newly-added directories (Aaron Bentley, #54172)

    * ``bzr upgrade sftp://`` shouldn't fail to upgrade v6 branches if there
      isn't a working tree. (David Allouche, #40679)

    * Give nicer error messages when a user supplies an invalid --revision
      parameter. (John Arbash Meinel, #55420)

    * Handle when LANG is not recognized by python. Emit a warning, but
      just revert to using 'ascii'. (John Arbash Meinel, #35392)

    * Don't use ``preexec_fn`` on win32, as it is not supported by subprocess.
      (John Arbash Meinel)

    * Skip specific tests when the dependencies aren't met. This includes
      some ``setup.py`` tests when ``python-dev`` is not available, and
      some tests that depend on paramiko. (John Arbash Meinel, Mattheiu Moy)

    * Fallback to Paramiko properly, if no ``ssh`` executable exists on
      the system. (Andrew Bennetts, John Arbash Meinel)

    * ``Branch.bind(other_branch)`` no longer takes a write lock on the
      other branch, and will not push or pull between the two branches.
      API users will need to perform a push or pull or update operation if they
      require branch synchronisation to take place. (Robert Collins, #47344)

    * When creating a tarball or zipfile export, export unicode names as utf-8
      paths. This may not work perfectly on all platforms, but has the best
      chance of working in the common case. (John Arbash Meinel, #56816)

    * When committing, only files that exist in working tree or basis tree
      may be specified (Aaron Bentley, #50793)

  PORTABILITY:

    * Fixes to run on Python 2.5 (Brian M. Carlson, Martin Pool, Marien Zwart)

  INTERNALS:

    * TestCaseInTempDir now creates a separate directory for HOME, rather
      than having HOME set to the same location as the working directory.
      (John Arbash Meinel)

    * ``run_bzr_subprocess()`` can take an optional ``env_changes={}`` parameter,
      which will update os.environ inside the spawned child. It also can
      take a ``universal_newlines=True``, which helps when checking the output
      of the command. (John Arbash Meinel)

    * Refactor SFTP vendors to allow easier re-use when ssh is used.
      (Andrew Bennetts)

    * ``Transport.list_dir()`` and ``Transport.iter_files_recursive()`` should always
      return urlescaped paths. This is now tested (there were bugs in a few
      of the transports) (Andrew Bennetts, David Allouche, John Arbash Meinel)

    * New utility function ``symbol_versioning.deprecation_string``. Returns the
      formatted string for a callable, deprecation format pair. (Robert Collins)

    * New TestCase helper applyDeprecated. This allows you to call a callable
      which is deprecated without it spewing to the screen, just by supplying
      the deprecation format string issued for it. (Robert Collins)

    * Transport.append and Transport.put have been deprecated in favor of
      ``.append_bytes``, ``.append_file``, ``.put_bytes``, and
      ``.put_file``. This removes the ambiguity in what type of object the
      functions take.  ``Transport.non_atomic_put_{bytes,file}`` has also
      been added. Which works similarly to ``Transport.append()`` except for
      SFTP, it doesn't have a round trip when opening the file. Also, it
      provides functionality for creating a parent directory when trying
      to create a file, rather than raise NoSuchFile and forcing the
      caller to repeat their request.
      (John Arbash Meinel)

    * WorkingTree has a new api ``unversion`` which allow the unversioning of
      entries by their file id. (Robert Collins)

    * ``WorkingTree.pending_merges`` is deprecated.  Please use the
      ``get_parent_ids`` (introduced in 0.10) method instead. (Robert Collins)

    * WorkingTree has a new ``lock_tree_write`` method which locks the branch for
      read rather than write. This is appropriate for actions which only need
      the branch data for reference rather than mutation. A new decorator
      ``needs_tree_write_lock`` is provided in the workingtree module. Like the
      ``needs_read_lock`` and ``needs_write_lock`` decorators this allows static
      declaration of the locking requirements of a function to ensure that
      a lock is taken out for casual scripts. (Robert Collins, #54107)

    * All WorkingTree methods which write to the tree, but not to the branch
      have been converted to use ``needs_tree_write_lock`` rather than
      ``needs_write_lock``. Also converted is the revert, conflicts and tree
      transform modules. This provides a modest performance improvement on
      metadir style trees, due to the reduce lock-acquisition, and a more
      significant performance improvement on lightweight checkouts from
      remote branches, where trivial operations used to pay a significant
      penalty. It also provides the basis for allowing readonly checkouts.
      (Robert Collins)

    * Special case importing the standard library 'copy' module. This shaves
      off 40ms of startup time, while retaining compatibility. See:
      ``bzrlib/inspect_for_copy.py`` for more details. (John Arbash Meinel)

    * WorkingTree has a new parent class MutableTree which represents the
      specialisations of Tree which are able to be altered. (Robert Collins)

    * New methods mkdir and ``put_file_bytes_non_atomic`` on MutableTree that
      mutate the tree and its contents. (Robert Collins)

    * Transport behaviour at the root of the URL is now defined and tested.
      (Andrew Bennetts, Robert Collins)

  TESTING:

    * New test helper classs MemoryTree. This is typically accessed via
      ``self.make_branch_and_memory_tree()`` in test cases. (Robert Collins)

    * Add ``start_bzr_subprocess`` and ``stop_bzr_subprocess`` to allow test
      code to continue running concurrently with a subprocess of bzr.
      (Andrew Bennetts, Robert Collins)

    * Add a new method ``Transport.get_smart_client()``. This is provided to
      allow upgrades to a richer interface than the VFS one provided by
      Transport. (Andrew Bennetts, Martin Pool)

bzr 0.10  2006-08-29
--------------------

  IMPROVEMENTS:
    * 'merge' now takes --uncommitted, to apply uncommitted changes from a
      tree.  (Aaron Bentley)

    * 'bzr add --file-ids-from' can be used to specify another path to use
      for creating file ids, rather than generating all new ones. Internally,
      the 'action' passed to ``smart_add_tree()`` can return ``file_ids`` that
      will be used, rather than having bzrlib generate new ones.
      (John Arbash Meinel, #55781)

    * ``bzr selftest --benchmark`` now allows a ``--cache-dir`` parameter.
      This will cache some of the intermediate trees, and decrease the
      setup time for benchmark tests. (John Arbash Meinel)

    * Inverse forms are provided for all boolean options.  For example,
      --strict has --no-strict, --no-recurse has --recurse (Aaron Bentley)

    * Serialize out Inventories directly, rather than using ElementTree.
      Writing out a kernel sized inventory drops from 2s down to ~350ms.
      (Robert Collins, John Arbash Meinel)

  BUG FIXES:

    * Help diffutils 2.8.4 get along with binary tests (Marien Zwart: #57614)

    * Change LockDir so that if the lock directory doesn't exist when
      ``lock_write()`` is called, an attempt will be made to create it.
      (John Arbash Meinel, #56974)

    * ``bzr uncommit`` preserves pending merges. (John Arbash Meinel, #57660)

    * Active FTP transport now works as intended. (ghozzy, #56472)

    * Really fix mutter() so that it won't ever raise a UnicodeError.
      It means it is possible for ~/.bzr.log to contain non UTF-8 characters.
      But it is a debugging log, not a real user file.
      (John Arbash Meinel, #56947, #53880)

    * Change Command handle to allow Unicode command and options.
      At present we cannot register Unicode command names, so we will get
      BzrCommandError('unknown command'), or BzrCommandError('unknown option')
      But that is better than a UnicodeError + a traceback.
      (John Arbash Meinel, #57123)

    * Handle TZ=UTC properly when reading/writing revisions.
      (John Arbash Meinel, #55783, #56290)

    * Use ``GPG_TTY`` to allow gpg --cl to work with gpg-agent in a pipeline,
      (passing text to sign in on stdin). (John Arbash Meinel, #54468)

    * External diff does the right thing for binaries even in foreign
      languages. (John Arbash Meinel, #56307)

    * Testament handles more cases when content is unicode. Specific bug was
      in handling of revision properties.
      (John Arbash Meinel, Holger Krekel, #54723)

    * The bzr selftest was failing on installed versions due to a bug in a new
      test helper. (John Arbash Meinel, Robert Collins, #58057)

  INTERNALS:

    * ``bzrlib.cache_utf8`` contains ``encode()`` and ``decode()`` functions
      which can be used to cache the conversion between utf8 and Unicode.
      Especially helpful for some of the knit annotation code, which has to
      convert revision ids to utf8 to annotate lines in storage.
      (John Arbash Meinel)

    * ``setup.py`` now searches the filesystem to find all packages which
      need to be installed. This should help make the life of packagers
      easier. (John Arbash Meinel)

bzr 0.9.0  2006-08-11
---------------------

  SURPRISES:

   * The hard-coded built-in ignore rules have been removed. There are
     now two rulesets which are enforced. A user global one in
     ``~/.bazaar/ignore`` which will apply to every tree, and the tree
     specific one '.bzrignore'.
     ``~/.bazaar/ignore`` will be created if it does not exist, but with
     a more conservative list than the old default.
     This fixes bugs with default rules being enforced no matter what.
     The old list of ignore rules from bzr is available by
     running 'bzr ignore --old-default-rules'.
     (Robert Collins, Martin Pool, John Arbash Meinel)

   * 'branches.conf' has been changed to 'locations.conf', since it can apply
     to more locations than just branch locations.
     (Aaron Bentley)

  IMPROVEMENTS:

   * The revision specifier "revno:" is extended to accept the syntax
     revno:N:branch. For example,
     revno:42:http://bazaar-vcs.org/bzr/bzr.dev/ means revision 42 in
     bzr.dev.  (Matthieu Moy)

   * Tests updates to ensure proper URL handling, UNICODE support, and
     proper printing when the user's terminal encoding cannot display
     the path of a file that has been versioned.
     ``bzr branch`` can take a target URL rather than only a local directory.
     ``Branch.get_parent()/set_parent()`` now save a relative path if possible,
     and normalize the parent based on root, allowing access across
     different transports. (John Arbash Meinel, Wouter van Heyst, Martin Pool)
     (Malone #48906, #42699, #40675, #5281, #3980, #36363, #43689,
     #42517, #42514)

   * On Unix, detect terminal width using an ioctl not just $COLUMNS.
     Use terminal width for single-line logs from ``bzr log --line`` and
     pending-merge display.  (Robert Widhopf-Fenk, Gustavo Niemeyer)
     (Malone #3507)

   * On Windows, detect terminal width using GetConsoleScreenBufferInfo.
     (Alexander Belchenko)

   * Speedup improvement for 'date:'-revision search. (Guillaume Pinot).

   * Show the correct number of revisions pushed when pushing a new branch.
     (Robert Collins).

   * 'bzr selftest' now shows a progress bar with the number of tests, and
     progress made. 'make check' shows tests in -v mode, to be more useful
     for the PQM status window. (Robert Collins).
     When using a progress bar, failed tests are printed out, rather than
     being overwritten by the progress bar until the suite finishes.
     (John Arbash Meinel)

   * 'bzr selftest --benchmark' will run a new benchmarking selftest.
     'bzr selftest --benchmark --lsprof-timed' will use lsprofile to generate
     profile data for the individual profiled calls, allowing for fine
     grained analysis of performance.
     (Robert Collins, Martin Pool).

   * 'bzr commit' shows a progress bar. This is useful for commits over sftp
     where commit can take an appreciable time. (Robert Collins)

   * 'bzr add' is now less verbose in telling you what ignore globs were
     matched by files being ignored. Instead it just tells you how many
     were ignored (because you might reasonably be expecting none to be
     ignored). 'bzr add -v' is unchanged and will report every ignored
     file. (Robert Collins).

   * ftp now has a test server if medusa is installed. As part of testing,
     ftp support has been improved, including support for supplying a
     non-standard port. (John Arbash Meinel).

   * 'bzr log --line' shows the revision number, and uses only the
     first line of the log message (#5162, Alexander Belchenko;
     Matthieu Moy)

   * 'bzr status' has had the --all option removed. The 'bzr ls' command
     should be used to retrieve all versioned files. (Robert Collins)

   * 'bzr bundle OTHER/BRANCH' will create a bundle which can be sent
     over email, and applied on the other end, while maintaining ancestry.
     This bundle can be applied with either 'bzr merge' or 'bzr pull',
     the same way you would apply another branch.
     (John Arbash Meinel, Aaron Bentley)

   * 'bzr whoami' can now be used to set your identity from the command line,
     for a branch or globally.  (Robey Pointer)

   * 'bzr checkout' now aliased to 'bzr co', and 'bzr annotate' to 'bzr ann'.
     (Michael Ellerman)

   * 'bzr revert DIRECTORY' now reverts the contents of the directory as well.
     (Aaron Bentley)

   * 'bzr get sftp://foo' gives a better error when paramiko is not present.
     Also updates things like 'http+pycurl://' if pycurl is not present.
     (John Arbash Meinel) (Malone #47821, #52204)

   * New env variable ``BZR_PROGRESS_BAR``, sets the default progress bar type.
     Can be set to 'none' or 'dummy' to disable the progress bar, 'dots' or
     'tty' to create the respective type. (John Arbash Meinel, #42197, #51107)

   * Improve the help text for 'bzr diff' to explain what various options do.
     (John Arbash Meinel, #6391)

   * 'bzr uncommit -r 10' now uncommits revisions 11.. rather than uncommitting
     revision 10. This makes -r10 more in line with what other commands do.
     'bzr uncommit' also now saves the pending merges of the revisions that
     were removed. So it is safe to uncommit after a merge, fix something,
     and commit again. (John Arbash Meinel, #32526, #31426)

   * 'bzr init' now also works on remote locations.
     (Wouter van Heyst, #48904)

   * HTTP support has been updated. When using pycurl we now support
     connection keep-alive, which reduces dns requests and round trips.
     And for both urllib and pycurl we support multi-range requests,
     which decreases the number of round-trips. Performance results for
     ``bzr branch http://bazaar-vcs.org/bzr/bzr.dev/`` indicate
     http branching is now 2-3x faster, and ``bzr pull`` in an existing
     branch is as much as 4x faster.
     (Michael Ellerman, Johan Rydberg, John Arbash Meinel, #46768)

   * Performance improvements for sftp. Branching and pulling are now up to
     2x faster. Utilize paramiko.readv() support for async requests if it
     is available (paramiko > 1.6) (John Arbash Meinel)

  BUG FIXES:

    * Fix shadowed definition of TestLocationConfig that caused some
      tests not to run.
      (Erik Bågfors, Michael Ellerman, Martin Pool, #32587)

    * Fix unnecessary requirement of sign-my-commits that it be run from
      a working directory.  (Martin Pool, Robert Collins)

    * 'bzr push location' will only remember the push location if it succeeds
      in connecting to the remote location. (John Arbash Meinel, #49742)

    * 'bzr revert' no longer toggles the executable bit on win32
      (John Arbash Meinel, #45010)

    * Handle broken pipe under win32 correctly. (John Arbash Meinel)

    * sftp tests now work correctly on win32 if you have a newer paramiko
      (John Arbash Meinel)

    * Cleanup win32 test suite, and general cleanup of places where
      file handles were being held open. (John Arbash Meinel)

    * When specifying filenames for 'diff -r x..y', the name of the file in the
      working directory can be used, even if its name is different in both x
      and y.

    * File-ids containing single- or double-quotes are handled correctly by
      push. (Aaron Bentley, #52227)

    * Normalize unicode filenames to ensure cross-platform consistency.
      (John Arbash Meinel, #43689)

    * The argument parser can now handle '-' as an argument. Currently
      no code interprets it specially (it is mostly handled as a file named
      '-'). But plugins, and future operations can use it.
      (John Arbash meinel, #50984)

    * Bundles can properly read binary files with a plain '\r' in them.
      (John Arbash Meinel, #51927)

    * Tuning ``iter_entries()`` to be more efficient (John Arbash Meinel, #5444)

    * Lots of win32 fixes (the test suite passes again).
      (John Arbash Meinel, #50155)

    * Handle openbsd returning None for sys.getfilesystemencoding() (#41183)

    * Support ftp APPE (append) to allow Knits to be used over ftp (#42592)

    * Removals are only committed if they match the filespec (or if there is
      no filespec).  (#46635, Aaron Bentley)

    * smart-add recurses through all supplied directories
      (John Arbash Meinel, #52578)

    * Make the bundle reader extra lines before and after the bundle text.
      This allows you to parse an email with the bundle inline.
      (John Arbash Meinel, #49182)

    * Change the file id generator to squash a little bit more. Helps when
      working with long filenames on windows. (Also helps for unicode filenames
      not generating hidden files). (John Arbash Meinel, #43801)

    * Restore terminal mode on C-c while reading sftp password.  (#48923,
      Nicholas Allen, Martin Pool)

    * Timestamps are rounded to 1ms, and revision entries can be recreated
      exactly. (John Arbash Meinel, Jamie Wilkinson, #40693)

    * Branch.base has changed to a URL, but ~/.bazaar/locations.conf should
      use local paths, since it is user visible (John Arbash Meinel, #53653)

    * ``bzr status foo`` when foo was unversioned used to cause a full delta
      to be generated (John Arbash Meinel, #53638)

    * When reading revision properties, an empty value should be considered
      the empty string, not None (John Arbash Meinel, #47782)

    * ``bzr diff --diff-options`` can now handle binary files being changed.
      Also, the output is consistent when --diff-options is not supplied.
      (John Arbash Meinel, #54651, #52930)

    * Use the right suffixes for loading plugins (John Arbash Meinel, #51810)

    * Fix ``Branch.get_parent()`` to handle the case when the parent is not
      accessible (John Arbash Meinel, #52976)

  INTERNALS:

    * Combine the ignore rules into a single regex rather than looping over
      them to reduce the threshold where  N^2 behaviour occurs in operations
      like status. (Jan Hudec, Robert Collins).

    * Appending to ``bzrlib.DEFAULT_IGNORE`` is now deprecated. Instead, use
      one of the add functions in bzrlib.ignores. (John Arbash Meinel)

    * 'bzr push' should only push the ancestry of the current revision, not
      all of the history in the repository. This is especially important for
      shared repositories. (John Arbash Meinel)

    * ``bzrlib.delta.compare_trees`` now iterates in alphabetically sorted order,
      rather than randomly walking the inventories. (John Arbash Meinel)

    * Doctests are now run in temporary directories which are cleaned up when
      they finish, rather than using special ScratchDir/ScratchBranch objects.
      (Martin Pool)

    * Split ``check`` into separate methods on the branch and on the repository,
      so that it can be specialized in ways that are useful or efficient for
      different formats.  (Martin Pool, Robert Collins)

    * Deprecate ``Repository.all_revision_ids``; most methods don't really need
      the global revision graph but only that part leading up to a particular
      revision.  (Martin Pool, Robert Collins)

    * Add a BzrDirFormat ``control_formats`` list which allows for control formats
      that do not use '.bzr' to store their data - i.e. '.svn', '.hg' etc.
      (Robert Collins, Jelmer Vernooij).

    * ``bzrlib.diff.external_diff`` can be redirected to any file-like object.
      Uses subprocess instead of spawnvp.
      (James Henstridge, John Arbash Meinel, #4047, #48914)

    * New command line option '--profile-imports', which will install a custom
      importer to log time to import modules and regex compilation time to
      sys.stderr (John Arbash Meinel)

    * 'EmptyTree' is now deprecated, please use ``repository.revision_tree(None)``
      instead. (Robert Collins)

    * "RevisionTree" is now in bzrlib/revisiontree.py. (Robert Collins)

bzr 0.8.2  2006-05-17
---------------------

  BUG FIXES:

    * setup.py failed to install launchpad plugin.  (Martin Pool)

bzr 0.8.1  2006-05-16
---------------------

  BUG FIXES:

    * Fix failure to commit a merge in a checkout.  (Martin Pool,
      Robert Collins, Erik Bågfors, #43959)

    * Nicer messages from 'commit' in the case of renames, and correct
      messages when a merge has occured. (Robert Collins, Martin Pool)

    * Separate functionality from assert statements as they are skipped in
      optimized mode of python. Add the same check to pending merges.
      (Olaf Conradi, #44443)

  CHANGES:

    * Do not show the None revision in output of bzr ancestry. (Olaf Conradi)

    * Add info on standalone branches without a working tree.
      (Olaf Conradi, #44155)

    * Fix bug in knits when raising InvalidRevisionId. (Olaf Conradi, #44284)

  CHANGES:

    * Make editor invocation comply with Debian Policy. First check
      environment variables VISUAL and EDITOR, then try editor from
      alternatives system. If that all fails, fall back to the pre-defined
      list of editors. (Olaf Conradi, #42904)

  NEW FEATURES:

    * New 'register-branch' command registers a public branch into
      Launchpad.net, where it can be associated with bugs, etc.
      (Martin Pool, Bjorn Tillenius, Robert Collins)

  INTERNALS:

    * New public api in InventoryEntry - ``describe_change(old, new)`` which
      provides a human description of the changes between two old and
      new. (Robert Collins, Martin Pool)

  TESTING:

    * Fix test case for bzr info in upgrading a standalone branch to metadir,
      uses bzrlib api now. (Olaf Conradi)

bzr 0.8  2006-05-08
-------------------

  NOTES WHEN UPGRADING:

    Release 0.8 of bzr introduces a new format for history storage, called
    'knit', as an evolution of to the 'weave' format used in 0.7.  Local
    and remote operations are faster using knits than weaves.  Several
    operations including 'init', 'init-repo', and 'upgrade' take a
    --format option that controls this.  Branching from an existing branch
    will keep the same format.

    It is possible to merge, pull and push between branches of different
    formats but this is slower than moving data between homogenous
    branches.  It is therefore recommended (but not required) that you
    upgrade all branches for a project at the same time.  Information on
    formats is shown by 'bzr info'.

    bzr 0.8 now allows creation of 'repositories', which hold the history
    of files and revisions for several branches.  Previously bzr kept all
    the history for a branch within the .bzr directory at the root of the
    branch, and this is still the default.  To create a repository, use
    the new 'bzr init-repo' command.  Branches exist as directories under
    the repository and contain just a small amount of information
    indicating the current revision of the branch.

    bzr 0.8 also supports 'checkouts', which are similar to in cvs and
    subversion.  Checkouts are associated with a branch (optionally in a
    repository), which contains all the historical information.  The
    result is that a checkout can be deleted without losing any
    already-committed revisions.  A new 'update' command is also available.

    Repositories and checkouts are not supported with the 0.7 storage
    format.  To use them you must upgrad to either knits, or to the
    'metaweave' format, which uses weaves but changes the .bzr directory
    arrangement.


  IMPROVEMENTS:

    * Sftp paths can now be relative, or local, according to the lftp
      convention. Paths now take the form::

          sftp://user:pass@host:port/~/relative/path
          or
          sftp://user:pass@host:port/absolute/path

    * The FTP transport now tries to reconnect after a temporary
      failure. ftp put is made atomic. (Matthieu Moy)

    * The FTP transport now maintains a pool of connections, and
      reuses them to avoid multiple connections to the same host (like
      sftp did). (Daniel Silverstone)

    * The ``bzr_man.py`` file has been removed. To create the man page now,
      use ``./generate_docs.py man``. The new program can also create other files.
      Run ``python generate_docs.py --help`` for usage information.
      (Hans Ulrich Niedermann & James Blackwell).

    * Man Page now gives full help (James Blackwell).
      Help also updated to reflect user config now being stored in .bazaar
      (Hans Ulrich Niedermann)

    * It's now possible to set aliases in bazaar.conf (Erik Bågfors)

    * Pull now accepts a --revision argument (Erik Bågfors)

    * ``bzr re-sign`` now allows multiple revisions to be supplied on the command
      line. You can now use the following command to sign all of your old
      commits::

        find .bzr/revision-store// -name my@email-* \
          | sed 's/.*\/\/..\///' \
          | xargs bzr re-sign

    * Upgrade can now upgrade over the network. (Robert Collins)

    * Two new commands 'bzr checkout' and 'bzr update' allow for CVS/SVN-alike
      behaviour.  By default they will cache history in the checkout, but
      with --lightweight almost all data is kept in the master branch.
      (Robert Collins)

    * 'revert' unversions newly-versioned files, instead of deleting them.

    * 'merge' is more robust.  Conflict messages have changed.

    * 'merge' and 'revert' no longer clobber existing files that end in '~' or
      '.moved'.

    * Default log format can be set in configuration and plugins can register
      their own formatters. (Erik Bågfors)

    * New 'reconcile' command will check branch consistency and repair indexes
      that can become out of sync in pre 0.8 formats. (Robert Collins,
      Daniel Silverstone)

    * New 'bzr init --format' and 'bzr upgrade --format' option to control
      what storage format is created or produced.  (Robert Collins,
      Martin Pool)

    * Add parent location to 'bzr info', if there is one.  (Olaf Conradi)

    * New developer commands 'weave-list' and 'weave-join'.  (Martin Pool)

    * New 'init-repository' command, plus support for repositories in 'init'
      and 'branch' (Aaron Bentley, Erik Bågfors, Robert Collins)

    * Improve output of 'info' command. Show all relevant locations related to
      working tree, branch and repository. Use kibibytes for binary quantities.
      Fix off-by-one error in missing revisions of working tree.  Make 'info'
      work on branches, repositories and remote locations.  Show locations
      relative to the shared repository, if applicable.  Show locking status
      of locations.  (Olaf Conradi)

    * Diff and merge now safely handle binary files. (Aaron Bentley)

    * 'pull' and 'push' now normalise the revision history, so that any two
      branches with the same tip revision will have the same output from 'log'.
      (Robert Collins)

    * 'merge' accepts --remember option to store parent location, like 'push'
      and 'pull'. (Olaf Conradi)

    * bzr status and diff when files given as arguments do not exist
      in the relevant trees.  (Martin Pool, #3619)

    * Add '.hg' to the default ignore list.  (Martin Pool)

    * 'knit' is now the default disk format. This improves disk performance and
      utilization, increases incremental pull performance, robustness with SFTP
      and allows checkouts over SFTP to perform acceptably.
      The initial Knit code was contributed by Johan Rydberg based on a
      specification by Martin Pool.
      (Robert Collins, Aaron Bentley, Johan Rydberg, Martin Pool).

    * New tool to generate all-in-one html version of the manual.  (Alexander
      Belchenko)

    * Hitting CTRL-C while doing an SFTP push will no longer cause stale locks
      to be left in the SFTP repository. (Robert Collins, Martin Pool).

    * New option 'diff --prefix' to control how files are named in diff
      output, with shortcuts '-p0' and '-p1' corresponding to the options for
      GNU patch.  (Alexander Belchenko, Goffredo Baroncelli, Martin Pool)

    * Add --revision option to 'annotate' command.  (Olaf Conradi)

    * If bzr shows an unexpected revision-history after pulling (perhaps due
      to a reweave) it can now be corrected by 'bzr reconcile'.
      (Robert Collins)

  CHANGES:

    * Commit is now verbose by default, and shows changed filenames and the
      new revision number.  (Robert Collins, Martin Pool)

    * Unify 'mv', 'move', 'rename'.  (Matthew Fuller, #5379)

    * 'bzr -h' shows help.  (Martin Pool, Ian Bicking, #35940)

    * Make 'pull' and 'push' remember location on failure using --remember.
      (Olaf Conradi)

    * For compatibility, make old format for using weaves inside metadir
      available as 'metaweave' format.  Rename format 'metadir' to 'default'.
      Clean up help for option --format in commands 'init', 'init-repo' and
      'upgrade'.  (Olaf Conradi)

  INTERNALS:

    * The internal storage of history, and logical branch identity have now
      been split into Branch, and Repository. The common locking and file
      management routines are now in bzrlib.lockablefiles.
      (Aaron Bentley, Robert Collins, Martin Pool)

    * Transports can now raise DependencyNotPresent if they need a library
      which is not installed, and then another implementation will be
      tried.  (Martin Pool)

    * Remove obsolete (and no-op) `decode` parameter to `Transport.get`.
      (Martin Pool)

    * Using Tree Transform for merge, revert, tree-building

    * WorkingTree.create, Branch.create, ``WorkingTree.create_standalone``,
      Branch.initialize are now deprecated. Please see ``BzrDir.create_*`` for
      replacement API's. (Robert Collins)

    * New BzrDir class represents the .bzr control directory and manages
      formatting issues. (Robert Collins)

    * New repository.InterRepository class encapsulates Repository to
      Repository actions and allows for clean selection of optimised code
      paths. (Robert Collins)

    * ``bzrlib.fetch.fetch`` and ``bzrlib.fetch.greedy_fetch`` are now
      deprecated, please use ``branch.fetch`` or ``repository.fetch``
      depending on your needs. (Robert Collins)

    * deprecated methods now have a ``is_deprecated`` flag on them that can
      be checked, if you need to determine whether a given callable is
      deprecated at runtime. (Robert Collins)

    * Progress bars are now nested - see
      ``bzrlib.ui.ui_factory.nested_progress_bar``.
      (Robert Collins, Robey Pointer)

    * New API call ``get_format_description()`` for each type of format.
      (Olaf Conradi)

    * Changed ``branch.set_parent()`` to accept None to remove parent.
      (Olaf Conradi)

    * Deprecated BzrError AmbiguousBase.  (Olaf Conradi)

    * WorkingTree.branch is now a read only property.  (Robert Collins)

    * bzrlib.ui.text.TextUIFactory now accepts a ``bar_type`` parameter which
      can be None or a factory that will create a progress bar. This is
      useful for testing or for overriding the bzrlib.progress heuristic.
      (Robert Collins)

    * New API method ``get_physical_lock_status()`` to query locks present on a
      transport.  (Olaf Conradi)

    * Repository.reconcile now takes a thorough keyword parameter to allow
      requesting an indepth reconciliation, rather than just a data-loss
      check. (Robert Collins)

    * ``bzrlib.ui.ui_factory protocol`` now supports ``get_boolean`` to prompt
      the user for yes/no style input. (Robert Collins)

  TESTING:

    * SFTP tests now shortcut the SSH negotiation, reducing test overhead
      for testing SFTP protocol support. (Robey Pointer)

    * Branch formats are now tested once per implementation (see ``bzrlib.
      tests.branch_implementations``. This is analagous to the transport
      interface tests, and has been followed up with working tree,
      repository and BzrDir tests. (Robert Collins)

    * New test base class TestCaseWithTransport provides a transport aware
      test environment, useful for testing any transport-interface using
      code. The test suite option --transport controls the transport used
      by this class (when its not being used as part of implementation
      contract testing). (Robert Collins)

    * Close logging handler on disabling the test log. This will remove the
      handler from the internal list inside python's logging module,
      preventing shutdown from closing it twice.  (Olaf Conradi)

    * Move test case for uncommit to blackbox tests.  (Olaf Conradi)

    * ``run_bzr`` and ``run_bzr_captured`` now accept a 'stdin="foo"'
      parameter which will provide String("foo") to the command as its stdin.

bzr 0.7 2006-01-09
------------------

  CHANGES:

    * .bzrignore is excluded from exports, on the grounds that it's a bzr
      internal-use file and may not be wanted.  (Jamie Wilkinson)

    * The "bzr directories" command were removed in favor of the new
      --kind option to the "bzr inventory" command.  To list all
      versioned directories, now use "bzr inventory --kind directory".
      (Johan Rydberg)

    * Under Windows configuration directory is now ``%APPDATA%\bazaar\2.0``
      by default. (John Arbash Meinel)

    * The parent of Bzr configuration directory can be set by ``BZR_HOME``
      environment variable. Now the path for it is searched in ``BZR_HOME``,
      then in HOME. Under Windows the order is: ``BZR_HOME``, ``APPDATA``
      (usually points to ``C:\Documents and Settings\User Name\Application Data``),
      ``HOME``. (John Arbash Meinel)

    * Plugins with the same name in different directories in the bzr plugin
      path are no longer loaded: only the first successfully loaded one is
      used. (Robert Collins)

    * Use systems' external ssh command to open connections if possible.
      This gives better integration with user settings such as ProxyCommand.
      (James Henstridge)

    * Permissions on files underneath .bzr/ are inherited from the .bzr
      directory. So for a shared repository, simply doing 'chmod -R g+w .bzr/'
      will mean that future file will be created with group write permissions.

    * configure.in and config.guess are no longer in the builtin default
      ignore list.

    * '.sw[nop]' pattern ignored, to ignore vim swap files for nameless
      files.  (John Arbash Meinel, Martin Pool)

  IMPROVEMENTS:

    * "bzr INIT dir" now initializes the specified directory, and creates
      it if it does not exist.  (John Arbash Meinel)

    * New remerge command (Aaron Bentley)

    * Better zsh completion script.  (Steve Borho)

    * 'bzr diff' now returns 1 when there are changes in the working
      tree. (Robert Collins)

    * 'bzr push' now exists and can push changes to a remote location.
      This uses the transport infrastructure, and can store the remote
      location in the ~/.bazaar/branches.conf configuration file.
      (Robert Collins)

    * Test directories are only kept if the test fails and the user requests
      that they be kept.

    * Tweaks to short log printing

    * Added branch nicks, new nick command, printing them in log output.
      (Aaron Bentley)

    * If ``$BZR_PDB`` is set, pop into the debugger when an uncaught exception
      occurs.  (Martin Pool)

    * Accept 'bzr resolved' (an alias for 'bzr resolve'), as this is
      the same as Subversion.  (Martin Pool)

    * New ftp transport support (on ftplib), for ftp:// and aftp://
      URLs.  (Daniel Silverstone)

    * Commit editor temporary files now start with ``bzr_log.``, to allow
      text editors to match the file name and set up appropriate modes or
      settings.  (Magnus Therning)

    * Improved performance when integrating changes from a remote weave.
      (Goffredo Baroncelli)

    * Sftp will attempt to cache the connection, so it is more likely that
      a connection will be reused, rather than requiring multiple password
      requests.

    * bzr revno now takes an optional argument indicating the branch whose
      revno should be printed.  (Michael Ellerman)

    * bzr cat defaults to printing the last version of the file.
      (Matthieu Moy, #3632)

    * New global option 'bzr --lsprof COMMAND' runs bzr under the lsprof
      profiler.  (Denys Duchier)

    * Faster commits by reading only the headers of affected weave files.
      (Denys Duchier)

    * 'bzr add' now takes a --dry-run parameter which shows you what would be
      added, but doesn't actually add anything. (Michael Ellerman)

    * 'bzr add' now lists how many files were ignored per glob.  add --verbose
      lists the specific files.  (Aaron Bentley)

    * 'bzr missing' now supports displaying changes in diverged trees and can
      be limited to show what either end of the comparison is missing.
      (Aaron Bently, with a little prompting from Daniel Silverstone)

  BUG FIXES:

    * SFTP can walk up to the root path without index errors. (Robert Collins)

    * Fix bugs in running bzr with 'python -O'.  (Martin Pool)

    * Error when run with -OO

    * Fix bug in reporting http errors that don't have an http error code.
      (Martin Pool)

    * Handle more cases of pipe errors in display commands

    * Change status to 3 for all errors

    * Files that are added and unlinked before committing are completely
      ignored by diff and status

    * Stores with some compressed texts and some uncompressed texts are now
      able to be used. (John A Meinel)

    * Fix for bzr pull failing sometimes under windows

    * Fix for sftp transport under windows when using interactive auth

    * Show files which are both renamed and modified as such in 'bzr
      status' output.  (Daniel Silverstone, #4503)

    * Make annotate cope better with revisions committed without a valid
      email address.  (Marien Zwart)

    * Fix representation of tab characters in commit messages.
      (Harald Meland)

    * List of plugin directories in ``BZR_PLUGIN_PATH`` environment variable is
      now parsed properly under Windows. (Alexander Belchenko)

    * Show number of revisions pushed/pulled/merged. (Robey Pointer)

    * Keep a cached copy of the basis inventory to speed up operations
      that need to refer to it.  (Johan Rydberg, Martin Pool)

    * Fix bugs in bzr status display of non-ascii characters.
      (Martin Pool)

    * Remove Makefile.in from default ignore list.
      (Tollef Fog Heen, Martin Pool, #6413)

    * Fix failure in 'bzr added'.  (Nathan McCallum, Martin Pool)

  TESTING:

    * Fix selftest asking for passwords when there are no SFTP keys.
      (Robey Pointer, Jelmer Vernooij)

    * Fix selftest run with 'python -O'.  (Martin Pool)

    * Fix HTTP tests under Windows. (John Arbash Meinel)

    * Make tests work even if HOME is not set (Aaron Bentley)

    * Updated ``build_tree`` to use fixed line-endings for tests which read
      the file cotents and compare. Make some tests use this to pass under
      Windows. (John Arbash Meinel)

    * Skip stat and symlink tests under Windows. (Alexander Belchenko)

    * Delay in selftest/testhashcash is now issued under win32 and Cygwin.
      (John Arbash Meinel)

    * Use terminal width to align verbose test output.  (Martin Pool)

    * Blackbox tests are maintained within the bzrlib.tests.blackbox directory.
      If adding a new test script please add that to
      ``bzrlib.tests.blackbox.__init__``. (Robert Collins)

    * Much better error message if one of the test suites can't be
      imported.  (Martin Pool)

    * Make check now runs the test suite twice - once with the default locale,
      and once with all locales forced to C, to expose bugs. This is not
      trivially done within python, so for now its only triggered by running
      Make check. Integrators and packagers who wish to check for full
      platform support should run 'make check' to test the source.
      (Robert Collins)

    * Tests can now run TestSkipped if they can't execute for any reason.
      (Martin Pool) (NB: TestSkipped should only be raised for correctable
      reasons - see the wiki spec ImprovingBzrTestSuite).

    * Test sftp with relative, absolute-in-homedir and absolute-not-in-homedir
      paths for the transport tests. Introduce blackbox remote sftp tests that
      test the same permutations. (Robert Collins, Robey Pointer)

    * Transport implementation tests are now independent of the local file
      system, which allows tests for esoteric transports, and for features
      not available in the local file system. They also repeat for variations
      on the URL scheme that can introduce issues in the transport code,
      see bzrlib.transport.TransportTestProviderAdapter() for this.
      (Robert Collins).

    * ``TestCase.build_tree`` uses the transport interface to build trees,
      pass in a transport parameter to give it an existing connection.
      (Robert Collins).

  INTERNALS:

    * WorkingTree.pull has been split across Branch and WorkingTree,
      to allow Branch only pulls. (Robert Collins)

    * ``commands.display_command`` now returns the result of the decorated
      function. (Robert Collins)

    * LocationConfig now has a ``set_user_option(key, value)`` call to save
      a setting in its matching location section (a new one is created
      if needed). (Robert Collins)

    * Branch has two new methods, ``get_push_location`` and
      ``set_push_location`` to respectively, get and set the push location.
      (Robert Collins)

    * ``commands.register_command`` now takes an optional flag to signal that
      the registrant is planning to decorate an existing command. When
      given multiple plugins registering a command is not an error, and
      the original command class (whether built in or a plugin based one) is
      returned to the caller. There is a new error 'MustUseDecorated' for
      signalling when a wrapping command should switch to the original
      version. (Robert Collins)

    * Some option parsing errors will raise 'BzrOptionError', allowing
      granular detection for decorating commands. (Robert Collins).

    * ``Branch.read_working_inventory`` has moved to
      ``WorkingTree.read_working_inventory``. This necessitated changes to
      ``Branch.get_root_id``, and a move of ``Branch.set_inventory`` to
      WorkingTree as well. To make it clear that a WorkingTree cannot always
      be obtained ``Branch.working_tree()`` will raise
      ``errors.NoWorkingTree`` if one cannot be obtained. (Robert Collins)

    * All pending merges operations from Branch are now on WorkingTree.
      (Robert Collins)

    * The follow operations from Branch have moved to WorkingTree::

          add()
          commit()
          move()
          rename_one()
          unknowns()

      (Robert Collins)

    * ``bzrlib.add.smart_add_branch`` is now ``smart_add_tree``. (Robert Collins)

    * New "rio" serialization format, similar to rfc-822. (Martin Pool)

    * Rename selftests to ``bzrlib.tests.test_foo``.  (John A Meinel, Martin
      Pool)

    * ``bzrlib.plugin.all_plugins`` has been changed from an attribute to a
      query method. (Robert Collins)

    * New options to read only the table-of-contents of a weave.
      (Denys Duchier)

    * Raise NoSuchFile when someone tries to add a non-existant file.
      (Michael Ellerman)

    * Simplify handling of DivergedBranches in ``cmd_pull()``.
      (Michael Ellerman)

    * Branch.controlfile* logic has moved to lockablefiles.LockableFiles, which
      is exposed as ``Branch().control_files``. Also this has been altered with the
      controlfile pre/suffix replaced by simple method names like 'get' and
      'put'. (Aaron Bentley, Robert Collins).

    * Deprecated functions and methods can now be marked as such using the
      ``bzrlib.symbol_versioning`` module. Marked method have their docstring
      updated and will issue a DeprecationWarning using the warnings module
      when they are used. (Robert Collins)

    * ``bzrlib.osutils.safe_unicode`` now exists to provide parameter coercion
      for functions that need unicode strings. (Robert Collins)

bzr 0.6 2005-10-28
------------------

  IMPROVEMENTS:

    * pull now takes --verbose to show you what revisions are added or removed
      (John A Meinel)

    * merge now takes a --show-base option to include the base text in
      conflicts.
      (Aaron Bentley)

    * The config files are now read using ConfigObj, so '=' should be used as
      a separator, not ':'.
      (Aaron Bentley)

    * New 'bzr commit --strict' option refuses to commit if there are
      any unknown files in the tree.  To commit, make sure all files are
      either ignored, added, or deleted.  (Michael Ellerman)

    * The config directory is now ~/.bazaar, and there is a single file
      ~/.bazaar/bazaar.conf storing email, editor and other preferences.
      (Robert Collins)

    * 'bzr add' no longer takes a --verbose option, and a --quiet option
      has been added that suppresses all output.

    * Improved zsh completion support in contrib/zsh, from Clint
      Adams.

    * Builtin 'bzr annotate' command, by Martin Pool with improvements from
      Goffredo Baroncelli.

    * 'bzr check' now accepts -v for verbose reporting, and checks for
      ghosts in the branch. (Robert Collins)

    * New command 're-sign' which will regenerate the gpg signature for
      a revision. (Robert Collins)

    * If you set ``check_signatures=require`` for a path in
      ``~/.bazaar/branches.conf`` then bzr will invoke your
      ``gpg_signing_command`` (defaults to gpg) and record a digital signature
      of your commit. (Robert Collins)

    * New sftp transport, based on Paramiko.  (Robey Pointer)

    * 'bzr pull' now accepts '--clobber' which will discard local changes
      and make this branch identical to the source branch. (Robert Collins)

    * Just give a quieter warning if a plugin can't be loaded, and
      put the details in .bzr.log.  (Martin Pool)

    * 'bzr branch' will now set the branch-name to the last component of the
      output directory, if one was supplied.

    * If the option ``post_commit`` is set to one (or more) python function
      names (must be in the bzrlib namespace), then they will be invoked
      after the commit has completed, with the branch and ``revision_id`` as
      parameters. (Robert Collins)

    * Merge now has a retcode of 1 when conflicts occur. (Robert Collins)

    * --merge-type weave is now supported for file contents.  Tree-shape
      changes are still three-way based.  (Martin Pool, Aaron Bentley)

    * 'bzr check' allows the first revision on revision-history to have
      parents - something that is expected for cheap checkouts, and occurs
      when conversions from baz do not have all history.  (Robert Collins).

   * 'bzr merge' can now graft unrelated trees together, if your specify
     0 as a base. (Aaron Bentley)

   * 'bzr commit branch' and 'bzr commit branch/file1 branch/file2' now work
     (Aaron Bentley)

    * Add '.sconsign*' to default ignore list.  (Alexander Belchenko)

   * 'bzr merge --reprocess' minimizes conflicts

  TESTING:

    * The 'bzr selftest --pattern' option for has been removed, now
      test specifiers on the command line can be simple strings, or
      regexps, or both. (Robert Collins)

    * Passing -v to selftest will now show the time each test took to
      complete, which will aid in analysing performance regressions and
      related questions. (Robert Collins)

    * 'bzr selftest' runs all tests, even if one fails, unless '--one'
      is given. (Martin Pool)

    * There is a new method for TestCaseInTempDir, assertFileEqual, which
      will check that a given content is equal to the content of the named
      file. (Robert Collins)

    * Fix test suite's habit of leaving many temporary log files in $TMPDIR.
      (Martin Pool)

  INTERNALS:

    * New 'testament' command and concept for making gpg-signatures
      of revisions that are not tied to a particular internal
      representation.  (Martin Pool).

    * Per-revision properties ('revprops') as key-value associated
      strings on each revision created when the revision is committed.
      Intended mainly for the use of external tools.  (Martin Pool).

    * Config options have moved from bzrlib.osutils to bzrlib.config.
      (Robert Collins)

    * Improved command line option definitions allowing explanations
      for individual options, among other things.  Contributed by
      Magnus Therning.

    * Config options have moved from bzrlib.osutils to bzrlib.config.
      Configuration is now done via the config.Config interface:
      Depending on whether you have a Branch, a Location or no information
      available, construct a ``*Config``, and use its ``signature_checking``,
      ``username`` and ``user_email`` methods. (Robert Collins)

    * Plugins are now loaded under bzrlib.plugins, not bzrlib.plugin, and
      they are made available for other plugins to use. You should not
      import other plugins during the ``__init__`` of your plugin though, as
      no ordering is guaranteed, and the plugins directory is not on the
      python path. (Robert Collins)

    * Branch.relpath has been moved to WorkingTree.relpath. WorkingTree no
      no longer takes an inventory, rather it takes an option branch
      parameter, and if None is given will open the branch at basedir
      implicitly. (Robert Collins)

    * Cleaner exception structure and error reporting.  Suggested by
      Scott James Remnant.  (Martin Pool)

    * Branch.remove has been moved to WorkingTree, which has also gained
      ``lock_read``, ``lock_write`` and ``unlock`` methods for convenience.
      (Robert Collins)

    * Two decorators, ``needs_read_lock`` and ``needs_write_lock`` have been
      added to the branch module. Use these to cause a function to run in a
      read or write lock respectively. (Robert Collins)

    * ``Branch.open_containing`` now returns a tuple (Branch, relative-path),
      which allows direct access to the common case of 'get me this file
      from its branch'. (Robert Collins)

    * Transports can register using ``register_lazy_transport``, and they
      will be loaded when first used.  (Martin Pool)

    * 'pull' has been factored out of the command as ``WorkingTree.pull()``.
      A new option to WorkingTree.pull has been added, clobber, which will
      ignore diverged history and pull anyway.
      (Robert Collins)

    * config.Config has a ``get_user_option`` call that accepts an option name.
      This will be looked up in branches.conf and bazaar.conf as normal.
      It is intended that this be used by plugins to support options -
      options of built in programs should have specific methods on the config.
      (Robert Collins)

    * ``merge.merge_inner`` now has tempdir as an optional parameter.
      (Robert Collins)

    * Tree.kind is not recorded at the top level of the hierarchy, as it was
      missing on EmptyTree, leading to a bug with merge on EmptyTrees.
      (Robert Collins)

    * ``WorkingTree.__del__`` has been removed, it was non deterministic and not
      doing what it was intended to. See ``WorkingTree.__init__`` for a comment
      about future directions. (Robert Collins/Martin Pool)

    * bzrlib.transport.http has been modified so that only 404 urllib errors
      are returned as NoSuchFile. Other exceptions will propogate as normal.
      This allows debuging of actual errors. (Robert Collins)

    * bzrlib.transport.Transport now accepts *ONLY* url escaped relative paths
      to apis like 'put', 'get' and 'has'. This is to provide consistent
      behaviour - it operates on url's only. (Robert Collins)

    * Transports can register using ``register_lazy_transport``, and they
      will be loaded when first used.  (Martin Pool)

    * ``merge_flex`` no longer calls ``conflict_handler.finalize()``, instead that
      is called by ``merge_inner``. This is so that the conflict count can be
      retrieved (and potentially manipulated) before returning to the caller
      of ``merge_inner``. Likewise 'merge' now returns the conflict count to the
      caller. (Robert Collins)

    * ``revision.revision_graph`` can handle having only partial history for
      a revision - that is no revisions in the graph with no parents.
      (Robert Collins).

    * New ``builtins.branch_files`` uses the standard ``file_list`` rules to
      produce a branch and a list of paths, relative to that branch
      (Aaron Bentley)

    * New TestCase.addCleanup facility.

    * New ``bzrlib.version_info`` tuple (similar to ``sys.version_info``),
      which can be used by programs importing bzrlib.

  BUG FIXES:

    * Better handling of branches in directories with non-ascii names.
      (Joel Rosdahl, Panagiotis Papadakos)

    * Upgrades of trees with no commits will not fail due to accessing
      [-1] in the revision-history. (Andres Salomon)


bzr 0.1.1 2005-10-12
--------------------

  BUG FIXES:

    * Fix problem in pulling over http from machines that do not
      allow directories to be listed.

    * Avoid harmless warning about invalid hash cache after
      upgrading branch format.

  PERFORMANCE:

    * Avoid some unnecessary http operations in branch and pull.


bzr 0.1 2005-10-11
------------------

  NOTES:

    * 'bzr branch' over http initially gives a very high estimate
      of completion time but it should fall as the first few
      revisions are pulled in.  branch is still slow on
      high-latency connections.

  BUG FIXES:

    * bzr-man.py has been updated to work again. Contributed by
      Rob Weir.

    * Locking is now done with fcntl.lockf which works with NFS
      file systems. Contributed by Harald Meland.

    * When a merge encounters a file that has been deleted on
      one side and modified on the other, the old contents are
      written out to foo.BASE and foo.SIDE, where SIDE is this
      or OTHER. Contributed by Aaron Bentley.

    * Export was choosing incorrect file paths for the content of
      the tarball, this has been fixed by Aaron Bentley.

    * Commit will no longer commit without a log message, an
      error is returned instead. Contributed by Jelmer Vernooij.

    * If you commit a specific file in a sub directory, any of its
      parent directories that are added but not listed will be
      automatically included. Suggested by Michael Ellerman.

    * bzr commit and upgrade did not correctly record new revisions
      for files with only a change to their executable status.
      bzr will correct this when it encounters it. Fixed by
      Robert Collins

    * HTTP tests now force off the use of ``http_proxy`` for the duration.
      Contributed by Gustavo Niemeyer.

    * Fix problems in merging weave-based branches that have
      different partial views of history.

    * Symlink support: working with symlinks when not in the root of a
      bzr tree was broken, patch from Scott James Remnant.

  IMPROVEMENTS:

    * 'branch' now accepts a --basis parameter which will take advantage
      of local history when making a new branch. This allows faster
      branching of remote branches. Contributed by Aaron Bentley.

    * New tree format based on weave files, called version 5.
      Existing branches can be upgraded to this format using
      'bzr upgrade'.

    * Symlinks are now versionable. Initial patch by
      Erik Toubro Nielsen, updated to head by Robert Collins.

    * Executable bits are tracked on files. Patch from Gustavo
      Niemeyer.

    * 'bzr status' now shows unknown files inside a selected directory.
      Patch from Heikki Paajanen.

    * Merge conflicts are recorded in .bzr. Two new commands 'conflicts'
      and 'resolve' have needed added, which list and remove those
      merge conflicts respectively. A conflicted tree cannot be committed
      in. Contributed by Aaron Bentley.

    * 'rm' is now an alias for 'remove'.

    * Stores now split out their content in a single byte prefixed hash,
      dropping the density of files per directory by 256. Contributed by
      Gustavo Niemeyer.

    * 'bzr diff -r branch:URL' will now perform a diff between two branches.
      Contributed by Robert Collins.

    * 'bzr log' with the default formatter will show merged revisions,
      indented to the right. Initial implementation contributed by Gustavo
      Niemeyer, made incremental by Robert Collins.


  INTERNALS:

    * Test case failures have the exception printed after the log
      for your viewing pleasure.

    * InventoryEntry is now an abstract base class, use one of the
      concrete InventoryDirectory etc classes instead.

    * Branch raises an UnsupportedFormatError when it detects a
      bzr branch it cannot understand. This allows for precise
      handling of such circumstances.

    * Remove RevisionReference class; ``Revision.parent_ids`` is now simply a
      list of their ids and ``parent_sha1s`` is a list of their corresponding
      sha1s (for old branches only at the moment.)

    * New method-object style interface for Commit() and Fetch().

    * Renamed ``Branch.last_patch()`` to ``Branch.last_revision()``, since
      we call them revisions not patches.

    * Move ``copy_branch`` to ``bzrlib.clone.copy_branch``.  The destination
      directory is created if it doesn't exist.

    * Inventories now identify the files which were present by
      giving the revision *of that file*.

    * Inventory and Revision XML contains a version identifier.
      This must be consistent with the overall branch version
      but allows for more flexibility in future upgrades.

  TESTING:

    * Removed testsweet module so that tests can be run after
      bzr installed by 'bzr selftest'.

    * 'bzr selftest' command-line arguments can now be partial ids
      of tests to run, e.g. ``bzr selftest test_weave``


bzr 0.0.9 2005-09-23
--------------------

  BUG FIXES:

    * Fixed "branch -r" option.

    * Fix remote access to branches containing non-compressed history.
      (Robert Collins).

    * Better reliability of http server tests.  (John Arbash-Meinel)

    * Merge graph maximum distance calculation fix.  (Aaron Bentley)

    * Various minor bug in windows support have been fixed, largely in the
      test suite. Contributed by Alexander Belchenko.

  IMPROVEMENTS:

    * Status now accepts a -r argument to give status between chosen
      revisions. Contributed by Heikki Paajanen.

    * Revision arguments no longer use +/-/= to control ranges, instead
      there is a 'before' namespace, which limits the successive namespace.
      For example '$ bzr log -r date:yesterday..before:date:today' will
      select everything from yesterday and before today. Contributed by
      Robey Pointer

    * There is now a bzr.bat file created by distutils when building on
      Windows. Contributed by Alexander Belchenko.

  INTERNALS:

    * Removed uuid() as it was unused.

    * Improved 'fetch' code for pulling revisions from one branch into
      another (used by pull, merged, etc.)


bzr 0.0.8 2005-09-20
--------------------

  IMPROVEMENTS:

    * Adding a file whose parent directory is not versioned will
      implicitly add the parent, and so on up to the root. This means
      you should never need to explictly add a directory, they'll just
      get added when you add a file in the directory.  Contributed by
      Michael Ellerman.

    * Ignore ``.DS_Store`` (contains Mac metadata) by default.
      (Nir Soffer)

    * If you set ``BZR_EDITOR`` in the environment, it is checked in
      preference to EDITOR and the config file for the interactive commit
      editing program. Related to this is a bugfix where a missing program
      set in EDITOR would cause editing to fail, now the fallback program
      for the operating system is still tried.

    * Files that are not directories/symlinks/regular files will no longer
      cause bzr to fail, it will just ignore them by default. You cannot add
      them to the tree though - they are not versionable.


  INTERNALS:

    * Refactor xml packing/unpacking.

  BUG FIXES:

    * Fixed 'bzr mv' by Ollie Rutherfurd.

    * Fixed strange error when trying to access a nonexistent http
      branch.

    * Make sure that the hashcache gets written out if it can't be
      read.


  PORTABILITY:

    * Various Windows fixes from Ollie Rutherfurd.

    * Quieten warnings about locking; patch from Matt Lavin.


bzr-0.0.7 2005-09-02
--------------------

  NEW FEATURES:

    * ``bzr shell-complete`` command contributed by Clint Adams to
      help with intelligent shell completion.

    * New expert command ``bzr find-merge-base`` for debugging merges.


  ENHANCEMENTS:

    * Much better merge support.

    * merge3 conflicts are now reported with markers like '<<<<<<<'
      (seven characters) which is the same as CVS and pleases things
      like emacs smerge.


  BUG FIXES:

    * ``bzr upgrade`` no longer fails when trying to fix trees that
      mention revisions that are not present.

    * Fixed bugs in listing plugins from ``bzr plugins``.

    * Fix case of $EDITOR containing options for the editor.

    * Fix log -r refusing to show the last revision.
      (Patch from Goffredo Baroncelli.)


  CHANGES:

    * ``bzr log --show-ids`` shows the revision ids of all parents.

    * Externally provided commands on your $BZRPATH no longer need
      to recognize --bzr-usage to work properly, and can just handle
      --help themselves.


  LIBRARY:

    * Changed trace messages to go through the standard logging
      framework, so that they can more easily be redirected by
      libraries.



bzr-0.0.6 2005-08-18
--------------------

  NEW FEATURES:

    * Python plugins, automatically loaded from the directories on
      ``BZR_PLUGIN_PATH`` or ``~/.bzr.conf/plugins`` by default.

    * New 'bzr mkdir' command.

    * Commit mesage is fetched from an editor if not given on the
      command line; patch from Torsten Marek.

    * ``bzr log -m FOO`` displays commits whose message matches regexp
      FOO.

    * ``bzr add`` with no arguments adds everything under the current directory.

    * ``bzr mv`` does move or rename depending on its arguments, like
      the Unix command.

    * ``bzr missing`` command shows a summary of the differences
      between two trees.  (Merged from John Arbash-Meinel.)

    * An email address for commits to a particular tree can be
      specified by putting it into .bzr/email within a branch.  (Based
      on a patch from Heikki Paajanen.)


  ENHANCEMENTS:

    * Faster working tree operations.


  CHANGES:

    * 3rd-party modules shipped with bzr are copied within the bzrlib
      python package, so that they can be installed by the setup
      script without clashing with anything already existing on the
      system.  (Contributed by Gustavo Niemeyer.)

    * Moved plugins directory to bzrlib/, so that there's a standard
      plugin directory which is not only installed with bzr itself but
      is also available when using bzr from the development tree.
      ``BZR_PLUGIN_PATH`` and ``DEFAULT_PLUGIN_PATH`` are then added to the
      standard plugins directory.

    * When exporting to a tarball with ``bzr export --format tgz``, put
      everything under a top directory rather than dumping it into the
      current directory.   This can be overridden with the ``--root``
      option.  Patch from William Dodé and John Meinel.

    * New ``bzr upgrade`` command to upgrade the format of a branch,
      replacing ``bzr check --update``.

    * Files within store directories are no longer marked readonly on
      disk.

    * Changed ``bzr log`` output to a more compact form suggested by
      John A Meinel.  Old format is available with the ``--long`` or
      ``-l`` option, patched by William Dodé.

    * By default the commit command refuses to record a revision with
      no changes unless the ``--unchanged`` option is given.

    * The ``--no-plugins``, ``--profile`` and ``--builtin`` command
      line options must come before the command name because they
      affect what commands are available; all other options must come
      after the command name because their interpretation depends on
      it.

    * ``branch`` and ``clone`` added as aliases for ``branch``.

    * Default log format is back to the long format; the compact one
      is available with ``--short``.


  BUG FIXES:

    * Fix bugs in committing only selected files or within a subdirectory.


bzr-0.0.5  2005-06-15
---------------------

  CHANGES:

    * ``bzr`` with no command now shows help rather than giving an
      error.  Suggested by Michael Ellerman.

    * ``bzr status`` output format changed, because svn-style output
      doesn't really match the model of bzr.  Now files are grouped by
      status and can be shown with their IDs.  ``bzr status --all``
      shows all versioned files and unknown files but not ignored files.

    * ``bzr log`` runs from most-recent to least-recent, the reverse
      of the previous order.  The previous behaviour can be obtained
      with the ``--forward`` option.

    * ``bzr inventory`` by default shows only filenames, and also ids
      if ``--show-ids`` is given, in which case the id is the second
      field.


  ENHANCEMENTS:

    * New 'bzr whoami --email' option shows only the email component
      of the user identification, from Jo Vermeulen.

    * New ``bzr ignore PATTERN`` command.

    * Nicer error message for broken pipe, interrupt and similar
      conditions that don't indicate an internal error.

    * Add ``.*.sw[nop] .git .*.tmp *,v`` to default ignore patterns.

    * Per-branch locks keyed on ``.bzr/branch-lock``, available in
      either read or write mode.

    * New option ``bzr log --show-ids`` shows revision and file ids.

    * New usage ``bzr log FILENAME`` shows only revisions that
      affected that file.

    * Changed format for describing changes in ``bzr log -v``.

    * New option ``bzr commit --file`` to take a message from a file,
      suggested by LarstiQ.

    * New syntax ``bzr status [FILE...]`` contributed by Bartosz
      Oler.  File may be in a branch other than the working directory.

    * ``bzr log`` and ``bzr root`` can be given an http URL instead of
      a filename.

    * Commands can now be defined by external programs or scripts
      in a directory on $BZRPATH.

    * New "stat cache" avoids reading the contents of files if they
      haven't changed since the previous time.

    * If the Python interpreter is too old, try to find a better one
      or give an error.  Based on a patch from Fredrik Lundh.

    * New optional parameter ``bzr info [BRANCH]``.

    * New form ``bzr commit SELECTED`` to commit only selected files.

    * New form ``bzr log -r FROM:TO`` shows changes in selected
      range; contributed by John A Meinel.

    * New option ``bzr diff --diff-options 'OPTS'`` allows passing
      options through to an external GNU diff.

    * New option ``bzr add --no-recurse`` to add a directory but not
      their contents.

    * ``bzr --version`` now shows more information if bzr is being run
      from a branch.


  BUG FIXES:

    * Fixed diff format so that added and removed files will be
      handled properly by patch.  Fix from Lalo Martins.

    * Various fixes for files whose names contain spaces or other
      metacharacters.


  TESTING:

    * Converted black-box test suites from Bourne shell into Python;
      now run using ``./testbzr``.  Various structural improvements to
      the tests.

    * testbzr by default runs the version of bzr found in the same
      directory as the tests, or the one given as the first parameter.

    * testbzr also runs the internal tests, so the only command
      required to check is just ``./testbzr``.

    * testbzr requires python2.4, but can be used to test bzr running
      under a different version.

    * Tests added for many other changes in this release.


  INTERNAL:

    * Included ElementTree library upgraded to 1.2.6 by Fredrik Lundh.

    * Refactor command functions into Command objects based on HCT by
      Scott James Remnant.

    * Better help messages for many commands.

    * Expose ``bzrlib.open_tracefile()`` to start the tracefile; until
      this is called trace messages are just discarded.

    * New internal function ``find_touching_revisions()`` and hidden
      command touching-revisions trace the changes to a given file.

    * Simpler and faster ``compare_inventories()`` function.

    * ``bzrlib.open_tracefile()`` takes a tracefilename parameter.

    * New AtomicFile class.

    * New developer commands ``added``, ``modified``.


  PORTABILITY:

    * Cope on Windows on python2.3 by using the weaker random seed.
      2.4 is now only recommended.


bzr-0.0.4  2005-04-22
---------------------

  ENHANCEMENTS:

    * 'bzr diff' optionally takes a list of files to diff.  Still a bit
      basic.  Patch from QuantumG.

    * More default ignore patterns.

    * New 'bzr log --verbose' shows a list of files changed in the
      changeset.  Patch from Sebastian Cote.

    * Roll over ~/.bzr.log if it gets too large.

    * Command abbreviations 'ci', 'st', 'stat', '?' based on a patch
      by Jason Diamon.

    * New 'bzr help commands' based on a patch from Denys Duchier.


  CHANGES:

    * User email is determined by looking at $BZREMAIL or ~/.bzr.email
      or $EMAIL.  All are decoded by the locale preferred encoding.
      If none of these are present user@hostname is used.  The host's
      fully-qualified name is not used because that tends to fail when
      there are DNS problems.

    * New 'bzr whoami' command instead of username user-email.


  BUG FIXES:

    * Make commit safe for hardlinked bzr trees.

    * Some Unicode/locale fixes.

    * Partial workaround for ``difflib.unified_diff`` not handling
      trailing newlines properly.


  INTERNAL:

    * Allow docstrings for help to be in PEP0257 format.  Patch from
      Matt Brubeck.

    * More tests in test.sh.

    * Write profile data to a temporary file not into working
      directory and delete it when done.

    * Smaller .bzr.log with process ids.


  PORTABILITY:

    * Fix opening of ~/.bzr.log on Windows.  Patch from Andrew
      Bennetts.

    * Some improvements in handling paths on Windows, based on a patch
      from QuantumG.


bzr-0.0.3  2005-04-06
---------------------

  ENHANCEMENTS:

    * New "directories" internal command lists versioned directories
      in the tree.

    * Can now say "bzr commit --help".

    * New "rename" command to rename one file to a different name
      and/or directory.

    * New "move" command to move one or more files into a different
      directory.

    * New "renames" command lists files renamed since base revision.

    * New cat command contributed by janmar.

  CHANGES:

    * .bzr.log is placed in $HOME (not pwd) and is always written in
      UTF-8.  (Probably not a completely good long-term solution, but
      will do for now.)

  PORTABILITY:

    * Workaround for difflib bug in Python 2.3 that causes an
      exception when comparing empty files.  Reported by Erik Toubro
      Nielsen.

  INTERNAL:

    * Refactored inventory storage to insert a root entry at the top.

  TESTING:

    * Start of shell-based black-box testing in test.sh.


bzr-0.0.2.1
-----------

  PORTABILITY:

    * Win32 fixes from Steve Brown.


bzr-0.0.2  "black cube"  2005-03-31
-----------------------------------

  ENHANCEMENTS:

    * Default ignore list extended (see bzrlib/__init__.py).

    * Patterns in .bzrignore are now added to the default ignore list,
      rather than replacing it.

    * Ignore list isn't reread for every file.

    * More help topics.

    * Reinstate the 'bzr check' command to check invariants of the
      branch.

    * New 'ignored' command lists which files are ignored and why;
      'deleted' lists files deleted in the current working tree.

    * Performance improvements.

    * New global --profile option.

    * Ignore patterns like './config.h' now correctly match files in
      the root directory only.


bzr-0.0.1  2005-03-26
---------------------

  ENHANCEMENTS:

    * More information from info command.

    * Can now say "bzr help COMMAND" for more detailed help.

    * Less file flushing and faster performance when writing logs and
      committing to stores.

    * More useful verbose output from some commands.

  BUG FIXES:

    * Fix inverted display of 'R' and 'M' during 'commit -v'.

  PORTABILITY:

    * Include a subset of ElementTree-1.2.20040618 to make
      installation easier.

    * Fix time.localtime call to work with Python 2.3 (the minimum
      supported).


bzr-0.0.0.69  2005-03-22
------------------------

  ENHANCEMENTS:

    * First public release.

    * Storage of local versions: init, add, remove, rm, info, log,
      diff, status, etc.

..
   vim: tw=74 ft=rst ff=unix<|MERGE_RESOLUTION|>--- conflicted
+++ resolved
@@ -21,13 +21,12 @@
       options to change the default tree-creation policy of shared
       repositories.  (Matthew Fuller, Marius Kruger, #145033)
 
-<<<<<<< HEAD
     * Content filters can now be used to provide custom conversion
       between the canonical format of content (i.e. as stored) and
       the convenience format of content (i.e. as created in working
       trees). See ``bzr help content-filters`` for further details.
       (Ian Clatworthy, Alexander Belchenko)
-=======
+
     * Debug flags can now be set in ``~/.bazaar/bazaar.conf``.
       (Martin Pool)
 
@@ -38,7 +37,6 @@
 
     * GNU Changelog output can now be produced by ``bzr log --format
       gnu-changelog``.  (Andrea Bolognani, Martin Pool)
->>>>>>> c8fdd0fd
 
     * The ``-Dmemory`` flag now gives memory information on Windows.
       (John Arbash Meinel)
