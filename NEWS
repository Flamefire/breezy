--- conflicted
+++ resolved
@@ -2,26 +2,24 @@
 
   IMPROVEMENTS:
 
-   * On Unix, detect terminal width using an ioctl not just $COLUMNS.
-     Use terminal width for single-line logs from ``bzr log --line`` and
-     pending-merge display.  (Robert Widhopf-Fenk, Gustavo Niemeyer)
-     (Malone #3507)
-
-   * On Windows, detect terminal widht using GetConsoleScreenBufferInfo.
-     (Alexander Belchenko)
+    * On Unix, detect terminal width using an ioctl not just $COLUMNS.
+      Use terminal width for single-line logs from ``bzr log --line`` and
+      pending-merge display.  (Robert Widhopf-Fenk, Gustavo Niemeyer)
+      (Malone #3507)
+
+    * On Windows, detect terminal widht using GetConsoleScreenBufferInfo.
+      (Alexander Belchenko)
   
-    'bzr selftest' now shows a progress bar with the number of tests, and 
-    progress made. 'make check' shows tests in -v mode, to be more useful
-    for the PQM status window. (Robert Collins).
-
-<<<<<<< HEAD
-   * ftp now has a test server if medusa is installed. As part of testing,
-     ftp support has been improved, including support for supplying a
-     non-standard port. (John Arbash Meinel).
-=======
+      'bzr selftest' now shows a progress bar with the number of tests, and 
+      progress made. 'make check' shows tests in -v mode, to be more useful
+      for the PQM status window. (Robert Collins).
+
     * Add info on standalone branches without a working tree.  (Olaf Conradi)
 
->>>>>>> 2c48ba66
+    * ftp now has a test server if medusa is installed. As part of testing,
+      ftp support has been improved, including support for supplying a
+      non-standard port. (John Arbash Meinel).
+
 
 bzr 0.8  2006-05-08
 
