--------------------
Bazaar Release Notes
--------------------

.. contents::

IN DEVELOPMENT
--------------

  USER-VISIBLE CHANGES:

  NEW FEATURES:

    * New Branch hook ``transform_fallback_location`` allows a function to
      be called when looking up the stacked source. (Michael Hudson)

  IMPROVEMENTS:

    * ``bzr dump-btree`` is a hidden command introduced to allow dumping
      the contents of a compressed btree file.  (John Arbash Meinel)

    * ``bzr pack`` now tells the index builders to optimize for size. For
      btree index repositories, this can save 25% of the index size
      (mostly in the text indexes). (John Arbash Meinel)

    * ``bzr push`` to an existing branch or repository on a smart server
      is faster, due to Bazaar making more use of the ``get_parent_map``
      RPC when querying the remote branch's revision graph.
      (Andrew Bennetts)

    * default username for bzr+ssh and sftp can be configured in
      authentication.conf. (Aaron Bentley)

    * launchpad-login now provides a default username for bzr+ssh and sftp
      URLs, allowing username-free URLs to work for everyone. (Aaron Bentley)

    * lp: lookups no longer include usernames, making them shareable and
      shorter. (Aaron Bentley)

  BUG FIXES:

    * A failure to load a plugin due to an IncompatibleAPI exception is
      now correctly reported. (Robert Collins, #279451)

    * API versioning support now has a multiple-version checking api
      ``require_any_api``. (Robert Collins, #279447)

    * ``bzr co`` uses less memory. It used to unpack the entire WT into
      memory before writing it to disk. This was a little bit faster, but
      consumed lots of memory. (John Arbash Meinel, #269456)

    * ``bzr missing --quiet`` no longer prints messages about whether
      there are missing revisions.  The exit code indicates whether there
      were or not.  (Martin Pool, #284748)

    * Fixes to the ``annotate`` code. The fast-path which re-used the
      stored deltas was accidentally disabled all the time, instead of
      only when a branch was stacked. Second, the code would accidentally
      re-use a delta even if it wasn't against the left-parent, this
      could only happen if ``bzr reconcile`` decided that the parent
      ordering was incorrect in the file graph.  (John Arbash Meinel)

<<<<<<< HEAD
    * The index logic is now able to reload the list of pack files if and
      index ends up disappearing. We still don't reload if the pack data
      itself goes missing after checking the index. This bug appears as a
      transient failure (file not found) when another process is writing
      to the repository.  (John Arbash Meinel, #153786)
=======
    * Some compatibility fixes for building the extensions with MSVC and
      for python2.4. (John Arbash Meinel, #277484)
>>>>>>> 678dc709

  DOCUMENTATION:

  API CHANGES:

    * commands.plugins_cmds is now a CommandRegistry, not a dict.

  TESTING:

  INTERNALS:

     * New AuthenticationConfig.set_credentials method allows easy programmatic
       configuration of authetication credentials.

  PORTABILITY:


bzr 1.8 2008-10-16
------------------

Bazaar 1.8 includes several fixes that improve working tree performance,
display of revision logs, and merges.  The bzr testsuite now passes on OS
X and Python 2.6, and almost completely passes on Windows.  The
smartserver code has gained several bug fixes and performance
improvements, and can now run server-side hooks within an http server.

  BUG FIXES:

   * Fix "Must end write group" error when another error occurs during
     ``bzr push``.  (Andrew Bennetts, #230902)

  PORTABILITY:

   * Some Pyrex versions require the WIN32 macro defined to compile on
     that platform.  (Alexander Belchenko, Martin Pool, #277481)


bzr 1.8rc1 2008-10-07
---------------------

  CHANGES:

    * ``bzr log file`` has been changed. It now uses a different method
      for determining which revisions to show as merging the changes to
      the file. It now only shows revisions which merged the change
      towards your mainline. This simplifies the output, makes it faster,
      and reduces memory consumption.  (John Arbash Meinel)

    * ``bzr merge`` now defaults to having ``--reprocess`` set, whenever
      ``--show-base`` is not supplied.  (John Arbash Meinel)

    * ``bzr+http//`` will now optionally load plugins and write logs on the
      server. (Marius Kruger)

    * ``bzrlib._dirstate_helpers_c.pyx`` does not compile correctly with
      Pyrex 0.9.4.1 (it generates C code which causes segfaults). We
      explicitly blacklist that version of the compiler for that
      extension. Packaged versions will include .c files created with
      pyrex >= 0.9.6 so it doesn't effect releases, only users running
      from the source tree. (John Arbash Meinel, #276868)

  FEATURES:

    * bzr is now compatible with python-2.6. python-2.6 is not yet officially
      supported (nor released, tests were conducted with the dev version of
      python-2.6rc2), but all known problems have been fixed.  Feedback
      welcome.
      (Vincent Ladeuil, #269535)

  IMPROVEMENTS:

    * ``bzr annotate`` will now include uncommitted changes from the local
      working tree by default. Such uncommitted changes are given the
      revision number they would get if a commit was done, followed with a
      ? to indicate that its not actually known. (Robert Collins, #3439)

    * ``bzr branch`` now accepts a ``--standalone`` option, which creates a
      standalone branch regardless of the presence of shared repositories.
      (Daniel Watkins)

    * ``bzr push`` is faster in the case there are no new revisions to
      push.  It is also faster if there are no tags in the local branch.
      (Andrew Bennetts)

    * File changes during a commit will update the tree stat cache.
      (Robert Collins)

    * Location aliases can now accept a trailing path.  (Micheal Hudson)

    * New hooks ``Lock.hooks`` when LockDirs are acquired and released. 
      (Robert Collins, MartinPool)

    * Switching in heavyweight checkouts uses the master branch's context, not
      the checkout's context.  (Adrian Wilkins)

    * ``status`` on large trees is now faster, due to optimisations in the
      walkdirs code. Of particular note, the walkdirs code now performs
      a temporary ``chdir()`` while reading a single directory; if your
      platform has non thread-local current working directories (and is
      not windows which has its own implementation), this may introduce a
      race condition during concurrent uses of bzrlib. The bzrlib CLI
      will not encounter this as it is single threaded for working tree
      operations. (Robert Collins)

    * The C extensions now build on python 2.4 (Robert Collins, #271939)

    * The ``-Dhpss`` debug flag now reports the number of smart server
      calls per medium to stderr.  This is in addition to the existing
      detailed logging to the .bzr.log trace file.  (Andrew Bennetts)

  BUG FIXES:

    * Avoid random failures arising from misinterpreted ``errno`` values
      in ``_readdir_pyx.read_dir``.
      (Martin Pool, #279381)

    * Branching from a shared repository on a smart server into a new
      repository now preserves the repository format.
      (Andrew Bennetts, #269214)

    * ``bzr log`` now accepts a ``--change`` option.
      (Vincent Ladeuil, #248427)

    * ``bzr missing`` now accepts an ``--include-merges`` option.
      (Vincent Ladeuil, #233817)

    * Don't try to filter (internally) '.bzr' from the files to be deleted if
      it's not there.
      (Vincent Ladeuil, #272648)

    * Fix '_in_buffer' AttributeError when using the -Dhpss debug flag.
      (Andrew Bennetts)

    * Fix TooManyConcurrentRequests errors caused by a connection failure
      when doing ``bzr pull`` or ``bzr merge`` from a ``bzr+ssh`` URL.
      (Andrew Bennetts, #246233)

    * Fixed ``bzr st -r branch:PATH_TO_BRANCH`` where the other branch
      is in a different repository than the current one.
      (Lukáš Lalinský, #144421)

    * Make the first line of the manpage preamble a comment again.
      (David Futcher, #242106)

    * Remove use of optional parameter in GSSAPI FTP support, since 
      it breaks newer versions of Python-Kerberos. (Jelmer Vernooij)

    * The autopacking logic will now always create a single new pack from
      all of the content which it deems is worth moving. This avoids the
      'repack a single pack' bug and should result in better packing
      overall.  (John Arbash Meinel, #242510, #172644)

    * Trivial documentation fix.
      (John Arbash Meinel, #270471)

  DOCUMENTATION:

    * Explain revision/range identifiers. (Daniel Clemente)

  API CHANGES:

    * ``CommitBuilder.record_entry_contents`` returns one more element in
      its result tuple - an optional file system hash for the hash cache
      to use. (Robert Collins)

    * ``dirstate.DirState.update_entry`` will now only calculate the sha1
      of a file if it is likely to be needed in determining the output
      of iter_changes. (Robert Collins)

    * The PackRepository, RepositoryPackCollection, NewPack classes have a
      slightly changed interface to support different index types; as a
      result other users of these classes need to supply the index types
      they want. (Robert Collins)

  TESTING:

    * ``bzrlib.tests.repository_implementations`` has been renamed to
      ``bzrlib.tests.per_repository`` so that we have a common structure
      (and it is shorter). (John Arbash Meinel, #239343)

    * ``LocalTransport.abspath()`` now returns a drive letter if the
      transport has one, fixing numerous tests on Windows.
      (Mark Hammond)

    * PreviewTree is now tested via intertree_implementations.
      (Aaron Bentley)

    * The full test suite is passing again on OSX.
      (Guillermo Gonzalez, Vincent Ladeuil)

    * The full test suite passes when run with ``-Eallow_debug``.
      (Andrew Bennetts)

  INTERNALS:

    * A new hook, ``Branch.open``, has been added, which is called when
      branch objects are opened. (Robert Collins)

    * ``bzrlib.osutils._walkdirs_utf8`` has been refactored into common
      tree walking, and modular directory listing code to aid future
      performance optimisations and refactoring. (Robert Collins)

    * ``bzrlib.trace.debug_memory`` can be used to get a quick memory dump
      in the middle of processing. It only reports memory if
      ``/proc/PID/status`` is available. (John Arbash Meinel)

    * New method ``RevisionSpec.as_tree`` for representing the revision
      specifier as a revision tree object. (Lukáš Lalinský)

    * New race-free method on MutableTree ``get_file_with_stat`` for use
      when generating stat cache results. (Robert Collins)

    * New win32utils.get_local_appdata_location() provides access to a local
      directory for storing data.  (Mark Hammond)

    * To be compatible with python-2.6 a few new rules should be
      observed. 'message' attribute can't be used anymore in exception
      classes, 'sha' and 'md5' modules have been deprecated (use
      osutils.[md5|sha]), object__init__ and object.__new__ don't accept
      parameters anymore.
      (Vincent Ladeuil)


bzr 1.7.1 2008-10-01
--------------------

  No changes from 1.7.1rc1.


bzr 1.7.1rc1 2008-09-24
-----------------------

This release just includes an update to how the merge algorithm handles
file paths when we encounter complex history.

  FEATURES:

    * If we encounter a criss-cross in history, use information from
      direct Least Common Ancestors to resolve inventory shape (locations
      of files, adds, deletes, etc). This is similar in concept to using
      ``--lca`` for merging file texts, only applied to paths.
      (John Arbash Meinel)


bzr 1.7 2008-09-23
------------------

This release includes many bug fixes and a few performance and feature
improvements.  ``bzr rm`` will now scan for missing files and remove them,
like how ``bzr add`` scans for unknown files and adds them. A bit more
polish has been applied to the stacking code. The b-tree indexing code has
been brought in, with an eye on using it in a future repository format.
There are only minor installer changes since bzr-1.7rc2.

  FEATURES

    * Some small updates to the win32 installer. Include localization
      files found in plugins, and include the builtin distutils as part of
      packaging qbzr. (Mark Hammond)


bzr 1.7rc2 2008-09-17
---------------------

A few bug fixes from 1.7rc1. The biggest change is a new
``RemoteBranch.get_stacked_on_url`` rpc. This allows clients that are
trying to access a Stacked branch over the smart protocol, to properly
connect to the stacked-on location.

  BUG FIXES:

    * Branching from a shared repository on a smart server into a new
      repository now preserves the repository format.
      (Andrew Bennetts, #269214)

   * Branching from a stacked branch via ``bzr+ssh`` can properly connect
     to the stacked-on branch.  (Martin Pool, #261315)

    * ``bzr init`` no longer re-opens the BzrDir multiple times.
      (Vincent Ladeuil)

    * Fix '_in_buffer' AttributeError when using the -Dhpss debug flag.
      (Andrew Bennetts)


bzr 1.7rc1 2008-09-09
---------------------

This release candidate for bzr 1.7 has several bug fixes and a few
performance and feature improvements.  ``bzr rm`` will now scan for
missing files and remove them, like how ``bzr add`` scans for unknown
files and adds them. A bit more polish has been applied to the stacking
code. The b-tree indexing code has been brought in, with an eye on using
it in a future repository format.


  CHANGES:

    * ``bzr export`` can now export a subdirectory of a project.
      (Robert Collins)

    * ``bzr remove-tree`` will now refuse to remove a tree with uncommitted
      changes, unless the ``--force`` option is specified.
      (Lukáš Lalinský, #74101)

    * ``bzr rm`` will now scan for files that are missing and remove just
      them automatically, much as ``bzr add`` scans for new files that
      are not ignored and adds them automatically. (Robert Collins)

  FEATURES

    * Support for GSSAPI authentication when using FTP as documented in 
      RFC2228. (Jelmer Vernooij, #49623)

    * Add support for IPv6 in the smart server. (Jelmer Vernooij, #165014)

  IMPROVEMENTS:

    * A url like ``log+file:///tmp`` will log all access to that Transport 
      to ``.bzr.log``, which may help in debugging or profiling.
      (Martin Pool)

    * ``bzr branch`` and ``bzr push`` use the default stacking policy if the
      branch format supports it. (Aaron Bentley)

    * ``bzr init`` and ``bzr init-repo`` will now print out the same as
      ``bzr info`` if it completed successfully.
      (Marius Kruger)

    * ``bzr uncommit`` logs the old tip revision id, and displays how to
      restore the branch to that tip using ``bzr pull``.  This allows you
      to recover if you realize you uncommitted the wrong thing.
      (John Arbash Meinel)

    * Fix problems in accessing stacked repositories over ``bzr://``.
      (Martin Pool, #261315)

    * ``SFTPTransport.readv()`` was accidentally using ``list += string``,
      which 'works', but adds each character separately to the list,
      rather than using ``list.append(string)``. Fixing this makes the
      SFTP transport a little bit faster (~20%) and use a bit less memory.
      (John Arbash Meinel)

    * When reading index files, if we happen to read the whole file in a
      single request treat it as a ``_buffer_all`` request. This happens
      most often on small indexes over remote transports, where we default
      to reading 64kB. It saves a round trip for each small index during
      fetch operations. Also, if we have read more than 50% of an index
      file, trigger a ``_buffer_all`` on the next request. This works
      around some inefficiencies because reads don't fall neatly on page
      boundaries, so we would ignore those bytes, but request them again
      later. This could trigger a total read size of more than the whole
      file. (John Arbash Meinel)

  BUG FIXES:

    * ``bzr rm`` is now aliased to ``bzr del`` for the convenience of svn
      users. (Robert Collins, #205416)

    * Catch the infamous "select/poll returned error" which occurs when
      pycurl try to send a body request to an HTTP/1.0 server which has
      already refused to handle the request. (Vincent Ladeuil, #225020)

    * Fix ``ObjectNotLocked`` errors when using various commands
      (including ``bzr cat`` and ``bzr annotate``) in combination with a
      smart server URL.  (Andrew Bennetts, #237067)

    * ``FTPTransport.stat()`` would return ``0000`` as the permission bits
      for the containing ``.bzr/`` directory (it does not implement
      permissions). This would cause us to set all subdirectories to
      ``0700`` and files to ``0600`` rather than leaving them unmodified.
      Now we ignore ``0000`` as the permissions and assume they are
      invalid. (John Arbash Meinel, #259855)

    * Merging from a previously joined branch will no longer cause 
      a traceback. (Jelmer Vernooij, #203376)

    * Pack operations on windows network shares will work even with large
      files. (Robert Collins, #255656)

    * Running ``bzr st PATH_TO_TREE`` will no longer suppress merge
      status. Status is also about 7% faster on mozilla sized trees
      when the path to the root of the tree has been given. Users of
      the internal ``show_tree_status`` function should be aware that
      the show_pending flag is now authoritative for showing pending
      merges, as it was originally. (Robert Collins, #225204)

    * Set valid default _param_name for Option so that ListOption can embed
      '-' in names. (Vincent Ladeuil, #263249)

    * Show proper error rather than traceback when an unknown revision 
      id is specified to ``bzr cat-revision``. (Jelmer Vernooij, #175569)

    * Trailing text in the dirstate file could cause the C dirstate parser
      to try to allocate an invalid amount of memory. We now properly
      check and test for parsing a dirstate with invalid trailing data.
      (John Arbash Meinel, #186014)

    * Unexpected error responses from a smart server no longer cause the
      client to traceback.  (Andrew Bennetts, #263527)
      
    * Use a Windows api function to get a Unicode host name, rather than
      assuming the host name is ascii.
      (Mark Hammond, John Arbash Meinel, #256550)

    * ``WorkingTree4`` trees will now correctly report missing-and-new
      paths in the output of ``iter_changes``. (Robert Collins)

  DOCUMENTATION:

    * Updated developer documentation.  (Martin Pool)

  API CHANGES:

    * Exporters now take 4 parameters. (Robert Collins)

    * ``Tree.iter_changes`` will now return False for the content change
      field when a file is missing in the basis tree and not present in
      the target tree. Previously it returned True unconditionally.
      (Robert Collins)

    * The deprecated ``Branch.abspath`` and unimplemented 
      ``Branch.rename_one`` and ``Branch.move`` were removed. (Jelmer Vernooij)

    * BzrDir.clone_on_transport implementations must now accept a stacked_on
      parameter.  (Aaron Bentley)

    * BzrDir.cloning_metadir implementations must now take a require_stacking
      parameter.  (Aaron Bentley)

  TESTING:

    * ``addCleanup`` now takes ``*arguments`` and ``**keyword_arguments``
      which are then passed to the cleanup callable as it is run. In
      addition, addCleanup no longer requires that the callables passed to
      it be unique. (Jonathan Lange)

    * Fix some tests that fail on Windows because files are deleted while 
      still in use. 
      (Mark Hammond)

    * ``selftest``'s ``--starting-with`` option can now use predefined
      prefixes so that one can say ``bzr selftest -s bp.loom`` instead of
      ``bzr selftest -s bzrlib.plugins.loom``. (Vincent Ladeuil)

    * ``selftest``'s ``--starting-with`` option now accepts multiple values.
      (Vincent Ladeuil)

  INTERNALS:

    * A new plugin interface, ``bzrlib.log.log_adapters``, has been added.
      This allows dynamic log output filtering by plugins.
      (Robert Collins)

    * ``bzrlib.btree_index`` is now available, providing a b-tree index
      layer. The design is memory conservative (limited memory cache),
      faster to seek (approx 100 nodes per page, gives 100-way fan out),
      and stores compressed pages allowing more keys per page.
      (Robert Collins, John Arbash Meinel)

    * ``bzrlib.diff.DiffTree.show_diff`` now skips changes where the kind
      is unknown in both source and target.
      (Robert Collins, Aaron Bentley)

    * ``GraphIndexBuilder.add_node`` and ``BTreeBuilder`` have been
      streamlined a bit. This should make creating large indexes faster.
      (In benchmarking, it now takes less time to create a BTree index than
      it takes to read the GraphIndex one.) (John Arbash Meinel)

    * Mail clients for `bzr send` are now listed in a registry.  This
      allows plugins to add new clients by registering them with
      ``bzrlib.mail_client.mail_client_registry``.  All of the built-in
      clients now use this mechanism.  (Neil Martinsen-Burrell)


bzr 1.6.1 2008-09-05
--------------------

A couple regressions were found in the 1.6 release. There was a
performance issue when using ``bzr+ssh`` to branch large repositories,
and some problems with stacking and ``rich-root`` capable repositories.


bzr 1.6.1rc2 2008-09-03
-----------------------

  BUG FIXES:

    * Copying between ``rich-root`` and ``rich-root-pack`` (and vice
      versa) was accidentally using the inter-model fetcher, instead of
      recognizing that both were 'rich root' formats.
      (John Arbash Meinel, #264321)


bzr 1.6.1rc1 2008-08-29
-----------------------

This release fixes a few regressions found in the 1.6 client. Fetching
changes was using an O(N^2) buffering algorithm, so for large projects it
would cause memory thrashing. There is also a specific problem with the
``--1.6-rich-root`` format, which prevented stacking on top of
``--rich-root-pack`` repositories, and could allow users to accidentally
fetch experimental data (``-subtree``) without representing it properly.
The ``--1.6-rich-root`` format has been deprecated and users are
recommended to upgrade to ``--1.6.1-rich-root`` immediately.  Also we
re-introduced a workaround for users who have repositories with incorrect
nodes (not possible if you only used official releases).
I should also clarify that none of this is data loss level issues, but
still sufficient enough to warrant an updated release.

  BUG FIXES:

    * ``RemoteTransport.readv()`` was being inefficient about how it
      buffered the readv data and processed it. It would keep appending to
      the same string (causing many copies) and then pop bytes out of the
      start of the string (causing more copies).
      With this patch "bzr+ssh://local" can improve dramatically,
      especially for projects with large files.
      (John Arbash Meinel)

    * Revision texts were always meant to be stored as fulltexts. There
      was a bug in a bzr.dev version that would accidentally create deltas
      when copying from a Pack repo to a Knit repo. This has been fixed,
      but to support those repositories, we know always request full texts
      for Revision texts. (John Arbash Meinel, #261339)

    * The previous ``--1.6-rich-root`` format used an incorrect xml
      serializer, which would accidentally support fetching from a
      repository that supported subtrees, even though the local one would
      not. We deprecated that format, and introduced a new one that uses
      the correct serializer ``--1.6.1-rich-root``.
      (John Arbash Meinel, #262333)


bzr 1.6 2008-08-25
------------------

Finally, the long awaited bzr 1.6 has been released. This release includes
new features like Stacked Branches, improved weave merge, and an updated
server protocol (now on v3) which will allow for better cross version
compatibility. With this release we have deprecated Knit format
repositories, and recommend that users upgrade them, we will continue to
support reading and writing them for the forseeable future, but we will
not be tuning them for performance as pack repositories have proven to be
better at scaling. This will also be the first release to bundle
TortoiseBzr in the standalone Windows installer.


bzr 1.6rc5 2008-08-19
---------------------

  BUG FIXES: 

    * Disable automatic detection of stacking based on a containing
      directory of the target. It interacted badly with push, and needs a
      bit more work to get the edges polished before it should happen
      automatically. (John Arbash Meinel, #259275)
      (This change was reverted when merged to bzr.dev)
  

bzr 1.6rc4 2008-08-18
---------------------

  BUG FIXES: 

    * Fix a regression in knit => pack fetching.  We had a logic
      inversion, causing the fetch to insert fulltexts in random order,
      rather than preserving deltas.  (John Arbash Meinel, #256757)


bzr 1.6rc3 2008-08-14
---------------------

  CHANGES:

    * Disable reading ``.bzrrules`` as a per-branch rule preferences
      file. The feature was not quite ready for a full release.
      (Robert Collins)

  IMPROVEMENTS:

    * Update the windows installer to bundle TortoiseBzr and ``qbzr``
      into the standalone installer. This will be the first official
      windows release that installs Tortoise by default.
      (Mark Hammond)

  BUG FIXES: 

    * Fix a regression in ``bzr+http`` support. There was a missing
      function (``_read_line``) that needed to be carried over from
      ``bzr+ssh`` support. (Andrew Bennetts)

    * ``GraphIndex`` objects will internally read an entire index if more
      than 1/20th of their keyspace is requested in a single operation.
      This largely mitigates a performance regression in ``bzr log FILE``
      and completely corrects the performance regression in ``bzr log``.
      The regression was caused by removing an accomodation which had been
      supporting the index format in use. A newer index format is in
      development which is substantially faster. (Robert Collins)


bzr 1.6rc2 2008-08-13
---------------------

This release candidate has a few minor bug fixes, and some regression
fixes for Windows.

  BUG FIXES:

    * ``bzr upgrade`` on remote branches accessed via bzr:// and
      bzr+ssh:// now works.  (Andrew Bennetts)

    * Change the ``get_format_description()`` strings for
      ``RepositoryFormatKnitPack5`` et al to be single line messages.
      (Aaron Bentley)

    * Fix for a regression on Win32 where we would try to call
      ``os.listdir()`` on a file and not catch the exception properly.
      (Windows raises a different exception.) This would manifest in
      places like ``bzr rm file`` or ``bzr switch``.
      (Mark Hammond, John Arbash Meinel)

    * ``Inventory.copy()`` was failing to set the revision property for
      the root entry. (Jelmer Vernooij)

    * sftp transport: added missing ``FileExists`` case to
      ``_translate_io_exception`` (Christophe Troestler, #123475)

    * The help for ``bzr ignored`` now suggests ``bzr ls --ignored`` for
      scripting use. (Robert Collins, #3834)

    * The default ``annotate`` logic will now always assign the
      last-modified value of a line to one of the revisions that modified
      it, rather than a merge revision. This would happen when both sides
      claimed to have modified the line resulting in the same text. The
      choice is arbitrary but stable, so merges in different directions
      will get the same results.  (John Arbash Meinel, #232188)


bzr 1.6rc1 2008-08-06
---------------------

This release candidate for bzr 1.6 solidifies the new branch stacking
feature.  Bazaar now recommends that users upgrade all knit repositories,
because later formats are much faster.  However, we plan to continue read/write and
upgrade support for knit repostories for the forseeable future.  Several
other bugs and performance issues were fixed.

  CHANGES:

    * Knit format repositories are deprecated and bzr will now emit
      warnings whenever it encounters one.  Use ``bzr upgrade`` to upgrade
      knit repositories to pack format.  (Andrew Bennetts)

  IMPROVEMENTS:

    * ``bzr check`` can now be told which elements at a location it should
      check.  (Daniel Watkins)

    * Commit now supports ``--exclude`` (or ``-x``) to exclude some files
      from the commit. (Robert Collins, #3117)

    * Fetching data between repositories that have the same model but no 
      optimised fetcher will not reserialise all the revisions, increasing
      performance. (Robert Collins, John Arbash Meinel)

    * Give a more specific error when target branch is not reachable.
      (James Westby)

    * Implemented a custom ``walkdirs_utf8`` implementation for win32.
      This uses a pyrex extension to get direct access to the
      ``FindFirstFileW`` style apis, rather than using ``listdir`` +
      ``lstat``. Shows a very strong improvement in commands like
      ``status`` and ``diff`` which have to iterate the working tree.
      Anywhere from 2x-6x faster depending on the size of the tree (bigger
      trees, bigger benefit.) (John Arbash Meinel)

    * New registry for log properties handles  and the method in 
      LongLogFormatter to display the custom properties returned by the 
      registered handlers. (Guillermo Gonzalez, #162469)

  BUG FIXES:

    * Add more tests that stacking does not create deltas spanning
      physical repository boundaries.
      (Martin Pool, #252428)

    * Better message about incompatible repositories.
      (Martin Pool, #206258)

    * ``bzr branch --stacked`` ensures the destination branch format can
      support stacking, even if the origin does not.
      (Martin Pool)

    * ``bzr export`` no longer exports ``.bzrrules``.
      (Ian Clatworthy)

    * ``bzr serve --directory=/`` now correctly allows the whole
      filesystem to be accessed on Windows, not just the root of the drive
      that Python is running from.
      (Adrian Wilkins, #240910)

    * Deleting directories by hand before running ``bzr rm`` will not
      cause subsequent errors in ``bzr st`` and ``bzr commit``.
      (Robert Collins, #150438)

    * Fix a test case that was failing if encoding wasn't UTF-8.
      (John Arbash Meinel, #247585)

    * Fix "no buffer space available" error when branching with the new
      smart server protocol to or from Windows.
      (Andrew Bennetts, #246180)

    * Fixed problem in branching from smart server.
      (#249256, Michael Hudson, Martin Pool) 

    * Handle a file turning in to a directory in TreeTransform.
      (James Westby, #248448)

  API CHANGES:

    * ``MutableTree.commit`` has an extra optional keywork parameter
      ``exclude`` that will be unconditionally supplied by the command
      line UI - plugins that add tree formats may need an update.
      (Robert Collins)

    * The API minimum version for plugin compatibility has been raised to
      1.6 - there are significant changes throughout the code base.
      (Robert Collins)

    * The generic fetch code now uses three attributes on Repository objects
      to control fetch. The streams requested are controlled via :
      ``_fetch_order`` and ``_fetch_uses_deltas``. Setting these
      appropriately allows different repository implementations to recieve
      data in their optimial form. If the ``_fetch_reconcile`` is set then
      a reconcile operation is triggered at the end of the fetch.
      (Robert Collins)

    * The ``put_on_disk`` and ``get_tar_item`` methods in
      ``InventoryEntry`` were deprecated. (Ian Clatworthy)

    * ``Repository.is_shared`` doesn't take a read lock. It didn't
      need one in the first place (nobody cached the value, and
      ``RemoteRepository`` wasn't taking one either). This saves a round
      trip when probing Pack repositories, as they read the ``pack-names``
      file when locked. And during probe, locking the repo isn't very
      useful. (John Arbash Meinel)

  INTERNALS:

    * ``bzrlib.branchbuilder.BranchBuilder`` is now much more capable of
      putting together a real history without having to create a full
      WorkingTree. It is recommended that tests that are not directly
      testing the WorkingTree use BranchBuilder instead.  See
      ``BranchBuilder.build_snapshot`` or
      ``TestCaseWithMemoryTree.make_branch_builder``.  (John Arbash Meinel)

    * ``bzrlib.builtins.internal_tree_files`` broken into two giving a new
      helper ``safe_relpath_files`` - used by the new ``exclude``
      parameter to commit. (Robert Collins)

    * Make it easier to introduce new WorkingTree formats.
      (Ian Clatworthy)

    * The code for exporting trees was refactored not to use the
      deprecated ``InventoryEntry`` methods. (Ian Clatworthy)

    * RuleSearchers return () instead of [] now when there are no matches.
      (Ian Clatworthy)


bzr 1.6beta3 2008-07-17
-----------------------

This release adds a new 'stacked branches' feature allowing branches to
share storage without being in the same repository or on the same machine.
(See the user guide for more details.)  It also adds a new hook, improved
weaves, aliases for related locations, faster bzr+ssh push, and several
bug fixes.

  FEATURES:

    * New ``pre_change_branch_tip`` hook that is called before the
      branch tip is moved, while the branch is write-locked.  See the User
      Reference for signature details.  (Andrew Bennetts)

    * Rule-based preferences can now be defined for selected files in
      selected branches, allowing commands and plugins to provide
      custom behaviour for files matching defined patterns.
      See ``Rule-based preferences`` (part of ``Configuring Bazaar``)
      in the User Guide and ``bzr help rules`` for more information.
      (Ian Clatworthy)

    * Sites may suggest a branch to stack new branches on.  (Aaron Bentley)

    * Stacked branches are now supported. See ``bzr help branch`` and 
      ``bzr help push``.  Branches must be in the ``development1`` format
      to stack, though the stacked-on branch can be of any format. 
      (Robert Collins)

  IMPROVEMENTS:

    * ``bzr export --format=tgz --root=NAME -`` to export a gzipped tarball 
      to stdout; also ``tar`` and ``tbz2``.
      (Martin Pool)

    * ``bzr (re)merge --weave`` will now use a standard Weave algorithm,
      rather than the annotation-based merge it was using. It does so by
      building up a Weave of the important texts, without needing to build
      the full ancestry. (John Arbash Meinel, #238895)

    * ``bzr send`` documents and better supports ``emacsclient`` (proper
      escaping of mail headers and handling of the MUA Mew).
      (Christophe Troestler)

    * Remembered locations can be specified by aliases, e.g. :parent, :public,
      :submit.  (Aaron Bentley)

    * The smart protocol now has improved support for setting branches'
      revision info directly.  This makes operations like push
      faster.  The new request method name is
      ``Branch.set_last_revision_ex``.  (Andrew Bennetts)

  BUG FIXES:

    * Bazaar is now able to be a client to the web server of IIS 6 and 7.
      The broken implementations of RFC822 in Python and RFC2046 in IIS
      combined with boundary-line checking in Bazaar previously made this
      impossible. (NB, IIS 5 does not suffer from this problem).
      (Adrian Wilkins, #247585)

    * ``bzr log --long`` with a ghost in your mainline now handles that
      ghost properly. (John Arbash Meinel, #243536)

    * ``check`` handles the split-up .bzr layout correctly, so no longer
      requires a branch to be present.
      (Daniel Watkins, #64783)

    * Clearer message about how to set the PYTHONPATH if bzrlib can't be
      loaded. 
      (Martin Pool, #205230)

    * Errors about missing libraries are now shown without a traceback,
      and with a suggestion to install the library.  The full traceback is 
      still in ``.bzr.log`` and can be shown with ``-Derror``.
      (Martin Pool, #240161)

    * Fetch from a stacked branch copies all required data.
      (Aaron Bentley, #248506)

    * Handle urls such as ftp://user@host.com@www.host.com where the user
      name contains an @.
      (Neil Martinsen-Burrell, #228058)

    * ``needs_read_lock`` and ``needs_write_lock`` now suppress an error during
      ``unlock`` if there was an error in the original function. This helps
      most when there is a failure with a smart server action, since often the
      connection closes and we cannot unlock.
      (Andrew Bennetts, John Arbash Meinel, #125784)

    * Obsolete hidden command ``bzr fetch`` removed.
      (Martin Pool, #172870)

    * Raise the correct exception when doing ``-rbefore:0`` or ``-c0``.
      (John Arbash Meinel, #239933)

    * You can now compare file revisions in Windows diff programs from 
      Cygwin Bazaar.
      (Matt McClure, #209281)

    * revision_history now tolerates mainline ghosts for Branch format 6.
      (Aaron Bentley, #235055)

    * Set locale from environment for third party libs.
      (Martin von Gagern, #128496)

  DOCUMENTATION:

    * Added *Using stacked branches* to the User Guide.
      (Ian Clatworthy)

    * Updated developer documentation.
      (Martin Pool)

  TESTING:

   * ``-Dmemory`` will cause /proc/PID/status to be catted before bzr
     exits, allowing low-key analysis of peak memory use. (Robert Collins)

   * ``TestCaseWithTransport.make_branch_and_tree`` tries harder to return
     a tree with a ``branch`` attribute of the right format.  This was
     preventing some ``RemoteBranch`` tests from actually running with
     ``RemoteBranch`` instances.  (Andrew Bennetts)

  API CHANGES:

    * Removed ``Repository.text_store``, ``control_store``, etc.  Instead,
      there are new attributes ``texts, inventories, revisions,
      signatures``, each of which is a ``VersionedFiles``.  See the
      Repository docstring for more details.
      (Robert Collins)

    * ``Branch.pull`` now accepts an ``_override_hook_target`` optional
      parameter.  If you have a subclass of ``Branch`` that overrides
      ``pull`` then you should add this parameter.  (Andrew Bennetts)

    * ``bzrlib.check.check()`` has been deprecated in favour of the more
      aptly-named ``bzrlib.check.check_branch()``.
      (Daniel Watkins)

    * ``Tree.print_file`` and ``Repository.print_file`` are deprecated.
      These methods are bad APIs because they write directly to sys.stdout.
      bzrlib does not use them internally, and there are no direct tests
      for them. (Alexander Belchenko)

  INTERNALS:

    * ``cat`` command no longer uses ``Tree.print_file()`` internally.
      (Alexander Belchenko)

    * New class method ``BzrDir.open_containing_tree_branch_or_repository``
      which eases the discovery of the tree, the branch and the repository
      containing a given location.
      (Daniel Watkins)

    * New ``versionedfile.KeyMapper`` interface to abstract out the access to
      underlying .knit/.kndx etc files in repositories with partitioned
      storage. (Robert Collins)

    * Obsolete developer-use command ``weave-join`` has been removed.
      (Robert Collins)

    * ``RemoteToOtherFetcher`` and ``get_data_stream_for_search`` removed,
      to support new ``VersionedFiles`` layering.
      (Robert Collins)


bzr 1.6beta2 2008-06-10
-----------------------

This release contains further progress towards our 1.6 goals of shallow
repositories, and contains a fix for some user-affecting bugs in the
repository layer.  Building working trees during checkout and branch is
now faster.

  BUG FIXES:

    * Avoid KnitCorrupt error extracting inventories from some repositories.
      (The data is not corrupt; an internal check is detecting a problem
      reading from the repository.)
      (Martin Pool, Andrew Bennetts, Robert Collins, #234748)

    * ``bzr status`` was breaking if you merged the same revision twice.
      (John Arbash Meinel, #235407)

    * Fix infinite loop consuming 100% CPU when a connection is lost while
      reading a response body via the smart protocol v1 or v2.
      (Andrew Bennetts)
      
    * Inserting a bundle which changes the contents of a file with no trailing
      end of line, causing a knit snapshot in a 'knits' repository will no longer
      cause KnitCorrupt. (Robert Collins)

    * ``RemoteBranch.pull`` needs to return the ``self._real_branch``'s
      pull result. It was instead just returning None, which breaks ``bzr
      pull``. (John Arbash Meinel, #238149)

    * Sanitize branch nick before using it as an attachment filename in
      ``bzr send``. (Lukáš Lalinský, #210218)

    * Squash ``inv_entry.symlink_target`` to a plain string when
      generating DirState details. This prevents from getting a
      ``UnicodeError`` when you have symlinks and non-ascii filenames.
      (John Arbash Meinel, #135320)

  IMPROVEMENTS:

    * Added the 'alias' command to set/unset and display aliases. (Tim Penhey)

    * ``added``, ``modified``, and ``unknowns`` behaviour made consistent (all three
      now quote paths where required). Added ``--null`` option to ``added`` and 
      ``modified`` (for null-separated unknowns, use ``ls --unknown --null``)
      (Adrian Wilkins)

    * Faster branching (1.09x) and lightweight checkouts (1.06x) on large trees.
      (Ian Clatworthy, Aaron Bentley)

  DOCUMENTATION:

    * Added *Bazaar Zen* section to the User Guide. (Ian Clatworthy)

  TESTING:

    * Fix the test HTTPServer to be isolated from chdir calls made while it is
      running, allowing it to be used in blackbox tests. (Robert Collins)

  API CHANGES:

    * ``WorkingTree.set_parent_(ids/trees)`` will now filter out revisions
      which are in the ancestry of other revisions. So if you merge the same
      tree twice, or merge an ancestor of an existing merge, it will only
      record the newest. (If you merge a descendent, it will replace its
      ancestor). (John Arbash Meinel, #235407)

    * ``RepositoryPolicy.__init__`` now requires stack_on and stack_on_pwd,
      through the derived classes do not.  (Aaron Bentley)

  INTERNALS:

    * ``bzrlib.bzrdir.BzrDir.sprout`` now accepts ``stacked`` to control
      creating stacked branches. (Robert Collins)

    * Knit record serialisation is now stricter on what it will accept, to
      guard against potential internal bugs, or broken input. (Robert Collins)


bzr 1.6beta1 2008-06-02
-----------------------


Commands that work on the revision history such as push, pull, missing,
uncommit and log are now substantially faster.  This release adds a
translation of some of the user documentation into Spanish.  (Contributions of
other translations would be very welcome.)  Bazaar 1.6beta1 adds a new network
protocol which is used by default and which allows for more efficient transfers
and future extensions.


  NOTES WHEN UPGRADING:

    * There is a new version of the network protocol used for bzr://, bzr+ssh://
      and bzr+http:// connections.  This will allow more efficient requests and
      responses, and more graceful fallback when a server is too old to
      recognise a request from a more recent client.  Bazaar 1.6 will
      interoperate with 0.16 and later versions, but servers should be upgraded
      when possible.  Bazaar 1.6 no longer interoperates with 0.15 and earlier via
      these protocols.  Use alternatives like SFTP or upgrade those servers.
      (Andrew Bennetts, #83935)

  CHANGES:

    * Deprecation warnings will not be suppressed when running ``bzr selftest``
      so that developers can see if their code is using deprecated functions.
      (John Arbash Meinel)

  FEATURES:

    * Adding ``-Derror`` will now display a traceback when a plugin fails to
      load. (James Westby)

  IMPROVEMENTS:

    * ``bzr branch/push/pull -r XXX`` now have a helper function for finding
      the revno of the new revision (``Graph.find_distance_to_null``). This
      should make something like ``bzr branch -r -100`` in a shared, no-trees
      repository much snappier. (John Arbash Meinel)

    * ``bzr log --short -r X..Y`` no longer needs to access the full revision
      history. This makes it noticeably faster when logging the last few
      revisions. (John Arbash Meinel)

    * ``bzr ls`` now accepts ``-V`` as an alias for ``--versioned``. 
      (Jerad Cramp, #165086)

    * ``bzr missing`` uses the new ``Graph.find_unique_ancestors`` and
      ``Graph.find_differences`` to determine missing revisions without having
      to search the whole ancestry. (John Arbash Meinel, #174625)

    * ``bzr uncommit`` now uses partial history access, rather than always
      extracting the full revision history for a branch. This makes it
      resolve the appropriate revisions much faster (in testing it drops
      uncommit from 1.5s => 0.4s). It also means ``bzr log --short`` is one
      step closer to not using full revision history.
      (John Arbash Meinel, #172649)

  BUGFIXES:

    * ``bzr merge --lca`` should handle when two revisions have no common
      ancestor other than NULL_REVISION. (John Arbash Meinel, #235715)

    * ``bzr status`` was breaking if you merged the same revision twice.
      (John Arbash Meinel, #235407)

    * ``bzr push`` with both ``--overwrite`` and ``-r NNN`` options no longer
      fails.  (Andrew Bennetts, #234229)
      
    * Correctly track the base URL of a smart medium when using bzr+http://
      URLs, which was causing spurious "No repository present" errors with
      branches in shared repositories accessed over bzr+http.
      (Andrew Bennetts, #230550)

    * Define ``_remote_is_at_least_1_2`` on ``SmartClientMedium`` so that all
      implementations have the attribute.  Fixes 'PyCurlTransport' object has no
      attribute '_remote_is_at_least_1_2' attribute errors.
      (Andrew Bennetts, #220806)

    * Failure to delete an obsolete pack file should just give a warning
      message, not a fatal error.  It may for example fail if the file is still
      in use by another process.
      (Martin Pool)
      
    * Fix MemoryError during large fetches over HTTP by limiting the amount of
      data we try to read per ``recv`` call.  The problem was observed with
      Windows and a proxy, but might affect other environments as well.
      (Eric Holmberg, #215426)

    * Handle old merge directives correctly in Merger.from_mergeable.  Stricter
      get_parent_map requirements exposed a latent bug here.  (Aaron Bentley)

    * Issue a warning and ignore passwords declared in authentication.conf when
      used for an ssh scheme (sftp or bzr+ssh).
      (Vincent Ladeuil, #203186)

    * Make both http implementations raise appropriate exceptions on 403
      Forbidden when POSTing smart requests.
      (Vincent Ladeuil, #230223)

    * Properly *title* header names in http requests instead of capitalizing
      them.
      (Vincent Ladeuil, #229076)

    * The "Unable to obtain lock" error message now also suggests using
      ``bzr break-lock`` to fix it.  (Martin Albisetti, #139202)

    * Treat an encoding of '' as ascii; this can happen when bzr is run
      under vim on Mac OS X.
      (Neil Martinsen-Burrell)

    * ``VersionedFile.make_mpdiffs()`` was raising an exception that wasn't in
      scope. (Daniel Fischer #235687)

  DOCUMENTATION:

    * Added directory structure and started translation of docs in spanish.
      (Martin Albisetti, Lucio Albenga)

    * Incorporate feedback from Jelmer Vernooij and Neil Martinsen-Burrell
      on the plugin and integration chapters of the User Guide.
      (Ian Clatworthy)

    * More Bazaar developer documentation about packaging and release process,
      and about use of Python reprs.
      (Martin Pool, Martin Albisetti)

    * Updated Tortise strategy document. (Mark Hammond)

  TESTING:

    * ``bzrlib.tests.adapt_tests`` was broken and unused - it has been fixed.
      (Robert Collins)

    * Fix the test HTTPServer to be isolated from chdir calls made while it is
      running, allowing it to be used in blackbox tests. (Robert Collins)

    * New helper function for splitting test suites
      ``split_suite_by_condition``. (Robert Collins)

  INTERNALS:

    * ``Branch.missing_revisions`` has been deprecated. Similar functionality
      can be obtained using ``bzrlib.missing.find_unmerged``. The api was
      fairly broken, and the function was unused, so we are getting rid of it.
      (John Arbash Meinel)

  API CHANGES:

    * ``Branch.abspath`` is deprecated; use the Tree or Transport 
      instead.  (Martin Pool)

    * ``Branch.update_revisions`` now takes an optional ``Graph``
      object. This can be used by ``update_revisions`` when it is
      checking ancestry, and allows callers to prefer request to go to a
      local branch.  (John Arbash Meinel)

    * Branch, Repository, Tree and BzrDir should expose a Transport as an
      attribute if they have one, rather than having it indirectly accessible
      as ``.control_files._transport``.  This doesn't add a requirement
      to support a Transport in cases where it was not needed before;
      it just simplifies the way it is reached.  (Martin Pool)

    * ``bzr missing --mine-only`` will return status code 0 if you have no
      new revisions, but the remote does. Similarly for ``--theirs-only``.
      The new code only checks one side, so it doesn't know if the other
      side has changes. This seems more accurate with the request anyway.
      It also changes the output to print '[This|Other] branch is up to
      date.' rather than displaying nothing.  (John Arbash Meinel)

    * ``LockableFiles.put_utf8``, ``put_bytes`` and ``controlfilename``
      are now deprecated in favor of using Transport operations.
      (Martin Pool)

    * Many methods on ``VersionedFile``, ``Repository`` and in
      ``bzrlib.revision``  deprecated before bzrlib 1.5 have been removed.
      (Robert Collins)

    * ``RevisionSpec.wants_revision_history`` can be set to False for a given
      ``RevisionSpec``. This will disable the existing behavior of passing in
      the full revision history to ``self._match_on``. Useful for specs that
      don't actually need access to the full history. (John Arbash Meinel)

    * The constructors of ``SmartClientMedium`` and its subclasses now require a
      ``base`` parameter.  ``SmartClientMedium`` implementations now also need
      to provide a ``remote_path_from_transport`` method.  (Andrew Bennetts)
      
    * The default permissions for creating new files and directories 
      should now be obtained from ``BzrDir._get_file_mode()`` and 
      ``_get_dir_mode()``, rather than from LockableFiles.  The ``_set_file_mode``
      and ``_set_dir_mode`` variables on LockableFiles which were advertised
      as a way for plugins to control this are no longer consulted.
      (Martin Pool)

    * ``VersionedFile.join`` is deprecated. This method required local
      instances of both versioned file objects and was thus hostile to being
      used for streaming from a smart server. The new get_record_stream and
      insert_record_stream are meant to efficiently replace this method.
      (Robert Collins)

    * ``WorkingTree.set_parent_(ids/trees)`` will now filter out revisions
      which are in the ancestry of other revisions. So if you merge the same
      tree twice, or merge an ancestor of an existing merge, it will only
      record the newest. (If you merge a descendent, it will replace its
      ancestor). (John Arbash Meinel, #235407)

    * ``WorkingTreeFormat2.stub_initialize_remote`` is now private.
      (Martin Pool) 


bzr 1.5 2008-05-16
------------------

This release of Bazaar includes several updates to the documentation, and fixes
to prepare for making rich root support the default format. Many bugs have been
squashed, including fixes to log, bzr+ssh inter-operation with older servers.

  CHANGES:

    * Suppress deprecation warnings when bzrlib is a 'final' release. This way
      users of packaged software won't be bothered with DeprecationWarnings,
      but developers and testers will still see them. (John Arbash Meinel)

  DOCUMENTATION:

    * Incorporate feedback from Jelmer Vernooij and Neil Martinsen-Burrell
      on the plugin and integration chapters of the User Guide.
      (Ian Clatworthy)


bzr 1.5rc1 2008-05-09
---------------------

  NOTES WHEN UPGRADING:

  CHANGES:

    * Broader support of GNU Emacs mail clients. Set
      ``mail_client=emacsclient`` in your bazaar.conf and ``send`` will pop the
      bundle in a mail buffer according to the value of ``mail-user-agent``
      variable. (Xavier Maillard)

  FEATURES:

  IMPROVEMENTS:

    * Diff now handles revision specs like "branch:" and "submit:" more
      efficiently.  (Aaron Bentley, #202928)

    * More friendly error given when attempt to start the smart server
      on an address already in use. (Andrea Corbellini, #200575)

    * Pull completes much faster when there is nothing to pull.
      (Aaron Bentley)

  BUGFIXES:

    * Authentication.conf can define sections without password.
      (Vincent Ladeuil, #199440)

    * Avoid muttering every time a child update does not cause a progress bar
      update. (John Arbash Meinel, #213771)

    * ``Branch.reconcile()`` is now implemented. This allows ``bzr reconcile``
      to fix when a Branch has a non-canonical mainline history. ``bzr check``
      also detects this condition. (John Arbash Meinel, #177855)

    * ``bzr log -r ..X bzr://`` was failing, because it was getting a request
      for ``revision_id=None`` which was not a string.
      (John Arbash Meinel, #211661)

    * ``bzr commit`` now works with Microsoft's FTP service.
      (Andreas Deininger)

    * Catch definitions outside sections in authentication.conf.
      (Vincent Ladeuil, #217650)

    * Conversion from non-rich-root to rich-root(-pack) updates inventory
      sha1s, even when bundles are used.  (Aaron Bentley, #181391)

    * Conversion from non-rich-root to rich-root(-pack) works correctly even
      though search keys are not topologically sorted.  (Aaron Bentley)

    * Conversion from non-rich-root to rich-root(-pack) works even when a
      parent revision has a different root id.  (Aaron Bentley, #177874)

    * Disable strace testing until strace is fixed (see bug #103133) and emit a
      warning when selftest ends to remind us of leaking tests.
      (Vincent Ladeuil, #226769)

    * Fetching all revisions from a repository does not cause pack collisions.
      (Robert Collins, Aaron Bentley, #212908)

    * Fix error about "attempt to add line-delta in non-delta knit".
      (Andrew Bennetts, #217701)

    * Pushing a branch in "dirstate" format (Branch5) over bzr+ssh would break
      if the remote server was < version 1.2. This was due to a bug in the
      RemoteRepository.get_parent_map() fallback code.
      (John Arbash Meinel, #214894)

    * Remove leftover code in ``bzr_branch`` that inappropriately creates 
      a ``branch-name`` file in the branch control directory.
      (Martin Pool)

    * Set SO_REUSEADDR on server sockets of ``bzr serve`` to avoid problems
      rebinding the socket when starting the server a second time.
      (John Arbash Meinel, Martin Pool, #164288)

    * Severe performance degradation in fetching from knit repositories to
      knits and packs due to parsing the entire revisions.kndx on every graph
      walk iteration fixed by using the Repository.get_graph API.  There was
      another regression in knit => knit fetching which re-read the index for
      every revision each side had in common.
      (Robert Collins, John Arbash Meinel)

    * When logging the changes to a particular file, there was a bug if there
      were ghosts in the revision ancestry. (John Arbash Meinel, #209948)

    * xs4all's ftp server returns a temporary error when trying to list an
      empty directory, rather than returning an empty list. Adding a
      workaround so that we don't get spurious failures.
      (John Arbash Meinel, #215522)

  DOCUMENTATION:

    * Expanded the User Guide to include new chapters on popular plugins and
      integrating Bazaar into your environment. The *Best practices* chapter
      was renamed to *Miscellaneous topics* as suggested by community
      feedback as well. (Ian Clatworthy)

    * Document outlining strategies for TortoiseBzr. (Mark Hammond)

    * Improved the documentation on hooks. (Ian Clatworthy)

    * Update authentication docs regarding ssh agents.
      (Vincent Ladeuil, #183705)

  TESTING:

    * Add ``thread_name_suffix`` parameter to SmartTCPServer_for_testing, to
      make it easy to identify which test spawned a thread with an unhandled
      exception. (Andrew Bennetts)

    * New ``--debugflag``/``-E`` option to ``bzr selftest`` for setting
      options for debugging tests, these are complementary to the the -D
      options.  The ``-Dselftest_debug`` global option has been replaced by the
      ``-E=allow_debug`` option for selftest. (Andrew Bennetts)

    * Parameterised test ids are preserved correctly to aid diagnosis of test
      failures. (Robert Collins, Andrew Bennetts)

    * selftest now accepts --starting-with <id> to load only the tests whose id
      starts with the one specified. This greatly speeds up running the test
      suite on a limited set of tests and can be used to run the tests for a
      single module, a single class or even a single test.  (Vincent Ladeuil)

    * The test suite modules have been modified to define load_tests() instead
      of test_suite(). That speeds up selective loading (via --load-list)
      significantly and provides many examples on how to migrate (grep for
      load_tests).  (Vincent Ladeuil)

  INTERNALS:

    * ``Hooks.install_hook`` is now deprecated in favour of
      ``Hooks.install_named_hook`` which adds a required ``name`` parameter, to
      avoid having to call ``Hooks.name_hook``. (Daniel Watkins)

    * Implement xml8 serializer.  (Aaron Bentley)

    * New form ``@deprecated_method(deprecated_in(1, 5, 0))`` for making 
      deprecation wrappers.  (Martin Pool)

    * ``Repository.revision_parents`` is now deprecated in favour of 
      ``Repository.get_parent_map([revid])[revid]``. (Jelmer Vernooij)

    * The Python ``assert`` statement is no longer used in Bazaar source, and 
      a test checks this.  (Martin Pool)

  API CHANGES:

    * ``bzrlib.status.show_pending_merges`` requires the repository to be
      locked by the caller. Callers should have been doing it anyway, but it
      will now raise an exception if they do not. (John Arbash Meinel)

    * Repository.get_data_stream, Repository.get_data_stream_for_search(),
      Repository.get_deltas_for_revsions(), Repository.revision_trees(),
      Repository.item_keys_introduced_by() no longer take read locks.
      (Aaron Bentley)

    * ``LockableFiles.get_utf8`` and ``.get`` are deprecated, as a start
      towards removing LockableFiles and ``.control_files`` entirely.
      (Martin Pool)

    * Methods deprecated prior to 1.1 have been removed.
      (Martin Pool)


bzr 1.4 2008-04-28
------------------

This release of Bazaar includes handy improvements to the speed of log and
status, new options for several commands, improved documentation, and better
hooks, including initial code for server-side hooks.  A number of bugs have
been fixed, particularly in interoperability between different formats or
different releases of Bazaar over there network.  There's been substantial
internal work in both the repository and network code to enable new features
and faster performance.

  BUG FIXES:

    * Pushing a branch in "dirstate" format (Branch5) over bzr+ssh would break
      if the remote server was < version 1.2.  This was due to a bug in the
      RemoteRepository.get_parent_map() fallback code.
      (John Arbash Meinel, Andrew Bennetts, #214894)


bzr 1.4rc2 2008-04-21
---------------------

  BUG FIXES:

    * ``bzr log -r ..X bzr://`` was failing, because it was getting a request
      for ``revision_id=None`` which was not a string.
      (John Arbash Meinel, #211661)

    * Fixed a bug in handling ghost revisions when logging changes in a 
      particular file.  (John Arbash Meinel, #209948)

    * Fix error about "attempt to add line-delta in non-delta knit".
      (Andrew Bennetts, #205156)

    * Fixed performance degradation in fetching from knit repositories to
      knits and packs due to parsing the entire revisions.kndx on every graph
      walk iteration fixed by using the Repository.get_graph API.  There was
      another regression in knit => knit fetching which re-read the index for
      every revision each side had in common.
      (Robert Collins, John Arbash Meinel)


bzr 1.4rc1 2008-04-11
---------------------

  CHANGES:

   * bzr main script cannot be imported (Benjamin Peterson)

   * On Linux bzr additionally looks for plugins in arch-independent site
     directory. (Toshio Kuratomi)

   * The ``set_rh`` branch hook is now deprecated. Please migrate
     any plugins using this hook to use an alternative, e.g.
     ``post_change_branch_tip``. (Ian Clatworthy)

   * When a plugin cannot be loaded as the file path is not a valid
     python module name bzr will now strip a ``bzr_`` prefix from the
     front of the suggested name, as many plugins (e.g. bzr-svn)
     want to be installed without this prefix. It is a common mistake
     to have a folder named "bzr-svn" for that plugin, especially
     as this is what bzr branch lp:bzr-svn will give you. (James Westby,
     Andrew Cowie)

   * UniqueIntegerBugTracker now appends bug-ids instead of joining
     them to the base URL. Plugins that register bug trackers may
     need a trailing / added to the base URL if one is not already there.
     (James Wesby, Andrew Cowie)

  FEATURES:

    * Added start_commit hook for mutable trees. (Jelmer Vernooij, #186422)

    * ``status`` now accepts ``--no-pending`` to show the status without
      listing pending merges, which speeds up the command a lot on large
      histories.  (James Westby, #202830)

    * New ``post_change_branch_tip`` hook that is called after the
      branch tip is moved but while the branch is still write-locked.
      See the User Reference for signature details.
      (Ian Clatworthy, James Henstridge)

    * Reconfigure can convert a branch to be standalone or to use a shared
      repository.  (Aaron Bentley)

  IMPROVEMENTS:

    * The smart protocol now has support for setting branches' revision info
      directly.  This should make operations like push slightly faster, and is a
      step towards server-side hooks.  The new request method name is
      ``Branch.set_last_revision_info``.  (Andrew Bennetts)

    * ``bzr commit --fixes`` now recognises "gnome" as a tag by default.
      (James Westby, Andrew Cowie)

    * ``bzr switch`` will attempt to find branches to switch to relative to the
      current branch. E.g. ``bzr switch branchname`` will look for
      ``current_branch/../branchname``. (Robert Collins, Jelmer Vernooij,
      Wouter van Heyst)

    * Diff is now more specific about execute-bit changes it describes
      (Chad Miller)

    * Fetching data over HTTP is a bit faster when urllib is used.  This is done
      by forcing it to recv 64k at a time when reading lines in HTTP headers,
      rather than just 1 byte at a time.  (Andrew Bennetts)

    * Log --short and --line are much faster when -r is not specified.
      (Aaron Bentley)

    * Merge is faster.  We no longer check a file's existence unnecessarily
      when merging the execute bit.  (Aaron Bentley)

    * ``bzr status`` on an explicit list of files no longer shows pending
      merges, making it much faster on large trees. (John Arbash Meinel)

    * The launchpad directory service now warns the user if they have not set
      their launchpad login and are trying to resolve a URL using it, just
      in case they want to do a write operation with it.  (James Westby)

    * The smart protocol client is slightly faster, because it now only queries
      the server for the protocol version once per connection.  Also, the HTTP
      transport will now automatically probe for and use a smart server if
      one is present.  You can use the new ``nosmart+`` transport decorator
      to get the old behaviour.  (Andrew Bennetts)

    * The ``version`` command takes a ``--short`` option to print just the
      version number, for easier use in scripts.  (Martin Pool)

    * Various operations with revision specs and commands that calculate
      revnos and revision ids are faster.  (John A. Meinel, Aaron Bentley)

  BUGFIXES:

    * Add ``root_client_path`` parameter to SmartWSGIApp and
      SmartServerRequest.  This makes it possible to publish filesystem
      locations that don't exactly match URL paths. SmartServerRequest
      subclasses should use the new ``translate_client_path`` and
      ``transport_from_client_path`` methods when dealing with paths received
      from a client to take this into account.  (Andrew Bennetts, #124089)

    * ``bzr mv a b`` can be now used also to rename previously renamed
      directories, not only files. (Lukáš Lalinský, #107967)

    * ``bzr uncommit --local`` can now remove revisions from the local
      branch to be symmetric with ``bzr commit --local``.
      (John Arbash Meinel, #93412)

    * Don't ask for a password if there is no real terminal.
      (Alexander Belchenko, #69851)

    * Fix a bug causing a ValueError crash in ``parse_line_delta_iter`` when
      fetching revisions from a knit to pack repository or vice versa using
      bzr:// (including over http or ssh).
      (#208418, Andrew Bennetts, Martin Pool, Robert Collins)

    * Fixed ``_get_line`` in ``bzrlib.smart.medium``, which was buggy.  Also
      fixed ``_get_bytes`` in the same module to use the push back buffer.
      These bugs had no known impact in normal use, but were problematic for
      developers working on the code, and were likely to cause real bugs sooner
      or later.  (Andrew Bennetts)

    * Implement handling of basename parameter for DefaultMail.  (James Westby)

    * Incompatibility with Paramiko versions newer than 1.7.2 was fixed.
      (Andrew Bennetts, #213425)

    * Launchpad locations (lp: URLs) can be pulled.  (Aaron Bentley, #181945)

    * Merges that add files to deleted root directories complete.  They
      do create conflicts.  (Aaron Bentley, #210092)

    * vsftp's return ``550 RNFR command failed.`` supported.
      (Marcus Trautwig, #129786)

  DOCUMENTATION:

    * Improved documentation on send/merge relationship. (Peter Schuller)

    * Minor fixes to the User Guide. (Matthew Fuller)

    * Reduced the evangelism in the User Guide. (Ian Clatworthy)

    * Added Integrating with Bazaar document for developers (Martin Albisetti)

  API BREAKS:

    * Attempting to pull data from a ghost aware repository (e.g. knits) into a
      non-ghost aware repository such as weaves will now fail if there are
      ghosts.  (Robert Collins)

    * ``KnitVersionedFile`` no longer accepts an ``access_mode`` parameter, and
      now requires the ``index`` and ``access_method`` parameters to be
      supplied. A compatible shim has been kept in the new function
      ``knit.make_file_knit``. (Robert Collins)

    * Log formatters must now provide log_revision instead of show and
      show_merge_revno methods. The latter had been deprecated since the 0.17
      release. (James Westby)

    * ``LoopbackSFTP`` is now called ``SocketAsChannelAdapter``.
      (Andrew Bennetts)

    * ``osutils.backup_file`` is removed. (Alexander Belchenko)

    * ``Repository.get_revision_graph`` is deprecated, with no replacement
      method. The method was size(history) and not desirable. (Robert Collins)

    * ``revision.revision_graph`` is deprecated, with no replacement function.
      The function was size(history) and not desirable. (Robert Collins)

    * ``Transport.get_shared_medium`` is deprecated.  Use
      ``Transport.get_smart_medium`` instead.  (Andrew Bennetts)

    * ``VersionedFile`` factories now accept a get_scope parameter rather
      than using a call to ``transaction_finished``, allowing the removal of
      the fixed list of versioned files per repository. (Robert Collins)

    * ``VersionedFile.annotate_iter`` is deprecated. While in principle this
      allowed lower memory use, all users of annotations wanted full file 
      annotations, and there is no storage format suitable for incremental
      line-by-line annotation. (Robert Collins)

    * ``VersionedFile.clone_text`` is deprecated. This performance optimisation
      is no longer used - reading the content of a file that is undergoing a
      file level merge to identical state on two branches is rare enough, and
      not expensive enough to special case. (Robert Collins)

    * ``VersionedFile.clear_cache`` and ``enable_cache`` are deprecated.
      These methods added significant complexity to the ``VersionedFile``
      implementation, but were only used for optimising fetches from knits - 
      which can be done from outside the knit layer, or via a caching
      decorator. As knits are not the default format, the complexity is no
      longer worth paying. (Robert Collins)

    * ``VersionedFile.create_empty`` is removed. This method presupposed a
      sensible mapping to a transport for individual files, but pack backed
      versioned files have no such mapping. (Robert Collins)

    * ``VersionedFile.get_graph`` is deprecated, with no replacement method.
      The method was size(history) and not desirable. (Robert Collins)

    * ``VersionedFile.get_graph_with_ghosts`` is deprecated, with no
      replacement method.  The method was size(history) and not desirable.
      (Robert Collins)

    * ``VersionedFile.get_parents`` is deprecated, please use
      ``VersionedFile.get_parent_map``. (Robert Collins)

    * ``VersionedFile.get_sha1`` is deprecated, please use
      ``VersionedFile.get_sha1s``. (Robert Collins)

    * ``VersionedFile.has_ghost`` is now deprecated, as it is both expensive
      and unused outside of a single test. (Robert Collins)

    * ``VersionedFile.iter_parents`` is now deprecated in favour of
      ``get_parent_map`` which can be used to instantiate a Graph on a
      VersionedFile. (Robert Collins)

    * ``VersionedFileStore`` no longer uses the transaction parameter given
      to most methods; amongst other things this means that the
      get_weave_or_empty method no longer guarantees errors on a missing weave
      in a readonly transaction, and no longer caches versioned file instances
      which reduces memory pressure (but requires more careful management by
      callers to preserve performance). (Robert Collins)

  TESTING:

    * New -Dselftest_debug flag disables clearing of the debug flags during
      tests.  This is useful if you want to use e.g. -Dhpss to help debug a
      failing test.  Be aware that using this feature is likely to cause
      spurious test failures if used with the full suite. (Andrew Bennetts)

    * selftest --load-list now uses a new more agressive test loader that will
      avoid loading unneeded modules and building their tests. Plugins can use
      this new loader by defining a load_tests function instead of a test_suite
      function. (a forthcoming patch will provide many examples on how to
      implement this).
      (Vincent Ladeuil)

    * selftest --load-list now does some sanity checks regarding duplicate test
      IDs and tests present in the list but not found in the actual test suite.
      (Vincent Ladeuil)

    * Slightly more concise format for the selftest progress bar, so there's
      more space to show the test name.  (Martin Pool) ::

        [2500/10884, 1fail, 3miss in 1m29s] test_revisionnamespaces.TestRev

    * The test suite takes much less memory to run, and is a bit faster.  This
      is done by clearing most attributes of TestCases after running them, if
      they succeeded.  (Andrew Bennetts)

  INTERNALS:

    * Added ``_build_client_protocol`` to ``_SmartClient``.  (Andrew Bennetts)

    * Added basic infrastructure for automatic plugin suggestion.
      (Martin Albisetti)

    * If a ``LockableFiles`` object is not explicitly unlocked (for example
      because of a missing ``try/finally`` block, it will give a warning but
      not automatically unlock itself.  (Previously they did.)  This
      sometimes caused knock-on errors if for example the network connection
      had already failed, and should not be relied upon by code. 
      (Martin Pool, #109520)

    * ``make dist`` target to build a release tarball, and also 
      ``check-dist-tarball`` and ``dist-upload-escudero``.  (Martin Pool)

    * The ``read_response_tuple`` method of ``SmartClientRequestProtocol*``
      classes will now raise ``UnknownSmartMethod`` when appropriate, so that
      callers don't need to try distinguish unknown request errors from other
      errors.  (Andrew Bennetts)

    * ``set_make_working_trees`` is now implemented provided on all repository
      implementations (Aaron Bentley)

    * ``VersionedFile`` now has a new method ``get_parent_map`` which, like
      ``Graph.get_parent_map`` returns a dict of key:parents. (Robert Collins)


bzr 1.3.1 2008-04-09
--------------------

  No changes from 1.3.1rc1.


bzr 1.3rc1 2008-04-04
---------------------

  BUG FIXES:

    * Fix a bug causing a ValueError crash in ``parse_line_delta_iter`` when
      fetching revisions from a knit to pack repository or vice versa using
      bzr:// (including over http or ssh).  
      (#208418, Andrew Bennetts, Martin Pool, Robert Collins)


bzr 1.3 2008-03-20
------------------

Bazaar has become part of the GNU project <http://www.gnu.org>

Many operations that act on history, including ``log`` and ``annotate`` are now
substantially faster.  Several bugs have been fixed and several new options and
features have been added.

  TESTING:

    * Avoid spurious failure of ``TestVersion.test_version`` matching
      directory names.
      (#202778, Martin Pool)


bzr 1.3rc1 2008-03-16
---------------------

  NOTES WHEN UPGRADING:

    * The backup directory created by ``upgrade`` is now called
      ``backup.bzr``, not ``.bzr.backup``. (Martin Albisetti)

  CHANGES:

    * A new repository format 'development' has been added. This format will
      represent the latest 'in-progress' format that the bzr developers are
      interested in getting early-adopter testing and feedback on.
      ``doc/developers/development-repo.txt`` has detailed information.
      (Robert Collins)

    * BZR_LOG environment variable controls location of .bzr.log trace file. 
      User can suppress writing messages to .bzr.log by using '/dev/null'
      filename (on Linux) or 'NUL' (on Windows). If BZR_LOG variable 
      is not defined but BZR_HOME is defined then default location
      for .bzr.log trace file is ``$BZR_HOME/.bzr.log``.
      (Alexander Belchenko)

    * ``launchpad`` builtin plugin now shipped as separate part in standalone
      bzr.exe, installed to ``C:\Program Files\Bazaar\plugins`` directory, 
      and standalone installer allows user to skip installation of this plugin.
      (Alexander Belchenko)

    * Restore auto-detection of plink.exe on Windows. (Dmitry Vasiliev)

    * Version number is now shown as "1.2" or "1.2pr2", without zeroed or
      missing final fields.  (Martin Pool)

  FEATURES:

    * ``branch`` and ``checkout`` can hard-link working tree files, which is
      faster and saves space.  (Aaron Bentley)

    * ``bzr send`` will now also look at the ``child_submit_to`` setting in
      the submit branch to determine the email address to send to. 
      (Jelmer Vernooij)

  IMPROVEMENTS:

    * BzrBranch._lefthand_history is faster on pack repos.  (Aaron Bentley)

    * Branch6.generate_revision_history is faster.  (Aaron Bentley)

    * Directory services can now be registered, allowing special URLs to be
      dereferenced into real URLs.  This is a generalization and cleanup of
      the lp: transport lookup.  (Aaron Bentley)

    * Merge directives that are automatically attached to emails have nicer
      filenames, based on branch-nick + revno. (Aaron Bentley)

    * ``push`` has a ``--revision`` option, to specify what revision to push up
      to.  (Daniel Watkins)

    * Significantly reducing execution time and network traffic for trivial 
      case of running ``bzr missing`` command for two identical branches.
      (Alexander Belchenko)

    * Speed up operations that look at the revision graph (such as 'bzr log').
      ``KnitPackRepositor.get_revision_graph`` uses ``Graph.iter_ancestry`` to
      extract the revision history. This allows filtering ghosts while
      stepping instead of needing to peek ahead. (John Arbash Meinel)

    * The ``hooks`` command lists installed hooks, to assist in debugging.
      (Daniel Watkins)

    * Updates to how ``annotate`` work. Should see a measurable improvement in
      performance and memory consumption for file with a lot of merges.
      Also, correctly handle when a line is introduced by both parents (it
      should be attributed to the first merge which notices this, and not
      to all subsequent merges.) (John Arbash Meinel)

  BUGFIXES:

    * Autopacking no longer holds the full set of inventory lines in
      memory while copying. For large repositories, this can amount to
      hundreds of MB of ram consumption.
      (Ian Clatworthy, John Arbash Meinel)

    * Cherrypicking when using ``--format=merge3`` now explictly excludes
      BASE lines. (John Arbash Meinel, #151731)

    * Disable plink's interactive prompt for password.
      (#107593, Dmitry Vasiliev)

    * Encode command line arguments from unicode to user_encoding before
      invoking external mail client in `bzr send` command.
      (#139318, Alexander Belchenko)

    * Fixed problem connecting to ``bzr+https://`` servers.
      (#198793, John Ferlito)

    * Improved error reporting in the Launchpad plugin. (Daniel Watkins,
      #196618)

    * Include quick-start-summary.svg file to python-based installer(s)
      for Windows. (#192924, Alexander Belchenko)

    * lca merge now respects specified files. (Aaron Bentley)

    * Make version-info --custom imply --all. (#195560, James Westby)

    * ``merge --preview`` now works for merges that add or modify
      symlinks (James Henstridge)

    * Redirecting the output from ``bzr merge`` (when the remembered
      location is used) now works. (John Arbash Meinel)

    * setup.py script explicitly checks for Python version.
      (Jari Aalto, Alexander Belchenko, #200569)

    * UnknownFormatErrors no longer refer to branches regardless of kind of
      unknown format. (Daniel Watkins, #173980)

    * Upgrade bundled ConfigObj to version 4.5.2, which properly quotes #
      signs, among other small improvements. (Matt Nordhoff, #86838)

    * Use correct indices when emitting LCA conflicts.  This fixes IndexError
      errors.  (Aaron Bentley, #196780)

  DOCUMENTATION:

    * Explained how to use ``version-info --custom`` in the User Guide.
      (Neil Martinsen-Burrell)

  API BREAKS:

    * Support for loading plugins from zip files and
      ``bzrlib.plugin.load_from_zip()`` function are deprecated.
      (Alexander Belchenko)

  TESTING:
    
    * Added missing blackbox tests for ``modified`` (Adrian Wilkins)

    * The branch interface tests were invalid for branches using rich-root
      repositories because the empty string is not a valid file-id.
      (Robert Collins)

  INTERNALS:

    * ``Graph.iter_ancestry`` returns the ancestry of revision ids. Similar to
      ``Repository.get_revision_graph()`` except it includes ghosts and you can
      stop part-way through. (John Arbash Meinel)

    * New module ``tools/package_mf.py`` provide custom module finder for
      python packages (improves standard python library's modulefinder.py)
      used by ``setup.py`` script while building standalone bzr.exe.
      (Alexander Belchenko)

    * New remote method ``RemoteBzrDir.find_repositoryV2`` adding support for
      detecting external lookup support on remote repositories. This method is
      now attempted first when lookup up repositories, leading to an extra 
      round trip on older bzr smart servers. (Robert Collins)
 
    * Repository formats have a new supported-feature attribute
      ``supports_external_lookups`` used to indicate repositories which support
      falling back to other repositories when they have partial data.
      (Robert Collins)

    * ``Repository.get_revision_graph_with_ghosts`` and
      ``bzrlib.revision.(common_ancestor,MultipleRevisionSources,common_graph)``
      have been deprecated.  (John Arbash Meinel)

    * ``Tree.iter_changes`` is now a public API, replacing the work-in-progress
      ``Tree._iter_changes``. The api is now considered stable and ready for
      external users.  (Aaron Bentley)

    * The bzrdir format registry now accepts an ``alias`` keyword to
      register_metadir, used to indicate that a format name is an alias for
      some other format and thus should not be reported when describing the
      format. (Robert Collins)


bzr 1.2 2008-02-15
------------------

  BUG FIXES:

    * Fix failing test in Launchpad plugin. (Martin Pool)


bzr 1.2rc1 2008-02-13
---------------------

  NOTES WHEN UPGRADING:
  
    * Fetching via the smart protocol may need to reconnect once during a fetch
      if the remote server is running Bazaar 1.1 or earlier, because the client
      attempts to use more efficient requests that confuse older servers.  You
      may be required to re-enter a password or passphrase when this happens.
      This won't happen if the server is upgraded to Bazaar 1.2.
      (Andrew Bennetts)

  CHANGES:

    * Fetching via bzr+ssh will no longer fill ghosts by default (this is
      consistent with pack-0.92 fetching over SFTP). (Robert Collins)

    * Formatting of ``bzr plugins`` output is changed to be more human-
      friendly. Full path of plugins locations will be shown only with
      ``--verbose`` command-line option. (Alexander Belchenko)

    * ``merge`` now prefers to use the submit branch, but will fall back to
      parent branch.  For many users, this has no effect.  But some users who
      pull and merge on the same branch will notice a change.  This change
      makes it easier to work on a branch on two different machines, pulling
      between the machines, while merging from the upstream.
      ``merge --remember`` can now be used to set the submit_branch.
      (Aaron Bentley)

  FEATURES:

    * ``merge --preview`` produces a diff of the changes merge would make,
      but does not actually perform the merge.  (Aaron Bentley)

    * New smart method ``Repository.get_parent_map`` for getting revision
      parent data. This returns additional parent information topologically
      adjacent to the requested data to reduce round trip latency impacts.
      (Robert Collins)

    * New smart method, ``Repository.stream_revisions_chunked``, for fetching
      revision data that streams revision data via a chunked encoding.  This
      avoids buffering large amounts of revision data on the server and on the
      client, and sends less data to the server to request the revisions.
      (Andrew Bennetts, Robert Collins, #178353)

    * The launchpad plugin now handles lp urls of the form
      ``lp://staging/``, ``lp://demo/``, ``lp://dev/`` to use the appropriate
      launchpad instance to do the resolution of the branch identities.
      This is primarily of use to Launchpad developers, but can also
      be used by other users who want to try out Launchpad as
      a branch location without messing up their public Launchpad
      account.  Branches that are pushed to the staging environment
      have an expected lifetime of one day. (Tim Penhey)

  IMPROVEMENTS:

    * Creating a new branch no longer tries to read the entire revision-history
      unnecessarily over smart server operations. (Robert Collins)

    * Fetching between different repository formats with compatible models now
      takes advantage of the smart method to stream revisions.  (Andrew Bennetts)

    * The ``--coverage`` option is now global, rather specific to ``bzr
      selftest``.  (Andrew Bennetts)

    * The ``register-branch`` command will now use the public url of the branch
      containing the current directory, if one has been set and no explicit
      branch is provided.  (Robert Collins)

    * Tweak the ``reannotate`` code path to optimize the 2-parent case.
      Speeds up ``bzr annotate`` with a pack repository by approx 3:2.
      (John Arbash Meinel)

  BUGFIXES:

    * Calculate remote path relative to the shared medium in _SmartClient.  This
      is related to the problem in bug #124089.  (Andrew Bennetts)

    * Cleanly handle connection errors in smart protocol version two, the same
      way as they are handled by version one.  (Andrew Bennetts)

    * Clearer error when ``version-info --custom`` is used without
      ``--template`` (Lukáš Lalinský)

    * Don't raise UnavailableFeature during test setup when medusa is not
      available or tearDown is never called leading to nasty side effects.
      (#137823, Vincent Ladeuil)

    * If a plugin's test suite cannot be loaded, for example because of a syntax
      error in the tests, then ``selftest`` fails, rather than just printing 
      a warning.  (Martin Pool, #189771)
      
    * List possible values for BZR_SSH environment variable in env-variables
      help topic. (Alexander Belchenko, #181842)

    * New methods ``push_log_file`` and ``pop_log_file`` to intercept messages:
      popping the log redirection now precisely restores the previous state,
      which makes it easier to use bzr log output from other programs.
      TestCaseInTempDir no longer depends on a log redirection being established
      by the test framework, which lets bzr tests cleanly run from a normal
      unittest runner.
      (#124153, #124849, Martin Pool, Jonathan Lange)

    * ``pull --quiet`` is now more quiet, in particular a message is no longer
      printed when the remembered pull location is used. (James Westby,
      #185907)

    * ``reconfigure`` can safely be interrupted while fetching.
      (Aaron Bentley, #179316)

    * ``reconfigure`` preserves tags when converting to and from lightweight
      checkouts.  (Aaron Bentley, #182040)

    * Stop polluting /tmp when running selftest.
      (Vincent Ladeuil, #123623)

    * Switch from NFKC => NFC for normalization checks. NFC allows a few
      more characters which should be considered valid.
      (John Arbash Meinel, #185458)

    * The launchpad plugin now uses the ``edge`` xmlrpc server to avoid
      interacting badly with a bug on the launchpad side. (Robert Collins)

    * Unknown hostnames when connecting to a ``bzr://`` URL no longer cause
      tracebacks.  (Andrew Bennetts, #182849)

  API BREAKS:

    * Classes implementing Merge types like Merge3Merger must now accept (and
      honour) a do_merge flag in their constructor.  (Aaron Bentley)

    * ``Repository.add_inventory`` and ``add_revision`` now require the caller
      to previously take a write lock (and start a write group.)
      (Martin Pool)

  TESTING:

    * selftest now accepts --load-list <file> to load a test id list. This
      speeds up running the test suite on a limited set of tests.
      (Vincent Ladeuil)

  INTERNALS:

    * Add a new method ``get_result`` to graph search objects. The resulting
      ``SearchResult`` can be used to recreate the search later, which will
      be useful in reducing network traffic. (Robert Collins)

    * Use convenience function to check whether two repository handles 
      are referring to the same repository in ``Repository.get_graph``. 
      (Jelmer Vernooij, #187162)

    * Fetching now passes the find_ghosts flag through to the 
      ``InterRepository.missing_revision_ids`` call consistently for all
      repository types. This will enable faster missing revision discovery with
      bzr+ssh. (Robert Collins)

    * Fix error handling in Repository.insert_data_stream. (Lukas Lalinsky)

    * ``InterRepository.missing_revision_ids`` is now deprecated in favour of
      ``InterRepository.search_missing_revision_ids`` which returns a 
      ``bzrlib.graph.SearchResult`` suitable for making requests from the smart
      server. (Robert Collins)

    * New error ``NoPublicBranch`` for commands that need a public branch to
      operate. (Robert Collins)
 
    * New method ``iter_inventories`` on Repository for access to many
      inventories. This is primarily used by the ``revision_trees`` method, as
      direct access to inventories is discouraged. (Robert Collins)
 
    * New method ``next_with_ghosts`` on the Graph breadth-first-search objects
      which will split out ghosts and present parents into two separate sets,
      useful for code which needs to be aware of ghosts (e.g. fetching data
      cares about ghosts during revision selection). (Robert Collins)

    * Record a timestamp against each mutter to the trace file, relative to the
      first import of bzrlib.  (Andrew Bennetts)

    * ``Repository.get_data_stream`` is now deprecated in favour of
      ``Repository.get_data_stream_for_search`` which allows less network
      traffic when requesting data streams over a smart server. (Robert Collins)

    * ``RemoteBzrDir._get_tree_branch`` no longer triggers ``_ensure_real``,
      removing one round trip on many network operations. (Robert Collins)

    * RemoteTransport's ``recommended_page_size`` method now returns 64k, like
      SFTPTransport and HttpTransportBase.  (Andrew Bennetts)

    * Repository has a new method ``has_revisions`` which signals the presence
      of many revisions by returning a set of the revisions listed which are
      present. This can be done by index queries without reading data for parent
      revision names etc. (Robert Collins)


bzr 1.1 2008-01-15
------------------

(no changes from 1.1rc1)

bzr 1.1rc1 2008-01-05
---------------------

  CHANGES:
   
   * Dotted revision numbers have been revised. Instead of growing longer with
     nested branches the branch number just increases. (eg instead of 1.1.1.1.1
     we now report 1.2.1.) This helps scale long lived branches which have many
     feature branches merged between them. (John Arbash Meinel)

   * The syntax ``bzr diff branch1 branch2`` is no longer supported.
     Use ``bzr diff branch1 --new branch2`` instead. This change has
     been made to remove the ambiguity where ``branch2`` is in fact a
     specific file to diff within ``branch1``.

  FEATURES:

   * New option to use custom template-based formats in  ``bzr version-info``.
     (Lukáš Lalinský)

   * diff '--using' allows an external diff tool to be used for files.
     (Aaron Bentley)

   * New "lca" merge-type for fast everyday merging that also supports
     criss-cross merges.  (Aaron Bentley)

  IMPROVEMENTS:

   * ``annotate`` now doesn't require a working tree. (Lukáš Lalinský,
     #90049)

   * ``branch`` and ``checkout`` can now use files from a working tree to
     to speed up the process.  For checkout, this requires the new
     --files-from flag.  (Aaron Bentley)

   * ``bzr diff`` now sorts files in alphabetical order.  (Aaron Bentley)

   * ``bzr diff`` now works on branches without working trees. Tree-less
     branches can also be compared to each other and to working trees using
     the new diff options ``--old`` and ``--new``. Diffing between branches,
     with or without trees, now supports specific file filtering as well.
     (Ian Clatworthy, #6700)

   * ``bzr pack`` now orders revision texts in topological order, with newest
     at the start of the file, promoting linear reads for ``bzr log`` and the
     like. This partially fixes #154129. (Robert Collins)

   * Merge directives now fetch prerequisites from the target branch if
     needed.  (Aaron Bentley)

   * pycurl now handles digest authentication.
     (Vincent Ladeuil)

   * ``reconfigure`` can now convert from repositories.  (Aaron Bentley)

   * ``-l`` is now a short form for ``--limit`` in ``log``.  (Matt Nordhoff)

   * ``merge`` now warns when merge directives cause cherrypicks.
     (Aaron Bentley)

   * ``split`` now supported, to enable splitting large trees into smaller
     pieces.  (Aaron Bentley)

  BUGFIXES:

   * Avoid AttributeError when unlocking a pack repository when an error occurs.
     (Martin Pool, #180208)

   * Better handle short reads when processing multiple range requests.
     (Vincent Ladeuil, #179368)

   * build_tree acceleration uses the correct path when a file has been moved.
     (Aaron Bentley)

   * ``commit`` now succeeds when a checkout and its master branch share a
     repository.  (Aaron Bentley, #177592)

   * Fixed error reporting of unsupported timezone format in
     ``log --timezone``. (Lukáš Lalinský, #178722)

   * Fixed Unicode encoding error in ``ignored`` when the output is
     redirected to a pipe. (Lukáš Lalinský)

   * Fix traceback when sending large response bodies over the smart protocol
     on Windows. (Andrew Bennetts, #115781)

   * Fix ``urlutils.relative_url`` for the case of two ``file:///`` URLs
     pointed to different logical drives on Windows.
     (Alexander Belchenko, #90847)

   * HTTP test servers are now compatible with the http protocol version 1.1.
     (Vincent Ladeuil, #175524)

   * _KnitParentsProvider.get_parent_map now handles requests for ghosts
     correctly, instead of erroring or attributing incorrect parents to ghosts.
     (Aaron Bentley)

   * ``merge --weave --uncommitted`` now works.  (Aaron Bentley)

   * pycurl authentication handling was broken and incomplete. Fix handling of
     user:pass embedded in the urls.
     (Vincent Ladeuil, #177643)

   * Files inside non-directories are now handled like other conflict types.
     (Aaron Bentley, #177390)

   * ``reconfigure`` is able to convert trees into lightweight checkouts.
     (Aaron Bentley)

   * Reduce lockdir timeout to 0 when running ``bzr serve``.  (Andrew Bennetts,
     #148087)

   * Test that the old ``version_info_format`` functions still work, even
     though they are deprecated. (John Arbash Meinel, ShenMaq, #177872)

   * Transform failures no longer cause ImmortalLimbo errors (Aaron Bentley,
     #137681)

   * ``uncommit`` works even when the commit messages of revisions to be
     removed use characters not supported in the terminal encoding.
     (Aaron Bentley)

   * When dumb http servers return whole files instead of the requested ranges,
     read the remaining bytes by chunks to avoid overflowing network buffers.
     (Vincent Ladeuil, #175886)

  DOCUMENTATION:

   * Minor tweaks made to the bug tracker integration documentation.
     (Ian Clatworthy)

   * Reference material has now be moved out of the User Guide and added
     to the User Reference. The User Reference has gained 4 sections as
     a result: Authenication Settings, Configuration Settings, Conflicts
     and Hooks. All help topics are now dumped into text format in the
     doc/en/user-reference directory for those who like browsing that
     information in their editor. (Ian Clatworthy)

   * *Using Bazaar with Launchpad* tutorial added. (Ian Clatworthy)

  INTERNALS:

    * find_* methods available for BzrDirs, Branches and WorkingTrees.
      (Aaron Bentley)

    * Help topics can now be loaded from files. 
      (Ian Clatworthy, Alexander Belchenko)

    * get_parent_map now always provides tuples as its output.  (Aaron Bentley)

    * Parent Providers should now implement ``get_parent_map`` returning a
      dictionary instead of ``get_parents`` returning a list.
      ``Graph.get_parents`` is now deprecated. (John Arbash Meinel,
      Robert Collins)

    * Patience Diff now supports arbitrary python objects, as long as they
      support ``hash()``. (John Arbash Meinel)

    * Reduce selftest overhead to establish test names by memoization.
      (Vincent Ladeuil)

  API BREAKS:

  TESTING:

   * Modules can now customise their tests by defining a ``load_tests``
     attribute. ``pydoc bzrlib.tests.TestUtil.TestLoader.loadTestsFromModule``
     for the documentation on this attribute. (Robert Collins)

   * New helper function ``bzrlib.tests.condition_id_re`` which helps
     filter tests based on a regular expression search on the tests id.
     (Robert Collins)
    
   * New helper function ``bzrlib.tests.condition_isinstance`` which helps
     filter tests based on class. (Robert Collins)
    
   * New helper function ``bzrlib.tests.exclude_suite_by_condition`` which
     generalises the ``exclude_suite_by_re`` function. (Robert Collins)

   * New helper function ``bzrlib.tests.filter_suite_by_condition`` which
     generalises the ``filter_suite_by_re`` function. (Robert Collins)

   * New helper method ``bzrlib.tests.exclude_tests_by_re`` which gives a new
     TestSuite that does not contain tests from the input that matched a
     regular expression. (Robert Collins)

   * New helper method ``bzrlib.tests.randomize_suite`` which returns a
     randomized copy of the input suite. (Robert Collins)

   * New helper method ``bzrlib.tests.split_suite_by_re`` which splits a test
     suite into two according to a regular expression. (Robert Collins)

   * Parametrize all http tests for the transport implementations, the http
     protocol versions (1.0 and 1.1) and the authentication schemes.
     (Vincent Ladeuil) 

   * The ``exclude_pattern`` and ``random_order`` parameters to the function
     ``bzrlib.tests.filter_suite_by_re`` have been deprecated. (Robert Collins)

   * The method ``bzrlib.tests.sort_suite_by_re`` has been deprecated. It is 
     replaced by the new helper methods added in this release. (Robert Collins)


bzr 1.0 2007-12-14
------------------

  DOCUMENTATION:

   * More improvements and fixes to the User Guide.  (Ian Clatworthy)

   * Add information on cherrypicking/rebasing to the User Guide.
     (Ian Clatworthy)

   * Improve bug tracker integration documentation. (Ian Clatworthy)

   * Minor edits to ``Bazaar in five minutes`` from David Roberts and
     to the rebasing section of the User Guide from Aaron Bentley.
     (Ian Clatworthy)


bzr 1.0rc3 2007-12-11
---------------------

  CHANGES:
   
   * If a traceback occurs, users are now asked to report the bug 
     through Launchpad (https://bugs.launchpad.net/bzr/), rather than 
     by mail to the mailing list.
     (Martin Pool)

  BUGFIXES:

   * Fix Makefile rules for doc generation. (Ian Clatworthy, #175207)

   * Give more feedback during long http downloads by making readv deliver data
     as it arrives for urllib, and issue more requests for pycurl. High latency
     networks are better handled by urllib, the pycurl implementation give more
     feedback but also incur more latency.
     (Vincent Ladeuil, #173010)

   * Implement _make_parents_provider on RemoteRepository, allowing generating
     bundles against branches on a smart server.  (Andrew Bennetts, #147836)

  DOCUMENTATION:

   * Improved user guide.  (Ian Clatworthy)

   * The single-page quick reference guide is now available as a PDF.
     (Ian Clatworthy)

  INTERNALS:

    * readv urllib http implementation is now a real iterator above the
      underlying socket and deliver data as soon as it arrives. 'get' still
      wraps its output in a StringIO.
      (Vincent Ladeuil)


bzr 1.0rc2 2007-12-07
---------------------

  IMPROVEMENTS:

   * Added a --coverage option to selftest. (Andrew Bennetts)

   * Annotate merge (merge-type=weave) now supports cherrypicking.
     (Aaron Bentley)

   * ``bzr commit`` now doesn't print the revision number twice. (Matt
     Nordhoff, #172612)

   * New configuration option ``bugtracker_<tracker_abbrevation>_url`` to
     define locations of bug trackers that are not directly supported by
     bzr or a plugin. The URL will be treated as a template and ``{id}``
     placeholders will be replaced by specific bug IDs.  (Lukáš Lalinský)

   * Support logging single merge revisions with short and line log formatters.
     (Kent Gibson)

   * User Guide enhanced with suggested readability improvements from
     Matt Revell and corrections from John Arbash Meinel. (Ian Clatworthy)

   * Quick Start Guide renamed to Quick Start Card, moved down in
     the catalog, provided in pdf and png format and updated to refer
     to ``send`` instead of ``bundle``. (Ian Clatworthy, #165080)

   * ``switch`` can now be used on heavyweight checkouts as well as
     lightweight ones. After switching a heavyweight checkout, the
     local branch is a mirror/cache of the new bound branch and
     uncommitted changes in the working tree are merged. As a safety
     check, if there are local commits in a checkout which have not
     been committed to the previously bound branch, then ``switch``
     fails unless the ``--force`` option is given. This option is
     now also required if the branch a lightweight checkout is pointing
     to has been moved. (Ian Clatworthy)

  INTERNALS:

    * New -Dhttp debug option reports http connections, requests and responses.
      (Vincent Ladeuil)

    * New -Dmerge debug option, which emits merge plans for merge-type=weave.

  BUGFIXES:

   * Better error message when running ``bzr cat`` on a non-existant branch.
     (Lukáš Lalinský, #133782)

   * Catch OSError 17 (file exists) in final phase of tree transform and show
     filename to user.
     (Alexander Belchenko, #111758)

   * Catch ShortReadvErrors while using pycurl. Also make readv more robust by
     allowing multiple GET requests to be issued if too many ranges are
     required.
     (Vincent Ladeuil, #172701)

   * Check for missing basis texts when fetching from packs to packs.
     (John Arbash Meinel, #165290)

   * Fall back to showing e-mail in ``log --short/--line`` if the 
     committer/author has only e-mail. (Lukáš Lalinský, #157026)

  API BREAKS:

   * Deprecate not passing a ``location`` argument to commit reporters'
     ``started`` methods. (Matt Nordhoff)


bzr 1.0rc1 2007-11-30
---------------------

  NOTES WHEN UPGRADING:

   * The default repository format is now ``pack-0.92``.  This 
     default is used when creating new repositories with ``init`` and 
     ``init-repo``, and when branching over bzr+ssh or bzr+hpss. 
     (See https://bugs.launchpad.net/bugs/164626)

     This format can be read and written by Bazaar 0.92 and later, and 
     data can be transferred to and from older formats.

     To upgrade, please reconcile your repository (``bzr reconcile``), and then
     upgrade (``bzr upgrade``). 
     
     ``pack-0.92`` offers substantially better scaling and performance than the
     previous knits format. Some operations are slower where the code already
     had bad scaling characteristics under knits, the pack format makes such
     operations more visible as part of being more scalable overall. We will
     correct such operations over the coming releases and encourage the filing
     of bugs on any operation which you observe to be slower in a packs
     repository. One particular case that we do not intend to fix is pulling
     data from a pack repository into a knit repository over a high latency
     link;  downgrading such data requires reinsertion of the file texts, and
     this is a classic space/time tradeoff. The current implementation is
     conservative on memory usage because we need to support converting data
     from any tree without problems.  
     (Robert Collins, Martin Pool, #164476)

  CHANGES:

   * Disable detection of plink.exe as possible ssh vendor. Plink vendor
     still available if user selects it explicitly with BZR_SSH environment
     variable. (Alexander Belchenko, workaround for bug #107593)

   * The pack format is now accessible as "pack-0.92", or "pack-0.92-subtree" 
     to enable the subtree functions (for example, for bzr-svn).  
     See http://doc.bazaar-vcs.org/latest/developer/packrepo.html
     (Martin Pool)

  FEATURES:

   * New ``authentication.conf`` file holding the password or other credentials
     for remote servers. This can be used for ssh, sftp, smtp and other 
     supported transports.
     (Vincent Ladeuil)

   * New rich-root and rich-root-pack formats, recording the same data about
     tree roots that's recorded for all other directories.
     (Aaron Bentley, #164639)

   * ``pack-0.92`` repositories can now be reconciled.
     (Robert Collins, #154173)

   * ``switch`` command added for changing the branch a lightweight checkout
     is associated with and updating the tree to reflect the latest content
     accordingly. This command was previously part of the BzrTools plug-in.
     (Ian Clatworthy, Aaron Bentley, David Allouche)

   * ``reconfigure`` command can now convert branches, trees, or checkouts to
     lightweight checkouts.  (Aaron Bentley)

  PERFORMANCE:

   * Commit updates the state of the working tree via a delta rather than
     supplying entirely new basis trees. For commit of a single specified file
     this reduces the wall clock time for commit by roughly a 30%.
     (Robert Collins, Martin Pool)

   * Commit with many automatically found deleted paths no longer performs
     linear scanning for the children of those paths during inventory
     iteration. This should fix commit performance blowing out when many such
     paths occur during commit. (Robert Collins, #156491)

   * Fetch with pack repositories will no longer read the entire history graph.
     (Robert Collins, #88319)

   * Revert takes out an appropriate lock when reverting to a basis tree, and
     does not read the basis inventory twice. (Robert Collins)

   * Diff does not require an inventory to be generated on dirstate trees.
     (Aaron Bentley, #149254)

   * New annotate merge (--merge-type=weave) implementation is fast on
     versionedfiles withough cached annotations, e.g. pack-0.92.
     (Aaron Bentley)

  IMPROVEMENTS:

   * ``bzr merge`` now warns when it encounters a criss-cross merge.
     (Aaron Bentley)

   * ``bzr send`` now doesn't require the target e-mail address to be
     specified on the command line if an interactive e-mail client is used.
     (Lukáš Lalinský)

   * ``bzr tags`` now prints the revision number for each tag, instead of
     the revision id, unless --show-ids is passed. In addition, tags can be
     sorted chronologically instead of lexicographically with --sort=time.
     (Adeodato Simó, #120231)

   * Windows standalone version of bzr is able to load system-wide plugins from
     "plugins" subdirectory in installation directory. In addition standalone
     installer write to the registry (HKLM\SOFTWARE\Bazaar) useful info 
     about paths and bzr version. (Alexander Belchenko, #129298)

  DOCUMENTATION:

  BUG FIXES:

   * A progress bar has been added for knitpack -> knitpack fetching.
     (Robert Collins, #157789, #159147)

   * Branching from a branch via smart server now preserves the repository
     format. (Andrew Bennetts,  #164626)
     
   * ``commit`` is now able to invoke an external editor in a non-ascii
     directory. (Daniel Watkins, #84043)

   * Catch connection errors for ftp.
     (Vincent Ladeuil, #164567)

   * ``check`` no longer reports spurious unreferenced text versions.
     (Robert Collins, John A Meinel, #162931, #165071)

   * Conflicts are now resolved recursively by ``revert``.
     (Aaron Bentley, #102739)

   * Detect invalid transport reuse attempts by catching invalid URLs.
     (Vincent Ladeuil, #161819)

   * Deleting a file without removing it shows a correct diff, not a traceback.
     (Aaron Bentley)

   * Do no use timeout in HttpServer anymore.
     (Vincent Ladeuil, #158972).

   * Don't catch the exceptions related to the http pipeline status before
     retrying an http request or some programming errors may be masked.
     (Vincent Ladeuil, #160012)

   * Fix ``bzr rm`` to not delete modified and ignored files.
     (Lukáš Lalinský, #172598)

   * Fix exception when revisionspec contains merge revisons but log
     formatter doesn't support merge revisions. (Kent Gibson, #148908)

   * Fix exception when ScopeReplacer is assigned to before any members have
     been retrieved.  (Aaron Bentley)

   * Fix multiple connections during checkout --lightweight.
     (Vincent Ladeuil, #159150)

   * Fix possible error in insert_data_stream when copying between 
     pack repositories over bzr+ssh or bzr+http.  
     KnitVersionedFile.get_data_stream now makes sure that requested
     compression parents are sent before any delta hunks that depend 
     on them.
     (Martin Pool, #164637)

   * Fix typo in limiting offsets coalescing for http, leading to
     whole files being downloaded instead of parts.
     (Vincent Ladeuil, #165061)

   * FTP server errors don't error in the error handling code.
     (Robert Collins, #161240)

   * Give a clearer message when a pull fails because the source needs
     to be reconciled.
     (Martin Pool, #164443)

   * It is clearer when a plugin cannot be loaded because of its name, and a
     suggestion for an acceptable name is given. (Daniel Watkins, #103023)

   * Leave port as None in transport objects if user doesn't
     specify a port in urls.
     (vincent Ladeuil, #150860)

   * Make sure Repository.fetch(self) is properly a no-op for all
     Repository implementations. (John Arbash Meinel, #158333)

   * Mark .bzr directories as "hidden" on Windows.
     (Alexander Belchenko, #71147)

   * ``merge --uncommitted`` can now operate on a single file.
     (Aaron Bentley, Lukáš Lalinský, #136890)

   * Obsolete packs are now cleaned up by pack and autopack operations.
     (Robert Collins, #153789)

   * Operations pulling data from a smart server where the underlying
     repositories are not both annotated/both unannotated will now work.
     (Robert Collins, #165304).

   * Reconcile now shows progress bars. (Robert Collins, #159351)

   * ``RemoteBranch`` was not initializing ``self._revision_id_to_revno_map``
     properly. (John Arbash Meinel, #162486)

   * Removing an already-removed file reports the file does not exist. (Daniel
     Watkins, #152811)

   * Rename on Windows is able to change filename case.
     (Alexander Belchenko, #77740)

   * Return error instead of a traceback for ``bzr log -r0``.
     (Kent Gibson, #133751)

   * Return error instead of a traceback when bzr is unable to create
     symlink on some platforms (e.g. on Windows).
     (Alexander Belchenko, workaround for #81689)

   * Revert doesn't crash when restoring a single file from a deleted
     directory. (Aaron Bentley)

   * Stderr output via logging mechanism now goes through encoded wrapper
     and no more uses utf-8, but terminal encoding instead. So all unicode
     strings now should be readable in non-utf-8 terminal.
     (Alexander Belchenko, #54173)

   * The error message when ``move --after`` should be used makes how to do so
     clearer. (Daniel Watkins, #85237)

   * Unicode-safe output from ``bzr info``. The output will be encoded
     using the terminal encoding and unrepresentable characters will be
     replaced by '?'. (Lukáš Lalinský, #151844)

   * Working trees are no longer created when pushing into a local no-trees
     repo. (Daniel Watkins, #50582)

   * Upgrade util/configobj to version 4.4.0.
     (Vincent Ladeuil, #151208).

   * Wrap medusa ftp test server as an FTPServer feature.
     (Vincent Ladeuil, #157752)

  API BREAKS:

   * ``osutils.backup_file`` is deprecated. Actually it's not used in bzrlib
     during very long time. (Alexander Belchenko)

   * The return value of
     ``VersionedFile.iter_lines_added_or_present_in_versions`` has been
     changed. Previously it was an iterator of lines, now it is an iterator of
     (line, version_id) tuples. This change has been made to aid reconcile and
     fetch operations. (Robert Collins)

   * ``bzrlib.repository.get_versioned_file_checker`` is now private.
     (Robert Collins)

   * The Repository format registry default has been removed; it was previously
     obsoleted by the bzrdir format default, which implies a default repository
     format.
     (Martin Pool)

  INTERNALS:

   * Added ``ContainerSerialiser`` and ``ContainerPushParser`` to
     ``bzrlib.pack``.  These classes provide more convenient APIs for generating
     and parsing containers from streams rather than from files.  (Andrew
     Bennetts)

   * New module ``lru_cache`` providing a cache for use by tasks that need
     semi-random access to large amounts of data. (John A Meinel)

   * InventoryEntry.diff is now deprecated.  Please use diff.DiffTree instead.

  TESTING:


bzr 0.92 2007-11-05
-------------------

  CHANGES:

  * New uninstaller on Win32.  (Alexander Belchenko)


bzr 0.92rc1 2007-10-29
----------------------

  NOTES WHEN UPGRADING:

  CHANGES:
  
   * ``bzr`` now returns exit code 4 if an internal error occurred, and 
     3 if a normal error occurred.  (Martin Pool)

   * ``pull``, ``merge`` and ``push`` will no longer silently correct some
     repository index errors that occured as a result of the Weave disk format.
     Instead the ``reconcile`` command needs to be run to correct those
     problems if they exist (and it has been able to fix most such problems
     since bzr 0.8). Some new problems have been identified during this release
     and you should run ``bzr check`` once on every repository to see if you
     need to reconcile. If you cannot ``pull`` or ``merge`` from a remote
     repository due to mismatched parent errors - a symptom of index errors -
     you should simply take a full copy of that remote repository to a clean
     directory outside any local repositories, then run reconcile on it, and
     finally pull from it locally. (And naturally email the repositories owner
     to ask them to upgrade and run reconcile).
     (Robert Collins)

  FEATURES:

   * New ``knitpack-experimental`` repository format. This is interoperable with
     the ``dirstate-tags`` format but uses a smarter storage design that greatly
     speeds up many operations, both local and remote. This new format can be
     used as an option to the ``init``, ``init-repository`` and ``upgrade``
     commands. See http://doc.bazaar-vcs.org/0.92/developers/knitpack.html
     for further details. (Robert Collins)

   * For users of bzr-svn (and those testing the prototype subtree support) that
     wish to try packs, a new ``knitpack-subtree-experimental`` format has also
     been added. This is interoperable with the ``dirstate-subtrees`` format.
     (Robert Collins)

   * New ``reconfigure`` command. (Aaron Bentley)

   * New ``revert --forget-merges`` command, which removes the record of a pending 
     merge without affecting the working tree contents.  (Martin Pool)

   * New ``bzr_remote_path`` configuration variable allows finer control of
     remote bzr locations than BZR_REMOTE_PATH environment variable.
     (Aaron Bentley)

   * New ``launchpad-login`` command to tell Bazaar your Launchpad
     user ID.  This can then be used by other functions of the
     Launchpad plugin. (James Henstridge)

  PERFORMANCE:

   * Commit in quiet mode is now slightly faster as the information to
     output is no longer calculated. (Ian Clatworthy)

   * Commit no longer checks for new text keys during insertion when the
     revision id was deterministically unique. (Robert Collins)

   * Committing a change which is not a merge and does not change the number of
     files in the tree is faster by utilising the data about whether files are
     changed to determine if the tree is unchanged rather than recalculating
     it at the end of the commit process. (Robert Collins)

   * Inventory serialisation no longer double-sha's the content.
     (Robert Collins)

   * Knit text reconstruction now avoids making copies of the lines list for
     interim texts when building a single text. The new ``apply_delta`` method
     on ``KnitContent`` aids this by allowing modification of the revision id
     such objects represent. (Robert Collins)

   * Pack indices are now partially parsed for specific key lookup using a
     bisection approach. (Robert Collins)

   * Partial commits are now approximately 40% faster by walking over the
     unselected current tree more efficiently. (Robert Collins)

   * XML inventory serialisation takes 20% less time while being stricter about
     the contents. (Robert Collins)

   * Graph ``heads()`` queries have been fixed to no longer access all history
     unnecessarily. (Robert Collins)

  IMPROVEMENTS:

   * ``bzr+https://`` smart server across https now supported. 
     (John Ferlito, Martin Pool, #128456)

   * Mutt is now a supported mail client; set ``mail_client=mutt`` in your
     bazaar.conf and ``send`` will use mutt. (Keir Mierle)

   * New option ``-c``/``--change`` for ``merge`` command for cherrypicking 
     changes from one revision. (Alexander Belchenko, #141368)

   * Show encodings, locale and list of plugins in the traceback message.
     (Martin Pool, #63894)

   * Experimental directory formats can now be marked with
     ``experimental = True`` during registration. (Ian Clatworthy)

  DOCUMENTATION:

   * New *Bazaar in Five Minutes* guide.  (Matthew Revell)

   * The hooks reference documentation is now converted to html as expected.
     (Ian Clatworthy)

  BUG FIXES:

   * Connection error reporting for the smart server has been fixed to
     display a user friendly message instead of a traceback.
     (Ian Clatworthy, #115601)

   * Make sure to use ``O_BINARY`` when opening files to check their
     sha1sum. (Alexander Belchenko, John Arbash Meinel, #153493)

   * Fix a problem with Win32 handling of the executable bit.
     (John Arbash Meinel, #149113)

   * ``bzr+ssh://`` and ``sftp://`` URLs that do not specify ports explicitly
     no longer assume that means port 22.  This allows people using OpenSSH to
     override the default port in their ``~/.ssh/config`` if they wish.  This
     fixes a bug introduced in bzr 0.91.  (Andrew Bennetts, #146715)

   * Commands reporting exceptions can now be profiled and still have their
     data correctly dumped to a file. For example, a ``bzr commit`` with
     no changes still reports the operation as pointless but doing so no
     longer throws away the profiling data if this command is run with
     ``--lsprof-file callgrind.out.ci`` say. (Ian Clatworthy)

   * Fallback to ftp when paramiko is not installed and sftp can't be used for
     ``tests/commands`` so that the test suite is still usable without
     paramiko.
     (Vincent Ladeuil, #59150)

   * Fix commit ordering in corner case. (Aaron Bentley, #94975)

   * Fix long standing bug in partial commit when there are renames 
     left in tree. (Robert Collins, #140419)

   * Fix selftest semi-random noise during http related tests.
     (Vincent Ladeuil, #140614)

   * Fix typo in ftp.py making the reconnection fail on temporary errors.
     (Vincent Ladeuil, #154259)

   * Fix failing test by comparing real paths to cover the case where the TMPDIR
     contains a symbolic link.
     (Vincent Ladeuil, #141382).

   * Fix log against smart server branches that don't support tags.
     (James Westby, #140615)

   * Fix pycurl http implementation by defining error codes from
     pycurl instead of relying on an old curl definition.
     (Vincent Ladeuil, #147530)

   * Fix 'unprintable error' message when displaying BzrCheckError and 
     some other exceptions on Python 2.5.
     (Martin Pool, #144633)

   * Fix ``Inventory.copy()`` and add test for it. (Jelmer Vernooij)

   * Handles default value for ListOption in cmd_commit.
     (Vincent Ladeuil, #140432)

   * HttpServer and FtpServer need to be closed properly or a listening socket
     will remain opened.
     (Vincent Ladeuil, #140055)

   * Monitor the .bzr directory created in the top level test
     directory to detect leaking tests.
     (Vincent Ladeuil, #147986)

   * The basename, not the full path, is now used when checking whether
     the profiling dump file begins with ``callgrind.out`` or not. This
     fixes a bug reported by Aaron Bentley on IRC. (Ian Clatworthy)

   * Trivial fix for invoking command ``reconfigure`` without arguments.
     (Rob Weir, #141629)

   * ``WorkingTree.rename_one`` will now raise an error if normalisation of the
     new path causes bzr to be unable to access the file. (Robert Collins)

   * Correctly detect a NoSuchFile when using a filezilla server. (Gary van der
     Merwe)

  API BREAKS:

   * ``bzrlib.index.GraphIndex`` now requires a size parameter to the
     constructor, for enabling bisection searches. (Robert Collins)

   * ``CommitBuilder.record_entry_contents`` now requires the root entry of a
     tree be supplied to it, previously failing to do so would trigger a
     deprecation warning. (Robert Collins)

   * ``KnitVersionedFile.add*`` will no longer cache added records even when
     enable_cache() has been called - the caching feature is now exclusively for
     reading existing data. (Robert Collins)

   * ``ReadOnlyLockError`` is deprecated; ``LockFailed`` is usually more 
     appropriate.  (Martin Pool)

   * Removed ``bzrlib.transport.TransportLogger`` - please see the new
     ``trace+`` transport instead. (Robert Collins)

   * Removed previously deprecated varargs interface to ``TestCase.run_bzr`` and
     deprecated methods ``TestCase.capture`` and ``TestCase.run_bzr_captured``.
     (Martin Pool)

   * Removed previous deprecated ``basis_knit`` parameter to the
     ``KnitVersionedFile`` constructor. (Robert Collins)

   * Special purpose method ``TestCase.run_bzr_decode`` is moved to the test_non_ascii 
     class that needs it.
     (Martin Pool)

   * The class ``bzrlib.repofmt.knitrepo.KnitRepository3`` has been folded into
     ``KnitRepository`` by parameters to the constructor. (Robert Collins)

   * The ``VersionedFile`` interface now allows content checks to be bypassed
     by supplying check_content=False.  This saves nearly 30% of the minimum
     cost to store a version of a file. (Robert Collins)

   * Tree's with bad state such as files with no length or sha will no longer
     be silently accepted by the repository XML serialiser. To serialise
     inventories without such data, pass working=True to write_inventory.
     (Robert Collins)

   * ``VersionedFile.fix_parents`` has been removed as a harmful API.
     ``VersionedFile.join`` will no longer accept different parents on either
     side of a join - it will either ignore them, or error, depending on the
     implementation. See notes when upgrading for more information.
     (Robert Collins)

  INTERNALS:

   * ``bzrlib.transport.Transport.put_file`` now returns the number of bytes
     put by the method call, to allow avoiding stat-after-write or
     housekeeping in callers. (Robert Collins)

   * ``bzrlib.xml_serializer.Serializer`` is now responsible for checking that
     mandatory attributes are present on serialisation and deserialisation.
     This fixes some holes in API usage and allows better separation between
     physical storage and object serialisation. (Robert Collins)

   * New class ``bzrlib.errors.InternalBzrError`` which is just a convenient
     shorthand for deriving from BzrError and setting internal_error = True.
     (Robert Collins)

   * New method ``bzrlib.mutabletree.update_to_one_parent_via_delta`` for
     moving the state of a parent tree to a new version via a delta rather than
     a complete replacement tree. (Robert Collins)

   * New method ``bzrlib.osutils.minimum_path_selection`` useful for removing
     duplication from user input, when a user mentions both a path and an item
     contained within that path. (Robert Collins)

   * New method ``bzrlib.repository.Repository.is_write_locked`` useful for
     determining if a repository is write locked. (Robert Collins)

   * New method on ``bzrlib.tree.Tree`` ``path_content_summary`` provides a
     tuple containing the key information about a path for commit processing
     to complete. (Robert Collins)

   * New method on xml serialisers, write_inventory_to_lines, which matches the
     API used by knits for adding content. (Robert Collins)

   * New module ``bzrlib.bisect_multi`` with generic multiple-bisection-at-once
     logic, currently only available for byte-based lookup
     (``bisect_multi_bytes``). (Robert Collins)

   * New helper ``bzrlib.tuned_gzip.bytes_to_gzip`` which takes a byte string
     and returns a gzipped version of the same. This is used to avoid a bunch
     of api friction during adding of knit hunks. (Robert Collins)

   * New parameter on ``bzrlib.transport.Transport.readv``
     ``adjust_for_latency`` which changes readv from returning strictly the
     requested data to inserted return larger ranges and in forward read order
     to reduce the effect of network latency. (Robert Collins)

   * New parameter yield_parents on ``Inventory.iter_entries_by_dir`` which
     causes the parents of a selected id to be returned recursively, so all the
     paths from the root down to each element of selected_file_ids are
     returned. (Robert Collins)

   * Knit joining has been enhanced to support plain to annotated conversion
     and annotated to plain conversion. (Ian Clatworthy)

   * The CommitBuilder method ``record_entry_contents`` now returns summary
     information about the effect of the commit on the repository. This tuple
     contains an inventory delta item if the entry changed from the basis, and a
     boolean indicating whether a new file graph node was recorded.
     (Robert Collins)

   * The python path used in the Makefile can now be overridden.
     (Andrew Bennetts, Ian Clatworthy)

  TESTING:

   * New transport implementation ``trace+`` which is useful for testing,
     logging activity taken to its _activity attribute. (Robert Collins)

   * When running bzr commands within the test suite, internal exceptions are
     not caught and reported in the usual way, but rather allowed to propagate
     up and be visible to the test suite.  A new API ``run_bzr_catch_user_errors``
     makes this behavior available to other users.
     (Martin Pool)

   * New method ``TestCase.call_catch_warnings`` for testing methods that 
     raises a Python warning.  (Martin Pool)


bzr 0.91 2007-09-26
-------------------

  BUG FIXES:

   * Print a warning instead of aborting the ``python setup.py install``
     process if building of a C extension is not possible.
     (Lukáš Lalinský, Alexander Belchenko)

   * Fix commit ordering in corner case (Aaron Bentley, #94975)

   * Fix ''bzr info bzr://host/'' and other operations on ''bzr://' URLs with
     an implicit port.  We were incorrectly raising PathNotChild due to
     inconsistent treatment of the ''_port'' attribute on the Transport object.
     (Andrew Bennetts, #133965)

   * Make RemoteRepository.sprout cope gracefully with servers that don't
     support the ``Repository.tarball`` request.
     (Andrew Bennetts)


bzr 0.91rc2 2007-09-11
----------------------

   * Replaced incorrect tarball for previous release; a debug statement was left 
     in bzrlib/remote.py.


bzr 0.91rc1 2007-09-11
----------------------

  CHANGES:

   * The default branch and repository format has changed to 
     ``dirstate-tags``, so tag commands are active by default.
     This format is compatible with Bazaar 0.15 and later.
     This incidentally fixes bug #126141.
     (Martin Pool)

   * ``--quiet`` or ``-q`` is no longer a global option. If present, it
     must now appear after the command name. Scripts doing things like
     ``bzr -q missing`` need to be rewritten as ``bzr missing -q``.
     (Ian Clatworthy)

  FEATURES:

   * New option ``--author`` in ``bzr commit`` to specify the author of the
     change, if it's different from the committer. ``bzr log`` and
     ``bzr annotate`` display the author instead of the committer.
     (Lukáš Lalinský)

   * In addition to global options and command specific options, a set of
     standard options are now supported. Standard options are legal for
     all commands. The initial set of standard options are:
     
     * ``--help`` or ``-h`` - display help message
     * ``--verbose`` or ``-v`` - display additional information
     * ``--quiet``  or ``-q`` - only output warnings and errors.

     Unlike global options, standard options can be used in aliases and
     may have command-specific help. (Ian Clatworthy)

   * Verbosity level processing has now been unified. If ``--verbose``
     or ``-v`` is specified on the command line multiple times, the
     verbosity level is made positive the first time then increased.
     If ``--quiet`` or ``-q`` is specified on the command line
     multiple times, the verbosity level is made negative the first
     time then decreased. To get the default verbosity level of zero,
     either specify none of the above , ``--no-verbose`` or ``--no-quiet``.
     Note that most commands currently ignore the magnitude of the
     verbosity level but do respect *quiet vs normal vs verbose* when
     generating output. (Ian Clatworthy)

   * ``Branch.hooks`` now supports ``pre_commit`` hook. The hook's signature
     is documented in BranchHooks constructor. (Nam T. Nguyen, #102747)

   * New ``Repository.stream_knit_data_for_revisions`` request added to the
     network protocol for greatly reduced roundtrips when retrieving a set of
     revisions. (Andrew Bennetts)

  BUG FIXES:

   * ``bzr plugins`` now lists the version number for each plugin in square
     brackets after the path. (Robert Collins, #125421)

   * Pushing, pulling and branching branches with subtree references was not
     copying the subtree weave, preventing the file graph from being accessed
     and causing errors in commits in clones. (Robert Collins)

   * Suppress warning "integer argument expected, got float" from Paramiko,
     which sometimes caused false test failures.  (Martin Pool)

   * Fix bug in bundle 4 that could cause attempts to write data to wrong
     versionedfile.  (Aaron Bentley)

   * Diffs generated using "diff -p" no longer break the patch parser.
     (Aaron Bentley)

   * get_transport treats an empty possible_transports list the same as a non-
     empty one.  (Aaron Bentley)

   * patch verification for merge directives is reactivated, and works with
     CRLF and CR files.  (Aaron Bentley)

   * Accept ..\ as a path in revision specifiers. This fixes for example
     "-r branch:..\other-branch" on Windows.  (Lukáš Lalinský) 

   * ``BZR_PLUGIN_PATH`` may now contain trailing slashes.
     (Blake Winton, #129299)

   * man page no longer lists hidden options (#131667, Aaron Bentley)

   * ``uncommit --help`` now explains the -r option adequately.  (Daniel
     Watkins, #106726)

   * Error messages are now better formatted with parameters (such as
     filenames) quoted when necessary. This avoids confusion when directory
     names ending in a '.' at the end of messages were confused with a
     full stop that may or not have been there. (Daniel Watkins, #129791)

   * Fix ``status FILE -r X..Y``. (Lukáš Lalinský)

   * If a particular command is an alias, ``help`` will show the alias
     instead of claiming there is no help for said alias. (Daniel Watkins,
     #133548)

   * TreeTransform-based operations, like pull, merge, revert, and branch,
     now roll back if they encounter an error.  (Aaron Bentley, #67699)

   * ``bzr commit`` now exits cleanly if a character unsupported by the
     current encoding is used in the commit message.  (Daniel Watkins,
     #116143)

   * bzr send uses default values for ranges when only half of an elipsis
     is specified ("-r..5" or "-r5..").  (#61685, Aaron Bentley)

   * Avoid trouble when Windows ssh calls itself 'plink' but no plink
     binary is present.  (Martin Albisetti, #107155)

   * ``bzr remove`` should remove clean subtrees.  Now it will remove (without
     needing ``--force``) subtrees that contain no files with text changes or
     modified files.  With ``--force`` it removes the subtree regardless of
     text changes or unknown files. Directories with renames in or out (but
     not changed otherwise) will now be removed without needing ``--force``.
     Unknown ignored files will be deleted without needing ``--force``.
     (Marius Kruger, #111665)

   * When two plugins conflict, the source of both the losing and now the
     winning definition is shown.  (Konstantin Mikhaylov, #5454)

   * When committing to a branch, the location being committed to is
     displayed.  (Daniel Watkins, #52479)

   * ``bzr --version`` takes care about encoding of stdout, especially
     when output is redirected. (Alexander Belchenko, #131100)

   * Prompt for an ftp password if none is provided.
     (Vincent Ladeuil, #137044)

   * Reuse bound branch associated transport to avoid multiple
     connections.
     (Vincent Ladeuil, #128076, #131396)

   * Overwrite conflicting tags by ``push`` and ``pull`` if the
     ``--overwrite`` option is specified.  (Lukáš Lalinský, #93947)

   * In checkouts, tags are copied into the master branch when created,
     changed or deleted, and are copied into the checkout when it is 
     updated.  (Martin Pool, #93856, #93860)

   * Print a warning instead of aborting the ``python setup.py install``
     process if building of a C extension is not possible.
     (Lukáš Lalinský, Alexander Belchenko)

  IMPROVEMENTS:

   * Add the option "--show-diff" to the commit command in order to display
     the diff during the commit log creation. (Goffredo Baroncelli)

   * ``pull`` and ``merge`` are much faster at installing bundle format 4.
     (Aaron Bentley)

   * ``pull -v`` no longer includes deltas, making it much faster.
     (Aaron Bentley)

   * ``send`` now sends the directive as an attachment by default.
     (Aaron Bentley, Lukáš Lalinský, Alexander Belchenko)

   * Documentation updates (Martin Albisetti)

   * Help on debug flags is now included in ``help global-options``.
     (Daniel Watkins, #124853)

   * Parameters passed on the command line are checked to ensure they are
     supported by the encoding in use. (Daniel Watkins)

   * The compression used within the bzr repository has changed from zlib
     level 9 to the zlib default level. This improves commit performance with
     only a small increase in space used (and in some cases a reduction in
     space). (Robert Collins)

   * Initial commit no longer SHAs files twice and now reuses the path
     rather than looking it up again, making it faster.
     (Ian Clatworthy)

   * New option ``-c``/``--change`` for ``diff`` and ``status`` to show
     changes in one revision.  (Lukáš Lalinský)

   * If versioned files match a given ignore pattern, a warning is now
     given. (Daniel Watkins, #48623)

   * ``bzr status`` now has -S as a short name for --short and -V as a
     short name for --versioned. These have been added to assist users
     migrating from Subversion: ``bzr status -SV`` is now like
     ``svn status -q``.  (Daniel Watkins, #115990)

   * Added C implementation of  ``PatienceSequenceMatcher``, which is about
     10x faster than the Python version. This speeds up commands that
     need file diffing, such as ``bzr commit`` or ``bzr diff``.
     (Lukáš Lalinský)

   * HACKING has been extended with a large section on core developer tasks.
     (Ian Clatworthy)

   * Add ``branches`` and ``standalone-trees`` as online help topics and
     include them as Concepts within the User Reference.
     (Paul Moore, Ian Clatworthy)

    * ``check`` can detect versionedfile parent references that are
      inconsistent with revision and inventory info, and ``reconcile`` can fix
      them.  These faulty references were generated by 0.8-era releases,
      so repositories which were manipulated by old bzrs should be
      checked, and possibly reconciled ASAP.  (Aaron Bentley, Andrew Bennetts)

  API BREAKS:

   * ``Branch.append_revision`` is removed altogether; please use 
     ``Branch.set_last_revision_info`` instead.  (Martin Pool)

   * CommitBuilder now advertises itself as requiring the root entry to be
     supplied. This only affects foreign repository implementations which reuse
     CommitBuilder directly and have changed record_entry_contents to require
     that the root not be supplied. This should be precisely zero plugins
     affected. (Robert Collins)

   * The ``add_lines`` methods on ``VersionedFile`` implementations has changed
     its return value to include the sha1 and length of the inserted text. This
     allows the avoidance of double-sha1 calculations during commit.
     (Robert Collins)

   * ``Transport.should_cache`` has been removed.  It was not called in the
     previous release.  (Martin Pool)

  TESTING:

   * Tests may now raise TestNotApplicable to indicate they shouldn't be 
     run in a particular scenario.  (Martin Pool)

   * New function multiply_tests_from_modules to give a simpler interface
     to test parameterization.  (Martin Pool, Robert Collins)

   * ``Transport.should_cache`` has been removed.  It was not called in the
     previous release.  (Martin Pool)

   * NULL_REVISION is returned to indicate the null revision, not None.
     (Aaron Bentley)

   * Use UTF-8 encoded StringIO for log tests to avoid failures on
     non-ASCII committer names.  (Lukáš Lalinský)

  INTERNALS:

   * ``bzrlib.plugin.all_plugins`` has been deprecated in favour of
     ``bzrlib.plugin.plugins()`` which returns PlugIn objects that provide
     useful functionality for determining the path of a plugin, its tests, and
     its version information. (Robert Collins)

   * Add the option user_encoding to the function 'show_diff_trees()'
     in order to move the user encoding at the UI level. (Goffredo Baroncelli)

   * Add the function make_commit_message_template_encoded() and the function
     edit_commit_message_encoded() which handle encoded strings.
     This is done in order to mix the commit messages (which is a unicode
     string), and the diff which is a raw string. (Goffredo Baroncelli)

   * CommitBuilder now defaults to using add_lines_with_ghosts, reducing
     overhead on non-weave repositories which don't require all parents to be
     present. (Robert Collins)

   * Deprecated method ``find_previous_heads`` on
     ``bzrlib.inventory.InventoryEntry``. This has been superseded by the use
     of ``parent_candidates`` and a separate heads check via the repository
     API. (Robert Collins)

   * New trace function ``mutter_callsite`` will print out a subset of the
     stack to the log, which can be useful for gathering debug details.
     (Robert Collins)

   * ``bzrlib.pack.ContainerWriter`` now tracks how many records have been
     added via a public attribute records_written. (Robert Collins)

   * New method ``bzrlib.transport.Transport.get_recommended_page_size``.
     This provides a hint to users of transports as to the reasonable
     minimum data to read. In principle this can take latency and
     bandwidth into account on a per-connection basis, but for now it
     just has hard coded values based on the url. (e.g. http:// has a large
     page size, file:// has a small one.) (Robert Collins)

   * New method on ``bzrlib.transport.Transport`` ``open_write_stream`` allows
     incremental addition of data to a file without requiring that all the
     data be buffered in memory. (Robert Collins)

   * New methods on ``bzrlib.knit.KnitVersionedFile``:
     ``get_data_stream(versions)``, ``insert_data_stream(stream)`` and
     ``get_format_signature()``.  These provide some infrastructure for
     efficiently streaming the knit data for a set of versions over the smart
     protocol.

   * Knits with no annotation cache still produce correct annotations.
     (Aaron Bentley)

   * Three new methods have been added to ``bzrlib.trace``:
     ``set_verbosity_level``, ``get_verbosity_level`` and ``is_verbose``.
     ``set_verbosity_level`` expects a numeric value: negative for quiet,
     zero for normal, positive for verbose. The size of the number can be
     used to determine just how quiet or verbose the application should be.
     The existing ``be_quiet`` and ``is_quiet`` routines have been
     integrated into this new scheme. (Ian Clatworthy)

   * Options can now be delcared with a ``custom_callback`` parameter. If
     set, this routine is called after the option is processed. This feature
     is now used by the standard options ``verbose`` and ``quiet`` so that
     setting one implicitly resets the other. (Ian Clatworthy)

   * Rather than declaring a new option from scratch in order to provide
     custom help, a centrally registered option can be decorated using the
     new ``bzrlib.Option.custom_help`` routine. In particular, this routine
     is useful when declaring better help for the ``verbose`` and ``quiet``
     standard options as the base definition of these is now more complex
     than before thanks to their use of a custom callback. (Ian Clatworthy)
      
    * Tree._iter_changes(specific_file=[]) now iterates through no files,
      instead of iterating through all files.  None is used to iterate through
      all files.  (Aaron Bentley)

    * WorkingTree.revert() now accepts None to revert all files.  The use of
      [] to revert all files is deprecated.  (Aaron Bentley)


bzr 0.90 2007-08-28
-------------------

  IMPROVEMENTS:

    * Documentation is now organized into multiple directories with a level
      added for different languages or locales. Added the Mini Tutorial
      and Quick Start Summary (en) documents from the Wiki, improving the
      content and readability of the former. Formatted NEWS as Release Notes
      complete with a Table of Conents, one heading per release. Moved the
      Developer Guide into the main document catalog and provided a link
      from the developer document catalog back to the main one.
      (Ian Clatworthy, Sabin Iacob, Alexander Belchenko)


  API CHANGES:

    * The static convenience method ``BzrDir.create_repository``
      is deprecated.  Callers should instead create a ``BzrDir`` instance
      and call ``create_repository`` on that.  (Martin Pool)


bzr 0.90rc1 2007-08-14
----------------------

  BUGFIXES:

    * ``bzr init`` should connect to the remote location one time only.  We
      have been connecting several times because we forget to pass around the
      Transport object. This modifies ``BzrDir.create_branch_convenience``,
      so that we can give it the Transport we already have.
      (John Arbash Meinel, Vincent Ladeuil, #111702)

    * Get rid of sftp connection cache (get rid of the FTP one too).
      (Vincent Ladeuil, #43731)

    * bzr branch {local|remote} remote don't try to create a working tree
      anymore.
      (Vincent Ladeuil, #112173)

    * All identified multiple connections for a single bzr command have been
      fixed. See bzrlib/tests/commands directory.
      (Vincent Ladeuil)

    * ``bzr rm`` now does not insist on ``--force`` to delete files that
      have been renamed but not otherwise modified.  (Marius Kruger,
      #111664)

    * ``bzr selftest --bench`` no longer emits deprecation warnings
      (Lukáš Lalinský)

    * ``bzr status`` now honours FILE parameters for conflict lists
      (Aaron Bentley, #127606)

    * ``bzr checkout`` now honours -r when reconstituting a working tree.
      It also honours -r 0.  (Aaron Bentley, #127708)

    * ``bzr add *`` no more fails on Windows if working tree contains
      non-ascii file names. (Kuno Meyer, #127361)

    * allow ``easy_install bzr`` runs without fatal errors. 
      (Alexander Belchenko, #125521)

    * Graph._filter_candidate_lca does not raise KeyError if a candidate
      is eliminated just before it would normally be examined.  (Aaron Bentley)

    * SMTP connection failures produce a nice message, not a traceback.
      (Aaron Bentley)

  IMPROVEMENTS:

    * Don't show "dots" progress indicators when run non-interactively, such
      as from cron.  (Martin Pool)

    * ``info`` now formats locations more nicely and lists "submit" and
      "public" branches (Aaron Bentley)

    * New ``pack`` command that will trigger database compression within
      the repository (Robert Collins)

    * Implement ``_KnitIndex._load_data`` in a pyrex extension. The pyrex
      version is approximately 2-3x faster at parsing a ``.kndx`` file.
      Which yields a measurable improvement for commands which have to
      read from the repository, such as a 1s => 0.75s improvement in
      ``bzr diff`` when there are changes to be shown.  (John Arbash Meinel)

    * Merge is now faster.  Depending on the scenario, it can be more than 2x
      faster. (Aaron Bentley)

    * Give a clearer warning, and allow ``python setup.py install`` to
      succeed even if pyrex is not available.
      (John Arbash Meinel)

    * ``DirState._read_dirblocks`` now has an optional Pyrex
      implementation. This improves the speed of any command that has to
      read the entire DirState. (``diff``, ``status``, etc, improve by
      about 10%).
      ``bisect_dirblocks`` has also been improved, which helps all
      ``_get_entry`` type calls (whenever we are searching for a
      particular entry in the in-memory DirState).
      (John Arbash Meinel)

    * ``bzr pull`` and ``bzr push`` no longer do a complete walk of the 
      branch revision history for ui display unless -v is supplied.
      (Robert Collins)

    * ``bzr log -rA..B`` output shifted to the left margin if the log only 
      contains merge revisions. (Kent Gibson) 

    * The ``plugins`` command is now public with improved help.
      (Ian Clatworthy)

    * New bundle and merge directive formats are faster to generate, and

    * Annotate merge now works when there are local changes. (Aaron Bentley)

    * Commit now only shows the progress in terms of directories instead of
      entries. (Ian Clatworthy)

    * Fix ``KnitRepository.get_revision_graph`` to not request the graph 2
      times. This makes ``get_revision_graph`` 2x faster. (John Arbash
      Meinel)

    * Fix ``VersionedFile.get_graph()`` to avoid using
      ``set.difference_update(other)``, which has bad scaling when
      ``other`` is large. This improves ``VF.get_graph([version_id])`` for
      a 12.5k graph from 2.9s down to 200ms. (John Arbash Meinel)

    * The ``--lsprof-file`` option now generates output for KCacheGrind if
      the file starts with ``callgrind.out``. This matches the default file
      filtering done by KCacheGrind's Open Dialog. (Ian Clatworthy)

    * Fix ``bzr update`` to avoid an unnecessary
      ``branch.get_master_branch`` call, which avoids 1 extra connection
      to the remote server. (Partial fix for #128076, John Arbash Meinel)

    * Log errors from the smart server in the trace file, to make debugging 
      test failures (and live failures!) easier.  (Andrew Bennetts)

    * The HTML version of the man page has been superceded by a more
      comprehensive manual called the Bazaar User Reference. This manual
      is completed generated from the online help topics. As part of this
      change, limited reStructuredText is now explicitly supported in help
      topics and command help with 'unnatural' markup being removed prior
      to display by the online help or inclusion in the man page.
      (Ian Clatworthy)

    * HTML documentation now use files extension ``*.html``
      (Alexander Belchenko)

    * The cache of ignore definitions is now cleared in WorkingTree.unlock()
      so that changes to .bzrignore aren't missed. (#129694, Daniel Watkins)

    * ``bzr selftest --strict`` fails if there are any missing features or
      expected test failures. (Daniel Watkins, #111914)

    * Link to registration survey added to README. (Ian Clatworthy)

    * Windows standalone installer show link to registration survey
      when installation finished. (Alexander Belchenko)

  LIBRARY API BREAKS:

    * Deprecated dictionary ``bzrlib.option.SHORT_OPTIONS`` removed.
      Options are now required to provide a help string and it must
      comply with the style guide by being one or more sentences with an
      initial capital and final period. (Martin Pool)

    * KnitIndex.get_parents now returns tuples. (Robert Collins)

    * Ancient unused ``Repository.text_store`` attribute has been removed.
      (Robert Collins)

    * The ``bzrlib.pack`` interface has changed to use tuples of bytestrings
      rather than just bytestrings, making it easier to represent multiple
      element names. As this interface was not used by any internal facilities
      since it was introduced in 0.18 no API compatibility is being preserved.
      The serialised form of these packs is identical with 0.18 when a single
      element tuple is in use. (Robert Collins)

  INTERNALS:

    * merge now uses ``iter_changes`` to calculate changes, which makes room for
      future performance increases.  It is also more consistent with other
      operations that perform comparisons, and reduces reliance on
      Tree.inventory.  (Aaron Bentley)

    * Refactoring of transport classes connected to a remote server.
      ConnectedTransport is a new class that serves as a basis for all
      transports needing to connect to a remote server.  transport.split_url
      have been deprecated, use the static method on the object instead. URL
      tests have been refactored too.
      (Vincent Ladeuil)

    * Better connection sharing for ConnectedTransport objects.
      transport.get_transport() now accepts a 'possible_transports' parameter.
      If a newly requested transport can share a connection with one of the
      list, it will.
      (Vincent Ladeuil)

    * Most functions now accept ``bzrlib.revision.NULL_REVISION`` to indicate
      the null revision, and consider using ``None`` for this purpose
      deprecated.  (Aaron Bentley)

    * New ``index`` module with abstract index functionality. This will be
      used during the planned changes in the repository layer. Currently the
      index layer provides a graph aware immutable index, a builder for the
      same index type to allow creating them, and finally a composer for
      such indices to allow the use of many indices in a single query. The
      index performance is not optimised, however the API is stable to allow
      development on top of the index. (Robert Collins)

    * ``bzrlib.dirstate.cmp_by_dirs`` can be used to compare two paths by
      their directory sections. This is equivalent to comparing
      ``path.split('/')``, only without having to split the paths.
      This has a Pyrex implementation available.
      (John Arbash Meinel)

    * New transport decorator 'unlistable+' which disables the list_dir
      functionality for testing.

    * Deprecated ``change_entry`` in transform.py. (Ian Clatworthy)

    * RevisionTree.get_weave is now deprecated.  Tree.plan_merge is now used
      for performing annotate-merge.  (Aaron Bentley)

    * New EmailMessage class to create email messages. (Adeodato Simó)

    * Unused functions on the private interface KnitIndex have been removed.
      (Robert Collins)

    * New ``knit.KnitGraphIndex`` which provides a ``KnitIndex`` layered on top
      of a ``index.GraphIndex``. (Robert Collins)

    * New ``knit.KnitVersionedFile.iter_parents`` method that allows querying
      the parents of many knit nodes at once, reducing round trips to the 
      underlying index. (Robert Collins)

    * Graph now has an is_ancestor method, various bits use it.
      (Aaron Bentley)

    * The ``-Dhpss`` flag now includes timing information. As well as
      logging when a new connection is opened. (John Arbash Meinel)

    * ``bzrlib.pack.ContainerWriter`` now returns an offset, length tuple to
      callers when inserting data, allowing generation of readv style access
      during pack creation, without needing a separate pass across the output
      pack to gather such details. (Robert Collins)

    * ``bzrlib.pack.make_readv_reader`` allows readv based access to pack
      files that are stored on a transport. (Robert Collins)

    * New ``Repository.has_same_location`` method that reports if two
      repository objects refer to the same repository (although with some risk
      of false negatives).  (Andrew Bennetts)

    * InterTree.compare now passes require_versioned on correctly.
      (Marius Kruger)

    * New methods on Repository - ``start_write_group``,
      ``commit_write_group``, ``abort_write_group`` and ``is_in_write_group`` -
      which provide a clean hook point for transactional Repositories - ones
      where all the data for a fetch or commit needs to be made atomically
      available in one step. This allows the write lock to remain while making
      a series of data insertions.  (e.g. data conversion). (Robert Collins)

    * In ``bzrlib.knit`` the internal interface has been altered to use
      3-tuples (index, pos, length) rather than two-tuples (pos, length) to
      describe where data in a knit is, allowing knits to be split into 
      many files. (Robert Collins)

    * ``bzrlib.knit._KnitData`` split into cache management and physical access
      with two access classes - ``_PackAccess`` and ``_KnitAccess`` defined.
      The former provides access into a .pack file, and the latter provides the
      current production repository form of .knit files. (Robert Collins)

  TESTING:

    * Remove selftest ``--clean-output``, ``--numbered-dirs`` and
      ``--keep-output`` options, which are obsolete now that tests
      are done within directories in $TMPDIR.  (Martin Pool)

    * The SSH_AUTH_SOCK environment variable is now reset to avoid 
      interaction with any running ssh agents.  (Jelmer Vernooij, #125955)

    * run_bzr_subprocess handles parameters the same way as run_bzr:
      either a string or a list of strings should be passed as the first
      parameter.  Varargs-style parameters are deprecated. (Aaron Bentley)


bzr 0.18  2007-07-17
--------------------

  BUGFIXES:

    * Fix 'bzr add' crash under Win32 (Kuno Meyer)


bzr 0.18rc1  2007-07-10
-----------------------

  BUGFIXES:

    * Do not suppress pipe errors, etc. in non-display commands
      (Alexander Belchenko, #87178)

    * Display a useful error message when the user requests to annotate
      a file that is not present in the specified revision.
      (James Westby, #122656)

    * Commands that use status flags now have a reference to 'help
      status-flags'.  (Daniel Watkins, #113436)

    * Work around python-2.4.1 inhability to correctly parse the
      authentication header.
      (Vincent Ladeuil, #121889)

    * Use exact encoding for merge directives. (Adeodato Simó, #120591)

    * Fix tempfile permissions error in smart server tar bundling under
      Windows. (Martin _, #119330)

    * Fix detection of directory entries in the inventory. (James Westby)

    * Fix handling of http code 400: Bad Request When issuing too many ranges.
      (Vincent Ladeuil, #115209)

    * Issue a CONNECT request when connecting to an https server
      via a proxy to enable SSL tunneling.
      (Vincent Ladeuil, #120678)

    * Fix ``bzr log -r`` to support selecting merge revisions, both 
      individually and as part of revision ranges.
      (Kent Gibson, #4663)
 
    * Don't leave cruft behind when failing to acquire a lockdir.
      (Martin Pool, #109169)

    * Don't use the '-f' strace option during tests.
      (Vincent Ladeuil, #102019).

    * Warn when setting ``push_location`` to a value that will be masked by
      locations.conf.  (Aaron Bentley, #122286)

    * Fix commit ordering in corner case (Aaron Bentley, #94975)

    *  Make annotate behave in a non-ASCII world (Adeodato Simó).

  IMPROVEMENTS:

    * The --lsprof-file option now dumps a text rendering of the profiling
      information if the filename ends in ".txt". It will also convert the
      profiling information to a format suitable for KCacheGrind if the
      output filename ends in ".callgrind". Fixes to the lsprofcalltree
      conversion process by Jean Paul Calderone and Itamar were also merged.
      See http://ddaa.net/blog/python/lsprof-calltree. (Ian Clatworthy)

    * ``info`` now defaults to non-verbose mode, displaying only paths and
      abbreviated format info.  ``info -v`` displays all the information
      formerly displayed by ``info``.  (Aaron Bentley, Adeodato Simó)

    * ``bzr missing`` now has better option names ``--this`` and ``--other``.
      (Elliot Murphy)

    * The internal ``weave-list`` command has become ``versionedfile-list``,
      and now lists knits as well as weaves.  (Aaron Bentley)

    * Automatic merge base selection uses a faster algorithm that chooses
      better bases in criss-cross merge situations (Aaron Bentley)

    * Progress reporting in ``commit`` has been improved. The various logical
      stages are now reported on as follows, namely:

      * Collecting changes [Entry x/y] - Stage n/m
      * Saving data locally - Stage n/m
      * Uploading data to master branch - Stage n/m
      * Updating the working tree - Stage n/m
      * Running post commit hooks - Stage n/m
      
      If there is no master branch, the 3rd stage is omitted and the total
      number of stages is adjusted accordingly.

      Each hook that is run after commit is listed with a name (as hooks
      can be slow it is useful feedback).
      (Ian Clatworthy, Robert Collins)

    * Various operations that are now faster due to avoiding unnecessary
      topological sorts. (Aaron Bentley)

    * Make merge directives robust against broken bundles. (Aaron Bentley)

    * The lsprof filename note is emitted via trace.note(), not standard
      output.  (Aaron Bentley)

    * ``bzrlib`` now exports explicit API compatibility information to assist
      library users and plugins. See the ``bzrlib.api`` module for details.
      (Robert Collins)

    * Remove unnecessary lock probes when acquiring a lockdir.
      (Martin Pool)

    * ``bzr --version`` now shows the location of the bzr log file, which
      is especially useful on Windows.  (Martin Pool)

    * -D now supports hooks to get debug tracing of hooks (though its currently
      minimal in nature). (Robert Collins)

    * Long log format reports deltas on merge revisions. 
      (John Arbash Meinel, Kent Gibson)

    * Make initial push over ftp more resilient. (John Arbash Meinel)

    * Print a summary of changes for update just like pull does.
      (Daniel Watkins, #113990)

    * Add a -Dhpss option to trace smart protocol requests and responses.
      (Andrew Bennetts)

  LIBRARY API BREAKS:

    * Testing cleanups - 
      ``bzrlib.repository.RepositoryTestProviderAdapter`` has been moved
      to ``bzrlib.tests.repository_implementations``;
      ``bzrlib.repository.InterRepositoryTestProviderAdapter`` has been moved
      to ``bzrlib.tests.interrepository_implementations``;
      ``bzrlib.transport.TransportTestProviderAdapter`` has moved to 
      ``bzrlib.tests.test_transport_implementations``.
      ``bzrlib.branch.BranchTestProviderAdapter`` has moved to
      ``bzrlib.tests.branch_implementations``.
      ``bzrlib.bzrdir.BzrDirTestProviderAdapter`` has moved to 
      ``bzrlib.tests.bzrdir_implementations``.
      ``bzrlib.versionedfile.InterVersionedFileTestProviderAdapter`` has moved
      to ``bzrlib.tests.interversionedfile_implementations``.
      ``bzrlib.store.revision.RevisionStoreTestProviderAdapter`` has moved to
      ``bzrlib.tests.revisionstore_implementations``.
      ``bzrlib.workingtree.WorkingTreeTestProviderAdapter`` has moved to
      ``bzrlib.tests.workingtree_implementations``.
      These changes are an API break in the testing infrastructure only.
      (Robert Collins)

    * Relocate TestCaseWithRepository to be more central. (Robert Collins)

    * ``bzrlib.add.smart_add_tree`` will no longer perform glob expansion on
      win32. Callers of the function should do this and use the new
      ``MutableTree.smart_add`` method instead. (Robert Collins)

    * ``bzrlib.add.glob_expand_for_win32`` is now
      ``bzrlib.win32utils.glob_expand``.  (Robert Collins)

    * ``bzrlib.add.FastPath`` is now private and moved to 
      ``bzrlib.mutabletree._FastPath``. (Robert Collins, Martin Pool)

    * ``LockDir.wait`` removed.  (Martin Pool)

    * The ``SmartServer`` hooks API has changed for the ``server_started`` and
      ``server_stopped`` hooks. The first parameter is now an iterable of
      backing URLs rather than a single URL. This is to reflect that many
      URLs may map to the external URL of the server. E.g. the server interally
      may have a chrooted URL but also the local file:// URL will be at the 
      same location. (Robert Collins)

  INTERNALS:

    * New SMTPConnection class to unify email handling.  (Adeodato Simó)

    * Fix documentation of BzrError. (Adeodato Simó)

    * Make BzrBadParameter an internal error. (Adeodato Simó)

    * Remove use of 'assert False' to raise an exception unconditionally.
      (Martin Pool)

    * Give a cleaner error when failing to decode knit index entry.
      (Martin Pool)

    * TreeConfig would mistakenly search the top level when asked for options
      from a section. It now respects the section argument and only
      searches the specified section. (James Westby)

    * Improve ``make api-docs`` output. (John Arbash Meinel)

    * Use os.lstat rather than os.stat for osutils.make_readonly and
      osutils.make_writeable. This makes the difftools plugin more
      robust when dangling symlinks are found. (Elliot Murphy)

    * New ``-Dlock`` option to log (to ~/.bzr.log) information on when 
      lockdirs are taken or released.  (Martin Pool)

    * ``bzrlib`` Hooks are now nameable using ``Hooks.name_hook``. This 
      allows a nicer UI when hooks are running as the current hook can
      be displayed. (Robert Collins)

    * ``Transport.get`` has had its interface made more clear for ease of use.
      Retrieval of a directory must now fail with either 'PathError' at open
      time, or raise 'ReadError' on a read. (Robert Collins)

    * New method ``_maybe_expand_globs`` on the ``Command`` class for 
      dealing with unexpanded glob lists - e.g. on the win32 platform. This
      was moved from ``bzrlib.add._prepare_file_list``. (Robert Collins)

    * ``bzrlib.add.smart_add`` and ``bzrlib.add.smart_add_tree`` are now
      deprecated in favour of ``MutableTree.smart_add``. (Robert Collins,
      Martin Pool)

    * New method ``external_url`` on Transport for obtaining the url to
      hand to external processes. (Robert Collins)

    * Teach windows installers to build pyrex/C extensions.
      (Alexander Belchenko)

  TESTING:

    * Removed the ``--keep-output`` option from selftest and clean up test
      directories as they're used.  This reduces the IO load from 
      running the test suite and cuts the time by about half.
      (Andrew Bennetts, Martin Pool)

    * Add scenarios as a public attribute on the TestAdapter classes to allow
      modification of the generated scenarios before adaption and easier
      testing. (Robert Collins)

    * New testing support class ``TestScenarioApplier`` which multiplies
      out a single teste by a list of supplied scenarios. (RobertCollins)

    * Setting ``repository_to_test_repository`` on a repository_implementations
      test will cause it to be called during repository creation, allowing the
      testing of repository classes which are not based around the Format
      concept. For example a repository adapter can be tested in this manner,
      by altering the repository scenarios to include a scenario that sets this
      attribute during the test parameterisation in
      ``bzrlib.tests.repository.repository_implementations``. (Robert Collins)

    * Clean up many of the APIs for blackbox testing of Bazaar.  The standard 
      interface is now self.run_bzr.  The command to run can be passed as
      either a list of parameters, a string containing the command line, or
      (deprecated) varargs parameters.  (Martin Pool)

    * The base TestCase now isolates tests from -D parameters by clearing
      ``debug.debug_flags`` and restores it afterwards. (Robert Collins)

    * Add a relpath parameter to get_transport methods in test framework to
      avoid useless cloning.
      (Vincent Ladeuil, #110448)


bzr 0.17  2007-06-18
--------------------

  BUGFIXES:

    * Fix crash of commit due to wrong lookup of filesystem encoding.
      (Colin Watson, #120647)

    * Revert logging just to stderr in commit as broke unicode filenames.
      (Aaron Bentley, Ian Clatworthy, #120930)


bzr 0.17rc1  2007-06-12
-----------------------

  NOTES WHEN UPGRADING:

    * The kind() and is_executable() APIs on the WorkingTree interface no
      longer implicitly (read) locks and unlocks the tree. This *might*
      impact some plug-ins and tools using this part of the API. If you find
      an issue that may be caused by this change, please let us know,
      particularly the plug-in/tool maintainer. If encountered, the API
      fix is to surround kind() and is_executable() calls with lock_read()
      and unlock() like so::

        work_tree.lock_read()
        try:
            kind = work_tree.kind(...)
        finally:
            work_tree.unlock()

  INTERNALS:
    * Rework of LogFormatter API to provide beginning/end of log hooks and to
      encapsulate the details of the revision to be logged in a LogRevision
      object.
      In long log formats, merge revision ids are only shown when --show-ids
      is specified, and are labelled "revision-id:", as per mainline
      revisions, instead of "merged:". (Kent Gibson)

    * New ``BranchBuilder`` API which allows the construction of particular
      histories quickly. Useful for testing and potentially other applications
      too. (Robert Collins)

  IMPROVEMENTS:
  
    * There are two new help topics, working-trees and repositories that
      attempt to explain these concepts. (James Westby, John Arbash Meinel,
      Aaron Bentley)

    * Added ``bzr log --limit`` to report a limited number of revisions.
      (Kent Gibson, #3659)

    * Revert does not try to preserve file contents that were originally
      produced by reverting to a historical revision.  (Aaron Bentley)

    * ``bzr log --short`` now includes ``[merge]`` for revisions which
      have more than one parent. This is a small improvement to help
      understanding what changes have occurred
      (John Arbash Meinel, #83887)

    * TreeTransform avoids many renames when contructing large trees,
      improving speed.  3.25x speedups have been observed for construction of
      kernel-sized-trees, and checkouts are 1.28x faster.  (Aaron Bentley)

    * Commit on large trees is now faster. In my environment, a commit of
      a small change to the Mozilla tree (55k files) has dropped from
      66 seconds to 32 seconds. For a small tree of 600 files, commit of a
      small change is 33% faster. (Ian Clatworthy)

    * New --create-prefix option to bzr init, like for push.  (Daniel Watkins,
      #56322)

  BUGFIXES:

    * ``bzr push`` should only connect to the remote location one time.
      We have been connecting 3 times because we forget to pass around
      the Transport object. This adds ``BzrDir.clone_on_transport()``, so
      that we can pass in the Transport that we already have.
      (John Arbash Meinel, #75721)

    * ``DirState.set_state_from_inventory()`` needs to properly order
      based on split paths, not just string paths.
      (John Arbash Meinel, #115947)

    * Let TestUIFactoy encode the password prompt with its own stdout.
      (Vincent Ladeuil, #110204)

    * pycurl should take use the range header that takes the range hint
      into account.
      (Vincent Ladeuil, #112719)

    * WorkingTree4.get_file_sha1 no longer raises an exception when invoked
      on a missing file.  (Aaron Bentley, #118186)

    * WorkingTree.remove works correctly with tree references, and when pwd is
      not the tree root. (Aaron Bentley)

    * Merge no longer fails when a file is renamed in one tree and deleted
      in the other. (Aaron Bentley, #110279)

    * ``revision-info`` now accepts dotted revnos, doesn't require a tree,
      and defaults to the last revision (Matthew Fuller, #90048)

    * Tests no longer fail when BZR_REMOTE_PATH is set in the environment.
      (Daniel Watkins, #111958)

    * ``bzr branch -r revid:foo`` can be used to branch any revision in
      your repository. (Previously Branch6 only supported revisions in your
      mainline). (John Arbash Meinel, #115343)

bzr 0.16  2007-05-07
--------------------
  
  BUGFIXES:

    * Handle when you have 2 directories with similar names, but one has a
      hyphen. (``'abc'`` versus ``'abc-2'``). The WT4._iter_changes
      iterator was using direct comparison and ``'abc/a'`` sorts after
      ``'abc-2'``, but ``('abc', 'a')`` sorts before ``('abc-2',)``.
      (John Arbash Meinel, #111227)

    * Handle when someone renames a file on disk without telling bzr.
      Previously we would report the first file as missing, but not show
      the new unknown file. (John Arbash Meinel, #111288)

    * Avoid error when running hooks after pulling into or pushing from
      a branch bound to a smartserver branch.  (Martin Pool, #111968)

  IMPROVEMENTS:

    * Move developer documentation to doc/developers/. This reduces clutter in
      the root of the source tree and allows HACKING to be split into multiple
      files. (Robert Collins, Alexander Belchenko)

    * Clean up the ``WorkingTree4._iter_changes()`` internal loops as well as
      ``DirState.update_entry()``. This optimizes the core logic for ``bzr
      diff`` and ``bzr status`` significantly improving the speed of
      both. (John Arbash Meinel)

bzr 0.16rc2  2007-04-30
-----------------------

  BUGFIXES:

    * Handle the case when you delete a file, and then rename another file
      on top of it. Also handle the case of ``bzr rm --keep foo``. ``bzr
      status`` should show the removed file and an unknown file in its
      place. (John Arbash Meinel, #109993)

    * Bundles properly read and write revision properties that have an
      empty value. And when the value is not ASCII.
      (John Arbash Meinel, #109613)

    * Fix the bzr commit message to be in text mode.
      (Alexander Belchenko, #110901)

    * Also handle when you rename a file and create a file where it used
      to be. (John Arbash Meinel, #110256)

    * ``WorkingTree4._iter_changes`` should not descend into unversioned
      directories. (John Arbash Meinel, #110399)

bzr 0.16rc1  2007-04-26
-----------------------

  NOTES WHEN UPGRADING:

    * ``bzr remove`` and ``bzr rm`` will now remove the working file, if
      it could be recovered again.
      This has been done for consistency with svn and the unix rm command.
      The old ``remove`` behaviour has been retained in the new option
      ``bzr remove --keep``, which will just stop versioning the file,
      but not delete it.
      ``bzr remove --force`` have been added which will always delete the
      files.
      ``bzr remove`` is also more verbose.
      (Marius Kruger, #82602)

  IMPROVEMENTS:

    * Merge directives can now be supplied as input to `merge` and `pull`,
      like bundles can.  (Aaron Bentley)

    * Sending the SIGQUIT signal to bzr, which can be done on Unix by
      pressing Control-Backslash, drops bzr into a debugger.  Type ``'c'``
      to continue.  This can be disabled by setting the environment variable
      ``BZR_SIGQUIT_PDB=0``.  (Martin Pool)

    * selftest now supports --list-only to list tests instead of running
      them. (Ian Clatworthy)

    * selftest now supports --exclude PATTERN (or -x PATTERN) to exclude
      tests with names that match that regular expression.
      (Ian Clatworthy, #102679)

    * selftest now supports --randomize SEED to run tests in a random order.
      SEED is typically the value 'now' meaning 'use the current time'.
      (Ian Clatworthy, #102686)

    * New option ``--fixes`` to commit, which stores bug fixing annotations as
      revision properties. Built-in support for Launchpad, Debian, Trac and
      Bugzilla bug trackers. (Jonathan Lange, James Henstridge, Robert Collins)

    * New API, ``bzrlib.bugtracker.tracker_registry``, for adding support for
      other bug trackers to ``fixes``. (Jonathan Lange, James Henstridge,
      Robert Collins)

    * ``selftest`` has new short options ``-f`` and ``-1``.  (Martin
      Pool)

    * ``bzrlib.tsort.MergeSorter`` optimizations. Change the inner loop
      into using local variables instead of going through ``self._var``.
      Improves the time to ``merge_sort`` a 10k revision graph by
      approximately 40% (~700->400ms).  (John Arbash Meinel)

    * ``make docs`` now creates a man page at ``man1/bzr.1`` fixing bug 107388.
      (Robert Collins)

    * ``bzr help`` now provides cross references to other help topics using
      the _see_also facility on command classes. Likewise the bzr_man
      documentation, and the bzr.1 man page also include this information.
      (Robert Collins)

    * Tags are now included in logs, that use the long log formatter. 
      (Erik Bågfors, Alexander Belchenko)

    * ``bzr help`` provides a clearer message when a help topic cannot be
      found. (Robert Collins, #107656)

    * ``bzr help`` now accepts optional prefixes for command help. The help
      for all commands can now be found at ``bzr help commands/COMMANDNAME``
      as well as ``bzr help COMMANDNAME`` (which only works for commands 
      where the name is not the same as a more general help topic). 
      (Robert Collins)

    * ``bzr help PLUGINNAME`` will now return the module docstring from the
      plugin PLUGINNAME. (Robert Collins, #50408)

    * New help topic ``urlspec`` which lists the availables transports.
      (Goffredo Baroncelli)

    * doc/server.txt updated to document the default bzr:// port
      and also update the blurb about the hpss' current status.
      (Robert Collins, #107125).

    * ``bzr serve`` now listens on interface 0.0.0.0 by default, making it
      serve out to the local LAN (and anyone in the world that can reach the
      machine running ``bzr serve``. (Robert Collins, #98918)

    * A new smart server protocol version has been added.  It prefixes requests
      and responses with an explicit version identifier so that future protocol
      revisions can be dealt with gracefully.  (Andrew Bennetts, Robert Collins)

    * The bzr protocol version 2 indicates success or failure in every response
      without depending on particular commands encoding that consistently,
      allowing future client refactorings to be much more robust about error
      handling. (Robert Collins, Martin Pool, Andrew Bennetts)

    * The smart protocol over HTTP client has been changed to always post to the
      same ``.bzr/smart`` URL under the original location when it can.  This allows
      HTTP servers to only have to pass URLs ending in .bzr/smart to the smart
      server handler, and not arbitrary ``.bzr/*/smart`` URLs.  (Andrew Bennetts)

    * digest authentication is now supported for proxies and HTTP by the urllib
      based http implementation. Tested against Apache 2.0.55 and Squid
      2.6.5. Basic and digest authentication are handled coherently for HTTP
      and proxy: if the user is provided in the url (bzr command line for HTTP,
      proxy environment variables for proxies), the password is prompted for
      (only once). If the password is provided, it is taken into account. Once
      the first authentication is successful, all further authentication
      roundtrips are avoided by preventively setting the right authentication
      header(s).
      (Vincent Ladeuil).

  INTERNALS:

    * bzrlib API compatability with 0.8 has been dropped, cleaning up some
      code paths. (Robert Collins)

    * Change the format of chroot urls so that they can be safely manipulated
      by generic url utilities without causing the resulting urls to have
      escaped the chroot. A side effect of this is that creating a chroot
      requires an explicit action using a ChrootServer.
      (Robert Collins, Andrew Bennetts)

    * Deprecate ``Branch.get_root_id()`` because branches don't have root ids,
      rather than fixing bug #96847.  (Aaron Bentley)

    * ``WorkingTree.apply_inventory_delta`` provides a better alternative to
      ``WorkingTree._write_inventory``.  (Aaron Bentley)

    * Convenience method ``TestCase.expectFailure`` ensures that known failures
      do not silently pass.  (Aaron Bentley)

    * ``Transport.local_abspath`` now raises ``NotLocalUrl`` rather than 
      ``TransportNotPossible``. (Martin Pool, Ian Clatworthy)

    * New SmartServer hooks facility. There are two initial hooks documented
      in ``bzrlib.transport.smart.SmartServerHooks``. The two initial hooks allow
      plugins to execute code upon server startup and shutdown.
      (Robert Collins).

    * SmartServer in standalone mode will now close its listening socket
      when it stops, rather than waiting for garbage collection. This primarily
      fixes test suite hangs when a test tries to connect to a shutdown server.
      It may also help improve behaviour when dealing with a server running
      on a specific port (rather than dynamically assigned ports).
      (Robert Collins)

    * Move most SmartServer code into a new package, bzrlib/smart.
      bzrlib/transport/remote.py contains just the Transport classes that used
      to be in bzrlib/transport/smart.py.  (Andrew Bennetts)

    * urllib http implementation avoid roundtrips associated with
      401 (and 407) errors once the authentication succeeds.
      (Vincent Ladeuil).

    * urlib http now supports querying the user for a proxy password if
      needed. Realm is shown in the prompt for both HTTP and proxy
      authentication when the user is required to type a password. 
      (Vincent Ladeuil).

    * Renamed SmartTransport (and subclasses like SmartTCPTransport) to
      RemoteTransport (and subclasses to RemoteTCPTransport, etc).  This is more
      consistent with its new home in ``bzrlib/transport/remote.py``, and because
      it's not really a "smart" transport, just one that does file operations
      via remote procedure calls.  (Andrew Bennetts)
 
    * The ``lock_write`` method of ``LockableFiles``, ``Repository`` and
      ``Branch`` now accept a ``token`` keyword argument, so that separate
      instances of those objects can share a lock if it has the right token.
      (Andrew Bennetts, Robert Collins)

    * New method ``get_branch_reference`` on ``BzrDir`` allows the detection of
      branch references - which the smart server component needs.

    * The Repository API ``make_working_trees`` is now permitted to return
      False when ``set_make_working_trees`` is not implemented - previously
      an unimplemented ``set_make_working_trees`` implied the result True
      from ``make_working_trees``. This has been changed to accomodate the
      smart server, where it does not make sense (at this point) to ever
      make working trees by default. (Robert Collins)

    * Command objects can now declare related help topics by having _see_also
      set to a list of related topic. (Robert Collins)

    * ``bzrlib.help`` now delegates to the Command class for Command specific
      help. (Robert Collins)

    * New class ``TransportListRegistry``, derived from the Registry class, which 
      simplifies tracking the available Transports. (Goffredo Baroncelli)

    * New function ``Branch.get_revision_id_to_revno_map`` which will
      return a dictionary mapping revision ids to dotted revnos. Since
      dotted revnos are defined in the context of the branch tip, it makes
      sense to generate them from a ``Branch`` object.
      (John Arbash Meinel)

    * Fix the 'Unprintable error' message display to use the repr of the 
      exception that prevented printing the error because the str value
      for it is often not useful in debugging (e.g. KeyError('foo') has a
      str() of 'foo' but a repr of 'KeyError('foo')' which is much more
      useful. (Robert Collins)

    * ``urlutils.normalize_url`` now unescapes unreserved characters, such as "~".
      (Andrew Bennetts)

  BUGFIXES:

    * Don't fail bundle selftest if email has 'two' embedded.  
      (Ian Clatworthy, #98510)

    * Remove ``--verbose`` from ``bzr bundle``. It didn't work anyway.
      (Robert Widhopf-Fenk, #98591)

    * Remove ``--basis`` from the checkout/branch commands - it didn't work
      properly and is no longer beneficial.
      (Robert Collins, #53675, #43486)

    * Don't produce encoding error when adding duplicate files.
      (Aaron Bentley)

    * Fix ``bzr log <file>`` so it only logs the revisions that changed
      the file, and does it faster.
      (Kent Gibson, John Arbash Meinel, #51980, #69477)
 
    * Fix ``InterDirstateTre._iter_changes`` to handle when we come across
      an empty versioned directory, which now has files in it.
      (John Arbash Meinel, #104257)

    * Teach ``common_ancestor`` to shortcut when the tip of one branch is
      inside the ancestry of the other. Saves a lot of graph processing
      (with an ancestry of 16k revisions, ``bzr merge ../already-merged``
      changes from 2m10s to 13s).  (John Arbash Meinel, #103757)

    * Fix ``show_diff_trees`` to handle the case when a file is modified,
      and the containing directory is renamed. (The file path is different
      in this versus base, but it isn't marked as a rename).
      (John Arbash Meinel, #103870)

    * FTP now works even when the FTP server does not support atomic rename.
      (Aaron Bentley, #89436)

    * Correct handling in bundles and merge directives of timezones with
      that are not an integer number of hours offset from UTC.  Always 
      represent the epoch time in UTC to avoid problems with formatting 
      earlier times on win32.  (Martin Pool, Alexander Belchenko, John
      Arbash Meinel)

    * Typo in the help for ``register-branch`` fixed. (Robert Collins, #96770)

    * "dirstate" and "dirstate-tags" formats now produce branches compatible
      with old versions of bzr. (Aaron Bentley, #107168))

    * Handle moving a directory when children have been added, removed,
      and renamed. (John Arbash Meinel, #105479)

    * Don't preventively use basic authentication for proxy before receiving a
      407 error. Otherwise people willing to use other authentication schemes
      may expose their password in the clear (or nearly). This add one
      roundtrip in case basic authentication should be used, but plug the
      security hole.
      (Vincent Ladeuil)

    * Handle http and proxy digest authentication.
      (Vincent Ladeuil, #94034).

  TESTING:

    * Added ``bzrlib.strace.strace`` which will strace a single callable and
      return a StraceResult object which contains just the syscalls involved
      in running it. (Robert Collins)

    * New test method ``reduceLockdirTimeout`` to drop the default (ui-centric)
      default time down to one suitable for tests. (Andrew Bennetts)

    * Add new ``vfs_transport_factory`` attribute on tests which provides the 
      common vfs backing for both the readonly and readwrite transports.
      This allows the RemoteObject tests to back onto local disk or memory,
      and use the existing ``transport_server`` attribute all tests know about
      to be the smart server transport. This in turn allows tests to 
      differentiate between 'transport to access the branch', and 
      'transport which is a VFS' - which matters in Remote* tests.
      (Robert Collins, Andrew Bennetts)

    * The ``make_branch_and_tree`` method for tests will now create a 
      lightweight checkout for the tree if the ``vfs_transport_factory`` is not
      a LocalURLServer. (Robert Collins, Andrew Bennetts)

    * Branch implementation tests have been audited to ensure that all urls 
      passed to Branch APIs use proper urls, except when local-disk paths
      are intended. This is so that tests correctly access the test transport
      which is often not equivalent to local disk in Remote* tests. As part
      of this many tests were adjusted to remove dependencies on local disk
      access.
      (Robert Collins, Andrew Bennetts)

    * Mark bzrlib.tests and bzrlib.tests.TestUtil as providing assertFOO helper
      functions by adding a ``__unittest`` global attribute. (Robert Collins,
      Andrew Bennetts, Martin Pool, Jonathan Lange)

    * Refactored proxy and authentication handling to simplify the
      implementation of new auth schemes for both http and proxy. 
      (Vincent Ladeuil)

bzr 0.15 2007-04-01
-------------------

  BUGFIXES:

    * Handle incompatible repositories as a user issue when fetching.
      (Aaron Bentley)

    * Don't give a recommendation to upgrade when branching or 
      checking out a branch that contains an old-format working tree.
      (Martin Pool)

bzr 0.15rc3  2007-03-26
-----------------------

  CHANGES:
 
    * A warning is now displayed when opening working trees in older 
      formats, to encourage people to upgrade to WorkingTreeFormat4.
      (Martin Pool)

  IMPROVEMENTS:

    * HTTP redirections are now taken into account when a branch (or a
      bundle) is accessed for the first time. A message is issued at each
      redirection to inform the user. In the past, http redirections were
      silently followed for each request which significantly degraded the
      performances. The http redirections are not followed anymore by
      default, instead a RedirectRequested exception is raised. For bzrlib
      users needing to follow http redirections anyway,
      ``bzrlib.transport.do_catching_redirections`` provide an easy transition
      path.  (vila)

  INTERNALS:

    * Added ``ReadLock.temporary_write_lock()`` to allow upgrading an OS read
      lock to an OS write lock. Linux can do this without unlocking, Win32
      needs to unlock in between. (John Arbash Meinel)
 
    * New parameter ``recommend_upgrade`` to ``BzrDir.open_workingtree``
      to silence (when false) warnings about opening old formats.
      (Martin Pool)

    * Fix minor performance regression with bzr-0.15 on pre-dirstate
      trees. (We were reading the working inventory too many times).
      (John Arbash Meinel)

    * Remove ``Branch.get_transaction()`` in favour of a simple cache of
      ``revision_history``.  Branch subclasses should override
      ``_gen_revision_history`` rather than ``revision_history`` to make use of
      this cache, and call ``_clear_revision_history_cache`` and
      ``_cache_revision_history`` at appropriate times. (Andrew Bennetts)

  BUGFIXES:

    * Take ``smtp_server`` from user config into account.
      (vila, #92195)

    * Restore Unicode filename handling for versioned and unversioned files.
      (John Arbash Meinel, #92608)

    * Don't fail during ``bzr commit`` if a file is marked removed, and
      the containing directory is auto-removed.  (John Arbash Meinel, #93681)

    * ``bzr status FILENAME`` failed on Windows because of an uncommon
      errno. (``ERROR_DIRECTORY == 267 != ENOTDIR``).
      (Wouter van Heyst, John Arbash Meinel, #90819)

    * ``bzr checkout source`` should create a local branch in the same
      format as source. (John Arbash Meinel, #93854)

    * ``bzr commit`` with a kind change was failing to update the
      last-changed-revision for directories.  The
      InventoryDirectory._unchanged only looked at the ``parent_id`` and name,
      ignoring the fact that the kind could have changed, too.
      (John Arbash Meinel, #90111)

    * ``bzr mv dir/subdir other`` was incorrectly updating files inside
      the directory. So that there was a chance it would break commit,
      etc. (John Arbash Meinel, #94037)
 
    * Correctly handles mutiple permanent http redirections.
      (vila, #88780)

bzr 0.15rc2  2007-03-14
-----------------------

  NOTES WHEN UPGRADING:
        
    * Release 0.15rc2 of bzr changes the ``bzr init-repo`` command to
      default to ``--trees`` instead of ``--no-trees``.
      Existing shared repositories are not affected.

  IMPROVEMENTS:

    * New ``merge-directive`` command to generate machine- and human-readable
      merge requests.  (Aaron Bentley)

    * New ``submit:`` revision specifier makes it easy to diff against the
      common ancestor with the submit location (Aaron Bentley)

    * Added support for Putty's SSH implementation. (Dmitry Vasiliev)

    * Added ``bzr status --versioned`` to report only versioned files, 
      not unknowns. (Kent Gibson)

    * Merge now autodetects the correct line-ending style for its conflict
      markers.  (Aaron Bentley)

  INTERNALS:

    * Refactored SSH vendor registration into SSHVendorManager class.
      (Dmitry Vasiliev)

  BUGFIXES:

    * New ``--numbered-dirs`` option to ``bzr selftest`` to use
      numbered dirs for TestCaseInTempDir. This is default behavior
      on Windows. Anyone can force named dirs on Windows
      with ``--no-numbered-dirs``. (Alexander Belchenko)

    * Fix ``RevisionSpec_revid`` to handle the Unicode strings passed in
      from the command line. (Marien Zwart, #90501)

    * Fix ``TreeTransform._iter_changes`` when both the source and
      destination are missing. (Aaron Bentley, #88842)

    * Fix commit of merges with symlinks in dirstate trees.
      (Marien Zwart)
    
    * Switch the ``bzr init-repo`` default from --no-trees to --trees. 
      (Wouter van Heyst, #53483)


bzr 0.15rc1  2007-03-07
-----------------------

  SURPRISES:

    * The default disk format has changed. Please run 'bzr upgrade' in your
      working trees to upgrade. This new default is compatible for network
      operations, but not for local operations. That is, if you have two
      versions of bzr installed locally, after upgrading you can only use the
      bzr 0.15 version. This new default does not enable tags or nested-trees
      as they are incompatible with bzr versions before 0.15 over the network.

    * For users of bzrlib: Two major changes have been made to the working tree
      api in bzrlib. The first is that many methods and attributes, including
      the inventory attribute, are no longer valid for use until one of
      ``lock_read``/``lock_write``/``lock_tree_write`` has been called,
      and become invalid again after unlock is called. This has been done
      to improve performance and correctness as part of the dirstate
      development.
      (Robert Collins, John A Meinel, Martin Pool, and others).

    * For users of bzrlib: The attribute 'tree.inventory' should be considered
      readonly. Previously it was possible to directly alter this attribute, or
      its contents, and have the tree notice this. This has been made
      unsupported - it may work in some tree formats, but in the newer dirstate
      format such actions will have no effect and will be ignored, or even
      cause assertions. All operations possible can still be carried out by a
      combination of the tree API, and the bzrlib.transform API. (Robert
      Collins, John A Meinel, Martin Pool, and others).

  IMPROVEMENTS:

    * Support for OS Windows 98. Also .bzr.log on any windows system
      saved in My Documents folder. (Alexander Belchenko)

    * ``bzr mv`` enhanced to support already moved files.
      In the past the mv command would have failed if the source file doesn't
      exist. In this situation ``bzr mv`` would now detect that the file has
      already moved and update the repository accordingly, if the target file
      does exist.
      A new option ``--after`` has been added so that if two files already
      exist, you could notify Bazaar that you have moved a (versioned) file
      and replaced it with another. Thus in this case ``bzr move --after``
      will only update the Bazaar identifier.
      (Steffen Eichenberg, Marius Kruger)

    * ``ls`` now works on treeless branches and remote branches.
      (Aaron Bentley)

    * ``bzr help global-options`` describes the global options.
      (Aaron Bentley)

    * ``bzr pull --overwrite`` will now correctly overwrite checkouts.
      (Robert Collins)

    * Files are now allowed to change kind (e.g. from file to symlink).
      Supported by ``commit``, ``revert`` and ``status``
      (Aaron Bentley)

    * ``inventory`` and ``unknowns`` hidden in favour of ``ls``
      (Aaron Bentley)

    * ``bzr help checkouts`` descibes what checkouts are and some possible
      uses of them. (James Westby, Aaron Bentley)

    * A new ``-d`` option to push, pull and merge overrides the default 
      directory.  (Martin Pool)

    * Branch format 6: smaller, and potentially faster than format 5.  Supports
      ``append_history_only`` mode, where the log view and revnos do not change,
      except by being added to.  Stores policy settings in
      ".bzr/branch/branch.conf".

    * ``append_only`` branches:  Format 6 branches may be configured so that log
      view and revnos are always consistent.  Either create the branch using
      "bzr init --append-revisions-only" or edit the config file as descriped
      in docs/configuration.txt.

    * rebind: Format 6 branches retain the last-used bind location, so if you
      "bzr unbind", you can "bzr bind" to bind to the previously-selected
      bind location.

    * Builtin tags support, created and deleted by the ``tag`` command and
      stored in the branch.  Tags can be accessed with the revisionspec
      ``-rtag:``, and listed with ``bzr tags``.  Tags are not versioned 
      at present. Tags require a network incompatible upgrade. To perform this
      upgrade, run ``bzr upgrade --dirstate-tags`` in your branch and
      repositories. (Martin Pool)

    * The ``bzr://`` transport now has a well-known port number, 4155,
      which it will use by default.  (Andrew Bennetts, Martin Pool)

    * Bazaar now looks for user-installed plugins before looking for site-wide
      plugins. (Jonathan Lange)

    * ``bzr resolve`` now detects and marks resolved text conflicts.
      (Aaron Bentley)

  INTERNALS:

    * Internally revision ids and file ids are now passed around as utf-8
      bytestrings, rather than treating them as Unicode strings. This has
      performance benefits for Knits, since we no longer need to decode the
      revision id for each line of content, nor for each entry in the index.
      This will also help with the future dirstate format.
      (John Arbash Meinel)

    * Reserved ids (any revision-id ending in a colon) are rejected by
      versionedfiles, repositories, branches, and working trees
      (Aaron Bentley)

    * Minor performance improvement by not creating a ProgressBar for
      every KnitIndex we create. (about 90ms for a bzr.dev tree)
      (John Arbash Meinel)

    * New easier to use Branch hooks facility. There are five initial hooks,
      all documented in bzrlib.branch.BranchHooks.__init__ - ``'set_rh'``,
      ``'post_push'``, ``'post_pull'``, ``'post_commit'``,
      ``'post_uncommit'``. These hooks fire after the matching operation
      on a branch has taken place, and were originally added for the
      branchrss plugin. (Robert Collins)

    * New method ``Branch.push()`` which should be used when pushing from a
      branch as it makes performance and policy decisions to match the UI
      level command ``push``. (Robert Collins).

    * Add a new method ``Tree.revision_tree`` which allows access to cached
      trees for arbitrary revisions. This allows the in development dirstate
      tree format to provide access to the callers to cached copies of 
      inventory data which are cheaper to access than inventories from the
      repository.
      (Robert Collins, Martin Pool)

    * New ``Branch.last_revision_info`` method, this is being done to allow
      optimization of requests for both the number of revisions and the last
      revision of a branch with smartservers and potentially future branch
      formats. (Wouter van Heyst, Robert Collins)

    * Allow ``'import bzrlib.plugins.NAME'`` to work when the plugin NAME has not
      yet been loaded by ``load_plugins()``. This allows plugins to depend on each
      other for code reuse without requiring users to perform file-renaming
      gymnastics. (Robert Collins)

    * New Repository method ``'gather_stats'`` for statistic data collection.
      This is expected to grow to cover a number of related uses mainly
      related to bzr info. (Robert Collins)

    * Log formatters are now managed with a registry.
      ``log.register_formatter`` continues to work, but callers accessing
      the FORMATTERS dictionary directly will not.

    * Allow a start message to be passed to the ``edit_commit_message``
      function.  This will be placed in the message offered to the user
      for editing above the separator. It allows a template commit message
      to be used more easily. (James Westby)

    * ``GPGStrategy.sign()`` will now raise ``BzrBadParameterUnicode`` if
      you pass a Unicode string rather than an 8-bit string. Callers need
      to be updated to encode first. (John Arbash Meinel)

    * Branch.push, pull, merge now return Result objects with information
      about what happened, rather than a scattering of various methods.  These
      are also passed to the post hooks.  (Martin Pool)

    * File formats and architecture is in place for managing a forest of trees
      in bzr, and splitting up existing trees into smaller subtrees, and
      finally joining trees to make a larger tree. This is the first iteration
      of this support, and the user-facing aspects still require substantial
      work.  If you wish to experiment with it, use ``bzr upgrade
      --dirstate-with-subtree`` in your working trees and repositories.
      You can use the hidden commands ``split`` and ``join`` and to create
      and manipulate nested trees, but please consider using the nested-trees
      branch, which contains substantial UI improvements, instead.
      http://code.aaronbentley.com/bzr/bzrrepo/nested-trees/
      (Aaron Bentley, Martin Pool, Robert Collins).

  BUGFIXES:

    * ``bzr annotate`` now uses dotted revnos from the viewpoint of the
      branch, rather than the last changed revision of the file.
      (John Arbash Meinel, #82158)

    * Lock operations no longer hang if they encounter a permission problem.
      (Aaron Bentley)

    * ``bzr push`` can resume a push that was canceled before it finished.
      Also, it can push even if the target directory exists if you supply
      the ``--use-existing-dir`` flag.
      (John Arbash Meinel, #30576, #45504)

    * Fix http proxy authentication when user and an optional
      password appears in the ``*_proxy`` vars. (Vincent Ladeuil,
      #83954).

    * ``bzr log branch/file`` works for local treeless branches
      (Aaron Bentley, #84247)

    * Fix problem with UNC paths on Windows 98. (Alexander Belchenko, #84728)

    * Searching location of CA bundle for PyCurl in env variable
      (``CURL_CA_BUNDLE``), and on win32 along the PATH.
      (Alexander Belchenko, #82086)

    * ``bzr init`` works with unicode argument LOCATION.
      (Alexander Belchenko, #85599)

    * Raise ``DependencyNotPresent`` if pycurl do not support https. 
      (Vincent Ladeuil, #85305)

    * Invalid proxy env variables should not cause a traceback.
      (Vincent Ladeuil, #87765)

    * Ignore patterns normalised to use '/' path separator.
      (Kent Gibson, #86451)

    * bzr rocks. It sure does! Fix case. (Vincent Ladeuil, #78026)

    * Fix bzrtools shelve command for removed lines beginning with "--"
      (Johan Dahlberg, #75577)

  TESTING:

    * New ``--first`` option to ``bzr selftest`` to run specified tests
      before the rest of the suite.  (Martin Pool)


bzr 0.14  2007-01-23
--------------------

  IMPROVEMENTS:

    * ``bzr help global-options`` describes the global options. (Aaron Bentley)

  BUG FIXES:
    
    * Skip documentation generation tests if the tools to do so are not
      available. Fixes running selftest for installled copies of bzr. 
      (John Arbash Meinel, #80330)

    * Fix the code that discovers whether bzr is being run from it's
      working tree to handle the case when it isn't but the directory
      it is in is below a repository. (James Westby, #77306)


bzr 0.14rc1  2007-01-16
-----------------------

  IMPROVEMENTS:

    * New connection: ``bzr+http://`` which supports tunnelling the smart
      protocol over an HTTP connection. If writing is enabled on the bzr
      server, then you can write over the http connection.
      (Andrew Bennetts, John Arbash Meinel)

    * Aliases now support quotation marks, so they can contain whitespace
      (Marius Kruger)

    * PyCurlTransport now use a single curl object. By specifying explicitly
      the 'Range' header, we avoid the need to use two different curl objects
      (and two connections to the same server). (Vincent Ladeuil)

    * ``bzr commit`` does not prompt for a message until it is very likely to
      succeed.  (Aaron Bentley)

    * ``bzr conflicts`` now takes --text to list pathnames of text conflicts
      (Aaron Bentley)

    * Fix ``iter_lines_added_or_present_in_versions`` to use a set instead
      of a list while checking if a revision id was requested. Takes 10s
      off of the ``fileids_affected_by_revision_ids`` time, which is 10s
      of the ``bzr branch`` time. Also improve ``fileids_...`` time by
      filtering lines with a regex rather than multiple ``str.find()``
      calls. (saves another 300ms) (John Arbash Meinel)

    * Policy can be set for each configuration key. This allows keys to be
      inherited properly across configuration entries. For example, this
      should enable you to do::
        
        [/home/user/project]
        push_location = sftp://host/srv/project/
        push_location:policy = appendpath

      And then a branch like ``/home/user/project/mybranch`` should get an
      automatic push location of ``sftp://host/srv/project/mybranch``.
      (James Henstridge)

    * Added ``bzr status --short`` to make status report svn style flags
      for each file.  For example::

        $ bzr status --short
        A  foo
        A  bar
        D  baz
        ?  wooley

    * 'bzr selftest --clean-output' allows easily clean temporary tests 
      directories without running tests. (Alexander Belchenko)

    * ``bzr help hidden-commands`` lists all hidden commands. (Aaron Bentley)

    * ``bzr merge`` now has an option ``--pull`` to fall back to pull if
      local is fully merged into remote. (Jan Hudec)

    * ``bzr help formats`` describes available directory formats. (Aaron Bentley)

  INTERNALS:

    * A few tweaks directly to ``fileids_affected_by_revision_ids`` to
      help speed up processing, as well allowing to extract unannotated
      lines. Between the two ``fileids_affected_by_revision_ids`` is
      improved by approx 10%. (John Arbash Meinel)

    * Change Revision serialization to only write out millisecond
      resolution. Rather than expecting floating point serialization to
      preserve more resolution than we need. (Henri Weichers, Martin Pool)

    * Test suite ends cleanly on Windows.  (Vincent Ladeuil)

    * When ``encoding_type`` attribute of class Command is equal to 'exact', 
      force sys.stdout to be a binary stream on Windows, and therefore
      keep exact line-endings (without LF -> CRLF conversion).
      (Alexander Belchenko)

    * Single-letter short options are no longer globally declared.  (Martin
      Pool)

    * Before using detected user/terminal encoding bzr should check
      that Python has corresponding codec. (Alexander Belchenko)

    * Formats for end-user selection are provided via a FormatRegistry (Aaron Bentley)

  BUG FIXES:

    * ``bzr missing --verbose`` was showing adds/removals in the wrong
      direction. (John Arbash Meinel)

    * ``bzr annotate`` now defaults to showing dotted revnos for merged
      revisions. It cuts them off at a depth of 12 characters, but you can
      supply ``--long`` to see the full number. You can also use
      ``--show-ids`` to display the original revision ids, rather than
      revision numbers and committer names. (John Arbash Meinel, #75637)

    * bzr now supports Win32 UNC path (e.g. ``\HOST\path``. 
      (Alexander Belchenko, #57869)

    * Win32-specific: output of cat, bundle and diff commands don't mangle
      line-endings (Alexander Belchenko, #55276)

    * Replace broken fnmatch based ignore pattern matching with custom pattern
      matcher.
      (Kent Gibson, Jan Hudec #57637)

    * pycurl and urllib can detect short reads at different places. Update
      the test suite to test more cases. Also detect http error code 416
      which was raised for that specific bug. Also enhance the urllib
      robustness by detecting invalid ranges (and pycurl's one by detecting
      short reads during the initial GET). (Vincent Ladeuil, #73948)

    * The urllib connection sharing interacts badly with urllib2
      proxy setting (the connections didn't go thru the proxy
      anymore). Defining a proper ProxyHandler solves the
      problem.  (Vincent Ladeuil, #74759)

    * Use urlutils to generate relative URLs, not osutils 
      (Aaron Bentley, #76229)

    * ``bzr status`` in a readonly directory should work without giving
      lots of errors. (John Arbash Meinel, #76299)

    * Mention the revisionspec topic for the revision option help.
      (Wouter van Heyst, #31663)

    * Allow plugins import from zip archives.
      (Alexander Belchenko, #68124)


bzr 0.13  2006-12-05
--------------------
    
  No changes from 0.13rc1
    
bzr 0.13rc1  2006-11-27
-----------------------

  IMPROVEMENTS:

    * New command ``bzr remove-tree`` allows the removal of the working
      tree from a branch.
      (Daniel Silverstone)

    * urllib uses shared keep-alive connections, so http 
      operations are substantially faster.
      (Vincent Ladeuil, #53654)

    * ``bzr export`` allows an optional branch parameter, to export a bzr
      tree from some other url. For example:
      ``bzr export bzr.tar.gz http://bazaar-vcs.org/bzr/bzr.dev``
      (Daniel Silverstone)

    * Added ``bzr help topics`` to the bzr help system. This gives a
      location for general information, outside of a specific command.
      This includes updates for ``bzr help revisionspec`` the first topic
      included. (Goffredo Baroncelli, John Arbash Meinel, #42714)

    * WSGI-compatible HTTP smart server.  See ``doc/http_smart_server.txt``.
      (Andrew Bennetts)

    * Knit files will now cache full texts only when the size of the
      deltas is as large as the size of the fulltext. (Or after 200
      deltas, whichever comes first). This has the most benefit on large
      files with small changes, such as the inventory for a large project.
      (eg For a project with 2500 files, and 7500 revisions, it changes
      the size of inventory.knit from 11MB to 5.4MB) (John Arbash Meinel)

  INTERNALS:

    * New -D option given before the command line turns on debugging output
      for particular areas.  -Derror shows tracebacks on all errors.
      (Martin Pool)

    * Clean up ``bzr selftest --benchmark bundle`` to correct an import,
      and remove benchmarks that take longer than 10min to run.
      (John Arbash Meinel)

    * Use ``time.time()`` instead of ``time.clock()`` to decide on
      progress throttling. Because ``time.clock()`` is actually CPU time,
      so over a high-latency connection, too many updates get throttled.
      (John Arbash Meinel)

    * ``MemoryTransport.list_dir()`` would strip the first character for
      files or directories in root directory. (John Arbash Meinel)

    * New method ``get_branch_reference`` on 'BzrDir' allows the detection of 
      branch references - which the smart server component needs.
  
    * New ``ChrootTransportDecorator``, accessible via the ``chroot+`` url
      prefix.  It disallows any access to locations above a set URL.  (Andrew
      Bennetts)

  BUG FIXES:

    * Now ``_KnitIndex`` properly decode revision ids when loading index data.
      And optimize the knit index parsing code. 
      (Dmitry Vasiliev, John Arbash Meinel)

    * ``bzrlib/bzrdir.py`` was directly referencing ``bzrlib.workingtree``,
      without importing it. This prevented ``bzr upgrade`` from working
      unless a plugin already imported ``bzrlib.workingtree``
      (John Arbash Meinel, #70716)

    * Suppress the traceback on invalid URLs (Vincent Ladeuil, #70803).

    * Give nicer error message when an http server returns a 403
      error code. (Vincent Ladeuil, #57644).

    * When a multi-range http GET request fails, try a single
      range one. If it fails too, forget about ranges. Remember that until 
      the death of the transport and propagates that to the clones.
      (Vincent Ladeuil, #62276, #62029).

    * Handles user/passwords supplied in url from command
      line (for the urllib implementation). Don't request already
      known passwords (Vincent Ladeuil, #42383, #44647, #48527)

    * ``_KnitIndex.add_versions()`` dictionary compresses revision ids as they
      are added. This fixes bug where fetching remote revisions records
      them as full references rather than integers.
      (John Arbash Meinel, #64789)

    * ``bzr ignore`` strips trailing slashes in patterns.
      Also ``bzr ignore`` rejects absolute paths. (Kent Gibson, #4559)

    * ``bzr ignore`` takes multiple arguments. (Cheuksan Edward Wang, #29488)

    * mv correctly handles paths that traverse symlinks. 
      (Aaron Bentley, #66964)

    * Give nicer looking error messages when failing to connect over ssh.
      (John Arbash Meinel, #49172)

    * Pushing to a remote branch does not currently update the remote working
      tree. After a remote push, ``bzr status`` and ``bzr diff`` on the remote
      machine now show that the working tree is out of date.
      (Cheuksan Edward Wang #48136)

    * Use patiencediff instead of difflib for determining deltas to insert
      into knits. This avoids the O(N^3) behavior of difflib. Patience
      diff should be O(N^2). (Cheuksan Edward Wang, #65714)

    * Running ``bzr log`` on nonexistent file gives an error instead of the
      entire log history. (Cheuksan Edward Wang #50793)

    * ``bzr cat`` can look up contents of removed or renamed files. If the
      pathname is ambiguous, i.e. the files in the old and new trees have
      different id's, the default is the file in the new tree. The user can
      use "--name-from-revision" to select the file in the old tree.
      (Cheuksan Edward Wang, #30190)

  TESTING:

    * TestingHTTPRequestHandler really handles the Range header
      (previously it was ignoring it and returning the whole file,).

bzr 0.12  2006-10-30
--------------------

  INTERNALS:

    * Clean up ``bzr selftest --benchmark bundle`` to correct an import,
      and remove benchmarks that take longer than 10min to run.
      (John Arbash Meinel)
  
bzr 0.12rc1  2006-10-23
-----------------------

  IMPROVEMENTS:

    * ``bzr log`` now shows dotted-decimal revision numbers for all revisions,
      rather than just showing a decimal revision number for revisions on the
      mainline. These revision numbers are not yet accepted as input into bzr
      commands such as log, diff etc. (Robert Collins)

    * revisions can now be specified using dotted-decimal revision numbers.
      For instance, ``bzr diff -r 1.2.1..1.2.3``. (Robert Collins)

    * ``bzr help commands`` output is now shorter (Aaron Bentley)

    * ``bzr`` now uses lazy importing to reduce the startup time. This has
      a moderate effect on lots of actions, especially ones that have
      little to do. For example ``bzr rocks`` time is down to 116ms from
      283ms. (John Arbash Meinel)

    * New Registry class to provide name-to-object registry-like support,
      for example for schemes where plugins can register new classes to
      do certain tasks (e.g. log formatters). Also provides lazy registration
      to allow modules to be loaded on request.
      (John Arbash Meinel, Adeodato Simó)

  API INCOMPATABILITY:
  
    * LogFormatter subclasses show now expect the 'revno' parameter to 
      show() to be a string rather than an int. (Robert Collins)

  INTERNALS:

    * ``TestCase.run_bzr``, ``run_bzr_captured``, and ``run_bzr_subprocess``
      can take a ``working_dir='foo'`` parameter, which will change directory 
      for the command. (John Arbash Meinel)

    * ``bzrlib.lazy_regex.lazy_compile`` can be used to create a proxy
      around a regex, which defers compilation until first use. 
      (John Arbash Meinel)

    * ``TestCase.run_bzr_subprocess`` defaults to supplying the
      ``--no-plugins`` parameter to ensure test reproducability, and avoid
      problems with system-wide installed plugins. (John Arbash Meinel)

    * Unique tree root ids are now supported. Newly created trees still
      use the common root id for compatibility with bzr versions before 0.12.
      (Aaron Bentley)

    * ``WorkingTree.set_root_id(None)`` is now deprecated. Please
      pass in ``inventory.ROOT_ID`` if you want the default root id value.
      (Robert Collins, John Arbash Meinel)

    * New method ``WorkingTree.flush()`` which will write the current memory
      inventory out to disk. At the same time, ``read_working_inventory`` will
      no longer trash the current tree inventory if it has been modified within
      the current lock, and the tree will now ``flush()`` automatically on
      ``unlock()``. ``WorkingTree.set_root_id()`` has been updated to take
      advantage of this functionality. (Robert Collins, John Arbash Meinel)

    * ``bzrlib.tsort.merge_sorted`` now accepts ``generate_revnos``. This
      parameter will cause it to add another column to its output, which
      contains the dotted-decimal revno for each revision, as a tuple.
      (Robert Collins)

    * ``LogFormatter.show_merge`` is deprecated in favour of
      ``LogFormatter.show_merge_revno``. (Robert Collins)

  BUG FIXES:

    * Avoid circular imports by creating a deprecated function for
      ``bzrlib.tree.RevisionTree``. Callers should have been using
      ``bzrlib.revisontree.RevisionTree`` anyway. (John Arbash Meinel,
      #63360, #66349)

    * Don't use ``socket.MSG_WAITALL`` as it doesn't exist on all
      platforms. (Martin Pool, #66356)

    * Don't require ``Content-Type`` in range responses. Assume they are a
      single range if ``Content-Type`` does not exist.
      (John Arbash Meinel, #62473)

    * bzr branch/pull no longer complain about progress bar cleanup when
      interrupted during fetch.  (Aaron Bentley, #54000)

    * ``WorkingTree.set_parent_trees()`` uses the trees to directly write
      the basis inventory, rather than going through the repository. This
      allows us to have 1 inventory read, and 2 inventory writes when
      committing a new tree. (John Arbash Meinel)

    * When reverting, files that are not locally modified that do not exist
      in the target are deleted, not just unversioned (Aaron Bentley)

    * When trying to acquire a lock, don't fail immediately. Instead, try
      a few times (up to 1 hour) before timing out. Also, report why the
      lock is unavailable (John Arbash Meinel, #43521, #49556)

    * Leave HttpTransportBase daughter classes decides how they
      implement cloning. (Vincent Ladeuil, #61606)

    * diff3 does not indicate conflicts on clean merge. (Aaron Bentley)

    * If a commit fails, the commit message is stored in a file at the root of
      the tree for later commit. (Cheuksan Edward Wang, Stefan Metzmacher,
      #32054)

  TESTING:

    * New test base class TestCaseWithMemoryTransport offers memory-only
      testing facilities: its not suitable for tests that need to mutate disk
      state, but most tests should not need that and should be converted to
      TestCaseWithMemoryTransport. (Robert Collins)

    * ``TestCase.make_branch_and_memory_tree`` now takes a format
      option to set the BzrDir, Repository and Branch formats of the
      created objects. (Robert Collins, John Arbash Meinel)

bzr 0.11  2006-10-02
--------------------

    * Smart server transport test failures on windows fixed. (Lukáš Lalinský).

bzr 0.11rc2  2006-09-27
-----------------------

  BUG FIXES:

    * Test suite hangs on windows fixed. (Andrew Bennets, Alexander Belchenko).
    
    * Commit performance regression fixed. (Aaron Bentley, Robert Collins, John
      Arbash Meinel).

bzr 0.11rc1  2006-09-25
-----------------------

  IMPROVEMENTS:

    * Knit files now wait to create their contents until the first data is
      added. The old code used to create an empty .knit and a .kndx with just
      the header. However, this caused a lot of extra round trips over sftp.
      This can change the time for ``bzr push`` to create a new remote branch
      from 160s down to 100s. This also affects ``bzr commit`` performance when
      adding new files, ``bzr commit`` on a new kernel-like tree drops from 50s
      down to 40s (John Arbash Meinel, #44692)

    * When an entire subtree has been deleted, commit will now report that
      just the top of the subtree has been deleted, rather than reporting
      all the individual items. (Robert Collins)

    * Commit performs one less XML parse. (Robert Collins)

    * ``bzr checkout`` now operates on readonly branches as well
      as readwrite branches. This fixes bug #39542. (Robert Collins)

    * ``bzr bind`` no longer synchronises history with the master branch.
      Binding should be followed by an update or push to synchronise the 
      two branches. This is closely related to the fix for bug #39542.
      (Robert Collins)

    * ``bzrlib.lazy_import.lazy_import`` function to create on-demand 
      objects.  This allows all imports to stay at the global scope, but
      modules will not actually be imported if they are not used.
      (John Arbash Meinel)

    * Support ``bzr://`` and ``bzr+ssh://`` urls to work with the new RPC-based
      transport which will be used with the upcoming high-performance smart
      server. The new command ``bzr serve`` will invoke bzr in server mode,
      which processes these requests. (Andrew Bennetts, Robert Collins, Martin
      Pool)

    * New command ``bzr version-info`` which can be used to get a summary
      of the current state of the tree. This is especially useful as part
      of a build commands. See ``doc/version_info.txt`` for more information 
      (John Arbash Meinel)

  BUG FIXES:

    * ``'bzr inventory [FILE...]'`` allows restricting the file list to a
      specific set of files. (John Arbash Meinel, #3631)

    * Don't abort when annotating empty files (John Arbash Meinel, #56814)

    * Add ``Stanza.to_unicode()`` which can be passed to another Stanza
      when nesting stanzas. Also, add ``read_stanza_unicode`` to handle when
      reading a nested Stanza. (John Arbash Meinel)

    * Transform._set_mode() needs to stat the right file. 
      (John Arbash Meinel, #56549)

    * Raise WeaveFormatError rather than StopIteration when trying to read
      an empty Weave file. (John Arbash Meinel, #46871)

    * Don't access e.code for generic URLErrors, only HTTPErrors have .code.
      (Vincent Ladeuil, #59835)

    * Handle boundary="" lines properly to allow access through a Squid proxy.
      (John Arbash Meinel, #57723)

    * revert now removes newly-added directories (Aaron Bentley, #54172)

    * ``bzr upgrade sftp://`` shouldn't fail to upgrade v6 branches if there 
      isn't a working tree. (David Allouche, #40679)

    * Give nicer error messages when a user supplies an invalid --revision
      parameter. (John Arbash Meinel, #55420)

    * Handle when LANG is not recognized by python. Emit a warning, but
      just revert to using 'ascii'. (John Arbash Meinel, #35392)

    * Don't use ``preexec_fn`` on win32, as it is not supported by subprocess.
      (John Arbash Meinel)

    * Skip specific tests when the dependencies aren't met. This includes
      some ``setup.py`` tests when ``python-dev`` is not available, and
      some tests that depend on paramiko. (John Arbash Meinel, Mattheiu Moy)

    * Fallback to Paramiko properly, if no ``ssh`` executable exists on
      the system. (Andrew Bennetts, John Arbash Meinel)

    * ``Branch.bind(other_branch)`` no longer takes a write lock on the
      other branch, and will not push or pull between the two branches.
      API users will need to perform a push or pull or update operation if they
      require branch synchronisation to take place. (Robert Collins, #47344)

    * When creating a tarball or zipfile export, export unicode names as utf-8
      paths. This may not work perfectly on all platforms, but has the best
      chance of working in the common case. (John Arbash Meinel, #56816)

    * When committing, only files that exist in working tree or basis tree
      may be specified (Aaron Bentley, #50793)

  PORTABILITY:

    * Fixes to run on Python 2.5 (Brian M. Carlson, Martin Pool, Marien Zwart)

  INTERNALS:

    * TestCaseInTempDir now creates a separate directory for HOME, rather
      than having HOME set to the same location as the working directory.
      (John Arbash Meinel)

    * ``run_bzr_subprocess()`` can take an optional ``env_changes={}`` parameter,
      which will update os.environ inside the spawned child. It also can
      take a ``universal_newlines=True``, which helps when checking the output
      of the command. (John Arbash Meinel)

    * Refactor SFTP vendors to allow easier re-use when ssh is used. 
      (Andrew Bennetts)

    * ``Transport.list_dir()`` and ``Transport.iter_files_recursive()`` should always
      return urlescaped paths. This is now tested (there were bugs in a few
      of the transports) (Andrew Bennetts, David Allouche, John Arbash Meinel)

    * New utility function ``symbol_versioning.deprecation_string``. Returns the
      formatted string for a callable, deprecation format pair. (Robert Collins)

    * New TestCase helper applyDeprecated. This allows you to call a callable
      which is deprecated without it spewing to the screen, just by supplying
      the deprecation format string issued for it. (Robert Collins)

    * Transport.append and Transport.put have been deprecated in favor of
      ``.append_bytes``, ``.append_file``, ``.put_bytes``, and
      ``.put_file``. This removes the ambiguity in what type of object the
      functions take.  ``Transport.non_atomic_put_{bytes,file}`` has also
      been added. Which works similarly to ``Transport.append()`` except for
      SFTP, it doesn't have a round trip when opening the file. Also, it
      provides functionality for creating a parent directory when trying
      to create a file, rather than raise NoSuchFile and forcing the
      caller to repeat their request.
      (John Arbash Meinel)

    * WorkingTree has a new api ``unversion`` which allow the unversioning of
      entries by their file id. (Robert Collins)

    * ``WorkingTree.pending_merges`` is deprecated.  Please use the
      ``get_parent_ids`` (introduced in 0.10) method instead. (Robert Collins)

    * WorkingTree has a new ``lock_tree_write`` method which locks the branch for
      read rather than write. This is appropriate for actions which only need
      the branch data for reference rather than mutation. A new decorator
      ``needs_tree_write_lock`` is provided in the workingtree module. Like the
      ``needs_read_lock`` and ``needs_write_lock`` decorators this allows static 
      declaration of the locking requirements of a function to ensure that
      a lock is taken out for casual scripts. (Robert Collins, #54107)

    * All WorkingTree methods which write to the tree, but not to the branch
      have been converted to use ``needs_tree_write_lock`` rather than 
      ``needs_write_lock``. Also converted is the revert, conflicts and tree
      transform modules. This provides a modest performance improvement on 
      metadir style trees, due to the reduce lock-acquisition, and a more
      significant performance improvement on lightweight checkouts from 
      remote branches, where trivial operations used to pay a significant 
      penalty. It also provides the basis for allowing readonly checkouts.
      (Robert Collins)

    * Special case importing the standard library 'copy' module. This shaves
      off 40ms of startup time, while retaining compatibility. See:
      ``bzrlib/inspect_for_copy.py`` for more details. (John Arbash Meinel)

    * WorkingTree has a new parent class MutableTree which represents the 
      specialisations of Tree which are able to be altered. (Robert Collins)

    * New methods mkdir and ``put_file_bytes_non_atomic`` on MutableTree that
      mutate the tree and its contents. (Robert Collins)

    * Transport behaviour at the root of the URL is now defined and tested.
      (Andrew Bennetts, Robert Collins)

  TESTING:

    * New test helper classs MemoryTree. This is typically accessed via
      ``self.make_branch_and_memory_tree()`` in test cases. (Robert Collins)
      
    * Add ``start_bzr_subprocess`` and ``stop_bzr_subprocess`` to allow test
      code to continue running concurrently with a subprocess of bzr.
      (Andrew Bennetts, Robert Collins)

    * Add a new method ``Transport.get_smart_client()``. This is provided to
      allow upgrades to a richer interface than the VFS one provided by
      Transport. (Andrew Bennetts, Martin Pool)

bzr 0.10  2006-08-29
--------------------
  
  IMPROVEMENTS:
    * 'merge' now takes --uncommitted, to apply uncommitted changes from a
      tree.  (Aaron Bentley)
  
    * 'bzr add --file-ids-from' can be used to specify another path to use
      for creating file ids, rather than generating all new ones. Internally,
      the 'action' passed to ``smart_add_tree()`` can return ``file_ids`` that
      will be used, rather than having bzrlib generate new ones.
      (John Arbash Meinel, #55781)

    * ``bzr selftest --benchmark`` now allows a ``--cache-dir`` parameter.
      This will cache some of the intermediate trees, and decrease the
      setup time for benchmark tests. (John Arbash Meinel)

    * Inverse forms are provided for all boolean options.  For example,
      --strict has --no-strict, --no-recurse has --recurse (Aaron Bentley)

    * Serialize out Inventories directly, rather than using ElementTree.
      Writing out a kernel sized inventory drops from 2s down to ~350ms.
      (Robert Collins, John Arbash Meinel)

  BUG FIXES:

    * Help diffutils 2.8.4 get along with binary tests (Marien Zwart: #57614)

    * Change LockDir so that if the lock directory doesn't exist when
      ``lock_write()`` is called, an attempt will be made to create it.
      (John Arbash Meinel, #56974)

    * ``bzr uncommit`` preserves pending merges. (John Arbash Meinel, #57660)

    * Active FTP transport now works as intended. (ghozzy, #56472)

    * Really fix mutter() so that it won't ever raise a UnicodeError.
      It means it is possible for ~/.bzr.log to contain non UTF-8 characters.
      But it is a debugging log, not a real user file.
      (John Arbash Meinel, #56947, #53880)

    * Change Command handle to allow Unicode command and options.
      At present we cannot register Unicode command names, so we will get
      BzrCommandError('unknown command'), or BzrCommandError('unknown option')
      But that is better than a UnicodeError + a traceback.
      (John Arbash Meinel, #57123)

    * Handle TZ=UTC properly when reading/writing revisions.
      (John Arbash Meinel, #55783, #56290)

    * Use ``GPG_TTY`` to allow gpg --cl to work with gpg-agent in a pipeline,
      (passing text to sign in on stdin). (John Arbash Meinel, #54468)

    * External diff does the right thing for binaries even in foreign 
      languages. (John Arbash Meinel, #56307)

    * Testament handles more cases when content is unicode. Specific bug was
      in handling of revision properties.
      (John Arbash Meinel, Holger Krekel, #54723)

    * The bzr selftest was failing on installed versions due to a bug in a new
      test helper. (John Arbash Meinel, Robert Collins, #58057)

  INTERNALS:

    * ``bzrlib.cache_utf8`` contains ``encode()`` and ``decode()`` functions
      which can be used to cache the conversion between utf8 and Unicode.
      Especially helpful for some of the knit annotation code, which has to
      convert revision ids to utf8 to annotate lines in storage.
      (John Arbash Meinel)

    * ``setup.py`` now searches the filesystem to find all packages which
      need to be installed. This should help make the life of packagers
      easier. (John Arbash Meinel)

bzr 0.9.0  2006-08-11
---------------------

  SURPRISES:

   * The hard-coded built-in ignore rules have been removed. There are
     now two rulesets which are enforced. A user global one in 
     ``~/.bazaar/ignore`` which will apply to every tree, and the tree
     specific one '.bzrignore'.
     ``~/.bazaar/ignore`` will be created if it does not exist, but with
     a more conservative list than the old default.
     This fixes bugs with default rules being enforced no matter what. 
     The old list of ignore rules from bzr is available by
     running 'bzr ignore --old-default-rules'.
     (Robert Collins, Martin Pool, John Arbash Meinel)

   * 'branches.conf' has been changed to 'locations.conf', since it can apply
     to more locations than just branch locations.
     (Aaron Bentley)
   
  IMPROVEMENTS:

   * The revision specifier "revno:" is extended to accept the syntax
     revno:N:branch. For example,
     revno:42:http://bazaar-vcs.org/bzr/bzr.dev/ means revision 42 in
     bzr.dev.  (Matthieu Moy)

   * Tests updates to ensure proper URL handling, UNICODE support, and
     proper printing when the user's terminal encoding cannot display 
     the path of a file that has been versioned.
     ``bzr branch`` can take a target URL rather than only a local directory.
     ``Branch.get_parent()/set_parent()`` now save a relative path if possible,
     and normalize the parent based on root, allowing access across
     different transports. (John Arbash Meinel, Wouter van Heyst, Martin Pool)
     (Malone #48906, #42699, #40675, #5281, #3980, #36363, #43689,
     #42517, #42514)

   * On Unix, detect terminal width using an ioctl not just $COLUMNS.
     Use terminal width for single-line logs from ``bzr log --line`` and
     pending-merge display.  (Robert Widhopf-Fenk, Gustavo Niemeyer)
     (Malone #3507)

   * On Windows, detect terminal width using GetConsoleScreenBufferInfo.
     (Alexander Belchenko)

   * Speedup improvement for 'date:'-revision search. (Guillaume Pinot).

   * Show the correct number of revisions pushed when pushing a new branch.
     (Robert Collins).

   * 'bzr selftest' now shows a progress bar with the number of tests, and 
     progress made. 'make check' shows tests in -v mode, to be more useful
     for the PQM status window. (Robert Collins).
     When using a progress bar, failed tests are printed out, rather than
     being overwritten by the progress bar until the suite finishes.
     (John Arbash Meinel)

   * 'bzr selftest --benchmark' will run a new benchmarking selftest.
     'bzr selftest --benchmark --lsprof-timed' will use lsprofile to generate
     profile data for the individual profiled calls, allowing for fine
     grained analysis of performance.
     (Robert Collins, Martin Pool).

   * 'bzr commit' shows a progress bar. This is useful for commits over sftp
     where commit can take an appreciable time. (Robert Collins)

   * 'bzr add' is now less verbose in telling you what ignore globs were
     matched by files being ignored. Instead it just tells you how many 
     were ignored (because you might reasonably be expecting none to be
     ignored). 'bzr add -v' is unchanged and will report every ignored
     file. (Robert Collins).

   * ftp now has a test server if medusa is installed. As part of testing,
     ftp support has been improved, including support for supplying a
     non-standard port. (John Arbash Meinel).

   * 'bzr log --line' shows the revision number, and uses only the
     first line of the log message (#5162, Alexander Belchenko;
     Matthieu Moy)

   * 'bzr status' has had the --all option removed. The 'bzr ls' command
     should be used to retrieve all versioned files. (Robert Collins)

   * 'bzr bundle OTHER/BRANCH' will create a bundle which can be sent
     over email, and applied on the other end, while maintaining ancestry.
     This bundle can be applied with either 'bzr merge' or 'bzr pull',
     the same way you would apply another branch.
     (John Arbash Meinel, Aaron Bentley)
  
   * 'bzr whoami' can now be used to set your identity from the command line,
     for a branch or globally.  (Robey Pointer)

   * 'bzr checkout' now aliased to 'bzr co', and 'bzr annotate' to 'bzr ann'.
     (Michael Ellerman)

   * 'bzr revert DIRECTORY' now reverts the contents of the directory as well.
     (Aaron Bentley)

   * 'bzr get sftp://foo' gives a better error when paramiko is not present.
     Also updates things like 'http+pycurl://' if pycurl is not present.
     (John Arbash Meinel) (Malone #47821, #52204)

   * New env variable ``BZR_PROGRESS_BAR``, sets the default progress bar type.
     Can be set to 'none' or 'dummy' to disable the progress bar, 'dots' or 
     'tty' to create the respective type. (John Arbash Meinel, #42197, #51107)

   * Improve the help text for 'bzr diff' to explain what various options do.
     (John Arbash Meinel, #6391)

   * 'bzr uncommit -r 10' now uncommits revisions 11.. rather than uncommitting
     revision 10. This makes -r10 more in line with what other commands do.
     'bzr uncommit' also now saves the pending merges of the revisions that
     were removed. So it is safe to uncommit after a merge, fix something,
     and commit again. (John Arbash Meinel, #32526, #31426)

   * 'bzr init' now also works on remote locations.
     (Wouter van Heyst, #48904)

   * HTTP support has been updated. When using pycurl we now support 
     connection keep-alive, which reduces dns requests and round trips.
     And for both urllib and pycurl we support multi-range requests, 
     which decreases the number of round-trips. Performance results for
     ``bzr branch http://bazaar-vcs.org/bzr/bzr.dev/`` indicate
     http branching is now 2-3x faster, and ``bzr pull`` in an existing 
     branch is as much as 4x faster.
     (Michael Ellerman, Johan Rydberg, John Arbash Meinel, #46768)

   * Performance improvements for sftp. Branching and pulling are now up to
     2x faster. Utilize paramiko.readv() support for async requests if it
     is available (paramiko > 1.6) (John Arbash Meinel)

  BUG FIXES:

    * Fix shadowed definition of TestLocationConfig that caused some 
      tests not to run.
      (Erik Bågfors, Michael Ellerman, Martin Pool, #32587)

    * Fix unnecessary requirement of sign-my-commits that it be run from
      a working directory.  (Martin Pool, Robert Collins)

    * 'bzr push location' will only remember the push location if it succeeds
      in connecting to the remote location. (John Arbash Meinel, #49742)

    * 'bzr revert' no longer toggles the executable bit on win32
      (John Arbash Meinel, #45010)

    * Handle broken pipe under win32 correctly. (John Arbash Meinel)
    
    * sftp tests now work correctly on win32 if you have a newer paramiko
      (John Arbash Meinel)

    * Cleanup win32 test suite, and general cleanup of places where
      file handles were being held open. (John Arbash Meinel)

    * When specifying filenames for 'diff -r x..y', the name of the file in the
      working directory can be used, even if its name is different in both x
      and y.

    * File-ids containing single- or double-quotes are handled correctly by
      push. (Aaron Bentley, #52227)

    * Normalize unicode filenames to ensure cross-platform consistency.
      (John Arbash Meinel, #43689)

    * The argument parser can now handle '-' as an argument. Currently
      no code interprets it specially (it is mostly handled as a file named 
      '-'). But plugins, and future operations can use it.
      (John Arbash meinel, #50984)

    * Bundles can properly read binary files with a plain '\r' in them.
      (John Arbash Meinel, #51927)

    * Tuning ``iter_entries()`` to be more efficient (John Arbash Meinel, #5444)

    * Lots of win32 fixes (the test suite passes again).
      (John Arbash Meinel, #50155)

    * Handle openbsd returning None for sys.getfilesystemencoding() (#41183) 

    * Support ftp APPE (append) to allow Knits to be used over ftp (#42592)

    * Removals are only committed if they match the filespec (or if there is
      no filespec).  (#46635, Aaron Bentley)

    * smart-add recurses through all supplied directories 
      (John Arbash Meinel, #52578)

    * Make the bundle reader extra lines before and after the bundle text.
      This allows you to parse an email with the bundle inline.
      (John Arbash Meinel, #49182)

    * Change the file id generator to squash a little bit more. Helps when
      working with long filenames on windows. (Also helps for unicode filenames
      not generating hidden files). (John Arbash Meinel, #43801)

    * Restore terminal mode on C-c while reading sftp password.  (#48923, 
      Nicholas Allen, Martin Pool)

    * Timestamps are rounded to 1ms, and revision entries can be recreated
      exactly. (John Arbash Meinel, Jamie Wilkinson, #40693)

    * Branch.base has changed to a URL, but ~/.bazaar/locations.conf should
      use local paths, since it is user visible (John Arbash Meinel, #53653)

    * ``bzr status foo`` when foo was unversioned used to cause a full delta
      to be generated (John Arbash Meinel, #53638)

    * When reading revision properties, an empty value should be considered
      the empty string, not None (John Arbash Meinel, #47782)

    * ``bzr diff --diff-options`` can now handle binary files being changed.
      Also, the output is consistent when --diff-options is not supplied.
      (John Arbash Meinel, #54651, #52930)

    * Use the right suffixes for loading plugins (John Arbash Meinel, #51810)

    * Fix ``Branch.get_parent()`` to handle the case when the parent is not 
      accessible (John Arbash Meinel, #52976)

  INTERNALS:

    * Combine the ignore rules into a single regex rather than looping over
      them to reduce the threshold where  N^2 behaviour occurs in operations
      like status. (Jan Hudec, Robert Collins).

    * Appending to ``bzrlib.DEFAULT_IGNORE`` is now deprecated. Instead, use
      one of the add functions in bzrlib.ignores. (John Arbash Meinel)

    * 'bzr push' should only push the ancestry of the current revision, not
      all of the history in the repository. This is especially important for
      shared repositories. (John Arbash Meinel)

    * ``bzrlib.delta.compare_trees`` now iterates in alphabetically sorted order,
      rather than randomly walking the inventories. (John Arbash Meinel)

    * Doctests are now run in temporary directories which are cleaned up when
      they finish, rather than using special ScratchDir/ScratchBranch objects.
      (Martin Pool)

    * Split ``check`` into separate methods on the branch and on the repository,
      so that it can be specialized in ways that are useful or efficient for
      different formats.  (Martin Pool, Robert Collins)

    * Deprecate ``Repository.all_revision_ids``; most methods don't really need
      the global revision graph but only that part leading up to a particular
      revision.  (Martin Pool, Robert Collins)

    * Add a BzrDirFormat ``control_formats`` list which allows for control formats
      that do not use '.bzr' to store their data - i.e. '.svn', '.hg' etc.
      (Robert Collins, Jelmer Vernooij).

    * ``bzrlib.diff.external_diff`` can be redirected to any file-like object.
      Uses subprocess instead of spawnvp.
      (James Henstridge, John Arbash Meinel, #4047, #48914)

    * New command line option '--profile-imports', which will install a custom
      importer to log time to import modules and regex compilation time to 
      sys.stderr (John Arbash Meinel)

    * 'EmptyTree' is now deprecated, please use ``repository.revision_tree(None)``
      instead. (Robert Collins)

    * "RevisionTree" is now in bzrlib/revisiontree.py. (Robert Collins)

bzr 0.8.2  2006-05-17
---------------------
  
  BUG FIXES:
   
    * setup.py failed to install launchpad plugin.  (Martin Pool)

bzr 0.8.1  2006-05-16
---------------------

  BUG FIXES:

    * Fix failure to commit a merge in a checkout.  (Martin Pool, 
      Robert Collins, Erik Bågfors, #43959)

    * Nicer messages from 'commit' in the case of renames, and correct
      messages when a merge has occured. (Robert Collins, Martin Pool)

    * Separate functionality from assert statements as they are skipped in
      optimized mode of python. Add the same check to pending merges.
      (Olaf Conradi, #44443)

  CHANGES:

    * Do not show the None revision in output of bzr ancestry. (Olaf Conradi)

    * Add info on standalone branches without a working tree.
      (Olaf Conradi, #44155)

    * Fix bug in knits when raising InvalidRevisionId. (Olaf Conradi, #44284)

  CHANGES:

    * Make editor invocation comply with Debian Policy. First check
      environment variables VISUAL and EDITOR, then try editor from
      alternatives system. If that all fails, fall back to the pre-defined
      list of editors. (Olaf Conradi, #42904)

  NEW FEATURES:

    * New 'register-branch' command registers a public branch into 
      Launchpad.net, where it can be associated with bugs, etc.
      (Martin Pool, Bjorn Tillenius, Robert Collins)

  INTERNALS:

    * New public api in InventoryEntry - ``describe_change(old, new)`` which
      provides a human description of the changes between two old and
      new. (Robert Collins, Martin Pool)

  TESTING:

    * Fix test case for bzr info in upgrading a standalone branch to metadir,
      uses bzrlib api now. (Olaf Conradi)

bzr 0.8  2006-05-08
-------------------

  NOTES WHEN UPGRADING:

    Release 0.8 of bzr introduces a new format for history storage, called
    'knit', as an evolution of to the 'weave' format used in 0.7.  Local 
    and remote operations are faster using knits than weaves.  Several
    operations including 'init', 'init-repo', and 'upgrade' take a 
    --format option that controls this.  Branching from an existing branch
    will keep the same format.

    It is possible to merge, pull and push between branches of different
    formats but this is slower than moving data between homogenous
    branches.  It is therefore recommended (but not required) that you
    upgrade all branches for a project at the same time.  Information on
    formats is shown by 'bzr info'.

    bzr 0.8 now allows creation of 'repositories', which hold the history 
    of files and revisions for several branches.  Previously bzr kept all
    the history for a branch within the .bzr directory at the root of the
    branch, and this is still the default.  To create a repository, use
    the new 'bzr init-repo' command.  Branches exist as directories under
    the repository and contain just a small amount of information
    indicating the current revision of the branch.

    bzr 0.8 also supports 'checkouts', which are similar to in cvs and
    subversion.  Checkouts are associated with a branch (optionally in a
    repository), which contains all the historical information.  The
    result is that a checkout can be deleted without losing any
    already-committed revisions.  A new 'update' command is also available. 

    Repositories and checkouts are not supported with the 0.7 storage
    format.  To use them you must upgrad to either knits, or to the
    'metaweave' format, which uses weaves but changes the .bzr directory
    arrangement.
    

  IMPROVEMENTS:

    * Sftp paths can now be relative, or local, according to the lftp
      convention. Paths now take the form::

          sftp://user:pass@host:port/~/relative/path
          or
          sftp://user:pass@host:port/absolute/path

    * The FTP transport now tries to reconnect after a temporary
      failure. ftp put is made atomic. (Matthieu Moy)

    * The FTP transport now maintains a pool of connections, and
      reuses them to avoid multiple connections to the same host (like
      sftp did). (Daniel Silverstone)

    * The ``bzr_man.py`` file has been removed. To create the man page now,
      use ``./generate_docs.py man``. The new program can also create other files.
      Run ``python generate_docs.py --help`` for usage information.
      (Hans Ulrich Niedermann & James Blackwell).

    * Man Page now gives full help (James Blackwell).
      Help also updated to reflect user config now being stored in .bazaar
      (Hans Ulrich Niedermann)

    * It's now possible to set aliases in bazaar.conf (Erik Bågfors)

    * Pull now accepts a --revision argument (Erik Bågfors)

    * ``bzr re-sign`` now allows multiple revisions to be supplied on the command
      line. You can now use the following command to sign all of your old
      commits::

        find .bzr/revision-store// -name my@email-* \
          | sed 's/.*\/\/..\///' \
          | xargs bzr re-sign

    * Upgrade can now upgrade over the network. (Robert Collins)

    * Two new commands 'bzr checkout' and 'bzr update' allow for CVS/SVN-alike
      behaviour.  By default they will cache history in the checkout, but
      with --lightweight almost all data is kept in the master branch.
      (Robert Collins)

    * 'revert' unversions newly-versioned files, instead of deleting them.

    * 'merge' is more robust.  Conflict messages have changed.

    * 'merge' and 'revert' no longer clobber existing files that end in '~' or
      '.moved'.

    * Default log format can be set in configuration and plugins can register
      their own formatters. (Erik Bågfors)

    * New 'reconcile' command will check branch consistency and repair indexes
      that can become out of sync in pre 0.8 formats. (Robert Collins,
      Daniel Silverstone)

    * New 'bzr init --format' and 'bzr upgrade --format' option to control 
      what storage format is created or produced.  (Robert Collins, 
      Martin Pool)

    * Add parent location to 'bzr info', if there is one.  (Olaf Conradi)

    * New developer commands 'weave-list' and 'weave-join'.  (Martin Pool)

    * New 'init-repository' command, plus support for repositories in 'init'
      and 'branch' (Aaron Bentley, Erik Bågfors, Robert Collins)

    * Improve output of 'info' command. Show all relevant locations related to
      working tree, branch and repository. Use kibibytes for binary quantities.
      Fix off-by-one error in missing revisions of working tree.  Make 'info'
      work on branches, repositories and remote locations.  Show locations
      relative to the shared repository, if applicable.  Show locking status
      of locations.  (Olaf Conradi)

    * Diff and merge now safely handle binary files. (Aaron Bentley)

    * 'pull' and 'push' now normalise the revision history, so that any two
      branches with the same tip revision will have the same output from 'log'.
      (Robert Collins)

    * 'merge' accepts --remember option to store parent location, like 'push'
      and 'pull'. (Olaf Conradi)

    * bzr status and diff when files given as arguments do not exist
      in the relevant trees.  (Martin Pool, #3619)

    * Add '.hg' to the default ignore list.  (Martin Pool)

    * 'knit' is now the default disk format. This improves disk performance and
      utilization, increases incremental pull performance, robustness with SFTP
      and allows checkouts over SFTP to perform acceptably. 
      The initial Knit code was contributed by Johan Rydberg based on a
      specification by Martin Pool.
      (Robert Collins, Aaron Bentley, Johan Rydberg, Martin Pool).

    * New tool to generate all-in-one html version of the manual.  (Alexander
      Belchenko)

    * Hitting CTRL-C while doing an SFTP push will no longer cause stale locks
      to be left in the SFTP repository. (Robert Collins, Martin Pool).

    * New option 'diff --prefix' to control how files are named in diff
      output, with shortcuts '-p0' and '-p1' corresponding to the options for 
      GNU patch.  (Alexander Belchenko, Goffredo Baroncelli, Martin Pool)

    * Add --revision option to 'annotate' command.  (Olaf Conradi)

    * If bzr shows an unexpected revision-history after pulling (perhaps due
      to a reweave) it can now be corrected by 'bzr reconcile'.
      (Robert Collins)

  CHANGES:

    * Commit is now verbose by default, and shows changed filenames and the 
      new revision number.  (Robert Collins, Martin Pool)

    * Unify 'mv', 'move', 'rename'.  (Matthew Fuller, #5379)

    * 'bzr -h' shows help.  (Martin Pool, Ian Bicking, #35940)

    * Make 'pull' and 'push' remember location on failure using --remember.
      (Olaf Conradi)

    * For compatibility, make old format for using weaves inside metadir
      available as 'metaweave' format.  Rename format 'metadir' to 'default'.
      Clean up help for option --format in commands 'init', 'init-repo' and
      'upgrade'.  (Olaf Conradi)

  INTERNALS:
  
    * The internal storage of history, and logical branch identity have now
      been split into Branch, and Repository. The common locking and file 
      management routines are now in bzrlib.lockablefiles. 
      (Aaron Bentley, Robert Collins, Martin Pool)

    * Transports can now raise DependencyNotPresent if they need a library
      which is not installed, and then another implementation will be 
      tried.  (Martin Pool)

    * Remove obsolete (and no-op) `decode` parameter to `Transport.get`.  
      (Martin Pool)

    * Using Tree Transform for merge, revert, tree-building

    * WorkingTree.create, Branch.create, ``WorkingTree.create_standalone``,
      Branch.initialize are now deprecated. Please see ``BzrDir.create_*`` for
      replacement API's. (Robert Collins)

    * New BzrDir class represents the .bzr control directory and manages
      formatting issues. (Robert Collins)

    * New repository.InterRepository class encapsulates Repository to 
      Repository actions and allows for clean selection of optimised code
      paths. (Robert Collins)

    * ``bzrlib.fetch.fetch`` and ``bzrlib.fetch.greedy_fetch`` are now
      deprecated, please use ``branch.fetch`` or ``repository.fetch``
      depending on your needs. (Robert Collins)

    * deprecated methods now have a ``is_deprecated`` flag on them that can
      be checked, if you need to determine whether a given callable is 
      deprecated at runtime. (Robert Collins)

    * Progress bars are now nested - see
      ``bzrlib.ui.ui_factory.nested_progress_bar``.
      (Robert Collins, Robey Pointer)

    * New API call ``get_format_description()`` for each type of format.
      (Olaf Conradi)

    * Changed ``branch.set_parent()`` to accept None to remove parent.
      (Olaf Conradi)

    * Deprecated BzrError AmbiguousBase.  (Olaf Conradi)

    * WorkingTree.branch is now a read only property.  (Robert Collins)

    * bzrlib.ui.text.TextUIFactory now accepts a ``bar_type`` parameter which
      can be None or a factory that will create a progress bar. This is
      useful for testing or for overriding the bzrlib.progress heuristic.
      (Robert Collins)

    * New API method ``get_physical_lock_status()`` to query locks present on a
      transport.  (Olaf Conradi)

    * Repository.reconcile now takes a thorough keyword parameter to allow
      requesting an indepth reconciliation, rather than just a data-loss 
      check. (Robert Collins)

    * ``bzrlib.ui.ui_factory protocol`` now supports ``get_boolean`` to prompt
      the user for yes/no style input. (Robert Collins)

  TESTING:

    * SFTP tests now shortcut the SSH negotiation, reducing test overhead
      for testing SFTP protocol support. (Robey Pointer)

    * Branch formats are now tested once per implementation (see ``bzrlib.
      tests.branch_implementations``. This is analagous to the transport
      interface tests, and has been followed up with working tree,
      repository and BzrDir tests. (Robert Collins)

    * New test base class TestCaseWithTransport provides a transport aware
      test environment, useful for testing any transport-interface using
      code. The test suite option --transport controls the transport used
      by this class (when its not being used as part of implementation
      contract testing). (Robert Collins)

    * Close logging handler on disabling the test log. This will remove the
      handler from the internal list inside python's logging module,
      preventing shutdown from closing it twice.  (Olaf Conradi)

    * Move test case for uncommit to blackbox tests.  (Olaf Conradi)

    * ``run_bzr`` and ``run_bzr_captured`` now accept a 'stdin="foo"'
      parameter which will provide String("foo") to the command as its stdin.

bzr 0.7 2006-01-09
------------------

  CHANGES:

    * .bzrignore is excluded from exports, on the grounds that it's a bzr 
      internal-use file and may not be wanted.  (Jamie Wilkinson)

    * The "bzr directories" command were removed in favor of the new
      --kind option to the "bzr inventory" command.  To list all 
      versioned directories, now use "bzr inventory --kind directory".  
      (Johan Rydberg)

    * Under Windows configuration directory is now ``%APPDATA%\bazaar\2.0``
      by default. (John Arbash Meinel)

    * The parent of Bzr configuration directory can be set by ``BZR_HOME``
      environment variable. Now the path for it is searched in ``BZR_HOME``,
      then in HOME. Under Windows the order is: ``BZR_HOME``, ``APPDATA``
      (usually points to ``C:\Documents and Settings\User Name\Application Data``),
      ``HOME``. (John Arbash Meinel)

    * Plugins with the same name in different directories in the bzr plugin
      path are no longer loaded: only the first successfully loaded one is
      used. (Robert Collins)

    * Use systems' external ssh command to open connections if possible.  
      This gives better integration with user settings such as ProxyCommand.
      (James Henstridge)

    * Permissions on files underneath .bzr/ are inherited from the .bzr 
      directory. So for a shared repository, simply doing 'chmod -R g+w .bzr/'
      will mean that future file will be created with group write permissions.

    * configure.in and config.guess are no longer in the builtin default 
      ignore list.

    * '.sw[nop]' pattern ignored, to ignore vim swap files for nameless
      files.  (John Arbash Meinel, Martin Pool)

  IMPROVEMENTS:

    * "bzr INIT dir" now initializes the specified directory, and creates 
      it if it does not exist.  (John Arbash Meinel)

    * New remerge command (Aaron Bentley)

    * Better zsh completion script.  (Steve Borho)

    * 'bzr diff' now returns 1 when there are changes in the working 
      tree. (Robert Collins)

    * 'bzr push' now exists and can push changes to a remote location. 
      This uses the transport infrastructure, and can store the remote
      location in the ~/.bazaar/branches.conf configuration file.
      (Robert Collins)

    * Test directories are only kept if the test fails and the user requests
      that they be kept.

    * Tweaks to short log printing

    * Added branch nicks, new nick command, printing them in log output. 
      (Aaron Bentley)

    * If ``$BZR_PDB`` is set, pop into the debugger when an uncaught exception 
      occurs.  (Martin Pool)

    * Accept 'bzr resolved' (an alias for 'bzr resolve'), as this is
      the same as Subversion.  (Martin Pool)

    * New ftp transport support (on ftplib), for ftp:// and aftp:// 
      URLs.  (Daniel Silverstone)

    * Commit editor temporary files now start with ``bzr_log.``, to allow 
      text editors to match the file name and set up appropriate modes or 
      settings.  (Magnus Therning)

    * Improved performance when integrating changes from a remote weave.  
      (Goffredo Baroncelli)

    * Sftp will attempt to cache the connection, so it is more likely that
      a connection will be reused, rather than requiring multiple password
      requests.

    * bzr revno now takes an optional argument indicating the branch whose
      revno should be printed.  (Michael Ellerman)

    * bzr cat defaults to printing the last version of the file.  
      (Matthieu Moy, #3632)

    * New global option 'bzr --lsprof COMMAND' runs bzr under the lsprof 
      profiler.  (Denys Duchier)

    * Faster commits by reading only the headers of affected weave files. 
      (Denys Duchier)

    * 'bzr add' now takes a --dry-run parameter which shows you what would be
      added, but doesn't actually add anything. (Michael Ellerman)

    * 'bzr add' now lists how many files were ignored per glob.  add --verbose
      lists the specific files.  (Aaron Bentley)

    * 'bzr missing' now supports displaying changes in diverged trees and can
      be limited to show what either end of the comparison is missing.
      (Aaron Bently, with a little prompting from Daniel Silverstone)

  BUG FIXES:

    * SFTP can walk up to the root path without index errors. (Robert Collins)

    * Fix bugs in running bzr with 'python -O'.  (Martin Pool)

    * Error when run with -OO

    * Fix bug in reporting http errors that don't have an http error code.
      (Martin Pool)

    * Handle more cases of pipe errors in display commands

    * Change status to 3 for all errors

    * Files that are added and unlinked before committing are completely
      ignored by diff and status

    * Stores with some compressed texts and some uncompressed texts are now
      able to be used. (John A Meinel)

    * Fix for bzr pull failing sometimes under windows

    * Fix for sftp transport under windows when using interactive auth

    * Show files which are both renamed and modified as such in 'bzr 
      status' output.  (Daniel Silverstone, #4503)

    * Make annotate cope better with revisions committed without a valid 
      email address.  (Marien Zwart)

    * Fix representation of tab characters in commit messages.
      (Harald Meland)

    * List of plugin directories in ``BZR_PLUGIN_PATH`` environment variable is
      now parsed properly under Windows. (Alexander Belchenko)

    * Show number of revisions pushed/pulled/merged. (Robey Pointer)

    * Keep a cached copy of the basis inventory to speed up operations 
      that need to refer to it.  (Johan Rydberg, Martin Pool)

    * Fix bugs in bzr status display of non-ascii characters.
      (Martin Pool)

    * Remove Makefile.in from default ignore list.
      (Tollef Fog Heen, Martin Pool, #6413)

    * Fix failure in 'bzr added'.  (Nathan McCallum, Martin Pool)

  TESTING:

    * Fix selftest asking for passwords when there are no SFTP keys.  
      (Robey Pointer, Jelmer Vernooij) 

    * Fix selftest run with 'python -O'.  (Martin Pool)

    * Fix HTTP tests under Windows. (John Arbash Meinel)

    * Make tests work even if HOME is not set (Aaron Bentley)

    * Updated ``build_tree`` to use fixed line-endings for tests which read 
      the file cotents and compare. Make some tests use this to pass under
      Windows. (John Arbash Meinel)

    * Skip stat and symlink tests under Windows. (Alexander Belchenko)

    * Delay in selftest/testhashcash is now issued under win32 and Cygwin.
      (John Arbash Meinel)

    * Use terminal width to align verbose test output.  (Martin Pool)

    * Blackbox tests are maintained within the bzrlib.tests.blackbox directory.
      If adding a new test script please add that to
      ``bzrlib.tests.blackbox.__init__``. (Robert Collins)

    * Much better error message if one of the test suites can't be 
      imported.  (Martin Pool)

    * Make check now runs the test suite twice - once with the default locale,
      and once with all locales forced to C, to expose bugs. This is not 
      trivially done within python, so for now its only triggered by running
      Make check. Integrators and packagers who wish to check for full 
      platform support should run 'make check' to test the source.
      (Robert Collins)

    * Tests can now run TestSkipped if they can't execute for any reason.
      (Martin Pool) (NB: TestSkipped should only be raised for correctable
      reasons - see the wiki spec ImprovingBzrTestSuite).

    * Test sftp with relative, absolute-in-homedir and absolute-not-in-homedir
      paths for the transport tests. Introduce blackbox remote sftp tests that
      test the same permutations. (Robert Collins, Robey Pointer)

    * Transport implementation tests are now independent of the local file
      system, which allows tests for esoteric transports, and for features
      not available in the local file system. They also repeat for variations
      on the URL scheme that can introduce issues in the transport code,
      see bzrlib.transport.TransportTestProviderAdapter() for this.
      (Robert Collins).

    * ``TestCase.build_tree`` uses the transport interface to build trees,
      pass in a transport parameter to give it an existing connection.
      (Robert Collins).

  INTERNALS:

    * WorkingTree.pull has been split across Branch and WorkingTree,
      to allow Branch only pulls. (Robert Collins)

    * ``commands.display_command`` now returns the result of the decorated 
      function. (Robert Collins)

    * LocationConfig now has a ``set_user_option(key, value)`` call to save
      a setting in its matching location section (a new one is created
      if needed). (Robert Collins)

    * Branch has two new methods, ``get_push_location`` and
      ``set_push_location`` to respectively, get and set the push location.
      (Robert Collins)

    * ``commands.register_command`` now takes an optional flag to signal that
      the registrant is planning to decorate an existing command. When 
      given multiple plugins registering a command is not an error, and
      the original command class (whether built in or a plugin based one) is
      returned to the caller. There is a new error 'MustUseDecorated' for
      signalling when a wrapping command should switch to the original
      version. (Robert Collins)

    * Some option parsing errors will raise 'BzrOptionError', allowing 
      granular detection for decorating commands. (Robert Collins).

    * ``Branch.read_working_inventory`` has moved to
      ``WorkingTree.read_working_inventory``. This necessitated changes to
      ``Branch.get_root_id``, and a move of ``Branch.set_inventory`` to
      WorkingTree as well. To make it clear that a WorkingTree cannot always
      be obtained ``Branch.working_tree()`` will raise
      ``errors.NoWorkingTree`` if one cannot be obtained. (Robert Collins)

    * All pending merges operations from Branch are now on WorkingTree.
      (Robert Collins)

    * The follow operations from Branch have moved to WorkingTree::

          add()
          commit()
          move()
          rename_one()
          unknowns()

      (Robert Collins)

    * ``bzrlib.add.smart_add_branch`` is now ``smart_add_tree``. (Robert Collins)

    * New "rio" serialization format, similar to rfc-822. (Martin Pool)

    * Rename selftests to ``bzrlib.tests.test_foo``.  (John A Meinel, Martin 
      Pool)

    * ``bzrlib.plugin.all_plugins`` has been changed from an attribute to a 
      query method. (Robert Collins)
 
    * New options to read only the table-of-contents of a weave.  
      (Denys Duchier)

    * Raise NoSuchFile when someone tries to add a non-existant file.
      (Michael Ellerman)

    * Simplify handling of DivergedBranches in ``cmd_pull()``.
      (Michael Ellerman)
   
    * Branch.controlfile* logic has moved to lockablefiles.LockableFiles, which
      is exposed as ``Branch().control_files``. Also this has been altered with the
      controlfile pre/suffix replaced by simple method names like 'get' and
      'put'. (Aaron Bentley, Robert Collins).

    * Deprecated functions and methods can now be marked as such using the 
      ``bzrlib.symbol_versioning`` module. Marked method have their docstring
      updated and will issue a DeprecationWarning using the warnings module
      when they are used. (Robert Collins)

    * ``bzrlib.osutils.safe_unicode`` now exists to provide parameter coercion
      for functions that need unicode strings. (Robert Collins)

bzr 0.6 2005-10-28
------------------

  IMPROVEMENTS:
  
    * pull now takes --verbose to show you what revisions are added or removed
      (John A Meinel)

    * merge now takes a --show-base option to include the base text in
      conflicts.
      (Aaron Bentley)

    * The config files are now read using ConfigObj, so '=' should be used as
      a separator, not ':'.
      (Aaron Bentley)

    * New 'bzr commit --strict' option refuses to commit if there are 
      any unknown files in the tree.  To commit, make sure all files are 
      either ignored, added, or deleted.  (Michael Ellerman)

    * The config directory is now ~/.bazaar, and there is a single file 
      ~/.bazaar/bazaar.conf storing email, editor and other preferences.
      (Robert Collins)

    * 'bzr add' no longer takes a --verbose option, and a --quiet option
      has been added that suppresses all output.

    * Improved zsh completion support in contrib/zsh, from Clint
      Adams.

    * Builtin 'bzr annotate' command, by Martin Pool with improvements from 
      Goffredo Baroncelli.
    
    * 'bzr check' now accepts -v for verbose reporting, and checks for
      ghosts in the branch. (Robert Collins)

    * New command 're-sign' which will regenerate the gpg signature for 
      a revision. (Robert Collins)

    * If you set ``check_signatures=require`` for a path in 
      ``~/.bazaar/branches.conf`` then bzr will invoke your
      ``gpg_signing_command`` (defaults to gpg) and record a digital signature
      of your commit. (Robert Collins)

    * New sftp transport, based on Paramiko.  (Robey Pointer)

    * 'bzr pull' now accepts '--clobber' which will discard local changes
      and make this branch identical to the source branch. (Robert Collins)

    * Just give a quieter warning if a plugin can't be loaded, and 
      put the details in .bzr.log.  (Martin Pool)

    * 'bzr branch' will now set the branch-name to the last component of the
      output directory, if one was supplied.

    * If the option ``post_commit`` is set to one (or more) python function
      names (must be in the bzrlib namespace), then they will be invoked
      after the commit has completed, with the branch and ``revision_id`` as
      parameters. (Robert Collins)

    * Merge now has a retcode of 1 when conflicts occur. (Robert Collins)

    * --merge-type weave is now supported for file contents.  Tree-shape
      changes are still three-way based.  (Martin Pool, Aaron Bentley)

    * 'bzr check' allows the first revision on revision-history to have
      parents - something that is expected for cheap checkouts, and occurs
      when conversions from baz do not have all history.  (Robert Collins).

   * 'bzr merge' can now graft unrelated trees together, if your specify
     0 as a base. (Aaron Bentley)

   * 'bzr commit branch' and 'bzr commit branch/file1 branch/file2' now work
     (Aaron Bentley)

    * Add '.sconsign*' to default ignore list.  (Alexander Belchenko)

   * 'bzr merge --reprocess' minimizes conflicts

  TESTING:

    * The 'bzr selftest --pattern' option for has been removed, now 
      test specifiers on the command line can be simple strings, or 
      regexps, or both. (Robert Collins)

    * Passing -v to selftest will now show the time each test took to 
      complete, which will aid in analysing performance regressions and
      related questions. (Robert Collins)

    * 'bzr selftest' runs all tests, even if one fails, unless '--one'
      is given. (Martin Pool)

    * There is a new method for TestCaseInTempDir, assertFileEqual, which
      will check that a given content is equal to the content of the named
      file. (Robert Collins)

    * Fix test suite's habit of leaving many temporary log files in $TMPDIR.
      (Martin Pool)

  INTERNALS:

    * New 'testament' command and concept for making gpg-signatures 
      of revisions that are not tied to a particular internal
      representation.  (Martin Pool).

    * Per-revision properties ('revprops') as key-value associated 
      strings on each revision created when the revision is committed.
      Intended mainly for the use of external tools.  (Martin Pool).

    * Config options have moved from bzrlib.osutils to bzrlib.config.
      (Robert Collins)

    * Improved command line option definitions allowing explanations
      for individual options, among other things.  Contributed by 
      Magnus Therning.

    * Config options have moved from bzrlib.osutils to bzrlib.config.
      Configuration is now done via the config.Config interface:
      Depending on whether you have a Branch, a Location or no information
      available, construct a ``*Config``, and use its ``signature_checking``,
      ``username`` and ``user_email`` methods. (Robert Collins)

    * Plugins are now loaded under bzrlib.plugins, not bzrlib.plugin, and
      they are made available for other plugins to use. You should not 
      import other plugins during the ``__init__`` of your plugin though, as 
      no ordering is guaranteed, and the plugins directory is not on the
      python path. (Robert Collins)

    * Branch.relpath has been moved to WorkingTree.relpath. WorkingTree no
      no longer takes an inventory, rather it takes an option branch
      parameter, and if None is given will open the branch at basedir 
      implicitly. (Robert Collins)

    * Cleaner exception structure and error reporting.  Suggested by 
      Scott James Remnant.  (Martin Pool)

    * Branch.remove has been moved to WorkingTree, which has also gained
      ``lock_read``, ``lock_write`` and ``unlock`` methods for convenience.
      (Robert Collins)

    * Two decorators, ``needs_read_lock`` and ``needs_write_lock`` have been
      added to the branch module. Use these to cause a function to run in a
      read or write lock respectively. (Robert Collins)

    * ``Branch.open_containing`` now returns a tuple (Branch, relative-path),
      which allows direct access to the common case of 'get me this file
      from its branch'. (Robert Collins)

    * Transports can register using ``register_lazy_transport``, and they 
      will be loaded when first used.  (Martin Pool)

    * 'pull' has been factored out of the command as ``WorkingTree.pull()``.
      A new option to WorkingTree.pull has been added, clobber, which will
      ignore diverged history and pull anyway.
      (Robert Collins)

    * config.Config has a ``get_user_option`` call that accepts an option name.
      This will be looked up in branches.conf and bazaar.conf as normal.
      It is intended that this be used by plugins to support options - 
      options of built in programs should have specific methods on the config.
      (Robert Collins)

    * ``merge.merge_inner`` now has tempdir as an optional parameter.
      (Robert Collins)

    * Tree.kind is not recorded at the top level of the hierarchy, as it was
      missing on EmptyTree, leading to a bug with merge on EmptyTrees.
      (Robert Collins)

    * ``WorkingTree.__del__`` has been removed, it was non deterministic and not 
      doing what it was intended to. See ``WorkingTree.__init__`` for a comment
      about future directions. (Robert Collins/Martin Pool)

    * bzrlib.transport.http has been modified so that only 404 urllib errors
      are returned as NoSuchFile. Other exceptions will propogate as normal.
      This allows debuging of actual errors. (Robert Collins)

    * bzrlib.transport.Transport now accepts *ONLY* url escaped relative paths
      to apis like 'put', 'get' and 'has'. This is to provide consistent
      behaviour - it operates on url's only. (Robert Collins)

    * Transports can register using ``register_lazy_transport``, and they 
      will be loaded when first used.  (Martin Pool)

    * ``merge_flex`` no longer calls ``conflict_handler.finalize()``, instead that
      is called by ``merge_inner``. This is so that the conflict count can be 
      retrieved (and potentially manipulated) before returning to the caller
      of ``merge_inner``. Likewise 'merge' now returns the conflict count to the
      caller. (Robert Collins)

    * ``revision.revision_graph`` can handle having only partial history for
      a revision - that is no revisions in the graph with no parents.
      (Robert Collins).

    * New ``builtins.branch_files`` uses the standard ``file_list`` rules to
      produce a branch and a list of paths, relative to that branch
      (Aaron Bentley)

    * New TestCase.addCleanup facility.

    * New ``bzrlib.version_info`` tuple (similar to ``sys.version_info``),
      which can be used by programs importing bzrlib.

  BUG FIXES:

    * Better handling of branches in directories with non-ascii names. 
      (Joel Rosdahl, Panagiotis Papadakos)

    * Upgrades of trees with no commits will not fail due to accessing
      [-1] in the revision-history. (Andres Salomon)


bzr 0.1.1 2005-10-12
--------------------

  BUG FIXES:

    * Fix problem in pulling over http from machines that do not 
      allow directories to be listed.

    * Avoid harmless warning about invalid hash cache after 
      upgrading branch format.

  PERFORMANCE: 
  
    * Avoid some unnecessary http operations in branch and pull.


bzr 0.1 2005-10-11
------------------

  NOTES:

    * 'bzr branch' over http initially gives a very high estimate
      of completion time but it should fall as the first few 
      revisions are pulled in.  branch is still slow on 
      high-latency connections.

  BUG FIXES:
  
    * bzr-man.py has been updated to work again. Contributed by
      Rob Weir.

    * Locking is now done with fcntl.lockf which works with NFS
      file systems. Contributed by Harald Meland.

    * When a merge encounters a file that has been deleted on
      one side and modified on the other, the old contents are
      written out to foo.BASE and foo.SIDE, where SIDE is this
      or OTHER. Contributed by Aaron Bentley.

    * Export was choosing incorrect file paths for the content of
      the tarball, this has been fixed by Aaron Bentley.

    * Commit will no longer commit without a log message, an 
      error is returned instead. Contributed by Jelmer Vernooij.

    * If you commit a specific file in a sub directory, any of its
      parent directories that are added but not listed will be 
      automatically included. Suggested by Michael Ellerman.

    * bzr commit and upgrade did not correctly record new revisions
      for files with only a change to their executable status.
      bzr will correct this when it encounters it. Fixed by
      Robert Collins

    * HTTP tests now force off the use of ``http_proxy`` for the duration.
      Contributed by Gustavo Niemeyer.

    * Fix problems in merging weave-based branches that have 
      different partial views of history.

    * Symlink support: working with symlinks when not in the root of a 
      bzr tree was broken, patch from Scott James Remnant.

  IMPROVEMENTS:

    * 'branch' now accepts a --basis parameter which will take advantage
      of local history when making a new branch. This allows faster 
      branching of remote branches. Contributed by Aaron Bentley.

    * New tree format based on weave files, called version 5.
      Existing branches can be upgraded to this format using 
      'bzr upgrade'.

    * Symlinks are now versionable. Initial patch by 
      Erik Toubro Nielsen, updated to head by Robert Collins.

    * Executable bits are tracked on files. Patch from Gustavo
      Niemeyer.

    * 'bzr status' now shows unknown files inside a selected directory.
      Patch from Heikki Paajanen.

    * Merge conflicts are recorded in .bzr. Two new commands 'conflicts'
      and 'resolve' have needed added, which list and remove those 
      merge conflicts respectively. A conflicted tree cannot be committed
      in. Contributed by Aaron Bentley.

    * 'rm' is now an alias for 'remove'.

    * Stores now split out their content in a single byte prefixed hash,
      dropping the density of files per directory by 256. Contributed by
      Gustavo Niemeyer.

    * 'bzr diff -r branch:URL' will now perform a diff between two branches.
      Contributed by Robert Collins.

    * 'bzr log' with the default formatter will show merged revisions,
      indented to the right. Initial implementation contributed by Gustavo
      Niemeyer, made incremental by Robert Collins.


  INTERNALS:

    * Test case failures have the exception printed after the log 
      for your viewing pleasure.

    * InventoryEntry is now an abstract base class, use one of the
      concrete InventoryDirectory etc classes instead.

    * Branch raises an UnsupportedFormatError when it detects a 
      bzr branch it cannot understand. This allows for precise
      handling of such circumstances.

    * Remove RevisionReference class; ``Revision.parent_ids`` is now simply a
      list of their ids and ``parent_sha1s`` is a list of their corresponding
      sha1s (for old branches only at the moment.)

    * New method-object style interface for Commit() and Fetch().

    * Renamed ``Branch.last_patch()`` to ``Branch.last_revision()``, since
      we call them revisions not patches.

    * Move ``copy_branch`` to ``bzrlib.clone.copy_branch``.  The destination
      directory is created if it doesn't exist.

    * Inventories now identify the files which were present by 
      giving the revision *of that file*.

    * Inventory and Revision XML contains a version identifier.  
      This must be consistent with the overall branch version
      but allows for more flexibility in future upgrades.

  TESTING:

    * Removed testsweet module so that tests can be run after 
      bzr installed by 'bzr selftest'.

    * 'bzr selftest' command-line arguments can now be partial ids
      of tests to run, e.g. ``bzr selftest test_weave``

      
bzr 0.0.9 2005-09-23
--------------------

  BUG FIXES:

    * Fixed "branch -r" option.

    * Fix remote access to branches containing non-compressed history.
      (Robert Collins).

    * Better reliability of http server tests.  (John Arbash-Meinel)

    * Merge graph maximum distance calculation fix.  (Aaron Bentley)
   
    * Various minor bug in windows support have been fixed, largely in the
      test suite. Contributed by Alexander Belchenko.

  IMPROVEMENTS:

    * Status now accepts a -r argument to give status between chosen
      revisions. Contributed by Heikki Paajanen.

    * Revision arguments no longer use +/-/= to control ranges, instead
      there is a 'before' namespace, which limits the successive namespace.
      For example '$ bzr log -r date:yesterday..before:date:today' will
      select everything from yesterday and before today. Contributed by
      Robey Pointer

    * There is now a bzr.bat file created by distutils when building on 
      Windows. Contributed by Alexander Belchenko.

  INTERNALS:

    * Removed uuid() as it was unused.

    * Improved 'fetch' code for pulling revisions from one branch into
      another (used by pull, merged, etc.)


bzr 0.0.8 2005-09-20
--------------------

  IMPROVEMENTS:

    * Adding a file whose parent directory is not versioned will
      implicitly add the parent, and so on up to the root. This means
      you should never need to explictly add a directory, they'll just
      get added when you add a file in the directory.  Contributed by
      Michael Ellerman.

    * Ignore ``.DS_Store`` (contains Mac metadata) by default.
      (Nir Soffer)

    * If you set ``BZR_EDITOR`` in the environment, it is checked in
      preference to EDITOR and the config file for the interactive commit
      editing program. Related to this is a bugfix where a missing program
      set in EDITOR would cause editing to fail, now the fallback program
      for the operating system is still tried.

    * Files that are not directories/symlinks/regular files will no longer
      cause bzr to fail, it will just ignore them by default. You cannot add
      them to the tree though - they are not versionable.


  INTERNALS:

    * Refactor xml packing/unpacking.

  BUG FIXES: 

    * Fixed 'bzr mv' by Ollie Rutherfurd.

    * Fixed strange error when trying to access a nonexistent http
      branch.

    * Make sure that the hashcache gets written out if it can't be
      read.


  PORTABILITY:

    * Various Windows fixes from Ollie Rutherfurd.

    * Quieten warnings about locking; patch from Matt Lavin.


bzr-0.0.7 2005-09-02
--------------------

  NEW FEATURES:

    * ``bzr shell-complete`` command contributed by Clint Adams to
      help with intelligent shell completion.

    * New expert command ``bzr find-merge-base`` for debugging merges.


  ENHANCEMENTS:

    * Much better merge support.

    * merge3 conflicts are now reported with markers like '<<<<<<<'
      (seven characters) which is the same as CVS and pleases things
      like emacs smerge.


  BUG FIXES:

    * ``bzr upgrade`` no longer fails when trying to fix trees that
      mention revisions that are not present.

    * Fixed bugs in listing plugins from ``bzr plugins``.

    * Fix case of $EDITOR containing options for the editor.

    * Fix log -r refusing to show the last revision.
      (Patch from Goffredo Baroncelli.)


  CHANGES:

    * ``bzr log --show-ids`` shows the revision ids of all parents.

    * Externally provided commands on your $BZRPATH no longer need
      to recognize --bzr-usage to work properly, and can just handle
      --help themselves.


  LIBRARY:

    * Changed trace messages to go through the standard logging
      framework, so that they can more easily be redirected by
      libraries.



bzr-0.0.6 2005-08-18
--------------------

  NEW FEATURES:

    * Python plugins, automatically loaded from the directories on
      ``BZR_PLUGIN_PATH`` or ``~/.bzr.conf/plugins`` by default.

    * New 'bzr mkdir' command.

    * Commit mesage is fetched from an editor if not given on the
      command line; patch from Torsten Marek.

    * ``bzr log -m FOO`` displays commits whose message matches regexp 
      FOO.
      
    * ``bzr add`` with no arguments adds everything under the current directory.

    * ``bzr mv`` does move or rename depending on its arguments, like
      the Unix command.

    * ``bzr missing`` command shows a summary of the differences
      between two trees.  (Merged from John Arbash-Meinel.)

    * An email address for commits to a particular tree can be
      specified by putting it into .bzr/email within a branch.  (Based
      on a patch from Heikki Paajanen.)


  ENHANCEMENTS:

    * Faster working tree operations.


  CHANGES:

    * 3rd-party modules shipped with bzr are copied within the bzrlib
      python package, so that they can be installed by the setup
      script without clashing with anything already existing on the
      system.  (Contributed by Gustavo Niemeyer.)

    * Moved plugins directory to bzrlib/, so that there's a standard
      plugin directory which is not only installed with bzr itself but
      is also available when using bzr from the development tree.
      ``BZR_PLUGIN_PATH`` and ``DEFAULT_PLUGIN_PATH`` are then added to the
      standard plugins directory.

    * When exporting to a tarball with ``bzr export --format tgz``, put 
      everything under a top directory rather than dumping it into the
      current directory.   This can be overridden with the ``--root`` 
      option.  Patch from William Dodé and John Meinel.

    * New ``bzr upgrade`` command to upgrade the format of a branch,
      replacing ``bzr check --update``.

    * Files within store directories are no longer marked readonly on
      disk.

    * Changed ``bzr log`` output to a more compact form suggested by
      John A Meinel.  Old format is available with the ``--long`` or
      ``-l`` option, patched by William Dodé.

    * By default the commit command refuses to record a revision with
      no changes unless the ``--unchanged`` option is given.

    * The ``--no-plugins``, ``--profile`` and ``--builtin`` command
      line options must come before the command name because they 
      affect what commands are available; all other options must come 
      after the command name because their interpretation depends on
      it.

    * ``branch`` and ``clone`` added as aliases for ``branch``.

    * Default log format is back to the long format; the compact one
      is available with ``--short``.
      
      
  BUG FIXES:
  
    * Fix bugs in committing only selected files or within a subdirectory.


bzr-0.0.5  2005-06-15
---------------------
  
  CHANGES:

    * ``bzr`` with no command now shows help rather than giving an
      error.  Suggested by Michael Ellerman.

    * ``bzr status`` output format changed, because svn-style output
      doesn't really match the model of bzr.  Now files are grouped by
      status and can be shown with their IDs.  ``bzr status --all``
      shows all versioned files and unknown files but not ignored files.

    * ``bzr log`` runs from most-recent to least-recent, the reverse
      of the previous order.  The previous behaviour can be obtained
      with the ``--forward`` option.
        
    * ``bzr inventory`` by default shows only filenames, and also ids
      if ``--show-ids`` is given, in which case the id is the second
      field.


  ENHANCEMENTS:

    * New 'bzr whoami --email' option shows only the email component
      of the user identification, from Jo Vermeulen.

    * New ``bzr ignore PATTERN`` command.

    * Nicer error message for broken pipe, interrupt and similar
      conditions that don't indicate an internal error.

    * Add ``.*.sw[nop] .git .*.tmp *,v`` to default ignore patterns.

    * Per-branch locks keyed on ``.bzr/branch-lock``, available in
      either read or write mode.

    * New option ``bzr log --show-ids`` shows revision and file ids.

    * New usage ``bzr log FILENAME`` shows only revisions that
      affected that file.

    * Changed format for describing changes in ``bzr log -v``.

    * New option ``bzr commit --file`` to take a message from a file,
      suggested by LarstiQ.

    * New syntax ``bzr status [FILE...]`` contributed by Bartosz
      Oler.  File may be in a branch other than the working directory.

    * ``bzr log`` and ``bzr root`` can be given an http URL instead of
      a filename.

    * Commands can now be defined by external programs or scripts
      in a directory on $BZRPATH.

    * New "stat cache" avoids reading the contents of files if they 
      haven't changed since the previous time.

    * If the Python interpreter is too old, try to find a better one
      or give an error.  Based on a patch from Fredrik Lundh.

    * New optional parameter ``bzr info [BRANCH]``.

    * New form ``bzr commit SELECTED`` to commit only selected files.

    * New form ``bzr log -r FROM:TO`` shows changes in selected
      range; contributed by John A Meinel.

    * New option ``bzr diff --diff-options 'OPTS'`` allows passing
      options through to an external GNU diff.

    * New option ``bzr add --no-recurse`` to add a directory but not
      their contents.

    * ``bzr --version`` now shows more information if bzr is being run
      from a branch.

  
  BUG FIXES:

    * Fixed diff format so that added and removed files will be
      handled properly by patch.  Fix from Lalo Martins.

    * Various fixes for files whose names contain spaces or other
      metacharacters.


  TESTING:

    * Converted black-box test suites from Bourne shell into Python;
      now run using ``./testbzr``.  Various structural improvements to
      the tests.

    * testbzr by default runs the version of bzr found in the same
      directory as the tests, or the one given as the first parameter.

    * testbzr also runs the internal tests, so the only command
      required to check is just ``./testbzr``.

    * testbzr requires python2.4, but can be used to test bzr running
      under a different version.

    * Tests added for many other changes in this release.


  INTERNAL:

    * Included ElementTree library upgraded to 1.2.6 by Fredrik Lundh.

    * Refactor command functions into Command objects based on HCT by
      Scott James Remnant.

    * Better help messages for many commands.

    * Expose ``bzrlib.open_tracefile()`` to start the tracefile; until
      this is called trace messages are just discarded.

    * New internal function ``find_touching_revisions()`` and hidden
      command touching-revisions trace the changes to a given file.

    * Simpler and faster ``compare_inventories()`` function.

    * ``bzrlib.open_tracefile()`` takes a tracefilename parameter.

    * New AtomicFile class.

    * New developer commands ``added``, ``modified``.


  PORTABILITY:

    * Cope on Windows on python2.3 by using the weaker random seed.
      2.4 is now only recommended.


bzr-0.0.4  2005-04-22
---------------------

  ENHANCEMENTS:

    * 'bzr diff' optionally takes a list of files to diff.  Still a bit
      basic.  Patch from QuantumG.

    * More default ignore patterns.

    * New 'bzr log --verbose' shows a list of files changed in the
      changeset.  Patch from Sebastian Cote.

    * Roll over ~/.bzr.log if it gets too large.

    * Command abbreviations 'ci', 'st', 'stat', '?' based on a patch
      by Jason Diamon.

    * New 'bzr help commands' based on a patch from Denys Duchier.


  CHANGES:

    * User email is determined by looking at $BZREMAIL or ~/.bzr.email
      or $EMAIL.  All are decoded by the locale preferred encoding.
      If none of these are present user@hostname is used.  The host's
      fully-qualified name is not used because that tends to fail when
      there are DNS problems.

    * New 'bzr whoami' command instead of username user-email.


  BUG FIXES: 

    * Make commit safe for hardlinked bzr trees.

    * Some Unicode/locale fixes.

    * Partial workaround for ``difflib.unified_diff`` not handling
      trailing newlines properly.


  INTERNAL:

    * Allow docstrings for help to be in PEP0257 format.  Patch from
      Matt Brubeck.

    * More tests in test.sh.

    * Write profile data to a temporary file not into working
      directory and delete it when done.

    * Smaller .bzr.log with process ids.


  PORTABILITY:

    * Fix opening of ~/.bzr.log on Windows.  Patch from Andrew
      Bennetts.

    * Some improvements in handling paths on Windows, based on a patch
      from QuantumG.


bzr-0.0.3  2005-04-06
---------------------

  ENHANCEMENTS:

    * New "directories" internal command lists versioned directories
      in the tree.

    * Can now say "bzr commit --help".

    * New "rename" command to rename one file to a different name
      and/or directory.

    * New "move" command to move one or more files into a different
      directory.

    * New "renames" command lists files renamed since base revision.

    * New cat command contributed by janmar.

  CHANGES:

    * .bzr.log is placed in $HOME (not pwd) and is always written in
      UTF-8.  (Probably not a completely good long-term solution, but
      will do for now.)

  PORTABILITY:

    * Workaround for difflib bug in Python 2.3 that causes an
      exception when comparing empty files.  Reported by Erik Toubro
      Nielsen.

  INTERNAL:

    * Refactored inventory storage to insert a root entry at the top.

  TESTING:

    * Start of shell-based black-box testing in test.sh.


bzr-0.0.2.1
-----------

  PORTABILITY:

    * Win32 fixes from Steve Brown.


bzr-0.0.2  "black cube"  2005-03-31
-----------------------------------

  ENHANCEMENTS:

    * Default ignore list extended (see bzrlib/__init__.py).

    * Patterns in .bzrignore are now added to the default ignore list,
      rather than replacing it.

    * Ignore list isn't reread for every file.

    * More help topics.

    * Reinstate the 'bzr check' command to check invariants of the
      branch.

    * New 'ignored' command lists which files are ignored and why;
      'deleted' lists files deleted in the current working tree.

    * Performance improvements.

    * New global --profile option.
    
    * Ignore patterns like './config.h' now correctly match files in
      the root directory only.


bzr-0.0.1  2005-03-26
---------------------

  ENHANCEMENTS:

    * More information from info command.

    * Can now say "bzr help COMMAND" for more detailed help.

    * Less file flushing and faster performance when writing logs and
      committing to stores.

    * More useful verbose output from some commands.

  BUG FIXES:

    * Fix inverted display of 'R' and 'M' during 'commit -v'.

  PORTABILITY:

    * Include a subset of ElementTree-1.2.20040618 to make
      installation easier.

    * Fix time.localtime call to work with Python 2.3 (the minimum
      supported).


bzr-0.0.0.69  2005-03-22
------------------------

  ENHANCEMENTS:

    * First public release.

    * Storage of local versions: init, add, remove, rm, info, log,
      diff, status, etc.

..
   vim: tw=74 ft=rst ff=unix<|MERGE_RESOLUTION|>--- conflicted
+++ resolved
@@ -60,16 +60,14 @@
       could only happen if ``bzr reconcile`` decided that the parent
       ordering was incorrect in the file graph.  (John Arbash Meinel)
 
-<<<<<<< HEAD
+    * Some compatibility fixes for building the extensions with MSVC and
+      for python2.4. (John Arbash Meinel, #277484)
+
     * The index logic is now able to reload the list of pack files if and
       index ends up disappearing. We still don't reload if the pack data
       itself goes missing after checking the index. This bug appears as a
       transient failure (file not found) when another process is writing
       to the repository.  (John Arbash Meinel, #153786)
-=======
-    * Some compatibility fixes for building the extensions with MSVC and
-      for python2.4. (John Arbash Meinel, #277484)
->>>>>>> 678dc709
 
   DOCUMENTATION:
 
