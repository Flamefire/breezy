--- conflicted
+++ resolved
@@ -13,14 +13,12 @@
 
   IMPROVEMENTS:
 
-<<<<<<< HEAD
-    * Switching in heavyweight checkouts uses the master branch's context, not
-      the checkout's context.  (Adrian Wilkins)
-=======
     * ``bzr branch`` now accepts a ``--standalone`` option, which creates a
       standalone branch regardless of the presence of shared repositories.
       (Daniel Watkins)
->>>>>>> 4204b098
+
+    * Switching in heavyweight checkouts uses the master branch's context, not
+      the checkout's context.  (Adrian Wilkins)
 
   BUG FIXES:
 
