####################
Bazaar Release Notes
####################

.. contents:: List of Releases
   :depth: 1

bzr 2.2.0b1 (not released yet)
##############################

:Codename: ???
:2.2.0b1: ???

Compatibility Breaks
********************

* ``Repository.get_inventory_sha1()`` has been removed. (Jelmer Vernooij)

New Features
************

* If the Apport crash-reporting tool is available, bzr crashes are now
  stored into the ``/var/crash`` apport spool directory, and the user is
  invited to report them to the developers from there, either
  automatically or by running ``apport-bug``.  No information is sent
  without specific permission from the user.  (Martin Pool, #515052)

* Tree-shape conflicts can be resolved by providing ``--take-this`` and
  ``--take-other`` to the ``bzr resolve`` command. Just marking the conflict
  as resolved is still accessible via the ``--done`` default action.
  (Vincent Ladeuil)

Bug Fixes
*********

* Avoid infinite recursion when probing for apport.
  (Vincent Ladeuil, #516934)

Testing
*******

* Stop sending apport crash files to ``.cache`` in the directory from
  which ``bzr selftest`` was run.  (Martin Pool, #422350)

bzr 2.1.0 (not released yet)
############################

:Codename: 
:2.1.0: 

Bug Fixes
*********
* Network transfer amounts and rates are now displayed in SI units according
  to the Ubuntu Units Policy, https://wiki.ubuntu.com/UnitsPolicy.
  (Gordon Tyler, #514399)

* Fix "AttributeError in Inter1and2Helper" during fetch.
  (Martin Pool, #513432)

* Fix ``log`` to better check ancestors even if merged revisions are involved.
  (Vincent Ladeuil, #476293)

* Give a better error message when doing ``bzr bind`` in an already bound
  branch.  (Neil Martinsen-Burrell, #513063)

* Set the mtime of files exported to a directory by ``bzr export`` all to
  the same value to avoid confusing ``make`` and other date-based build
  systems. (Robert Collins, #515631)

Improvements
************

Documentation
*************

API Changes
***********

* ``Repository.deserialise_inventory`` has been renamed to 
  ``Repository._deserialise_inventory`` to indicate it is private.
  (Jelmer Vernooij)

* ``Repository.get_inventory_xml`` has been renamed to 
  ``Repository._get_inventory_xml`` to indicate it is private. 
  (Jelmer Vernooij)

* ``Repository.serialise_inventory`` has been renamed to 
  ``Repository._serialise_inventory`` to indicate it is private.

Internals
*********

Testing
*******
* Using the ``bzrlib.chk_map`` module from within multiple threads at the
  same time was broken due to race conditions with a module level page
  cache. This shows up as a KeyError in the ``bzrlib.lru_cache`` code with
  ``bzrlib.chk_map`` in the backtrace, and can be triggered without using
  the same high level objects such as ``bzrlib.repository.Repository``
  from different threads. chk_map now uses a thread local cache which may
  increase memory pressure on processes using threads.
  (Robert Collins, John Arbash Meinel, #514090)

* The new ``merge_file_content`` should now be ok with tests to avoid
  regressions.
  (Vincent Ladeuil, #515597)

bzr 2.1.0rc2
############

:Codename: after the bubbles
:2.1.0rc2: 2010-01-29

This is a quick-turn-around to update a small issue with our new per-file
merge hook. We expect no major changes from this to the final 2.1.0.

API Changes
***********

* The new ``merge_file_content`` hook point has been altered to provide a
  better API where state for extensions can be stored rather than the
  too-simple function based approach. This fixes a performance regression
  where branch configuration would be parsed per-file during merge. As
  part of this the included news_merger has been refactored into a base
  helper class ``bzrlib.merge.ConfigurableFileMerger``.
  (Robert Collins, John Arbash Meinel, #513822)


bzr 2.1.0rc1
############

:Codename: the 'new' stable
:2.1.0rc1: 2009-01-21

This is the first stable release candidate for Bazaar's 2.1 series. From
this point onwards, the 2.1 series will be considered stable (as the 2.0
series) and only bugfixes are expected to be incorporated. The dozen or so
bugfixes in the 2.0.4 release are also included in this release (along
with more than 15 more bugfixes). Some of the interesting features are
support for per-file merge hooks, ``bzr unshelve --preview``, support
for using ! in ignore files to exclude files from being ignored, a small
memory leak was squashed, and many ``ObjectNotLocked`` errors were fixed.
This looks to be a very good start for a new stable series.


New Features
************

* Add bug information to log output when available.
  (Neil Martinsen-Burrell, Guillermo Gonzalez, #251729)

* Added ``merge_file_content`` hook point to ``Merger``, allowing plugins
  to register custom merge logic, e.g. to provide smarter merging for
  particular files.

* Bazaar now includes the ``news_merge`` plugin.  It is disabled by
  default, to enable it add a ``news_merge_files`` option to your
  configuration.  Consult ``bzr help news_merge`` for more information.
  (Andrew Bennetts)
  
* ``bzr branch`` now takes a ``--bind`` option. This lets you
  branch and bind all in one command. (Ian Clatworthy)

* ``bzr switch`` now takes a ``--revision`` option, to allow switching to
  a specific revision of a branch. (Daniel Watkins, #183559)

* ``bzr unshelve --preview`` can now be used to show how a patch on the
  shelf would be applied to the working tree.
  (Guilherme Salgado, #308122)

* ``bzr update`` now takes a ``--revision`` argument. This lets you
  change the revision of the working tree to any revision in the
  ancestry of the current or master branch. (Matthieu Moy, Mark Hammond,
  Martin Pool, #45719)

* ``-Dbytes`` can now be used to display the total number of bytes
  transferred for the current command. This information is always logged
  to ``.bzr.log`` for later inspection. (John Arbash Meinel)

* New ignore patterns.  Patterns prefixed with '!' are exceptions to 
  ignore patterns and take precedence over regular ignores.  Such 
  exceptions are used to specify files that should be versioned which 
  would otherwise be ignored.  Patterns prefixed with '!!' act as regular 
  ignore patterns, but have highest precedence, even over the '!' 
  exception patterns. (John Whitley, #428031)

* The ``supress_warnings`` configuration option has been introduced to disable
  various warnings (it currently only supports the ``format_deprecation``
  warning). The new option can be set in any of the following locations:
  ``bazaar.conf``, ``locations.conf`` and/or ``branch.conf``.
  (Ted Gould, Matthew Fuller, Vincent Ladeuil)

Bug Fixes
*********

* Always show a message if an OS error occurs while trying to run a
  user-specified commit message editor.
  (Martin Pool, #504842)

* ``bzr diff`` will now use the epoch when it is unable to determine 
  the timestamp of a file, if the revision it was introduced in is a
  ghost. (Jelmer Vernooij, #295611)

* ``bzr switch -b`` can now create branches that are located using directory
  services such as ``lp:``, even when the branch name doesn't contain a
  '/'.  (Neil Martinsen-Burrell, #495263)

* ``bzr unshelve`` has improved messages about what it is doing.
  (Neil Martinsen-Burrell, #496917)

* Concurrent autopacking is more resilient to already-renamed pack files.
  If we find that a file we are about to obsolete is already obsoleted, we
  do not try to rename it, and we leave the file in ``obsolete_packs``.
  The code is also fault tolerant if a file goes missing, assuming that
  another process already removed the file.
  (John Arbash Meinel, Gareth White, #507557)

* Fix "Too many concurrent requests" in reconcile when network connection
  fails.  (Andrew Bennetts, #503878)

* Fixed a side effect mutation of ``RemoteBzrDirFormat._network_name``
  that caused some tests to fail when run in a non-default order.
  Probably no user impact.  (Martin Pool, #504102)

* Fixed ``ObjectNotLocked`` error in ``bzr cat -rbranch:../foo FILE``.
  (Andrew Bennetts, #506274)

* FTP transports support Unicode paths by encoding/decoding them as utf8.
  (Vincent Ladeuil, #472161)

* Listen to the SIGWINCH signal to update the terminal width.
  (Vincent Ladeuil, #316357)

* Progress bars are now hidden when ``--quiet`` is given.
  (Martin Pool, #320035)

* ``SilentUIFactory`` now supports ``make_output_stream`` and discards
  whatever is written to it.  This un-breaks some plugin tests that
  depended on this behaviour.
  (Martin Pool, #499757)

* When operations update the working tree, all affected files should end
  up with the same mtime. (eg. when versioning a generated file, if you
  update the source and the generated file together, the generated file
  should appear up-to-date.)
  (John Arbash Meinel, Martin <gzlist>, #488724)

Improvements
************

* Added ``add_cleanup`` and ``cleanup_now`` to ``bzrlib.command.Command``.
  All the builtin commands now use ``add_cleanup`` rather than
  ``try``/``finally`` blocks where applicable as it is simpler and more
  robust.  (Andrew Bennetts)

* All except a small number of storage formats are now hidden, making
  the help for numerous commands far more digestible. (Ian Clatworthy)

* Attempts to open a shared repository as a branch (e.g. ``bzr branch
  path/to/repo``) will now include "location is a repository" as a hint in
  the error message.  (Brian de Alwis, Andrew Bennetts, #440952)

* Push will now inform the user when they are trying to push to a foreign 
  VCS for which roundtripping is not supported, and will suggest them to 
  use dpush. (Jelmer Vernooij)

* The version of bzr being run is now written to the log file.
  (__monty__, #257170)

* Transport network activity indicator is shown more of the time when
  Bazaar is doing network IO.
  (Martin Pool)

Documentation
*************

* Add documentation on creating merges with more than one parent.
  (Neil Martinsen-Burrell, #481526)

* Better explain the --uncommitted option of merge.
  (Neil Martinsen-Burrell, #505088)

* Improve discussion of pending merges in the documentation for
  ``revert``.  (Neil Martinsen-Burrell, #505093)

* Improved help for ``bzr send``. 
  (Martin Pool, Bojan Nikolic)

* There is a System Administrator's Guide in ``doc/en/admin-guide``,
  including discussions of installation, relevant plugins, security and 
  backup. (Neil Martinsen-Burrell)

* The ``conflicts`` help topic has been renamed to ``conflict-types``.
  (Ian Clatworthy)

* The User Reference is now presented as a series of topics.
  Many of the included topics have link and format tweaks applied.
  (Ian Clatworthy)

API Changes
***********

* Added ``cachedproperty`` decorator to ``bzrlib.decorators``.
  (Andrew Bennetts)

* Many test features were renamed from ``FooFeature`` to ``foo_feature``
  to be consistent with instances being lower case and classes being
  CamelCase. For the features that were more likely to be used, we added a
  deprecation thunk, but not all. (John Arbash Meinel)

* Merger classes (such as ``Merge3Merger``) now expect a ``this_branch``
  parameter in their constructors, and provide ``this_branch`` as an
  attribute. (Andrew Bennetts)
  
* The Branch hooks pre_change_branch_tip no longer masks exceptions raised
  by plugins - the original exceptions are now preserved. (Robert Collins)

* The Transport ``Server.tearDown`` method is now renamed to
  ``stop_server`` and ``setUp`` to ``start_server`` for consistency with
  our normal naming pattern, and to avoid confusion with Python's
  ``TestCase.tearDown``.  (Martin Pool)

* ``WorkingTree.update`` implementations must now accept a ``revision``
  parameter.

Internals
*********

* Added ``BzrDir.open_branchV3`` smart server request, which can receive
  a string of details (such as "location is a repository") as part of a
  ``nobranch`` response.  (Andrew Bennetts, #440952)
  
* New helper osutils.UnicodeOrBytesToBytesWriter which encodes unicode
  objects but passes str objects straight through. This is used for
  selftest but may be useful for diff and other operations that generate
  mixed output. (Robert Collins)

* New exception ``NoRoundtrippingSupport``, for use by foreign branch 
  plugins. (Jelmer Vernooij)

Testing
*******

* ``bzrlib.tests.permute_for_extension`` is a helper that simplifies
  running all tests in the current module, once against a pure python
  implementation, and once against an extension (pyrex/C) implementation.
  It can be used to dramatically simplify the implementation of
  ``load_tests``.  (John Arbash Meinel)

* ``bzrlib.tests.TestCase`` now subclasses ``testtools.testcase.TestCase``.
  This permits features in testtools such as getUniqueInteger and
  getUniqueString to be used. Because of this, testtools version 0.9.2 or
  newer is now a dependency to run bzr selftest. Running with versions of
  testtools less than 0.9.2 will cause bzr to error while loading the test
  suite. (Robert Collins)

* Shell-like tests now support the command "mv" for moving files.  The
  syntax for ``mv file1 file2``, ``mv dir1 dir2`` and ``mv file dir`` is
  supported.  (Neil Martinsen-Burrell)

* The test progress bar no longer distinguishes tests that 'errored' from
  tests that 'failed' - they're all just failures.
  (Martin Pool)


bzr 2.0.4
#########

:Codename: smooth sailing
:2.0.4: 2010-01-21

The fourth bugfix-only release in the 2.0 series contains more than a
dozen bugfixes relative to 2.0.3. The primary focus is on handling
interruptions and concurrent operations more cleanly, there is also a fair
improvement to ``bzr export`` when exporting a remote branch.


Bug Fixes
*********

* ``bzr annotate`` on another branch with ``-r branch:...`` no longer
  fails with an ``ObjectNotLocked`` error.  (Andrew Bennetts, #496590)

* ``bzr export dir`` now requests all file content as a record stream,
  rather than requsting the file content one file-at-a-time. This can make
  exporting over the network significantly faster (54min => 9min in one
  case). (John Arbash Meinel, #343218)

* ``bzr serve`` no longer slowly leaks memory. The compiled
  ``bzrlib.bencode.Encoder()`` class was using ``__del__`` to cleanup and
  free resources, and it should have been using ``__dealloc__``.
  This will likely have an impact on any other process that is serving for
  an extended period of time.  (John Arbash Meinel, #494406)

* Check for SIGINT (Ctrl-C) and other signals immediately if ``readdir``
  returns ``EINTR`` by calling ``PyErr_CheckSignals``.  This affected the
  optional ``_readdir_pyx`` extension.  (Andrew Bennetts, #495023)

* Concurrent autopacks will no longer lose a newly created pack file.
  There was a race condition, where if the reload happened at the right
  time, the second packer would forget the name of the newly added pack
  file. (John Arbash Meinel, Gareth White, #507566)

* Give a clearer message if the lockdir disappears after being apparently
  successfully taken.  (Martin Pool, #498378)

* Give a warning when fetching between repositories (local or remote) with
  sufficiently different formats that the content will need to be
  serialized (ie ``InterDifferingSerializer`` or ``inventory-deltas``), so
  the user has a clue that upgrading could make it faster.
  (Martin Pool, #456077)

* If we fail to open ``~/.bzr.log`` write a clear message to stderr rather
  than using ``warning()``. The log file is opened before logging is set
  up, and it leads to very confusing: 'no handlers for "bzr"' messages for
  users, rather than something nicer.
  (John Arbash Meinel, Barry Warsaw, #503886)

* Refuse to build with any Pyrex 0.9.4 release, as they have known bugs.
  (Martin Pool, John Arbash Meinel, #449372)

* ``setup.py bdist_rpm`` now properly finds extra files needed for the
  build. (there is still the distutils bug
  http://bugs.python.org/issue644744) (Joe Julian, #175839)

* The 2a format wasn't properly restarting autopacks when something
  changed underneath it (like another autopack). Now concurrent
  autopackers will properly succeed. (John Arbash Meinel, #495000)

* ``TreeTransform`` can now handle when a delta says that the file id for
  the tree root changes. Rather than trying to rename your working
  directory, or failing early saying that you can't have multiple
  tree roots. This also fixes revert, update, and pull when the root id
  changes.  (John Arbash Meinel, #494269, #504390)

* ``_update_current_block`` no longer suppresses exceptions, so ^C at just
  the right time will get propagated, rather than silently failing to move
  the block pointer. (John Arbash Meinel, Gareth White, #495023)

Testing
*******

* We have a new ``test_source`` that ensures all pyrex ``cdef`` functions
  handle exceptions somehow. (Possibly by setting ``# cannot_raise``
  rather than an ``except ?:`` clause.) This should help prevent bugs like
  bug #495023. (John Arbash Meinel)


bzr 2.1.0b4
###########

:Codename: san francisco airport
:2.1.0b4: 2009-12-14

The fourth beta release in the 2.1 series brings with it a significant
number of bugfixes (~20). The test suite is once again (finally) "green"
on Windows, and should remain that way for future releases. There are a
few performance related updates (faster upgrade and log), and several UI
tweaks. There has also been a significant number of tweaks to the runtime
documentation. 2.1.0b4 include everything from the 2.0.3 release.


Compatibility Breaks
********************

* The BZR_SSH environmental variable may now be set to the path of a secure
  shell client. If currently set to the value ``ssh`` it will now guess the
  vendor of the program with that name, to restore the old behaviour that
  indicated the SSH Corporation client use ``sshcorp`` instead as the magic
  string. (Martin <gzlist@googlemail.com>, #176292)

New Features
************

* ``bzr commit`` now has a ``--commit-time`` option.
  (Alexander Sack, #459276)

* ``-Dhpss`` now increases logging done when run on the bzr server,
  similarly to how it works on the client. (John Arbash Meinel)

* New option ``bzr unshelve --keep`` applies the changes and leaves them
  on the shelf.  (Martin Pool, Oscar Fuentes, #492091)

* The ``BZR_COLUMNS`` envrionment variable can be set to force bzr to
  respect a given terminal width. This can be useful when output is
  redirected or in obscure cases where the default value is not
  appropriate. Pagers can use it to get a better control of the line
  lengths. 
  (Vincent Ladeuil)

* The new command ``bzr lp-mirror`` will request that Launchpad update its
  mirror of a local branch. This command will only function if launchpadlib
  is installed.
  (Jonathan Lange)


Bug Fixes
*********

<<<<<<< HEAD
* After renaming a file, the dirstate could accidentally reference
  ``source\\path`` rather than ``source/path`` on Windows. This might be a
  source of some dirstate-related failures. (John Arbash Meinel)

* ``bzr commit`` now detects commit messages that looks like file names
  and issues a warning.
  (Gioele Barabucci, #73073)

* ``bzr ignore /`` no longer causes an IndexError. (Gorden Tyler, #456036)

* ``bzr log -n0 -rN`` should not return revisions beyond its merged revisions.
  (#325618, #484109, Marius Kruger)

* ``bzr merge --weave`` and ``--lca`` will now create ``.BASE`` files for
  files with conflicts (similar to ``--merge3``). The contents of the file
  is a synthesis of all bases used for the merge.
  (John Arbash Meinel, #40412)

* ``bzr mv --quiet`` really is quiet now.  (Gordon Tyler, #271790)

* ``bzr serve`` is more clear about the risk of supplying --allow-writes.
  (Robert Collins, #84659)

* ``bzr serve --quiet`` really is quiet now.  (Gordon Tyler, #252834)

* Fix bug with redirected URLs over authenticated HTTP.
  (Glen Mailer, Neil Martinsen-Burrell, Vincent Ladeuil, #395714)

* Interactive merge doesn't leave branch locks behind.  (Aaron Bentley)

* Lots of bugfixes for the test suite on Windows. We should once again
  have a test suite with no failures on Windows. (John Arbash Meinel)

* ``osutils.terminal_width()`` obeys the BZR_COLUMNS environment
  variable but returns None if the terminal is not a tty (when output is
  redirected for example). Also fixes its usage under OSes that doesn't
  provide termios.TIOCGWINSZ. Make sure the corresponding tests runs on
  windows too.
  (Joke de Buhr, Vincent Ladeuil, #353370, #62539)
  (John Arbash Meinel, Vincent Ladeuil, #492561)

* Terminate ssh subprocesses when no references to them remain, fixing
  subprocess and file descriptor leaks.  (Andrew Bennetts, #426662)
  
* The ``--hardlink`` option of ``bzr branch`` and ``bzr checkout`` now
  works for 2a format trees.  Only files unaffected by content filters
  will be hardlinked.  (Andrew Bennetts, #408193)

* The new glob expansion on Windows would replace all ``\`` characters
  with ``/`` even if it there wasn't a glob to expand, the arg was quoted,
  etc. Now only change slashes if there is something being glob expanded.
  (John Arbash Meinel, #485771)

* Use our faster ``KnownGraph.heads()`` functionality when computing the
  new rich-root heads. This can cut a conversion time in half (mysql from
  13.5h => 6.2h) (John Arbash Meinel, #487632)

* When launching a external diff tool via bzr diff --using, temporary files
  are no longer created, rather, the path to the file in the working tree is
  passed to the external diff tool. This allows the file to be edited if the
  diff tool provides for this. (Gary van der Merwe, #490738)
  
* The launchpad-open command can now be used from a subdirectory of a
  branch, not just from the root of the branch. 
  (Neil Martinsen-Burrell, #489102)


Improvements
************

* ``bzr log`` is now faster. (Ian Clatworthy)

* ``bzr update`` provides feedback on which branch it is up to date with.
  (Neil Martinsen-Burrell)

* ``bzr upgrade`` from pre-2a to 2a can be significantly faster (4x).
  For details see the xml8 patch and heads() improvements.
  (John Arbash Meinel)

* ``bzrlib.urlutils.local_path_from_url`` now accepts
  'file://localhost/' as well as 'file:///' URLs on POSIX.  (Michael
  Hudson)

* The progress bar now shows only a spinner and per-operation counts,
  not an overall progress bar.  The previous bar was often not correlated
  with real overall operation progress, either because the operations take
  nonlinear time, or because at the start of the operation Bazaar couldn't
  estimate how much work there was to do.  (Martin Pool)

Documentation
*************

* Lots of documentation tweaks for inline help topics and command help
  information.

API Changes
***********

* ``bzrlib.textui`` (vestigial module) removed.  (Martin Pool)

* The Launchpad plugin now has a function ``login`` which will log in to
  Launchpad with launchpadlib, and ``load_branch`` which will return the
  Launchpad Branch object corresponding to a given Bazaar Branch object.
  (Jonathan Lange)

Internals
*********

* New test Feature: ``ModuleAvailableFeature``. It is designed to make it
  easier to handle what tests you want to run based on what modules can be
  imported. (Rather than lots of custom-implemented features that were
  basically copy-and-pasted.) (John Arbash Meinel)

* ``osutils.timer_func()`` can be used to get either ``time.time()`` or
  ``time.clock()`` when you want to do performance timing.
  ``time.time()`` is limited to 15ms resolution on Windows, but
  ``time.clock()`` gives CPU and not wall-clock time on other platforms.
  (John Arbash Meinel)

* Several code paths that were calling ``Transport.get().read()`` have
  been changed to the equalivent ``Transport.get_bytes()``. The main
  difference is that the latter will explicitly call ``file.close()``,
  rather than expecting the garbage collector to handle it. This helps
  with some race conditions on Windows during the test suite and sftp
  tests. (John Arbash Meinel)

Testing
*******

* TestCaseWithMemoryTransport no longer sets $HOME and $BZR_HOME to
  unicode strings. (Michael Hudson, #464174)


bzr 2.0.3
#########

:Codename: little italy
:2.0.3: 2009-12-14


The third stable release of Bazaar has a small handful of bugfixes. As
expected, this has no internal or external compatibility changes versus
2.0.2 (or 2.0.0).

Bug Fixes
*********

* ``bzr push --use-existing-dir`` no longer crashes if the directory
  exists but contains an invalid ``.bzr`` directory.
  (Andrew Bennetts, #423563)

* Content filters are now applied correctly after pull, merge and switch.
  (Ian Clatworthy, #385879)

* Fix a potential segfault in the groupcompress hash map handling code.
  When inserting new entries, if the final hash bucket was empty, we could
  end up trying to access if ``(last_entry+1)->ptr == NULL``.
  (John Arbash Meinel, #490228)

* Improve "Binary files differ" hunk handling.  (Aaron Bentley, #436325)


bzr 2.1.0b3
###########

:Codename: after sprint recovery
:2.1.0b3: 2009-11-16

This release was pushed up from its normal release cycle due to a
regression in python 2.4 compatibility in 2.1.0b2.  Since this regression
was caught before 2.1.0b2 was officially announced, the full changelog
includes both 2.1.0b3 and 2.1.0b2 changes.

Highlights of 2.1.0b3 are: new globbing code for all commands on Windows,
the test suite now conforms to python's trunk enhanced semantics (skip,
etc.), and ``bzr info -v`` will now report the correct branch and repo
formats for Remote objects.


New Features
************

* Users can define a shelve editor to provide shelf functionality at a
  granularity finer than per-patch-hunk. (Aaron Bentley)

Bug Fixes
*********

* Fix for shell completion and short options.  (Benoît PIERRE)
=======
* Fix ``bzr --profile-imports`` with Python 2.6.  (Martin Pool)
>>>>>>> 322fa511

* Hooks daughter classes should always call the base constructor.
  (Alexander Belchenko, Vincent Ladeuil, #389648) 

* Improve "Binary files differ" hunk handling.  (Aaron Bentley, #436325)

* On Windows, do glob expansion at the command-line level (as is usually
  done in bash, etc.) This means that *all* commands get glob expansion
  (bzr status, bzr add, bzr mv, etc). It uses a custom command line
  parser, which allows us to know if a given section was quoted. It means
  you can now do ``bzr ignore "*.py"``.
  (John Arbash Meinel, #425510, #426410, #194450)

* Sanitize commit messages that come in from the '-m' flag. We translate
  '\r\n' => '\n' and a plain '\r' => '\n'. The storage layer doesn't
  allow those because XML store silently translate it anyway. (The parser
  auto-translates \r\n => \n in ways that are hard for us to catch.)

* Show correct branch and repository format descriptions in 
  ``bzr info -v`` on a smart server location.  (Andrew Bennetts, #196080)

* The fix for bug #186920 accidentally broke compatibility with python
  2.4.  (Vincent Ladeuil, #475585)

* Using ``Repository.get_commit_builder().record_iter_changes()`` now
  correctly sets ``self.inv_sha1`` to a sha1 string and
  ``self.new_inventory`` to an Inventory instance after calling
  ``self.finish_inventory()``. (Previously it accidently set both values
  as a tuple on ``self.inv_sha1``. This was missed because
  ``repo.add_revision`` ignores the supplied inventory sha1 and recomputes
  the sha1 from the repo directly. (John Arbash Meinel)

* Shelve command refuse to run if there is no real terminal.
  (Alexander Belchenko)

* Avoid unnecessarily flushing of trace file; it's now unbuffered at the
  Python level.  (Martin Pool)

Documentation
*************

* Include Japanese translations for documentation (Inada Naoki)

* New API ``ui_factory.make_output_stream`` to be used for sending bulk
  (rather than user-interaction) data to stdout.  This automatically
  coordinates with progress bars or other terminal activity, and can be
  overridden by GUIs.
  (Martin Pool, 493944)

Internals
*********

* Some of the core groupcompress functionality now releases the GIL before
  operation. Similar to how zlib and bz2 operate without the GIL in the
  core compression and decompression routines. (John Arbash Meinel)

Testing
*******

* -Dhpssvfs will now trigger on ``RemoteBzrDir._ensure_real``, providing
  more debugging of VFS access triggers. (Robert Collins)

* KnownFailure is now signalled to ``ExtendedTestResult`` using the same
  method that Python 2.7 uses - ``addExpectedFailure``. (Robert Collins)

* ``--parallel=fork`` is now compatible with --subunit.
  (Robert Collins, Vincent Ladeuil, #419776)

* Reporting of failures shows test ids not descriptions and thus shows
  parameterised tests correctly. (Robert Collins)

* TestNotApplicable is now handled within the TestCase.run method rather
  than being looked for within ``ExtendedTestResult.addError``. This
  provides better handling with other ``TestResult`` objects, degrading to
  sucess rather than error. (Robert Collins)

* The private method ``_testConcluded`` on ``ExtendedTestResult`` has been
  removed - it was empty and unused. (Robert Collins)

* UnavailableFeature is now handled within the TestCase.run method rather
  than being looked for within addError. If the Result object does not
  have an addNotSupported method, addSkip is attempted instead, and
  failing that addSuccess. (Robert Collins)

* When a TestResult does not have an addSkip method, skipped tests are now
  reported as successful tests, rather than as errors. This change is
  to make it possible to get a clean test run with a less capable
  TestResult. (Robert Collins)



bzr 2.1.0b2
###########

:Codename: a load off my mind
:2.1.0b2: 2009-11-02

This is our second feature-filled release since 2.0, pushing us down the
path to a 2.1.0. Once again, all bugfixes in 2.0.2 are present in 2.1.0b2.

Key highlights in this release are: improved handling of
failures-during-cleanup for commit, fixing a long-standing bug with
``bzr+http`` and shared repositories, all ``lp:`` urls to be resolved
behind proxies, and a new StaticTuple datatype, allowing us to reduce
memory consumption (50%) and garbage collector overhead (40% faster) for
many operations.

* A new ``--concurrency`` option has been added as well as an associated
  BZR_CONCURRENCY environment variable to specify the number of
  processes that can be run concurrently when running ``bzr selftest``. The
  command-line option overrides the environment variable if both are
  specified. If none is specified. the number of processes is obtained
  from the OS as before.  (Matt Nordhoff, Vincent Ladeuil)

Bug Fixes
*********

* ``bzr+http`` servers no longer give spurious jail break errors when
  serving branches inside a shared repository.  (Andrew Bennetts, #348308)

* Errors during commit are handled more robustly so that knock-on errors
  are less likely to occur, and will not obscure the original error if
  they do occur.  This fixes some causes of ``TooManyConcurrentRequests``
  and similar errors.  (Andrew Bennetts, #429747, #243391)

* Launchpad urls can now be resolved from behind proxies.
  (Gordon Tyler, Vincent Ladeuil, #186920)

* Reduce the strictness for StaticTuple, instead add a debug flag
  ``-Dstatic_tuple`` which will change apis to be strict and raise errors.
  This way, most users won't see failures, but developers can improve
  internals. (John Arbash Meinel, #471193)

* TreeTransform.adjust_path updates the limbo paths of descendants of adjusted
  files.  (Aaron Bentley)

* Unicode paths are now handled correctly and consistently by the smart
  server.  (Andrew Bennetts, Michael Hudson, #458762)

Improvements
************

* When reading index files, we now use a ``StaticTuple`` rather than a
  plain ``tuple`` object. This generally gives a 20% decrease in peak
  memory, and can give a performance boost up to 40% on large projects.
  (John Arbash Meinel)

* Peak memory under certain operations has been reduced significantly.
  (eg, 'bzr branch launchpad standalone' is cut in half)
  (John Arbash Meinel)

Documentation
*************

* Filtered views user documentation upgraded to refer to format 2a
  instead of pre-2.0 formats. (Ian Clatworthy)

API Changes
***********

* Remove deprecated ``CLIUIFactory``.  (Martin Pool)

* ``UIFactory`` now has new ``show_error``, ``show_message`` and
  ``show_warning`` methods, which can be hooked by non-text UIs.  
  (Martin Pool)

Internals
*********

* Added ``bzrlib._simple_set_pyx``. This is a hybrid between a Set and a
  Dict (it only holds keys, but you can lookup the object located at a
  given key). It has significantly reduced memory consumption versus the
  builtin objects (1/2 the size of Set, 1/3rd the size of Dict). This is
  used as the interning structure for StaticTuple objects.
  (John Arbash Meinel)

* ``bzrlib._static_tuple_c.StaticTuple`` is now available and used by
  the btree index parser and the chk map parser. This class functions
  similarly to ``tuple`` objects. However, it can only point to a limited
  collection of types.  (Currently StaticTuple, str, unicode, None, bool,
  int, long, float, but not subclasses).  This allows us to remove it from
  the garbage collector (it cannot be in a cycle), it also allows us to
  intern the objects. In testing, this can reduce peak memory by 20-40%,
  and significantly improve performance by removing objects from being
  inspected by the garbage collector.  (John Arbash Meinel)

* ``GroupCompressBlock._ensure_content()`` will now release the
  ``zlib.decompressobj()`` when the first request is for all of the
  content. (Previously it would only be released if you made a request for
  part of the content, and then all of it later.) This turns out to be a
  significant memory savings, as a ``zstream`` carries around approx 260kB
  of internal state and buffers. (For branching bzr.dev this drops peak
  memory from 382MB => 345MB.) (John Arbash Meinel)

* When streaming content between ``2a`` format repositories, we now clear
  caches from earlier versioned files. (So 'revisions' is cleared when we
  start reading 'inventories', etc.) This can have a significant impact on
  peak memory for initial copies (~200MB). (John Arbash Meinel)


bzr 2.0.2
#########

:Codename: after the scare
:2.0.2: 2009-11-02

The second in our "let's keep the stable bugfixes flowing" series. As
expected this has a few (~9) bugfixes relative to 2.0.1, and no major api
changes or features.

Bug Fixes
*********

* Avoid "NoneType has no attribute st_mode" error when files disappear
  from a directory while it's being read.  (Martin Pool, #446033)

* Content filters are now applied correctly after revert.
  (Ian Clatworthy)

* Diff parsing handles "Binary files differ" hunks.  (Aaron Bentley, #436325)

* Fetching from stacked pre-2a repository via a smart server no longer
  fails intermittently with "second push failed to complete".
  (Andrew Bennetts, #437626)

* Fix typos left after test_selftest refactoring.
  (Vincent Ladeuil, Matt Nordhoff, #461149)

* Fixed ``ObjectNotLocked`` errors during ``bzr log -r NNN somefile``.
  (Andrew Bennetts, #445171)
  
* PreviewTree file names are not limited by the encoding of the temp
  directory's filesystem. (Aaron Bentley, #436794)

Improvements
************

* ``bzr log`` now read-locks branches exactly once, so makes better use of
  data caches.  (Andrew Bennetts)

Documentation
*************

* Filtered views user documentation upgraded to refer to format 2a
  instead of pre-2.0 formats. (Ian Clatworthy)


bzr 2.1.0b1
###########

:Codename: While the cat is away
:2.1.0b1: 2009-10-14

This is the first development release in the new split "stable" and
"development" series. As such, the release is a snapshot of bzr.dev
without creating a release candidate first. This release includes a
fair amount of internal changes, with deprecated code being removed,
and several new feature developments. People looking for a stable code
base with only bugfixes should focus on the 2.0.1 release. All bugfixes
present in 2.0.1 are present in 2.1.0b1.

Highlights include support for ``bzr+ssh://host/~/homedir`` style urls,
finer control over the plugin search path via extended BZR_PLUGIN_PATH
syntax, visible warnings when extension modules fail to load, and improved
error handling during unlocking.


New Features
************

* Bazaar can now send mail through Apple OS X Mail.app. 
  (Brian de Alwis)

* ``bzr+ssh`` and ``bzr`` paths can now be relative to home directories
  specified in the URL.  Paths starting with a path segment of ``~`` are
  relative to the home directory of the user running the server, and paths
  starting with ``~user`` are relative to the home directory of the named
  user.  For example, for a user "bob" with a home directory of
  ``/home/bob``, these URLs are all equivalent:

  * ``bzr+ssh://bob@host/~/repo``
  * ``bzr+ssh://bob@host/~bob/repo``
  * ``bzr+ssh://bob@host/home/bob/repo``

  If ``bzr serve`` was invoked with a ``--directory`` argument, then no
  home directories outside that directory will be accessible via this
  method.

  This is a feature of ``bzr serve``, so pre-2.1 clients will
  automatically benefit from this feature when ``bzr`` on the server is
  upgraded.  (Andrew Bennetts, #109143)

* Extensions can now be compiled if either Cython or Pyrex is available.
  Currently Pyrex is preferred, but that may change in the future.
  (Arkanes)

* Give more control on BZR_PLUGIN_PATH by providing a way to refer to or
  disable the user, site and core plugin directories.
  (Vincent Ladeuil, #412930, #316192, #145612)

Bug Fixes
*********

* Bazaar's native protocol code now correctly handles EINTR, which most
  noticeably occurs if you break in to the debugger while connected to a
  bzr+ssh server.  You can now can continue from the debugger (by typing
  'c') and the process continues.  However, note that pressing C-\ in the
  shell may still kill the SSH process, which is bug 162509, so you must
  sent a signal to the bzr process specifically, for example by typing
  ``kill -QUIT PID`` in another shell.  (Martin Pool, #341535)

* ``bzr add`` in a tree that has files with ``\r`` or ``\n`` in the
  filename will issue a warning and skip over those files.
  (Robert Collins, #3918)

* ``bzr dpush`` now aborts if uncommitted changes (including pending merges)
  are present in the working tree. The configuration option ``dpush_strict``
  can be used to set the default for this behavior.
  (Vincent Ladeuil, #438158)

* ``bzr merge`` and ``bzr remove-tree`` now requires --force if pending
  merges are present in the working tree.
  (Vincent Ladeuil, #426344)

* Clearer message when Bazaar runs out of memory, instead of a ``MemoryError``
  traceback.  (Martin Pool, #109115)

* Don't give a warning on Windows when failing to import ``_readdir_pyx``
  as it is never built. (John Arbash Meinel, #430645)

* Don't restrict the command name used to run the test suite.
  (Vincent Ladeuil, #419950)

* ftp transports were built differently when the kerberos python module was
  present leading to obscure failures related to ASCII/BINARY modes.
  (Vincent Ladeuil, #443041)

* Network streams now decode adjacent records of the same type into a
  single stream, reducing layering churn. (Robert Collins)

* PreviewTree behaves correctly when get_file_mtime is invoked on an unmodified
  file. (Aaron Bentley, #251532)

* Registry objects should not use iteritems() when asked to use items().
  (Vincent Ladeuil, #430510)

* Weave based repositories couldn't be cloned when committers were using
  domains or user ids embedding '.sig'. Now they can.
  (Matthew Fuller, Vincent Ladeuil, #430868)

Improvements
************

* Revision specifiers can now be given in a more DWIM form, without
  needing explicit prefixes for specifiers like tags or revision id's.
  See ``bzr help revisionspec`` for full details.  (Matthew Fuller)

* Bazaar gives a warning before exiting, and writes into ``.bzr.log``, if 
  compiled extensions can't be loaded.  This typically indicates a
  packaging or installation problem.  In this case Bazaar will keep
  running using pure-Python versions, but this may be substantially
  slower.  The warning can be disabled by setting
  ``ignore_missing_extensions = True`` in ``bazaar.conf``.
  See also <https://answers.launchpad.net/bzr/+faq/703>.
  (Martin Pool, #406113, #430529)

* Secondary errors that occur during Branch.unlock and Repository.unlock
  no longer obscure the original error.  These methods now use a new
  decorator, ``only_raises``.  This fixes many causes of
  ``TooManyConcurrentRequests`` and similar errors.
  (Andrew Bennetts, #429747)

Documentation
*************

* Describe the new shell-like test feature. (Vincent Ladeuil)

* Help on hooks no longer says 'Not deprecated' for hooks that are
  currently supported. (Ian Clatworthy, #422415)

API Changes
***********

* ``bzrlib.user_encoding`` has been removed; use
  ``bzrlib.osutils.get_user_encoding`` instead.  (Martin Pool)

* ``bzrlib.tests`` now uses ``stopTestRun`` for its ``TestResult``
  subclasses - the same as python's unittest module. (Robert Collins)
  
* ``diff._get_trees_to_diff`` has been renamed to 
  ``diff.get_trees_and_branches_to_diff``. It is now a public API, and it 
  returns the old and new branches. (Gary van der Merwe)

* ``bzrlib.trace.log_error``, ``error`` and ``info`` have been deprecated.
  (Martin Pool)

* ``MutableTree.has_changes()`` does not require a tree parameter anymore. It
  now defaults to comparing to the basis tree. It now checks for pending
  merges too.  ``Merger.check_basis`` has been deprecated and replaced by the
  corresponding has_changes() calls. ``Merge.compare_basis``,
  ``Merger.file_revisions`` and ``Merger.ensure_revision_trees`` have also
  been deprecated.
  (Vincent Ladeuil, #440631)

* ``ProgressTask.note`` is deprecated.
  (Martin Pool)

Internals
*********

* Added ``-Drelock`` debug flag.  It will ``note`` a message every time a
  repository or branch object is unlocked then relocked the same way.
  (Andrew Bennetts)
  
* ``BTreeLeafParser.extract_key`` has been tweaked slightly to reduce
  mallocs while parsing the index (approx 3=>1 mallocs per key read).
  This results in a 10% speedup while reading an index.
  (John Arbash Meinel)

* The ``bzrlib.lsprof`` module has a new class ``BzrProfiler`` which makes
  profiling in some situations like callbacks and generators easier.
  (Robert Collins)

Testing
*******

* Passing ``--lsprof-tests -v`` to bzr selftest will cause lsprof output to
  be output for every test. Note that this is very verbose! (Robert Collins)

* Setting ``BZR_TEST_PDB=1`` when running selftest will cause a pdb
  post_mortem to be triggered when a test failure occurs. (Robert Collins)

* Shell-like tests can now be written. Code in ``bzrlib/tests/script.py`` ,
  documentation in ``developers/testing.txt`` for details.
  (Vincent Ladeuil)

* Some tests could end up with the same id, that was dormant for
  a long time.
  (Vincent Ladeuil, #442980)

* Stop showing the number of tests due to missing features in the test
  progress bar.  (Martin Pool)

* Test parameterisation now does a shallow copy, not a deep copy of the test
  to be parameterised. This is not expected to break external use of test
  parameterisation, and is substantially faster. (Robert Collins)

* Tests that try to open a bzr dir on an arbitrary transport will now
  fail unless they have explicitly permitted the transport via
  ``self.permit_url``. The standard test factories such as ``self.get_url``
  will permit the urls they provide automatically, so only exceptional
  tests should need to do this. (Robert Collins)

* The break-in test no longer cares about clean shutdown of the child,
  instead it is happy if the debugger starts up. (Robert  Collins)

* The full test suite is expected to pass when the C extensions are not
  present. (Vincent Ladeuil, #430749)


bzr 2.0.1
#########

:Codename: Stability First
:2.0.1: 2009-10-14

The first of our new ongoing bugfix-only stable releases has arrived. It
includes a collection of 12 bugfixes applied to bzr 2.0.0, but does not
include any of the feature development in the 2.1.0 series.


Bug Fixes
*********

* ``bzr add`` in a tree that has files with ``\r`` or ``\n`` in the
  filename will issue a warning and skip over those files.
  (Robert Collins, #3918)

* bzr will attempt to authenticate with SSH servers that support
  ``keyboard-interactive`` auth but not ``password`` auth when using
  Paramiko.   (Andrew Bennetts, #433846)

* Fixed fetches from a stacked branch on a smart server that were failing
  with some combinations of remote and local formats.  This was causing
  "unknown object type identifier 60" errors.  (Andrew Bennetts, #427736)

* Fixed ``ObjectNotLocked`` errors when doing some log and diff operations
  on branches via a smart server.  (Andrew Bennetts, #389413)

* Handle things like ``bzr add foo`` and ``bzr rm foo`` when the tree is
  at the root of a drive. ``osutils._cicp_canonical_relpath`` always
  assumed that ``abspath()`` returned a path that did not have a trailing
  ``/``, but that is not true when working at the root of the filesystem.
  (John Arbash Meinel, Jason Spashett, #322807)

* Hide deprecation warnings for 'final' releases for python2.6.
  (John Arbash Meinel, #440062)

* Improve the time for ``bzr log DIR`` for 2a format repositories.
  We had been using the same code path as for <2a formats, which required
  iterating over all objects in all revisions.
  (John Arbash Meinel, #374730)

* Make sure that we unlock the tree if we fail to create a TreeTransform
  object when doing a merge, and there is limbo, or pending-deletions
  directory.  (Gary van der Merwe, #427773)

* Occasional IndexError on renamed files have been fixed. Operations that
  set a full inventory in the working tree will now go via the
  apply_inventory_delta code path which is simpler and easier to
  understand than dirstates set_state_from_inventory method. This may
  have a small performance impact on operations built on _write_inventory,
  but such operations are already doing full tree scans, so no radical
  performance change should be observed. (Robert Collins, #403322)

* Retrieving file text or mtime from a _PreviewTree has good performance when
  there are many changes.  (Aaron Bentley)

* The CHK index pages now use an unlimited cache size. With a limited
  cache and a large project, the random access of chk pages could cause us
  to download the entire cix file many times.
  (John Arbash Meinel, #402623)

* When a file kind becomes unversionable after being added, a sensible
  error will be shown instead of a traceback. (Robert Collins, #438569)

Documentation
*************

* Improved README. (Ian Clatworthy)

* Improved upgrade documentation for Launchpad branches.
  (Barry Warsaw)


bzr 2.0.0
#########

:2.0.0: 2009-09-22
:Codename: Instant Karma

This release of Bazaar makes the 2a (previously 'brisbane-core') format
the default when new branches or repositories are created.  This format is
substantially smaller and faster for many operations.  Most of the work in
this release focuses on bug fixes and stabilization, covering both 2a and
previous formats.  (See the Upgrade Guide for information on migrating
existing projects.)

This release also improves the documentation content and presentation,
including adding Windows HtmlHelp manuals.

The Bazaar team decided that 2.0 will be a long-term supported release,
with bugfix-only 2.0.x releases based on it, continuing for at least six
months or until the following stable release.

Changes from 2.0.0rc2 to final
******************************

* Officially branded as 2.0.0 rather than 2.0 to clarify between things
  that "want to happen on the 2.0.x stable series" versus things that want
  to "land in 2.0.0". (Changes how bzrlib._format_version_tuple() handles
  micro = 0.) (John Arbash Meinel)


bzr 2.0.0rc2
############

:2.0.0rc2: 2009-09-10

New Features
************

* Added post_commit hook for mutable trees. This allows the keywords
  plugin to expand keywords on files changed by the commit.
  (Ian Clatworthy, #408841)

Bug Fixes
*********

* Bazaar's native protocol code now correctly handles EINTR, which most
  noticeably occurs if you break in to the debugger while connected to a
  bzr+ssh server.  You can now can continue from the debugger (by typing
  'c') and the process continues.  However, note that pressing C-\ in the
  shell may still kill the SSH process, which is bug 162509, so you must
  sent a signal to the bzr process specifically, for example by typing
  ``kill -QUIT PID`` in another shell.  (Martin Pool, #341535)

* ``bzr check`` in pack-0.92, 1.6 and 1.9 format repositories will no
  longer report incorrect errors about ``Missing inventory ('TREE_ROOT', ...)``
  (Robert Collins, #416732)

* ``bzr info -v`` on a 2a format still claimed that it was a "Development
  format" (John Arbash Meinel, #424392)

* ``bzr log stacked-branch`` shows the full log including
  revisions that are in the fallback repository. (Regressed in 2.0rc1).
  (John Arbash Meinel, #419241)

* Clearer message when Bazaar runs out of memory, instead of a ``MemoryError``
  traceback.  (Martin Pool, #109115)

* Conversion to 2a will create a single pack for all the new revisions (as
  long as it ran without interruption). This improves both ``bzr upgrade``
  and ``bzr pull`` or ``bzr merge`` from local branches in older formats.
  The autopack logic that occurs every 100 revisions during local
  conversions was not returning that pack's identifier, which resulted in
  the partial packs created during the conversion not being consolidated
  at the end of the conversion process. (Robert Collins, #423818)

* Fetches from 2a to 2a are now again requested in 'groupcompress' order.
  Groups that are seen as 'underutilized' will be repacked on-the-fly.
  This means that when the source is fully packed, there is minimal
  overhead during the fetch, but if the source is poorly packed the result
  is a fairly well packed repository (not as good as 'bzr pack' but
  good-enough.) (Robert Collins, John Arbash Meinel, #402652)

* Fix a potential segmentation fault when doing 'log' of a branch that had
  ghosts in its mainline.  (Evaluating None as a tuple is bad.)
  (John Arbash Meinel, #419241)

* ``groupcompress`` sort order is now more stable, rather than relying on
  ``topo_sort`` ordering. The implementation is now
  ``KnownGraph.gc_sort``. (John Arbash Meinel)

* Local data conversion will generate correct deltas. This is a critical
  bugfix vs 2.0rc1, and all 2.0rc1 users should upgrade to 2.0rc2 before
  converting repositories. (Robert Collins, #422849)

* Network streams now decode adjacent records of the same type into a
  single stream, reducing layering churn. (Robert Collins)

* Prevent some kinds of incomplete data from being committed to a 2a
  repository, such as revisions without inventories, a missing chk_bytes
  record for an inventory, or a missing text referenced by an inventory.
  (Andrew Bennetts, #423506, #406687)
  
Documentation
*************

* Fix assertion error about "_remember_remote_is_before" when pushing to
  older smart servers.
  (Andrew Bennetts, #418931)

* Help on hooks no longer says 'Not deprecated' for hooks that are
  currently supported. (Ian Clatworthy, #422415)

* PDF and CHM (Windows HtmlHelp) formats are now supported for the
  user documentation. The HTML documentation is better broken up into
  topics. (Ian Clatworthy)

* The developer and foreign language documents are now separated
  out so that searching in the HTML and CHM files produces more
  useful results. (Ian Clatworthy)

* The main table of contents now provides links to the new Migration Docs
  and Plugins Guide. (Ian Clatworthy)


bzr 2.0.0rc1
############

:Codename: no worries
:2.0.0rc1: 2009-08-26

Compatibility Breaks
********************

* The default format for bzr is now ``2a``. This format brings many
  significant performance and size improvements. bzr can pull from
  any existing repository into a ``2a`` one, but can only transfer
  from ``2a`` into ``rich-root`` repositories. The Upgrade guide
  has more information about this change. (Robert Collins)

* On Windows auto-detection of Putty's plink.exe is disabled.
  Default SSH client for Windows is paramiko. User still can force
  usage of plink if explicitly set environment variable BZR_SSH=plink.
  (#414743, Alexander Belchenko)

New Features
************

* ``bzr branch --switch`` can now switch the checkout in the current directory
  to the newly created branch. (Lukáš Lalinský)

Bug Fixes
*********

* Further tweaks to handling of ``bzr add`` messages about ignored files.
  (Jason Spashett, #76616)

* Fetches were being requested in 'groupcompress' order, but weren't
  recombining the groups. Thus they would 'fragment' to get the correct
  order, but not 'recombine' to actually benefit from it. Until we get
  recombining to work, switching to 'unordered' fetches avoids the
  fragmentation. (John Arbash Meinel, #402645)

* Fix a pycurl related test failure on karmic by recognizing an error
  raised by newer versions of pycurl.
  (Vincent Ladeuil, #306264)

* Fix a test failure on karmic by making a locale test more robust.
  (Vincent Ladeuil, #413514)

* Fix IndexError printing CannotBindAddress errors.
  (Martin Pool, #286871)

* Fix "Revision ... not present" errors when upgrading stacked branches,
  or when doing fetches from a stacked source to a stacked target.
  (Andrew Bennetts, #399140)

* ``bzr branch`` of 2a repositories over HTTP is much faster.  bzr now
  batches together small fetches from 2a repositories, rather than
  fetching only a few hundred bytes at a time.
  (Andrew Bennetts, #402657)

Improvements
************

* A better description of the platform is shown in crash tracebacks, ``bzr
  --version`` and ``bzr selftest``.
  (Martin Pool, #409137)

* bzr can now (again) capture crash data through the apport library, 
  so that a single human-readable file can be attached to bug reports.
  This can be disabled by using ``-Dno_apport`` on the command line, or by
  putting ``no_apport`` into the ``debug_flags`` section of
  ``bazaar.conf``.
  (Martin Pool, Robert Collins, #389328)

* ``bzr push`` locally on windows will no longer give a locking error with
  dirstate based formats. (Robert Collins)

* ``bzr shelve`` and ``bzr unshelve`` now work on windows.
  (Robert Collins, #305006)

* Commit of specific files no longer prevents using the iter_changes
  codepath. On 2a repositories, commit of specific files should now be as
  fast, or slightly faster, than a full commit. (Robert Collins)

* The internal core code that handles specific file operations like
  ``bzr st FILENAME`` or ``bzr commit FILENAME`` has been changed to
  include the parent directories if they have altered, and when a
  directory stops being a directory its children are always included. This
  fixes a number of causes for ``InconsistentDelta`` errors, and permits
  faster commit of specific paths. (Robert Collins, #347649)

Documentation
*************

* New developer documentation for content filtering.
  (Martin Pool)

API Changes
***********

* ``bzrlib.shelf_ui`` has had the ``from_args`` convenience methods of its
  classes changed to manage lock lifetime of the trees they open in a way
  consistent with reader-exclusive locks. (Robert Collins, #305006)

Testing
*******

bzr 1.18.1
##########

:Codename:     nein nein nein!
:1.18.1:       2009-09-09

This release fixes two small but worthwhile bugs relevant to users on
Microsoft Windows: some commands that failed on with locking errors will
now work, and a bug that caused poor performance after committing a file
with line-ending conversion has now been fixed.  It also fixes a bug in
pushing to older servers.

Bug Fixes
*********

* Fixed a problem where using content filtering and especially end-of-line
  conversion will commit too many copies a file.
  (Martin Pool, #415508)

* Fix assertion error about ``_remember_remote_is_before`` in
  ``set_tags_bytes`` when pushing to older smart servers.  
  (Andrew Bennetts, Alexander Belchenko, #418931)

Improvements
************

* ``bzr push`` locally on Windows will no longer give a locking error with
  dirstate based formats. (Robert Collins)

* ``bzr shelve`` and ``bzr unshelve`` now work on Windows.
  (Robert Collins, #305006)

API Changes
***********

* ``bzrlib.shelf_ui`` has had the ``from_args`` convenience methods of its
  classes changed to manage lock lifetime of the trees they open in a way
  consistent with reader-exclusive locks. (Robert Collins, #305006)

* ``Tree.path_content_summary`` may return a size of None, when called on
  a tree with content filtering where the size of the canonical form
  cannot be cheaply determined.  (Martin Pool)

* When manually creating transport servers in test cases, a new helper
  ``TestCase.start_server`` that registers a cleanup and starts the server
  should be used. (Robert Collins)

bzr 1.18
########

Compatibility Breaks
********************

* Committing directly to a stacked branch from a lightweight checkout will
  no longer work. In previous versions this would appear to work but would
  generate repositories with insufficient data to create deltas, leading
  to later errors when branching or reading from the repository.
  (Robert Collins, bug #375013)

New Features
************

Bug Fixes
*********

* Fetching from 2a branches from a version-2 bzr protocol would fail to
  copy the internal inventory pages from the CHK store. This cannot happen
  in normal use as all 2a compatible clients and servers support the
  version-3 protocol, but it does cause test suite failures when testing
  downlevel protocol behaviour. (Robert Collins)

* Fix a test failure on karmic by making a locale test more robust.
  (Vincent Ladeuil, #413514)

* Fixed "Pack ... already exists" error when running ``bzr pack`` on a
  fully packed 2a repository.  (Andrew Bennetts, #382463)

* Further tweaks to handling of ``bzr add`` messages about ignored files.
  (Jason Spashett, #76616)

* Properly handle fetching into a stacked branch while converting the
  data, especially when there are also ghosts. The code was filling in
  parent inventories incorrectly, and also not handling when one of the
  parents was a ghost. (John Arbash Meinel, #402778, #412198)

* ``RemoteStreamSource.get_stream_for_missing_keys`` will fetch CHK
  inventory pages when appropriate (by falling back to the vfs stream
  source).  (Andrew Bennetts, #406686)

* StreamSource generates rich roots from non-rich root sources correctly
  now.  (Andrew Bennetts, #368921)

* When deciding whether a repository was compatible for upgrading or
  fetching, we previously incorrectly checked the default repository
  format for the bzrdir format, rather than the format that was actually
  present on disk.  (Martin Pool, #408824)

Improvements
************

* A better description of the platform is shown in crash tracebacks, ``bzr
  --version`` and ``bzr selftest``.
  (Martin Pool, #409137)

* Cross-format fetches (such as between 1.9-rich-root and 2a) via the
  smart server are more efficient now.  They send inventory deltas rather
  than full inventories.  The smart server has two new requests,
  ``Repository.get_stream_1.19`` and ``Repository.insert_stream_1.19`` to
  support this.  (Andrew Bennetts, #374738, #385826)

* Extracting the full ancestry and computing the ``merge_sort`` is now
  significantly faster. This effects things like ``bzr log -n0``. (For
  example, ``bzr log -r -10..-1 -n0 bzr.dev`` is 2.5s down to 1.0s.
  (John Arbash Meinel)

Documentation
*************

API Changes
***********

Internals
*********

* ``-Dstrict_locks`` can now be used to check that read and write locks
  are treated properly w.r.t. exclusivity. (We don't try to take an OS
  read lock on a file that we already have an OS write lock on.) This is
  now set by default for all tests, if you have a test which cannot be
  fixed, you can use ``self.thisFailsStrictLockCheck()`` as a
  compatibility knob. (John Arbash Meinel)

* InterDifferingSerializer is now only used locally.  Other fetches that
  would have used InterDifferingSerializer now use the more network
  friendly StreamSource, which now automatically does the same
  transformations as InterDifferingSerializer.  (Andrew Bennetts)

* ``KnownGraph`` now has a ``.topo_sort`` and ``.merge_sort`` member which
  are implemented in pyrex and significantly faster. This is exposed along
  with ``CombinedGraphIndex.find_ancestry()`` as
  ``VersionedFiles.get_known_graph_ancestry(keys)``.
  (John Arbash Meinel)

* RemoteBranch.open now honours ignore_fallbacks correctly on bzr-v2
  protocols. (Robert Collins)

* The index code now has some specialized routines to extract the full
  ancestry of a key in a more efficient manner.
  ``CombinedGraphIndex.find_ancestry()``. (Time to get ancestry for
  bzr.dev drops from 1.5s down to 300ms. For OOo from 33s => 10.5s) (John
  Arbash Meinel)

Testing
*******

* Install the test ssl certificate and key so that installed bzr
  can run the https tests. (Denys Duchier, #392401)
  

bzr 1.18rc1
###########

:Codename: little traveller
:1.18:    2009-08-20
:1.18rc1: 2009-08-10

This release of Bazaar marches on towards the 2.0 release in which the 2a
'brisbane-core' format becomes generally recommended.  Most of the work in
this release now focusses on bug fixes and stabilization, covering both 2a
and previous formats.  There is a new text-mode interactive merge feature,
a new guide to migration to 2a format in the user documentation, and
pushing branches to a smart server is now much faster.  

The Bazaar team decided that 2.0 will be a long-term supported release,
with bugfix-only releases based on it continuing for at least six months
or until the following stable release.

There are no changes from 1.18rc1 to 1.18.

New Features
************

* ``bzr merge --interactive`` applies a user-selected portion of the
  merge.  The UI is similar to ``shelve``.  (Aaron Bentley)

* ``bzr reconfigure`` now takes options ``--stacked-on URL`` and
  ``--unstacked`` to change stacking of a branch.
  (Martin Pool, #391411)

Bug Fixes
*********

* Annotating on a stacked branch will now succeed in simple scenarios.
  There are still some complex scenarios where it will fail (bug #399884)
  (John Arbash Meinel, #393366)

* A progress bar is no longer left dangling when ``bzr selftest``
  completes, and the progress bar updates with zero latency so the
  displayed test name is always the one that's actually running.
  (Martin Pool, #123688)

* Authenticating against an ssh server now uses ``auth_none`` to determine
  if password authentication is even supported. This fixes a bug where
  users would be prompted for a launchpad password, even though launchpad
  only supports publickey authentication. (John Arbash Meinel, #375867)

* BranchBuilder now accepts timezone to avoid test failures in countries far
  from GMT. (Vincent Ladeuil, #397716)

* ``bzr commit`` no longer saves the unversioning of missing files until
  the commit has completed on the branch. This means that aborting a
  commit that found a missing file will leave the tree unedited.
  (Robert Collins, #282402)

* ``bzr mv`` no longer takes out branch locks, which allows it to work
  when the branch is readonly. (Robert Collins, #216541)

* ``bzr revert .`` no longer generates an InconsistentDelta error when
  there are missing subtrees. (Robert Collins, #367632)

* ``bzr send`` now generates valid bundles with ``--2a`` formats. However,
  do to internal changes necessary to support this, older clients will
  fail when trying to insert them. For newer clients, the bundle can be
  used to apply the changes to any rich-root compatible format.
  (John Arbash Meinel, #393349)

* Cope with FTP servers that don't support restart/append by falling back
  to reading and then rewriting the whole file, such as TahoeLAFS.  (This
  fallback may be slow for some access patterns.)  (Nils Durner, #294709)

* Encode the paths in ``mbcs`` encoding on Windows when spawning an
  external diff client. This at least allows supporting filenames that are
  not ascii, but are present in the current locale. Ideally we would be
  able to pass the Unicode path, but that would be client dependent.
  (John Arbash Meinel, #382709)

* Fix a compile bug on Solaris having to do with const and
  pointer-to-pointers. (John Arbash Meinel, #408441)

* Fixed a NameError that occurs when merging or pulling from a URL that
  causes a redirection loop when bzr tries to read a URL as a bundle.
  (Andrew Bennetts, #400847)

* Fix ``AttributeError: 'TestUIFactory' object has no attribute 'tick'``
  running send and similar commands on 2a formats.
  (Martin Pool, #408201)
  
* Fix crash in some invocations of ``bzr status`` in format 2a.
  (Martin Pool, #403523)

* Fixed export to existing directory: if directory is empty then export 
  will succeed, otherwise it fails with error.
  (Alexander Belchenko, #406174)

* Fixed spurious "Source branch does not support stacking" warning when
  pushing. (Andrew Bennetts, #388908)

* Fixed spurious transport activity indicator appearing while tests are
  running.  (Martin Pool, #343532)

* Merge now correctly handles empty right-hand revision specs.
  (Aaron Bentley, #333961)

* Renames to lexographically lower basenames in trees that have never been
  committed to will no longer corrupt the dirstate. This was caused by an
  bug in the dirstate update_minimal method. (Robert Collins, #395556)

* Requests for unknown methods no longer cause the smart server to log
  lots of backtraces about ``UnknownSmartMethod``, ``do_chunk`` or
  ``do_end``.  (Andrew Bennetts, #338561)

* Shelve will not shelve the initial add of the tree root.  (Aaron Bentley)

* Streaming from bzr servers where there is a chain of stacked branches
  (A stacked on B stacked on C) will now work. (Robert Collins, #406597)

* The environment variable ``BZR_PROGRESS_BAR`` set to either ``text`` or ``none``
  always forces progress bars either on or off respectively.  Otherwise,
  they're turned on if ``TERM`` is not ``dumb`` and stderr is a terminal.
  bzr always uses the 'text' user interface when run as a command, so
  ``BZR_USE_TEXT_UI`` is no longer needed.
  (Martin Pool, #339385, #387717)

* The optional ``_knit_load_data_pyx`` C extension was never being
  imported.  This caused significant slowdowns when reading data from
  repositories.  (Andrew Bennetts, #405653)
  
* The ``--hardlink`` option to ``branch`` and ``checkout`` is not
  supported at the moment on workingtree formats that can do content
  filtering.  (See <https://bugs.edge.launchpad.net/bzr/+bug/408193>.)
  bzr now says so, rather than just ignoring the option.  (Martin Pool)

* There was a bug in ``osutils.relpath`` that was only triggered on
  Windows. Essentially if you were at the root of a drive, and did
  something to a branch/repo on another drive, we would go into an
  infinite loop while trying to find a 'relative path'.
  (John Arbash Meinel, #394227)

* ``WorkingTree4.unversion`` will no longer fail to unversion ids which
  were present in a parent tree but renamed in the working tree.
  (Robert Collins, #187207)

Improvements
************

* Can now rename/move files even if they have been removed from the inventory.
  (Marius Kruger)

* Pushing branches with tags via ``bzr://`` and ``bzr+ssh://`` is much
  faster, using a new ``Branch.set_tags_bytes`` smart server verb rather
  than VFS methods.  For example, pushes of small branches with tags take
  11 rather than 18 smart server requests.  (Andrew Bennetts, #398608)

* Sending Ctrl-Break on Windows will now drop you into the debugger, in
  the same way that sending Ctrl-\\ does on other platforms.
  (John Arbash Meinel)

Documentation
*************

* Added Bazaar 2.0 Upgrade Guide. (Ian Clatworthy)

API Changes
***********

* ``CLIUIFactory`` is deprecated; use ``TextUIFactory`` instead if you
  need to subclass or create a specific class, or better yet the existing
  ``make_ui_for_terminal``.  ``SilentUIFactory`` is clarified to do no
  user interaction at all, rather than trying to read from stdin but not
  writing any output, which would be strange if reading prompts or
  passwords.  (Martin Pool)

* New TransformPreview.commit() allows committing without a working tree.
  (Aaron Bentley)

* ``pb`` parameter to ``TextTestResult`` is deprecated and ignored.
  (Martin Pool)

* ProgressTasks now prefer to talk direct to their ProgressView not to the
  UIFactory. 
  (Martin Pool)

* ``WorkingTree._check`` now requires a references dict with keys matching
  those returned by ``WorkingTree._get_check_refs``. (Robert Collins)

Internals
*********

* ``CHKInventory.path2id`` uses the parent_id to basename hash to avoid
  reading the entries along the path, reducing work to lookup ids from
  paths. (Robert Collins)

* ``CHKMap.apply_delta`` now raises ``InconsistentDelta`` if a delta adds
  as new a key which was already mapped. (Robert Collins)

* Inventory delta application catches more cases of corruption and can
  prevent corrupt deltas from affecting consistency of data structures on
  disk. (Robert Collins)

* --subunit support now adds timestamps if the subunit version supports
  it. (Robert Collins)

* The Windows all-in-one installer now bundles the PyQt image format
  plugins, which allows previewing more images as part of 'qdiff'.
  (Alexander Belchenko)


Testing
*******

* Merge directive cherrypick tests must use the same root id.
  (Martin Pool, #409684)

* Spurious failure in ``check`` tests on rich-root formats fixed.
  (Martin Pool, #408199)

* The ``bzrlib.tests.TextTestRunner`` will no longer call
  ``countTestsCases`` on the test being run. Progress information is
  instead handled by having the test passed in call ``result.progress``
  before running its contents. This improves the behaviour when using
  ``TextTestRunner`` with test suites that don't support
  ``countTestsCases``. (Robert Collins)


bzr 1.17.1 (unreleased)
#######################

Bug Fixes
*********

* The optional ``_knit_load_data_pyx`` C extension was never being
  imported.  This caused significant slowdowns when reading data from
  knit format repositories.  (Andrew Bennetts, #405653)
  

bzr 1.17
########
:Codename: so-late-its-brunch
:1.17rc1: 2009-07-13
:1.17: 2009-07-20


Bazaar continues to blaze a straight and shining path to the 2.0 release and
the elevation of the ``2a`` beta format to the full glory of "supported and
stable".

Highlights in this release include greatly reduced memory consumption during
commits, faster ``ls``, faster ``annotate``, faster network operations if
you're specifying a revision number and the final destruction of those
annoying progress bar artifacts.


Changes from 1.17rc1 to 1.17final
*********************************

* Change an extension to call the python ``frozenset()`` rather than the C
  api ``PyFrozenSet_New``. It turns out that python2.4 did not expose the
  C api. (John Arbash Meinel, #399366)

* Fixes for the Makefile and the rename of ``generate_docs.py`` to
  ``tools/generate_docs.py`` to allow everything to be built on Windows.
  (John Arbash Meinel, #399356)

* ``bzr serve`` once again applies a ``ChrootServer`` to the given
  directory before serving it. (Andrew Bennetts, #400535)


Compatibility Breaks
********************

* ``bzr register-branch`` from the Launchpad plugin now refers to "project"
  instead of "product" which is the correct Launchpad terminology.  The
  --product option is deprecated and users should switch to using --project.
  (Neil Martinsen-Burrell, #238764)


New Features
************

* ``bzr push`` now aborts if uncommitted changes (including pending merges)
  are present in the working tree (if one is present) and no revision is
  specified. The configuration option ``push_strict`` can be used to set the
  default for this behavior.  (Vincent Ladeuil, #284038, #322808, #65286)

* ``bzr revno`` and ``bzr revision-info`` now have a ``--tree`` option to
  show revision info for the working tree instead of the branch.
  (Matthew Fuller, John Arbash Meinel)

* ``bzr send`` now aborts if uncommitted changes (including pending merges)
  are present in the working tree and no revision is specified. The
  configuration option ``send_strict`` can be used to set the default for this
  behavior.
  (Vincent Ladeuil, #206577)

* ``bzr switch --create-branch/-b`` can now be used to create and switch
  to a new branch. Supplying a name without a ``/`` will create the branch
  relative to the existing branch. (similar to how ``bzr switch name``
  works when the branch already exists.) (John Arbash Meinel)


Bug Fixes
*********

* Accept uppercase "Y/N" to prompts such as from break lock. 
  (#335182, Tim Powell, Martin Pool)

* Add documentation about diverged branches and how to fix them in the
  centralized workflow with local commits.  Mention ``bzr help
  diverged-branches`` when a push fails because the branches have
  diverged.  (Neil Martinsen-Burrell, #269477)

* Annotate would sometimes 'latch on' to trivial lines, causing important
  lines to be incorrectly annotated. (John Arbash Meinel, #387952)

* Automatic format upgrades triggered by default stacking policies on a
  1.16rc1 (or later) smart server work again.
  (Andrew Bennetts, #388675)

* Avoid progress bar artifacts being left behind on the screen.
  (Martin Pool, #321935)

* Better message in ``bzr split`` error suggesting a rich root format.
  (Neil Martinsen-Burrell, #220067)

* ``Branch.set_append_revisions_only`` now works with branches on a smart
  server. (Andrew Bennetts, #365865)

* By default, ``bzr branch`` will fail if the target directory exists, but
  does not already have a control directory.  The flag ``--use-existing-dir``
  will allow operation to proceed.  (Alexander Belchenko, #307554)

* ``bzr ls DIR --from-root`` now shows only things in DIR, not everything.
  (Ian Clatworthy)

* Fetch between repositories does not error if they have inconsistent data
  that should be irrelevant to the fetch operation. (Aaron Bentley)

* Fix ``AttributeError`` exception when reconfiguring lightweight checkout 
  of a remote repository.
  (Jelmer Vernooij, #332194)

* Fix bug in decoding v3 smart server messages when receiving multiple
  lots of excess bytes after an end-of-message.
  (Andrew Bennetts)

* Force deletion of readonly files during merge, update and other tree
  transforms.
  (Craig Hewetson, Martin Pool, #218206)

* Force socket shutdown in threaded http test servers to avoid client hangs
  (pycurl).  (Vincent Ladeuil, #383920).

* ``LRUCache`` will maintain the linked list pointers even if a nodes
  cleanup function raises an exception. (John Arbash Meinel, #396838)

* Progress bars are now suppressed again when the environment variable
  ``BZR_PROGRESS_BAR`` is set to ``none``.
  (Martin Pool, #339385)

* Reduced memory consumption during ``bzr commit`` of large files. For
  pre 2a formats, should be down to ~3x the size of a file.
  For ``--2a`` format repositories, it is down to the size of the file
  content plus the size of the compressed text.  Related to bug #109114.
  (John Arbash Meinel)

* Set hidden attribute on .bzr directory below unicode path should never
  fail with error. The operation should succeed even if bzr unable to set 
  the attribute.  (Alexander Belchenko, related to bug #335362).
  
* Stacking will no longer accept requests to stack on the same
  branch/repository. Existing branches that incorrectly reference the same
  repository in a stacking configuration will now raise
  UnstackableLocationError when the branch is opened. This can be fixed by
  removing the stacking location inside ``.bzr/branch``.
  (Robert Collins, #376243)

* The ``log+`` decorator, useful in debugging or profiling, could cause
  "AttributeError: 'list' object has no attribute 'next'".  This is now
  fixed.  The log decorator no longer shows the elapsed time or transfer
  rate because they're available in the log prefixes and the transport
  activity display respectively.
  (Martin Pool, #340347)

* Unshelve works correctly when multiple zero-length files are present on
  the shelf. (Aaron Bentley, #363444)

* Progress bars no longer show the network transport scheme or direction.
  (Martin Pool)

* launchpad-login now respects the 'verbose' option.
  (Jonathan Lange, #217031)


Internals
*********

* ``bzrlib.user_encoding`` is now officially deprecated. It is not
  possible to write a deprecation wrapper, but the variable will be
  removed in the near future. Use ``bzrlib.osutils.get_user_encoding()``
  instead. (Alexander Belchenko)

* Command lookup has had hooks added. ``bzrlib.Command.hooks`` has
  three new hook points: ``get_command``, ``get_missing_command`` and
  ``list_commands``, which allow just-in-time command name provision
  rather than requiring all command names be known a-priori.
  (Robert Collins)

* ``get_app_path`` from win32utils.py now supports REG_EXPAND_SZ data type
  and can read path to wordpad.exe. (Alexander Belchenko, #392046)

* ``graph.KnownGraph`` has been added. This is a class that can give
  answers to ``heads()`` very quickly. However, it has the assumption that
  the whole graph has already been loaded. This is true during
  ``annotate`` so it is used there with good success (as much as 2x faster
  for files with long ancestry and 'cherrypicked' changes.)
  (John Arbash Meinel, Vincent Ladeuil)

* OS file locks are now taken out using ``CreateFile`` rather than
  ``LockFileEx`` on Windows. The locking remains exclusive with
  ``LockFileEx`` but now it also works on older versions of Windows (such
  as Win98). (Martin <gzlist>)

* pack <=> pack fetching is now done via a ``PackStreamSource`` rather
  than the ``Packer`` code. The user visible change is that we now
  properly fetch the minimum number of texts for non-smart fetching.
  (John Arbash Meinel)


* ``VersionedFiles._add_text`` is a new api that lets us insert text into
  the repository as a single string, rather than a list of lines. This can
  improve memory overhead and performance of committing large files.
  (Currently a private api, used only by commit). (John Arbash Meinel)


Improvements
************

* ``bzr annotate`` can now be significantly faster. The time for
  ``bzr annotate NEWS`` is down to 7s from 22s in 1.16. Files with long
  histories and lots of 'duplicate insertions' will be improved more than
  others. (John Arbash Meinel, Vincent Ladeuil)

* ``bzr ls`` is now faster. On OpenOffice.org, the time drops from 2.4
  to 1.1 seconds. The improvement for ``bzr ls -r-1`` is more
  substantial dropping from 54.3 to 1.1 seconds. (Ian Clatworthy)

* Improve "Path(s) are not versioned" error reporting for some commands.
  (Benoît PIERRE)

* Initial commit performance in ``--2a`` repositories has been improved by
  making it cheaper to build the initial CHKMap. (John Arbash Meinel)

* Resolving a revno to a revision id on a branch accessed via ``bzr://``
  or ``bzr+ssh://`` is now much faster and involves no VFS operations.
  This speeds up commands like ``bzr pull -r 123``.  (Andrew Bennetts)

* ``revision-info`` now properly aligns the revnos/revids in the output
  and doesn't traceback when given revisions not in the current branch.
  Performance is also significantly improved when requesting multiple revs
  at once.  (Matthew Fuller, John Arbash Meinel)

* Tildes are no longer escaped by Transports. (Andy Kilner)


Documentation
*************

* Avoid bad text wrapping in generated documentation.  Slightly better
  formatting in the user reference.
  (Martin Pool, #249908)

* Minor clarifications to the help for End-Of-Line conversions.
  (Ian Clatworthy)

API Changes
***********

* Removed overspecific error class ``InvalidProgressBarType``.
  (Martin Pool)

* The method ``ProgressView._show_transport_activity`` is now
  ``show_transport_activity`` because it's part of the contract between
  this class and the UI.  (Martin Pool)


bzr 1.16.1
##########

:Released: 2009-06-26

End user testing of the 2a format revealed two serious bugs. The first,
#365615, caused bzr to raise AbsentContentFactory errors when autopacking.
This meant that commits or pushes to 2a-format repositories failed
intermittently.

The second bug, #390563, caused the smart server to raise AbsentContentFactory
when streaming 2a stacked 2a-format branches. This particularly affected
branches stored on Launchpad in the 2a format.

Both of these bugs cause command failures only, neither of them cause data
corruption or data loss. And, of course, both of these bugs are now fixed.

Bug Fixes
*********

* We now properly request a more minimal set of file texts when fetching
  multiple revisions. (Robert Collins, John Arbash Meinel, #390563)

* Repositories using CHK pages (which includes the new 2a format) will no
  longer error during commit or push operations when an autopack operation
  is triggered. (Robert Collins, #365615)

* ``chk_map.iter_interesting_nodes`` now properly uses the *intersection*
  of referenced nodes rather than the *union* to determine what
  uninteresting pages we still need to look at. Prior to this,
  incrementally pushing to stacked branch would push the minimal data, but
  fetching everything would request extra texts. There are some unhandled
  cases wrt trees of different depths, but this fixes the common cases.
  (Robert Collins, John Arbash Meinel, #390563)

* ``GroupCompress`` repositories now take advantage of the pack hints
  parameter to permit cross-format fetching to incrementally pack the
  converted data. (Robert Collins)

* ``Repository.commit_write_group`` now returns opaque data about what
  was committed, for passing to the ``Repository.pack``. Repositories
  without atomic commits will still return None. (Robert Collins)

* ``Repository.pack`` now takes an optional ``hint`` parameter
  which will support doing partial packs for repositories that can do
  that. (Robert Collins)

* RepositoryFormat has a new attribute 'pack_compresses' which is True
  when doing a pack operation changes the compression of content in the
  repository. (Robert Collins)

* ``StreamSink`` and ``InterDifferingSerialiser`` will call
  ``Repository.pack`` with the hint returned by
  ``Repository.commit_write_group`` if the formats were different and the
  repository can increase compression by doing a pack operation.
  (Robert Collins, #376748)


bzr 1.16
########
:Codename: yesterday-in-california
:1.16rc1: 2009-06-11
:1.16: 2009-06-18

This version of Bazaar contains the beta release of the new ``2a`` repository
format, suitable for testing by fearless, advanced users. This format or an
updated version of it will become the default format in Bazaar 2.0. Please
read the NEWS entry before even thinking about upgrading to the new format.

Also included are speedups for many operations on huge projects, a bug fix for
pushing stacked new stacked branches to smart servers and the usual bevy of
bug fixes and improvements.


Changes from 1.16rc1 to 1.16final
*********************************

* Fix the nested tree flag check so that upgrade from development formats to
  2a can work correctly.
  (Jelmer Vernooij, #388727)

* Automatic format upgrades triggered by default stacking policies on a
  1.16rc1 (or later) smart server work again.
  (Andrew Bennetts, #388675)


Compatibility Breaks
********************

* Display prompt on stderr (instead of stdout) when querying users so
  that the output of commands can be safely redirected.
  (Vincent Ladeuil, #376582)


New Features
************

* A new repository format ``2a`` has been added.  This is a beta release
  of the brisbane-core (aka group-compress) project.  This format now
  suitable for wider testing by advanced users willing to deal with some
  bugs.  We would appreciate test reports, either positive or negative.
  Format 2a is substantially smaller and faster for many operations on
  many trees.  This format or an updated version will become the default
  in bzr 2.0.

  This is a rich-root format, so this repository format can be used with
  bzr-svn.  Bazaar branches in previous non-rich-root formats can be
  converted (including by merge, push and pull) to format 2a, but not vice
  versa.  We recommend upgrading previous development formats to 2a.

  Upgrading to this format can take considerable time because it expands
  and more concisely repacks the full history.

  If you use stacked branches, you must upgrade the stacked branches
  before the stacked-on branches.  (See <https://bugs.launchpad.net/bugs/374735>)

* ``--development7-rich-root`` is a new dev format, similar to ``--dev6``
  but using a Revision serializer using bencode rather than XML.
  (Jelmer Vernooij, John Arbash Meinel)

* mail_client=claws now supports --body (and message body hooks).  Also uses
  configured from address.  (Barry Warsaw)

Improvements
************


* ``--development6-rich-root`` can now stack. (Modulo some smart-server
  bugs with stacking and non default formats.)
  (John Arbash Meinel, #373455)

* ``--development6-rich-root`` delays generating a delta index for the
  first object inserted into a group. This has a beneficial impact on
  ``bzr commit`` since each committed texts goes to its own group. For
  committing a 90MB file, it drops peak memory by about 200MB, and speeds
  up commit from 7s => 4s. (John Arbash Meinel)

* Numerous operations are now faster for huge projects, i.e. those
  with a large number of files and/or a large number of revisions,
  particularly when the latest development format is used. These
  operations (and improvements on OpenOffice.org) include:

  * branch in a shared repository (2X faster)
  * branch --no-tree (100X faster)
  * diff (2X faster)
  * tags (70X faster)

  (Ian Clatworthy)

* Pyrex version of ``bencode`` support. This provides optimized support
  for both encoding and decoding, and is now found at ``bzrlib.bencode``.
  ``bzrlib.utils.bencode`` is now deprecated.
  (Alexander Belchenko, Jelmer Vernooij, John Arbash Meinel)


Bug Fixes
*********

* Bazaar can now pass attachment files to the mutt email client.
  (Edwin Grubbs, #384158)

* Better message in ``bzr add`` output suggesting using ``bzr ignored`` to
  see which files can also be added.  (Jason Spashett, #76616)

* ``bzr pull -r 123`` from a stacked branch on a smart server no longer fails.
  Also, the ``Branch.revision_history()`` API now works in the same
  situation.  (Andrew Bennetts, #380314)
  
* ``bzr serve`` on Windows no longer displays a traceback simply because a
  TCP client disconnected. (Andrew Bennetts)

* Clarify the rules for locking and fallback repositories. Fix bugs in how
  ``RemoteRepository`` was handling fallbacks along with the
  ``_real_repository``. (Andrew Bennetts, John Arbash Meinel, #375496)

* Fix a small bug with fetching revisions w/ ghosts into a new stacked
  branch. Not often triggered, because it required ghosts to be part of
  the fetched revisions, not in the stacked-on ancestry.
  (John Arbash Meinel)

* Fix status and commit to work with content filtered trees, addressing
  numerous bad bugs with line-ending support. (Ian Clatworthy, #362030)

* Fix problem of "directory not empty" when contending for a lock over
  sftp.  (Martin Pool, #340352)

* Fix rule handling so that eol is optional, not mandatory.
  (Ian Clatworthy, #379370)

* Pushing a new stacked branch to a 1.15 smart server was broken due to a
  bug in the ``BzrDirFormat.initialize_ex`` smart verb.  This is fixed in
  1.16, but required changes to the network protocol, so the
  ``BzrDirFormat.initialize_ex`` verb has been removed and replaced with a
  corrected ``BzrDirFormat.initialize_ex_1.16`` verb.  1.15 clients will
  still work with a 1.16 server as they will fallback to slower (and
  bug-free) methods.
  (Jonathan Lange, Robert Collins, Andrew Bennetts, #385132)

* Reconcile can now deal with text revisions that originated in revisions 
  that are ghosts. (Jelmer Vernooij, #336749)

* Support cloning of branches with ghosts in the left hand side history.
  (Jelmer Vernooij, #248540)

* The ''bzr diff'' now catches OSError from osutils.rmtree and logs a
  helpful message to the trace file, unless the temp directory really was
  removed (which would be very strange).  Since the diff operation has
  succeeded from the user's perspective, no output is written to stderr 
  or stdout.  (Maritza Mendez, #363837)

* Translate errors received from a smart server in response to a
  ``BzrDirFormat.initialize`` or ``BzrDirFormat.initialize_ex`` request.
  This was causing tracebacks even for mundane errors like
  ``PermissionDenied``.  (Andrew Bennetts, #381329)

Documentation
*************

* Added directory structure and started translation of docs in Russian.
  (Alexey Shtokalo, Alexander Iljin, Alexander Belchenko, Dmitry Vasiliev,
  Volodymyr Kotulskyi)

API Changes
***********

* Added osutils.parent_directories(). (Ian Clatworthy)

* ``bzrlib.progress.ProgressBar``, ``ChildProgress``, ``DotsProgressBar``,
  ``TTYProgressBar`` and ``child_progress`` are now deprecated; use
  ``ui_factory.nested_progress_bar`` instead.  (Martin Pool)

* ``graph.StackedParentsProvider`` is now a public API, replacing
  ``graph._StackedParentsProvider``. The api is now considered stable and ready
  for external users. (Gary van der Merwe)

* ``bzrlib.user_encoding`` is deprecated in favor of
  ``get_user_encoding``.  (Alexander Belchenko)

* TreeTransformBase no longer assumes that limbo is provided via disk.
  DiskTreeTransform now provides disk functionality.  (Aaron Bentley)

Internals
*********

* Remove ``weave.py`` script for accessing internals of old weave-format
  repositories.  (Martin Pool)

Testing
*******

* ``make check`` no longer repeats the test run in ``LANG=C``.
  (Martin Pool, #386180)

* The number of cores is now correctly detected on OSX. (John Szakmeister)

* The number of cores is also detected on Solaris and win32. (Vincent Ladeuil)

* The number of cores is also detected on FreeBSD. (Matthew Fuller)


bzr 1.15
########
:1.15rc1: 2009-05-16
:1.15: 2009-05-22
:1.15.1: 2009-06-09

The smart server will no longer raise 'NoSuchRevision' when streaming content
with a size mismatch in a reconstructed graph search. New command ``bzr
dpush``. Plugins can now define their own annotation tie-breaker when two
revisions introduce the exact same line.

Changes from 1.15.1 to 1.15.2
*****************************

* Use zdll on Windows to build ``_chk_map_pyx`` extension.
  (Alexander Belchenko)

Changes from 1.15final to 1.15.1
*********************************

* Translate errors received from a smart server in response to a
  ``BzrDirFormat.initialize`` or ``BzrDirFormat.initialize_ex`` request.
  This was causing tracebacks even for mundane errors like
  ``PermissionDenied``.  (Andrew Bennetts, #381329)

Changes from 1.15rc1 to 1.15final
*********************************

* No changes

Compatibility Breaks
********************

* ``bzr ls`` is no longer recursive by default. To recurse, use the
  new ``-R`` option. The old ``--non-recursive`` option has been removed.
  If you alias ``ls`` to ``ls -R``, you can disable recursion using
  ``--no-recursive`` instead.  (Ian Clatworthy)

New Features
************

* New command ``bzr dpush`` that can push changes to foreign 
  branches (svn, git) without setting custom bzr-specific metadata.
  (Jelmer Vernooij)

* The new development format ``--development6-rich-root`` now supports
  stacking. We chose not to use a new format marker, since old clients
  will just fail to open stacked branches, the same as if we used a new
  format flag. (John Arbash Meinel, #373455)

* Plugins can now define their own annotation tie-breaker when two revisions
  introduce the exact same line. See ``bzrlib.annotate._break_annotation_tie``
  Be aware though that this is temporary, private (as indicated by the leading
  '_') and a first step to address the problem. (Vincent Ladeuil, #348459)

* New command ``bzr dpush`` that can push changes to foreign 
  branches (svn, git) without setting custom bzr-specific metadata.
  (Jelmer Vernooij)

* ``bzr send`` will now check the ``child_submit_format`` setting in
  the submit branch to determine what format to use, if none was 
  specified on the command-line.  (Jelmer Vernooij)

Improvements
************

* -Dhpss output now includes the number of VFS calls made to the remote
  server. (Jonathan Lange)

* ``--coverage`` works for code running in threads too.
  (Andrew Bennets, Vincent Ladeuil)

* ``bzr pull`` now has a ``--local`` option to only make changes to the
  local branch, and not the bound master branch.
  (Gary van der Merwe, #194716)

* ``bzr rm *`` is now as fast as ``bzr rm * --keep``. (Johan Walles, #180116)

Bug Fixes
*********

* Adding now works properly when path contains a symbolic link.
  (Geoff Bache, #183831)

* An error is now raised for unknown eol values. (Brian de Alwis, #358199)

* ``bzr merge --weave`` will now generate a conflict if one side deletes a
  line, and the other side modifies the line. (John Arbash Meinel, #328171)

* ``bzr reconfigure --standalone`` no longer raises IncompatibleRepositories.
  (Martin von Gagern, #248932)

* ``bzr send`` works to send emails again using MAPI.
  (Neil Martinsen-Burrell, #346998)

* Check for missing parent inventories in StreamSink.  This prevents
  incomplete stacked branches being created by 1.13 bzr:// and
  bzr+ssh:// clients (which have bug #354036).  Instead, the server now
  causes those clients to send the missing records.  (Andrew Bennetts)

* Correctly handle http servers proposing multiple authentication schemes.
  (Vincent Ladeuil, #366107)

* End-Of-Line content filters are now loaded correctly.
  (Ian Clatworthy, Brian de Alwis, #355280)

* Fix a bug in the pure-python ``GroupCompress`` code when handling copies
  longer than 64KiB. (John Arbash Meinel, #364900)

* Fix TypeError in running ``bzr break-lock`` on some URLs.
  (Alexander Belchenko, Martin Pool, #365891)

* Non-recursive ``bzr ls`` now works properly when a path is specified.
  (Jelmer Vernooij, #357863)

* ssh usernames (defined in ~/.ssh/config) are honoured for bzr+ssh connections.
  (Vincent Ladeuil, #367726)

* Several bugs related to unicode symlinks have been fixed and the test suite
  enhanced to better catch regressions for them. (Vincent Ladeuil)

* The smart server will no longer raise 'NoSuchRevision' when streaming
  content with a size mismatch in a reconstructed graph search: it assumes
  that the client will make sure it is happy with what it got, and this
  sort of mismatch is normal for stacked environments.
  bzr 1.13.0/1 will stream from unstacked branches only - in that case not
  getting all the content expected would be a bug. However the graph
  search is how we figured out what we wanted, so a mismatch is both odd
  and unrecoverable without starting over, and starting over will end up
  with the same data as if we just permitted the mismatch. If data is
  gc'd, doing a new search will find only the truncated data, so sending
  only the truncated data seems reasonable. bzr versions newer than this
  will stream from stacked branches and check the stream to find missing
  content in the stacked-on branch, and thus will handle the situation
  implicitly.  (Robert Collins, #360791)

* Upgrading to, or fetching into a 'rich-root' format will now correctly
  set the root data the same way that reconcile does.
  (Robert Collins, #368921)

* Using unicode Windows API to obtain command-line arguments.
  (Alexander Belchenko, #375934)

Documentation
*************

API Changes
***********

* ``InterPackRepo.fetch`` and ``RepoFetcher`` now raise ``NoSuchRevision``
  instead of ``InstallFailed`` when they detect a missing revision.
  ``InstallFailed`` itself has been deleted. (Jonathan Lange)

* Not passing arguments to ``bzrlib.commands.main()`` will now grab the
  arguments from ``osutils.get_unicode_argv()`` which has proper support
  for unicode arguments on windows. Further, the supplied arguments are now 
  required to be unicode strings, rather than user_encoded strings.
  (Alexander Belchenko)

Internals
*********

* ``bzrlib.branch.Branch.set_parent`` is now present on the base branch
  class and will call ``_set_parent_location`` after doing unicode 
  encoding. (Robert Collins)

* ``bzrlib.remote.RemoteBranch._set_parent_location`` will use a new verb
  ``Branch.set_parent_location`` removing further VFS operations.
  (Robert Collins)

* ``bzrlib.bzrdir.BzrDir._get_config`` now returns a ``TransportConfig``
  or similar when the dir supports configuration settings. The base class
  defaults to None. There is a matching new server verb
  ``BzrDir.get-config_file`` to reduce roundtrips for getting BzrDir
  configuration. (Robert Collins)

* ``bzrlib.tests.ExtendedTestResult`` has new methods ``startTests``
  called before the first test is started, ``done`` called after the last
  test completes, and a new parameter ``strict``. (Robert Collins)

* ``-Dhpss`` when passed to bzr will cause a backtrace to be printed when
  VFS operations are started on a smart server repository. This should not
  occur on regular push and pull operations, and is a key indicator for
  performance regressions. (Robert Collins)

* ``-Dlock`` when passed to the selftest (e.g. ``bzr -Dlock selftest``) will
  cause mismatched physical locks to cause test errors rather than just
  reporting to the screen. (Robert Collins)

* -Dprogress will cause pdb to start up if a progress view jumps
  backwards. (Robert Collins)

* Fallback ``CredentialStore`` instances registered with ``fallback=True``
  are now be able to provide credentials if obtaining credentials 
  via ~/.bazaar/authentication.conf fails. (Jelmer Vernooij, 
  Vincent Ladeuil, #321918)

* New hook ``Lock.lock_broken`` which runs when a lock is
  broken. This is mainly for testing that lock/unlock are
  balanced in tests. (Vincent Ladeuil)

* New MergeDirective hook 'merge_request_body' allows hooks to supply or
  alter a body for the message produced by ``bzr send``.

* New smart server verb ``BzrDir.initialize_ex`` which implements a
  refactoring to the core of clone allowing less round trips on new
  branches. (Robert Collins)

* New method ``Tags.rename_revisions`` that can rename revision ids tags
  are pointing at. (Jelmer Vernooij)

* Updated the bundled ``ConfigObj`` library to 4.6.0 (Matt Nordhoff)

Testing
*******

* ``bzr selftest`` will now fail if lock/unlock are not correctly balanced in
  tests. Using ``-Dlock`` will turn the related failures into warnings.
  (Vincent Ladeuil, Robert Collins)

bzr 1.14
########
:Codename: brisbane-core
:1.14rc1: 2009-04-06
:1.14rc2: 2009-04-19
:1.14: 2009-04-28
:1.14.1: 2009-05-01

New formats 1.14 and 1.14-rich-root supporting End-Of-Line (EOL) conversions,
keyword templating (via the bzr-keywords plugin) and generic content filtering.
End-of-line conversion is now supported for formats supporting content
filtering.

Changes from 1.14final to 1.14.1
********************************

* Change api_minimum_version back to api_minimum_version = (1, 13, 0)

Changes from 1.14rc2 to 1.14final
*********************************

* Fix a bug in the pure-python ``GroupCompress`` code when handling copies
  longer than 64KiB. (John Arbash Meinel, #364900)

Changes from 1.14rc1 to 1.14rc2
*******************************

* Fix for bug 358037 Revision not in
  bzrlib.groupcompress.GroupCompressVersionedFiles (Brian de Alwis, 
  John A Meinel)

* Fix for bug 354036 ErrorFromSmartServer - AbsentContentFactory object has no
  attribute 'get_bytes_as' exception while pulling from Launchpad 
  (Jean-Francois Roy, Andrew Bennetts, Robert Collins)

* Fix for bug 355280 eol content filters are never loaded and thus never
  applied (Brian de Alwis, Ian Clatworthy)
 
* bzr.dev -r4280  Change _fetch_uses_deltas = False for CHK repos until we can
  write a better fix. (John Arbash Meinel, Robert Collins)

* Fix for bug 361574 uncommit recommends undefined --levels and -n options
  (Marius Kruger, Ian Clatworthy)

* bzr.dev r4289 as cherrypicked at lp:~spiv/bzr/stacking-cherrypick-1.14 
  (Andrew Bennetts, Robert Collins)

Compatibility Breaks
********************

* A previously disabled code path to accelerate getting configuration
  settings from a smart server has been reinstated. We think this *may*
  cause a incompatibility with servers older than bzr 0.15. We intend
  to issue a point release to address this if it turns out to be a
  problem. (Robert Collins, Andrew Bennetts)

* bzr no longer autodetects nested trees as 'tree-references'.  They
  must now be explicitly added tree references.  At the commandline, use
  join --reference instead of add.  (Aaron Bentley)

* The ``--long`` log format (the default) no longer shows merged
  revisions implicitly, making it consistent with the ``short`` and
  ``line`` log formats.  To see merged revisions for just a given
  revision, use ``bzr log -n0 -rX``. To see every merged revision,
  use ``bzr log -n0``.  (Ian Clatworthy)

New Features
************

* New formats ``1.14`` and ``1.14-rich-root`` supporting End-Of-Line
  (EOL) conversions, keyword templating (via the bzr-keywords plugin)
  and generic content filtering. These formats replace the experimental
  ``development-wt5`` and ``development-wt5-rich-root`` formats
  respectively, but have support for filtered views disabled.
  (Ian Clatworthy)

* New ``mv --auto`` option recognizes renames after they occur.
  (Aaron Bentley)

* ``bzr`` can now get passwords from stdin without requiring a controlling
  terminal (i.e. by redirecting stdin). (Vincent Ladeuil)

* ``bzr log`` now supports filtering of multiple files and directories
  and will show changes that touch any of them. Furthermore,
  directory filtering now shows the changes to any children of that
  directory, not just the directory object itself.
  (Ian Clatworthy, #97715)

* ``bzr shelve`` can now apply changes without storing anything on the
  shelf, via the new --destroy option.  (Aaron Bentley)

* ``bzr send`` now accepts --body to specify an initial message body.
  (Aaron bentley)

* ``bzr xxx --usage`` where xxx is a command now shows a usage
  message and the options without the descriptive help sections
  (like Description and Examples). A message is also given
  explaining how to see the complete help, i.e. ``bzr help xxx``.
  (Ian Clatworthy)

* Content filters can now be used to provide custom conversion
  between the canonical format of content (i.e. as stored) and
  the convenience format of content (i.e. as created in working
  trees). See ``bzr help content-filters`` for further details.
  (Ian Clatworthy, Alexander Belchenko)

* End-of-line conversion is now supported for formats supporting
  content filtering. See ``bzr help eol`` for details.
  (Ian Clatworthy)

* Newly-blessed `join` command allows combining two trees into one.
  (Aaron Bentley)

Improvements
************

* A new format name alias ``default-rich-root`` has been added and
  points at the closest relative of the default format that supports 
  rich roots. (Jelmer Vernooij, #338061)

* Branching from a stacked branch using ``bzr*://`` will now stream
  the data when the target repository does not need topological
  ordering, reducing round trips and network overhead. This uses the
  existing smart server methods added in 1.13, so will work on any
  1.13 or newer server. (Robert Collins, Andrew Bennetts)

* ``bzr cat`` and ``bzr export`` now supports a ``--filters`` option
  that displays/saves the content after content filters are applied.
  (Ian Clatworthy)

* ``bzr ignore`` gives a more informative message when existing
  version controlled files match the ignore pattern. (Neil
  Martinsen-Burrell, #248895)

* ``bzr log`` now has ``--include-merges`` as an alias for ``--levels 0``.
  (Ian Clatworthy)

* ``bzr send`` is faster on repositories with deep histories.
  (Ian Clatworthy)

* IPv6 literals are accepted in URLs.
  (stlman, Martin Pool, Jelmer Vernooij, #165014)

* Progress bars now show the rate of network activity for
  ``bzr+ssh://`` and ``bzr://`` connections.  (Andrew Bennetts)

* Prompt for user names if they are not in the configuration. 
  (Jelmer Vernooij, #256612)

* Pushing to a stacked pack-format branch on a 1.12 or older smart server
  now takes many less round trips.  (Andrew Bennetts, Robert Collins,
  #294479)
  
* Streaming push can be done to older repository formats.  This is
  implemented using a new ``Repository.insert_stream_locked`` RPC.
  (Andrew Bennetts, Robert Collins)

* The "ignoring files outside view: .." message has been re-worded
  to "Ignoring files outside view. View is .." to reduce confusion
  about what was being considered and what was being ignored.
  (Ian Clatworthy)

* The ``long`` log formatter now shows [merge] indicators. If
  only one level of revisions is displayed and merges are found,
  the ``long`` and ``short`` log formatters now tell the user
  how to see the hidden merged revisions.  (Ian Clatworthy)

* The ``brisbane-core`` project has delivered its beta format
  ``development6-rich-root``. This format is suitable for judicious
  testing by early adopters. In particular if you are benchmarking bzr
  performance please be sure to test using this format. At this stage
  more information is best obtained by contacting the Bazaar mailing list
  or IRC channel if you are interested in using this format. We will make
  end user documentation available closer to blessing the format as
  production ready. (Robert Collins, John Arbash Meinel, Ian Clatworthy,
  Vincent Ladeuil, Andrew Bennetts, Martin Pool)

* Tildes are no longer escaped. No more %7Euser/project/branch!
  (Jonathan Lange)

Bug Fixes
*********

* Pushing a new stacked branch will also push the parent inventories for
  revisions at the stacking boundary.  This makes sure that the stacked
  branch has enough data to calculate inventory deltas for all of its
  revisions (without requiring the fallback branch).  This avoids
  "'AbsentContentFactory' object has no attribute 'get_bytes_as'" errors
  when fetching the stacked branch from a 1.13 (or later) smart server.
  This partially fixes #354036.  (Andrew Bennetts, Robert Collins)

* End-Of-Line content filters are now loaded correctly.
  (Ian Clatworthy, Brian de Alwis, #355280)

* Authentication plugins now receive all the parameters from the request
  itself (aka host, port, realm, path, etc). Previously, only the 
  authentication section name, username and encoded password were 
  provided. (Jean-Francois Roy)

* bzr gives a better message if an invalid regexp is passed to ``bzr log
  -m``.  (Anne Mohsen, Martin Pool)

* ``bzr split`` now says "See also: join" (Aaron Bentley, #335015)

* ``bzr version-info`` now works in empty branches. (Jelmer Vernooij,
  #313028)

* Fix "is not a stackable format" error when pushing a
  stackable-format branch with an unstackable-format repository to a
  destination with a default stacking policy.  (Andrew Bennetts)

* Fixed incorrect "Source format does not support stacking" warning
  when pushing to a smart server.  (Andrew Bennetts, #334114)

* Fix 'make check-dist-tarball' failure by converting paths to unicode when
  needed. (Vincent Ladeuil, #355454)

* Fixed "Specified file 'x/y/z' is outside current view: " occurring
  on ``bzr add x/y/z`` in formats supporting views when no view is
  defined.  (Ian Clatworthy, #344708)

* It is no longer possible to fetch between repositories while the
  target repository is in a write group. This prevents race conditions
  that prevent the use of RPC's to perform fetch, and thus allows
  optimising more operations. (Robert Collins, Andrew Bennetts)

* ``merge --force`` works again. (Robert Collins, #342105)

* No more warnings are issued about ``sha`` being deprecated under python-2.6.
  (Vincent Ladeuil, #346593)

* Pushing a new branch to a server that has a stacking policy will now
  upgrade from the local branch format when the stacking policy points at
  a branch which is itself stackable, because we know the client can read
  both branches, we know that the trunk for the project can be read too,
  so the upgrade will not inconvenience users. (Robert Collins, #345169)

* Pushing a new stacked branch will also push the parent inventories for
  revisions at the stacking boundary.  This makes sure that the stacked
  branch has enough data to calculate inventory deltas for all of its
  revisions (without requiring the fallback branch).  This avoids
  "'AbsentContentFactory' object has no attribute 'get_bytes_as'" errors
  when fetching the stacked branch from a 1.13 (or later) smart server.
  This partially fixes #354036.  (Andrew Bennetts, Robert Collins)

* The full test suite is passing again on OSX. Several minor issues (mostly
  test related) have been fixed. (Vincent Ladeuil, #355273).

* The GNU Changelog formatter is slightly improved in the case where
  the delta is empty, and now correctly claims not to support tags.
  (Andrea Bolognani)

* Shelve can now shelve changes to a symlink target.
  (James Westby, #341558)

* The help for the ``info`` command has been corrected.
  (Ian Clatworthy, #351931)

* Upgrade will now use a sensible default format if the source repository
  uses rich roots.  (Jelmer Vernooij, #252908)

Documentation
*************

* Expanded the index of the developer documentation. (Eric Siegerman)

* New topic `bzr help debug-flags`.  (Martin Pool)

* The generated manpage now explicitly lists aliases as commands.
  (James Westby, #336998)

API Changes
***********

* APIs deprecated in 1.6 and previous versions of bzr are now removed.
  (Martin Pool)

* ``CommitReporter`` is no longer called with ``unchanged`` status during
  commit - this was a full-tree overhead that bzr no longer performs.
  (Robert Collins)

* New abstract ``UIFactory`` method ``get_username`` which will be called to 
  obtain the username to use when connecting to remote machines. 
  (Jelmer Vernooij)

* New API ``Inventory.filter()`` added that filters an inventory by
  a set of file-ids so that only those fileids, their parents and
  their children are included.  (Ian Clatworthy)

* New sort order for ``get_record_stream`` ``groupcompress`` which
  sorts optimally for use with groupcompress compressors. (John Arbash
  Meinel, Robert Collins)

* Repository APIs ``get_deltas_for_revisions()`` and
  ``get_revision_delta()`` now support an optional ``specific_fileids``
  parameter. If provided, the deltas are filtered so that only those
  file-ids, their parents and their children are included.
  (Ian Clatworthy)

* The ``get_credentials`` and ``set_credentials`` methods of 
  ``AuthenticationConfig`` now accept an optional realm argument.
  (Jean-Francois Roy)

* The ``pb`` argument to ``fetch()`` is deprecated.
  (Martin Pool)

* The ``Serializer`` class and the serializer ``format registry`` have moved
  from ``bzrlib.xml_serializer`` to ``bzrlib.serializer``. (Jelmer Vernooij)

* The smart server jail now hooks into BzrDir.open to prevent any BzrDir
  that is not inside the backing transport from being opened.  See the
  module documentation for ``bzrlib.smart.request`` for details.
  (Andrew Bennetts, Robert Collins)

* ``Tree.get_symlink_target`` now always returns a unicode string result
  or None. Previously it would return the bytes from reading the link
  which could be in any arbitrary encoding. (Robert Collins)

Testing
*******

* ``bzrlib.tests.TestCase`` now fails the test if its own ``setUp``
  and ``tearDown`` weren't called.  This catches faulty tests that
  forget to upcall when overriding ``setUp`` and ``tearDown``.  Those
  faulty tests were not properly isolated.
  (Andrew Bennetts, Robert Collins)

* Fix test_msgeditor.MsgEditorTest test isolation.
  (Vincent Ladeuil, #347130)

* ``medusa`` is not used anymore as an FTP test server starting with
  python2.6. A new FTP test server based on ``pyftplib`` can be used
  instead. This new server is a soft dependency as medusa which is still
  preferred if both are available (modulo python version).
  (Vincent Ladeuil)

Internals
*********

* Added ``chk_map`` for fast, trie-based storage of tuple to string maps.
  (Robert Collins, John Arbash Meinel, Vincent Ladeuil)

* Added ``bzrlib.chk_map`` for fast, trie-based storage of tuple to string
  maps.  (Robert Collins, John Arbash Meinel, Vincent Ladeuil)

* Added ``bzrlib.inventory_delta`` module.  This will be used for
  serializing and deserializing inventory deltas for more efficient
  streaming on the network.  (Robert Collins, Andrew Bennetts)

* ``Branch._get_config`` has been added, which splits out access to the
  specific config file from the branch. This is used to let RemoteBranch
  avoid constructing real branch objects to access configuration settings.
  (Robert Collins, Andrew Bennetts)

* ``Branch`` now implements ``set_stacked_on_url`` in the base class as
  the implementation is generic and should impact foreign formats. This
  helps performance for ``RemoteBranch`` push operations to new stacked
  branches. (Robert Collins, Andrew Bennetts)

* ``BtreeIndex._spill_mem_keys_to_disk()`` now generates disk index with
  optmizations turned off. This only has effect when processing > 100,000
  keys during something like ``bzr pack``. (John Arbash Meinel)

* ``bzr selftest`` now accepts ``--subunit`` to run in subunit output
  mode. Requires ``lp:subunit`` installed to work, but is not a hard
  dependency. (Robert Collins)

* ``BzrDir.open_branch`` now takes an optional ``ignore_fallbacks``
  parameter for controlling opening of stacked branches.
  (Andrew Bennetts, Robert Collins)
  
* ``CommitBuilder`` has a new method, ``record_iter_changes`` which works
  in terms of an iter_changes iterator rather than full tree scanning.
  (Robert Collins)

* ``DirState`` can now be passed a custom ``SHA1Provider`` object
  enabling it to store the SHA1 and stat of the canonical (post
  content filtered) form. (Ian Clatworthy)

* New ``assertLength`` method based on one Martin has squirreled away
  somewhere. (Robert Collins, Martin Pool)

* New hook ``BzrDir.pre_open`` which runs before opening ``BzrDir``
  objects, allowing better enforcement of the smart server jail when
  dealing with stacked branches. (Robert Collins, Andrew Bennetts)

* New hook ``RioVersionInfoBuilder.revision``, allowing extra entries 
  to be added to the stanza that is printed for a particular revision.
  (Jelmer Vernooij)

* New repository method ``refresh_data`` to cause any repository to
  make visible data inserted into the repository by a smart server
  fetch operation. (Robert Collins, Andrew Bennetts)

* ``register_filter_stack_map`` now takes an optional fallback parameter,
  a callable to invoke if a preference has a value not in the map
  of filter stacks. This enhancement allows, for example,  bzr-svn to
  handle existing svn properties that define a list of keywords to be
  expanded.  (Ian Clatworthy)

* ``RemoteBranchConfig`` will use a new verb ``Branch.set_config_option``
  to write config settings to smart servers that support this, saving
  5 round trips on the stacked streaming acceptance test.
  (Robert Collins, Andrew Bennetts)

* ``RemoteBranch`` now provides ``_get_config`` for access to just the
  branch specific configuration from a remote server, which uses the 
  already existing ``Branch.get_config_file`` smart verb.
  (Robert Collins, Andrew Bennetts)

* ``RemoteRepository`` will now negatively cache missing revisions during
  ``get_parent_map`` while read-locked. Write-locks are unaffected.
  (Robert Collins, Andrew Bennetts)

* Removed ``InterRemoteToOther``, ``InterOtherToRemote`` and
  ``InterPackToRemotePack`` classes, as they are now unnecessary.
  (Andrew Bennetts)

* ``RepositoryFormat`` as a new attribute ``fast_deltas`` to indicate
  whether the repository can efficiently generate deltas between trees
  regardless of tree size. (Robert Collins)

* ``Repository.iter_files_bytes()`` now properly returns an "iterable of
  byte strings" (aka 'chunked') for the content. It previously was
  returning a plain string, which worked, but performed very poorly when
  building a working tree (file.writelines(str) is very inefficient). This
  can have a large effect on ``bzr checkout`` times. (John Arbash Meinel)

* selftest now supports a --parallel option, with values of 'fork' or
  'subprocess' to run the test suite in parallel. Currently only linux
  machine work, other platforms need patches submitted. (Robert Collins,
  Vincent Ladeuil)

* ``tests.run_suite`` has a new parameter ``suite_decorators``, a list of 
  callables to use to decorate the test suite. Such decorators can add or
  remove tests, or even remote the test suite to another machine if
  desired. (Robert Collins)

* The smart server verb ``Repository.get_parent_map`` can now include
  information about ghosts when the special revision ``include-missing:``
  is in the requested parents map list. With this flag, ghosts are
  included as ``missing:REVISION_ID``. (Robert Collins, Andrew Bennetts)

* ``_walk_to_common_revisions`` will now batch up at least 50
  revisions before calling ``get_parent_map`` on the target,
  regardless of ``InterRepository``.
  (Andrew Bennetts, Robert Collins)

bzr 1.13
########

:Codename: paraskavedekatriaphobia
:1.13: 2009-03-14
:1.13rc1: 2009-03-10
:1.13.1: 2009-03-23
:1.13.2: 2009-04-27

GNU Changelog output can now be produced by ``bzr log --gnu-changelog``.  Debug
flags can now be set in ``~/.bazaar/bazaar.conf``.  Lightweight checkouts and
stacked branches should both be much faster over remote connections.  

Changes From 1.13.1 to 1.13.2
*****************************

A regression was found in the 1.13.1 release. When bzr 1.13.1 and earlier push
a stacked branch they do not take care to push all the parent inventories for
the transferred revisions. This means that a smart server serving that branch
often cannot calculate inventory deltas for the branch (because smart server
does not/cannot open fallback repositories). Prior to 1.13 the server did not
have a verb to stream revisions out of a repository, so that's why this bug has
appeared now.

Bug Fixes
*********

* Fix for bug 354036 ErrorFromSmartServer - AbsentContentFactory object has no
  attribute 'get_bytes_as' exception while pulling from Launchpad 
  (Jean-Francois Roy, Andrew Bennetts, Robert Collins)

Changes From 1.13final to 1.13.1
********************************

A couple regessions where found in the 1.13 release. The pyrex-generated C
extensions are missing from the .tar.gz and .zip files.  Documentation on how
to generate GNU ChangeLogs is wrong.

Bug Fixes
*********

* Change ``./bzr``'s ``_script_version`` to match ./bzrlib/__init__.py
  version_info. (Bob Tanner, Martin Pool, #345232)

* Distribution archives for 1.13 do not contain generated C extension modules
  (Jean-Francois Roy, Bob Tanner, #344465)

* GNU ChangeLog output can now be produced by bzr log --format gnu-changelog is
  incorrect (Deejay, Bob Tanner, Martin Pool, Robert Collins, #343928)

* ``merge --force`` works again. (Robert Collins, #342105)

Changes From 1.13rc1 to 1.13final
*********************************

* Fix "is not a stackable format" error when pushing a
  stackable-format branch with an unstackable-format repository to a
  destination with a default stacking policy.  (Andrew Bennetts)

* Progress bars now show the rate of network activity for
  ``bzr+ssh://`` and ``bzr://`` connections.  (Andrew Bennetts)

Compatibility Breaks
********************

* ``bzr log --line`` now indicates which revisions are merges with
  `[merge]` after the date.  Scripts which parse the output of this
  command may need to be adjusted.
  (Neil Martinsen-Burrell)

New Features
************

* ``bzr reconfigure`` now supports --with-trees and --with-no-trees
  options to change the default tree-creation policy of shared
  repositories.  (Matthew Fuller, Marius Kruger, #145033)

* Debug flags can now be set in ``~/.bazaar/bazaar.conf``.
  (Martin Pool)

* Filtered views provide a mask over the tree so that users can focus
  on a subset of a tree when doing their work. See ``Filtered views``
  in chapter 7 of the User Guide and ``bzr help view`` for details.
  (Ian Clatworthy)

* GNU Changelog output can now be produced by ``bzr log --gnu-changelog``.
  (Andrea Bolognani, Martin Pool)

* The ``-Dmemory`` flag now gives memory information on Windows.
  (John Arbash Meinel)

* Multiple authors for a commit can now be recorded by using the "--author"
  option multiple times. (James Westby, #185772)

* New clean-tree command, from bzrtools.  (Aaron Bentley, Jelmer Vernooij)

* New command ``bzr launchpad-open`` opens a Launchpad web page for that
  branch in your web browser, as long as the branch is on Launchpad at all.
  (Jonathan Lange)

* New API for getting bugs fixed by a revision: Revision.iter_bugs().
  (Jonathan Lange)

Improvements
************

* All bzr ``Hooks`` classes are now registered in
  ``bzrlib.hooks.known_hooks``. This removes the separate list from
  ``bzrlib.tests`` and ensures that all hooks registered there are
  correctly isolated by the test suite (previously
  ``MutableTreeHooks`` were not being isolated correctly). Further, 
  documentation for hooks is now dynamically generated from the
  present HookPoints. ``bzr hooks`` will now also report on all the
  hooks present in the ``bzrlib.hooks.known_hooks`` registry.
  (Robert Collins)

* ``bzr add`` no longer prints ``add completed`` on success. Failure
  still prints an error message. (Robert Collins)

* ``bzr branch`` now has a ``--no-tree`` option which turns off the
  generation of a working tree in the new branch.
  (Daniel Watkins, John Klinger, #273993)

* Bazaar will now point out ``bzr+ssh://`` to the user when they 
  use ssh://. (Jelmer Vernooij, #330535)

* ``bzr -v info`` now omits the number of committers branch statistic,
  making it many times faster for large projects. To include that
  statistic in the output, use ``bzr -vv info``.
  (Ian Clatworthy)

* ``bzr push`` to a ``bzr`` url (``bzr://``, ``bzr+ssh://`` etc) will
  stream if the server is version 1.13 or greater, reducing roundtrips
  significantly. (Andrew Bennetts, Robert Collins)

* Lightweight Checkouts and Stacked Branches should both be much
  faster over remote connections. Building the working tree now
  batches up requests into approx 5MB requests, rather than a separate
  request for each file. (John Arbash Meinel)

* Support for GSSAPI authentication when using HTTP or HTTPS. 
  (Jelmer Vernooij)

* The ``bzr shelve`` prompt now includes a '?' help option to explain the
  short options better. (Daniel Watkins, #327429)

* ``bzr lp-open`` now falls back to the push location if it cannot find a
  public location. (Jonathan Lange, #332372)

* ``bzr lp-open`` will try to find the Launchpad URL for the location
  passed on the command line. This makes ``bzr lp-open lp:foo`` work as
  expected. (Jonathan Lange, #332705)

* ``bzr send`` now supports MH-E via ``emacsclient``. (Eric Gillespie)

Bug Fixes
*********

* Allows ``bzr log <FILE>`` to be called in an empty branch without
  backtracing. (Vincent Ladeuil, #346431)

* Bazaar now gives a better message including the filename if it's
  unable to read a file in the working directory, for example because
  of a permission error.  (Martin Pool, #338653)

* ``bzr cat -r<old> <path>`` doesn't traceback anymore when <path> has a
  file id in the working tree different from the one in revision <old>.
  (Vincent Ladeuil, #341517, #253806)

* ``bzr send`` help is more specific about how to apply merge
  directives.  (Neil Martinsen-Burrell, #253470)

* ``bzr missing`` now uses ``Repository.get_revision_delta()`` rather
  than fetching trees and determining a delta itself. (Jelmer
  Vernooij, #315048)

* ``bzr push`` to a smart server no longer causes "Revision
  {set([('null:',)])} not present ..." errors when the branch has
  multiple root revisions. (Andrew Bennetts, #317654)

* ``bzr shelve`` now properly handle patches with no terminating newline.
  (Benoît PIERRE, #303569)

* ``bzr unshelve`` gives a more palatable error if passed a non-integer
  shelf id. (Daniel Watkins)

* Export now handles files that are not present in the tree.
  (James Westby, #174539)

* Fixed incorrect "Source format does not support stacking" warning
  when pushing to a smart server.  (Andrew Bennetts, #334114)
  
* Fixed "sprout() got an unexpected keyword argument 'source_branch'"
  error branching from old repositories.
  (Martin Pool, #321695)

* Make ``bzr push --quiet <non-local location>`` less chatty.
  (Kent Gibson, #221461)

* Many Branch hooks would not fire with ``bzr://`` and ``bzr+ssh://``
  branches, and this was not noticed due to a bug in the test logic
  for branches. This is now fixed and a test added to prevent it
  reoccuring. (Robert Collins, Andrew Bennetts)

* Restore the progress bar on Windows. We were disabling it when TERM
  wasn't set, but Windows doesn't set TERM. (Alexander Belchenko,
  #334808)

* ``setup.py build_ext`` now gives a proper error when an extension
  fails to build. (John Arbash Meinel)

* Symlinks to non ascii file names are now supported.
  (Robert Collins, Vincent Ladeuil, #339055, #272444)    

* Under rare circumstances (aka nobody reported a bug about it), the ftp
  transport could revert to ascii mode. It now stays in binary mode except
  when needed.  (Vincent Ladeuil)

* Unshelve does not generate warnings about progress bars.
  (Aaron Bentley, #328148)

* shelve cleans up properly when unversioned files are specified.
  (Benoît Pierre, Aaron Bentley)

Documentation
*************

* Added ``Organizing your workspace`` to the User Guide appendices,
  summarizing some common ways of organizing trees, branches and
  repositories and the processes/workflows implied/enabled by each.
  (Ian Clatworthy)

* Hooks can now be self documenting. ``bzrlib.hooks.Hooks.create_hook``
  is the entry point for this feature. (Robert Collins)

* The documentation for ``shelve`` and ``unshelve`` has been clarified.
  (Daniel Watkins, #327421, #327425)

API Changes
***********

* ``bzr selftest`` now fails if the bazaar sources contain trailing
  whitespace, non-unix style line endings and files not ending in a
  newline. About 372 files and 3243 lines with trailing whitespace was
  updated to comply with this. The code already complied with the other
  criteria, but now it is enforced. (Marius Kruger)

* ``bzrlib.branch.PushResult`` was renamed to 
  ``bzrlib.branch.BranchPushResult``. (Jelmer Vernooij)

* ``Branch.fetch`` and ``Repository.fetch`` now return None rather
  than a count of copied revisions and failed revisions. A while back
  we stopped ever reporting failed revisions because we started
  erroring instead, and the copied revisions count is not used in the
  UI at all - indeed it only reflects the repository status not
  changes to the branch itself. (Robert Collins)

* ``Inventory.apply_delta`` now raises an AssertionError if a file-id
  appears multiple times within the delta. (Ian Clatworthy)

* MutableTree.commit now favours the "authors" argument, with the old
  "author" argument being deprecated.

* Remove deprecated EmptyTree.  (Martin Pool)

* ``Repository.fetch`` now accepts an optional ``fetch_spec``
  parameter.  A ``SearchResult`` or ``MiniSearchResult`` may be passed
  to ``fetch_spec`` instead of a ``last_revision`` to specify exactly
  which revisions to fetch. (Andrew Bennetts)

* ``RepositoryAcquisitionPolicy.acquire_repository`` now returns a
  tuple of ``(repository, is_new_flag)``, rather than just the
  repository.  (Andrew Bennetts)

* Revision.get_apparent_author() is now deprecated, replaced by
  Revision.get_apparent_authors(), which returns a list. The former
  now returns the first item that would be returned from the second.

* The ``BranchBuilder`` test helper now accepts a ``timestamp``
  parameter to ``build_commit`` and ``build_snapshot``.  (Martin Pool)

* The ``_fetch_*`` attributes on ``Repository`` are now on
  ``RepositoryFormat``, more accurately reflecting their intent (they
  describe a disk format capability, not state of a particular
  repository of that format). (Robert Collins)

Internals
*********

* Branching from a non-stacked branch on a smart protocol is now
  free of virtual file system methods.
  (Robert Collins, Andrew Bennetts)

* Branch and Repository creation on a bzr+ssh://server are now done
  via RPC calls rather than VFS calls, reducing round trips for
  pushing new branches substantially. (Robert Collins)

* ``Branch.clone`` now takes the ``repository_policy`` formerly used
  inside ``BzrDir.clone_on_transport``, allowing stacking to be
  configured before the branch tags and revision tip are set. This
  fixes a race condition cloning stacked branches that would cause
  plugins to have hooks called on non-stacked instances.
  (Robert Collins, #334187)

* ``BzrDir.cloning_metadir`` now has a RPC call. (Robert Collins)

* ``BzrDirFormat.__str__`` now uses the human readable description
  rather than the sometimes-absent disk label. (Robert Collins)

* ``bzrlib.fetch`` is now composed of a sender and a sink component
  allowing for decoupling over a network connection. Fetching from
  or into a RemoteRepository with a 1.13 server will use this to
  stream the operation.
  (Andrew Bennetts, Robert Collins)

* ``bzrlib.tests.run_suite`` accepts a runner_class parameter
  supporting the use of different runners. (Robert Collins)

* Change how file_ids and revision_ids are interned as part of
  inventory deserialization. Now we use the real ``intern()``, rather
  than our own workaround that would also cache a Unicode copy of the
  string, and never emptied the cache. This should slightly reduce
  memory consumption. (John Arbash Meinel)

* New branch method ``create_clone_on_transport`` that returns a
  branch object. (Robert Collins)

* New hook Commands['extend_command'] to allow plugins to access a
  command object before the command is run (or help generated from
  it), without overriding the command. (Robert Collins)

* New version of the ``BzrDir.find_repository`` verb supporting
  ``_network_name`` to support removing more _ensure_real calls.
  (Robert Collins)

* ``RemoteBranchFormat`` no longer claims to have a disk format string.
  (Robert Collins)

* ``Repository`` objects now have ``suspend_write_group`` and
  ``resume_write_group`` methods.  These are currently only useful
  with pack repositories. (Andrew Bennetts, Robert Collins)

* ``BzrDirFormat``, ``BranchFormat`` and ``RepositoryFormat`` objects
  now have a ``network_name`` for passing the format across RPC calls.
  (Robert Collins, Andrew Bennetts)

* ``RepositoryFormat`` objects now all have a new attribute
  ``_serializer`` used by fetch when reserialising is required.
  (Robert Collins, Andrew Bennetts)

* Some methods have been pulled up from ``BzrBranch`` to ``Branch``
  to aid branch types that are not bzr branch objects (like
  RemoteBranch). (Robert Collins, Andrew Bennetts)

* Test adaptation has been made consistent throughout the built in
  tests. ``TestScenarioApplier``, ``multiply_tests_from_modules``,
  ``adapt_tests``, ``adapt_modules`` have all been deleted. Please
  use ``multiply_tests``, or for lower level needs ``apply_scenarios``
  and ``apply_scenario``. (Robert Collins)

* ``TestSkipped`` is now detected by TestCase and passed to the
  ``TestResult`` by calling ``addSkip``. For older TestResult objects,
  where ``addSkip`` is not available, ``addError`` is still called.
  This permits test filtering in subunit to strip out skipped tests
  resulting in a faster fix-shrink-list-run cycle. This is compatible
  with the testtools protocol for skips. (Robert Collins)

* The ``_index`` of ``KnitVersionedFiles`` now supports the ability
  to scan an underlying index that is going to be incorporated into
  the ``KnitVersionedFiles`` object, to determine if it has missing
  delta references. The method is ``scan_unvalidated_index``.
  (Andrew Bennetts, Robert Collins)

* There is a RemoteSink object which handles pushing to smart servers.
  (Andrew Bennetts, Robert Collins)

* ``TransportTraceDecorator`` now logs ``put_bytes_non_atomic`` and
  ``rmdir`` calls. (Robert Collins)

* ``VersionedFiles`` record adapters have had their signature change
  from ``(record, record.get_bytes_as(record.storage_kind))`` to
  ``(record)`` reducing excess duplication and allowing adapters
  to access private data in record to obtain content more
  efficiently. (Robert Collins)

* We no longer probe to see if we should create a working tree during
  clone if we cannot get a local_abspath for the new bzrdir.
  (Robert Collins)


bzr 1.12
########

:Codename: 1234567890
:1.12: 2009-02-13
:1.12rc1: 2009-02-10

This release of Bazaar contains many improvements to the speed,
documentation and functionality of ``bzr log`` and the display of logged
revisions by ``bzr status``.  bzr now also gives a better indication of
progress, both in the way operations are drawn onto a text terminal, and
by showing the rate of network IO.

Changes from RC1 to Final
*************************

* ``bzr init --development-wt5[-rich-root]`` would fail because of
  circular import errors. (John Arbash Meinel, #328135)

* Expanded the help for log and added a new help topic called
  ``log-formats``.  (Ian Clatworthy)

Compatibility Breaks
********************

* By default, ``bzr status`` after a merge now shows just the pending
  merge tip revisions. This improves the signal-to-noise ratio after
  merging from trunk and completes much faster. To see all merged
  revisions, use the new ``-v`` flag.  (Ian Clatworthy)

* ``bzr log --line`` now shows any tags after the date and before
  the commit message. If you have scripts which parse the output
  from this command, you may need to adjust them accordingly.
  (Ian Clatworthy)

* ``bzr log --short`` now shows any additional revision properties
  after the date and before the commit message.  Scripts that parse 
  output of the log command in this situation may need to adjust.
  (Neil Martinsen-Burrell)

* The experimental formats ``1.12-preview`` and ``1.12-preview-rich-root``
  have been renamed ``development-wt5`` and ``development-wt5-rich-root``
  respectively, given they are not ready for release in 1.12.
  (Ian Clatworthy)

* ``read_bundle_from_url`` has been deprecated. (Vincent Ladeuil)

New Features
************

* Add support for filtering ``bzr missing`` on revisions.  Remote revisions
  can be filtered using ``bzr missing -r -20..-10`` and local revisions can
  be filtered using ``bzr missing --my-revision -20..-10``.
  (Marius Kruger)

* ``bzr log -p`` displays the patch diff for each revision.
  When logging a file, the diff only includes changes to that file.
  (Ian Clatworthy, #202331, #227335)

* ``bzr log`` supports a new option called ``-n N`` or ``--level N``.
  A value of 0 (zero) means "show all nested merge revisions" while
  a value of 1 (one) means "show just the top level". Values above
  1 can be used to see a limited amount of nesting. That can be
  useful for seeing the level or two below PQM submits for example.
  To force the ``--short`` and ``--line`` formats to display all nested
  merge revisions just like ``--long`` does by default, use a command
  like ``bzr log --short -n0``. To display just the mainline using
  ``--long`` format, ``bzr log --long -n1``.
  (Ian Clatworthy)

Improvements
************

* ``bzr add`` more clearly communicates success vs failure.
  (Daniel Watkins)

* ``bzr init`` will now print a little less verbose output.
  (Marius Kruger)

* ``bzr log`` is now much faster in many use cases, particularly
  at incrementally displaying results and filtering by a
  revision range. (Ian Clatworthy)

* ``bzr log --short`` and ``bzr log --line`` now show tags, if any,
  for each revision. The tags are shown comma-separated inside
  ``{}``. For short format, the tags appear at the end of line
  before the optional ``[merge]`` indicator. For line format,
  the tags appear after the date. (Ian Clatworthy)

* Progress bars now show the rate of activity for some sftp 
  operations, and they are drawn different.  (Martin Pool, #172741)

* Progress bars now show the rate of activity for urllib and pycurl based
  http client implementations. The operations are tracked at the socket
  level for better precision.
  (Vincent Ladeuil)

* Rule-based preferences can now accept multiple patterns for a set of
  rules.  (Marius Kruger)

* The ``ancestor:`` revision spec will now default to referring to the
  parent of the branch if no other location is given.
  (Daniel Watkins, #198417)

* The debugger started as a result of setting ``$BZR_PDB`` works
  around a bug in ``pdb``, http://bugs.python.org/issue4150.  The bug
  can cause truncated tracebacks in Python versions before 2.6.
  (Andrew Bennetts)

* VirtualVersionedFiles now implements
  ``iter_lines_added_or_present_in_keys``. This allows the creation of 
  new branches based on stacked bzr-svn branches. (#311997)

Bug Fixes
*********

* ``bzr annotate --show-ids`` doesn't give a backtrace on empty files
  anymore.
  (Anne Mohsen, Vincent Ladeuil, #314525)

* ``bzr log FILE`` now correctly shows mainline revisions merging
  a change to FILE when the ``--short`` and ``--line`` log formats
  are used. (Ian Clatworthy, #317417)

* ``bzr log -rX..Y FILE`` now shows the history of FILE provided
  it existed in Y or X, even if the file has since been deleted or
  renamed. If no range is given, the current/basis tree and
  initial tree are searched in that order. More generally, log
  now interprets filenames in their historical context.
  (Ian Clatworthy, #175520)

* ``bzr status`` now reports nonexistent files and continues, then
  errors (with code 3) at the end.  (Karl Fogel, #306394)

* Don't require the present compression base in knits to be the same
  when adding records in knits. (Jelmer Vernooij, #307394)

* Fix a problem with CIFS client/server lag on Windows colliding with
  an invariant-per-process algorithm for generating AtomicFile names
  (Adrian Wilkins, #304023)

* Many socket operations now handle EINTR by retrying the operation.
  Previously EINTR was treated as an unrecoverable failure.  There is
  a new ``until_no_eintr`` helper function in ``bzrlib.osutils``.
  (Andrew Bennetts)

* Support symlinks with non-ascii characters in the symlink filename.
  (Jelmer Vernooij, #319323)

* There was a bug in how we handled resolving when a file is deleted
  in one branch, and modified in the other. If there was a criss-cross
  merge, we would cause the deletion to conflict a second time.
  (Vincent Ladeuil, John Arbash Meinel)

* There was another bug in how we chose the correct intermediate LCA in
  criss-cross merges leading to several kind of changes be incorrectly
  handled.
  (John Arbash Meinel, Vincent Ladeuil)

* Unshelve now handles deleted paths without crashing. (Robert Collins)

Documentation
*************

* Improved plugin developer documentation.  (Martin Pool)

API Changes
***********

* ``ProgressBarStack`` is deprecated; instead use
  ``ui_factory.nested_progress_bar`` to create new progress bars.
  (Martin Pool)

* ForeignVcsMapping() now requires a ForeignVcs object as first
  argument. (Jelmer Vernooij)

* ForeignVcsMapping.show_foreign_revid() has been moved to
  ForeignVcs. (Jelmer Vernooij)

* ``read_bundle_from_url`` is deprecated in favor of
  ``read_mergeable_from_url``.  (Vincent Ladeuil)

* Revision specifiers are now registered in
  ``bzrlib.revisionspec.revspec_registry``, and the old list of 
  revisionspec classes (``bzrlib.revisionspec.SPEC_TYPES``) has been
  deprecated. (Jelmer Vernooij, #321183)

* The progress and UI classes have changed; the main APIs remain the
  same but code that provides a new UI or progress bar class may
  need to be updated.  (Martin Pool)

Internals
*********

* Default User Interface (UI) is CLIUIFactory when bzr runs in a dumb
  terminal. It is sometimes desirable do override this default by forcing
  bzr to use TextUIFactory. This can be achieved by setting the
  BZR_USE_TEXT_UI environment variable (emacs shells, as opposed to
  compile buffers, are such an example).
  (Vincent Ladeuil)

* New API ``Branch.iter_merge_sorted_revisions()`` that iterates over
  ``(revision_id, depth, revno, end_of_merge)`` tuples.
  (Ian Clatworthy)

* New ``Branch.dotted_revno_to_revision_id()`` and
  ``Branch.revision_id_to_dotted_revno()`` APIs that pick the most
  efficient way of doing the mapping.
  (Ian Clatworthy)

* Refactor cmd_serve so that it's a little easier to build commands that
  extend it, and perhaps even a bit easier to read.  (Jonathan Lange)

* ``TreeDelta.show()`` now accepts a ``filter`` parameter allowing log
  formatters to retrict the output.
  (Vincent Ladeuil)


bzr 1.11
########

:Codename: "Eyes up!"
:Released: 2009-01-19

This first monthly release of Bazaar for 2009 improves Bazaar's operation
in Windows, Mac OS X, and other situations where file names are matched
without regard to capitalization: Bazaar tries to match the case of an
existing file.  This release of Bazaar also improves the efficiency of
Tortoise Windows Shell integration and lets it work on 64-bit platforms.

The UI through which Bazaar supports historic formats has been improved,
so 'bzr help formats' now gives a simpler and shorter list, with clear
advice.

This release also fixes a number of bugs, particularly a glitch that can
occur when there are concurrent writes to a pack repository.

Bug Fixes
*********

* Fix failing test when CompiledChunksToLines is not available.
  (Vincent Ladeuil)

* Stacked branches don't repeatedly open their transport connection.
  (John Arbash Meinel)



bzr 1.11rc1
###########

:Codename: "Eyes up!"
:Released: 2009-01-09

Changes
*******

* Formats using Knit-based repository formats are now explicitly
  marked as deprecated. (Ian Clatworthy)

New Features
************

* Add support for `bzr tags -r 1..2`, that is we now support showing
  tags applicable for a specified revision range. (Marius Kruger)

* ``authentication.conf`` now accepts pluggable read-only credential
  stores. Such a plugin (``netrc_credential_store``) is now included,
  handles the ``$HOME/.netrc`` file and can server as an example to
  implement other plugins.
  (Vincent Ladeuil)

* ``shelve --list`` can now be used to list shelved changes.
  (Aaron Bentley)

Improvements
************

* Add trailing slash to directories in all output of ``bzr ls``, except
  ``bzr ls --null``. (Gordon P. Hemsley, #306424)

* ``bzr revision-info`` now supports a -d option to specify an
  alternative branch. (Michael Hudson)

* Add connection to a C++ implementation of the Windows Shell Extension
  which is able to fully replace the current Python implemented one.
  Advantages include 64bit support and reduction in overhead for
  processes which drag in shell extensions.
  (Mark Hammond)

* Support the Claws mail client directly, rather than via
  xdg-email. This prevents the display of an unnecessary modal
  dialog in Claws, informing the user that a file has been
  attached to the message, and works around bug #291847 in
  xdg-utils which corrupts the destination address.

* When working on a case-insensitive case-preserving file-system, as
  commonly found with Windows, bzr will often ignore the case of the
  arguments specified by the user in preference to the case of an existing
  item on the file-system or in the inventory to help prevent
  counter-intuitive behaviour on Windows. (Mark Hammond)

Bug Fixes
*********
  
* Allow BzrDir implementation to implement backing up of 
  control directory. (#139691)

* ``bzr push`` creating a new stacked branch will now only open a
  single connection to the target machine. (John Arbash Meinel)

* Don't call iteritems on transport_list_registry, because it may
  change during iteration.  (Martin Pool, #277048)

* Don't make a broken branch when pushing an unstackable-format branch
  that's in a stackable shared repository to a location with default
  stack-on location.  (Andrew Bennetts, #291046)

* Don't require embedding user in HTTP(S) URLs do use authentication.conf.
  (Ben Jansen, Vincent Ladeuil, #300347)

* Fix a problem with CIFS client/server lag on windows colliding with
  an invariant-per-process algorithm for generating AtomicFile names
  (Adrian Wilkins, #304023)

* Fix bogus setUp signature in UnavailableFTPServer.
  (Gary van der Merwe, #313498)

* Fix compilation error in ``_dirstate_helpers_c`` on SunOS/Solaris.
  (Jari Aalto)

* Fix SystemError in ``_patiencediff_c`` module by calling
  PyErr_NoMemory() before returning NULL in PatienceSequenceMatcher_new.
  (Andrew Bennetts, #303206)

* Give proper error message for diff with non-existent dotted revno.
  (Marius Kruger, #301969)

* Handle EACCES (permission denied) errors when launching a message
  editor, and emit warnings when a configured editor cannot be
  started. (Andrew Bennetts)

* ``$HOME/.netrc`` file is now recognized as a read-only credential store
  if configured in ``authentication.conf`` with 'password_encoding=netrc'
  in the appropriate sections.
  (Vincent Ladeuil, #103029)

* Opening a stacked branch now properly shares the connection, rather
  than opening a new connection for the stacked-on branch.
  (John Arbash meinel)

* Preserve transport decorators while following redirections.
  (Vincent Ladeuil, #245964, #270863)

* Provides a finer and more robust filter for accepted redirections.
  (Vincent Ladeuil, #303959, #265070)

* ``shelve`` paths are now interpreted relative to the current working
  tree.  (Aaron Bentley)

* ``Transport.readv()`` defaults to not reading more than 100MB in a
  single array. Further ``RemoteTransport.readv`` sets this to 5MB to
  work better with how it splits its requests.
  (John Arbash Meinel, #303538)

* Pack repositories are now able to reload the pack listing and retry
  the current operation if another action causes the data to be
  repacked.  (John Arbash Meinel, #153786)

* ``pull -v`` now respects the log_format configuration variable.
  (Aaron Bentley)

* ``push -v`` now works on non-initial pushes.  (Aaron Bentley)

* Use the short status format when the short format is used for log.
  (Vincent Ladeuil, #87179)

* Allow files to be renamed or moved via remove + add-by-id. (Charles
  Duffy, #314251)

Documentation
*************

* Improved the formats help topic to explain why multiple formats
  exist and to provide guidelines in selecting one. Introduced
  two new supporting help topics: current-formats and other-formats.
  (Ian Clatworthy)

API Changes
***********

* ``LRUCache(after_cleanup_size)`` was renamed to
  ``after_cleanup_count`` and the old name deprecated. The new name is
  used for clarity, and to avoid confusion with
  ``LRUSizeCache(after_cleanup_size)``. (John Arbash Meinel)

* New ``ForeignRepository`` base class, to help with foreign branch 
  support (e.g. svn).  (Jelmer Vernooij)

* ``node_distances`` and ``select_farthest`` can no longer be imported
  from ``bzrlib.graph``.  They can still be imported from
  ``bzrlib.deprecated_graph``, which has been the preferred way to
  import them since before 1.0.  (Andrew Bennetts)
  
* The logic in commit now delegates inventory basis calculations to
  the ``CommitBuilder`` object; this requires that the commit builder
  in use has been updated to support the new ``recording_deletes`` and
  ``record_delete`` methods. (Robert Collins)

Testing
*******

* An HTTPS server is now available (it requires python-2.6). Future bzr
  versions will allow the use of the python-2.6 ssl module that can be
  installed for 2.5 and 2.4.

* ``bzr selftest`` now fails if new trailing white space is added to
  the bazaar sources. It only checks changes not committed yet. This
  means that PQM will now reject changes that introduce new trailing
  whitespace. (Marius Kruger)

* Introduced new experimental formats called ``1.12-preview`` and
  ``1.12-preview-rich-root`` to enable testing of related pending
  features, namely content filtering and filtered views.
  (Ian Clatworthy)

Internals
*********

* Added an ``InventoryEntry`` cache when deserializing inventories.
  Can cut the time to iterate over multiple RevisionsTrees in half.
  (John Arbash Meinel)

* Added ``bzrlib.fifo_cache.FIFOCache`` which is designed to have
  minimal overhead versus using a plain dict for cache hits, at the
  cost of not preserving the 'active' set as well as an ``LRUCache``.
  (John Arbash Meinel)

* ``bzrlib.patience_diff.unified_diff`` now properly uses a tab
  character to separate the filename from the date stamp, and doesn't
  add trailing whitespace when a date stamp is not supplied.
  (Adeodato Simó, John Arbash Meinel)

* ``DirStateWorkingTree`` and ``DirStateWorkingTreeFormat`` added
  as base classes of ``WorkingTree4`` and ``WorkingTreeFormat4``
  respectively. (Ian Clatworthy)

* ``KnitVersionedFiles._check_should_delta()`` now uses the
  ``get_build_details`` api to avoid multiple hits to the index, and
  to properly follow the ``compression_parent`` rather than assuming
  it is the left-hand parent. (John Arbash Meinel)

* ``KnitVersionedFiles.get_record_stream()`` will now chose a
  more optimal ordering when the keys are requested 'unordered'.
  Previously the order was fully random, now the records should be
  returned from each pack in turn, in forward I/O order.
  (John Arbash Meinel)
    
* ``mutter()`` will now flush the ``~/.bzr.log`` if it has been more
  than 2s since the last time it flushed. (John Arbash Meinel)

* New method ``bzrlib.repository.Repository.add_inventory_by_delta``
  allows adding an inventory via an inventory delta, which can be
  more efficient for some repository types. (Robert Collins)

* Repository ``CommitBuilder`` objects can now accumulate an inventory
  delta. To enable this functionality call ``builder.recording_deletes``
  and additionally call ``builder.record_delete`` when a delete
  against the basis occurs. (Robert Collins)

* The default http handler has been changed from pycurl to urllib.
  The default is still pycurl for https connections. (The only
  advantage of pycurl is that it checks ssl certificates.)
  (John Arbash Meinel)

* ``VersionedFiles.get_record_stream()`` can now return objects with a
  storage_kind of ``chunked``. This is a collection (list/tuple) of
  strings. You can use ``osutils.chunks_to_lines()`` to turn them into
  guaranteed 'lines' or you can use ``''.join(chunks)`` to turn it
  into a fulltext. This allows for some very good memory savings when
  asking for many texts that share ancestry, as the individual chunks
  can be shared between versions of the file. (John Arbash Meinel)

* ``pull -v`` and ``push -v`` use new function
  ``bzrlib.log.show_branch_change`` (Aaron Bentley)



bzr 1.10
########

:Released: 2008-12-05

Bazaar 1.10 has several performance improvements for copying revisions
(especially for small updates to large projects).  There has also been a
significant amount of effort in polishing stacked branches.  The commands
``shelve`` and ``unshelve`` have become core commands, with an improved
implementation.

The only changes versus bzr-1.10rc1 are bugfixes for stacked branches.

bug Fixes
*********

* Don't set a pack write cache size from RepoFetcher, because the
  cache is not coherent with reads and causes ShortReadvErrors.
  This reverses the change that fixed #294479.
  (Martin Pool, #303856)

* Properly handle when a revision can be inserted as a delta versus
  when it needs to be expanded to a fulltext for stacked branches.
  There was a bug involving merge revisions. As a method to help
  prevent future difficulties, also make stacked fetches sort
  topologically. (John Arbash Meinel, #304841)


bzr 1.10rc1
###########

:Released: 2008-11-28

This release of Bazaar focuses on performance improvements when pushing
and pulling revisions, both locally and to remote networks.  The popular
``shelve`` and ``unshelve`` commands, used to interactively revert and
restore work in progress, have been merged from bzrtools into the bzr
core.  There are also bug fixes for portability, and for stacked branches.

New Features
************

* New ``commit_message_template`` hook that is called by the commit
  code to generate a template commit message. (Jelmer Vernooij)

* New `shelve` and `unshelve` commands allow undoing and redoing changes.
  (Aaron Bentley)

Improvements
************

* ``(Remote)Branch.copy_content_into`` no longer generates the full revision
  history just to set the last revision info.
  (Andrew Bennetts, John Arbash Meinel)

* Fetches between formats with different serializers (such as
  pack-0.92-subtree and 1.9-rich-root) are faster now.  This is due to
  operating on batches of 100 revisions at time rather than
  one-by-one.  (Andrew Bennetts, John Arbash Meinel)

* Search index files corresponding to pack files we've already used
  before searching others, because they are more likely to have the
  keys we're looking for.  This reduces the number of iix and tix
  files accessed when pushing 1 new revision, for instance.
  (John Arbash Meinel)

* Signatures to transfer are calculated more efficiently in
  ``item_keys_introduced_by``.  (Andrew Bennetts, John Arbash Meinel)

* The generic fetch code can once again copy revisions and signatures
  without extracting them completely to fulltexts and then serializing
  them back down into byte strings. This is a significant performance
  improvement when fetching from a stacked branch.
  (John Arbash Meinel, #300289)

* When making a large readv() request over ``bzr+ssh``, break up the
  request into more manageable chunks. Because the RPC is not yet able
  to stream, this helps keep us from buffering too much information at
  once. (John Arbash Meinel)

Bug Fixes
*********

* Better message when the user needs to set their Launchpad ID.
  (Martin Pool, #289148)

* ``bzr commit --local`` doesn't access the master branch anymore.
  This fixes a regression introduced in 1.9.  (Marius Kruger, #299313)

* Don't call the system ``chdir()`` with an empty path. Sun OS seems
  to give an error in that case.  Also, don't count on ``getcwd()``
  being able to allocate a new buffer, which is a gnu extension.
  (John Arbash Meinel, Martin Pool, Harry Hirsch, #297831)

* Don't crash when requesting log --forward <file> for a revision range
  starting with a dotted revno.
  (Vincent Ladeuil, #300055)

* Don't create text deltas spanning stacked repositories; this could
  cause "Revision X not present in Y" when later accessing them.
  (Martin Pool, #288751)

* Pack repositories are now able to reload the pack listing and retry
  the current operation if another action causes the data to be
  repacked.  (John Arbash Meinel, #153786)

* PermissionDenied errors from smart servers no longer cause
  "PermissionDenied: "None"" on the client.
  (Andrew Bennetts, #299254)

* Pushing to a stacked pack repository now batches writes, the same
  way writes are batched to ordinary pack repository.  This makes
  pushing to a stacked branch over the network much faster.
  (Andrew Bennetts, #294479)

* TooManyConcurrentRequests no longer occur when a fetch fails and
  tries to abort a write group.  This allows the root cause (e.g. a
  network interruption) to be reported.  (Andrew Bennetts, #297014)

* RemoteRepository.get_parent_map now uses fallback repositories.
  (Aaron Bentley, #297991?, #293679?)

API Changes
***********

* ``CommitBuilder`` now validates the strings it will be committing,
  to ensure that they do not have characters that will not be properly
  round-tripped. For now, it just checks for characters that are
  invalid in the XML form. (John Arbash Meinel, #295161)

* Constructor parameters for NewPack (internal to pack repositories)
  have changed incompatibly.

* ``Repository.abort_write_group`` now accepts an optional
  ``suppress_errors`` flag.  Repository implementations that override
  ``abort_write_group`` will need to be updated to accept the new
  argument.  Subclasses that only override ``_abort_write_group``
  don't need to change.

* Transport implementations must provide copy_tree_to_transport.  A default
  implementation is provided for Transport subclasses.

Testing
*******

* ``bzr selftest`` now fails if no doctests are found in a module
  that's expected to have them.  (Martin Pool)

* Doctests now only report the first failure.  (Martin Pool)


bzr 1.9
#######

:Released: 2008-11-07

This release of Bazaar adds a new repository format, ``1.9``, with smaller
and more efficient index files.  This format can be specified when
creating a new repository, or used to losslessly upgrade an existing
repository.  bzr 1.9 also speeds most operations over the smart server
protocol, makes annotate faster, and uses less memory when making
checkouts or pulling large amounts of data.

Bug Fixes
*********

* Fix "invalid property value 'branch-nick' for None" regression with
  branches bound to svn branches.  (Martin Pool, #293440)

* Fix SSL/https on Python2.6.  (Vincent Ladeuil, #293054)

* ``SFTPTransport.readv()`` had a bug when requests were out-of-order.
  This only triggers some-of-the-time on Knit format repositories.
  (John Arbash Meinel, #293746)


bzr 1.9rc1
##########

:Released: 2008-10-31

New Features
************

* New Branch hook ``transform_fallback_location`` allows a function to
  be called when looking up the stacked source. (Michael Hudson)

* New repository formats ``1.9`` and ``1.9-rich-root``. These have all
  the functionality of ``1.6``, but use the new btree indexes.
  These indexes are both smaller and faster for access to historical
  information.  (John Arbash Meinel)

Improvements
************

* ``BTreeIndex`` code now is able to prefetch extra pages to help tune
  the tradeoff between bandwidth and latency. Should be tuned
  appropriately to not impact commands which need minimal information,
  but provide a significant boost to ones that need more context. Only
  has a direct impact on the ``--development2`` format which uses
  btree's for the indexes. (John Arbash Meinel)

* ``bzr dump-btree`` is a hidden command introduced to allow dumping
  the contents of a compressed btree file.  (John Arbash Meinel)

* ``bzr pack`` now tells the index builders to optimize for size. For
  btree index repositories, this can save 25% of the index size
  (mostly in the text indexes). (John Arbash Meinel)

* ``bzr push`` to an existing branch or repository on a smart server
  is faster, due to Bazaar making more use of the ``get_parent_map``
  RPC when querying the remote branch's revision graph.
  (Andrew Bennetts)

* default username for bzr+ssh and sftp can be configured in
  authentication.conf. (Aaron Bentley)

* launchpad-login now provides a default username for bzr+ssh and sftp
  URLs, allowing username-free URLs to work for everyone. (Aaron Bentley)

* ``lp:`` lookups no longer include usernames, making them shareable and
  shorter. (Aaron Bentley)

* New ``PackRepository.autopack`` smart server RPC, which does
  autopacking entirely on the server.  This is much faster than
  autopacking via plain file methods, which downloads a large amount
  of pack data and then re-uploads the same pack data into a single
  file.  This fixes a major (although infrequent) cause of lengthy
  delays when using a smart server.  For example, pushing the 10th
  revision to a repository with 9 packs now takes 44 RPCs rather than
  179, and much less bandwidth too.  This requires Bazaar 1.9 on both
  the client and the server, otherwise the client will fallback to the
  slower method.  (Andrew Bennetts)

Bug Fixes
*********

* A failure to load a plugin due to an IncompatibleAPI exception is
  now correctly reported. (Robert Collins, #279451)

* API versioning support now has a multiple-version checking api
  ``require_any_api``. (Robert Collins, #279447)

* ``bzr branch --stacked`` from a smart server to a standalone branch
  works again.  This fixes a regression in 1.7 and 1.8.
  (Andrew Bennetts, #270397)

* ``bzr co`` uses less memory. It used to unpack the entire WT into
  memory before writing it to disk. This was a little bit faster, but
  consumed lots of memory. (John Arbash Meinel, #269456)

* ``bzr missing --quiet`` no longer prints messages about whether
  there are missing revisions.  The exit code indicates whether there
  were or not.  (Martin Pool, #284748)

* Fixes to the ``annotate`` code. The fast-path which re-used the
  stored deltas was accidentally disabled all the time, instead of
  only when a branch was stacked. Second, the code would accidentally
  re-use a delta even if it wasn't against the left-parent, this
  could only happen if ``bzr reconcile`` decided that the parent
  ordering was incorrect in the file graph.  (John Arbash Meinel)

* "Permission denied" errors that occur when pushing a new branch to a
  smart server no longer cause tracebacks.  (Andrew Bennetts, #278673)

* Some compatibility fixes for building the extensions with MSVC and
  for python2.4. (John Arbash Meinel, #277484)

* The index logic is now able to reload the list of pack files if and
  index ends up disappearing. We still don't reload if the pack data
  itself goes missing after checking the index. This bug appears as a
  transient failure (file not found) when another process is writing
  to the repository.  (John Arbash Meinel, #153786)

* ``bzr switch`` and ``bzr bind`` will now update the branch nickname if
  it was previously set. All checkouts will now refer to the bound branch
  for a nickname if one was not explicitly set.
  (Marius Kruger, #230903)

Documentation
*************

* Improved hook documentation. (Michael Ernst)

API Changes
***********

* commands.plugins_cmds is now a CommandRegistry, not a dict.

Internals
*********

* New AuthenticationConfig.set_credentials method allows easy programmatic
  configuration of authetication credentials.


bzr 1.8
#######

:Released: 2008-10-16

Bazaar 1.8 includes several fixes that improve working tree performance,
display of revision logs, and merges.  The bzr testsuite now passes on OS
X and Python 2.6, and almost completely passes on Windows.  The
smartserver code has gained several bug fixes and performance
improvements, and can now run server-side hooks within an http server.

Bug Fixes
*********

* Fix "Must end write group" error when another error occurs during
  ``bzr push``.  (Andrew Bennetts, #230902)

Portability
***********

* Some Pyrex versions require the WIN32 macro defined to compile on
  that platform.  (Alexander Belchenko, Martin Pool, #277481)


bzr 1.8rc1
##########

:Released: 2008-10-07

Changes
*******

* ``bzr log file`` has been changed. It now uses a different method
  for determining which revisions to show as merging the changes to
  the file. It now only shows revisions which merged the change
  towards your mainline. This simplifies the output, makes it faster,
  and reduces memory consumption.  (John Arbash Meinel)

* ``bzr merge`` now defaults to having ``--reprocess`` set, whenever
  ``--show-base`` is not supplied.  (John Arbash Meinel)

* ``bzr+http//`` will now optionally load plugins and write logs on the
  server. (Marius Kruger)

* ``bzrlib._dirstate_helpers_c.pyx`` does not compile correctly with
  Pyrex 0.9.4.1 (it generates C code which causes segfaults). We
  explicitly blacklist that version of the compiler for that
  extension. Packaged versions will include .c files created with
  pyrex >= 0.9.6 so it doesn't effect releases, only users running
  from the source tree. (John Arbash Meinel, #276868)

Features
********

* bzr is now compatible with python-2.6. python-2.6 is not yet officially
  supported (nor released, tests were conducted with the dev version of
  python-2.6rc2), but all known problems have been fixed.  Feedback
  welcome.
  (Vincent Ladeuil, #269535)

Improvements
************

* ``bzr annotate`` will now include uncommitted changes from the local
  working tree by default. Such uncommitted changes are given the
  revision number they would get if a commit was done, followed with a
  ? to indicate that its not actually known. (Robert Collins, #3439)

* ``bzr branch`` now accepts a ``--standalone`` option, which creates a
  standalone branch regardless of the presence of shared repositories.
  (Daniel Watkins)

* ``bzr push`` is faster in the case there are no new revisions to
  push.  It is also faster if there are no tags in the local branch.
  (Andrew Bennetts)

* File changes during a commit will update the tree stat cache.
  (Robert Collins)

* Location aliases can now accept a trailing path.  (Micheal Hudson)

* New hooks ``Lock.hooks`` when LockDirs are acquired and released.
  (Robert Collins, MartinPool)

* Switching in heavyweight checkouts uses the master branch's context, not
  the checkout's context.  (Adrian Wilkins)

* ``status`` on large trees is now faster, due to optimisations in the
  walkdirs code. Of particular note, the walkdirs code now performs
  a temporary ``chdir()`` while reading a single directory; if your
  platform has non thread-local current working directories (and is
  not windows which has its own implementation), this may introduce a
  race condition during concurrent uses of bzrlib. The bzrlib CLI
  will not encounter this as it is single threaded for working tree
  operations. (Robert Collins)

* The C extensions now build on python 2.4 (Robert Collins, #271939)

* The ``-Dhpss`` debug flag now reports the number of smart server
  calls per medium to stderr.  This is in addition to the existing
  detailed logging to the .bzr.log trace file.  (Andrew Bennetts)

Bug Fixes
*********

* Avoid random failures arising from misinterpreted ``errno`` values
  in ``_readdir_pyx.read_dir``.
  (Martin Pool, #279381)

* Branching from a shared repository on a smart server into a new
  repository now preserves the repository format.
  (Andrew Bennetts, #269214)

* ``bzr log`` now accepts a ``--change`` option.
  (Vincent Ladeuil, #248427)

* ``bzr missing`` now accepts an ``--include-merges`` option.
  (Vincent Ladeuil, #233817)

* Don't try to filter (internally) '.bzr' from the files to be deleted if
  it's not there.
  (Vincent Ladeuil, #272648)

* Fix '_in_buffer' AttributeError when using the -Dhpss debug flag.
  (Andrew Bennetts)

* Fix TooManyConcurrentRequests errors caused by a connection failure
  when doing ``bzr pull`` or ``bzr merge`` from a ``bzr+ssh`` URL.
  (Andrew Bennetts, #246233)

* Fixed ``bzr st -r branch:PATH_TO_BRANCH`` where the other branch
  is in a different repository than the current one.
  (Lukáš Lalinský, #144421)

* Make the first line of the manpage preamble a comment again.
  (David Futcher, #242106)

* Remove use of optional parameter in GSSAPI FTP support, since
  it breaks newer versions of Python-Kerberos. (Jelmer Vernooij)

* The autopacking logic will now always create a single new pack from
  all of the content which it deems is worth moving. This avoids the
  'repack a single pack' bug and should result in better packing
  overall.  (John Arbash Meinel, #242510, #172644)

* Trivial documentation fix.
  (John Arbash Meinel, #270471)

* ``bzr switch`` and ``bzr bind`` will now update the branch nickname if
  it was previously set. All checkouts will now refer to the bound branch
  for a nickname if one was not explicitly set.
  (Marius Kruger, #230903)

Documentation
*************

* Explain revision/range identifiers. (Daniel Clemente)

API Changes
***********

* ``CommitBuilder.record_entry_contents`` returns one more element in
  its result tuple - an optional file system hash for the hash cache
  to use. (Robert Collins)

* ``dirstate.DirState.update_entry`` will now only calculate the sha1
  of a file if it is likely to be needed in determining the output
  of iter_changes. (Robert Collins)

* The PackRepository, RepositoryPackCollection, NewPack classes have a
  slightly changed interface to support different index types; as a
  result other users of these classes need to supply the index types
  they want. (Robert Collins)

Testing
*******

* ``bzrlib.tests.repository_implementations`` has been renamed to
  ``bzrlib.tests.per_repository`` so that we have a common structure
  (and it is shorter). (John Arbash Meinel, #239343)

* ``LocalTransport.abspath()`` now returns a drive letter if the
  transport has one, fixing numerous tests on Windows.
  (Mark Hammond)

* PreviewTree is now tested via intertree_implementations.
  (Aaron Bentley)

* The full test suite is passing again on OSX.
  (Guillermo Gonzalez, Vincent Ladeuil)

* The full test suite passes when run with ``-Eallow_debug``.
  (Andrew Bennetts)

Internals
*********

* A new hook, ``Branch.open``, has been added, which is called when
  branch objects are opened. (Robert Collins)

* ``bzrlib.osutils._walkdirs_utf8`` has been refactored into common
  tree walking, and modular directory listing code to aid future
  performance optimisations and refactoring. (Robert Collins)

* ``bzrlib.trace.debug_memory`` can be used to get a quick memory dump
  in the middle of processing. It only reports memory if
  ``/proc/PID/status`` is available. (John Arbash Meinel)

* New method ``RevisionSpec.as_tree`` for representing the revision
  specifier as a revision tree object. (Lukáš Lalinský)

* New race-free method on MutableTree ``get_file_with_stat`` for use
  when generating stat cache results. (Robert Collins)

* New win32utils.get_local_appdata_location() provides access to a local
  directory for storing data.  (Mark Hammond)

* To be compatible with python-2.6 a few new rules should be
  observed. 'message' attribute can't be used anymore in exception
  classes, 'sha' and 'md5' modules have been deprecated (use
  osutils.[md5|sha]), object__init__ and object.__new__ don't accept
  parameters anymore.
  (Vincent Ladeuil)


bzr 1.7.1
#########

:Released:  2008-10-01

No changes from 1.7.1rc1.


bzr 1.7.1rc1
############

:Released: 2008-09-24

This release just includes an update to how the merge algorithm handles
file paths when we encounter complex history.

Features
********

* If we encounter a criss-cross in history, use information from
  direct Least Common Ancestors to resolve inventory shape (locations
  of files, adds, deletes, etc). This is similar in concept to using
  ``--lca`` for merging file texts, only applied to paths.
  (John Arbash Meinel)


bzr 1.7
#######

:Released: 2008-09-23

This release includes many bug fixes and a few performance and feature
improvements.  ``bzr rm`` will now scan for missing files and remove them,
like how ``bzr add`` scans for unknown files and adds them. A bit more
polish has been applied to the stacking code. The b-tree indexing code has
been brought in, with an eye on using it in a future repository format.
There are only minor installer changes since bzr-1.7rc2.

Features
********

* Some small updates to the win32 installer. Include localization
  files found in plugins, and include the builtin distutils as part of
  packaging qbzr. (Mark Hammond)


bzr 1.7rc2
##########

:Released: 2008-09-17

A few bug fixes from 1.7rc1. The biggest change is a new
``RemoteBranch.get_stacked_on_url`` rpc. This allows clients that are
trying to access a Stacked branch over the smart protocol, to properly
connect to the stacked-on location.

Bug Fixes
*********

* Branching from a shared repository on a smart server into a new
  repository now preserves the repository format.
  (Andrew Bennetts, #269214)

* Branching from a stacked branch via ``bzr+ssh`` can properly connect
  to the stacked-on branch.  (Martin Pool, #261315)

* ``bzr init`` no longer re-opens the BzrDir multiple times.
  (Vincent Ladeuil)

* Fix '_in_buffer' AttributeError when using the -Dhpss debug flag.
  (Andrew Bennetts)


bzr 1.7rc1
##########

:Released: 2008-09-09

This release candidate for bzr 1.7 has several bug fixes and a few
performance and feature improvements.  ``bzr rm`` will now scan for
missing files and remove them, like how ``bzr add`` scans for unknown
files and adds them. A bit more polish has been applied to the stacking
code. The b-tree indexing code has been brought in, with an eye on using
it in a future repository format.


Changes
*******

* ``bzr export`` can now export a subdirectory of a project.
  (Robert Collins)

* ``bzr remove-tree`` will now refuse to remove a tree with uncommitted
  changes, unless the ``--force`` option is specified.
  (Lukáš Lalinský, #74101)

* ``bzr rm`` will now scan for files that are missing and remove just
  them automatically, much as ``bzr add`` scans for new files that
  are not ignored and adds them automatically. (Robert Collins)

Features
********

* Support for GSSAPI authentication when using FTP as documented in
  RFC2228. (Jelmer Vernooij, #49623)

* Add support for IPv6 in the smart server. (Jelmer Vernooij, #165014)

Improvements
************

* A url like ``log+file:///tmp`` will log all access to that Transport
  to ``.bzr.log``, which may help in debugging or profiling.
  (Martin Pool)

* ``bzr branch`` and ``bzr push`` use the default stacking policy if the
  branch format supports it. (Aaron Bentley)

* ``bzr init`` and ``bzr init-repo`` will now print out the same as
  ``bzr info`` if it completed successfully.
  (Marius Kruger)

* ``bzr uncommit`` logs the old tip revision id, and displays how to
  restore the branch to that tip using ``bzr pull``.  This allows you
  to recover if you realize you uncommitted the wrong thing.
  (John Arbash Meinel)

* Fix problems in accessing stacked repositories over ``bzr://``.
  (Martin Pool, #261315)

* ``SFTPTransport.readv()`` was accidentally using ``list += string``,
  which 'works', but adds each character separately to the list,
  rather than using ``list.append(string)``. Fixing this makes the
  SFTP transport a little bit faster (~20%) and use a bit less memory.
  (John Arbash Meinel)

* When reading index files, if we happen to read the whole file in a
  single request treat it as a ``_buffer_all`` request. This happens
  most often on small indexes over remote transports, where we default
  to reading 64kB. It saves a round trip for each small index during
  fetch operations. Also, if we have read more than 50% of an index
  file, trigger a ``_buffer_all`` on the next request. This works
  around some inefficiencies because reads don't fall neatly on page
  boundaries, so we would ignore those bytes, but request them again
  later. This could trigger a total read size of more than the whole
  file. (John Arbash Meinel)

Bug Fixes
*********

* ``bzr rm`` is now aliased to ``bzr del`` for the convenience of svn
  users. (Robert Collins, #205416)

* Catch the infamous "select/poll returned error" which occurs when
  pycurl try to send a body request to an HTTP/1.0 server which has
  already refused to handle the request. (Vincent Ladeuil, #225020)

* Fix ``ObjectNotLocked`` errors when using various commands
  (including ``bzr cat`` and ``bzr annotate``) in combination with a
  smart server URL.  (Andrew Bennetts, #237067)

* ``FTPTransport.stat()`` would return ``0000`` as the permission bits
  for the containing ``.bzr/`` directory (it does not implement
  permissions). This would cause us to set all subdirectories to
  ``0700`` and files to ``0600`` rather than leaving them unmodified.
  Now we ignore ``0000`` as the permissions and assume they are
  invalid. (John Arbash Meinel, #259855)

* Merging from a previously joined branch will no longer cause
  a traceback. (Jelmer Vernooij, #203376)

* Pack operations on windows network shares will work even with large
  files. (Robert Collins, #255656)

* Running ``bzr st PATH_TO_TREE`` will no longer suppress merge
  status. Status is also about 7% faster on mozilla sized trees
  when the path to the root of the tree has been given. Users of
  the internal ``show_tree_status`` function should be aware that
  the show_pending flag is now authoritative for showing pending
  merges, as it was originally. (Robert Collins, #225204)

* Set valid default _param_name for Option so that ListOption can embed
  '-' in names. (Vincent Ladeuil, #263249)

* Show proper error rather than traceback when an unknown revision
  id is specified to ``bzr cat-revision``. (Jelmer Vernooij, #175569)

* Trailing text in the dirstate file could cause the C dirstate parser
  to try to allocate an invalid amount of memory. We now properly
  check and test for parsing a dirstate with invalid trailing data.
  (John Arbash Meinel, #186014)

* Unexpected error responses from a smart server no longer cause the
  client to traceback.  (Andrew Bennetts, #263527)

* Use a Windows api function to get a Unicode host name, rather than
  assuming the host name is ascii.
  (Mark Hammond, John Arbash Meinel, #256550)

* ``WorkingTree4`` trees will now correctly report missing-and-new
  paths in the output of ``iter_changes``. (Robert Collins)

Documentation
*************

* Updated developer documentation.  (Martin Pool)

API Changes
***********

* Exporters now take 4 parameters. (Robert Collins)

* ``Tree.iter_changes`` will now return False for the content change
  field when a file is missing in the basis tree and not present in
  the target tree. Previously it returned True unconditionally.
  (Robert Collins)

* The deprecated ``Branch.abspath`` and unimplemented
  ``Branch.rename_one`` and ``Branch.move`` were removed. (Jelmer Vernooij)

* BzrDir.clone_on_transport implementations must now accept a stacked_on
  parameter.  (Aaron Bentley)

* BzrDir.cloning_metadir implementations must now take a require_stacking
  parameter.  (Aaron Bentley)

Testing
*******

* ``addCleanup`` now takes ``*arguments`` and ``**keyword_arguments``
  which are then passed to the cleanup callable as it is run. In
  addition, addCleanup no longer requires that the callables passed to
  it be unique. (Jonathan Lange)

* Fix some tests that fail on Windows because files are deleted while
  still in use.
  (Mark Hammond)

* ``selftest``'s ``--starting-with`` option can now use predefined
  prefixes so that one can say ``bzr selftest -s bp.loom`` instead of
  ``bzr selftest -s bzrlib.plugins.loom``. (Vincent Ladeuil)

* ``selftest``'s ``--starting-with`` option now accepts multiple values.
  (Vincent Ladeuil)

Internals
*********

* A new plugin interface, ``bzrlib.log.log_adapters``, has been added.
  This allows dynamic log output filtering by plugins.
  (Robert Collins)

* ``bzrlib.btree_index`` is now available, providing a b-tree index
  layer. The design is memory conservative (limited memory cache),
  faster to seek (approx 100 nodes per page, gives 100-way fan out),
  and stores compressed pages allowing more keys per page.
  (Robert Collins, John Arbash Meinel)

* ``bzrlib.diff.DiffTree.show_diff`` now skips changes where the kind
  is unknown in both source and target.
  (Robert Collins, Aaron Bentley)

* ``GraphIndexBuilder.add_node`` and ``BTreeBuilder`` have been
  streamlined a bit. This should make creating large indexes faster.
  (In benchmarking, it now takes less time to create a BTree index than
  it takes to read the GraphIndex one.) (John Arbash Meinel)

* Mail clients for `bzr send` are now listed in a registry.  This
  allows plugins to add new clients by registering them with
  ``bzrlib.mail_client.mail_client_registry``.  All of the built-in
  clients now use this mechanism.  (Neil Martinsen-Burrell)


bzr 1.6.1
#########

:Released: 2008-09-05

A couple regressions were found in the 1.6 release. There was a
performance issue when using ``bzr+ssh`` to branch large repositories,
and some problems with stacking and ``rich-root`` capable repositories.


bzr 1.6.1rc2
############

:Released: 2008-09-03

Bug Fixes
*********

* Copying between ``rich-root`` and ``rich-root-pack`` (and vice
  versa) was accidentally using the inter-model fetcher, instead of
  recognizing that both were 'rich root' formats.
  (John Arbash Meinel, #264321)


bzr 1.6.1rc1
############

:Released: 2008-08-29

This release fixes a few regressions found in the 1.6 client. Fetching
changes was using an O(N^2) buffering algorithm, so for large projects it
would cause memory thrashing. There is also a specific problem with the
``--1.6-rich-root`` format, which prevented stacking on top of
``--rich-root-pack`` repositories, and could allow users to accidentally
fetch experimental data (``-subtree``) without representing it properly.
The ``--1.6-rich-root`` format has been deprecated and users are
recommended to upgrade to ``--1.6.1-rich-root`` immediately.  Also we
re-introduced a workaround for users who have repositories with incorrect
nodes (not possible if you only used official releases).
I should also clarify that none of this is data loss level issues, but
still sufficient enough to warrant an updated release.

Bug Fixes
*********

* ``RemoteTransport.readv()`` was being inefficient about how it
  buffered the readv data and processed it. It would keep appending to
  the same string (causing many copies) and then pop bytes out of the
  start of the string (causing more copies).
  With this patch "bzr+ssh://local" can improve dramatically,
  especially for projects with large files.
  (John Arbash Meinel)

* Revision texts were always meant to be stored as fulltexts. There
  was a bug in a bzr.dev version that would accidentally create deltas
  when copying from a Pack repo to a Knit repo. This has been fixed,
  but to support those repositories, we know always request full texts
  for Revision texts. (John Arbash Meinel, #261339)

* The previous ``--1.6-rich-root`` format used an incorrect xml
  serializer, which would accidentally support fetching from a
  repository that supported subtrees, even though the local one would
  not. We deprecated that format, and introduced a new one that uses
  the correct serializer ``--1.6.1-rich-root``.
  (John Arbash Meinel, #262333)


bzr 1.6
#######

:Released: 2008-08-25

Finally, the long awaited bzr 1.6 has been released. This release includes
new features like Stacked Branches, improved weave merge, and an updated
server protocol (now on v3) which will allow for better cross version
compatibility. With this release we have deprecated Knit format
repositories, and recommend that users upgrade them, we will continue to
support reading and writing them for the forseeable future, but we will
not be tuning them for performance as pack repositories have proven to be
better at scaling. This will also be the first release to bundle
TortoiseBzr in the standalone Windows installer.


bzr 1.6rc5
##########

:Released: 2008-08-19

Bug Fixes
*********

* Disable automatic detection of stacking based on a containing
  directory of the target. It interacted badly with push, and needs a
  bit more work to get the edges polished before it should happen
  automatically. (John Arbash Meinel, #259275)
  (This change was reverted when merged to bzr.dev)


bzr 1.6rc4
##########

:Released: 2008-08-18

Bug Fixes
*********

* Fix a regression in knit => pack fetching.  We had a logic
  inversion, causing the fetch to insert fulltexts in random order,
  rather than preserving deltas.  (John Arbash Meinel, #256757)


bzr 1.6rc3
##########

:Released: 2008-08-14

Changes
*******

* Disable reading ``.bzrrules`` as a per-branch rule preferences
  file. The feature was not quite ready for a full release.
  (Robert Collins)

Improvements
************

* Update the windows installer to bundle TortoiseBzr and ``qbzr``
  into the standalone installer. This will be the first official
  windows release that installs Tortoise by default.
  (Mark Hammond)

Bug Fixes
*********

* Fix a regression in ``bzr+http`` support. There was a missing
  function (``_read_line``) that needed to be carried over from
  ``bzr+ssh`` support. (Andrew Bennetts)

* ``GraphIndex`` objects will internally read an entire index if more
  than 1/20th of their keyspace is requested in a single operation.
  This largely mitigates a performance regression in ``bzr log FILE``
  and completely corrects the performance regression in ``bzr log``.
  The regression was caused by removing an accomodation which had been
  supporting the index format in use. A newer index format is in
  development which is substantially faster. (Robert Collins)


bzr 1.6rc2
##########

:Released: 2008-08-13

This release candidate has a few minor bug fixes, and some regression
fixes for Windows.

Bug Fixes
*********

* ``bzr upgrade`` on remote branches accessed via bzr:// and
  bzr+ssh:// now works.  (Andrew Bennetts)

* Change the ``get_format_description()`` strings for
  ``RepositoryFormatKnitPack5`` et al to be single line messages.
  (Aaron Bentley)

* Fix for a regression on Win32 where we would try to call
  ``os.listdir()`` on a file and not catch the exception properly.
  (Windows raises a different exception.) This would manifest in
  places like ``bzr rm file`` or ``bzr switch``.
  (Mark Hammond, John Arbash Meinel)

* ``Inventory.copy()`` was failing to set the revision property for
  the root entry. (Jelmer Vernooij)

* sftp transport: added missing ``FileExists`` case to
  ``_translate_io_exception`` (Christophe Troestler, #123475)

* The help for ``bzr ignored`` now suggests ``bzr ls --ignored`` for
  scripting use. (Robert Collins, #3834)

* The default ``annotate`` logic will now always assign the
  last-modified value of a line to one of the revisions that modified
  it, rather than a merge revision. This would happen when both sides
  claimed to have modified the line resulting in the same text. The
  choice is arbitrary but stable, so merges in different directions
  will get the same results.  (John Arbash Meinel, #232188)


bzr 1.6rc1
##########

:Released: 2008-08-06

This release candidate for bzr 1.6 solidifies the new branch stacking
feature.  Bazaar now recommends that users upgrade all knit repositories,
because later formats are much faster.  However, we plan to continue read/write and
upgrade support for knit repostories for the forseeable future.  Several
other bugs and performance issues were fixed.

Changes
*******

* Knit format repositories are deprecated and bzr will now emit
  warnings whenever it encounters one.  Use ``bzr upgrade`` to upgrade
  knit repositories to pack format.  (Andrew Bennetts)

Improvements
************

* ``bzr check`` can now be told which elements at a location it should
  check.  (Daniel Watkins)

* Commit now supports ``--exclude`` (or ``-x``) to exclude some files
  from the commit. (Robert Collins, #3117)

* Fetching data between repositories that have the same model but no
  optimised fetcher will not reserialise all the revisions, increasing
  performance. (Robert Collins, John Arbash Meinel)

* Give a more specific error when target branch is not reachable.
  (James Westby)

* Implemented a custom ``walkdirs_utf8`` implementation for win32.
  This uses a pyrex extension to get direct access to the
  ``FindFirstFileW`` style apis, rather than using ``listdir`` +
  ``lstat``. Shows a very strong improvement in commands like
  ``status`` and ``diff`` which have to iterate the working tree.
  Anywhere from 2x-6x faster depending on the size of the tree (bigger
  trees, bigger benefit.) (John Arbash Meinel)

* New registry for log properties handles  and the method in
  LongLogFormatter to display the custom properties returned by the
  registered handlers. (Guillermo Gonzalez, #162469)

Bug Fixes
*********

* Add more tests that stacking does not create deltas spanning
  physical repository boundaries.
  (Martin Pool, #252428)

* Better message about incompatible repositories.
  (Martin Pool, #206258)

* ``bzr branch --stacked`` ensures the destination branch format can
  support stacking, even if the origin does not.
  (Martin Pool)

* ``bzr export`` no longer exports ``.bzrrules``.
  (Ian Clatworthy)

* ``bzr serve --directory=/`` now correctly allows the whole
  filesystem to be accessed on Windows, not just the root of the drive
  that Python is running from.
  (Adrian Wilkins, #240910)

* Deleting directories by hand before running ``bzr rm`` will not
  cause subsequent errors in ``bzr st`` and ``bzr commit``.
  (Robert Collins, #150438)

* Fix a test case that was failing if encoding wasn't UTF-8.
  (John Arbash Meinel, #247585)

* Fix "no buffer space available" error when branching with the new
  smart server protocol to or from Windows.
  (Andrew Bennetts, #246180)

* Fixed problem in branching from smart server.
  (#249256, Michael Hudson, Martin Pool)

* Handle a file turning in to a directory in TreeTransform.
  (James Westby, #248448)

API Changes
***********

* ``MutableTree.commit`` has an extra optional keywork parameter
  ``exclude`` that will be unconditionally supplied by the command
  line UI - plugins that add tree formats may need an update.
  (Robert Collins)

* The API minimum version for plugin compatibility has been raised to
  1.6 - there are significant changes throughout the code base.
  (Robert Collins)

* The generic fetch code now uses three attributes on Repository objects
  to control fetch. The streams requested are controlled via :
  ``_fetch_order`` and ``_fetch_uses_deltas``. Setting these
  appropriately allows different repository implementations to recieve
  data in their optimial form. If the ``_fetch_reconcile`` is set then
  a reconcile operation is triggered at the end of the fetch.
  (Robert Collins)

* The ``put_on_disk`` and ``get_tar_item`` methods in
  ``InventoryEntry`` were deprecated. (Ian Clatworthy)

* ``Repository.is_shared`` doesn't take a read lock. It didn't
  need one in the first place (nobody cached the value, and
  ``RemoteRepository`` wasn't taking one either). This saves a round
  trip when probing Pack repositories, as they read the ``pack-names``
  file when locked. And during probe, locking the repo isn't very
  useful. (John Arbash Meinel)

Internals
*********

* ``bzrlib.branchbuilder.BranchBuilder`` is now much more capable of
  putting together a real history without having to create a full
  WorkingTree. It is recommended that tests that are not directly
  testing the WorkingTree use BranchBuilder instead.  See
  ``BranchBuilder.build_snapshot`` or
  ``TestCaseWithMemoryTree.make_branch_builder``.  (John Arbash Meinel)

* ``bzrlib.builtins.internal_tree_files`` broken into two giving a new
  helper ``safe_relpath_files`` - used by the new ``exclude``
  parameter to commit. (Robert Collins)

* Make it easier to introduce new WorkingTree formats.
  (Ian Clatworthy)

* The code for exporting trees was refactored not to use the
  deprecated ``InventoryEntry`` methods. (Ian Clatworthy)

* RuleSearchers return () instead of [] now when there are no matches.
  (Ian Clatworthy)


bzr 1.6beta3
############

:Released: 2008-07-17

This release adds a new 'stacked branches' feature allowing branches to
share storage without being in the same repository or on the same machine.
(See the user guide for more details.)  It also adds a new hook, improved
weaves, aliases for related locations, faster bzr+ssh push, and several
bug fixes.

Features
********

* New ``pre_change_branch_tip`` hook that is called before the
  branch tip is moved, while the branch is write-locked.  See the User
  Reference for signature details.  (Andrew Bennetts)

* Rule-based preferences can now be defined for selected files in
  selected branches, allowing commands and plugins to provide
  custom behaviour for files matching defined patterns.
  See ``Rule-based preferences`` (part of ``Configuring Bazaar``)
  in the User Guide and ``bzr help rules`` for more information.
  (Ian Clatworthy)

* Sites may suggest a branch to stack new branches on.  (Aaron Bentley)

* Stacked branches are now supported. See ``bzr help branch`` and
  ``bzr help push``.  Branches must be in the ``development1`` format
  to stack, though the stacked-on branch can be of any format.
  (Robert Collins)

Improvements
************

* ``bzr export --format=tgz --root=NAME -`` to export a gzipped tarball
  to stdout; also ``tar`` and ``tbz2``.
  (Martin Pool)

* ``bzr (re)merge --weave`` will now use a standard Weave algorithm,
  rather than the annotation-based merge it was using. It does so by
  building up a Weave of the important texts, without needing to build
  the full ancestry. (John Arbash Meinel, #238895)

* ``bzr send`` documents and better supports ``emacsclient`` (proper
  escaping of mail headers and handling of the MUA Mew).
  (Christophe Troestler)

* Remembered locations can be specified by aliases, e.g. :parent, :public,
  :submit.  (Aaron Bentley)

* The smart protocol now has improved support for setting branches'
  revision info directly.  This makes operations like push
  faster.  The new request method name is
  ``Branch.set_last_revision_ex``.  (Andrew Bennetts)

Bug Fixes
*********

* Bazaar is now able to be a client to the web server of IIS 6 and 7.
  The broken implementations of RFC822 in Python and RFC2046 in IIS
  combined with boundary-line checking in Bazaar previously made this
  impossible. (NB, IIS 5 does not suffer from this problem).
  (Adrian Wilkins, #247585)

* ``bzr log --long`` with a ghost in your mainline now handles that
  ghost properly. (John Arbash Meinel, #243536)

* ``check`` handles the split-up .bzr layout correctly, so no longer
  requires a branch to be present.
  (Daniel Watkins, #64783)

* Clearer message about how to set the PYTHONPATH if bzrlib can't be
  loaded.
  (Martin Pool, #205230)

* Errors about missing libraries are now shown without a traceback,
  and with a suggestion to install the library.  The full traceback is
  still in ``.bzr.log`` and can be shown with ``-Derror``.
  (Martin Pool, #240161)

* Fetch from a stacked branch copies all required data.
  (Aaron Bentley, #248506)

* Handle urls such as ftp://user@host.com@www.host.com where the user
  name contains an @.
  (Neil Martinsen-Burrell, #228058)

* ``needs_read_lock`` and ``needs_write_lock`` now suppress an error during
  ``unlock`` if there was an error in the original function. This helps
  most when there is a failure with a smart server action, since often the
  connection closes and we cannot unlock.
  (Andrew Bennetts, John Arbash Meinel, #125784)

* Obsolete hidden command ``bzr fetch`` removed.
  (Martin Pool, #172870)

* Raise the correct exception when doing ``-rbefore:0`` or ``-c0``.
  (John Arbash Meinel, #239933)

* You can now compare file revisions in Windows diff programs from
  Cygwin Bazaar.
  (Matt McClure, #209281)

* revision_history now tolerates mainline ghosts for Branch format 6.
  (Aaron Bentley, #235055)

* Set locale from environment for third party libs.
  (Martin von Gagern, #128496)

Documentation
*************

* Added *Using stacked branches* to the User Guide.
  (Ian Clatworthy)

* Updated developer documentation.
  (Martin Pool)

Testing
*******

* ``-Dmemory`` will cause /proc/PID/status to be catted before bzr
  exits, allowing low-key analysis of peak memory use. (Robert Collins)

* ``TestCaseWithTransport.make_branch_and_tree`` tries harder to return
  a tree with a ``branch`` attribute of the right format.  This was
  preventing some ``RemoteBranch`` tests from actually running with
  ``RemoteBranch`` instances.  (Andrew Bennetts)

API Changes
***********

* Removed ``Repository.text_store``, ``control_store``, etc.  Instead,
  there are new attributes ``texts, inventories, revisions,
  signatures``, each of which is a ``VersionedFiles``.  See the
  Repository docstring for more details.
  (Robert Collins)

* ``Branch.pull`` now accepts an ``_override_hook_target`` optional
  parameter.  If you have a subclass of ``Branch`` that overrides
  ``pull`` then you should add this parameter.  (Andrew Bennetts)

* ``bzrlib.check.check()`` has been deprecated in favour of the more
  aptly-named ``bzrlib.check.check_branch()``.
  (Daniel Watkins)

* ``Tree.print_file`` and ``Repository.print_file`` are deprecated.
  These methods are bad APIs because they write directly to sys.stdout.
  bzrlib does not use them internally, and there are no direct tests
  for them. (Alexander Belchenko)

Internals
*********

* ``cat`` command no longer uses ``Tree.print_file()`` internally.
  (Alexander Belchenko)

* New class method ``BzrDir.open_containing_tree_branch_or_repository``
  which eases the discovery of the tree, the branch and the repository
  containing a given location.
  (Daniel Watkins)

* New ``versionedfile.KeyMapper`` interface to abstract out the access to
  underlying .knit/.kndx etc files in repositories with partitioned
  storage. (Robert Collins)

* Obsolete developer-use command ``weave-join`` has been removed.
  (Robert Collins)

* ``RemoteToOtherFetcher`` and ``get_data_stream_for_search`` removed,
  to support new ``VersionedFiles`` layering.
  (Robert Collins)


bzr 1.6beta2
############

:Released: 2008-06-10

This release contains further progress towards our 1.6 goals of shallow
repositories, and contains a fix for some user-affecting bugs in the
repository layer.  Building working trees during checkout and branch is
now faster.

Bug Fixes
*********

* Avoid KnitCorrupt error extracting inventories from some repositories.
  (The data is not corrupt; an internal check is detecting a problem
  reading from the repository.)
  (Martin Pool, Andrew Bennetts, Robert Collins, #234748)

* ``bzr status`` was breaking if you merged the same revision twice.
  (John Arbash Meinel, #235407)

* Fix infinite loop consuming 100% CPU when a connection is lost while
  reading a response body via the smart protocol v1 or v2.
  (Andrew Bennetts)

* Inserting a bundle which changes the contents of a file with no trailing
  end of line, causing a knit snapshot in a 'knits' repository will no longer
  cause KnitCorrupt. (Robert Collins)

* ``RemoteBranch.pull`` needs to return the ``self._real_branch``'s
  pull result. It was instead just returning None, which breaks ``bzr
  pull``. (John Arbash Meinel, #238149)

* Sanitize branch nick before using it as an attachment filename in
  ``bzr send``. (Lukáš Lalinský, #210218)

* Squash ``inv_entry.symlink_target`` to a plain string when
  generating DirState details. This prevents from getting a
  ``UnicodeError`` when you have symlinks and non-ascii filenames.
  (John Arbash Meinel, #135320)

Improvements
************

* Added the 'alias' command to set/unset and display aliases. (Tim Penhey)

* ``added``, ``modified``, and ``unknowns`` behaviour made consistent (all three
  now quote paths where required). Added ``--null`` option to ``added`` and
  ``modified`` (for null-separated unknowns, use ``ls --unknown --null``)
  (Adrian Wilkins)

* Faster branching (1.09x) and lightweight checkouts (1.06x) on large trees.
  (Ian Clatworthy, Aaron Bentley)

Documentation
*************

* Added *Bazaar Zen* section to the User Guide. (Ian Clatworthy)

Testing
*******

* Fix the test HTTPServer to be isolated from chdir calls made while it is
  running, allowing it to be used in blackbox tests. (Robert Collins)

API Changes
***********

* ``WorkingTree.set_parent_(ids/trees)`` will now filter out revisions
  which are in the ancestry of other revisions. So if you merge the same
  tree twice, or merge an ancestor of an existing merge, it will only
  record the newest. (If you merge a descendent, it will replace its
  ancestor). (John Arbash Meinel, #235407)

* ``RepositoryPolicy.__init__`` now requires stack_on and stack_on_pwd,
  through the derived classes do not.  (Aaron Bentley)

Internals
*********

* ``bzrlib.bzrdir.BzrDir.sprout`` now accepts ``stacked`` to control
  creating stacked branches. (Robert Collins)

* Knit record serialisation is now stricter on what it will accept, to
  guard against potential internal bugs, or broken input. (Robert Collins)

bzr 1.6beta1
############

:Released: 2008-06-02

Commands that work on the revision history such as push, pull, missing,
uncommit and log are now substantially faster.  This release adds a
translation of some of the user documentation into Spanish.  (Contributions of
other translations would be very welcome.)  Bazaar 1.6beta1 adds a new network
protocol which is used by default and which allows for more efficient transfers
and future extensions.


Notes When Upgrading
********************

* There is a new version of the network protocol used for bzr://, bzr+ssh://
  and bzr+http:// connections.  This will allow more efficient requests and
  responses, and more graceful fallback when a server is too old to
  recognise a request from a more recent client.  Bazaar 1.6 will
  interoperate with 0.16 and later versions, but servers should be upgraded
  when possible.  Bazaar 1.6 no longer interoperates with 0.15 and earlier via
  these protocols.  Use alternatives like SFTP or upgrade those servers.
  (Andrew Bennetts, #83935)

Changes
*******

* Deprecation warnings will not be suppressed when running ``bzr selftest``
  so that developers can see if their code is using deprecated functions.
  (John Arbash Meinel)

Features
********

* Adding ``-Derror`` will now display a traceback when a plugin fails to
  load. (James Westby)

Improvements
************

* ``bzr branch/push/pull -r XXX`` now have a helper function for finding
  the revno of the new revision (``Graph.find_distance_to_null``). This
  should make something like ``bzr branch -r -100`` in a shared, no-trees
  repository much snappier. (John Arbash Meinel)

* ``bzr log --short -r X..Y`` no longer needs to access the full revision
  history. This makes it noticeably faster when logging the last few
  revisions. (John Arbash Meinel)

* ``bzr ls`` now accepts ``-V`` as an alias for ``--versioned``.
  (Jerad Cramp, #165086)

* ``bzr missing`` uses the new ``Graph.find_unique_ancestors`` and
  ``Graph.find_differences`` to determine missing revisions without having
  to search the whole ancestry. (John Arbash Meinel, #174625)

* ``bzr uncommit`` now uses partial history access, rather than always
  extracting the full revision history for a branch. This makes it
  resolve the appropriate revisions much faster (in testing it drops
  uncommit from 1.5s => 0.4s). It also means ``bzr log --short`` is one
  step closer to not using full revision history.
  (John Arbash Meinel, #172649)

Bugfixes
********

* ``bzr merge --lca`` should handle when two revisions have no common
  ancestor other than NULL_REVISION. (John Arbash Meinel, #235715)

* ``bzr status`` was breaking if you merged the same revision twice.
  (John Arbash Meinel, #235407)

* ``bzr push`` with both ``--overwrite`` and ``-r NNN`` options no longer
  fails.  (Andrew Bennetts, #234229)

* Correctly track the base URL of a smart medium when using bzr+http://
  URLs, which was causing spurious "No repository present" errors with
  branches in shared repositories accessed over bzr+http.
  (Andrew Bennetts, #230550)

* Define ``_remote_is_at_least_1_2`` on ``SmartClientMedium`` so that all
  implementations have the attribute.  Fixes 'PyCurlTransport' object has no
  attribute '_remote_is_at_least_1_2' attribute errors.
  (Andrew Bennetts, #220806)

* Failure to delete an obsolete pack file should just give a warning
  message, not a fatal error.  It may for example fail if the file is still
  in use by another process.
  (Martin Pool)

* Fix MemoryError during large fetches over HTTP by limiting the amount of
  data we try to read per ``recv`` call.  The problem was observed with
  Windows and a proxy, but might affect other environments as well.
  (Eric Holmberg, #215426)

* Handle old merge directives correctly in Merger.from_mergeable.  Stricter
  get_parent_map requirements exposed a latent bug here.  (Aaron Bentley)

* Issue a warning and ignore passwords declared in authentication.conf when
  used for an ssh scheme (sftp or bzr+ssh).
  (Vincent Ladeuil, #203186)

* Make both http implementations raise appropriate exceptions on 403
  Forbidden when POSTing smart requests.
  (Vincent Ladeuil, #230223)

* Properly *title* header names in http requests instead of capitalizing
  them.
  (Vincent Ladeuil, #229076)

* The "Unable to obtain lock" error message now also suggests using
  ``bzr break-lock`` to fix it.  (Martin Albisetti, #139202)

* Treat an encoding of '' as ascii; this can happen when bzr is run
  under vim on Mac OS X.
  (Neil Martinsen-Burrell)

* ``VersionedFile.make_mpdiffs()`` was raising an exception that wasn't in
  scope. (Daniel Fischer #235687)

Documentation
*************

* Added directory structure and started translation of docs in spanish.
  (Martin Albisetti, Lucio Albenga)

* Incorporate feedback from Jelmer Vernooij and Neil Martinsen-Burrell
  on the plugin and integration chapters of the User Guide.
  (Ian Clatworthy)

* More Bazaar developer documentation about packaging and release process,
  and about use of Python reprs.
  (Martin Pool, Martin Albisetti)

* Updated Tortise strategy document. (Mark Hammond)

Testing
*******

* ``bzrlib.tests.adapt_tests`` was broken and unused - it has been fixed.
  (Robert Collins)

* Fix the test HTTPServer to be isolated from chdir calls made while it is
  running, allowing it to be used in blackbox tests. (Robert Collins)

* New helper function for splitting test suites
  ``split_suite_by_condition``. (Robert Collins)

Internals
*********

* ``Branch.missing_revisions`` has been deprecated. Similar functionality
  can be obtained using ``bzrlib.missing.find_unmerged``. The api was
  fairly broken, and the function was unused, so we are getting rid of it.
  (John Arbash Meinel)

API Changes
***********

* ``Branch.abspath`` is deprecated; use the Tree or Transport
  instead.  (Martin Pool)

* ``Branch.update_revisions`` now takes an optional ``Graph``
  object. This can be used by ``update_revisions`` when it is
  checking ancestry, and allows callers to prefer request to go to a
  local branch.  (John Arbash Meinel)

* Branch, Repository, Tree and BzrDir should expose a Transport as an
  attribute if they have one, rather than having it indirectly accessible
  as ``.control_files._transport``.  This doesn't add a requirement
  to support a Transport in cases where it was not needed before;
  it just simplifies the way it is reached.  (Martin Pool)

* ``bzr missing --mine-only`` will return status code 0 if you have no
  new revisions, but the remote does. Similarly for ``--theirs-only``.
  The new code only checks one side, so it doesn't know if the other
  side has changes. This seems more accurate with the request anyway.
  It also changes the output to print '[This|Other] branch is up to
  date.' rather than displaying nothing.  (John Arbash Meinel)

* ``LockableFiles.put_utf8``, ``put_bytes`` and ``controlfilename``
  are now deprecated in favor of using Transport operations.
  (Martin Pool)

* Many methods on ``VersionedFile``, ``Repository`` and in
  ``bzrlib.revision``  deprecated before bzrlib 1.5 have been removed.
  (Robert Collins)

* ``RevisionSpec.wants_revision_history`` can be set to False for a given
  ``RevisionSpec``. This will disable the existing behavior of passing in
  the full revision history to ``self._match_on``. Useful for specs that
  don't actually need access to the full history. (John Arbash Meinel)

* The constructors of ``SmartClientMedium`` and its subclasses now require a
  ``base`` parameter.  ``SmartClientMedium`` implementations now also need
  to provide a ``remote_path_from_transport`` method.  (Andrew Bennetts)

* The default permissions for creating new files and directories
  should now be obtained from ``BzrDir._get_file_mode()`` and
  ``_get_dir_mode()``, rather than from LockableFiles.  The ``_set_file_mode``
  and ``_set_dir_mode`` variables on LockableFiles which were advertised
  as a way for plugins to control this are no longer consulted.
  (Martin Pool)

* ``VersionedFile.join`` is deprecated. This method required local
  instances of both versioned file objects and was thus hostile to being
  used for streaming from a smart server. The new get_record_stream and
  insert_record_stream are meant to efficiently replace this method.
  (Robert Collins)

* ``WorkingTree.set_parent_(ids/trees)`` will now filter out revisions
  which are in the ancestry of other revisions. So if you merge the same
  tree twice, or merge an ancestor of an existing merge, it will only
  record the newest. (If you merge a descendent, it will replace its
  ancestor). (John Arbash Meinel, #235407)

* ``WorkingTreeFormat2.stub_initialize_remote`` is now private.
  (Martin Pool)


bzr 1.5
#######

:Released: 2008-05-16

This release of Bazaar includes several updates to the documentation, and fixes
to prepare for making rich root support the default format. Many bugs have been
squashed, including fixes to log, bzr+ssh inter-operation with older servers.

Changes
*******

* Suppress deprecation warnings when bzrlib is a 'final' release. This way
  users of packaged software won't be bothered with DeprecationWarnings,
  but developers and testers will still see them. (John Arbash Meinel)

Documentation
*************

* Incorporate feedback from Jelmer Vernooij and Neil Martinsen-Burrell
  on the plugin and integration chapters of the User Guide.
  (Ian Clatworthy)


bzr 1.5rc1
##########

:Released: 2008-05-09

Changes
*******

* Broader support of GNU Emacs mail clients. Set
  ``mail_client=emacsclient`` in your bazaar.conf and ``send`` will pop the
  bundle in a mail buffer according to the value of ``mail-user-agent``
  variable. (Xavier Maillard)

Improvements
************

* Diff now handles revision specs like "branch:" and "submit:" more
  efficiently.  (Aaron Bentley, #202928)

* More friendly error given when attempt to start the smart server
  on an address already in use. (Andrea Corbellini, #200575)

* Pull completes much faster when there is nothing to pull.
  (Aaron Bentley)

Bugfixes
********

* Authentication.conf can define sections without password.
  (Vincent Ladeuil, #199440)

* Avoid muttering every time a child update does not cause a progress bar
  update. (John Arbash Meinel, #213771)

* ``Branch.reconcile()`` is now implemented. This allows ``bzr reconcile``
  to fix when a Branch has a non-canonical mainline history. ``bzr check``
  also detects this condition. (John Arbash Meinel, #177855)

* ``bzr log -r ..X bzr://`` was failing, because it was getting a request
  for ``revision_id=None`` which was not a string.
  (John Arbash Meinel, #211661)

* ``bzr commit`` now works with Microsoft's FTP service.
  (Andreas Deininger)

* Catch definitions outside sections in authentication.conf.
  (Vincent Ladeuil, #217650)

* Conversion from non-rich-root to rich-root(-pack) updates inventory
  sha1s, even when bundles are used.  (Aaron Bentley, #181391)

* Conversion from non-rich-root to rich-root(-pack) works correctly even
  though search keys are not topologically sorted.  (Aaron Bentley)

* Conversion from non-rich-root to rich-root(-pack) works even when a
  parent revision has a different root id.  (Aaron Bentley, #177874)

* Disable strace testing until strace is fixed (see bug #103133) and emit a
  warning when selftest ends to remind us of leaking tests.
  (Vincent Ladeuil, #226769)

* Fetching all revisions from a repository does not cause pack collisions.
  (Robert Collins, Aaron Bentley, #212908)

* Fix error about "attempt to add line-delta in non-delta knit".
  (Andrew Bennetts, #217701)

* Pushing a branch in "dirstate" format (Branch5) over bzr+ssh would break
  if the remote server was < version 1.2. This was due to a bug in the
  RemoteRepository.get_parent_map() fallback code.
  (John Arbash Meinel, #214894)

* Remove leftover code in ``bzr_branch`` that inappropriately creates
  a ``branch-name`` file in the branch control directory.
  (Martin Pool)

* Set SO_REUSEADDR on server sockets of ``bzr serve`` to avoid problems
  rebinding the socket when starting the server a second time.
  (John Arbash Meinel, Martin Pool, #164288)

* Severe performance degradation in fetching from knit repositories to
  knits and packs due to parsing the entire revisions.kndx on every graph
  walk iteration fixed by using the Repository.get_graph API.  There was
  another regression in knit => knit fetching which re-read the index for
  every revision each side had in common.
  (Robert Collins, John Arbash Meinel)

* When logging the changes to a particular file, there was a bug if there
  were ghosts in the revision ancestry. (John Arbash Meinel, #209948)

* xs4all's ftp server returns a temporary error when trying to list an
  empty directory, rather than returning an empty list. Adding a
  workaround so that we don't get spurious failures.
  (John Arbash Meinel, #215522)

Documentation
*************

* Expanded the User Guide to include new chapters on popular plugins and
  integrating Bazaar into your environment. The *Best practices* chapter
  was renamed to *Miscellaneous topics* as suggested by community
  feedback as well. (Ian Clatworthy)

* Document outlining strategies for TortoiseBzr. (Mark Hammond)

* Improved the documentation on hooks. (Ian Clatworthy)

* Update authentication docs regarding ssh agents.
  (Vincent Ladeuil, #183705)

Testing
*******

* Add ``thread_name_suffix`` parameter to SmartTCPServer_for_testing, to
  make it easy to identify which test spawned a thread with an unhandled
  exception. (Andrew Bennetts)

* New ``--debugflag``/``-E`` option to ``bzr selftest`` for setting
  options for debugging tests, these are complementary to the -D
  options.  The ``-Dselftest_debug`` global option has been replaced by the
  ``-E=allow_debug`` option for selftest. (Andrew Bennetts)

* Parameterised test ids are preserved correctly to aid diagnosis of test
  failures. (Robert Collins, Andrew Bennetts)

* selftest now accepts --starting-with <id> to load only the tests whose id
  starts with the one specified. This greatly speeds up running the test
  suite on a limited set of tests and can be used to run the tests for a
  single module, a single class or even a single test.  (Vincent Ladeuil)

* The test suite modules have been modified to define load_tests() instead
  of test_suite(). That speeds up selective loading (via --load-list)
  significantly and provides many examples on how to migrate (grep for
  load_tests).  (Vincent Ladeuil)

Internals
*********

* ``Hooks.install_hook`` is now deprecated in favour of
  ``Hooks.install_named_hook`` which adds a required ``name`` parameter, to
  avoid having to call ``Hooks.name_hook``. (Daniel Watkins)

* Implement xml8 serializer.  (Aaron Bentley)

* New form ``@deprecated_method(deprecated_in(1, 5, 0))`` for making
  deprecation wrappers.  (Martin Pool)

* ``Repository.revision_parents`` is now deprecated in favour of
  ``Repository.get_parent_map([revid])[revid]``. (Jelmer Vernooij)

* The Python ``assert`` statement is no longer used in Bazaar source, and
  a test checks this.  (Martin Pool)

API Changes
***********

* ``bzrlib.status.show_pending_merges`` requires the repository to be
  locked by the caller. Callers should have been doing it anyway, but it
  will now raise an exception if they do not. (John Arbash Meinel)

* Repository.get_data_stream, Repository.get_data_stream_for_search(),
  Repository.get_deltas_for_revsions(), Repository.revision_trees(),
  Repository.item_keys_introduced_by() no longer take read locks.
  (Aaron Bentley)

* ``LockableFiles.get_utf8`` and ``.get`` are deprecated, as a start
  towards removing LockableFiles and ``.control_files`` entirely.
  (Martin Pool)

* Methods deprecated prior to 1.1 have been removed.
  (Martin Pool)


bzr 1.4 
#######

:Released: 2008-04-28

This release of Bazaar includes handy improvements to the speed of log and
status, new options for several commands, improved documentation, and better
hooks, including initial code for server-side hooks.  A number of bugs have
been fixed, particularly in interoperability between different formats or
different releases of Bazaar over there network.  There's been substantial
internal work in both the repository and network code to enable new features
and faster performance.

Bug Fixes
*********

* Pushing a branch in "dirstate" format (Branch5) over bzr+ssh would break
  if the remote server was < version 1.2.  This was due to a bug in the
  RemoteRepository.get_parent_map() fallback code.
  (John Arbash Meinel, Andrew Bennetts, #214894)


bzr 1.4rc2
##########

:Released: 2008-04-21

Bug Fixes
*********

* ``bzr log -r ..X bzr://`` was failing, because it was getting a request
  for ``revision_id=None`` which was not a string.
  (John Arbash Meinel, #211661)

* Fixed a bug in handling ghost revisions when logging changes in a
  particular file.  (John Arbash Meinel, #209948)

* Fix error about "attempt to add line-delta in non-delta knit".
  (Andrew Bennetts, #205156)

* Fixed performance degradation in fetching from knit repositories to
  knits and packs due to parsing the entire revisions.kndx on every graph
  walk iteration fixed by using the Repository.get_graph API.  There was
  another regression in knit => knit fetching which re-read the index for
  every revision each side had in common.
  (Robert Collins, John Arbash Meinel)


bzr 1.4rc1
##########

:Released: 2008-04-11

Changes
*******

* bzr main script cannot be imported (Benjamin Peterson)

* On Linux bzr additionally looks for plugins in arch-independent site
  directory. (Toshio Kuratomi)

* The ``set_rh`` branch hook is now deprecated. Please migrate
  any plugins using this hook to use an alternative, e.g.
  ``post_change_branch_tip``. (Ian Clatworthy)

* When a plugin cannot be loaded as the file path is not a valid
  python module name bzr will now strip a ``bzr_`` prefix from the
  front of the suggested name, as many plugins (e.g. bzr-svn)
  want to be installed without this prefix. It is a common mistake
  to have a folder named "bzr-svn" for that plugin, especially
  as this is what bzr branch lp:bzr-svn will give you. (James Westby,
  Andrew Cowie)

* UniqueIntegerBugTracker now appends bug-ids instead of joining
  them to the base URL. Plugins that register bug trackers may
  need a trailing / added to the base URL if one is not already there.
  (James Wesby, Andrew Cowie)

Features
********

* Added start_commit hook for mutable trees. (Jelmer Vernooij, #186422)

* ``status`` now accepts ``--no-pending`` to show the status without
  listing pending merges, which speeds up the command a lot on large
  histories.  (James Westby, #202830)

* New ``post_change_branch_tip`` hook that is called after the
  branch tip is moved but while the branch is still write-locked.
  See the User Reference for signature details.
  (Ian Clatworthy, James Henstridge)

* Reconfigure can convert a branch to be standalone or to use a shared
  repository.  (Aaron Bentley)

Improvements
************

* The smart protocol now has support for setting branches' revision info
  directly.  This should make operations like push slightly faster, and is a
  step towards server-side hooks.  The new request method name is
  ``Branch.set_last_revision_info``.  (Andrew Bennetts)

* ``bzr commit --fixes`` now recognises "gnome" as a tag by default.
  (James Westby, Andrew Cowie)

* ``bzr switch`` will attempt to find branches to switch to relative to the
  current branch. E.g. ``bzr switch branchname`` will look for
  ``current_branch/../branchname``. (Robert Collins, Jelmer Vernooij,
  Wouter van Heyst)

* Diff is now more specific about execute-bit changes it describes
  (Chad Miller)

* Fetching data over HTTP is a bit faster when urllib is used.  This is done
  by forcing it to recv 64k at a time when reading lines in HTTP headers,
  rather than just 1 byte at a time.  (Andrew Bennetts)

* Log --short and --line are much faster when -r is not specified.
  (Aaron Bentley)

* Merge is faster.  We no longer check a file's existence unnecessarily
  when merging the execute bit.  (Aaron Bentley)

* ``bzr status`` on an explicit list of files no longer shows pending
  merges, making it much faster on large trees. (John Arbash Meinel)

* The launchpad directory service now warns the user if they have not set
  their launchpad login and are trying to resolve a URL using it, just
  in case they want to do a write operation with it.  (James Westby)

* The smart protocol client is slightly faster, because it now only queries
  the server for the protocol version once per connection.  Also, the HTTP
  transport will now automatically probe for and use a smart server if
  one is present.  You can use the new ``nosmart+`` transport decorator
  to get the old behaviour.  (Andrew Bennetts)

* The ``version`` command takes a ``--short`` option to print just the
  version number, for easier use in scripts.  (Martin Pool)

* Various operations with revision specs and commands that calculate
  revnos and revision ids are faster.  (John A. Meinel, Aaron Bentley)

Bugfixes
********

* Add ``root_client_path`` parameter to SmartWSGIApp and
  SmartServerRequest.  This makes it possible to publish filesystem
  locations that don't exactly match URL paths. SmartServerRequest
  subclasses should use the new ``translate_client_path`` and
  ``transport_from_client_path`` methods when dealing with paths received
  from a client to take this into account.  (Andrew Bennetts, #124089)

* ``bzr mv a b`` can be now used also to rename previously renamed
  directories, not only files. (Lukáš Lalinský, #107967)

* ``bzr uncommit --local`` can now remove revisions from the local
  branch to be symmetric with ``bzr commit --local``.
  (John Arbash Meinel, #93412)

* Don't ask for a password if there is no real terminal.
  (Alexander Belchenko, #69851)

* Fix a bug causing a ValueError crash in ``parse_line_delta_iter`` when
  fetching revisions from a knit to pack repository or vice versa using
  bzr:// (including over http or ssh).
  (#208418, Andrew Bennetts, Martin Pool, Robert Collins)

* Fixed ``_get_line`` in ``bzrlib.smart.medium``, which was buggy.  Also
  fixed ``_get_bytes`` in the same module to use the push back buffer.
  These bugs had no known impact in normal use, but were problematic for
  developers working on the code, and were likely to cause real bugs sooner
  or later.  (Andrew Bennetts)

* Implement handling of basename parameter for DefaultMail.  (James Westby)

* Incompatibility with Paramiko versions newer than 1.7.2 was fixed.
  (Andrew Bennetts, #213425)

* Launchpad locations (lp: URLs) can be pulled.  (Aaron Bentley, #181945)

* Merges that add files to deleted root directories complete.  They
  do create conflicts.  (Aaron Bentley, #210092)

* vsftp's return ``550 RNFR command failed.`` supported.
  (Marcus Trautwig, #129786)

Documentation
*************

* Improved documentation on send/merge relationship. (Peter Schuller)

* Minor fixes to the User Guide. (Matthew Fuller)

* Reduced the evangelism in the User Guide. (Ian Clatworthy)

* Added Integrating with Bazaar document for developers (Martin Albisetti)

API Breaks
**********

* Attempting to pull data from a ghost aware repository (e.g. knits) into a
  non-ghost aware repository such as weaves will now fail if there are
  ghosts.  (Robert Collins)

* ``KnitVersionedFile`` no longer accepts an ``access_mode`` parameter, and
  now requires the ``index`` and ``access_method`` parameters to be
  supplied. A compatible shim has been kept in the new function
  ``knit.make_file_knit``. (Robert Collins)

* Log formatters must now provide log_revision instead of show and
  show_merge_revno methods. The latter had been deprecated since the 0.17
  release. (James Westby)

* ``LoopbackSFTP`` is now called ``SocketAsChannelAdapter``.
  (Andrew Bennetts)

* ``osutils.backup_file`` is removed. (Alexander Belchenko)

* ``Repository.get_revision_graph`` is deprecated, with no replacement
  method. The method was size(history) and not desirable. (Robert Collins)

* ``revision.revision_graph`` is deprecated, with no replacement function.
  The function was size(history) and not desirable. (Robert Collins)

* ``Transport.get_shared_medium`` is deprecated.  Use
  ``Transport.get_smart_medium`` instead.  (Andrew Bennetts)

* ``VersionedFile`` factories now accept a get_scope parameter rather
  than using a call to ``transaction_finished``, allowing the removal of
  the fixed list of versioned files per repository. (Robert Collins)

* ``VersionedFile.annotate_iter`` is deprecated. While in principle this
  allowed lower memory use, all users of annotations wanted full file
  annotations, and there is no storage format suitable for incremental
  line-by-line annotation. (Robert Collins)

* ``VersionedFile.clone_text`` is deprecated. This performance optimisation
  is no longer used - reading the content of a file that is undergoing a
  file level merge to identical state on two branches is rare enough, and
  not expensive enough to special case. (Robert Collins)

* ``VersionedFile.clear_cache`` and ``enable_cache`` are deprecated.
  These methods added significant complexity to the ``VersionedFile``
  implementation, but were only used for optimising fetches from knits -
  which can be done from outside the knit layer, or via a caching
  decorator. As knits are not the default format, the complexity is no
  longer worth paying. (Robert Collins)

* ``VersionedFile.create_empty`` is removed. This method presupposed a
  sensible mapping to a transport for individual files, but pack backed
  versioned files have no such mapping. (Robert Collins)

* ``VersionedFile.get_graph`` is deprecated, with no replacement method.
  The method was size(history) and not desirable. (Robert Collins)

* ``VersionedFile.get_graph_with_ghosts`` is deprecated, with no
  replacement method.  The method was size(history) and not desirable.
  (Robert Collins)

* ``VersionedFile.get_parents`` is deprecated, please use
  ``VersionedFile.get_parent_map``. (Robert Collins)

* ``VersionedFile.get_sha1`` is deprecated, please use
  ``VersionedFile.get_sha1s``. (Robert Collins)

* ``VersionedFile.has_ghost`` is now deprecated, as it is both expensive
  and unused outside of a single test. (Robert Collins)

* ``VersionedFile.iter_parents`` is now deprecated in favour of
  ``get_parent_map`` which can be used to instantiate a Graph on a
  VersionedFile. (Robert Collins)

* ``VersionedFileStore`` no longer uses the transaction parameter given
  to most methods; amongst other things this means that the
  get_weave_or_empty method no longer guarantees errors on a missing weave
  in a readonly transaction, and no longer caches versioned file instances
  which reduces memory pressure (but requires more careful management by
  callers to preserve performance). (Robert Collins)

Testing
*******

* New -Dselftest_debug flag disables clearing of the debug flags during
  tests.  This is useful if you want to use e.g. -Dhpss to help debug a
  failing test.  Be aware that using this feature is likely to cause
  spurious test failures if used with the full suite. (Andrew Bennetts)

* selftest --load-list now uses a new more agressive test loader that will
  avoid loading unneeded modules and building their tests. Plugins can use
  this new loader by defining a load_tests function instead of a test_suite
  function. (a forthcoming patch will provide many examples on how to
  implement this).
  (Vincent Ladeuil)

* selftest --load-list now does some sanity checks regarding duplicate test
  IDs and tests present in the list but not found in the actual test suite.
  (Vincent Ladeuil)

* Slightly more concise format for the selftest progress bar, so there's
  more space to show the test name.  (Martin Pool) ::

    [2500/10884, 1fail, 3miss in 1m29s] test_revisionnamespaces.TestRev

* The test suite takes much less memory to run, and is a bit faster.  This
  is done by clearing most attributes of TestCases after running them, if
  they succeeded.  (Andrew Bennetts)

Internals
*********

* Added ``_build_client_protocol`` to ``_SmartClient``.  (Andrew Bennetts)

* Added basic infrastructure for automatic plugin suggestion.
  (Martin Albisetti)

* If a ``LockableFiles`` object is not explicitly unlocked (for example
  because of a missing ``try/finally`` block, it will give a warning but
  not automatically unlock itself.  (Previously they did.)  This
  sometimes caused knock-on errors if for example the network connection
  had already failed, and should not be relied upon by code.
  (Martin Pool, #109520)

* ``make dist`` target to build a release tarball, and also
  ``check-dist-tarball`` and ``dist-upload-escudero``.  (Martin Pool)

* The ``read_response_tuple`` method of ``SmartClientRequestProtocol*``
  classes will now raise ``UnknownSmartMethod`` when appropriate, so that
  callers don't need to try distinguish unknown request errors from other
  errors.  (Andrew Bennetts)

* ``set_make_working_trees`` is now implemented provided on all repository
  implementations (Aaron Bentley)

* ``VersionedFile`` now has a new method ``get_parent_map`` which, like
  ``Graph.get_parent_map`` returns a dict of key:parents. (Robert Collins)


bzr 1.3.1
#########

:Released: 2008-04-09

No changes from 1.3.1rc1.


bzr 1.3.1rc1
############

:Released: 2008-04-04

Bug Fixes
*********

* Fix a bug causing a ValueError crash in ``parse_line_delta_iter`` when
  fetching revisions from a knit to pack repository or vice versa using
  bzr:// (including over http or ssh).
  (#208418, Andrew Bennetts, Martin Pool, Robert Collins)


bzr 1.3
#######

:Released: 2008-03-20

Bazaar has become part of the GNU project <http://www.gnu.org>

Many operations that act on history, including ``log`` and ``annotate`` are now
substantially faster.  Several bugs have been fixed and several new options and
features have been added.

Testing
*******

* Avoid spurious failure of ``TestVersion.test_version`` matching
  directory names.
  (#202778, Martin Pool)


bzr 1.3rc1
##########

:Released: 2008-03-16

Notes When Upgrading
********************

* The backup directory created by ``upgrade`` is now called
  ``backup.bzr``, not ``.bzr.backup``. (Martin Albisetti)

Changes
*******

* A new repository format 'development' has been added. This format will
  represent the latest 'in-progress' format that the bzr developers are
  interested in getting early-adopter testing and feedback on.
  ``doc/developers/development-repo.txt`` has detailed information.
  (Robert Collins)

* BZR_LOG environment variable controls location of .bzr.log trace file.
  User can suppress writing messages to .bzr.log by using '/dev/null'
  filename (on Linux) or 'NUL' (on Windows). If BZR_LOG variable
  is not defined but BZR_HOME is defined then default location
  for .bzr.log trace file is ``$BZR_HOME/.bzr.log``.
  (Alexander Belchenko, #106117)

* ``launchpad`` builtin plugin now shipped as separate part in standalone
  bzr.exe, installed to ``C:\Program Files\Bazaar\plugins`` directory,
  and standalone installer allows user to skip installation of this plugin.
  (Alexander Belchenko)

* Restore auto-detection of plink.exe on Windows. (Dmitry Vasiliev)

* Version number is now shown as "1.2" or "1.2pr2", without zeroed or
  missing final fields.  (Martin Pool)

Features
********

* ``branch`` and ``checkout`` can hard-link working tree files, which is
  faster and saves space.  (Aaron Bentley)

* ``bzr send`` will now also look at the ``child_submit_to`` setting in
  the submit branch to determine the email address to send to.
  (Jelmer Vernooij)

Improvements
************

* BzrBranch._lefthand_history is faster on pack repos.  (Aaron Bentley)

* Branch6.generate_revision_history is faster.  (Aaron Bentley)

* Directory services can now be registered, allowing special URLs to be
  dereferenced into real URLs.  This is a generalization and cleanup of
  the lp: transport lookup.  (Aaron Bentley)

* Merge directives that are automatically attached to emails have nicer
  filenames, based on branch-nick + revno. (Aaron Bentley)

* ``push`` has a ``--revision`` option, to specify what revision to push up
  to.  (Daniel Watkins)

* Significantly reducing execution time and network traffic for trivial
  case of running ``bzr missing`` command for two identical branches.
  (Alexander Belchenko)

* Speed up operations that look at the revision graph (such as 'bzr log').
  ``KnitPackRepositor.get_revision_graph`` uses ``Graph.iter_ancestry`` to
  extract the revision history. This allows filtering ghosts while
  stepping instead of needing to peek ahead. (John Arbash Meinel)

* The ``hooks`` command lists installed hooks, to assist in debugging.
  (Daniel Watkins)

* Updates to how ``annotate`` work. Should see a measurable improvement in
  performance and memory consumption for file with a lot of merges.
  Also, correctly handle when a line is introduced by both parents (it
  should be attributed to the first merge which notices this, and not
  to all subsequent merges.) (John Arbash Meinel)

Bugfixes
********

* Autopacking no longer holds the full set of inventory lines in
  memory while copying. For large repositories, this can amount to
  hundreds of MB of ram consumption.
  (Ian Clatworthy, John Arbash Meinel)

* Cherrypicking when using ``--format=merge3`` now explictly excludes
  BASE lines. (John Arbash Meinel, #151731)

* Disable plink's interactive prompt for password.
  (#107593, Dmitry Vasiliev)

* Encode command line arguments from unicode to user_encoding before
  invoking external mail client in `bzr send` command.
  (#139318, Alexander Belchenko)

* Fixed problem connecting to ``bzr+https://`` servers.
  (#198793, John Ferlito)

* Improved error reporting in the Launchpad plugin. (Daniel Watkins,
  #196618)

* Include quick-start-summary.svg file to python-based installer(s)
  for Windows. (#192924, Alexander Belchenko)

* lca merge now respects specified files. (Aaron Bentley)

* Make version-info --custom imply --all. (#195560, James Westby)

* ``merge --preview`` now works for merges that add or modify
  symlinks (James Henstridge)

* Redirecting the output from ``bzr merge`` (when the remembered
  location is used) now works. (John Arbash Meinel)

* setup.py script explicitly checks for Python version.
  (Jari Aalto, Alexander Belchenko, #200569)

* UnknownFormatErrors no longer refer to branches regardless of kind of
  unknown format. (Daniel Watkins, #173980)

* Upgrade bundled ConfigObj to version 4.5.2, which properly quotes #
  signs, among other small improvements. (Matt Nordhoff, #86838)

* Use correct indices when emitting LCA conflicts.  This fixes IndexError
  errors.  (Aaron Bentley, #196780)

Documentation
*************

* Explained how to use ``version-info --custom`` in the User Guide.
  (Neil Martinsen-Burrell)

API Breaks
**********

* Support for loading plugins from zip files and
  ``bzrlib.plugin.load_from_zip()`` function are deprecated.
  (Alexander Belchenko)

Testing
*******

* Added missing blackbox tests for ``modified`` (Adrian Wilkins)

* The branch interface tests were invalid for branches using rich-root
  repositories because the empty string is not a valid file-id.
  (Robert Collins)

Internals
*********

* ``Graph.iter_ancestry`` returns the ancestry of revision ids. Similar to
  ``Repository.get_revision_graph()`` except it includes ghosts and you can
  stop part-way through. (John Arbash Meinel)

* New module ``tools/package_mf.py`` provide custom module finder for
  python packages (improves standard python library's modulefinder.py)
  used by ``setup.py`` script while building standalone bzr.exe.
  (Alexander Belchenko)

* New remote method ``RemoteBzrDir.find_repositoryV2`` adding support for
  detecting external lookup support on remote repositories. This method is
  now attempted first when lookup up repositories, leading to an extra
  round trip on older bzr smart servers. (Robert Collins)

* Repository formats have a new supported-feature attribute
  ``supports_external_lookups`` used to indicate repositories which support
  falling back to other repositories when they have partial data.
  (Robert Collins)

* ``Repository.get_revision_graph_with_ghosts`` and
  ``bzrlib.revision.(common_ancestor,MultipleRevisionSources,common_graph)``
  have been deprecated.  (John Arbash Meinel)

* ``Tree.iter_changes`` is now a public API, replacing the work-in-progress
  ``Tree._iter_changes``. The api is now considered stable and ready for
  external users.  (Aaron Bentley)

* The bzrdir format registry now accepts an ``alias`` keyword to
  register_metadir, used to indicate that a format name is an alias for
  some other format and thus should not be reported when describing the
  format. (Robert Collins)


bzr 1.2
#######

:Released: 2008-02-15

Bug Fixes
*********

* Fix failing test in Launchpad plugin. (Martin Pool)


bzr 1.2rc1
##########

:Released: 2008-02-13

Notes When Upgrading
********************

* Fetching via the smart protocol may need to reconnect once during a fetch
  if the remote server is running Bazaar 1.1 or earlier, because the client
  attempts to use more efficient requests that confuse older servers.  You
  may be required to re-enter a password or passphrase when this happens.
  This won't happen if the server is upgraded to Bazaar 1.2.
  (Andrew Bennetts)

Changes
*******

* Fetching via bzr+ssh will no longer fill ghosts by default (this is
  consistent with pack-0.92 fetching over SFTP). (Robert Collins)

* Formatting of ``bzr plugins`` output is changed to be more human-
  friendly. Full path of plugins locations will be shown only with
  ``--verbose`` command-line option. (Alexander Belchenko)

* ``merge`` now prefers to use the submit branch, but will fall back to
  parent branch.  For many users, this has no effect.  But some users who
  pull and merge on the same branch will notice a change.  This change
  makes it easier to work on a branch on two different machines, pulling
  between the machines, while merging from the upstream.
  ``merge --remember`` can now be used to set the submit_branch.
  (Aaron Bentley)

Features
********

* ``merge --preview`` produces a diff of the changes merge would make,
  but does not actually perform the merge.  (Aaron Bentley)

* New smart method ``Repository.get_parent_map`` for getting revision
  parent data. This returns additional parent information topologically
  adjacent to the requested data to reduce round trip latency impacts.
  (Robert Collins)

* New smart method, ``Repository.stream_revisions_chunked``, for fetching
  revision data that streams revision data via a chunked encoding.  This
  avoids buffering large amounts of revision data on the server and on the
  client, and sends less data to the server to request the revisions.
  (Andrew Bennetts, Robert Collins, #178353)

* The launchpad plugin now handles lp urls of the form
  ``lp://staging/``, ``lp://demo/``, ``lp://dev/`` to use the appropriate
  launchpad instance to do the resolution of the branch identities.
  This is primarily of use to Launchpad developers, but can also
  be used by other users who want to try out Launchpad as
  a branch location without messing up their public Launchpad
  account.  Branches that are pushed to the staging environment
  have an expected lifetime of one day. (Tim Penhey)

Improvements
************

* Creating a new branch no longer tries to read the entire revision-history
  unnecessarily over smart server operations. (Robert Collins)

* Fetching between different repository formats with compatible models now
  takes advantage of the smart method to stream revisions.  (Andrew Bennetts)

* The ``--coverage`` option is now global, rather specific to ``bzr
  selftest``.  (Andrew Bennetts)

* The ``register-branch`` command will now use the public url of the branch
  containing the current directory, if one has been set and no explicit
  branch is provided.  (Robert Collins)

* Tweak the ``reannotate`` code path to optimize the 2-parent case.
  Speeds up ``bzr annotate`` with a pack repository by approx 3:2.
  (John Arbash Meinel)

Bugfixes
********

* Calculate remote path relative to the shared medium in _SmartClient.  This
  is related to the problem in bug #124089.  (Andrew Bennetts)

* Cleanly handle connection errors in smart protocol version two, the same
  way as they are handled by version one.  (Andrew Bennetts)

* Clearer error when ``version-info --custom`` is used without
  ``--template`` (Lukáš Lalinský)

* Don't raise UnavailableFeature during test setup when medusa is not
  available or tearDown is never called leading to nasty side effects.
  (#137823, Vincent Ladeuil)

* If a plugin's test suite cannot be loaded, for example because of a syntax
  error in the tests, then ``selftest`` fails, rather than just printing
  a warning.  (Martin Pool, #189771)

* List possible values for BZR_SSH environment variable in env-variables
  help topic. (Alexander Belchenko, #181842)

* New methods ``push_log_file`` and ``pop_log_file`` to intercept messages:
  popping the log redirection now precisely restores the previous state,
  which makes it easier to use bzr log output from other programs.
  TestCaseInTempDir no longer depends on a log redirection being established
  by the test framework, which lets bzr tests cleanly run from a normal
  unittest runner.
  (#124153, #124849, Martin Pool, Jonathan Lange)

* ``pull --quiet`` is now more quiet, in particular a message is no longer
  printed when the remembered pull location is used. (James Westby,
  #185907)

* ``reconfigure`` can safely be interrupted while fetching.
  (Aaron Bentley, #179316)

* ``reconfigure`` preserves tags when converting to and from lightweight
  checkouts.  (Aaron Bentley, #182040)

* Stop polluting /tmp when running selftest.
  (Vincent Ladeuil, #123363)

* Switch from NFKC => NFC for normalization checks. NFC allows a few
  more characters which should be considered valid.
  (John Arbash Meinel, #185458)

* The launchpad plugin now uses the ``edge`` xmlrpc server to avoid
  interacting badly with a bug on the launchpad side. (Robert Collins)

* Unknown hostnames when connecting to a ``bzr://`` URL no longer cause
  tracebacks.  (Andrew Bennetts, #182849)

API Breaks
**********

* Classes implementing Merge types like Merge3Merger must now accept (and
  honour) a do_merge flag in their constructor.  (Aaron Bentley)

* ``Repository.add_inventory`` and ``add_revision`` now require the caller
  to previously take a write lock (and start a write group.)
  (Martin Pool)

Testing
*******

* selftest now accepts --load-list <file> to load a test id list. This
  speeds up running the test suite on a limited set of tests.
  (Vincent Ladeuil)

Internals
*********

* Add a new method ``get_result`` to graph search objects. The resulting
  ``SearchResult`` can be used to recreate the search later, which will
  be useful in reducing network traffic. (Robert Collins)

* Use convenience function to check whether two repository handles
  are referring to the same repository in ``Repository.get_graph``.
  (Jelmer Vernooij, #187162)

* Fetching now passes the find_ghosts flag through to the
  ``InterRepository.missing_revision_ids`` call consistently for all
  repository types. This will enable faster missing revision discovery with
  bzr+ssh. (Robert Collins)

* Fix error handling in Repository.insert_data_stream. (Lukas Lalinsky)

* ``InterRepository.missing_revision_ids`` is now deprecated in favour of
  ``InterRepository.search_missing_revision_ids`` which returns a
  ``bzrlib.graph.SearchResult`` suitable for making requests from the smart
  server. (Robert Collins)

* New error ``NoPublicBranch`` for commands that need a public branch to
  operate. (Robert Collins)

* New method ``iter_inventories`` on Repository for access to many
  inventories. This is primarily used by the ``revision_trees`` method, as
  direct access to inventories is discouraged. (Robert Collins)

* New method ``next_with_ghosts`` on the Graph breadth-first-search objects
  which will split out ghosts and present parents into two separate sets,
  useful for code which needs to be aware of ghosts (e.g. fetching data
  cares about ghosts during revision selection). (Robert Collins)

* Record a timestamp against each mutter to the trace file, relative to the
  first import of bzrlib.  (Andrew Bennetts)

* ``Repository.get_data_stream`` is now deprecated in favour of
  ``Repository.get_data_stream_for_search`` which allows less network
  traffic when requesting data streams over a smart server. (Robert Collins)

* ``RemoteBzrDir._get_tree_branch`` no longer triggers ``_ensure_real``,
  removing one round trip on many network operations. (Robert Collins)

* RemoteTransport's ``recommended_page_size`` method now returns 64k, like
  SFTPTransport and HttpTransportBase.  (Andrew Bennetts)

* Repository has a new method ``has_revisions`` which signals the presence
  of many revisions by returning a set of the revisions listed which are
  present. This can be done by index queries without reading data for parent
  revision names etc. (Robert Collins)


bzr 1.1
#######

:Released: 2008-01-15

(no changes from 1.1rc1)

bzr 1.1rc1
##########

:Released: 2008-01-05

Changes
*******

* Dotted revision numbers have been revised. Instead of growing longer with
  nested branches the branch number just increases. (eg instead of 1.1.1.1.1
  we now report 1.2.1.) This helps scale long lived branches which have many
  feature branches merged between them. (John Arbash Meinel)

* The syntax ``bzr diff branch1 branch2`` is no longer supported.
  Use ``bzr diff branch1 --new branch2`` instead. This change has
  been made to remove the ambiguity where ``branch2`` is in fact a
  specific file to diff within ``branch1``.

Features
********

* New option to use custom template-based formats in  ``bzr version-info``.
  (Lukáš Lalinský)

* diff '--using' allows an external diff tool to be used for files.
  (Aaron Bentley)

* New "lca" merge-type for fast everyday merging that also supports
  criss-cross merges.  (Aaron Bentley)

Improvements
************

* ``annotate`` now doesn't require a working tree. (Lukáš Lalinský,
  #90049)

* ``branch`` and ``checkout`` can now use files from a working tree to
  to speed up the process.  For checkout, this requires the new
  --files-from flag.  (Aaron Bentley)

* ``bzr diff`` now sorts files in alphabetical order.  (Aaron Bentley)

* ``bzr diff`` now works on branches without working trees. Tree-less
  branches can also be compared to each other and to working trees using
  the new diff options ``--old`` and ``--new``. Diffing between branches,
  with or without trees, now supports specific file filtering as well.
  (Ian Clatworthy, #6700)

* ``bzr pack`` now orders revision texts in topological order, with newest
  at the start of the file, promoting linear reads for ``bzr log`` and the
  like. This partially fixes #154129. (Robert Collins)

* Merge directives now fetch prerequisites from the target branch if
  needed.  (Aaron Bentley)

* pycurl now handles digest authentication.
  (Vincent Ladeuil)

* ``reconfigure`` can now convert from repositories.  (Aaron Bentley)

* ``-l`` is now a short form for ``--limit`` in ``log``.  (Matt Nordhoff)

* ``merge`` now warns when merge directives cause cherrypicks.
  (Aaron Bentley)

* ``split`` now supported, to enable splitting large trees into smaller
  pieces.  (Aaron Bentley)

Bugfixes
********

* Avoid AttributeError when unlocking a pack repository when an error occurs.
  (Martin Pool, #180208)

* Better handle short reads when processing multiple range requests.
  (Vincent Ladeuil, #179368)

* build_tree acceleration uses the correct path when a file has been moved.
  (Aaron Bentley)

* ``commit`` now succeeds when a checkout and its master branch share a
  repository.  (Aaron Bentley, #177592)

* Fixed error reporting of unsupported timezone format in
  ``log --timezone``. (Lukáš Lalinský, #178722)

* Fixed Unicode encoding error in ``ignored`` when the output is
  redirected to a pipe. (Lukáš Lalinský)

* Fix traceback when sending large response bodies over the smart protocol
  on Windows. (Andrew Bennetts, #115781)

* Fix ``urlutils.relative_url`` for the case of two ``file:///`` URLs
  pointed to different logical drives on Windows.
  (Alexander Belchenko, #90847)

* HTTP test servers are now compatible with the http protocol version 1.1.
  (Vincent Ladeuil, #175524)

* _KnitParentsProvider.get_parent_map now handles requests for ghosts
  correctly, instead of erroring or attributing incorrect parents to ghosts.
  (Aaron Bentley)

* ``merge --weave --uncommitted`` now works.  (Aaron Bentley)

* pycurl authentication handling was broken and incomplete. Fix handling of
  user:pass embedded in the urls.
  (Vincent Ladeuil, #177643)

* Files inside non-directories are now handled like other conflict types.
  (Aaron Bentley, #177390)

* ``reconfigure`` is able to convert trees into lightweight checkouts.
  (Aaron Bentley)

* Reduce lockdir timeout to 0 when running ``bzr serve``.  (Andrew Bennetts,
  #148087)

* Test that the old ``version_info_format`` functions still work, even
  though they are deprecated. (John Arbash Meinel, ShenMaq, #177872)

* Transform failures no longer cause ImmortalLimbo errors (Aaron Bentley,
  #137681)

* ``uncommit`` works even when the commit messages of revisions to be
  removed use characters not supported in the terminal encoding.
  (Aaron Bentley)

* When dumb http servers return whole files instead of the requested ranges,
  read the remaining bytes by chunks to avoid overflowing network buffers.
  (Vincent Ladeuil, #175886)

Documentation
*************

* Minor tweaks made to the bug tracker integration documentation.
  (Ian Clatworthy)

* Reference material has now be moved out of the User Guide and added
  to the User Reference. The User Reference has gained 4 sections as
  a result: Authenication Settings, Configuration Settings, Conflicts
  and Hooks. All help topics are now dumped into text format in the
  doc/en/user-reference directory for those who like browsing that
  information in their editor. (Ian Clatworthy)

* *Using Bazaar with Launchpad* tutorial added. (Ian Clatworthy)

Internals
*********

* find_* methods available for BzrDirs, Branches and WorkingTrees.
  (Aaron Bentley)

* Help topics can now be loaded from files.
  (Ian Clatworthy, Alexander Belchenko)

* get_parent_map now always provides tuples as its output.  (Aaron Bentley)

* Parent Providers should now implement ``get_parent_map`` returning a
  dictionary instead of ``get_parents`` returning a list.
  ``Graph.get_parents`` is now deprecated. (John Arbash Meinel,
  Robert Collins)

* Patience Diff now supports arbitrary python objects, as long as they
  support ``hash()``. (John Arbash Meinel)

* Reduce selftest overhead to establish test names by memoization.
  (Vincent Ladeuil)

API Breaks
**********

Testing
*******

* Modules can now customise their tests by defining a ``load_tests``
  attribute. ``pydoc bzrlib.tests.TestUtil.TestLoader.loadTestsFromModule``
  for the documentation on this attribute. (Robert Collins)

* New helper function ``bzrlib.tests.condition_id_re`` which helps
  filter tests based on a regular expression search on the tests id.
  (Robert Collins)

* New helper function ``bzrlib.tests.condition_isinstance`` which helps
  filter tests based on class. (Robert Collins)

* New helper function ``bzrlib.tests.exclude_suite_by_condition`` which
  generalises the ``exclude_suite_by_re`` function. (Robert Collins)

* New helper function ``bzrlib.tests.filter_suite_by_condition`` which
  generalises the ``filter_suite_by_re`` function. (Robert Collins)

* New helper method ``bzrlib.tests.exclude_tests_by_re`` which gives a new
  TestSuite that does not contain tests from the input that matched a
  regular expression. (Robert Collins)

* New helper method ``bzrlib.tests.randomize_suite`` which returns a
  randomized copy of the input suite. (Robert Collins)

* New helper method ``bzrlib.tests.split_suite_by_re`` which splits a test
  suite into two according to a regular expression. (Robert Collins)

* Parametrize all http tests for the transport implementations, the http
  protocol versions (1.0 and 1.1) and the authentication schemes.
  (Vincent Ladeuil)

* The ``exclude_pattern`` and ``random_order`` parameters to the function
  ``bzrlib.tests.filter_suite_by_re`` have been deprecated. (Robert Collins)

* The method ``bzrlib.tests.sort_suite_by_re`` has been deprecated. It is
  replaced by the new helper methods added in this release. (Robert Collins)


bzr 1.0
#######

:Released: 2007-12-14

Documentation
*************

* More improvements and fixes to the User Guide.  (Ian Clatworthy)

* Add information on cherrypicking/rebasing to the User Guide.
  (Ian Clatworthy)

* Improve bug tracker integration documentation. (Ian Clatworthy)

* Minor edits to ``Bazaar in five minutes`` from David Roberts and
  to the rebasing section of the User Guide from Aaron Bentley.
  (Ian Clatworthy)


bzr 1.0rc3
##########

:Released: 2007-12-11

Changes
*******

* If a traceback occurs, users are now asked to report the bug
  through Launchpad (https://bugs.launchpad.net/bzr/), rather than
  by mail to the mailing list.
  (Martin Pool)

Bugfixes
********

* Fix Makefile rules for doc generation. (Ian Clatworthy, #175207)

* Give more feedback during long http downloads by making readv deliver data
  as it arrives for urllib, and issue more requests for pycurl. High latency
  networks are better handled by urllib, the pycurl implementation give more
  feedback but also incur more latency.
  (Vincent Ladeuil, #173010)

* Implement _make_parents_provider on RemoteRepository, allowing generating
  bundles against branches on a smart server.  (Andrew Bennetts, #147836)

Documentation
*************

* Improved user guide.  (Ian Clatworthy)

* The single-page quick reference guide is now available as a PDF.
  (Ian Clatworthy)

Internals
*********

* readv urllib http implementation is now a real iterator above the
  underlying socket and deliver data as soon as it arrives. 'get' still
  wraps its output in a StringIO.
  (Vincent Ladeuil)


bzr 1.0rc2
##########

:Released: 2007-12-07

Improvements
************

* Added a --coverage option to selftest. (Andrew Bennetts)

* Annotate merge (merge-type=weave) now supports cherrypicking.
  (Aaron Bentley)

* ``bzr commit`` now doesn't print the revision number twice. (Matt
  Nordhoff, #172612)

* New configuration option ``bugtracker_<tracker_abbrevation>_url`` to
  define locations of bug trackers that are not directly supported by
  bzr or a plugin. The URL will be treated as a template and ``{id}``
  placeholders will be replaced by specific bug IDs.  (Lukáš Lalinský)

* Support logging single merge revisions with short and line log formatters.
  (Kent Gibson)

* User Guide enhanced with suggested readability improvements from
  Matt Revell and corrections from John Arbash Meinel. (Ian Clatworthy)

* Quick Start Guide renamed to Quick Start Card, moved down in
  the catalog, provided in pdf and png format and updated to refer
  to ``send`` instead of ``bundle``. (Ian Clatworthy, #165080)

* ``switch`` can now be used on heavyweight checkouts as well as
  lightweight ones. After switching a heavyweight checkout, the
  local branch is a mirror/cache of the new bound branch and
  uncommitted changes in the working tree are merged. As a safety
  check, if there are local commits in a checkout which have not
  been committed to the previously bound branch, then ``switch``
  fails unless the ``--force`` option is given. This option is
  now also required if the branch a lightweight checkout is pointing
  to has been moved. (Ian Clatworthy)

Internals
*********

* New -Dhttp debug option reports http connections, requests and responses.
  (Vincent Ladeuil)

* New -Dmerge debug option, which emits merge plans for merge-type=weave.

Bugfixes
********

* Better error message when running ``bzr cat`` on a non-existant branch.
  (Lukáš Lalinský, #133782)

* Catch OSError 17 (file exists) in final phase of tree transform and show
  filename to user.
  (Alexander Belchenko, #111758)

* Catch ShortReadvErrors while using pycurl. Also make readv more robust by
  allowing multiple GET requests to be issued if too many ranges are
  required.
  (Vincent Ladeuil, #172701)

* Check for missing basis texts when fetching from packs to packs.
  (John Arbash Meinel, #165290)

* Fall back to showing e-mail in ``log --short/--line`` if the
  committer/author has only e-mail. (Lukáš Lalinský, #157026)

API Breaks
**********

* Deprecate not passing a ``location`` argument to commit reporters'
  ``started`` methods. (Matt Nordhoff)


bzr 1.0rc1
##########

:Released: 2007-11-30

Notes When Upgrading
********************

* The default repository format is now ``pack-0.92``.  This
  default is used when creating new repositories with ``init`` and
  ``init-repo``, and when branching over bzr+ssh or bzr+hpss.
  (See https://bugs.launchpad.net/bugs/164626)

  This format can be read and written by Bazaar 0.92 and later, and
  data can be transferred to and from older formats.

  To upgrade, please reconcile your repository (``bzr reconcile``), and then
  upgrade (``bzr upgrade``).

  ``pack-0.92`` offers substantially better scaling and performance than the
  previous knits format. Some operations are slower where the code already
  had bad scaling characteristics under knits, the pack format makes such
  operations more visible as part of being more scalable overall. We will
  correct such operations over the coming releases and encourage the filing
  of bugs on any operation which you observe to be slower in a packs
  repository. One particular case that we do not intend to fix is pulling
  data from a pack repository into a knit repository over a high latency
  link;  downgrading such data requires reinsertion of the file texts, and
  this is a classic space/time tradeoff. The current implementation is
  conservative on memory usage because we need to support converting data
  from any tree without problems.
  (Robert Collins, Martin Pool, #164476)

Changes
*******

* Disable detection of plink.exe as possible ssh vendor. Plink vendor
  still available if user selects it explicitly with BZR_SSH environment
  variable. (Alexander Belchenko, workaround for bug #107593)

* The pack format is now accessible as "pack-0.92", or "pack-0.92-subtree"
  to enable the subtree functions (for example, for bzr-svn).
  (Martin Pool)

Features
********

* New ``authentication.conf`` file holding the password or other credentials
  for remote servers. This can be used for ssh, sftp, smtp and other
  supported transports.
  (Vincent Ladeuil)

* New rich-root and rich-root-pack formats, recording the same data about
  tree roots that's recorded for all other directories.
  (Aaron Bentley, #164639)

* ``pack-0.92`` repositories can now be reconciled.
  (Robert Collins, #154173)

* ``switch`` command added for changing the branch a lightweight checkout
  is associated with and updating the tree to reflect the latest content
  accordingly. This command was previously part of the BzrTools plug-in.
  (Ian Clatworthy, Aaron Bentley, David Allouche)

* ``reconfigure`` command can now convert branches, trees, or checkouts to
  lightweight checkouts.  (Aaron Bentley)

Performance
***********

* Commit updates the state of the working tree via a delta rather than
  supplying entirely new basis trees. For commit of a single specified file
  this reduces the wall clock time for commit by roughly a 30%.
  (Robert Collins, Martin Pool)

* Commit with many automatically found deleted paths no longer performs
  linear scanning for the children of those paths during inventory
  iteration. This should fix commit performance blowing out when many such
  paths occur during commit. (Robert Collins, #156491)

* Fetch with pack repositories will no longer read the entire history graph.
  (Robert Collins, #88319)

* Revert takes out an appropriate lock when reverting to a basis tree, and
  does not read the basis inventory twice. (Robert Collins)

* Diff does not require an inventory to be generated on dirstate trees.
  (Aaron Bentley, #149254)

* New annotate merge (--merge-type=weave) implementation is fast on
  versionedfiles withough cached annotations, e.g. pack-0.92.
  (Aaron Bentley)

Improvements
************

* ``bzr merge`` now warns when it encounters a criss-cross merge.
  (Aaron Bentley)

* ``bzr send`` now doesn't require the target e-mail address to be
  specified on the command line if an interactive e-mail client is used.
  (Lukáš Lalinský)

* ``bzr tags`` now prints the revision number for each tag, instead of
  the revision id, unless --show-ids is passed. In addition, tags can be
  sorted chronologically instead of lexicographically with --sort=time.
  (Adeodato Simó, #120231)

* Windows standalone version of bzr is able to load system-wide plugins from
  "plugins" subdirectory in installation directory. In addition standalone
  installer write to the registry (HKLM\SOFTWARE\Bazaar) useful info
  about paths and bzr version. (Alexander Belchenko, #129298)

Documentation
*************

Bug Fixes
*********

* A progress bar has been added for knitpack -> knitpack fetching.
  (Robert Collins, #157789, #159147)

* Branching from a branch via smart server now preserves the repository
  format. (Andrew Bennetts,  #164626)

* ``commit`` is now able to invoke an external editor in a non-ascii
  directory. (Daniel Watkins, #84043)

* Catch connection errors for ftp.
  (Vincent Ladeuil, #164567)

* ``check`` no longer reports spurious unreferenced text versions.
  (Robert Collins, John A Meinel, #162931, #165071)

* Conflicts are now resolved recursively by ``revert``.
  (Aaron Bentley, #102739)

* Detect invalid transport reuse attempts by catching invalid URLs.
  (Vincent Ladeuil, #161819)

* Deleting a file without removing it shows a correct diff, not a traceback.
  (Aaron Bentley)

* Do no use timeout in HttpServer anymore.
  (Vincent Ladeuil, #158972).

* Don't catch the exceptions related to the http pipeline status before
  retrying an http request or some programming errors may be masked.
  (Vincent Ladeuil, #160012)

* Fix ``bzr rm`` to not delete modified and ignored files.
  (Lukáš Lalinský, #172598)

* Fix exception when revisionspec contains merge revisons but log
  formatter doesn't support merge revisions. (Kent Gibson, #148908)

* Fix exception when ScopeReplacer is assigned to before any members have
  been retrieved.  (Aaron Bentley)

* Fix multiple connections during checkout --lightweight.
  (Vincent Ladeuil, #159150)

* Fix possible error in insert_data_stream when copying between
  pack repositories over bzr+ssh or bzr+http.
  KnitVersionedFile.get_data_stream now makes sure that requested
  compression parents are sent before any delta hunks that depend
  on them.
  (Martin Pool, #164637)

* Fix typo in limiting offsets coalescing for http, leading to
  whole files being downloaded instead of parts.
  (Vincent Ladeuil, #165061)

* FTP server errors don't error in the error handling code.
  (Robert Collins, #161240)

* Give a clearer message when a pull fails because the source needs
  to be reconciled.
  (Martin Pool, #164443)

* It is clearer when a plugin cannot be loaded because of its name, and a
  suggestion for an acceptable name is given. (Daniel Watkins, #103023)

* Leave port as None in transport objects if user doesn't
  specify a port in urls.
  (vincent Ladeuil, #150860)

* Make sure Repository.fetch(self) is properly a no-op for all
  Repository implementations. (John Arbash Meinel, #158333)

* Mark .bzr directories as "hidden" on Windows.
  (Alexander Belchenko, #71147)

* ``merge --uncommitted`` can now operate on a single file.
  (Aaron Bentley, Lukáš Lalinský, #136890)

* Obsolete packs are now cleaned up by pack and autopack operations.
  (Robert Collins, #153789)

* Operations pulling data from a smart server where the underlying
  repositories are not both annotated/both unannotated will now work.
  (Robert Collins, #165304).

* Reconcile now shows progress bars. (Robert Collins, #159351)

* ``RemoteBranch`` was not initializing ``self._revision_id_to_revno_map``
  properly. (John Arbash Meinel, #162486)

* Removing an already-removed file reports the file does not exist. (Daniel
  Watkins, #152811)

* Rename on Windows is able to change filename case.
  (Alexander Belchenko, #77740)

* Return error instead of a traceback for ``bzr log -r0``.
  (Kent Gibson, #133751)

* Return error instead of a traceback when bzr is unable to create
  symlink on some platforms (e.g. on Windows).
  (Alexander Belchenko, workaround for #81689)

* Revert doesn't crash when restoring a single file from a deleted
  directory. (Aaron Bentley)

* Stderr output via logging mechanism now goes through encoded wrapper
  and no more uses utf-8, but terminal encoding instead. So all unicode
  strings now should be readable in non-utf-8 terminal.
  (Alexander Belchenko, #54173)

* The error message when ``move --after`` should be used makes how to do so
  clearer. (Daniel Watkins, #85237)

* Unicode-safe output from ``bzr info``. The output will be encoded
  using the terminal encoding and unrepresentable characters will be
  replaced by '?'. (Lukáš Lalinský, #151844)

* Working trees are no longer created when pushing into a local no-trees
  repo. (Daniel Watkins, #50582)

* Upgrade util/configobj to version 4.4.0.
  (Vincent Ladeuil, #151208).

* Wrap medusa ftp test server as an FTPServer feature.
  (Vincent Ladeuil, #157752)

API Breaks
**********

* ``osutils.backup_file`` is deprecated. Actually it's not used in bzrlib
  during very long time. (Alexander Belchenko)

* The return value of
  ``VersionedFile.iter_lines_added_or_present_in_versions`` has been
  changed. Previously it was an iterator of lines, now it is an iterator of
  (line, version_id) tuples. This change has been made to aid reconcile and
  fetch operations. (Robert Collins)

* ``bzrlib.repository.get_versioned_file_checker`` is now private.
  (Robert Collins)

* The Repository format registry default has been removed; it was previously
  obsoleted by the bzrdir format default, which implies a default repository
  format.
  (Martin Pool)

Internals
*********

* Added ``ContainerSerialiser`` and ``ContainerPushParser`` to
  ``bzrlib.pack``.  These classes provide more convenient APIs for generating
  and parsing containers from streams rather than from files.  (Andrew
  Bennetts)

* New module ``lru_cache`` providing a cache for use by tasks that need
  semi-random access to large amounts of data. (John A Meinel)

* InventoryEntry.diff is now deprecated.  Please use diff.DiffTree instead.


bzr 0.92
########

:Released: 2007-11-05

Changes
*******

  * New uninstaller on Win32.  (Alexander Belchenko)


bzr 0.92rc1
###########

:Released: 2007-10-29

Changes
*******

* ``bzr`` now returns exit code 4 if an internal error occurred, and
  3 if a normal error occurred.  (Martin Pool)

* ``pull``, ``merge`` and ``push`` will no longer silently correct some
  repository index errors that occured as a result of the Weave disk format.
  Instead the ``reconcile`` command needs to be run to correct those
  problems if they exist (and it has been able to fix most such problems
  since bzr 0.8). Some new problems have been identified during this release
  and you should run ``bzr check`` once on every repository to see if you
  need to reconcile. If you cannot ``pull`` or ``merge`` from a remote
  repository due to mismatched parent errors - a symptom of index errors -
  you should simply take a full copy of that remote repository to a clean
  directory outside any local repositories, then run reconcile on it, and
  finally pull from it locally. (And naturally email the repositories owner
  to ask them to upgrade and run reconcile).
  (Robert Collins)

Features
********

* New ``knitpack-experimental`` repository format. This is interoperable with
  the ``dirstate-tags`` format but uses a smarter storage design that greatly
  speeds up many operations, both local and remote. This new format can be
  used as an option to the ``init``, ``init-repository`` and ``upgrade``
  commands. (Robert Collins)

* For users of bzr-svn (and those testing the prototype subtree support) that
  wish to try packs, a new ``knitpack-subtree-experimental`` format has also
  been added. This is interoperable with the ``dirstate-subtrees`` format.
  (Robert Collins)

* New ``reconfigure`` command. (Aaron Bentley)

* New ``revert --forget-merges`` command, which removes the record of a pending
  merge without affecting the working tree contents.  (Martin Pool)

* New ``bzr_remote_path`` configuration variable allows finer control of
  remote bzr locations than BZR_REMOTE_PATH environment variable.
  (Aaron Bentley)

* New ``launchpad-login`` command to tell Bazaar your Launchpad
  user ID.  This can then be used by other functions of the
  Launchpad plugin. (James Henstridge)

Performance
***********

* Commit in quiet mode is now slightly faster as the information to
  output is no longer calculated. (Ian Clatworthy)

* Commit no longer checks for new text keys during insertion when the
  revision id was deterministically unique. (Robert Collins)

* Committing a change which is not a merge and does not change the number of
  files in the tree is faster by utilising the data about whether files are
  changed to determine if the tree is unchanged rather than recalculating
  it at the end of the commit process. (Robert Collins)

* Inventory serialisation no longer double-sha's the content.
  (Robert Collins)

* Knit text reconstruction now avoids making copies of the lines list for
  interim texts when building a single text. The new ``apply_delta`` method
  on ``KnitContent`` aids this by allowing modification of the revision id
  such objects represent. (Robert Collins)

* Pack indices are now partially parsed for specific key lookup using a
  bisection approach. (Robert Collins)

* Partial commits are now approximately 40% faster by walking over the
  unselected current tree more efficiently. (Robert Collins)

* XML inventory serialisation takes 20% less time while being stricter about
  the contents. (Robert Collins)

* Graph ``heads()`` queries have been fixed to no longer access all history
  unnecessarily. (Robert Collins)

Improvements
************

* ``bzr+https://`` smart server across https now supported.
  (John Ferlito, Martin Pool, #128456)

* Mutt is now a supported mail client; set ``mail_client=mutt`` in your
  bazaar.conf and ``send`` will use mutt. (Keir Mierle)

* New option ``-c``/``--change`` for ``merge`` command for cherrypicking
  changes from one revision. (Alexander Belchenko, #141368)

* Show encodings, locale and list of plugins in the traceback message.
  (Martin Pool, #63894)

* Experimental directory formats can now be marked with
  ``experimental = True`` during registration. (Ian Clatworthy)

Documentation
*************

* New *Bazaar in Five Minutes* guide.  (Matthew Revell)

* The hooks reference documentation is now converted to html as expected.
  (Ian Clatworthy)

Bug Fixes
*********

* Connection error reporting for the smart server has been fixed to
  display a user friendly message instead of a traceback.
  (Ian Clatworthy, #115601)

* Make sure to use ``O_BINARY`` when opening files to check their
  sha1sum. (Alexander Belchenko, John Arbash Meinel, #153493)

* Fix a problem with Win32 handling of the executable bit.
  (John Arbash Meinel, #149113)

* ``bzr+ssh://`` and ``sftp://`` URLs that do not specify ports explicitly
  no longer assume that means port 22.  This allows people using OpenSSH to
  override the default port in their ``~/.ssh/config`` if they wish.  This
  fixes a bug introduced in bzr 0.91.  (Andrew Bennetts, #146715)

* Commands reporting exceptions can now be profiled and still have their
  data correctly dumped to a file. For example, a ``bzr commit`` with
  no changes still reports the operation as pointless but doing so no
  longer throws away the profiling data if this command is run with
  ``--lsprof-file callgrind.out.ci`` say. (Ian Clatworthy)

* Fallback to ftp when paramiko is not installed and sftp can't be used for
  ``tests/commands`` so that the test suite is still usable without
  paramiko.
  (Vincent Ladeuil, #59150)

* Fix commit ordering in corner case. (Aaron Bentley, #94975)

* Fix long standing bug in partial commit when there are renames
  left in tree. (Robert Collins, #140419)

* Fix selftest semi-random noise during http related tests.
  (Vincent Ladeuil, #140614)

* Fix typo in ftp.py making the reconnection fail on temporary errors.
  (Vincent Ladeuil, #154259)

* Fix failing test by comparing real paths to cover the case where the TMPDIR
  contains a symbolic link.
  (Vincent Ladeuil, #141382).

* Fix log against smart server branches that don't support tags.
  (James Westby, #140615)

* Fix pycurl http implementation by defining error codes from
  pycurl instead of relying on an old curl definition.
  (Vincent Ladeuil, #147530)

* Fix 'unprintable error' message when displaying BzrCheckError and
  some other exceptions on Python 2.5.
  (Martin Pool, #144633)

* Fix ``Inventory.copy()`` and add test for it. (Jelmer Vernooij)

* Handles default value for ListOption in cmd_commit.
  (Vincent Ladeuil, #140432)

* HttpServer and FtpServer need to be closed properly or a listening socket
  will remain opened.
  (Vincent Ladeuil, #140055)

* Monitor the .bzr directory created in the top level test
  directory to detect leaking tests.
  (Vincent Ladeuil, #147986)

* The basename, not the full path, is now used when checking whether
  the profiling dump file begins with ``callgrind.out`` or not. This
  fixes a bug reported by Aaron Bentley on IRC. (Ian Clatworthy)

* Trivial fix for invoking command ``reconfigure`` without arguments.
  (Rob Weir, #141629)

* ``WorkingTree.rename_one`` will now raise an error if normalisation of the
  new path causes bzr to be unable to access the file. (Robert Collins)

* Correctly detect a NoSuchFile when using a filezilla server. (Gary van der
  Merwe)

API Breaks
**********

* ``bzrlib.index.GraphIndex`` now requires a size parameter to the
  constructor, for enabling bisection searches. (Robert Collins)

* ``CommitBuilder.record_entry_contents`` now requires the root entry of a
  tree be supplied to it, previously failing to do so would trigger a
  deprecation warning. (Robert Collins)

* ``KnitVersionedFile.add*`` will no longer cache added records even when
  enable_cache() has been called - the caching feature is now exclusively for
  reading existing data. (Robert Collins)

* ``ReadOnlyLockError`` is deprecated; ``LockFailed`` is usually more
  appropriate.  (Martin Pool)

* Removed ``bzrlib.transport.TransportLogger`` - please see the new
  ``trace+`` transport instead. (Robert Collins)

* Removed previously deprecated varargs interface to ``TestCase.run_bzr`` and
  deprecated methods ``TestCase.capture`` and ``TestCase.run_bzr_captured``.
  (Martin Pool)

* Removed previous deprecated ``basis_knit`` parameter to the
  ``KnitVersionedFile`` constructor. (Robert Collins)

* Special purpose method ``TestCase.run_bzr_decode`` is moved to the test_non_ascii
  class that needs it.
  (Martin Pool)

* The class ``bzrlib.repofmt.knitrepo.KnitRepository3`` has been folded into
  ``KnitRepository`` by parameters to the constructor. (Robert Collins)

* The ``VersionedFile`` interface now allows content checks to be bypassed
  by supplying check_content=False.  This saves nearly 30% of the minimum
  cost to store a version of a file. (Robert Collins)

* Tree's with bad state such as files with no length or sha will no longer
  be silently accepted by the repository XML serialiser. To serialise
  inventories without such data, pass working=True to write_inventory.
  (Robert Collins)

* ``VersionedFile.fix_parents`` has been removed as a harmful API.
  ``VersionedFile.join`` will no longer accept different parents on either
  side of a join - it will either ignore them, or error, depending on the
  implementation. See notes when upgrading for more information.
  (Robert Collins)

Internals
*********

* ``bzrlib.transport.Transport.put_file`` now returns the number of bytes
  put by the method call, to allow avoiding stat-after-write or
  housekeeping in callers. (Robert Collins)

* ``bzrlib.xml_serializer.Serializer`` is now responsible for checking that
  mandatory attributes are present on serialisation and deserialisation.
  This fixes some holes in API usage and allows better separation between
  physical storage and object serialisation. (Robert Collins)

* New class ``bzrlib.errors.InternalBzrError`` which is just a convenient
  shorthand for deriving from BzrError and setting internal_error = True.
  (Robert Collins)

* New method ``bzrlib.mutabletree.update_to_one_parent_via_delta`` for
  moving the state of a parent tree to a new version via a delta rather than
  a complete replacement tree. (Robert Collins)

* New method ``bzrlib.osutils.minimum_path_selection`` useful for removing
  duplication from user input, when a user mentions both a path and an item
  contained within that path. (Robert Collins)

* New method ``bzrlib.repository.Repository.is_write_locked`` useful for
  determining if a repository is write locked. (Robert Collins)

* New method on ``bzrlib.tree.Tree`` ``path_content_summary`` provides a
  tuple containing the key information about a path for commit processing
  to complete. (Robert Collins)

* New method on xml serialisers, write_inventory_to_lines, which matches the
  API used by knits for adding content. (Robert Collins)

* New module ``bzrlib.bisect_multi`` with generic multiple-bisection-at-once
  logic, currently only available for byte-based lookup
  (``bisect_multi_bytes``). (Robert Collins)

* New helper ``bzrlib.tuned_gzip.bytes_to_gzip`` which takes a byte string
  and returns a gzipped version of the same. This is used to avoid a bunch
  of api friction during adding of knit hunks. (Robert Collins)

* New parameter on ``bzrlib.transport.Transport.readv``
  ``adjust_for_latency`` which changes readv from returning strictly the
  requested data to inserted return larger ranges and in forward read order
  to reduce the effect of network latency. (Robert Collins)

* New parameter yield_parents on ``Inventory.iter_entries_by_dir`` which
  causes the parents of a selected id to be returned recursively, so all the
  paths from the root down to each element of selected_file_ids are
  returned. (Robert Collins)

* Knit joining has been enhanced to support plain to annotated conversion
  and annotated to plain conversion. (Ian Clatworthy)

* The CommitBuilder method ``record_entry_contents`` now returns summary
  information about the effect of the commit on the repository. This tuple
  contains an inventory delta item if the entry changed from the basis, and a
  boolean indicating whether a new file graph node was recorded.
  (Robert Collins)

* The python path used in the Makefile can now be overridden.
  (Andrew Bennetts, Ian Clatworthy)

Testing
*******

* New transport implementation ``trace+`` which is useful for testing,
  logging activity taken to its _activity attribute. (Robert Collins)

* When running bzr commands within the test suite, internal exceptions are
  not caught and reported in the usual way, but rather allowed to propagate
  up and be visible to the test suite.  A new API ``run_bzr_catch_user_errors``
  makes this behavior available to other users.
  (Martin Pool)

* New method ``TestCase.call_catch_warnings`` for testing methods that
  raises a Python warning.  (Martin Pool)


bzr 0.91
########

:Released: 2007-09-26

Bug Fixes
*********

* Print a warning instead of aborting the ``python setup.py install``
  process if building of a C extension is not possible.
  (Lukáš Lalinský, Alexander Belchenko)

* Fix commit ordering in corner case (Aaron Bentley, #94975)

* Fix ''bzr info bzr://host/'' and other operations on ''bzr://' URLs with
  an implicit port.  We were incorrectly raising PathNotChild due to
  inconsistent treatment of the ''_port'' attribute on the Transport object.
  (Andrew Bennetts, #133965)

* Make RemoteRepository.sprout cope gracefully with servers that don't
  support the ``Repository.tarball`` request.
  (Andrew Bennetts)


bzr 0.91rc2
###########

:Released: 2007-09-11

* Replaced incorrect tarball for previous release; a debug statement was left
  in bzrlib/remote.py.


bzr 0.91rc1
###########

:Released: 2007-09-11

Changes
*******

* The default branch and repository format has changed to
  ``dirstate-tags``, so tag commands are active by default.
  This format is compatible with Bazaar 0.15 and later.
  This incidentally fixes bug #126141.
  (Martin Pool)

* ``--quiet`` or ``-q`` is no longer a global option. If present, it
  must now appear after the command name. Scripts doing things like
  ``bzr -q missing`` need to be rewritten as ``bzr missing -q``.
  (Ian Clatworthy)

Features
********

* New option ``--author`` in ``bzr commit`` to specify the author of the
  change, if it's different from the committer. ``bzr log`` and
  ``bzr annotate`` display the author instead of the committer.
  (Lukáš Lalinský)

* In addition to global options and command specific options, a set of
  standard options are now supported. Standard options are legal for
  all commands. The initial set of standard options are:

  * ``--help`` or ``-h`` - display help message
  * ``--verbose`` or ``-v`` - display additional information
  * ``--quiet``  or ``-q`` - only output warnings and errors.

  Unlike global options, standard options can be used in aliases and
  may have command-specific help. (Ian Clatworthy)

* Verbosity level processing has now been unified. If ``--verbose``
  or ``-v`` is specified on the command line multiple times, the
  verbosity level is made positive the first time then increased.
  If ``--quiet`` or ``-q`` is specified on the command line
  multiple times, the verbosity level is made negative the first
  time then decreased. To get the default verbosity level of zero,
  either specify none of the above , ``--no-verbose`` or ``--no-quiet``.
  Note that most commands currently ignore the magnitude of the
  verbosity level but do respect *quiet vs normal vs verbose* when
  generating output. (Ian Clatworthy)

* ``Branch.hooks`` now supports ``pre_commit`` hook. The hook's signature
  is documented in BranchHooks constructor. (Nam T. Nguyen, #102747)

* New ``Repository.stream_knit_data_for_revisions`` request added to the
  network protocol for greatly reduced roundtrips when retrieving a set of
  revisions. (Andrew Bennetts)

Bug Fixes
*********

* ``bzr plugins`` now lists the version number for each plugin in square
  brackets after the path. (Robert Collins, #125421)

* Pushing, pulling and branching branches with subtree references was not
  copying the subtree weave, preventing the file graph from being accessed
  and causing errors in commits in clones. (Robert Collins)

* Suppress warning "integer argument expected, got float" from Paramiko,
  which sometimes caused false test failures.  (Martin Pool)

* Fix bug in bundle 4 that could cause attempts to write data to wrong
  versionedfile.  (Aaron Bentley)

* Diffs generated using "diff -p" no longer break the patch parser.
  (Aaron Bentley)

* get_transport treats an empty possible_transports list the same as a non-
  empty one.  (Aaron Bentley)

* patch verification for merge directives is reactivated, and works with
  CRLF and CR files.  (Aaron Bentley)

* Accept ..\ as a path in revision specifiers. This fixes for example
  "-r branch:..\other-branch" on Windows.  (Lukáš Lalinský)

* ``BZR_PLUGIN_PATH`` may now contain trailing slashes.
  (Blake Winton, #129299)

* man page no longer lists hidden options (#131667, Aaron Bentley)

* ``uncommit --help`` now explains the -r option adequately.  (Daniel
  Watkins, #106726)

* Error messages are now better formatted with parameters (such as
  filenames) quoted when necessary. This avoids confusion when directory
  names ending in a '.' at the end of messages were confused with a
  full stop that may or not have been there. (Daniel Watkins, #129791)

* Fix ``status FILE -r X..Y``. (Lukáš Lalinský)

* If a particular command is an alias, ``help`` will show the alias
  instead of claiming there is no help for said alias. (Daniel Watkins,
  #133548)

* TreeTransform-based operations, like pull, merge, revert, and branch,
  now roll back if they encounter an error.  (Aaron Bentley, #67699)

* ``bzr commit`` now exits cleanly if a character unsupported by the
  current encoding is used in the commit message.  (Daniel Watkins,
  #116143)

* bzr send uses default values for ranges when only half of an elipsis
  is specified ("-r..5" or "-r5..").  (#61685, Aaron Bentley)

* Avoid trouble when Windows ssh calls itself 'plink' but no plink
  binary is present.  (Martin Albisetti, #107155)

* ``bzr remove`` should remove clean subtrees.  Now it will remove (without
  needing ``--force``) subtrees that contain no files with text changes or
  modified files.  With ``--force`` it removes the subtree regardless of
  text changes or unknown files. Directories with renames in or out (but
  not changed otherwise) will now be removed without needing ``--force``.
  Unknown ignored files will be deleted without needing ``--force``.
  (Marius Kruger, #111665)

* When two plugins conflict, the source of both the losing and now the
  winning definition is shown.  (Konstantin Mikhaylov, #5454)

* When committing to a branch, the location being committed to is
  displayed.  (Daniel Watkins, #52479)

* ``bzr --version`` takes care about encoding of stdout, especially
  when output is redirected. (Alexander Belchenko, #131100)

* Prompt for an ftp password if none is provided.
  (Vincent Ladeuil, #137044)

* Reuse bound branch associated transport to avoid multiple
  connections.
  (Vincent Ladeuil, #128076, #131396)

* Overwrite conflicting tags by ``push`` and ``pull`` if the
  ``--overwrite`` option is specified.  (Lukáš Lalinský, #93947)

* In checkouts, tags are copied into the master branch when created,
  changed or deleted, and are copied into the checkout when it is
  updated.  (Martin Pool, #93856, #93860)

* Print a warning instead of aborting the ``python setup.py install``
  process if building of a C extension is not possible.
  (Lukáš Lalinský, Alexander Belchenko)

Improvements
************

* Add the option "--show-diff" to the commit command in order to display
  the diff during the commit log creation. (Goffredo Baroncelli)

* ``pull`` and ``merge`` are much faster at installing bundle format 4.
  (Aaron Bentley)

* ``pull -v`` no longer includes deltas, making it much faster.
  (Aaron Bentley)

* ``send`` now sends the directive as an attachment by default.
  (Aaron Bentley, Lukáš Lalinský, Alexander Belchenko)

* Documentation updates (Martin Albisetti)

* Help on debug flags is now included in ``help global-options``.
  (Daniel Watkins, #124853)

* Parameters passed on the command line are checked to ensure they are
  supported by the encoding in use. (Daniel Watkins)

* The compression used within the bzr repository has changed from zlib
  level 9 to the zlib default level. This improves commit performance with
  only a small increase in space used (and in some cases a reduction in
  space). (Robert Collins)

* Initial commit no longer SHAs files twice and now reuses the path
  rather than looking it up again, making it faster.
  (Ian Clatworthy)

* New option ``-c``/``--change`` for ``diff`` and ``status`` to show
  changes in one revision.  (Lukáš Lalinský)

* If versioned files match a given ignore pattern, a warning is now
  given. (Daniel Watkins, #48623)

* ``bzr status`` now has -S as a short name for --short and -V as a
  short name for --versioned. These have been added to assist users
  migrating from Subversion: ``bzr status -SV`` is now like
  ``svn status -q``.  (Daniel Watkins, #115990)

* Added C implementation of  ``PatienceSequenceMatcher``, which is about
  10x faster than the Python version. This speeds up commands that
  need file diffing, such as ``bzr commit`` or ``bzr diff``.
  (Lukáš Lalinský)

* HACKING has been extended with a large section on core developer tasks.
  (Ian Clatworthy)

* Add ``branches`` and ``standalone-trees`` as online help topics and
  include them as Concepts within the User Reference.
  (Paul Moore, Ian Clatworthy)

* ``check`` can detect versionedfile parent references that are
  inconsistent with revision and inventory info, and ``reconcile`` can fix
  them.  These faulty references were generated by 0.8-era releases,
  so repositories which were manipulated by old bzrs should be
  checked, and possibly reconciled ASAP.  (Aaron Bentley, Andrew Bennetts)

API Breaks
**********

* ``Branch.append_revision`` is removed altogether; please use
  ``Branch.set_last_revision_info`` instead.  (Martin Pool)

* CommitBuilder now advertises itself as requiring the root entry to be
  supplied. This only affects foreign repository implementations which reuse
  CommitBuilder directly and have changed record_entry_contents to require
  that the root not be supplied. This should be precisely zero plugins
  affected. (Robert Collins)

* The ``add_lines`` methods on ``VersionedFile`` implementations has changed
  its return value to include the sha1 and length of the inserted text. This
  allows the avoidance of double-sha1 calculations during commit.
  (Robert Collins)

* ``Transport.should_cache`` has been removed.  It was not called in the
  previous release.  (Martin Pool)

Testing
*******

* Tests may now raise TestNotApplicable to indicate they shouldn't be
  run in a particular scenario.  (Martin Pool)

* New function multiply_tests_from_modules to give a simpler interface
  to test parameterization.  (Martin Pool, Robert Collins)

* ``Transport.should_cache`` has been removed.  It was not called in the
  previous release.  (Martin Pool)

* NULL_REVISION is returned to indicate the null revision, not None.
  (Aaron Bentley)

* Use UTF-8 encoded StringIO for log tests to avoid failures on
  non-ASCII committer names.  (Lukáš Lalinský)

Internals
*********

* ``bzrlib.plugin.all_plugins`` has been deprecated in favour of
  ``bzrlib.plugin.plugins()`` which returns PlugIn objects that provide
  useful functionality for determining the path of a plugin, its tests, and
  its version information. (Robert Collins)

* Add the option user_encoding to the function 'show_diff_trees()'
  in order to move the user encoding at the UI level. (Goffredo Baroncelli)

* Add the function make_commit_message_template_encoded() and the function
  edit_commit_message_encoded() which handle encoded strings.
  This is done in order to mix the commit messages (which is a unicode
  string), and the diff which is a raw string. (Goffredo Baroncelli)

* CommitBuilder now defaults to using add_lines_with_ghosts, reducing
  overhead on non-weave repositories which don't require all parents to be
  present. (Robert Collins)

* Deprecated method ``find_previous_heads`` on
  ``bzrlib.inventory.InventoryEntry``. This has been superseded by the use
  of ``parent_candidates`` and a separate heads check via the repository
  API. (Robert Collins)

* New trace function ``mutter_callsite`` will print out a subset of the
  stack to the log, which can be useful for gathering debug details.
  (Robert Collins)

* ``bzrlib.pack.ContainerWriter`` now tracks how many records have been
  added via a public attribute records_written. (Robert Collins)

* New method ``bzrlib.transport.Transport.get_recommended_page_size``.
  This provides a hint to users of transports as to the reasonable
  minimum data to read. In principle this can take latency and
  bandwidth into account on a per-connection basis, but for now it
  just has hard coded values based on the url. (e.g. http:// has a large
  page size, file:// has a small one.) (Robert Collins)

* New method on ``bzrlib.transport.Transport`` ``open_write_stream`` allows
  incremental addition of data to a file without requiring that all the
  data be buffered in memory. (Robert Collins)

* New methods on ``bzrlib.knit.KnitVersionedFile``:
  ``get_data_stream(versions)``, ``insert_data_stream(stream)`` and
  ``get_format_signature()``.  These provide some infrastructure for
  efficiently streaming the knit data for a set of versions over the smart
  protocol.

* Knits with no annotation cache still produce correct annotations.
  (Aaron Bentley)

* Three new methods have been added to ``bzrlib.trace``:
  ``set_verbosity_level``, ``get_verbosity_level`` and ``is_verbose``.
  ``set_verbosity_level`` expects a numeric value: negative for quiet,
  zero for normal, positive for verbose. The size of the number can be
  used to determine just how quiet or verbose the application should be.
  The existing ``be_quiet`` and ``is_quiet`` routines have been
  integrated into this new scheme. (Ian Clatworthy)

* Options can now be delcared with a ``custom_callback`` parameter. If
  set, this routine is called after the option is processed. This feature
  is now used by the standard options ``verbose`` and ``quiet`` so that
  setting one implicitly resets the other. (Ian Clatworthy)

* Rather than declaring a new option from scratch in order to provide
  custom help, a centrally registered option can be decorated using the
  new ``bzrlib.Option.custom_help`` routine. In particular, this routine
  is useful when declaring better help for the ``verbose`` and ``quiet``
  standard options as the base definition of these is now more complex
  than before thanks to their use of a custom callback. (Ian Clatworthy)

* Tree._iter_changes(specific_file=[]) now iterates through no files,
  instead of iterating through all files.  None is used to iterate through
  all files.  (Aaron Bentley)

* WorkingTree.revert() now accepts None to revert all files.  The use of
  [] to revert all files is deprecated.  (Aaron Bentley)


bzr 0.90
########

:Released: 2007-08-28

Improvements
************

* Documentation is now organized into multiple directories with a level
  added for different languages or locales. Added the Mini Tutorial
  and Quick Start Summary (en) documents from the Wiki, improving the
  content and readability of the former. Formatted NEWS as Release Notes
  complete with a Table of Conents, one heading per release. Moved the
  Developer Guide into the main document catalog and provided a link
  from the developer document catalog back to the main one.
  (Ian Clatworthy, Sabin Iacob, Alexander Belchenko)


API Changes
***********

* The static convenience method ``BzrDir.create_repository``
  is deprecated.  Callers should instead create a ``BzrDir`` instance
  and call ``create_repository`` on that.  (Martin Pool)


bzr 0.90rc1
###########

:Released: 2007-08-14

Bugfixes
********

* ``bzr init`` should connect to the remote location one time only.  We
  have been connecting several times because we forget to pass around the
  Transport object. This modifies ``BzrDir.create_branch_convenience``,
  so that we can give it the Transport we already have.
  (John Arbash Meinel, Vincent Ladeuil, #111702)

* Get rid of sftp connection cache (get rid of the FTP one too).
  (Vincent Ladeuil, #43731)

* bzr branch {local|remote} remote don't try to create a working tree
  anymore.
  (Vincent Ladeuil, #112173)

* All identified multiple connections for a single bzr command have been
  fixed. See bzrlib/tests/commands directory.
  (Vincent Ladeuil)

* ``bzr rm`` now does not insist on ``--force`` to delete files that
  have been renamed but not otherwise modified.  (Marius Kruger,
  #111664)

* ``bzr selftest --bench`` no longer emits deprecation warnings
  (Lukáš Lalinský)

* ``bzr status`` now honours FILE parameters for conflict lists
  (Aaron Bentley, #127606)

* ``bzr checkout`` now honours -r when reconstituting a working tree.
  It also honours -r 0.  (Aaron Bentley, #127708)

* ``bzr add *`` no more fails on Windows if working tree contains
  non-ascii file names. (Kuno Meyer, #127361)

* allow ``easy_install bzr`` runs without fatal errors.
  (Alexander Belchenko, #125521)

* Graph._filter_candidate_lca does not raise KeyError if a candidate
  is eliminated just before it would normally be examined.  (Aaron Bentley)

* SMTP connection failures produce a nice message, not a traceback.
  (Aaron Bentley)

Improvements
************

* Don't show "dots" progress indicators when run non-interactively, such
  as from cron.  (Martin Pool)

* ``info`` now formats locations more nicely and lists "submit" and
  "public" branches (Aaron Bentley)

* New ``pack`` command that will trigger database compression within
  the repository (Robert Collins)

* Implement ``_KnitIndex._load_data`` in a pyrex extension. The pyrex
  version is approximately 2-3x faster at parsing a ``.kndx`` file.
  Which yields a measurable improvement for commands which have to
  read from the repository, such as a 1s => 0.75s improvement in
  ``bzr diff`` when there are changes to be shown.  (John Arbash Meinel)

* Merge is now faster.  Depending on the scenario, it can be more than 2x
  faster. (Aaron Bentley)

* Give a clearer warning, and allow ``python setup.py install`` to
  succeed even if pyrex is not available.
  (John Arbash Meinel)

* ``DirState._read_dirblocks`` now has an optional Pyrex
  implementation. This improves the speed of any command that has to
  read the entire DirState. (``diff``, ``status``, etc, improve by
  about 10%).
  ``bisect_dirblocks`` has also been improved, which helps all
  ``_get_entry`` type calls (whenever we are searching for a
  particular entry in the in-memory DirState).
  (John Arbash Meinel)

* ``bzr pull`` and ``bzr push`` no longer do a complete walk of the
  branch revision history for ui display unless -v is supplied.
  (Robert Collins)

* ``bzr log -rA..B`` output shifted to the left margin if the log only
  contains merge revisions. (Kent Gibson)

* The ``plugins`` command is now public with improved help.
  (Ian Clatworthy)

* New bundle and merge directive formats are faster to generate, and

* Annotate merge now works when there are local changes. (Aaron Bentley)

* Commit now only shows the progress in terms of directories instead of
  entries. (Ian Clatworthy)

* Fix ``KnitRepository.get_revision_graph`` to not request the graph 2
  times. This makes ``get_revision_graph`` 2x faster. (John Arbash
  Meinel)

* Fix ``VersionedFile.get_graph()`` to avoid using
  ``set.difference_update(other)``, which has bad scaling when
  ``other`` is large. This improves ``VF.get_graph([version_id])`` for
  a 12.5k graph from 2.9s down to 200ms. (John Arbash Meinel)

* The ``--lsprof-file`` option now generates output for KCacheGrind if
  the file starts with ``callgrind.out``. This matches the default file
  filtering done by KCacheGrind's Open Dialog. (Ian Clatworthy)

* Fix ``bzr update`` to avoid an unnecessary
  ``branch.get_master_branch`` call, which avoids 1 extra connection
  to the remote server. (Partial fix for #128076, John Arbash Meinel)

* Log errors from the smart server in the trace file, to make debugging
  test failures (and live failures!) easier.  (Andrew Bennetts)

* The HTML version of the man page has been superceded by a more
  comprehensive manual called the Bazaar User Reference. This manual
  is completed generated from the online help topics. As part of this
  change, limited reStructuredText is now explicitly supported in help
  topics and command help with 'unnatural' markup being removed prior
  to display by the online help or inclusion in the man page.
  (Ian Clatworthy)

* HTML documentation now use files extension ``*.html``
  (Alexander Belchenko)

* The cache of ignore definitions is now cleared in WorkingTree.unlock()
  so that changes to .bzrignore aren't missed. (#129694, Daniel Watkins)

* ``bzr selftest --strict`` fails if there are any missing features or
  expected test failures. (Daniel Watkins, #111914)

* Link to registration survey added to README. (Ian Clatworthy)

* Windows standalone installer show link to registration survey
  when installation finished. (Alexander Belchenko)

Library API Breaks
******************

* Deprecated dictionary ``bzrlib.option.SHORT_OPTIONS`` removed.
  Options are now required to provide a help string and it must
  comply with the style guide by being one or more sentences with an
  initial capital and final period. (Martin Pool)

* KnitIndex.get_parents now returns tuples. (Robert Collins)

* Ancient unused ``Repository.text_store`` attribute has been removed.
  (Robert Collins)

* The ``bzrlib.pack`` interface has changed to use tuples of bytestrings
  rather than just bytestrings, making it easier to represent multiple
  element names. As this interface was not used by any internal facilities
  since it was introduced in 0.18 no API compatibility is being preserved.
  The serialised form of these packs is identical with 0.18 when a single
  element tuple is in use. (Robert Collins)

Internals
*********

* merge now uses ``iter_changes`` to calculate changes, which makes room for
  future performance increases.  It is also more consistent with other
  operations that perform comparisons, and reduces reliance on
  Tree.inventory.  (Aaron Bentley)

* Refactoring of transport classes connected to a remote server.
  ConnectedTransport is a new class that serves as a basis for all
  transports needing to connect to a remote server.  transport.split_url
  have been deprecated, use the static method on the object instead. URL
  tests have been refactored too.
  (Vincent Ladeuil)

* Better connection sharing for ConnectedTransport objects.
  transport.get_transport() now accepts a 'possible_transports' parameter.
  If a newly requested transport can share a connection with one of the
  list, it will.
  (Vincent Ladeuil)

* Most functions now accept ``bzrlib.revision.NULL_REVISION`` to indicate
  the null revision, and consider using ``None`` for this purpose
  deprecated.  (Aaron Bentley)

* New ``index`` module with abstract index functionality. This will be
  used during the planned changes in the repository layer. Currently the
  index layer provides a graph aware immutable index, a builder for the
  same index type to allow creating them, and finally a composer for
  such indices to allow the use of many indices in a single query. The
  index performance is not optimised, however the API is stable to allow
  development on top of the index. (Robert Collins)

* ``bzrlib.dirstate.cmp_by_dirs`` can be used to compare two paths by
  their directory sections. This is equivalent to comparing
  ``path.split('/')``, only without having to split the paths.
  This has a Pyrex implementation available.
  (John Arbash Meinel)

* New transport decorator 'unlistable+' which disables the list_dir
  functionality for testing.

* Deprecated ``change_entry`` in transform.py. (Ian Clatworthy)

* RevisionTree.get_weave is now deprecated.  Tree.plan_merge is now used
  for performing annotate-merge.  (Aaron Bentley)

* New EmailMessage class to create email messages. (Adeodato Simó)

* Unused functions on the private interface KnitIndex have been removed.
  (Robert Collins)

* New ``knit.KnitGraphIndex`` which provides a ``KnitIndex`` layered on top
  of a ``index.GraphIndex``. (Robert Collins)

* New ``knit.KnitVersionedFile.iter_parents`` method that allows querying
  the parents of many knit nodes at once, reducing round trips to the
  underlying index. (Robert Collins)

* Graph now has an is_ancestor method, various bits use it.
  (Aaron Bentley)

* The ``-Dhpss`` flag now includes timing information. As well as
  logging when a new connection is opened. (John Arbash Meinel)

* ``bzrlib.pack.ContainerWriter`` now returns an offset, length tuple to
  callers when inserting data, allowing generation of readv style access
  during pack creation, without needing a separate pass across the output
  pack to gather such details. (Robert Collins)

* ``bzrlib.pack.make_readv_reader`` allows readv based access to pack
  files that are stored on a transport. (Robert Collins)

* New ``Repository.has_same_location`` method that reports if two
  repository objects refer to the same repository (although with some risk
  of false negatives).  (Andrew Bennetts)

* InterTree.compare now passes require_versioned on correctly.
  (Marius Kruger)

* New methods on Repository - ``start_write_group``,
  ``commit_write_group``, ``abort_write_group`` and ``is_in_write_group`` -
  which provide a clean hook point for transactional Repositories - ones
  where all the data for a fetch or commit needs to be made atomically
  available in one step. This allows the write lock to remain while making
  a series of data insertions.  (e.g. data conversion). (Robert Collins)

* In ``bzrlib.knit`` the internal interface has been altered to use
  3-tuples (index, pos, length) rather than two-tuples (pos, length) to
  describe where data in a knit is, allowing knits to be split into
  many files. (Robert Collins)

* ``bzrlib.knit._KnitData`` split into cache management and physical access
  with two access classes - ``_PackAccess`` and ``_KnitAccess`` defined.
  The former provides access into a .pack file, and the latter provides the
  current production repository form of .knit files. (Robert Collins)

Testing
*******

* Remove selftest ``--clean-output``, ``--numbered-dirs`` and
  ``--keep-output`` options, which are obsolete now that tests
  are done within directories in $TMPDIR.  (Martin Pool)

* The SSH_AUTH_SOCK environment variable is now reset to avoid
  interaction with any running ssh agents.  (Jelmer Vernooij, #125955)

* run_bzr_subprocess handles parameters the same way as run_bzr:
  either a string or a list of strings should be passed as the first
  parameter.  Varargs-style parameters are deprecated. (Aaron Bentley)


bzr 0.18
########

:Released:  2007-07-17

Bugfixes
********

* Fix 'bzr add' crash under Win32 (Kuno Meyer)


bzr 0.18rc1
###########

:Released:  2007-07-10

Bugfixes
********

* Do not suppress pipe errors, etc. in non-display commands
  (Alexander Belchenko, #87178)

* Display a useful error message when the user requests to annotate
  a file that is not present in the specified revision.
  (James Westby, #122656)

* Commands that use status flags now have a reference to 'help
  status-flags'.  (Daniel Watkins, #113436)

* Work around python-2.4.1 inhability to correctly parse the
  authentication header.
  (Vincent Ladeuil, #121889)

* Use exact encoding for merge directives. (Adeodato Simó, #120591)

* Fix tempfile permissions error in smart server tar bundling under
  Windows. (Martin _, #119330)

* Fix detection of directory entries in the inventory. (James Westby)

* Fix handling of http code 400: Bad Request When issuing too many ranges.
  (Vincent Ladeuil, #115209)

* Issue a CONNECT request when connecting to an https server
  via a proxy to enable SSL tunneling.
  (Vincent Ladeuil, #120678)

* Fix ``bzr log -r`` to support selecting merge revisions, both
  individually and as part of revision ranges.
  (Kent Gibson, #4663)

* Don't leave cruft behind when failing to acquire a lockdir.
  (Martin Pool, #109169)

* Don't use the '-f' strace option during tests.
  (Vincent Ladeuil, #102019).

* Warn when setting ``push_location`` to a value that will be masked by
  locations.conf.  (Aaron Bentley, #122286)

* Fix commit ordering in corner case (Aaron Bentley, #94975)

*  Make annotate behave in a non-ASCII world (Adeodato Simó).

Improvements
************

* The --lsprof-file option now dumps a text rendering of the profiling
  information if the filename ends in ".txt". It will also convert the
  profiling information to a format suitable for KCacheGrind if the
  output filename ends in ".callgrind". Fixes to the lsprofcalltree
  conversion process by Jean Paul Calderone and Itamar were also merged.
  See http://ddaa.net/blog/python/lsprof-calltree. (Ian Clatworthy)

* ``info`` now defaults to non-verbose mode, displaying only paths and
  abbreviated format info.  ``info -v`` displays all the information
  formerly displayed by ``info``.  (Aaron Bentley, Adeodato Simó)

* ``bzr missing`` now has better option names ``--this`` and ``--other``.
  (Elliot Murphy)

* The internal ``weave-list`` command has become ``versionedfile-list``,
  and now lists knits as well as weaves.  (Aaron Bentley)

* Automatic merge base selection uses a faster algorithm that chooses
  better bases in criss-cross merge situations (Aaron Bentley)

* Progress reporting in ``commit`` has been improved. The various logical
  stages are now reported on as follows, namely:

  * Collecting changes [Entry x/y] - Stage n/m
  * Saving data locally - Stage n/m
  * Uploading data to master branch - Stage n/m
  * Updating the working tree - Stage n/m
  * Running post commit hooks - Stage n/m

  If there is no master branch, the 3rd stage is omitted and the total
  number of stages is adjusted accordingly.

  Each hook that is run after commit is listed with a name (as hooks
  can be slow it is useful feedback).
  (Ian Clatworthy, Robert Collins)

* Various operations that are now faster due to avoiding unnecessary
  topological sorts. (Aaron Bentley)

* Make merge directives robust against broken bundles. (Aaron Bentley)

* The lsprof filename note is emitted via trace.note(), not standard
  output.  (Aaron Bentley)

* ``bzrlib`` now exports explicit API compatibility information to assist
  library users and plugins. See the ``bzrlib.api`` module for details.
  (Robert Collins)

* Remove unnecessary lock probes when acquiring a lockdir.
  (Martin Pool)

* ``bzr --version`` now shows the location of the bzr log file, which
  is especially useful on Windows.  (Martin Pool)

* -D now supports hooks to get debug tracing of hooks (though its currently
  minimal in nature). (Robert Collins)

* Long log format reports deltas on merge revisions.
  (John Arbash Meinel, Kent Gibson)

* Make initial push over ftp more resilient. (John Arbash Meinel)

* Print a summary of changes for update just like pull does.
  (Daniel Watkins, #113990)

* Add a -Dhpss option to trace smart protocol requests and responses.
  (Andrew Bennetts)

Library API Breaks
******************

* Testing cleanups -
  ``bzrlib.repository.RepositoryTestProviderAdapter`` has been moved
  to ``bzrlib.tests.repository_implementations``;
  ``bzrlib.repository.InterRepositoryTestProviderAdapter`` has been moved
  to ``bzrlib.tests.interrepository_implementations``;
  ``bzrlib.transport.TransportTestProviderAdapter`` has moved to
  ``bzrlib.tests.test_transport_implementations``.
  ``bzrlib.branch.BranchTestProviderAdapter`` has moved to
  ``bzrlib.tests.branch_implementations``.
  ``bzrlib.bzrdir.BzrDirTestProviderAdapter`` has moved to
  ``bzrlib.tests.bzrdir_implementations``.
  ``bzrlib.versionedfile.InterVersionedFileTestProviderAdapter`` has moved
  to ``bzrlib.tests.interversionedfile_implementations``.
  ``bzrlib.store.revision.RevisionStoreTestProviderAdapter`` has moved to
  ``bzrlib.tests.revisionstore_implementations``.
  ``bzrlib.workingtree.WorkingTreeTestProviderAdapter`` has moved to
  ``bzrlib.tests.workingtree_implementations``.
  These changes are an API break in the testing infrastructure only.
  (Robert Collins)

* Relocate TestCaseWithRepository to be more central. (Robert Collins)

* ``bzrlib.add.smart_add_tree`` will no longer perform glob expansion on
  win32. Callers of the function should do this and use the new
  ``MutableTree.smart_add`` method instead. (Robert Collins)

* ``bzrlib.add.glob_expand_for_win32`` is now
  ``bzrlib.win32utils.glob_expand``.  (Robert Collins)

* ``bzrlib.add.FastPath`` is now private and moved to
  ``bzrlib.mutabletree._FastPath``. (Robert Collins, Martin Pool)

* ``LockDir.wait`` removed.  (Martin Pool)

* The ``SmartServer`` hooks API has changed for the ``server_started`` and
  ``server_stopped`` hooks. The first parameter is now an iterable of
  backing URLs rather than a single URL. This is to reflect that many
  URLs may map to the external URL of the server. E.g. the server interally
  may have a chrooted URL but also the local file:// URL will be at the
  same location. (Robert Collins)

Internals
*********

* New SMTPConnection class to unify email handling.  (Adeodato Simó)

* Fix documentation of BzrError. (Adeodato Simó)

* Make BzrBadParameter an internal error. (Adeodato Simó)

* Remove use of 'assert False' to raise an exception unconditionally.
  (Martin Pool)

* Give a cleaner error when failing to decode knit index entry.
  (Martin Pool)

* TreeConfig would mistakenly search the top level when asked for options
  from a section. It now respects the section argument and only
  searches the specified section. (James Westby)

* Improve ``make api-docs`` output. (John Arbash Meinel)

* Use os.lstat rather than os.stat for osutils.make_readonly and
  osutils.make_writeable. This makes the difftools plugin more
  robust when dangling symlinks are found. (Elliot Murphy)

* New ``-Dlock`` option to log (to ~/.bzr.log) information on when
  lockdirs are taken or released.  (Martin Pool)

* ``bzrlib`` Hooks are now nameable using ``Hooks.name_hook``. This
  allows a nicer UI when hooks are running as the current hook can
  be displayed. (Robert Collins)

* ``Transport.get`` has had its interface made more clear for ease of use.
  Retrieval of a directory must now fail with either 'PathError' at open
  time, or raise 'ReadError' on a read. (Robert Collins)

* New method ``_maybe_expand_globs`` on the ``Command`` class for
  dealing with unexpanded glob lists - e.g. on the win32 platform. This
  was moved from ``bzrlib.add._prepare_file_list``. (Robert Collins)

* ``bzrlib.add.smart_add`` and ``bzrlib.add.smart_add_tree`` are now
  deprecated in favour of ``MutableTree.smart_add``. (Robert Collins,
  Martin Pool)

* New method ``external_url`` on Transport for obtaining the url to
  hand to external processes. (Robert Collins)

* Teach windows installers to build pyrex/C extensions.
  (Alexander Belchenko)

Testing
*******

* Removed the ``--keep-output`` option from selftest and clean up test
  directories as they're used.  This reduces the IO load from
  running the test suite and cuts the time by about half.
  (Andrew Bennetts, Martin Pool)

* Add scenarios as a public attribute on the TestAdapter classes to allow
  modification of the generated scenarios before adaption and easier
  testing. (Robert Collins)

* New testing support class ``TestScenarioApplier`` which multiplies
  out a single teste by a list of supplied scenarios. (RobertCollins)

* Setting ``repository_to_test_repository`` on a repository_implementations
  test will cause it to be called during repository creation, allowing the
  testing of repository classes which are not based around the Format
  concept. For example a repository adapter can be tested in this manner,
  by altering the repository scenarios to include a scenario that sets this
  attribute during the test parameterisation in
  ``bzrlib.tests.repository.repository_implementations``. (Robert Collins)

* Clean up many of the APIs for blackbox testing of Bazaar.  The standard
  interface is now self.run_bzr.  The command to run can be passed as
  either a list of parameters, a string containing the command line, or
  (deprecated) varargs parameters.  (Martin Pool)

* The base TestCase now isolates tests from -D parameters by clearing
  ``debug.debug_flags`` and restores it afterwards. (Robert Collins)

* Add a relpath parameter to get_transport methods in test framework to
  avoid useless cloning.
  (Vincent Ladeuil, #110448)


bzr 0.17
########

:Released:  2007-06-18

Bugfixes
********

* Fix crash of commit due to wrong lookup of filesystem encoding.
  (Colin Watson, #120647)

* Revert logging just to stderr in commit as broke unicode filenames.
  (Aaron Bentley, Ian Clatworthy, #120930)


bzr 0.17rc1
###########

:Released:  2007-06-12

Notes When Upgrading
********************

* The kind() and is_executable() APIs on the WorkingTree interface no
  longer implicitly (read) locks and unlocks the tree. This *might*
  impact some plug-ins and tools using this part of the API. If you find
  an issue that may be caused by this change, please let us know,
  particularly the plug-in/tool maintainer. If encountered, the API
  fix is to surround kind() and is_executable() calls with lock_read()
  and unlock() like so::

    work_tree.lock_read()
    try:
        kind = work_tree.kind(...)
    finally:
        work_tree.unlock()

Internals
*********
* Rework of LogFormatter API to provide beginning/end of log hooks and to
  encapsulate the details of the revision to be logged in a LogRevision
  object.
  In long log formats, merge revision ids are only shown when --show-ids
  is specified, and are labelled "revision-id:", as per mainline
  revisions, instead of "merged:". (Kent Gibson)

* New ``BranchBuilder`` API which allows the construction of particular
  histories quickly. Useful for testing and potentially other applications
  too. (Robert Collins)

Improvements
************

* There are two new help topics, working-trees and repositories that
  attempt to explain these concepts. (James Westby, John Arbash Meinel,
  Aaron Bentley)

* Added ``bzr log --limit`` to report a limited number of revisions.
  (Kent Gibson, #3659)

* Revert does not try to preserve file contents that were originally
  produced by reverting to a historical revision.  (Aaron Bentley)

* ``bzr log --short`` now includes ``[merge]`` for revisions which
  have more than one parent. This is a small improvement to help
  understanding what changes have occurred
  (John Arbash Meinel, #83887)

* TreeTransform avoids many renames when contructing large trees,
  improving speed.  3.25x speedups have been observed for construction of
  kernel-sized-trees, and checkouts are 1.28x faster.  (Aaron Bentley)

* Commit on large trees is now faster. In my environment, a commit of
  a small change to the Mozilla tree (55k files) has dropped from
  66 seconds to 32 seconds. For a small tree of 600 files, commit of a
  small change is 33% faster. (Ian Clatworthy)

* New --create-prefix option to bzr init, like for push.  (Daniel Watkins,
  #56322)

Bugfixes
********

* ``bzr push`` should only connect to the remote location one time.
  We have been connecting 3 times because we forget to pass around
  the Transport object. This adds ``BzrDir.clone_on_transport()``, so
  that we can pass in the Transport that we already have.
  (John Arbash Meinel, #75721)

* ``DirState.set_state_from_inventory()`` needs to properly order
  based on split paths, not just string paths.
  (John Arbash Meinel, #115947)

* Let TestUIFactoy encode the password prompt with its own stdout.
  (Vincent Ladeuil, #110204)

* pycurl should take use the range header that takes the range hint
  into account.
  (Vincent Ladeuil, #112719)

* WorkingTree4.get_file_sha1 no longer raises an exception when invoked
  on a missing file.  (Aaron Bentley, #118186)

* WorkingTree.remove works correctly with tree references, and when pwd is
  not the tree root. (Aaron Bentley)

* Merge no longer fails when a file is renamed in one tree and deleted
  in the other. (Aaron Bentley, #110279)

* ``revision-info`` now accepts dotted revnos, doesn't require a tree,
  and defaults to the last revision (Matthew Fuller, #90048)

* Tests no longer fail when BZR_REMOTE_PATH is set in the environment.
  (Daniel Watkins, #111958)

* ``bzr branch -r revid:foo`` can be used to branch any revision in
  your repository. (Previously Branch6 only supported revisions in your
  mainline). (John Arbash Meinel, #115343)

bzr 0.16
########

:Released:  2007-05-07

Bugfixes
********

* Handle when you have 2 directories with similar names, but one has a
  hyphen. (``'abc'`` versus ``'abc-2'``). The WT4._iter_changes
  iterator was using direct comparison and ``'abc/a'`` sorts after
  ``'abc-2'``, but ``('abc', 'a')`` sorts before ``('abc-2',)``.
  (John Arbash Meinel, #111227)

* Handle when someone renames a file on disk without telling bzr.
  Previously we would report the first file as missing, but not show
  the new unknown file. (John Arbash Meinel, #111288)

* Avoid error when running hooks after pulling into or pushing from
  a branch bound to a smartserver branch.  (Martin Pool, #111968)

Improvements
************

* Move developer documentation to doc/developers/. This reduces clutter in
  the root of the source tree and allows HACKING to be split into multiple
  files. (Robert Collins, Alexander Belchenko)

* Clean up the ``WorkingTree4._iter_changes()`` internal loops as well as
  ``DirState.update_entry()``. This optimizes the core logic for ``bzr
  diff`` and ``bzr status`` significantly improving the speed of
  both. (John Arbash Meinel)

bzr 0.16rc2
###########

:Released:  2007-04-30

Bugfixes
********

* Handle the case when you delete a file, and then rename another file
  on top of it. Also handle the case of ``bzr rm --keep foo``. ``bzr
  status`` should show the removed file and an unknown file in its
  place. (John Arbash Meinel, #109993)

* Bundles properly read and write revision properties that have an
  empty value. And when the value is not ASCII.
  (John Arbash Meinel, #109613)

* Fix the bzr commit message to be in text mode.
  (Alexander Belchenko, #110901)

* Also handle when you rename a file and create a file where it used
  to be. (John Arbash Meinel, #110256)

* ``WorkingTree4._iter_changes`` should not descend into unversioned
  directories. (John Arbash Meinel, #110399)

bzr 0.16rc1
###########

:Released:  2007-04-26

Notes When Upgrading
********************

* ``bzr remove`` and ``bzr rm`` will now remove the working file, if
  it could be recovered again.
  This has been done for consistency with svn and the unix rm command.
  The old ``remove`` behaviour has been retained in the new option
  ``bzr remove --keep``, which will just stop versioning the file,
  but not delete it.
  ``bzr remove --force`` have been added which will always delete the
  files.
  ``bzr remove`` is also more verbose.
  (Marius Kruger, #82602)

Improvements
************

* Merge directives can now be supplied as input to `merge` and `pull`,
  like bundles can.  (Aaron Bentley)

* Sending the SIGQUIT signal to bzr, which can be done on Unix by
  pressing Control-Backslash, drops bzr into a debugger.  Type ``'c'``
  to continue.  This can be disabled by setting the environment variable
  ``BZR_SIGQUIT_PDB=0``.  (Martin Pool)

* selftest now supports --list-only to list tests instead of running
  them. (Ian Clatworthy)

* selftest now supports --exclude PATTERN (or -x PATTERN) to exclude
  tests with names that match that regular expression.
  (Ian Clatworthy, #102679)

* selftest now supports --randomize SEED to run tests in a random order.
  SEED is typically the value 'now' meaning 'use the current time'.
  (Ian Clatworthy, #102686)

* New option ``--fixes`` to commit, which stores bug fixing annotations as
  revision properties. Built-in support for Launchpad, Debian, Trac and
  Bugzilla bug trackers. (Jonathan Lange, James Henstridge, Robert Collins)

* New API, ``bzrlib.bugtracker.tracker_registry``, for adding support for
  other bug trackers to ``fixes``. (Jonathan Lange, James Henstridge,
  Robert Collins)

* ``selftest`` has new short options ``-f`` and ``-1``.  (Martin
  Pool)

* ``bzrlib.tsort.MergeSorter`` optimizations. Change the inner loop
  into using local variables instead of going through ``self._var``.
  Improves the time to ``merge_sort`` a 10k revision graph by
  approximately 40% (~700->400ms).  (John Arbash Meinel)

* ``make docs`` now creates a man page at ``man1/bzr.1`` fixing bug 107388.
  (Robert Collins)

* ``bzr help`` now provides cross references to other help topics using
  the _see_also facility on command classes. Likewise the bzr_man
  documentation, and the bzr.1 man page also include this information.
  (Robert Collins)

* Tags are now included in logs, that use the long log formatter.
  (Erik Bågfors, Alexander Belchenko)

* ``bzr help`` provides a clearer message when a help topic cannot be
  found. (Robert Collins, #107656)

* ``bzr help`` now accepts optional prefixes for command help. The help
  for all commands can now be found at ``bzr help commands/COMMANDNAME``
  as well as ``bzr help COMMANDNAME`` (which only works for commands
  where the name is not the same as a more general help topic).
  (Robert Collins)

* ``bzr help PLUGINNAME`` will now return the module docstring from the
  plugin PLUGINNAME. (Robert Collins, #50408)

* New help topic ``urlspec`` which lists the availables transports.
  (Goffredo Baroncelli)

* doc/server.txt updated to document the default bzr:// port
  and also update the blurb about the hpss' current status.
  (Robert Collins, #107125).

* ``bzr serve`` now listens on interface 0.0.0.0 by default, making it
  serve out to the local LAN (and anyone in the world that can reach the
  machine running ``bzr serve``. (Robert Collins, #98918)

* A new smart server protocol version has been added.  It prefixes requests
  and responses with an explicit version identifier so that future protocol
  revisions can be dealt with gracefully.  (Andrew Bennetts, Robert Collins)

* The bzr protocol version 2 indicates success or failure in every response
  without depending on particular commands encoding that consistently,
  allowing future client refactorings to be much more robust about error
  handling. (Robert Collins, Martin Pool, Andrew Bennetts)

* The smart protocol over HTTP client has been changed to always post to the
  same ``.bzr/smart`` URL under the original location when it can.  This allows
  HTTP servers to only have to pass URLs ending in .bzr/smart to the smart
  server handler, and not arbitrary ``.bzr/*/smart`` URLs.  (Andrew Bennetts)

* digest authentication is now supported for proxies and HTTP by the urllib
  based http implementation. Tested against Apache 2.0.55 and Squid
  2.6.5. Basic and digest authentication are handled coherently for HTTP
  and proxy: if the user is provided in the url (bzr command line for HTTP,
  proxy environment variables for proxies), the password is prompted for
  (only once). If the password is provided, it is taken into account. Once
  the first authentication is successful, all further authentication
  roundtrips are avoided by preventively setting the right authentication
  header(s).
  (Vincent Ladeuil).

Internals
*********

* bzrlib API compatability with 0.8 has been dropped, cleaning up some
  code paths. (Robert Collins)

* Change the format of chroot urls so that they can be safely manipulated
  by generic url utilities without causing the resulting urls to have
  escaped the chroot. A side effect of this is that creating a chroot
  requires an explicit action using a ChrootServer.
  (Robert Collins, Andrew Bennetts)

* Deprecate ``Branch.get_root_id()`` because branches don't have root ids,
  rather than fixing bug #96847.  (Aaron Bentley)

* ``WorkingTree.apply_inventory_delta`` provides a better alternative to
  ``WorkingTree._write_inventory``.  (Aaron Bentley)

* Convenience method ``TestCase.expectFailure`` ensures that known failures
  do not silently pass.  (Aaron Bentley)

* ``Transport.local_abspath`` now raises ``NotLocalUrl`` rather than
  ``TransportNotPossible``. (Martin Pool, Ian Clatworthy)

* New SmartServer hooks facility. There are two initial hooks documented
  in ``bzrlib.transport.smart.SmartServerHooks``. The two initial hooks allow
  plugins to execute code upon server startup and shutdown.
  (Robert Collins).

* SmartServer in standalone mode will now close its listening socket
  when it stops, rather than waiting for garbage collection. This primarily
  fixes test suite hangs when a test tries to connect to a shutdown server.
  It may also help improve behaviour when dealing with a server running
  on a specific port (rather than dynamically assigned ports).
  (Robert Collins)

* Move most SmartServer code into a new package, bzrlib/smart.
  bzrlib/transport/remote.py contains just the Transport classes that used
  to be in bzrlib/transport/smart.py.  (Andrew Bennetts)

* urllib http implementation avoid roundtrips associated with
  401 (and 407) errors once the authentication succeeds.
  (Vincent Ladeuil).

* urlib http now supports querying the user for a proxy password if
  needed. Realm is shown in the prompt for both HTTP and proxy
  authentication when the user is required to type a password.
  (Vincent Ladeuil).

* Renamed SmartTransport (and subclasses like SmartTCPTransport) to
  RemoteTransport (and subclasses to RemoteTCPTransport, etc).  This is more
  consistent with its new home in ``bzrlib/transport/remote.py``, and because
  it's not really a "smart" transport, just one that does file operations
  via remote procedure calls.  (Andrew Bennetts)

* The ``lock_write`` method of ``LockableFiles``, ``Repository`` and
  ``Branch`` now accept a ``token`` keyword argument, so that separate
  instances of those objects can share a lock if it has the right token.
  (Andrew Bennetts, Robert Collins)

* New method ``get_branch_reference`` on ``BzrDir`` allows the detection of
  branch references - which the smart server component needs.

* The Repository API ``make_working_trees`` is now permitted to return
  False when ``set_make_working_trees`` is not implemented - previously
  an unimplemented ``set_make_working_trees`` implied the result True
  from ``make_working_trees``. This has been changed to accomodate the
  smart server, where it does not make sense (at this point) to ever
  make working trees by default. (Robert Collins)

* Command objects can now declare related help topics by having _see_also
  set to a list of related topic. (Robert Collins)

* ``bzrlib.help`` now delegates to the Command class for Command specific
  help. (Robert Collins)

* New class ``TransportListRegistry``, derived from the Registry class, which
  simplifies tracking the available Transports. (Goffredo Baroncelli)

* New function ``Branch.get_revision_id_to_revno_map`` which will
  return a dictionary mapping revision ids to dotted revnos. Since
  dotted revnos are defined in the context of the branch tip, it makes
  sense to generate them from a ``Branch`` object.
  (John Arbash Meinel)

* Fix the 'Unprintable error' message display to use the repr of the
  exception that prevented printing the error because the str value
  for it is often not useful in debugging (e.g. KeyError('foo') has a
  str() of 'foo' but a repr of 'KeyError('foo')' which is much more
  useful. (Robert Collins)

* ``urlutils.normalize_url`` now unescapes unreserved characters, such as "~".
  (Andrew Bennetts)

Bugfixes
********

* Don't fail bundle selftest if email has 'two' embedded.
  (Ian Clatworthy, #98510)

* Remove ``--verbose`` from ``bzr bundle``. It didn't work anyway.
  (Robert Widhopf-Fenk, #98591)

* Remove ``--basis`` from the checkout/branch commands - it didn't work
  properly and is no longer beneficial.
  (Robert Collins, #53675, #43486)

* Don't produce encoding error when adding duplicate files.
  (Aaron Bentley)

* Fix ``bzr log <file>`` so it only logs the revisions that changed
  the file, and does it faster.
  (Kent Gibson, John Arbash Meinel, #51980, #69477)

* Fix ``InterDirstateTre._iter_changes`` to handle when we come across
  an empty versioned directory, which now has files in it.
  (John Arbash Meinel, #104257)

* Teach ``common_ancestor`` to shortcut when the tip of one branch is
  inside the ancestry of the other. Saves a lot of graph processing
  (with an ancestry of 16k revisions, ``bzr merge ../already-merged``
  changes from 2m10s to 13s).  (John Arbash Meinel, #103757)

* Fix ``show_diff_trees`` to handle the case when a file is modified,
  and the containing directory is renamed. (The file path is different
  in this versus base, but it isn't marked as a rename).
  (John Arbash Meinel, #103870)

* FTP now works even when the FTP server does not support atomic rename.
  (Aaron Bentley, #89436)

* Correct handling in bundles and merge directives of timezones with
  that are not an integer number of hours offset from UTC.  Always
  represent the epoch time in UTC to avoid problems with formatting
  earlier times on win32.  (Martin Pool, Alexander Belchenko, John
  Arbash Meinel)

* Typo in the help for ``register-branch`` fixed. (Robert Collins, #96770)

* "dirstate" and "dirstate-tags" formats now produce branches compatible
  with old versions of bzr. (Aaron Bentley, #107168))

* Handle moving a directory when children have been added, removed,
  and renamed. (John Arbash Meinel, #105479)

* Don't preventively use basic authentication for proxy before receiving a
  407 error. Otherwise people willing to use other authentication schemes
  may expose their password in the clear (or nearly). This add one
  roundtrip in case basic authentication should be used, but plug the
  security hole.
  (Vincent Ladeuil)

* Handle http and proxy digest authentication.
  (Vincent Ladeuil, #94034).

Testing
*******

* Added ``bzrlib.strace.strace`` which will strace a single callable and
  return a StraceResult object which contains just the syscalls involved
  in running it. (Robert Collins)

* New test method ``reduceLockdirTimeout`` to drop the default (ui-centric)
  default time down to one suitable for tests. (Andrew Bennetts)

* Add new ``vfs_transport_factory`` attribute on tests which provides the
  common vfs backing for both the readonly and readwrite transports.
  This allows the RemoteObject tests to back onto local disk or memory,
  and use the existing ``transport_server`` attribute all tests know about
  to be the smart server transport. This in turn allows tests to
  differentiate between 'transport to access the branch', and
  'transport which is a VFS' - which matters in Remote* tests.
  (Robert Collins, Andrew Bennetts)

* The ``make_branch_and_tree`` method for tests will now create a
  lightweight checkout for the tree if the ``vfs_transport_factory`` is not
  a LocalURLServer. (Robert Collins, Andrew Bennetts)

* Branch implementation tests have been audited to ensure that all urls
  passed to Branch APIs use proper urls, except when local-disk paths
  are intended. This is so that tests correctly access the test transport
  which is often not equivalent to local disk in Remote* tests. As part
  of this many tests were adjusted to remove dependencies on local disk
  access.
  (Robert Collins, Andrew Bennetts)

* Mark bzrlib.tests and bzrlib.tests.TestUtil as providing assertFOO helper
  functions by adding a ``__unittest`` global attribute. (Robert Collins,
  Andrew Bennetts, Martin Pool, Jonathan Lange)

* Refactored proxy and authentication handling to simplify the
  implementation of new auth schemes for both http and proxy.
  (Vincent Ladeuil)

bzr 0.15
########

:Released: 2007-04-01

Bugfixes
********

* Handle incompatible repositories as a user issue when fetching.
  (Aaron Bentley)

* Don't give a recommendation to upgrade when branching or
  checking out a branch that contains an old-format working tree.
  (Martin Pool)

bzr 0.15rc3
###########

:Released:  2007-03-26

Changes
*******

* A warning is now displayed when opening working trees in older
  formats, to encourage people to upgrade to WorkingTreeFormat4.
  (Martin Pool)

Improvements
************

* HTTP redirections are now taken into account when a branch (or a
  bundle) is accessed for the first time. A message is issued at each
  redirection to inform the user. In the past, http redirections were
  silently followed for each request which significantly degraded the
  performances. The http redirections are not followed anymore by
  default, instead a RedirectRequested exception is raised. For bzrlib
  users needing to follow http redirections anyway,
  ``bzrlib.transport.do_catching_redirections`` provide an easy transition
  path.  (vila)

Internals
*********

* Added ``ReadLock.temporary_write_lock()`` to allow upgrading an OS read
  lock to an OS write lock. Linux can do this without unlocking, Win32
  needs to unlock in between. (John Arbash Meinel)

* New parameter ``recommend_upgrade`` to ``BzrDir.open_workingtree``
  to silence (when false) warnings about opening old formats.
  (Martin Pool)

* Fix minor performance regression with bzr-0.15 on pre-dirstate
  trees. (We were reading the working inventory too many times).
  (John Arbash Meinel)

* Remove ``Branch.get_transaction()`` in favour of a simple cache of
  ``revision_history``.  Branch subclasses should override
  ``_gen_revision_history`` rather than ``revision_history`` to make use of
  this cache, and call ``_clear_revision_history_cache`` and
  ``_cache_revision_history`` at appropriate times. (Andrew Bennetts)

Bugfixes
********

* Take ``smtp_server`` from user config into account.
  (vila, #92195)

* Restore Unicode filename handling for versioned and unversioned files.
  (John Arbash Meinel, #92608)

* Don't fail during ``bzr commit`` if a file is marked removed, and
  the containing directory is auto-removed.  (John Arbash Meinel, #93681)

* ``bzr status FILENAME`` failed on Windows because of an uncommon
  errno. (``ERROR_DIRECTORY == 267 != ENOTDIR``).
  (Wouter van Heyst, John Arbash Meinel, #90819)

* ``bzr checkout source`` should create a local branch in the same
  format as source. (John Arbash Meinel, #93854)

* ``bzr commit`` with a kind change was failing to update the
  last-changed-revision for directories.  The
  InventoryDirectory._unchanged only looked at the ``parent_id`` and name,
  ignoring the fact that the kind could have changed, too.
  (John Arbash Meinel, #90111)

* ``bzr mv dir/subdir other`` was incorrectly updating files inside
  the directory. So that there was a chance it would break commit,
  etc. (John Arbash Meinel, #94037)

* Correctly handles mutiple permanent http redirections.
  (vila, #88780)

bzr 0.15rc2
###########

:Released:  2007-03-14

Notes When Upgrading
********************

* Release 0.15rc2 of bzr changes the ``bzr init-repo`` command to
  default to ``--trees`` instead of ``--no-trees``.
  Existing shared repositories are not affected.

Improvements
************

* New ``merge-directive`` command to generate machine- and human-readable
  merge requests.  (Aaron Bentley)

* New ``submit:`` revision specifier makes it easy to diff against the
  common ancestor with the submit location (Aaron Bentley)

* Added support for Putty's SSH implementation. (Dmitry Vasiliev)

* Added ``bzr status --versioned`` to report only versioned files,
  not unknowns. (Kent Gibson)

* Merge now autodetects the correct line-ending style for its conflict
  markers.  (Aaron Bentley)

Internals
*********

* Refactored SSH vendor registration into SSHVendorManager class.
  (Dmitry Vasiliev)

Bugfixes
********

* New ``--numbered-dirs`` option to ``bzr selftest`` to use
  numbered dirs for TestCaseInTempDir. This is default behavior
  on Windows. Anyone can force named dirs on Windows
  with ``--no-numbered-dirs``. (Alexander Belchenko)

* Fix ``RevisionSpec_revid`` to handle the Unicode strings passed in
  from the command line. (Marien Zwart, #90501)

* Fix ``TreeTransform._iter_changes`` when both the source and
  destination are missing. (Aaron Bentley, #88842)

* Fix commit of merges with symlinks in dirstate trees.
  (Marien Zwart)

* Switch the ``bzr init-repo`` default from --no-trees to --trees.
  (Wouter van Heyst, #53483)


bzr 0.15rc1
###########

:Released:  2007-03-07

Surprises
*********

* The default disk format has changed. Please run 'bzr upgrade' in your
  working trees to upgrade. This new default is compatible for network
  operations, but not for local operations. That is, if you have two
  versions of bzr installed locally, after upgrading you can only use the
  bzr 0.15 version. This new default does not enable tags or nested-trees
  as they are incompatible with bzr versions before 0.15 over the network.

* For users of bzrlib: Two major changes have been made to the working tree
  api in bzrlib. The first is that many methods and attributes, including
  the inventory attribute, are no longer valid for use until one of
  ``lock_read``/``lock_write``/``lock_tree_write`` has been called,
  and become invalid again after unlock is called. This has been done
  to improve performance and correctness as part of the dirstate
  development.
  (Robert Collins, John A Meinel, Martin Pool, and others).

* For users of bzrlib: The attribute 'tree.inventory' should be considered
  readonly. Previously it was possible to directly alter this attribute, or
  its contents, and have the tree notice this. This has been made
  unsupported - it may work in some tree formats, but in the newer dirstate
  format such actions will have no effect and will be ignored, or even
  cause assertions. All operations possible can still be carried out by a
  combination of the tree API, and the bzrlib.transform API. (Robert
  Collins, John A Meinel, Martin Pool, and others).

Improvements
************

* Support for OS Windows 98. Also .bzr.log on any windows system
  saved in My Documents folder. (Alexander Belchenko)

* ``bzr mv`` enhanced to support already moved files.
  In the past the mv command would have failed if the source file doesn't
  exist. In this situation ``bzr mv`` would now detect that the file has
  already moved and update the repository accordingly, if the target file
  does exist.
  A new option ``--after`` has been added so that if two files already
  exist, you could notify Bazaar that you have moved a (versioned) file
  and replaced it with another. Thus in this case ``bzr move --after``
  will only update the Bazaar identifier.
  (Steffen Eichenberg, Marius Kruger)

* ``ls`` now works on treeless branches and remote branches.
  (Aaron Bentley)

* ``bzr help global-options`` describes the global options.
  (Aaron Bentley)

* ``bzr pull --overwrite`` will now correctly overwrite checkouts.
  (Robert Collins)

* Files are now allowed to change kind (e.g. from file to symlink).
  Supported by ``commit``, ``revert`` and ``status``
  (Aaron Bentley)

* ``inventory`` and ``unknowns`` hidden in favour of ``ls``
  (Aaron Bentley)

* ``bzr help checkouts`` descibes what checkouts are and some possible
  uses of them. (James Westby, Aaron Bentley)

* A new ``-d`` option to push, pull and merge overrides the default
  directory.  (Martin Pool)

* Branch format 6: smaller, and potentially faster than format 5.  Supports
  ``append_history_only`` mode, where the log view and revnos do not change,
  except by being added to.  Stores policy settings in
  ".bzr/branch/branch.conf".

* ``append_only`` branches:  Format 6 branches may be configured so that log
  view and revnos are always consistent.  Either create the branch using
  "bzr init --append-revisions-only" or edit the config file as descriped
  in docs/configuration.txt.

* rebind: Format 6 branches retain the last-used bind location, so if you
  "bzr unbind", you can "bzr bind" to bind to the previously-selected
  bind location.

* Builtin tags support, created and deleted by the ``tag`` command and
  stored in the branch.  Tags can be accessed with the revisionspec
  ``-rtag:``, and listed with ``bzr tags``.  Tags are not versioned
  at present. Tags require a network incompatible upgrade. To perform this
  upgrade, run ``bzr upgrade --dirstate-tags`` in your branch and
  repositories. (Martin Pool)

* The ``bzr://`` transport now has a well-known port number, 4155,
  which it will use by default.  (Andrew Bennetts, Martin Pool)

* Bazaar now looks for user-installed plugins before looking for site-wide
  plugins. (Jonathan Lange)

* ``bzr resolve`` now detects and marks resolved text conflicts.
  (Aaron Bentley)

Internals
*********

* Internally revision ids and file ids are now passed around as utf-8
  bytestrings, rather than treating them as Unicode strings. This has
  performance benefits for Knits, since we no longer need to decode the
  revision id for each line of content, nor for each entry in the index.
  This will also help with the future dirstate format.
  (John Arbash Meinel)

* Reserved ids (any revision-id ending in a colon) are rejected by
  versionedfiles, repositories, branches, and working trees
  (Aaron Bentley)

* Minor performance improvement by not creating a ProgressBar for
  every KnitIndex we create. (about 90ms for a bzr.dev tree)
  (John Arbash Meinel)

* New easier to use Branch hooks facility. There are five initial hooks,
  all documented in bzrlib.branch.BranchHooks.__init__ - ``'set_rh'``,
  ``'post_push'``, ``'post_pull'``, ``'post_commit'``,
  ``'post_uncommit'``. These hooks fire after the matching operation
  on a branch has taken place, and were originally added for the
  branchrss plugin. (Robert Collins)

* New method ``Branch.push()`` which should be used when pushing from a
  branch as it makes performance and policy decisions to match the UI
  level command ``push``. (Robert Collins).

* Add a new method ``Tree.revision_tree`` which allows access to cached
  trees for arbitrary revisions. This allows the in development dirstate
  tree format to provide access to the callers to cached copies of
  inventory data which are cheaper to access than inventories from the
  repository.
  (Robert Collins, Martin Pool)

* New ``Branch.last_revision_info`` method, this is being done to allow
  optimization of requests for both the number of revisions and the last
  revision of a branch with smartservers and potentially future branch
  formats. (Wouter van Heyst, Robert Collins)

* Allow ``'import bzrlib.plugins.NAME'`` to work when the plugin NAME has not
  yet been loaded by ``load_plugins()``. This allows plugins to depend on each
  other for code reuse without requiring users to perform file-renaming
  gymnastics. (Robert Collins)

* New Repository method ``'gather_stats'`` for statistic data collection.
  This is expected to grow to cover a number of related uses mainly
  related to bzr info. (Robert Collins)

* Log formatters are now managed with a registry.
  ``log.register_formatter`` continues to work, but callers accessing
  the FORMATTERS dictionary directly will not.

* Allow a start message to be passed to the ``edit_commit_message``
  function.  This will be placed in the message offered to the user
  for editing above the separator. It allows a template commit message
  to be used more easily. (James Westby)

* ``GPGStrategy.sign()`` will now raise ``BzrBadParameterUnicode`` if
  you pass a Unicode string rather than an 8-bit string. Callers need
  to be updated to encode first. (John Arbash Meinel)

* Branch.push, pull, merge now return Result objects with information
  about what happened, rather than a scattering of various methods.  These
  are also passed to the post hooks.  (Martin Pool)

* File formats and architecture is in place for managing a forest of trees
  in bzr, and splitting up existing trees into smaller subtrees, and
  finally joining trees to make a larger tree. This is the first iteration
  of this support, and the user-facing aspects still require substantial
  work.  If you wish to experiment with it, use ``bzr upgrade
  --dirstate-with-subtree`` in your working trees and repositories.
  You can use the hidden commands ``split`` and ``join`` and to create
  and manipulate nested trees, but please consider using the nested-trees
  branch, which contains substantial UI improvements, instead.
  http://code.aaronbentley.com/bzr/bzrrepo/nested-trees/
  (Aaron Bentley, Martin Pool, Robert Collins).

Bugfixes
********

* ``bzr annotate`` now uses dotted revnos from the viewpoint of the
  branch, rather than the last changed revision of the file.
  (John Arbash Meinel, #82158)

* Lock operations no longer hang if they encounter a permission problem.
  (Aaron Bentley)

* ``bzr push`` can resume a push that was canceled before it finished.
  Also, it can push even if the target directory exists if you supply
  the ``--use-existing-dir`` flag.
  (John Arbash Meinel, #30576, #45504)

* Fix http proxy authentication when user and an optional
  password appears in the ``*_proxy`` vars. (Vincent Ladeuil,
  #83954).

* ``bzr log branch/file`` works for local treeless branches
  (Aaron Bentley, #84247)

* Fix problem with UNC paths on Windows 98. (Alexander Belchenko, #84728)

* Searching location of CA bundle for PyCurl in env variable
  (``CURL_CA_BUNDLE``), and on win32 along the PATH.
  (Alexander Belchenko, #82086)

* ``bzr init`` works with unicode argument LOCATION.
  (Alexander Belchenko, #85599)

* Raise ``DependencyNotPresent`` if pycurl do not support https.
  (Vincent Ladeuil, #85305)

* Invalid proxy env variables should not cause a traceback.
  (Vincent Ladeuil, #87765)

* Ignore patterns normalised to use '/' path separator.
  (Kent Gibson, #86451)

* bzr rocks. It sure does! Fix case. (Vincent Ladeuil, #78026)

* Fix bzrtools shelve command for removed lines beginning with "--"
  (Johan Dahlberg, #75577)

Testing
*******

* New ``--first`` option to ``bzr selftest`` to run specified tests
  before the rest of the suite.  (Martin Pool)


bzr 0.14
########

:Released:  2007-01-23

Improvements
************

* ``bzr help global-options`` describes the global options. (Aaron Bentley)

Bug Fixes
*********

* Skip documentation generation tests if the tools to do so are not
  available. Fixes running selftest for installled copies of bzr.
  (John Arbash Meinel, #80330)

* Fix the code that discovers whether bzr is being run from it's
  working tree to handle the case when it isn't but the directory
  it is in is below a repository. (James Westby, #77306)


bzr 0.14rc1
###########

:Released:  2007-01-16

Improvements
************

* New connection: ``bzr+http://`` which supports tunnelling the smart
  protocol over an HTTP connection. If writing is enabled on the bzr
  server, then you can write over the http connection.
  (Andrew Bennetts, John Arbash Meinel)

* Aliases now support quotation marks, so they can contain whitespace
  (Marius Kruger)

* PyCurlTransport now use a single curl object. By specifying explicitly
  the 'Range' header, we avoid the need to use two different curl objects
  (and two connections to the same server). (Vincent Ladeuil)

* ``bzr commit`` does not prompt for a message until it is very likely to
  succeed.  (Aaron Bentley)

* ``bzr conflicts`` now takes --text to list pathnames of text conflicts
  (Aaron Bentley)

* Fix ``iter_lines_added_or_present_in_versions`` to use a set instead
  of a list while checking if a revision id was requested. Takes 10s
  off of the ``fileids_affected_by_revision_ids`` time, which is 10s
  of the ``bzr branch`` time. Also improve ``fileids_...`` time by
  filtering lines with a regex rather than multiple ``str.find()``
  calls. (saves another 300ms) (John Arbash Meinel)

* Policy can be set for each configuration key. This allows keys to be
  inherited properly across configuration entries. For example, this
  should enable you to do::

    [/home/user/project]
    push_location = sftp://host/srv/project/
    push_location:policy = appendpath

  And then a branch like ``/home/user/project/mybranch`` should get an
  automatic push location of ``sftp://host/srv/project/mybranch``.
  (James Henstridge)

* Added ``bzr status --short`` to make status report svn style flags
  for each file.  For example::

    $ bzr status --short
    A  foo
    A  bar
    D  baz
    ?  wooley

* 'bzr selftest --clean-output' allows easily clean temporary tests
  directories without running tests. (Alexander Belchenko)

* ``bzr help hidden-commands`` lists all hidden commands. (Aaron Bentley)

* ``bzr merge`` now has an option ``--pull`` to fall back to pull if
  local is fully merged into remote. (Jan Hudec)

* ``bzr help formats`` describes available directory formats. (Aaron Bentley)

Internals
*********

* A few tweaks directly to ``fileids_affected_by_revision_ids`` to
  help speed up processing, as well allowing to extract unannotated
  lines. Between the two ``fileids_affected_by_revision_ids`` is
  improved by approx 10%. (John Arbash Meinel)

* Change Revision serialization to only write out millisecond
  resolution. Rather than expecting floating point serialization to
  preserve more resolution than we need. (Henri Weichers, Martin Pool)

* Test suite ends cleanly on Windows.  (Vincent Ladeuil)

* When ``encoding_type`` attribute of class Command is equal to 'exact',
  force sys.stdout to be a binary stream on Windows, and therefore
  keep exact line-endings (without LF -> CRLF conversion).
  (Alexander Belchenko)

* Single-letter short options are no longer globally declared.  (Martin
  Pool)

* Before using detected user/terminal encoding bzr should check
  that Python has corresponding codec. (Alexander Belchenko)

* Formats for end-user selection are provided via a FormatRegistry (Aaron Bentley)

Bug Fixes
*********

* ``bzr missing --verbose`` was showing adds/removals in the wrong
  direction. (John Arbash Meinel)

* ``bzr annotate`` now defaults to showing dotted revnos for merged
  revisions. It cuts them off at a depth of 12 characters, but you can
  supply ``--long`` to see the full number. You can also use
  ``--show-ids`` to display the original revision ids, rather than
  revision numbers and committer names. (John Arbash Meinel, #75637)

* bzr now supports Win32 UNC path (e.g. ``\HOST\path``.
  (Alexander Belchenko, #57869)

* Win32-specific: output of cat, bundle and diff commands don't mangle
  line-endings (Alexander Belchenko, #55276)

* Replace broken fnmatch based ignore pattern matching with custom pattern
  matcher.
  (Kent Gibson, Jan Hudec #57637)

* pycurl and urllib can detect short reads at different places. Update
  the test suite to test more cases. Also detect http error code 416
  which was raised for that specific bug. Also enhance the urllib
  robustness by detecting invalid ranges (and pycurl's one by detecting
  short reads during the initial GET). (Vincent Ladeuil, #73948)

* The urllib connection sharing interacts badly with urllib2
  proxy setting (the connections didn't go thru the proxy
  anymore). Defining a proper ProxyHandler solves the
  problem.  (Vincent Ladeuil, #74759)

* Use urlutils to generate relative URLs, not osutils
  (Aaron Bentley, #76229)

* ``bzr status`` in a readonly directory should work without giving
  lots of errors. (John Arbash Meinel, #76299)

* Mention the revisionspec topic for the revision option help.
  (Wouter van Heyst, #31663)

* Allow plugins import from zip archives.
  (Alexander Belchenko, #68124)


bzr 0.13
########

:Released:  2006-12-05

No changes from 0.13rc


bzr 0.13rc1
###########

:Released:  2006-11-27

Improvements
************

* New command ``bzr remove-tree`` allows the removal of the working
  tree from a branch.
  (Daniel Silverstone)

* urllib uses shared keep-alive connections, so http
  operations are substantially faster.
  (Vincent Ladeuil, #53654)

* ``bzr export`` allows an optional branch parameter, to export a bzr
  tree from some other url. For example:
  ``bzr export bzr.tar.gz http://bazaar-vcs.org/bzr/bzr.dev``
  (Daniel Silverstone)

* Added ``bzr help topics`` to the bzr help system. This gives a
  location for general information, outside of a specific command.
  This includes updates for ``bzr help revisionspec`` the first topic
  included. (Goffredo Baroncelli, John Arbash Meinel, #42714)

* WSGI-compatible HTTP smart server.  See ``doc/http_smart_server.txt``.
  (Andrew Bennetts)

* Knit files will now cache full texts only when the size of the
  deltas is as large as the size of the fulltext. (Or after 200
  deltas, whichever comes first). This has the most benefit on large
  files with small changes, such as the inventory for a large project.
  (eg For a project with 2500 files, and 7500 revisions, it changes
  the size of inventory.knit from 11MB to 5.4MB) (John Arbash Meinel)

Internals
*********

* New -D option given before the command line turns on debugging output
  for particular areas.  -Derror shows tracebacks on all errors.
  (Martin Pool)

* Clean up ``bzr selftest --benchmark bundle`` to correct an import,
  and remove benchmarks that take longer than 10min to run.
  (John Arbash Meinel)

* Use ``time.time()`` instead of ``time.clock()`` to decide on
  progress throttling. Because ``time.clock()`` is actually CPU time,
  so over a high-latency connection, too many updates get throttled.
  (John Arbash Meinel)

* ``MemoryTransport.list_dir()`` would strip the first character for
  files or directories in root directory. (John Arbash Meinel)

* New method ``get_branch_reference`` on 'BzrDir' allows the detection of
  branch references - which the smart server component needs.

* New ``ChrootTransportDecorator``, accessible via the ``chroot+`` url
  prefix.  It disallows any access to locations above a set URL.  (Andrew
  Bennetts)

Bug Fixes
*********

* Now ``_KnitIndex`` properly decode revision ids when loading index data.
  And optimize the knit index parsing code.
  (Dmitry Vasiliev, John Arbash Meinel)

* ``bzrlib/bzrdir.py`` was directly referencing ``bzrlib.workingtree``,
  without importing it. This prevented ``bzr upgrade`` from working
  unless a plugin already imported ``bzrlib.workingtree``
  (John Arbash Meinel, #70716)

* Suppress the traceback on invalid URLs (Vincent Ladeuil, #70803).

* Give nicer error message when an http server returns a 403
  error code. (Vincent Ladeuil, #57644).

* When a multi-range http GET request fails, try a single
  range one. If it fails too, forget about ranges. Remember that until
  the death of the transport and propagates that to the clones.
  (Vincent Ladeuil, #62276, #62029).

* Handles user/passwords supplied in url from command
  line (for the urllib implementation). Don't request already
  known passwords (Vincent Ladeuil, #42383, #44647, #48527)

* ``_KnitIndex.add_versions()`` dictionary compresses revision ids as they
  are added. This fixes bug where fetching remote revisions records
  them as full references rather than integers.
  (John Arbash Meinel, #64789)

* ``bzr ignore`` strips trailing slashes in patterns.
  Also ``bzr ignore`` rejects absolute paths. (Kent Gibson, #4559)

* ``bzr ignore`` takes multiple arguments. (Cheuksan Edward Wang, #29488)

* mv correctly handles paths that traverse symlinks.
  (Aaron Bentley, #66964)

* Give nicer looking error messages when failing to connect over ssh.
  (John Arbash Meinel, #49172)

* Pushing to a remote branch does not currently update the remote working
  tree. After a remote push, ``bzr status`` and ``bzr diff`` on the remote
  machine now show that the working tree is out of date.
  (Cheuksan Edward Wang #48136)

* Use patiencediff instead of difflib for determining deltas to insert
  into knits. This avoids the O(N^3) behavior of difflib. Patience
  diff should be O(N^2). (Cheuksan Edward Wang, #65714)

* Running ``bzr log`` on nonexistent file gives an error instead of the
  entire log history. (Cheuksan Edward Wang #50793)

* ``bzr cat`` can look up contents of removed or renamed files. If the
  pathname is ambiguous, i.e. the files in the old and new trees have
  different id's, the default is the file in the new tree. The user can
  use "--name-from-revision" to select the file in the old tree.
  (Cheuksan Edward Wang, #30190)

Testing
*******

* TestingHTTPRequestHandler really handles the Range header
  (previously it was ignoring it and returning the whole file,).

bzr 0.12
########

:Released:  2006-10-30

Internals
*********

* Clean up ``bzr selftest --benchmark bundle`` to correct an import,
  and remove benchmarks that take longer than 10min to run.
  (John Arbash Meinel)

bzr 0.12rc1
###########

:Released:  2006-10-23

Improvements
************

* ``bzr log`` now shows dotted-decimal revision numbers for all revisions,
  rather than just showing a decimal revision number for revisions on the
  mainline. These revision numbers are not yet accepted as input into bzr
  commands such as log, diff etc. (Robert Collins)

* revisions can now be specified using dotted-decimal revision numbers.
  For instance, ``bzr diff -r 1.2.1..1.2.3``. (Robert Collins)

* ``bzr help commands`` output is now shorter (Aaron Bentley)

* ``bzr`` now uses lazy importing to reduce the startup time. This has
  a moderate effect on lots of actions, especially ones that have
  little to do. For example ``bzr rocks`` time is down to 116ms from
  283ms. (John Arbash Meinel)

* New Registry class to provide name-to-object registry-like support,
  for example for schemes where plugins can register new classes to
  do certain tasks (e.g. log formatters). Also provides lazy registration
  to allow modules to be loaded on request.
  (John Arbash Meinel, Adeodato Simó)

API Incompatability
*******************

* LogFormatter subclasses show now expect the 'revno' parameter to
  show() to be a string rather than an int. (Robert Collins)

Internals
*********

* ``TestCase.run_bzr``, ``run_bzr_captured``, and ``run_bzr_subprocess``
  can take a ``working_dir='foo'`` parameter, which will change directory
  for the command. (John Arbash Meinel)

* ``bzrlib.lazy_regex.lazy_compile`` can be used to create a proxy
  around a regex, which defers compilation until first use.
  (John Arbash Meinel)

* ``TestCase.run_bzr_subprocess`` defaults to supplying the
  ``--no-plugins`` parameter to ensure test reproducability, and avoid
  problems with system-wide installed plugins. (John Arbash Meinel)

* Unique tree root ids are now supported. Newly created trees still
  use the common root id for compatibility with bzr versions before 0.12.
  (Aaron Bentley)

* ``WorkingTree.set_root_id(None)`` is now deprecated. Please
  pass in ``inventory.ROOT_ID`` if you want the default root id value.
  (Robert Collins, John Arbash Meinel)

* New method ``WorkingTree.flush()`` which will write the current memory
  inventory out to disk. At the same time, ``read_working_inventory`` will
  no longer trash the current tree inventory if it has been modified within
  the current lock, and the tree will now ``flush()`` automatically on
  ``unlock()``. ``WorkingTree.set_root_id()`` has been updated to take
  advantage of this functionality. (Robert Collins, John Arbash Meinel)

* ``bzrlib.tsort.merge_sorted`` now accepts ``generate_revnos``. This
  parameter will cause it to add another column to its output, which
  contains the dotted-decimal revno for each revision, as a tuple.
  (Robert Collins)

* ``LogFormatter.show_merge`` is deprecated in favour of
  ``LogFormatter.show_merge_revno``. (Robert Collins)

Bug Fixes
*********

* Avoid circular imports by creating a deprecated function for
  ``bzrlib.tree.RevisionTree``. Callers should have been using
  ``bzrlib.revisontree.RevisionTree`` anyway. (John Arbash Meinel,
  #66349)

* Don't use ``socket.MSG_WAITALL`` as it doesn't exist on all
  platforms. (Martin Pool, #66356)

* Don't require ``Content-Type`` in range responses. Assume they are a
  single range if ``Content-Type`` does not exist.
  (John Arbash Meinel, #62473)

* bzr branch/pull no longer complain about progress bar cleanup when
  interrupted during fetch.  (Aaron Bentley, #54000)

* ``WorkingTree.set_parent_trees()`` uses the trees to directly write
  the basis inventory, rather than going through the repository. This
  allows us to have 1 inventory read, and 2 inventory writes when
  committing a new tree. (John Arbash Meinel)

* When reverting, files that are not locally modified that do not exist
  in the target are deleted, not just unversioned (Aaron Bentley)

* When trying to acquire a lock, don't fail immediately. Instead, try
  a few times (up to 1 hour) before timing out. Also, report why the
  lock is unavailable (John Arbash Meinel, #43521, #49556)

* Leave HttpTransportBase daughter classes decides how they
  implement cloning. (Vincent Ladeuil, #61606)

* diff3 does not indicate conflicts on clean merge. (Aaron Bentley)

* If a commit fails, the commit message is stored in a file at the root of
  the tree for later commit. (Cheuksan Edward Wang, Stefan Metzmacher,
  #32054)

Testing
*******

* New test base class TestCaseWithMemoryTransport offers memory-only
  testing facilities: its not suitable for tests that need to mutate disk
  state, but most tests should not need that and should be converted to
  TestCaseWithMemoryTransport. (Robert Collins)

* ``TestCase.make_branch_and_memory_tree`` now takes a format
  option to set the BzrDir, Repository and Branch formats of the
  created objects. (Robert Collins, John Arbash Meinel)

bzr 0.11
########

:Released:  2006-10-02

* Smart server transport test failures on windows fixed. (Lukáš Lalinský).

bzr 0.11rc2
###########

:Released:  2006-09-27

Bug Fixes
*********

* Test suite hangs on windows fixed. (Andrew Bennets, Alexander Belchenko).

* Commit performance regression fixed. (Aaron Bentley, Robert Collins, John
  Arbash Meinel).

bzr 0.11rc1
###########

:Released:  2006-09-25

Improvements
************

* Knit files now wait to create their contents until the first data is
  added. The old code used to create an empty .knit and a .kndx with just
  the header. However, this caused a lot of extra round trips over sftp.
  This can change the time for ``bzr push`` to create a new remote branch
  from 160s down to 100s. This also affects ``bzr commit`` performance when
  adding new files, ``bzr commit`` on a new kernel-like tree drops from 50s
  down to 40s (John Arbash Meinel, #44692)

* When an entire subtree has been deleted, commit will now report that
  just the top of the subtree has been deleted, rather than reporting
  all the individual items. (Robert Collins)

* Commit performs one less XML parse. (Robert Collins)

* ``bzr checkout`` now operates on readonly branches as well
  as readwrite branches. This fixes bug #39542. (Robert Collins)

* ``bzr bind`` no longer synchronises history with the master branch.
  Binding should be followed by an update or push to synchronise the
  two branches. This is closely related to the fix for bug #39542.
  (Robert Collins)

* ``bzrlib.lazy_import.lazy_import`` function to create on-demand
  objects.  This allows all imports to stay at the global scope, but
  modules will not actually be imported if they are not used.
  (John Arbash Meinel)

* Support ``bzr://`` and ``bzr+ssh://`` urls to work with the new RPC-based
  transport which will be used with the upcoming high-performance smart
  server. The new command ``bzr serve`` will invoke bzr in server mode,
  which processes these requests. (Andrew Bennetts, Robert Collins, Martin
  Pool)

* New command ``bzr version-info`` which can be used to get a summary
  of the current state of the tree. This is especially useful as part
  of a build commands. See ``doc/version_info.txt`` for more information
  (John Arbash Meinel)

Bug Fixes
*********

* ``'bzr inventory [FILE...]'`` allows restricting the file list to a
  specific set of files. (John Arbash Meinel, #3631)

* Don't abort when annotating empty files (John Arbash Meinel, #56814)

* Add ``Stanza.to_unicode()`` which can be passed to another Stanza
  when nesting stanzas. Also, add ``read_stanza_unicode`` to handle when
  reading a nested Stanza. (John Arbash Meinel)

* Transform._set_mode() needs to stat the right file.
  (John Arbash Meinel, #56549)

* Raise WeaveFormatError rather than StopIteration when trying to read
  an empty Weave file. (John Arbash Meinel, #46871)

* Don't access e.code for generic URLErrors, only HTTPErrors have .code.
  (Vincent Ladeuil, #59835)

* Handle boundary="" lines properly to allow access through a Squid proxy.
  (John Arbash Meinel, #57723)

* revert now removes newly-added directories (Aaron Bentley, #54172)

* ``bzr upgrade sftp://`` shouldn't fail to upgrade v6 branches if there
  isn't a working tree. (David Allouche, #40679)

* Give nicer error messages when a user supplies an invalid --revision
  parameter. (John Arbash Meinel, #55420)

* Handle when LANG is not recognized by python. Emit a warning, but
  just revert to using 'ascii'. (John Arbash Meinel, #35392)

* Don't use ``preexec_fn`` on win32, as it is not supported by subprocess.
  (John Arbash Meinel)

* Skip specific tests when the dependencies aren't met. This includes
  some ``setup.py`` tests when ``python-dev`` is not available, and
  some tests that depend on paramiko. (John Arbash Meinel, Mattheiu Moy)

* Fallback to Paramiko properly, if no ``ssh`` executable exists on
  the system. (Andrew Bennetts, John Arbash Meinel)

* ``Branch.bind(other_branch)`` no longer takes a write lock on the
  other branch, and will not push or pull between the two branches.
  API users will need to perform a push or pull or update operation if they
  require branch synchronisation to take place. (Robert Collins, #47344)

* When creating a tarball or zipfile export, export unicode names as utf-8
  paths. This may not work perfectly on all platforms, but has the best
  chance of working in the common case. (John Arbash Meinel, #56816)

* When committing, only files that exist in working tree or basis tree
  may be specified (Aaron Bentley, #50793)

Portability
***********

* Fixes to run on Python 2.5 (Brian M. Carlson, Martin Pool, Marien Zwart)

Internals
*********

* TestCaseInTempDir now creates a separate directory for HOME, rather
  than having HOME set to the same location as the working directory.
  (John Arbash Meinel)

* ``run_bzr_subprocess()`` can take an optional ``env_changes={}`` parameter,
  which will update os.environ inside the spawned child. It also can
  take a ``universal_newlines=True``, which helps when checking the output
  of the command. (John Arbash Meinel)

* Refactor SFTP vendors to allow easier re-use when ssh is used.
  (Andrew Bennetts)

* ``Transport.list_dir()`` and ``Transport.iter_files_recursive()`` should always
  return urlescaped paths. This is now tested (there were bugs in a few
  of the transports) (Andrew Bennetts, David Allouche, John Arbash Meinel)

* New utility function ``symbol_versioning.deprecation_string``. Returns the
  formatted string for a callable, deprecation format pair. (Robert Collins)

* New TestCase helper applyDeprecated. This allows you to call a callable
  which is deprecated without it spewing to the screen, just by supplying
  the deprecation format string issued for it. (Robert Collins)

* Transport.append and Transport.put have been deprecated in favor of
  ``.append_bytes``, ``.append_file``, ``.put_bytes``, and
  ``.put_file``. This removes the ambiguity in what type of object the
  functions take.  ``Transport.non_atomic_put_{bytes,file}`` has also
  been added. Which works similarly to ``Transport.append()`` except for
  SFTP, it doesn't have a round trip when opening the file. Also, it
  provides functionality for creating a parent directory when trying
  to create a file, rather than raise NoSuchFile and forcing the
  caller to repeat their request.
  (John Arbash Meinel)

* WorkingTree has a new api ``unversion`` which allow the unversioning of
  entries by their file id. (Robert Collins)

* ``WorkingTree.pending_merges`` is deprecated.  Please use the
  ``get_parent_ids`` (introduced in 0.10) method instead. (Robert Collins)

* WorkingTree has a new ``lock_tree_write`` method which locks the branch for
  read rather than write. This is appropriate for actions which only need
  the branch data for reference rather than mutation. A new decorator
  ``needs_tree_write_lock`` is provided in the workingtree module. Like the
  ``needs_read_lock`` and ``needs_write_lock`` decorators this allows static
  declaration of the locking requirements of a function to ensure that
  a lock is taken out for casual scripts. (Robert Collins, #54107)

* All WorkingTree methods which write to the tree, but not to the branch
  have been converted to use ``needs_tree_write_lock`` rather than
  ``needs_write_lock``. Also converted is the revert, conflicts and tree
  transform modules. This provides a modest performance improvement on
  metadir style trees, due to the reduce lock-acquisition, and a more
  significant performance improvement on lightweight checkouts from
  remote branches, where trivial operations used to pay a significant
  penalty. It also provides the basis for allowing readonly checkouts.
  (Robert Collins)

* Special case importing the standard library 'copy' module. This shaves
  off 40ms of startup time, while retaining compatibility. See:
  ``bzrlib/inspect_for_copy.py`` for more details. (John Arbash Meinel)

* WorkingTree has a new parent class MutableTree which represents the
  specialisations of Tree which are able to be altered. (Robert Collins)

* New methods mkdir and ``put_file_bytes_non_atomic`` on MutableTree that
  mutate the tree and its contents. (Robert Collins)

* Transport behaviour at the root of the URL is now defined and tested.
  (Andrew Bennetts, Robert Collins)

Testing
*******

* New test helper classs MemoryTree. This is typically accessed via
  ``self.make_branch_and_memory_tree()`` in test cases. (Robert Collins)

* Add ``start_bzr_subprocess`` and ``stop_bzr_subprocess`` to allow test
  code to continue running concurrently with a subprocess of bzr.
  (Andrew Bennetts, Robert Collins)

* Add a new method ``Transport.get_smart_client()``. This is provided to
  allow upgrades to a richer interface than the VFS one provided by
  Transport. (Andrew Bennetts, Martin Pool)

bzr 0.10
########

:Released:  2006-08-29

Improvements
************
* 'merge' now takes --uncommitted, to apply uncommitted changes from a
  tree.  (Aaron Bentley)

* 'bzr add --file-ids-from' can be used to specify another path to use
  for creating file ids, rather than generating all new ones. Internally,
  the 'action' passed to ``smart_add_tree()`` can return ``file_ids`` that
  will be used, rather than having bzrlib generate new ones.
  (John Arbash Meinel, #55781)

* ``bzr selftest --benchmark`` now allows a ``--cache-dir`` parameter.
  This will cache some of the intermediate trees, and decrease the
  setup time for benchmark tests. (John Arbash Meinel)

* Inverse forms are provided for all boolean options.  For example,
  --strict has --no-strict, --no-recurse has --recurse (Aaron Bentley)

* Serialize out Inventories directly, rather than using ElementTree.
  Writing out a kernel sized inventory drops from 2s down to ~350ms.
  (Robert Collins, John Arbash Meinel)

Bug Fixes
*********

* Help diffutils 2.8.4 get along with binary tests (Marien Zwart: #57614)

* Change LockDir so that if the lock directory doesn't exist when
  ``lock_write()`` is called, an attempt will be made to create it.
  (John Arbash Meinel, #56974)

* ``bzr uncommit`` preserves pending merges. (John Arbash Meinel, #57660)

* Active FTP transport now works as intended. (ghozzy, #56472)

* Really fix mutter() so that it won't ever raise a UnicodeError.
  It means it is possible for ~/.bzr.log to contain non UTF-8 characters.
  But it is a debugging log, not a real user file.
  (John Arbash Meinel, #56947, #53880)

* Change Command handle to allow Unicode command and options.
  At present we cannot register Unicode command names, so we will get
  BzrCommandError('unknown command'), or BzrCommandError('unknown option')
  But that is better than a UnicodeError + a traceback.
  (John Arbash Meinel, #57123)

* Handle TZ=UTC properly when reading/writing revisions.
  (John Arbash Meinel, #55783, #56290)

* Use ``GPG_TTY`` to allow gpg --cl to work with gpg-agent in a pipeline,
  (passing text to sign in on stdin). (John Arbash Meinel, #54468)

* External diff does the right thing for binaries even in foreign
  languages. (John Arbash Meinel, #56307)

* Testament handles more cases when content is unicode. Specific bug was
  in handling of revision properties.
  (John Arbash Meinel, Holger Krekel, #54723)

* The bzr selftest was failing on installed versions due to a bug in a new
  test helper. (John Arbash Meinel, Robert Collins, #58057)

Internals
*********

* ``bzrlib.cache_utf8`` contains ``encode()`` and ``decode()`` functions
  which can be used to cache the conversion between utf8 and Unicode.
  Especially helpful for some of the knit annotation code, which has to
  convert revision ids to utf8 to annotate lines in storage.
  (John Arbash Meinel)

* ``setup.py`` now searches the filesystem to find all packages which
  need to be installed. This should help make the life of packagers
  easier. (John Arbash Meinel)

bzr 0.9.0
#########

:Released:  2006-08-11

Surprises
*********

* The hard-coded built-in ignore rules have been removed. There are
  now two rulesets which are enforced. A user global one in
  ``~/.bazaar/ignore`` which will apply to every tree, and the tree
  specific one '.bzrignore'.
  ``~/.bazaar/ignore`` will be created if it does not exist, but with
  a more conservative list than the old default.
  This fixes bugs with default rules being enforced no matter what.
  The old list of ignore rules from bzr is available by
  running 'bzr ignore --old-default-rules'.
  (Robert Collins, Martin Pool, John Arbash Meinel)

* 'branches.conf' has been changed to 'locations.conf', since it can apply
  to more locations than just branch locations.
  (Aaron Bentley)

Improvements
************

* The revision specifier "revno:" is extended to accept the syntax
  revno:N:branch. For example,
  revno:42:http://bazaar-vcs.org/bzr/bzr.dev/ means revision 42 in
  bzr.dev.  (Matthieu Moy)

* Tests updates to ensure proper URL handling, UNICODE support, and
  proper printing when the user's terminal encoding cannot display
  the path of a file that has been versioned.
  ``bzr branch`` can take a target URL rather than only a local directory.
  ``Branch.get_parent()/set_parent()`` now save a relative path if possible,
  and normalize the parent based on root, allowing access across
  different transports. (John Arbash Meinel, Wouter van Heyst, Martin Pool)
  (Malone #48906, #42699, #40675, #5281, #3980, #36363, #43689,
  #42517, #42514)

* On Unix, detect terminal width using an ioctl not just $COLUMNS.
  Use terminal width for single-line logs from ``bzr log --line`` and
  pending-merge display.  (Robert Widhopf-Fenk, Gustavo Niemeyer)
  (Malone #3507)

* On Windows, detect terminal width using GetConsoleScreenBufferInfo.
  (Alexander Belchenko)

* Speedup improvement for 'date:'-revision search. (Guillaume Pinot).

* Show the correct number of revisions pushed when pushing a new branch.
  (Robert Collins).

* 'bzr selftest' now shows a progress bar with the number of tests, and
  progress made. 'make check' shows tests in -v mode, to be more useful
  for the PQM status window. (Robert Collins).
  When using a progress bar, failed tests are printed out, rather than
  being overwritten by the progress bar until the suite finishes.
  (John Arbash Meinel)

* 'bzr selftest --benchmark' will run a new benchmarking selftest.
  'bzr selftest --benchmark --lsprof-timed' will use lsprofile to generate
  profile data for the individual profiled calls, allowing for fine
  grained analysis of performance.
  (Robert Collins, Martin Pool).

* 'bzr commit' shows a progress bar. This is useful for commits over sftp
  where commit can take an appreciable time. (Robert Collins)

* 'bzr add' is now less verbose in telling you what ignore globs were
  matched by files being ignored. Instead it just tells you how many
  were ignored (because you might reasonably be expecting none to be
  ignored). 'bzr add -v' is unchanged and will report every ignored
  file. (Robert Collins).

* ftp now has a test server if medusa is installed. As part of testing,
  ftp support has been improved, including support for supplying a
  non-standard port. (John Arbash Meinel).

* 'bzr log --line' shows the revision number, and uses only the
  first line of the log message (#5162, Alexander Belchenko;
  Matthieu Moy)

* 'bzr status' has had the --all option removed. The 'bzr ls' command
  should be used to retrieve all versioned files. (Robert Collins)

* 'bzr bundle OTHER/BRANCH' will create a bundle which can be sent
  over email, and applied on the other end, while maintaining ancestry.
  This bundle can be applied with either 'bzr merge' or 'bzr pull',
  the same way you would apply another branch.
  (John Arbash Meinel, Aaron Bentley)

* 'bzr whoami' can now be used to set your identity from the command line,
  for a branch or globally.  (Robey Pointer)

* 'bzr checkout' now aliased to 'bzr co', and 'bzr annotate' to 'bzr ann'.
  (Michael Ellerman)

* 'bzr revert DIRECTORY' now reverts the contents of the directory as well.
  (Aaron Bentley)

* 'bzr get sftp://foo' gives a better error when paramiko is not present.
  Also updates things like 'http+pycurl://' if pycurl is not present.
  (John Arbash Meinel) (Malone #47821, #52204)

* New env variable ``BZR_PROGRESS_BAR``, sets the default progress bar type.
  Can be set to 'none' or 'dummy' to disable the progress bar, 'dots' or
  'tty' to create the respective type. (John Arbash Meinel, #42197, #51107)

* Improve the help text for 'bzr diff' to explain what various options do.
  (John Arbash Meinel, #6391)

* 'bzr uncommit -r 10' now uncommits revisions 11.. rather than uncommitting
  revision 10. This makes -r10 more in line with what other commands do.
  'bzr uncommit' also now saves the pending merges of the revisions that
  were removed. So it is safe to uncommit after a merge, fix something,
  and commit again. (John Arbash Meinel, #32526, #31426)

* 'bzr init' now also works on remote locations.
  (Wouter van Heyst, #48904)

* HTTP support has been updated. When using pycurl we now support
  connection keep-alive, which reduces dns requests and round trips.
  And for both urllib and pycurl we support multi-range requests,
  which decreases the number of round-trips. Performance results for
  ``bzr branch http://bazaar-vcs.org/bzr/bzr.dev/`` indicate
  http branching is now 2-3x faster, and ``bzr pull`` in an existing
  branch is as much as 4x faster.
  (Michael Ellerman, Johan Rydberg, John Arbash Meinel, #46768)

* Performance improvements for sftp. Branching and pulling are now up to
  2x faster. Utilize paramiko.readv() support for async requests if it
  is available (paramiko > 1.6) (John Arbash Meinel)

Bug Fixes
*********

* Fix shadowed definition of TestLocationConfig that caused some
  tests not to run.
  (Erik Bågfors, Michael Ellerman, Martin Pool, #32587)

* Fix unnecessary requirement of sign-my-commits that it be run from
  a working directory.  (Martin Pool, Robert Collins)

* 'bzr push location' will only remember the push location if it succeeds
  in connecting to the remote location. (John Arbash Meinel, #49742)

* 'bzr revert' no longer toggles the executable bit on win32
  (John Arbash Meinel, #45010)

* Handle broken pipe under win32 correctly. (John Arbash Meinel)

* sftp tests now work correctly on win32 if you have a newer paramiko
  (John Arbash Meinel)

* Cleanup win32 test suite, and general cleanup of places where
  file handles were being held open. (John Arbash Meinel)

* When specifying filenames for 'diff -r x..y', the name of the file in the
  working directory can be used, even if its name is different in both x
  and y.

* File-ids containing single- or double-quotes are handled correctly by
  push. (Aaron Bentley, #52227)

* Normalize unicode filenames to ensure cross-platform consistency.
  (John Arbash Meinel, #43689)

* The argument parser can now handle '-' as an argument. Currently
  no code interprets it specially (it is mostly handled as a file named
  '-'). But plugins, and future operations can use it.
  (John Arbash meinel, #50984)

* Bundles can properly read binary files with a plain '\r' in them.
  (John Arbash Meinel, #51927)

* Tuning ``iter_entries()`` to be more efficient (John Arbash Meinel, #5444)

* Lots of win32 fixes (the test suite passes again).
  (John Arbash Meinel, #50155)

* Handle openbsd returning None for sys.getfilesystemencoding() (#41183)

* Support ftp APPE (append) to allow Knits to be used over ftp (#42592)

* Removals are only committed if they match the filespec (or if there is
  no filespec).  (#46635, Aaron Bentley)

* smart-add recurses through all supplied directories
  (John Arbash Meinel, #52578)

* Make the bundle reader extra lines before and after the bundle text.
  This allows you to parse an email with the bundle inline.
  (John Arbash Meinel, #49182)

* Change the file id generator to squash a little bit more. Helps when
  working with long filenames on windows. (Also helps for unicode filenames
  not generating hidden files). (John Arbash Meinel, #43801)

* Restore terminal mode on C-c while reading sftp password.  (#48923,
  Nicholas Allen, Martin Pool)

* Timestamps are rounded to 1ms, and revision entries can be recreated
  exactly. (John Arbash Meinel, Jamie Wilkinson, #40693)

* Branch.base has changed to a URL, but ~/.bazaar/locations.conf should
  use local paths, since it is user visible (John Arbash Meinel, #53653)

* ``bzr status foo`` when foo was unversioned used to cause a full delta
  to be generated (John Arbash Meinel, #53638)

* When reading revision properties, an empty value should be considered
  the empty string, not None (John Arbash Meinel, #47782)

* ``bzr diff --diff-options`` can now handle binary files being changed.
  Also, the output is consistent when --diff-options is not supplied.
  (John Arbash Meinel, #54651, #52930)

* Use the right suffixes for loading plugins (John Arbash Meinel, #51810)

* Fix ``Branch.get_parent()`` to handle the case when the parent is not
  accessible (John Arbash Meinel, #52976)

Internals
*********

* Combine the ignore rules into a single regex rather than looping over
  them to reduce the threshold where  N^2 behaviour occurs in operations
  like status. (Jan Hudec, Robert Collins).

* Appending to ``bzrlib.DEFAULT_IGNORE`` is now deprecated. Instead, use
  one of the add functions in bzrlib.ignores. (John Arbash Meinel)

* 'bzr push' should only push the ancestry of the current revision, not
  all of the history in the repository. This is especially important for
  shared repositories. (John Arbash Meinel)

* ``bzrlib.delta.compare_trees`` now iterates in alphabetically sorted order,
  rather than randomly walking the inventories. (John Arbash Meinel)

* Doctests are now run in temporary directories which are cleaned up when
  they finish, rather than using special ScratchDir/ScratchBranch objects.
  (Martin Pool)

* Split ``check`` into separate methods on the branch and on the repository,
  so that it can be specialized in ways that are useful or efficient for
  different formats.  (Martin Pool, Robert Collins)

* Deprecate ``Repository.all_revision_ids``; most methods don't really need
  the global revision graph but only that part leading up to a particular
  revision.  (Martin Pool, Robert Collins)

* Add a BzrDirFormat ``control_formats`` list which allows for control formats
  that do not use '.bzr' to store their data - i.e. '.svn', '.hg' etc.
  (Robert Collins, Jelmer Vernooij).

* ``bzrlib.diff.external_diff`` can be redirected to any file-like object.
  Uses subprocess instead of spawnvp.
  (James Henstridge, John Arbash Meinel, #4047, #48914)

* New command line option '--profile-imports', which will install a custom
  importer to log time to import modules and regex compilation time to
  sys.stderr (John Arbash Meinel)

* 'EmptyTree' is now deprecated, please use ``repository.revision_tree(None)``
  instead. (Robert Collins)

* "RevisionTree" is now in bzrlib/revisiontree.py. (Robert Collins)

bzr 0.8.2
#########

:Released:  2006-05-17

Bug Fixes
*********

* setup.py failed to install launchpad plugin.  (Martin Pool)

bzr 0.8.1
#########

:Released:  2006-05-16

Bug Fixes
*********

* Fix failure to commit a merge in a checkout.  (Martin Pool,
  Robert Collins, Erik Bågfors, #43959)

* Nicer messages from 'commit' in the case of renames, and correct
  messages when a merge has occured. (Robert Collins, Martin Pool)

* Separate functionality from assert statements as they are skipped in
  optimized mode of python. Add the same check to pending merges.
  (Olaf Conradi, #44443)

Changes
*******

* Do not show the None revision in output of bzr ancestry. (Olaf Conradi)

* Add info on standalone branches without a working tree.
  (Olaf Conradi, #44155)

* Fix bug in knits when raising InvalidRevisionId. (Olaf Conradi, #44284)

Changes
*******

* Make editor invocation comply with Debian Policy. First check
  environment variables VISUAL and EDITOR, then try editor from
  alternatives system. If that all fails, fall back to the pre-defined
  list of editors. (Olaf Conradi, #42904)

New Features
************

* New 'register-branch' command registers a public branch into
  Launchpad.net, where it can be associated with bugs, etc.
  (Martin Pool, Bjorn Tillenius, Robert Collins)

Internals
*********

* New public api in InventoryEntry - ``describe_change(old, new)`` which
  provides a human description of the changes between two old and
  new. (Robert Collins, Martin Pool)

Testing
*******

* Fix test case for bzr info in upgrading a standalone branch to metadir,
  uses bzrlib api now. (Olaf Conradi)

bzr 0.8
#######

:Released:  2006-05-08

Notes When Upgrading
********************

Release 0.8 of bzr introduces a new format for history storage, called
'knit', as an evolution of to the 'weave' format used in 0.7.  Local
and remote operations are faster using knits than weaves.  Several
operations including 'init', 'init-repo', and 'upgrade' take a
--format option that controls this.  Branching from an existing branch
will keep the same format.

It is possible to merge, pull and push between branches of different
formats but this is slower than moving data between homogenous
branches.  It is therefore recommended (but not required) that you
upgrade all branches for a project at the same time.  Information on
formats is shown by 'bzr info'.

bzr 0.8 now allows creation of 'repositories', which hold the history
of files and revisions for several branches.  Previously bzr kept all
the history for a branch within the .bzr directory at the root of the
branch, and this is still the default.  To create a repository, use
the new 'bzr init-repo' command.  Branches exist as directories under
the repository and contain just a small amount of information
indicating the current revision of the branch.

bzr 0.8 also supports 'checkouts', which are similar to in cvs and
subversion.  Checkouts are associated with a branch (optionally in a
repository), which contains all the historical information.  The
result is that a checkout can be deleted without losing any
already-committed revisions.  A new 'update' command is also available.

Repositories and checkouts are not supported with the 0.7 storage
format.  To use them you must upgrad to either knits, or to the
'metaweave' format, which uses weaves but changes the .bzr directory
arrangement.


Improvements
************

* sftp paths can now be relative, or local, according to the lftp
  convention. Paths now take the form::

      sftp://user:pass@host:port/~/relative/path
      or
      sftp://user:pass@host:port/absolute/path

* The FTP transport now tries to reconnect after a temporary
  failure. ftp put is made atomic. (Matthieu Moy)

* The FTP transport now maintains a pool of connections, and
  reuses them to avoid multiple connections to the same host (like
  sftp did). (Daniel Silverstone)

* The ``bzr_man.py`` file has been removed. To create the man page now,
  use ``./generate_docs.py man``. The new program can also create other files.
  Run ``python generate_docs.py --help`` for usage information.
  (Hans Ulrich Niedermann & James Blackwell).

* Man Page now gives full help (James Blackwell).
  Help also updated to reflect user config now being stored in .bazaar
  (Hans Ulrich Niedermann)

* It's now possible to set aliases in bazaar.conf (Erik Bågfors)

* Pull now accepts a --revision argument (Erik Bågfors)

* ``bzr re-sign`` now allows multiple revisions to be supplied on the command
  line. You can now use the following command to sign all of your old
  commits::

    find .bzr/revision-store// -name my@email-* \
      | sed 's/.*\/\/..\///' \
      | xargs bzr re-sign

* Upgrade can now upgrade over the network. (Robert Collins)

* Two new commands 'bzr checkout' and 'bzr update' allow for CVS/SVN-alike
  behaviour.  By default they will cache history in the checkout, but
  with --lightweight almost all data is kept in the master branch.
  (Robert Collins)

* 'revert' unversions newly-versioned files, instead of deleting them.

* 'merge' is more robust.  Conflict messages have changed.

* 'merge' and 'revert' no longer clobber existing files that end in '~' or
  '.moved'.

* Default log format can be set in configuration and plugins can register
  their own formatters. (Erik Bågfors)

* New 'reconcile' command will check branch consistency and repair indexes
  that can become out of sync in pre 0.8 formats. (Robert Collins,
  Daniel Silverstone)

* New 'bzr init --format' and 'bzr upgrade --format' option to control
  what storage format is created or produced.  (Robert Collins,
  Martin Pool)

* Add parent location to 'bzr info', if there is one.  (Olaf Conradi)

* New developer commands 'weave-list' and 'weave-join'.  (Martin Pool)

* New 'init-repository' command, plus support for repositories in 'init'
  and 'branch' (Aaron Bentley, Erik Bågfors, Robert Collins)

* Improve output of 'info' command. Show all relevant locations related to
  working tree, branch and repository. Use kibibytes for binary quantities.
  Fix off-by-one error in missing revisions of working tree.  Make 'info'
  work on branches, repositories and remote locations.  Show locations
  relative to the shared repository, if applicable.  Show locking status
  of locations.  (Olaf Conradi)

* Diff and merge now safely handle binary files. (Aaron Bentley)

* 'pull' and 'push' now normalise the revision history, so that any two
  branches with the same tip revision will have the same output from 'log'.
  (Robert Collins)

* 'merge' accepts --remember option to store parent location, like 'push'
  and 'pull'. (Olaf Conradi)

* bzr status and diff when files given as arguments do not exist
  in the relevant trees.  (Martin Pool, #3619)

* Add '.hg' to the default ignore list.  (Martin Pool)

* 'knit' is now the default disk format. This improves disk performance and
  utilization, increases incremental pull performance, robustness with SFTP
  and allows checkouts over SFTP to perform acceptably.
  The initial Knit code was contributed by Johan Rydberg based on a
  specification by Martin Pool.
  (Robert Collins, Aaron Bentley, Johan Rydberg, Martin Pool).

* New tool to generate all-in-one html version of the manual.  (Alexander
  Belchenko)

* Hitting CTRL-C while doing an SFTP push will no longer cause stale locks
  to be left in the SFTP repository. (Robert Collins, Martin Pool).

* New option 'diff --prefix' to control how files are named in diff
  output, with shortcuts '-p0' and '-p1' corresponding to the options for
  GNU patch.  (Alexander Belchenko, Goffredo Baroncelli, Martin Pool)

* Add --revision option to 'annotate' command.  (Olaf Conradi)

* If bzr shows an unexpected revision-history after pulling (perhaps due
  to a reweave) it can now be corrected by 'bzr reconcile'.
  (Robert Collins)

Changes
*******

* Commit is now verbose by default, and shows changed filenames and the
  new revision number.  (Robert Collins, Martin Pool)

* Unify 'mv', 'move', 'rename'.  (Matthew Fuller, #5379)

* 'bzr -h' shows help.  (Martin Pool, Ian Bicking, #35940)

* Make 'pull' and 'push' remember location on failure using --remember.
  (Olaf Conradi)

* For compatibility, make old format for using weaves inside metadir
  available as 'metaweave' format.  Rename format 'metadir' to 'default'.
  Clean up help for option --format in commands 'init', 'init-repo' and
  'upgrade'.  (Olaf Conradi)

Internals
*********

* The internal storage of history, and logical branch identity have now
  been split into Branch, and Repository. The common locking and file
  management routines are now in bzrlib.lockablefiles.
  (Aaron Bentley, Robert Collins, Martin Pool)

* Transports can now raise DependencyNotPresent if they need a library
  which is not installed, and then another implementation will be
  tried.  (Martin Pool)

* Remove obsolete (and no-op) `decode` parameter to `Transport.get`.
  (Martin Pool)

* Using Tree Transform for merge, revert, tree-building

* WorkingTree.create, Branch.create, ``WorkingTree.create_standalone``,
  Branch.initialize are now deprecated. Please see ``BzrDir.create_*`` for
  replacement API's. (Robert Collins)

* New BzrDir class represents the .bzr control directory and manages
  formatting issues. (Robert Collins)

* New repository.InterRepository class encapsulates Repository to
  Repository actions and allows for clean selection of optimised code
  paths. (Robert Collins)

* ``bzrlib.fetch.fetch`` and ``bzrlib.fetch.greedy_fetch`` are now
  deprecated, please use ``branch.fetch`` or ``repository.fetch``
  depending on your needs. (Robert Collins)

* deprecated methods now have a ``is_deprecated`` flag on them that can
  be checked, if you need to determine whether a given callable is
  deprecated at runtime. (Robert Collins)

* Progress bars are now nested - see
  ``bzrlib.ui.ui_factory.nested_progress_bar``.
  (Robert Collins, Robey Pointer)

* New API call ``get_format_description()`` for each type of format.
  (Olaf Conradi)

* Changed ``branch.set_parent()`` to accept None to remove parent.
  (Olaf Conradi)

* Deprecated BzrError AmbiguousBase.  (Olaf Conradi)

* WorkingTree.branch is now a read only property.  (Robert Collins)

* bzrlib.ui.text.TextUIFactory now accepts a ``bar_type`` parameter which
  can be None or a factory that will create a progress bar. This is
  useful for testing or for overriding the bzrlib.progress heuristic.
  (Robert Collins)

* New API method ``get_physical_lock_status()`` to query locks present on a
  transport.  (Olaf Conradi)

* Repository.reconcile now takes a thorough keyword parameter to allow
  requesting an indepth reconciliation, rather than just a data-loss
  check. (Robert Collins)

* ``bzrlib.ui.ui_factory protocol`` now supports ``get_boolean`` to prompt
  the user for yes/no style input. (Robert Collins)

Testing
*******

* SFTP tests now shortcut the SSH negotiation, reducing test overhead
  for testing SFTP protocol support. (Robey Pointer)

* Branch formats are now tested once per implementation (see ``bzrlib.
  tests.branch_implementations``. This is analagous to the transport
  interface tests, and has been followed up with working tree,
  repository and BzrDir tests. (Robert Collins)

* New test base class TestCaseWithTransport provides a transport aware
  test environment, useful for testing any transport-interface using
  code. The test suite option --transport controls the transport used
  by this class (when its not being used as part of implementation
  contract testing). (Robert Collins)

* Close logging handler on disabling the test log. This will remove the
  handler from the internal list inside python's logging module,
  preventing shutdown from closing it twice.  (Olaf Conradi)

* Move test case for uncommit to blackbox tests.  (Olaf Conradi)

* ``run_bzr`` and ``run_bzr_captured`` now accept a 'stdin="foo"'
  parameter which will provide String("foo") to the command as its stdin.

bzr 0.7
#######

:Released: 2006-01-09

Changes
*******

* .bzrignore is excluded from exports, on the grounds that it's a bzr
  internal-use file and may not be wanted.  (Jamie Wilkinson)

* The "bzr directories" command were removed in favor of the new
  --kind option to the "bzr inventory" command.  To list all
  versioned directories, now use "bzr inventory --kind directory".
  (Johan Rydberg)

* Under Windows configuration directory is now ``%APPDATA%\bazaar\2.0``
  by default. (John Arbash Meinel)

* The parent of Bzr configuration directory can be set by ``BZR_HOME``
  environment variable. Now the path for it is searched in ``BZR_HOME``,
  then in HOME. Under Windows the order is: ``BZR_HOME``, ``APPDATA``
  (usually points to ``C:\Documents and Settings\User Name\Application Data``),
  ``HOME``. (John Arbash Meinel)

* Plugins with the same name in different directories in the bzr plugin
  path are no longer loaded: only the first successfully loaded one is
  used. (Robert Collins)

* Use systems' external ssh command to open connections if possible.
  This gives better integration with user settings such as ProxyCommand.
  (James Henstridge)

* Permissions on files underneath .bzr/ are inherited from the .bzr
  directory. So for a shared repository, simply doing 'chmod -R g+w .bzr/'
  will mean that future file will be created with group write permissions.

* configure.in and config.guess are no longer in the builtin default
  ignore list.

* '.sw[nop]' pattern ignored, to ignore vim swap files for nameless
  files.  (John Arbash Meinel, Martin Pool)

Improvements
************

* "bzr INIT dir" now initializes the specified directory, and creates
  it if it does not exist.  (John Arbash Meinel)

* New remerge command (Aaron Bentley)

* Better zsh completion script.  (Steve Borho)

* 'bzr diff' now returns 1 when there are changes in the working
  tree. (Robert Collins)

* 'bzr push' now exists and can push changes to a remote location.
  This uses the transport infrastructure, and can store the remote
  location in the ~/.bazaar/branches.conf configuration file.
  (Robert Collins)

* Test directories are only kept if the test fails and the user requests
  that they be kept.

* Tweaks to short log printing

* Added branch nicks, new nick command, printing them in log output.
  (Aaron Bentley)

* If ``$BZR_PDB`` is set, pop into the debugger when an uncaught exception
  occurs.  (Martin Pool)

* Accept 'bzr resolved' (an alias for 'bzr resolve'), as this is
  the same as Subversion.  (Martin Pool)

* New ftp transport support (on ftplib), for ftp:// and aftp://
  URLs.  (Daniel Silverstone)

* Commit editor temporary files now start with ``bzr_log.``, to allow
  text editors to match the file name and set up appropriate modes or
  settings.  (Magnus Therning)

* Improved performance when integrating changes from a remote weave.
  (Goffredo Baroncelli)

* Sftp will attempt to cache the connection, so it is more likely that
  a connection will be reused, rather than requiring multiple password
  requests.

* bzr revno now takes an optional argument indicating the branch whose
  revno should be printed.  (Michael Ellerman)

* bzr cat defaults to printing the last version of the file.
  (Matthieu Moy, #3632)

* New global option 'bzr --lsprof COMMAND' runs bzr under the lsprof
  profiler.  (Denys Duchier)

* Faster commits by reading only the headers of affected weave files.
  (Denys Duchier)

* 'bzr add' now takes a --dry-run parameter which shows you what would be
  added, but doesn't actually add anything. (Michael Ellerman)

* 'bzr add' now lists how many files were ignored per glob.  add --verbose
  lists the specific files.  (Aaron Bentley)

* 'bzr missing' now supports displaying changes in diverged trees and can
  be limited to show what either end of the comparison is missing.
  (Aaron Bently, with a little prompting from Daniel Silverstone)

Bug Fixes
*********

* SFTP can walk up to the root path without index errors. (Robert Collins)

* Fix bugs in running bzr with 'python -O'.  (Martin Pool)

* Error when run with -OO

* Fix bug in reporting http errors that don't have an http error code.
  (Martin Pool)

* Handle more cases of pipe errors in display commands

* Change status to 3 for all errors

* Files that are added and unlinked before committing are completely
  ignored by diff and status

* Stores with some compressed texts and some uncompressed texts are now
  able to be used. (John A Meinel)

* Fix for bzr pull failing sometimes under windows

* Fix for sftp transport under windows when using interactive auth

* Show files which are both renamed and modified as such in 'bzr
  status' output.  (Daniel Silverstone, #4503)

* Make annotate cope better with revisions committed without a valid
  email address.  (Marien Zwart)

* Fix representation of tab characters in commit messages.
  (Harald Meland)

* List of plugin directories in ``BZR_PLUGIN_PATH`` environment variable is
  now parsed properly under Windows. (Alexander Belchenko)

* Show number of revisions pushed/pulled/merged. (Robey Pointer)

* Keep a cached copy of the basis inventory to speed up operations
  that need to refer to it.  (Johan Rydberg, Martin Pool)

* Fix bugs in bzr status display of non-ascii characters.
  (Martin Pool)

* Remove Makefile.in from default ignore list.
  (Tollef Fog Heen, Martin Pool, #6413)

* Fix failure in 'bzr added'.  (Nathan McCallum, Martin Pool)

Testing
*******

* Fix selftest asking for passwords when there are no SFTP keys.
  (Robey Pointer, Jelmer Vernooij)

* Fix selftest run with 'python -O'.  (Martin Pool)

* Fix HTTP tests under Windows. (John Arbash Meinel)

* Make tests work even if HOME is not set (Aaron Bentley)

* Updated ``build_tree`` to use fixed line-endings for tests which read
  the file cotents and compare. Make some tests use this to pass under
  Windows. (John Arbash Meinel)

* Skip stat and symlink tests under Windows. (Alexander Belchenko)

* Delay in selftest/testhashcash is now issued under win32 and Cygwin.
  (John Arbash Meinel)

* Use terminal width to align verbose test output.  (Martin Pool)

* Blackbox tests are maintained within the bzrlib.tests.blackbox directory.
  If adding a new test script please add that to
  ``bzrlib.tests.blackbox.__init__``. (Robert Collins)

* Much better error message if one of the test suites can't be
  imported.  (Martin Pool)

* Make check now runs the test suite twice - once with the default locale,
  and once with all locales forced to C, to expose bugs. This is not
  trivially done within python, so for now its only triggered by running
  Make check. Integrators and packagers who wish to check for full
  platform support should run 'make check' to test the source.
  (Robert Collins)

* Tests can now run TestSkipped if they can't execute for any reason.
  (Martin Pool) (NB: TestSkipped should only be raised for correctable
  reasons - see the wiki spec ImprovingBzrTestSuite).

* Test sftp with relative, absolute-in-homedir and absolute-not-in-homedir
  paths for the transport tests. Introduce blackbox remote sftp tests that
  test the same permutations. (Robert Collins, Robey Pointer)

* Transport implementation tests are now independent of the local file
  system, which allows tests for esoteric transports, and for features
  not available in the local file system. They also repeat for variations
  on the URL scheme that can introduce issues in the transport code,
  see bzrlib.transport.TransportTestProviderAdapter() for this.
  (Robert Collins).

* ``TestCase.build_tree`` uses the transport interface to build trees,
  pass in a transport parameter to give it an existing connection.
  (Robert Collins).

Internals
*********

* WorkingTree.pull has been split across Branch and WorkingTree,
  to allow Branch only pulls. (Robert Collins)

* ``commands.display_command`` now returns the result of the decorated
  function. (Robert Collins)

* LocationConfig now has a ``set_user_option(key, value)`` call to save
  a setting in its matching location section (a new one is created
  if needed). (Robert Collins)

* Branch has two new methods, ``get_push_location`` and
  ``set_push_location`` to respectively, get and set the push location.
  (Robert Collins)

* ``commands.register_command`` now takes an optional flag to signal that
  the registrant is planning to decorate an existing command. When
  given multiple plugins registering a command is not an error, and
  the original command class (whether built in or a plugin based one) is
  returned to the caller. There is a new error 'MustUseDecorated' for
  signalling when a wrapping command should switch to the original
  version. (Robert Collins)

* Some option parsing errors will raise 'BzrOptionError', allowing
  granular detection for decorating commands. (Robert Collins).

* ``Branch.read_working_inventory`` has moved to
  ``WorkingTree.read_working_inventory``. This necessitated changes to
  ``Branch.get_root_id``, and a move of ``Branch.set_inventory`` to
  WorkingTree as well. To make it clear that a WorkingTree cannot always
  be obtained ``Branch.working_tree()`` will raise
  ``errors.NoWorkingTree`` if one cannot be obtained. (Robert Collins)

* All pending merges operations from Branch are now on WorkingTree.
  (Robert Collins)

* The follow operations from Branch have moved to WorkingTree::

      add()
      commit()
      move()
      rename_one()
      unknowns()

  (Robert Collins)

* ``bzrlib.add.smart_add_branch`` is now ``smart_add_tree``. (Robert Collins)

* New "rio" serialization format, similar to rfc-822. (Martin Pool)

* Rename selftests to ``bzrlib.tests.test_foo``.  (John A Meinel, Martin
  Pool)

* ``bzrlib.plugin.all_plugins`` has been changed from an attribute to a
  query method. (Robert Collins)

* New options to read only the table-of-contents of a weave.
  (Denys Duchier)

* Raise NoSuchFile when someone tries to add a non-existant file.
  (Michael Ellerman)

* Simplify handling of DivergedBranches in ``cmd_pull()``.
  (Michael Ellerman)

* Branch.controlfile* logic has moved to lockablefiles.LockableFiles, which
  is exposed as ``Branch().control_files``. Also this has been altered with the
  controlfile pre/suffix replaced by simple method names like 'get' and
  'put'. (Aaron Bentley, Robert Collins).

* Deprecated functions and methods can now be marked as such using the
  ``bzrlib.symbol_versioning`` module. Marked method have their docstring
  updated and will issue a DeprecationWarning using the warnings module
  when they are used. (Robert Collins)

* ``bzrlib.osutils.safe_unicode`` now exists to provide parameter coercion
  for functions that need unicode strings. (Robert Collins)

bzr 0.6
#######

:Released: 2005-10-28

Improvements
************

* pull now takes --verbose to show you what revisions are added or removed
  (John A Meinel)

* merge now takes a --show-base option to include the base text in
  conflicts.
  (Aaron Bentley)

* The config files are now read using ConfigObj, so '=' should be used as
  a separator, not ':'.
  (Aaron Bentley)

* New 'bzr commit --strict' option refuses to commit if there are
  any unknown files in the tree.  To commit, make sure all files are
  either ignored, added, or deleted.  (Michael Ellerman)

* The config directory is now ~/.bazaar, and there is a single file
  ~/.bazaar/bazaar.conf storing email, editor and other preferences.
  (Robert Collins)

* 'bzr add' no longer takes a --verbose option, and a --quiet option
  has been added that suppresses all output.

* Improved zsh completion support in contrib/zsh, from Clint
  Adams.

* Builtin 'bzr annotate' command, by Martin Pool with improvements from
  Goffredo Baroncelli.

* 'bzr check' now accepts -v for verbose reporting, and checks for
  ghosts in the branch. (Robert Collins)

* New command 're-sign' which will regenerate the gpg signature for
  a revision. (Robert Collins)

* If you set ``check_signatures=require`` for a path in
  ``~/.bazaar/branches.conf`` then bzr will invoke your
  ``gpg_signing_command`` (defaults to gpg) and record a digital signature
  of your commit. (Robert Collins)

* New sftp transport, based on Paramiko.  (Robey Pointer)

* 'bzr pull' now accepts '--clobber' which will discard local changes
  and make this branch identical to the source branch. (Robert Collins)

* Just give a quieter warning if a plugin can't be loaded, and
  put the details in .bzr.log.  (Martin Pool)

* 'bzr branch' will now set the branch-name to the last component of the
  output directory, if one was supplied.

* If the option ``post_commit`` is set to one (or more) python function
  names (must be in the bzrlib namespace), then they will be invoked
  after the commit has completed, with the branch and ``revision_id`` as
  parameters. (Robert Collins)

* Merge now has a retcode of 1 when conflicts occur. (Robert Collins)

* --merge-type weave is now supported for file contents.  Tree-shape
  changes are still three-way based.  (Martin Pool, Aaron Bentley)

* 'bzr check' allows the first revision on revision-history to have
  parents - something that is expected for cheap checkouts, and occurs
  when conversions from baz do not have all history.  (Robert Collins).

* 'bzr merge' can now graft unrelated trees together, if your specify
  0 as a base. (Aaron Bentley)

* 'bzr commit branch' and 'bzr commit branch/file1 branch/file2' now work
  (Aaron Bentley)

* Add '.sconsign*' to default ignore list.  (Alexander Belchenko)

* 'bzr merge --reprocess' minimizes conflicts

Testing
*******

* The 'bzr selftest --pattern' option for has been removed, now
  test specifiers on the command line can be simple strings, or
  regexps, or both. (Robert Collins)

* Passing -v to selftest will now show the time each test took to
  complete, which will aid in analysing performance regressions and
  related questions. (Robert Collins)

* 'bzr selftest' runs all tests, even if one fails, unless '--one'
  is given. (Martin Pool)

* There is a new method for TestCaseInTempDir, assertFileEqual, which
  will check that a given content is equal to the content of the named
  file. (Robert Collins)

* Fix test suite's habit of leaving many temporary log files in $TMPDIR.
  (Martin Pool)

Internals
*********

* New 'testament' command and concept for making gpg-signatures
  of revisions that are not tied to a particular internal
  representation.  (Martin Pool).

* Per-revision properties ('revprops') as key-value associated
  strings on each revision created when the revision is committed.
  Intended mainly for the use of external tools.  (Martin Pool).

* Config options have moved from bzrlib.osutils to bzrlib.config.
  (Robert Collins)

* Improved command line option definitions allowing explanations
  for individual options, among other things.  Contributed by
  Magnus Therning.

* Config options have moved from bzrlib.osutils to bzrlib.config.
  Configuration is now done via the config.Config interface:
  Depending on whether you have a Branch, a Location or no information
  available, construct a ``*Config``, and use its ``signature_checking``,
  ``username`` and ``user_email`` methods. (Robert Collins)

* Plugins are now loaded under bzrlib.plugins, not bzrlib.plugin, and
  they are made available for other plugins to use. You should not
  import other plugins during the ``__init__`` of your plugin though, as
  no ordering is guaranteed, and the plugins directory is not on the
  python path. (Robert Collins)

* Branch.relpath has been moved to WorkingTree.relpath. WorkingTree no
  no longer takes an inventory, rather it takes an option branch
  parameter, and if None is given will open the branch at basedir
  implicitly. (Robert Collins)

* Cleaner exception structure and error reporting.  Suggested by
  Scott James Remnant.  (Martin Pool)

* Branch.remove has been moved to WorkingTree, which has also gained
  ``lock_read``, ``lock_write`` and ``unlock`` methods for convenience.
  (Robert Collins)

* Two decorators, ``needs_read_lock`` and ``needs_write_lock`` have been
  added to the branch module. Use these to cause a function to run in a
  read or write lock respectively. (Robert Collins)

* ``Branch.open_containing`` now returns a tuple (Branch, relative-path),
  which allows direct access to the common case of 'get me this file
  from its branch'. (Robert Collins)

* Transports can register using ``register_lazy_transport``, and they
  will be loaded when first used.  (Martin Pool)

* 'pull' has been factored out of the command as ``WorkingTree.pull()``.
  A new option to WorkingTree.pull has been added, clobber, which will
  ignore diverged history and pull anyway.
  (Robert Collins)

* config.Config has a ``get_user_option`` call that accepts an option name.
  This will be looked up in branches.conf and bazaar.conf as normal.
  It is intended that this be used by plugins to support options -
  options of built in programs should have specific methods on the config.
  (Robert Collins)

* ``merge.merge_inner`` now has tempdir as an optional parameter.
  (Robert Collins)

* Tree.kind is not recorded at the top level of the hierarchy, as it was
  missing on EmptyTree, leading to a bug with merge on EmptyTrees.
  (Robert Collins)

* ``WorkingTree.__del__`` has been removed, it was non deterministic and not
  doing what it was intended to. See ``WorkingTree.__init__`` for a comment
  about future directions. (Robert Collins/Martin Pool)

* bzrlib.transport.http has been modified so that only 404 urllib errors
  are returned as NoSuchFile. Other exceptions will propagate as normal.
  This allows debuging of actual errors. (Robert Collins)

* bzrlib.transport.Transport now accepts *ONLY* url escaped relative paths
  to apis like 'put', 'get' and 'has'. This is to provide consistent
  behaviour - it operates on url's only. (Robert Collins)

* Transports can register using ``register_lazy_transport``, and they
  will be loaded when first used.  (Martin Pool)

* ``merge_flex`` no longer calls ``conflict_handler.finalize()``, instead that
  is called by ``merge_inner``. This is so that the conflict count can be
  retrieved (and potentially manipulated) before returning to the caller
  of ``merge_inner``. Likewise 'merge' now returns the conflict count to the
  caller. (Robert Collins)

* ``revision.revision_graph`` can handle having only partial history for
  a revision - that is no revisions in the graph with no parents.
  (Robert Collins).

* New ``builtins.branch_files`` uses the standard ``file_list`` rules to
  produce a branch and a list of paths, relative to that branch
  (Aaron Bentley)

* New TestCase.addCleanup facility.

* New ``bzrlib.version_info`` tuple (similar to ``sys.version_info``),
  which can be used by programs importing bzrlib.

Bug Fixes
*********

* Better handling of branches in directories with non-ascii names.
  (Joel Rosdahl, Panagiotis Papadakos)

* Upgrades of trees with no commits will not fail due to accessing
  [-1] in the revision-history. (Andres Salomon)


bzr 0.1.1
#########

:Released: 2005-10-12

Bug Fixes
*********

* Fix problem in pulling over http from machines that do not
  allow directories to be listed.

* Avoid harmless warning about invalid hash cache after
  upgrading branch format.

Performance
***********

* Avoid some unnecessary http operations in branch and pull.


bzr 0.1
#######

:Released: 2005-10-11

Notes
*****

* 'bzr branch' over http initially gives a very high estimate
  of completion time but it should fall as the first few
  revisions are pulled in.  branch is still slow on
  high-latency connections.

Bug Fixes
*********

* bzr-man.py has been updated to work again. Contributed by
  Rob Weir.

* Locking is now done with fcntl.lockf which works with NFS
  file systems. Contributed by Harald Meland.

* When a merge encounters a file that has been deleted on
  one side and modified on the other, the old contents are
  written out to foo.BASE and foo.SIDE, where SIDE is this
  or OTHER. Contributed by Aaron Bentley.

* Export was choosing incorrect file paths for the content of
  the tarball, this has been fixed by Aaron Bentley.

* Commit will no longer commit without a log message, an
  error is returned instead. Contributed by Jelmer Vernooij.

* If you commit a specific file in a sub directory, any of its
  parent directories that are added but not listed will be
  automatically included. Suggested by Michael Ellerman.

* bzr commit and upgrade did not correctly record new revisions
  for files with only a change to their executable status.
  bzr will correct this when it encounters it. Fixed by
  Robert Collins

* HTTP tests now force off the use of ``http_proxy`` for the duration.
  Contributed by Gustavo Niemeyer.

* Fix problems in merging weave-based branches that have
  different partial views of history.

* Symlink support: working with symlinks when not in the root of a
  bzr tree was broken, patch from Scott James Remnant.

Improvements
************

* 'branch' now accepts a --basis parameter which will take advantage
  of local history when making a new branch. This allows faster
  branching of remote branches. Contributed by Aaron Bentley.

* New tree format based on weave files, called version 5.
  Existing branches can be upgraded to this format using
  'bzr upgrade'.

* Symlinks are now versionable. Initial patch by
  Erik Toubro Nielsen, updated to head by Robert Collins.

* Executable bits are tracked on files. Patch from Gustavo
  Niemeyer.

* 'bzr status' now shows unknown files inside a selected directory.
  Patch from Heikki Paajanen.

* Merge conflicts are recorded in .bzr. Two new commands 'conflicts'
  and 'resolve' have needed added, which list and remove those
  merge conflicts respectively. A conflicted tree cannot be committed
  in. Contributed by Aaron Bentley.

* 'rm' is now an alias for 'remove'.

* Stores now split out their content in a single byte prefixed hash,
  dropping the density of files per directory by 256. Contributed by
  Gustavo Niemeyer.

* 'bzr diff -r branch:URL' will now perform a diff between two branches.
  Contributed by Robert Collins.

* 'bzr log' with the default formatter will show merged revisions,
  indented to the right. Initial implementation contributed by Gustavo
  Niemeyer, made incremental by Robert Collins.


Internals
*********

* Test case failures have the exception printed after the log
  for your viewing pleasure.

* InventoryEntry is now an abstract base class, use one of the
  concrete InventoryDirectory etc classes instead.

* Branch raises an UnsupportedFormatError when it detects a
  bzr branch it cannot understand. This allows for precise
  handling of such circumstances.

* Remove RevisionReference class; ``Revision.parent_ids`` is now simply a
  list of their ids and ``parent_sha1s`` is a list of their corresponding
  sha1s (for old branches only at the moment.)

* New method-object style interface for Commit() and Fetch().

* Renamed ``Branch.last_patch()`` to ``Branch.last_revision()``, since
  we call them revisions not patches.

* Move ``copy_branch`` to ``bzrlib.clone.copy_branch``.  The destination
  directory is created if it doesn't exist.

* Inventories now identify the files which were present by
  giving the revision *of that file*.

* Inventory and Revision XML contains a version identifier.
  This must be consistent with the overall branch version
  but allows for more flexibility in future upgrades.

Testing
*******

* Removed testsweet module so that tests can be run after
  bzr installed by 'bzr selftest'.

* 'bzr selftest' command-line arguments can now be partial ids
  of tests to run, e.g. ``bzr selftest test_weave``


bzr 0.0.9
#########

:Released: 2005-09-23

Bug Fixes
*********

* Fixed "branch -r" option.

* Fix remote access to branches containing non-compressed history.
  (Robert Collins).

* Better reliability of http server tests.  (John Arbash-Meinel)

* Merge graph maximum distance calculation fix.  (Aaron Bentley)

* Various minor bug in windows support have been fixed, largely in the
  test suite. Contributed by Alexander Belchenko.

Improvements
************

* Status now accepts a -r argument to give status between chosen
  revisions. Contributed by Heikki Paajanen.

* Revision arguments no longer use +/-/= to control ranges, instead
  there is a 'before' namespace, which limits the successive namespace.
  For example '$ bzr log -r date:yesterday..before:date:today' will
  select everything from yesterday and before today. Contributed by
  Robey Pointer

* There is now a bzr.bat file created by distutils when building on
  Windows. Contributed by Alexander Belchenko.

Internals
*********

* Removed uuid() as it was unused.

* Improved 'fetch' code for pulling revisions from one branch into
  another (used by pull, merged, etc.)


bzr 0.0.8
#########

:Released: 2005-09-20


Improvements
************

* Adding a file whose parent directory is not versioned will
  implicitly add the parent, and so on up to the root. This means
  you should never need to explictly add a directory, they'll just
  get added when you add a file in the directory.  Contributed by
  Michael Ellerman.

* Ignore ``.DS_Store`` (contains Mac metadata) by default.
  (Nir Soffer)

* If you set ``BZR_EDITOR`` in the environment, it is checked in
  preference to EDITOR and the config file for the interactive commit
  editing program. Related to this is a bugfix where a missing program
  set in EDITOR would cause editing to fail, now the fallback program
  for the operating system is still tried.

* Files that are not directories/symlinks/regular files will no longer
  cause bzr to fail, it will just ignore them by default. You cannot add
  them to the tree though - they are not versionable.


Internals
*********

* Refactor xml packing/unpacking.

Bug Fixes
*********

* Fixed 'bzr mv' by Ollie Rutherfurd.

* Fixed strange error when trying to access a nonexistent http
  branch.

* Make sure that the hashcache gets written out if it can't be
  read.


Portability
***********

* Various Windows fixes from Ollie Rutherfurd.

* Quieten warnings about locking; patch from Matt Lavin.


bzr-0.0.7
#########

:Released: 2005-09-02

New Features
************

* ``bzr shell-complete`` command contributed by Clint Adams to
  help with intelligent shell completion.

* New expert command ``bzr find-merge-base`` for debugging merges.


Enhancements
************

* Much better merge support.

* merge3 conflicts are now reported with markers like '<<<<<<<'
  (seven characters) which is the same as CVS and pleases things
  like emacs smerge.


Bug Fixes
*********

* ``bzr upgrade`` no longer fails when trying to fix trees that
  mention revisions that are not present.

* Fixed bugs in listing plugins from ``bzr plugins``.

* Fix case of $EDITOR containing options for the editor.

* Fix log -r refusing to show the last revision.
  (Patch from Goffredo Baroncelli.)


Changes
*******

* ``bzr log --show-ids`` shows the revision ids of all parents.

* Externally provided commands on your $BZRPATH no longer need
  to recognize --bzr-usage to work properly, and can just handle
  --help themselves.


Library
*******

* Changed trace messages to go through the standard logging
  framework, so that they can more easily be redirected by
  libraries.



bzr-0.0.6
#########

:Released: 2005-08-18

New Features
************

* Python plugins, automatically loaded from the directories on
  ``BZR_PLUGIN_PATH`` or ``~/.bzr.conf/plugins`` by default.

* New 'bzr mkdir' command.

* Commit mesage is fetched from an editor if not given on the
  command line; patch from Torsten Marek.

* ``bzr log -m FOO`` displays commits whose message matches regexp
  FOO.

* ``bzr add`` with no arguments adds everything under the current directory.

* ``bzr mv`` does move or rename depending on its arguments, like
  the Unix command.

* ``bzr missing`` command shows a summary of the differences
  between two trees.  (Merged from John Arbash-Meinel.)

* An email address for commits to a particular tree can be
  specified by putting it into .bzr/email within a branch.  (Based
  on a patch from Heikki Paajanen.)


Enhancements
************

* Faster working tree operations.


Changes
*******

* 3rd-party modules shipped with bzr are copied within the bzrlib
  python package, so that they can be installed by the setup
  script without clashing with anything already existing on the
  system.  (Contributed by Gustavo Niemeyer.)

* Moved plugins directory to bzrlib/, so that there's a standard
  plugin directory which is not only installed with bzr itself but
  is also available when using bzr from the development tree.
  ``BZR_PLUGIN_PATH`` and ``DEFAULT_PLUGIN_PATH`` are then added to the
  standard plugins directory.

* When exporting to a tarball with ``bzr export --format tgz``, put
  everything under a top directory rather than dumping it into the
  current directory.   This can be overridden with the ``--root``
  option.  Patch from William Dodé and John Meinel.

* New ``bzr upgrade`` command to upgrade the format of a branch,
  replacing ``bzr check --update``.

* Files within store directories are no longer marked readonly on
  disk.

* Changed ``bzr log`` output to a more compact form suggested by
  John A Meinel.  Old format is available with the ``--long`` or
  ``-l`` option, patched by William Dodé.

* By default the commit command refuses to record a revision with
  no changes unless the ``--unchanged`` option is given.

* The ``--no-plugins``, ``--profile`` and ``--builtin`` command
  line options must come before the command name because they
  affect what commands are available; all other options must come
  after the command name because their interpretation depends on
  it.

* ``branch`` and ``clone`` added as aliases for ``branch``.

* Default log format is back to the long format; the compact one
  is available with ``--short``.


Bug Fixes
*********

* Fix bugs in committing only selected files or within a subdirectory.


bzr-0.0.5
#########

:Released:  2005-06-15

Changes
*******

* ``bzr`` with no command now shows help rather than giving an
  error.  Suggested by Michael Ellerman.

* ``bzr status`` output format changed, because svn-style output
  doesn't really match the model of bzr.  Now files are grouped by
  status and can be shown with their IDs.  ``bzr status --all``
  shows all versioned files and unknown files but not ignored files.

* ``bzr log`` runs from most-recent to least-recent, the reverse
  of the previous order.  The previous behaviour can be obtained
  with the ``--forward`` option.

* ``bzr inventory`` by default shows only filenames, and also ids
  if ``--show-ids`` is given, in which case the id is the second
  field.


Enhancements
************

* New 'bzr whoami --email' option shows only the email component
  of the user identification, from Jo Vermeulen.

* New ``bzr ignore PATTERN`` command.

* Nicer error message for broken pipe, interrupt and similar
  conditions that don't indicate an internal error.

* Add ``.*.sw[nop] .git .*.tmp *,v`` to default ignore patterns.

* Per-branch locks keyed on ``.bzr/branch-lock``, available in
  either read or write mode.

* New option ``bzr log --show-ids`` shows revision and file ids.

* New usage ``bzr log FILENAME`` shows only revisions that
  affected that file.

* Changed format for describing changes in ``bzr log -v``.

* New option ``bzr commit --file`` to take a message from a file,
  suggested by LarstiQ.

* New syntax ``bzr status [FILE...]`` contributed by Bartosz
  Oler.  File may be in a branch other than the working directory.

* ``bzr log`` and ``bzr root`` can be given an http URL instead of
  a filename.

* Commands can now be defined by external programs or scripts
  in a directory on $BZRPATH.

* New "stat cache" avoids reading the contents of files if they
  haven't changed since the previous time.

* If the Python interpreter is too old, try to find a better one
  or give an error.  Based on a patch from Fredrik Lundh.

* New optional parameter ``bzr info [BRANCH]``.

* New form ``bzr commit SELECTED`` to commit only selected files.

* New form ``bzr log -r FROM:TO`` shows changes in selected
  range; contributed by John A Meinel.

* New option ``bzr diff --diff-options 'OPTS'`` allows passing
  options through to an external GNU diff.

* New option ``bzr add --no-recurse`` to add a directory but not
  their contents.

* ``bzr --version`` now shows more information if bzr is being run
  from a branch.


Bug Fixes
*********

* Fixed diff format so that added and removed files will be
  handled properly by patch.  Fix from Lalo Martins.

* Various fixes for files whose names contain spaces or other
  metacharacters.


Testing
*******

* Converted black-box test suites from Bourne shell into Python;
  now run using ``./testbzr``.  Various structural improvements to
  the tests.

* testbzr by default runs the version of bzr found in the same
  directory as the tests, or the one given as the first parameter.

* testbzr also runs the internal tests, so the only command
  required to check is just ``./testbzr``.

* testbzr requires python2.4, but can be used to test bzr running
  under a different version.

* Tests added for many other changes in this release.


Internal
********

* Included ElementTree library upgraded to 1.2.6 by Fredrik Lundh.

* Refactor command functions into Command objects based on HCT by
  Scott James Remnant.

* Better help messages for many commands.

* Expose ``bzrlib.open_tracefile()`` to start the tracefile; until
  this is called trace messages are just discarded.

* New internal function ``find_touching_revisions()`` and hidden
  command touching-revisions trace the changes to a given file.

* Simpler and faster ``compare_inventories()`` function.

* ``bzrlib.open_tracefile()`` takes a tracefilename parameter.

* New AtomicFile class.

* New developer commands ``added``, ``modified``.


Portability
***********

* Cope on Windows on python2.3 by using the weaker random seed.
  2.4 is now only recommended.


bzr-0.0.4
#########

:Released:  2005-04-22

Enhancements
************

* 'bzr diff' optionally takes a list of files to diff.  Still a bit
  basic.  Patch from QuantumG.

* More default ignore patterns.

* New 'bzr log --verbose' shows a list of files changed in the
  changeset.  Patch from Sebastian Cote.

* Roll over ~/.bzr.log if it gets too large.

* Command abbreviations 'ci', 'st', 'stat', '?' based on a patch
  by Jason Diamon.

* New 'bzr help commands' based on a patch from Denys Duchier.


Changes
*******

* User email is determined by looking at $BZREMAIL or ~/.bzr.email
  or $EMAIL.  All are decoded by the locale preferred encoding.
  If none of these are present user@hostname is used.  The host's
  fully-qualified name is not used because that tends to fail when
  there are DNS problems.

* New 'bzr whoami' command instead of username user-email.


Bug Fixes
*********

* Make commit safe for hardlinked bzr trees.

* Some Unicode/locale fixes.

* Partial workaround for ``difflib.unified_diff`` not handling
  trailing newlines properly.


Internal
********

* Allow docstrings for help to be in PEP0257 format.  Patch from
  Matt Brubeck.

* More tests in test.sh.

* Write profile data to a temporary file not into working
  directory and delete it when done.

* Smaller .bzr.log with process ids.


Portability
***********

* Fix opening of ~/.bzr.log on Windows.  Patch from Andrew
  Bennetts.

* Some improvements in handling paths on Windows, based on a patch
  from QuantumG.


bzr-0.0.3
#########

:Released:  2005-04-06

Enhancements
************

* New "directories" internal command lists versioned directories
  in the tree.

* Can now say "bzr commit --help".

* New "rename" command to rename one file to a different name
  and/or directory.

* New "move" command to move one or more files into a different
  directory.

* New "renames" command lists files renamed since base revision.

* New cat command contributed by janmar.

Changes
*******

* .bzr.log is placed in $HOME (not pwd) and is always written in
  UTF-8.  (Probably not a completely good long-term solution, but
  will do for now.)

Portability
***********

* Workaround for difflib bug in Python 2.3 that causes an
  exception when comparing empty files.  Reported by Erik Toubro
  Nielsen.

Internal
********

* Refactored inventory storage to insert a root entry at the top.

Testing
*******

* Start of shell-based black-box testing in test.sh.


bzr-0.0.2.1
###########

Portability
***********

* Win32 fixes from Steve Brown.


bzr-0.0.2
#########

:Codename: "black cube"
:Released: 2005-03-31

Enhancements
************

* Default ignore list extended (see bzrlib/__init__.py).

* Patterns in .bzrignore are now added to the default ignore list,
  rather than replacing it.

* Ignore list isn't reread for every file.

* More help topics.

* Reinstate the 'bzr check' command to check invariants of the
  branch.

* New 'ignored' command lists which files are ignored and why;
  'deleted' lists files deleted in the current working tree.

* Performance improvements.

* New global --profile option.

* Ignore patterns like './config.h' now correctly match files in
  the root directory only.


bzr-0.0.1
#########

:Released:  2005-03-26

Enhancements
************

* More information from info command.

* Can now say "bzr help COMMAND" for more detailed help.

* Less file flushing and faster performance when writing logs and
  committing to stores.

* More useful verbose output from some commands.

Bug Fixes
*********

* Fix inverted display of 'R' and 'M' during 'commit -v'.

Portability
***********

* Include a subset of ElementTree-1.2.20040618 to make
  installation easier.

* Fix time.localtime call to work with Python 2.3 (the minimum
  supported).


bzr-0.0.0.69
############

:Released:  2005-03-22

Enhancements
************

* First public release.

* Storage of local versions: init, add, remove, rm, info, log,
  diff, status, etc.


bzr ?.?.? (not released yet)
############################

:Codename: template
:2.0.2: ???

Compatibility Breaks
********************

New Features
************

Bug Fixes
*********

Improvements
************

Documentation
*************

API Changes
***********

Internals
*********

Testing
*******



..
   vim: tw=74 ft=rst ff=unix<|MERGE_RESOLUTION|>--- conflicted
+++ resolved
@@ -497,7 +497,6 @@
 Bug Fixes
 *********
 
-<<<<<<< HEAD
 * After renaming a file, the dirstate could accidentally reference
   ``source\\path`` rather than ``source/path`` on Windows. This might be a
   source of some dirstate-related failures. (John Arbash Meinel)
@@ -687,9 +686,8 @@
 *********
 
 * Fix for shell completion and short options.  (Benoît PIERRE)
-=======
+
 * Fix ``bzr --profile-imports`` with Python 2.6.  (Martin Pool)
->>>>>>> 322fa511
 
 * Hooks daughter classes should always call the base constructor.
   (Alexander Belchenko, Vincent Ladeuil, #389648) 
