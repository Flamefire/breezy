####################
Bazaar Release Notes
####################

<<<<<<< HEAD
.. contents:: List of Releases
   :depth: 1


2.1.0 series (not released yet)
###############################
=======
2.0 series (not released)
#########################
>>>>>>> 0490400c

Compatibility Breaks
********************

New Features
************

<<<<<<< HEAD
* ``bzr+ssh`` and ``bzr`` paths can now be relative to home directories
  specified in the URL.  Paths starting with a path segment of ``~`` are
  relative to the home directory of the user running the server, and paths
  starting with ``~user`` are relative to the home directory of the named
  user.  For example, for a user "bob" with a home directory of
  ``/home/bob``, these URLs are all equivalent:

  * ``bzr+ssh://bob@host/~/repo``
  * ``bzr+ssh://bob@host/~bob/repo``
  * ``bzr+ssh://bob@host/home/bob/repo``

  If ``bzr serve`` was invoked with a ``--directory`` argument, then no
  home directories outside that directory will be accessible via this
  method.

  This is a feature of ``bzr serve``, so pre-2.1 clients will
  automatically benefit from this feature when ``bzr`` on the server is
  upgraded.  (Andrew Bennetts, #109143)

* Give more control on BZR_PLUGIN_PATH by providing a way to refer to or
  disable the user, site and core plugin directories.
  (Vincent Ladeuil, #412930, #316192, #145612)

Bug Fixes
*********

* Bazaar's native protocol code now correctly handles EINTR, which most
  noticeably occurs if you break in to the debugger while connected to a
  bzr+ssh server.  You can now can continue from the debugger (by typing
  'c') and the process continues.  However, note that pressing C-\ in the
  shell may still kill the SSH process, which is bug 162509, so you must
  sent a signal to the bzr process specifically, for example by typing
  ``kill -QUIT PID`` in another shell.  (Martin Pool, #341535)

* ``bzr check`` in pack-0.92, 1.6 and 1.9 format repositories will no
  longer report incorrect errors about ``Missing inventory ('TREE_ROOT', ...)``
  (Robert Collins, #416732)

* ``bzr info -v`` on a 2a format still claimed that it was a "Development
  format" (John Arbash Meinel, #424392)

* ``bzr merge`` and ``bzr remove-tree`` now requires --force if pending
  merges are present in the working tree.
  (Vincent Ladeuil, #426344)

* Clearer message when Bazaar runs out of memory, instead of a ``MemoryError``
  traceback.  (Martin Pool, #109115)

* Conversion to 2a will create a single pack for all the new revisions (as
  long as it ran without interruption). This improves both ``bzr upgrade``
  and ``bzr pull`` or ``bzr merge`` from local branches in older formats.
  The autopack logic that occurs every 100 revisions during local
  conversions was not returning that pack's identifier, which resulted in
  the partial packs created during the conversion not being consolidated
  at the end of the conversion process. (Robert Collins, #423818)

* Don't give a warning on Windows when failing to import ``_readdir_pyx``
  as it is never built. (John Arbash Meinel, #430645)

* Don't restrict the command name used to run the test suite.
  (Vincent Ladeuil, #419950)

* Fetches from 2a to 2a are now again requested in 'groupcompress' order.
  Groups that are seen as 'underutilized' will be repacked on-the-fly.
  This means that when the source is fully packed, there is minimal
  overhead during the fetch, but if the source is poorly packed the result
  is a fairly well packed repository (not as good as 'bzr pack' but
  good-enough.) (Robert Collins, John Arbash Meinel, #402652)

* Network streams now decode adjacent records of the same type into a
  single stream, reducing layering churn. (Robert Collins)

* Make sure that we unlock the tree if we fail to create a TreeTransform
  object when doing a merge, and there is limbo, or pending-deletions
  directory.  (Gary van der Merwe, #427773)

* Prevent some kinds of incomplete data from being committed to a 2a
  repository, such as revisions without inventories or inventories without
  chk_bytes root records.
  (Andrew Bennetts, #423506)

* PreviewTree behaves correctly when get_file_mtime is invoked on an unmodified
  file. (Aaron Bentley, #251532)

* Registry objects should not use iteritems() when asked to use items().
  (Vincent Ladeuil, #430510)

* Weave based repositories couldn't be cloned when committers were using
  domains or user ids embedding '.sig'. Now they can.
  (Matthew Fuller, Vincent Ladeuil, #430868)
=======
Bug Fixes
*********

* ``bzr add`` in a tree that has files with ``\r`` or ``\n`` in the
  filename will issue a warning and skip over those files.
  (Robert Collins, #3918)

* bzr will attempt to authenticate with SSH servers that support
  ``keyboard-interactive`` auth but not ``password`` auth when using
  Paramiko.   (Andrew Bennetts, #433846)

* Fixed fetches from a stacked branch on a smart server that were failing
  with some combinations of remote and local formats.  This was causing
  "unknown object type identifier 60" errors.  (Andrew Bennetts, #427736)

* Occasional IndexError on renamed files have been fixed. Operations that
  set a full inventory in the working tree will now go via the
  apply_inventory_delta code path which is simpler and easier to
  understand than dirstates set_state_from_inventory method. This may
  have a small performance impact on operations built on _write_inventory,
  but such operations are already doing full tree scans, so no radical
  performance change should be observed. (Robert Collins, #403322)

* When a file kind becomes unversionable after being added, a sensible
  error will be shown instead of a traceback. (Robert Collins, #438569)
>>>>>>> 0490400c

Improvements
************

<<<<<<< HEAD
* Bazaar gives a warning before exiting, and writes into ``.bzr.log``, if 
  compiled extensions can't be loaded.  This typically indicates a
  packaging or installation problem.  In this case Bazaar will keep
  running using pure-Python versions, but this may be substantially
  slower.  The warning can be disabled by setting
  ``ignore_missing_extensions = True`` in ``bazaar.conf``.
  See also <https://answers.launchpad.net/bzr/+faq/703>.
  (Martin Pool, #406113, #430529)

Documentation
*************

* Describe the new shell-like test feature. (Vincent Ladeuil)

* Help on hooks no longer says 'Not deprecated' for hooks that are
  currently supported. (Ian Clatworthy, #422415)

API Changes
***********

* ``ProgressTask.note`` is deprecated.
  (Martin Pool)

* ``bzrlib.user_encoding`` has been removed; use
  ``bzrlib.osutils.get_user_encoding`` instead.  (Martin Pool)

* ``bzrlib.tests`` now uses ``stopTestRun`` for its ``TestResult``
  subclasses - the same as python's unittest module. (Robert Collins)

* ``bzrlib.trace.log_error``, ``error`` and ``info`` have been deprecated.
  (Martin Pool)

Internals
*********

* ``BTreeLeafParser.extract_key`` has been tweaked slightly to reduce
  mallocs while parsing the index (approx 3=>1 mallocs per key read).
  This results in a 10% speedup while reading an index.
  (John Arbash Meinel)

* The ``bzrlib.lsprof`` module has a new class ``BzrProfiler`` which makes
  profiling in some situations like callbacks and generators easier.
  (Robert Collins)

Testing
*******

* Passing ``--lsprof-tests -v`` to bzr selftest will cause lsprof output to
  be output for every test. Note that this is very verbose! (Robert Collins)

* Setting ``BZR_TEST_PDB=1`` when running selftest will cause a pdb
  post_mortem to be triggered when a test failure occurs. (Robert Collins)

* Shell-like tests can now be written. Code in ``bzrlib/tests/script.py`` ,
  documentation in ``developers/testing.txt`` for details.
  (Vincent Ladeuil)

* Stop showing the number of tests due to missing features in the test
  progress bar.  (Martin Pool)

* Test parameterisation now does a shallow copy, not a deep copy of the test
  to be parameterised. This is not expected to break external use of test
  parameterisation, and is substantially faster. (Robert Collins)

* Tests that try to open a bzr dir on an arbitrary transport will now
  fail unless they have explicitly permitted the transport via
  ``self.permit_url``. The standard test factories such as ``self.get_url``
  will permit the urls they provide automatically, so only exceptional
  tests should need to do this. (Robert Collins)

* The break-in test no longer cares about clean shutdown of the child,
  instead it is happy if the debugger starts up. (Robert  Collins)

* The full test suite is expected to pass when the C extensions are not
  present. (Vincent Ladeuil, #430749)


bzr 2.0.1 (Not Released Yet)
############################
=======
Documentation
*************

API Changes
***********

Internals
*********

Testing
*******

bzr 2.0.1
##########
>>>>>>> 0490400c

Bug Fixes
*********

* Improve the time for ``bzr log DIR`` for 2a format repositories.
  We had been using the same code path as for <2a formats, which required
  iterating over all objects in all revisions.
  (John Arbash Meinel, #374730)

* Make sure that we unlock the tree if we fail to create a TreeTransform
  object when doing a merge, and there is limbo, or pending-deletions
  directory.  (Gary van der Merwe, #427773)

* Retrieving file text or mtime from a _PreviewTree has good performance when
  there are many changes.  (Aaron Bentley)


bzr 2.0.0
#########

:2.0.0: 2009-09-22
:Codename: Instant Karma

This release of Bazaar makes the 2a (previously 'brisbane-core') format
the default when new branches or repositories are created.  This format is
substantially smaller and faster for many operations.  Most of the work in
this release focuses on bug fixes and stabilization, covering both 2a and
previous formats.  (See the Upgrade Guide for information on migrating
existing projects.)

This release also improves the documentation content and presentation,
including adding Windows HtmlHelp manuals.

The Bazaar team decided that 2.0 will be a long-term supported release,
with bugfix-only 2.0.x releases based on it, continuing for at least six
months or until the following stable release.

Changes from 2.0.0rc2 to final
******************************

* Officially branded as 2.0.0 rather than 2.0 to clarify between things
  that "want to happen on the 2.0.x stable series" versus things that want
  to "land in 2.0.0". (Changes how bzrlib._format_version_tuple() handles
  micro = 0.) (John Arbash Meinel)


bzr 2.0.0rc2
############

:2.0.0rc2: 2009-09-10

New Features
************

* Added post_commit hook for mutable trees. This allows the keywords
  plugin to expand keywords on files changed by the commit.
  (Ian Clatworthy, #408841)

Bug Fixes
*********

* Bazaar's native protocol code now correctly handles EINTR, which most
  noticeably occurs if you break in to the debugger while connected to a
  bzr+ssh server.  You can now can continue from the debugger (by typing
  'c') and the process continues.  However, note that pressing C-\ in the
  shell may still kill the SSH process, which is bug 162509, so you must
  sent a signal to the bzr process specifically, for example by typing
  ``kill -QUIT PID`` in another shell.  (Martin Pool, #341535)

* ``bzr check`` in pack-0.92, 1.6 and 1.9 format repositories will no
  longer report incorrect errors about ``Missing inventory ('TREE_ROOT', ...)``
  (Robert Collins, #416732)

* ``bzr info -v`` on a 2a format still claimed that it was a "Development
  format" (John Arbash Meinel, #424392)

* ``bzr log stacked-branch`` shows the full log including
  revisions that are in the fallback repository. (Regressed in 2.0rc1).
  (John Arbash Meinel, #419241)

* Clearer message when Bazaar runs out of memory, instead of a ``MemoryError``
  traceback.  (Martin Pool, #109115)

* Conversion to 2a will create a single pack for all the new revisions (as
  long as it ran without interruption). This improves both ``bzr upgrade``
  and ``bzr pull`` or ``bzr merge`` from local branches in older formats.
  The autopack logic that occurs every 100 revisions during local
  conversions was not returning that pack's identifier, which resulted in
  the partial packs created during the conversion not being consolidated
  at the end of the conversion process. (Robert Collins, #423818)

* Fetches from 2a to 2a are now again requested in 'groupcompress' order.
  Groups that are seen as 'underutilized' will be repacked on-the-fly.
  This means that when the source is fully packed, there is minimal
  overhead during the fetch, but if the source is poorly packed the result
  is a fairly well packed repository (not as good as 'bzr pack' but
  good-enough.) (Robert Collins, John Arbash Meinel, #402652)

* Fix a potential segmentation fault when doing 'log' of a branch that had
  ghosts in its mainline.  (Evaluating None as a tuple is bad.)
  (John Arbash Meinel, #419241)

* ``groupcompress`` sort order is now more stable, rather than relying on
  ``topo_sort`` ordering. The implementation is now
  ``KnownGraph.gc_sort``. (John Arbash Meinel)

* Local data conversion will generate correct deltas. This is a critical
  bugfix vs 2.0rc1, and all 2.0rc1 users should upgrade to 2.0rc2 before
  converting repositories. (Robert Collins, #422849)

* Network streams now decode adjacent records of the same type into a
  single stream, reducing layering churn. (Robert Collins)

* Prevent some kinds of incomplete data from being committed to a 2a
  repository, such as revisions without inventories, a missing chk_bytes
  record for an inventory, or a missing text referenced by an inventory.
  (Andrew Bennetts, #423506, #406687)
  
Documentation
*************

* Fix assertion error about "_remember_remote_is_before" when pushing to
  older smart servers.
  (Andrew Bennetts, #418931)

* Help on hooks no longer says 'Not deprecated' for hooks that are
  currently supported. (Ian Clatworthy, #422415)

* PDF and CHM (Windows HtmlHelp) formats are now supported for the
  user documentation. The HTML documentation is better broken up into
  topics. (Ian Clatworthy)

* The developer and foreign language documents are now separated
  out so that searching in the HTML and CHM files produces more
  useful results. (Ian Clatworthy)

* The main table of contents now provides links to the new Migration Docs
  and Plugins Guide. (Ian Clatworthy)


bzr 2.0.0rc1
############

:Codename: no worries
:2.0.0rc1: 2009-08-26

Compatibility Breaks
********************

* The default format for bzr is now ``2a``. This format brings many
  significant performance and size improvements. bzr can pull from
  any existing repository into a ``2a`` one, but can only transfer
  from ``2a`` into ``rich-root`` repositories. The Upgrade guide
  has more information about this change. (Robert Collins)

* On Windows auto-detection of Putty's plink.exe is disabled.
  Default SSH client for Windows is paramiko. User still can force
  usage of plink if explicitly set environment variable BZR_SSH=plink.
  (#414743, Alexander Belchenko)

New Features
************

* ``bzr branch --switch`` can now switch the checkout in the current directory
  to the newly created branch. (Lukáš Lalinský)

Bug Fixes
*********

* Further tweaks to handling of ``bzr add`` messages about ignored files.
  (Jason Spashett, #76616)

* Fetches were being requested in 'groupcompress' order, but weren't
  recombining the groups. Thus they would 'fragment' to get the correct
  order, but not 'recombine' to actually benefit from it. Until we get
  recombining to work, switching to 'unordered' fetches avoids the
  fragmentation. (John Arbash Meinel, #402645)

* Fix a pycurl related test failure on karmic by recognizing an error
  raised by newer versions of pycurl.
  (Vincent Ladeuil, #306264)

* Fix a test failure on karmic by making a locale test more robust.
  (Vincent Ladeuil, #413514)

* Fix IndexError printing CannotBindAddress errors.
  (Martin Pool, #286871)

* Fix "Revision ... not present" errors when upgrading stacked branches,
  or when doing fetches from a stacked source to a stacked target.
  (Andrew Bennetts, #399140)

* ``bzr branch`` of 2a repositories over HTTP is much faster.  bzr now
  batches together small fetches from 2a repositories, rather than
  fetching only a few hundred bytes at a time.
  (Andrew Bennetts, #402657)

Improvements
************

* A better description of the platform is shown in crash tracebacks, ``bzr
  --version`` and ``bzr selftest``.
  (Martin Pool, #409137)

* bzr can now (again) capture crash data through the apport library, 
  so that a single human-readable file can be attached to bug reports.
  This can be disabled by using ``-Dno_apport`` on the command line, or by
  putting ``no_apport`` into the ``debug_flags`` section of
  ``bazaar.conf``.
  (Martin Pool, Robert Collins, #389328)

* ``bzr push`` locally on windows will no longer give a locking error with
  dirstate based formats. (Robert Collins)

* ``bzr shelve`` and ``bzr unshelve`` now work on windows.
  (Robert Collins, #305006)

* Commit of specific files no longer prevents using the the iter_changes
  codepath. On 2a repositories, commit of specific files should now be as
  fast, or slightly faster, than a full commit. (Robert Collins)

* The internal core code that handles specific file operations like
  ``bzr st FILENAME`` or ``bzr commit FILENAME`` has been changed to
  include the parent directories if they have altered, and when a
  directory stops being a directory its children are always included. This
  fixes a number of causes for ``InconsistentDelta`` errors, and permits
  faster commit of specific paths. (Robert Collins, #347649)

Documentation
*************

* New developer documentation for content filtering.
  (Martin Pool)

API Changes
***********

* ``bzrlib.shelf_ui`` has had the ``from_args`` convenience methods of its
  classes changed to manage lock lifetime of the trees they open in a way
  consistent with reader-exclusive locks. (Robert Collins, #305006)

Testing
*******

bzr 1.18.1
##########

:Codename:     nein nein nein!
:1.18.1:       2009-09-09

This release fixes two small but worthwhile bugs relevant to users on
Microsoft Windows: some commands that failed on with locking errors will
now work, and a bug that caused poor performance after committing a file
with line-ending conversion has now been fixed.  It also fixes a bug in
pushing to older servers.

Bug Fixes
*********

* Fixed a problem where using content filtering and especially end-of-line
  conversion will commit too many copies a file.
  (Martin Pool, #415508)

* Fix assertion error about ``_remember_remote_is_before`` in
  ``set_tags_bytes`` when pushing to older smart servers.  
  (Andrew Bennetts, Alexander Belchenko, #418931)

Improvements
************

* ``bzr push`` locally on Windows will no longer give a locking error with
  dirstate based formats. (Robert Collins)

* ``bzr shelve`` and ``bzr unshelve`` now work on Windows.
  (Robert Collins, #305006)

API Changes
***********

* ``bzrlib.shelf_ui`` has had the ``from_args`` convenience methods of its
  classes changed to manage lock lifetime of the trees they open in a way
  consistent with reader-exclusive locks. (Robert Collins, #305006)

* ``Tree.path_content_summary`` may return a size of None, when called on
  a tree with content filtering where the size of the canonical form
  cannot be cheaply determined.  (Martin Pool)

* When manually creating transport servers in test cases, a new helper
  ``TestCase.start_server`` that registers a cleanup and starts the server
  should be used. (Robert Collins)

bzr 1.18
########

Compatibility Breaks
********************

* Committing directly to a stacked branch from a lightweight checkout will
  no longer work. In previous versions this would appear to work but would
  generate repositories with insufficient data to create deltas, leading
  to later errors when branching or reading from the repository.
  (Robert Collins, bug #375013)

New Features
************

Bug Fixes
*********

* Fetching from 2a branches from a version-2 bzr protocol would fail to
  copy the internal inventory pages from the CHK store. This cannot happen
  in normal use as all 2a compatible clients and servers support the
  version-3 protocol, but it does cause test suite failures when testing
  downlevel protocol behaviour. (Robert Collins)

* Fix a test failure on karmic by making a locale test more robust.
  (Vincent Ladeuil, #413514)

* Fixed "Pack ... already exists" error when running ``bzr pack`` on a
  fully packed 2a repository.  (Andrew Bennetts, #382463)

* Further tweaks to handling of ``bzr add`` messages about ignored files.
  (Jason Spashett, #76616)

* Properly handle fetching into a stacked branch while converting the
  data, especially when there are also ghosts. The code was filling in
  parent inventories incorrectly, and also not handling when one of the
  parents was a ghost. (John Arbash Meinel, #402778, #412198)

* ``RemoteStreamSource.get_stream_for_missing_keys`` will fetch CHK
  inventory pages when appropriate (by falling back to the vfs stream
  source).  (Andrew Bennetts, #406686)

* StreamSource generates rich roots from non-rich root sources correctly
  now.  (Andrew Bennetts, #368921)

* When deciding whether a repository was compatible for upgrading or
  fetching, we previously incorrectly checked the default repository
  format for the bzrdir format, rather than the format that was actually
  present on disk.  (Martin Pool, #408824)

Improvements
************

* A better description of the platform is shown in crash tracebacks, ``bzr
  --version`` and ``bzr selftest``.
  (Martin Pool, #409137)

* Cross-format fetches (such as between 1.9-rich-root and 2a) via the
  smart server are more efficient now.  They send inventory deltas rather
  than full inventories.  The smart server has two new requests,
  ``Repository.get_stream_1.19`` and ``Repository.insert_stream_1.19`` to
  support this.  (Andrew Bennetts, #374738, #385826)

* Extracting the full ancestry and computing the ``merge_sort`` is now
  significantly faster. This effects things like ``bzr log -n0``. (For
  example, ``bzr log -r -10..-1 -n0 bzr.dev`` is 2.5s down to 1.0s.
  (John Arbash Meinel)

Documentation
*************

API Changes
***********

Internals
*********

* ``-Dstrict_locks`` can now be used to check that read and write locks
  are treated properly w.r.t. exclusivity. (We don't try to take an OS
  read lock on a file that we already have an OS write lock on.) This is
  now set by default for all tests, if you have a test which cannot be
  fixed, you can use ``self.thisFailsStrictLockCheck()`` as a
  compatibility knob. (John Arbash Meinel)

* InterDifferingSerializer is now only used locally.  Other fetches that
  would have used InterDifferingSerializer now use the more network
  friendly StreamSource, which now automatically does the same
  transformations as InterDifferingSerializer.  (Andrew Bennetts)

* ``KnownGraph`` now has a ``.topo_sort`` and ``.merge_sort`` member which
  are implemented in pyrex and significantly faster. This is exposed along
  with ``CombinedGraphIndex.find_ancestry()`` as
  ``VersionedFiles.get_known_graph_ancestry(keys)``.
  (John Arbash Meinel)

* RemoteBranch.open now honours ignore_fallbacks correctly on bzr-v2
  protocols. (Robert Collins)

* The index code now has some specialized routines to extract the full
  ancestry of a key in a more efficient manner.
  ``CombinedGraphIndex.find_ancestry()``. (Time to get ancestry for
  bzr.dev drops from 1.5s down to 300ms. For OOo from 33s => 10.5s) (John
  Arbash Meinel)

Testing
*******

* Install the test ssl certificate and key so that installed bzr
  can run the https tests. (Denys Duchier, #392401)
  

bzr 1.18rc1
###########

:Codename: little traveller
:1.18:    2009-08-20
:1.18rc1: 2009-08-10

This release of Bazaar marches on towards the 2.0 release in which the 2a
'brisbane-core' format becomes generally recommended.  Most of the work in
this release now focusses on bug fixes and stabilization, covering both 2a
and previous formats.  There is a new text-mode interactive merge feature,
a new guide to migration to 2a format in the user documentation, and
pushing branches to a smart server is now much faster.  

The Bazaar team decided that 2.0 will be a long-term supported release,
with bugfix-only releases based on it continuing for at least six months
or until the following stable release.

There are no changes from 1.18rc1 to 1.18.

New Features
************

* ``bzr merge --interactive`` applies a user-selected portion of the
  merge.  The UI is similar to ``shelve``.  (Aaron Bentley)

* ``bzr reconfigure`` now takes options ``--stacked-on URL`` and
  ``--unstacked`` to change stacking of a branch.
  (Martin Pool, #391411)

Bug Fixes
*********

* Annotating on a stacked branch will now succeed in simple scenarios.
  There are still some complex scenarios where it will fail (bug #399884)
  (John Arbash Meinel, #393366)

* A progress bar is no longer left dangling when ``bzr selftest``
  completes, and the progress bar updates with zero latency so the
  displayed test name is always the one that's actually running.
  (Martin Pool, #123688)

* Authenticating against an ssh server now uses ``auth_none`` to determine
  if password authentication is even supported. This fixes a bug where
  users would be prompted for a launchpad password, even though launchpad
  only supports publickey authentication. (John Arbash Meinel, #375867)

* BranchBuilder now accepts timezone to avoid test failures in countries far
  from GMT. (Vincent Ladeuil, #397716)

* ``bzr commit`` no longer saves the unversioning of missing files until
  the commit has completed on the branch. This means that aborting a
  commit that found a missing file will leave the tree unedited.
  (Robert Collins, #282402)

* ``bzr mv`` no longer takes out branch locks, which allows it to work
  when the branch is readonly. (Robert Collins, #216541)

* ``bzr revert .`` no longer generates an InconsistentDelta error when
  there are missing subtrees. (Robert Collins, #367632)

* ``bzr send`` now generates valid bundles with ``--2a`` formats. However,
  do to internal changes necessary to support this, older clients will
  fail when trying to insert them. For newer clients, the bundle can be
  used to apply the changes to any rich-root compatible format.
  (John Arbash Meinel, #393349)

* Cope with FTP servers that don't support restart/append by falling back
  to reading and then rewriting the whole file, such as TahoeLAFS.  (This
  fallback may be slow for some access patterns.)  (Nils Durner, #294709)

* Encode the paths in ``mbcs`` encoding on Windows when spawning an
  external diff client. This at least allows supporting filenames that are
  not ascii, but are present in the current locale. Ideally we would be
  able to pass the Unicode path, but that would be client dependent.
  (John Arbash Meinel, #382709)

* Fix a compile bug on Solaris having to do with const and
  pointer-to-pointers. (John Arbash Meinel, #408441)

* Fixed a NameError that occurs when merging or pulling from a URL that
  causes a redirection loop when bzr tries to read a URL as a bundle.
  (Andrew Bennetts, #400847)

* Fix ``AttributeError: 'TestUIFactory' object has no attribute 'tick'``
  running send and similar commands on 2a formats.
  (Martin Pool, #408201)
  
* Fix crash in some invocations of ``bzr status`` in format 2a.
  (Martin Pool, #403523)

* Fixed export to existing directory: if directory is empty then export 
  will succeed, otherwise it fails with error.
  (Alexander Belchenko, #406174)

* Fixed spurious "Source branch does not support stacking" warning when
  pushing. (Andrew Bennetts, #388908)

* Fixed spurious transport activity indicator appearing while tests are
  running.  (Martin Pool, #343532)

* Merge now correctly handles empty right-hand revision specs.
  (Aaron Bentley, #333961)

* Renames to lexographically lower basenames in trees that have never been
  committed to will no longer corrupt the dirstate. This was caused by an
  bug in the dirstate update_minimal method. (Robert Collins, #395556)

* Requests for unknown methods no longer cause the smart server to log
  lots of backtraces about ``UnknownSmartMethod``, ``do_chunk`` or
  ``do_end``.  (Andrew Bennetts, #338561)

* Shelve will not shelve the initial add of the tree root.  (Aaron Bentley)

* Streaming from bzr servers where there is a chain of stacked branches
  (A stacked on B stacked on C) will now work. (Robert Collins, #406597)

* The environment variable ``BZR_PROGRESS_BAR`` set to either ``text`` or ``none``
  always forces progress bars either on or off respectively.  Otherwise,
  they're turned on if ``TERM`` is not ``dumb`` and stderr is a terminal.
  bzr always uses the 'text' user interface when run as a command, so
  ``BZR_USE_TEXT_UI`` is no longer needed.
  (Martin Pool, #339385, #387717)

* The optional ``_knit_load_data_pyx`` C extension was never being
  imported.  This caused significant slowdowns when reading data from
  repositories.  (Andrew Bennetts, #405653)
  
* The ``--hardlink`` option to ``branch`` and ``checkout`` is not
  supported at the moment on workingtree formats that can do content
  filtering.  (See <https://bugs.edge.launchpad.net/bzr/+bug/408193>.)
  bzr now says so, rather than just ignoring the option.  (Martin Pool)

* There was a bug in ``osutils.relpath`` that was only triggered on
  Windows. Essentially if you were at the root of a drive, and did
  something to a branch/repo on another drive, we would go into an
  infinite loop while trying to find a 'relative path'.
  (John Arbash Meinel, #394227)

* ``WorkingTree4.unversion`` will no longer fail to unversion ids which
  were present in a parent tree but renamed in the working tree.
  (Robert Collins, #187207)

Improvements
************

* Can now rename/move files even if they have been removed from the inventory.
  (Marius Kruger)

* Pushing branches with tags via ``bzr://`` and ``bzr+ssh://`` is much
  faster, using a new ``Branch.set_tags_bytes`` smart server verb rather
  than VFS methods.  For example, pushes of small branches with tags take
  11 rather than 18 smart server requests.  (Andrew Bennetts, #398608)

* Sending Ctrl-Break on Windows will now drop you into the debugger, in
  the same way that sending Ctrl-\\ does on other platforms.
  (John Arbash Meinel)

Documentation
*************

* Added Bazaar 2.0 Upgrade Guide. (Ian Clatworthy)

API Changes
***********

* ``CLIUIFactory`` is deprecated; use ``TextUIFactory`` instead if you
  need to subclass or create a specific class, or better yet the existing
  ``make_ui_for_terminal``.  ``SilentUIFactory`` is clarified to do no
  user interaction at all, rather than trying to read from stdin but not
  writing any output, which would be strange if reading prompts or
  passwords.  (Martin Pool)

* New TransformPreview.commit() allows committing without a working tree.
  (Aaron Bentley)

* ``pb`` parameter to ``TextTestResult`` is deprecated and ignored.
  (Martin Pool)

* ProgressTasks now prefer to talk direct to their ProgressView not to the
  UIFactory. 
  (Martin Pool)

* ``WorkingTree._check`` now requires a references dict with keys matching
  those returned by ``WorkingTree._get_check_refs``. (Robert Collins)

Internals
*********

* ``CHKInventory.path2id`` uses the parent_id to basename hash to avoid
  reading the entries along the path, reducing work to lookup ids from
  paths. (Robert Collins)

* ``CHKMap.apply_delta`` now raises ``InconsistentDelta`` if a delta adds
  as new a key which was already mapped. (Robert Collins)

* Inventory delta application catches more cases of corruption and can
  prevent corrupt deltas from affecting consistency of data structures on
  disk. (Robert Collins)

* --subunit support now adds timestamps if the subunit version supports
  it. (Robert Collins)

* The Windows all-in-one installer now bundles the PyQt image format
  plugins, which allows previewing more images as part of 'qdiff'.
  (Alexander Belchenko)


Testing
*******

* Merge directive cherrypick tests must use the same root id.
  (Martin Pool, #409684)

* Spurious failure in ``check`` tests on rich-root formats fixed.
  (Martin Pool, #408199)

* The ``bzrlib.tests.TextTestRunner`` will no longer call
  ``countTestsCases`` on the test being run. Progress information is
  instead handled by having the test passed in call ``result.progress``
  before running its contents. This improves the behaviour when using
  ``TextTestRunner`` with test suites that don't support
  ``countTestsCases``. (Robert Collins)


bzr 1.17.1 (unreleased)
#######################

Bug Fixes
*********

* The optional ``_knit_load_data_pyx`` C extension was never being
  imported.  This caused significant slowdowns when reading data from
  knit format repositories.  (Andrew Bennetts, #405653)
  

bzr 1.17
########
:Codename: so-late-its-brunch
:1.17rc1: 2009-07-13
:1.17: 2009-07-20


Bazaar continues to blaze a straight and shining path to the 2.0 release and
the elevation of the ``2a`` beta format to the full glory of "supported and
stable".

Highlights in this release include greatly reduced memory consumption during
commits, faster ``ls``, faster ``annotate``, faster network operations if
you're specifying a revision number and the final destruction of those
annoying progress bar artifacts.


Changes from 1.17rc1 to 1.17final
*********************************

* Change an extension to call the python ``frozenset()`` rather than the C
  api ``PyFrozenSet_New``. It turns out that python2.4 did not expose the
  C api. (John Arbash Meinel, #399366)

* Fixes for the Makefile and the rename of ``generate_docs.py`` to
  ``tools/generate_docs.py`` to allow everything to be built on Windows.
  (John Arbash Meinel, #399356)

* ``bzr serve`` once again applies a ``ChrootServer`` to the given
  directory before serving it. (Andrew Bennetts, #400535)


Compatibility Breaks
********************

* ``bzr register-branch`` from the Launchpad plugin now refers to "project"
  instead of "product" which is the correct Launchpad terminology.  The
  --product option is deprecated and users should switch to using --project.
  (Neil Martinsen-Burrell, #238764)


New Features
************

* ``bzr push`` now aborts if uncommitted changes (including pending merges)
  are present in the working tree (if one is present) and no revision is
  specified. The configuration option ``push_strict`` can be used to set the
  default for this behavior.  (Vincent Ladeuil, #284038, #322808, #65286)

* ``bzr revno`` and ``bzr revision-info`` now have a ``--tree`` option to
  show revision info for the working tree instead of the branch.
  (Matthew Fuller, John Arbash Meinel)

* ``bzr send`` now aborts if uncommitted changes (including pending merges)
  are present in the working tree and no revision is specified. The
  configuration option ``send_strict`` can be used to set the default for this
  behavior.
  (Vincent Ladeuil, #206577)

* ``bzr switch --create-branch/-b`` can now be used to create and switch
  to a new branch. Supplying a name without a ``/`` will create the branch
  relative to the existing branch. (similar to how ``bzr switch name``
  works when the branch already exists.) (John Arbash Meinel)


Bug Fixes
*********

* Accept uppercase "Y/N" to prompts such as from break lock. 
  (#335182, Tim Powell, Martin Pool)

* Add documentation about diverged branches and how to fix them in the
  centralized workflow with local commits.  Mention ``bzr help
  diverged-branches`` when a push fails because the branches have
  diverged.  (Neil Martinsen-Burrell, #269477)

* Annotate would sometimes 'latch on' to trivial lines, causing important
  lines to be incorrectly annotated. (John Arbash Meinel, #387952)

* Automatic format upgrades triggered by default stacking policies on a
  1.16rc1 (or later) smart server work again.
  (Andrew Bennetts, #388675)

* Avoid progress bar artifacts being left behind on the screen.
  (Martin Pool, #321935)

* Better message in ``bzr split`` error suggesting a rich root format.
  (Neil Martinsen-Burrell, #220067)

* ``Branch.set_append_revisions_only`` now works with branches on a smart
  server. (Andrew Bennetts, #365865)

* By default, ``bzr branch`` will fail if the target directory exists, but
  does not already have a control directory.  The flag ``--use-existing-dir``
  will allow operation to proceed.  (Alexander Belchenko, #307554)

* ``bzr ls DIR --from-root`` now shows only things in DIR, not everything.
  (Ian Clatworthy)

* Fetch between repositories does not error if they have inconsistent data
  that should be irrelevant to the fetch operation. (Aaron Bentley)

* Fix ``AttributeError`` exception when reconfiguring lightweight checkout 
  of a remote repository.
  (Jelmer Vernooij, #332194)

* Fix bug in decoding v3 smart server messages when receiving multiple
  lots of excess bytes after an end-of-message.
  (Andrew Bennetts)

* Force deletion of readonly files during merge, update and other tree
  transforms.
  (Craig Hewetson, Martin Pool, #218206)

* Force socket shutdown in threaded http test servers to avoid client hangs
  (pycurl).  (Vincent Ladeuil, #383920).

* ``LRUCache`` will maintain the linked list pointers even if a nodes
  cleanup function raises an exception. (John Arbash Meinel, #396838)

* Progress bars are now suppressed again when the environment variable
  ``BZR_PROGRESS_BAR`` is set to ``none``.
  (Martin Pool, #339385)

* Reduced memory consumption during ``bzr commit`` of large files. For
  pre 2a formats, should be down to ~3x the size of a file.
  For ``--2a`` format repositories, it is down to the size of the file
  content plus the size of the compressed text.  Related to bug #109114.
  (John Arbash Meinel)

* Set hidden attribute on .bzr directory below unicode path should never
  fail with error. The operation should succeed even if bzr unable to set 
  the attribute.  (Alexander Belchenko, related to bug #335362).
  
* Stacking will no longer accept requests to stack on the same
  branch/repository. Existing branches that incorrectly reference the same
  repository in a stacking configuration will now raise
  UnstackableLocationError when the branch is opened. This can be fixed by
  removing the stacking location inside ``.bzr/branch``.
  (Robert Collins, #376243)

* The ``log+`` decorator, useful in debugging or profiling, could cause
  "AttributeError: 'list' object has no attribute 'next'".  This is now
  fixed.  The log decorator no longer shows the elapsed time or transfer
  rate because they're available in the log prefixes and the transport
  activity display respectively.
  (Martin Pool, #340347)

* Unshelve works correctly when multiple zero-length files are present on
  the shelf. (Aaron Bentley, #363444)

* Progress bars no longer show the network transport scheme or direction.
  (Martin Pool)

* launchpad-login now respects the 'verbose' option.
  (Jonathan Lange, #217031)


Internals
*********

* ``bzrlib.user_encoding`` is now officially deprecated. It is not
  possible to write a deprecation wrapper, but the variable will be
  removed in the near future. Use ``bzrlib.osutils.get_user_encoding()``
  instead. (Alexander Belchenko)

* Command lookup has had hooks added. ``bzrlib.Command.hooks`` has
  three new hook points: ``get_command``, ``get_missing_command`` and
  ``list_commands``, which allow just-in-time command name provision
  rather than requiring all command names be known a-priori.
  (Robert Collins)

* ``get_app_path`` from win32utils.py now supports REG_EXPAND_SZ data type
  and can read path to wordpad.exe. (Alexander Belchenko, #392046)

* ``graph.KnownGraph`` has been added. This is a class that can give
  answers to ``heads()`` very quickly. However, it has the assumption that
  the whole graph has already been loaded. This is true during
  ``annotate`` so it is used there with good success (as much as 2x faster
  for files with long ancestry and 'cherrypicked' changes.)
  (John Arbash Meinel, Vincent Ladeuil)

* OS file locks are now taken out using ``CreateFile`` rather than
  ``LockFileEx`` on Windows. The locking remains exclusive with
  ``LockFileEx`` but now it also works on older versions of Windows (such
  as Win98). (Martin <gzlist>)

* pack <=> pack fetching is now done via a ``PackStreamSource`` rather
  than the ``Packer`` code. The user visible change is that we now
  properly fetch the minimum number of texts for non-smart fetching.
  (John Arbash Meinel)


* ``VersionedFiles._add_text`` is a new api that lets us insert text into
  the repository as a single string, rather than a list of lines. This can
  improve memory overhead and performance of committing large files.
  (Currently a private api, used only by commit). (John Arbash Meinel)


Improvements
************

* ``bzr annotate`` can now be significantly faster. The time for
  ``bzr annotate NEWS`` is down to 7s from 22s in 1.16. Files with long
  histories and lots of 'duplicate insertions' will be improved more than
  others. (John Arbash Meinel, Vincent Ladeuil)

* ``bzr ls`` is now faster. On OpenOffice.org, the time drops from 2.4
  to 1.1 seconds. The improvement for ``bzr ls -r-1`` is more
  substantial dropping from 54.3 to 1.1 seconds. (Ian Clatworthy)

* Improve "Path(s) are not versioned" error reporting for some commands.
  (Benoît PIERRE)

* Initial commit performance in ``--2a`` repositories has been improved by
  making it cheaper to build the initial CHKMap. (John Arbash Meinel)

* Resolving a revno to a revision id on a branch accessed via ``bzr://``
  or ``bzr+ssh://`` is now much faster and involves no VFS operations.
  This speeds up commands like ``bzr pull -r 123``.  (Andrew Bennetts)

* ``revision-info`` now properly aligns the revnos/revids in the output
  and doesn't traceback when given revisions not in the current branch.
  Performance is also significantly improved when requesting multiple revs
  at once.  (Matthew Fuller, John Arbash Meinel)

* Tildes are no longer escaped by Transports. (Andy Kilner)


Documentation
*************

* Avoid bad text wrapping in generated documentation.  Slightly better
  formatting in the user reference.
  (Martin Pool, #249908)

* Minor clarifications to the help for End-Of-Line conversions.
  (Ian Clatworthy)

API Changes
***********

* Removed overspecific error class ``InvalidProgressBarType``.
  (Martin Pool)

* The method ``ProgressView._show_transport_activity`` is now
  ``show_transport_activity`` because it's part of the contract between
  this class and the UI.  (Martin Pool)


bzr 1.16.1
##########

:Released: 2009-06-26

End user testing of the 2a format revealed two serious bugs. The first,
#365615, caused bzr to raise AbsentContentFactory errors when autopacking.
This meant that commits or pushes to 2a-format repositories failed
intermittently.

The second bug, #390563, caused the smart server to raise AbsentContentFactory
when streaming 2a stacked 2a-format branches. This particularly affected
branches stored on Launchpad in the 2a format.

Both of these bugs cause command failures only, neither of them cause data
corruption or data loss. And, of course, both of these bugs are now fixed.

Bug Fixes
*********

* We now properly request a more minimal set of file texts when fetching
  multiple revisions. (Robert Collins, John Arbash Meinel, #390563)

* Repositories using CHK pages (which includes the new 2a format) will no
  longer error during commit or push operations when an autopack operation
  is triggered. (Robert Collins, #365615)

* ``chk_map.iter_interesting_nodes`` now properly uses the *intersection*
  of referenced nodes rather than the *union* to determine what
  uninteresting pages we still need to look at. Prior to this,
  incrementally pushing to stacked branch would push the minimal data, but
  fetching everything would request extra texts. There are some unhandled
  cases wrt trees of different depths, but this fixes the common cases.
  (Robert Collins, John Arbash Meinel, #390563)

* ``GroupCompress`` repositories now take advantage of the pack hints
  parameter to permit cross-format fetching to incrementally pack the
  converted data. (Robert Collins)

* ``Repository.commit_write_group`` now returns opaque data about what
  was committed, for passing to the ``Repository.pack``. Repositories
  without atomic commits will still return None. (Robert Collins)

* ``Repository.pack`` now takes an optional ``hint`` parameter
  which will support doing partial packs for repositories that can do
  that. (Robert Collins)

* RepositoryFormat has a new attribute 'pack_compresses' which is True
  when doing a pack operation changes the compression of content in the
  repository. (Robert Collins)

* ``StreamSink`` and ``InterDifferingSerialiser`` will call
  ``Repository.pack`` with the hint returned by
  ``Repository.commit_write_group`` if the formats were different and the
  repository can increase compression by doing a pack operation.
  (Robert Collins, #376748)


bzr 1.16
########
:Codename: yesterday-in-california
:1.16rc1: 2009-06-11
:1.16: 2009-06-18

This version of Bazaar contains the beta release of the new ``2a`` repository
format, suitable for testing by fearless, advanced users. This format or an
updated version of it will become the default format in Bazaar 2.0. Please
read the NEWS entry before even thinking about upgrading to the new format.

Also included are speedups for many operations on huge projects, a bug fix for
pushing stacked new stacked branches to smart servers and the usual bevy of
bug fixes and improvements.


Changes from 1.16rc1 to 1.16final
*********************************

* Fix the nested tree flag check so that upgrade from development formats to
  2a can work correctly.
  (Jelmer Vernooij, #388727)

* Automatic format upgrades triggered by default stacking policies on a
  1.16rc1 (or later) smart server work again.
  (Andrew Bennetts, #388675)


Compatibility Breaks
********************

* Display prompt on stderr (instead of stdout) when querying users so
  that the output of commands can be safely redirected.
  (Vincent Ladeuil, #376582)


New Features
************

* A new repository format ``2a`` has been added.  This is a beta release
  of the the brisbane-core (aka group-compress) project.  This format now
  suitable for wider testing by advanced users willing to deal with some
  bugs.  We would appreciate test reports, either positive or negative.
  Format 2a is substantially smaller and faster for many operations on
  many trees.  This format or an updated version will become the default
  in bzr 2.0.

  This is a rich-root format, so this repository format can be used with
  bzr-svn.  Bazaar branches in previous non-rich-root formats can be
  converted (including by merge, push and pull) to format 2a, but not vice
  versa.  We recommend upgrading previous development formats to 2a.

  Upgrading to this format can take considerable time because it expands
  and more concisely repacks the full history.

  If you use stacked branches, you must upgrade the stacked branches
  before the stacked-on branches.  (See <https://bugs.launchpad.net/bugs/374735>)

* ``--development7-rich-root`` is a new dev format, similar to ``--dev6``
  but using a Revision serializer using bencode rather than XML.
  (Jelmer Vernooij, John Arbash Meinel)

* mail_client=claws now supports --body (and message body hooks).  Also uses
  configured from address.  (Barry Warsaw)

Improvements
************


* ``--development6-rich-root`` can now stack. (Modulo some smart-server
  bugs with stacking and non default formats.)
  (John Arbash Meinel, #373455)

* ``--development6-rich-root`` delays generating a delta index for the
  first object inserted into a group. This has a beneficial impact on
  ``bzr commit`` since each committed texts goes to its own group. For
  committing a 90MB file, it drops peak memory by about 200MB, and speeds
  up commit from 7s => 4s. (John Arbash Meinel)

* Numerous operations are now faster for huge projects, i.e. those
  with a large number of files and/or a large number of revisions,
  particularly when the latest development format is used. These
  operations (and improvements on OpenOffice.org) include:

  * branch in a shared repository (2X faster)
  * branch --no-tree (100X faster)
  * diff (2X faster)
  * tags (70X faster)

  (Ian Clatworthy)

* Pyrex version of ``bencode`` support. This provides optimized support
  for both encoding and decoding, and is now found at ``bzrlib.bencode``.
  ``bzrlib.utils.bencode`` is now deprecated.
  (Alexander Belchenko, Jelmer Vernooij, John Arbash Meinel)


Bug Fixes
*********

* Bazaar can now pass attachment files to the mutt email client.
  (Edwin Grubbs, #384158)

* Better message in ``bzr add`` output suggesting using ``bzr ignored`` to
  see which files can also be added.  (Jason Spashett, #76616)

* ``bzr pull -r 123`` from a stacked branch on a smart server no longer fails.
  Also, the ``Branch.revision_history()`` API now works in the same
  situation.  (Andrew Bennetts, #380314)
  
* ``bzr serve`` on Windows no longer displays a traceback simply because a
  TCP client disconnected. (Andrew Bennetts)

* Clarify the rules for locking and fallback repositories. Fix bugs in how
  ``RemoteRepository`` was handling fallbacks along with the
  ``_real_repository``. (Andrew Bennetts, John Arbash Meinel, #375496)

* Fix a small bug with fetching revisions w/ ghosts into a new stacked
  branch. Not often triggered, because it required ghosts to be part of
  the fetched revisions, not in the stacked-on ancestry.
  (John Arbash Meinel)

* Fix status and commit to work with content filtered trees, addressing
  numerous bad bugs with line-ending support. (Ian Clatworthy, #362030)

* Fix problem of "directory not empty" when contending for a lock over
  sftp.  (Martin Pool, #340352)

* Fix rule handling so that eol is optional, not mandatory.
  (Ian Clatworthy, #379370)

* Pushing a new stacked branch to a 1.15 smart server was broken due to a
  bug in the ``BzrDirFormat.initialize_ex`` smart verb.  This is fixed in
  1.16, but required changes to the network protocol, so the
  ``BzrDirFormat.initialize_ex`` verb has been removed and replaced with a
  corrected ``BzrDirFormat.initialize_ex_1.16`` verb.  1.15 clients will
  still work with a 1.16 server as they will fallback to slower (and
  bug-free) methods.
  (Jonathan Lange, Robert Collins, Andrew Bennetts, #385132)

* Reconcile can now deal with text revisions that originated in revisions 
  that are ghosts. (Jelmer Vernooij, #336749)

* Support cloning of branches with ghosts in the left hand side history.
  (Jelmer Vernooij, #248540)

* The ''bzr diff'' now catches OSError from osutils.rmtree and logs a
  helpful message to the trace file, unless the temp directory really was
  removed (which would be very strange).  Since the diff operation has
  succeeded from the user's perspective, no output is written to stderr 
  or stdout.  (Maritza Mendez, #363837)

* Translate errors received from a smart server in response to a
  ``BzrDirFormat.initialize`` or ``BzrDirFormat.initialize_ex`` request.
  This was causing tracebacks even for mundane errors like
  ``PermissionDenied``.  (Andrew Bennetts, #381329)

Documentation
*************

* Added directory structure and started translation of docs in Russian.
  (Alexey Shtokalo, Alexander Iljin, Alexander Belchenko, Dmitry Vasiliev,
  Volodymyr Kotulskyi)

API Changes
***********

* Added osutils.parent_directories(). (Ian Clatworthy)

* ``bzrlib.progress.ProgressBar``, ``ChildProgress``, ``DotsProgressBar``,
  ``TTYProgressBar`` and ``child_progress`` are now deprecated; use
  ``ui_factory.nested_progress_bar`` instead.  (Martin Pool)

* ``graph.StackedParentsProvider`` is now a public API, replacing
  ``graph._StackedParentsProvider``. The api is now considered stable and ready
  for external users. (Gary van der Merwe)

* ``bzrlib.user_encoding`` is deprecated in favor of
  ``get_user_encoding``.  (Alexander Belchenko)

* TreeTransformBase no longer assumes that limbo is provided via disk.
  DiskTreeTransform now provides disk functionality.  (Aaron Bentley)

Internals
*********

* Remove ``weave.py`` script for accessing internals of old weave-format
  repositories.  (Martin Pool)

Testing
*******

* ``make check`` no longer repeats the test run in ``LANG=C``.
  (Martin Pool, #386180)

* The number of cores is now correctly detected on OSX. (John Szakmeister)

* The number of cores is also detected on Solaris and win32. (Vincent Ladeuil)

* The number of cores is also detected on FreeBSD. (Matthew Fuller)


bzr 1.15
########
:1.15rc1: 2009-05-16
:1.15: 2009-05-22
:1.15.1: 2009-06-09

The smart server will no longer raise 'NoSuchRevision' when streaming content
with a size mismatch in a reconstructed graph search. New command ``bzr
dpush``. Plugins can now define their own annotation tie-breaker when two
revisions introduce the exact same line.

Changes from 1.15.1 to 1.15.2
*****************************

* Use zdll on Windows to build ``_chk_map_pyx`` extension.
  (Alexander Belchenko)

Changes from 1.15final to 1.15.1
*********************************

* Translate errors received from a smart server in response to a
  ``BzrDirFormat.initialize`` or ``BzrDirFormat.initialize_ex`` request.
  This was causing tracebacks even for mundane errors like
  ``PermissionDenied``.  (Andrew Bennetts, #381329)

Changes from 1.15rc1 to 1.15final
*********************************

* No changes

Compatibility Breaks
********************

* ``bzr ls`` is no longer recursive by default. To recurse, use the
  new ``-R`` option. The old ``--non-recursive`` option has been removed.
  If you alias ``ls`` to ``ls -R``, you can disable recursion using
  ``--no-recursive`` instead.  (Ian Clatworthy)

New Features
************

* New command ``bzr dpush`` that can push changes to foreign 
  branches (svn, git) without setting custom bzr-specific metadata.
  (Jelmer Vernooij)

* The new development format ``--development6-rich-root`` now supports
  stacking. We chose not to use a new format marker, since old clients
  will just fail to open stacked branches, the same as if we used a new
  format flag. (John Arbash Meinel, #373455)

* Plugins can now define their own annotation tie-breaker when two revisions
  introduce the exact same line. See ``bzrlib.annotate._break_annotation_tie``
  Be aware though that this is temporary, private (as indicated by the leading
  '_') and a first step to address the problem. (Vincent Ladeuil, #348459)

* New command ``bzr dpush`` that can push changes to foreign 
  branches (svn, git) without setting custom bzr-specific metadata.
  (Jelmer Vernooij)

* ``bzr send`` will now check the ``child_submit_format`` setting in
  the submit branch to determine what format to use, if none was 
  specified on the command-line.  (Jelmer Vernooij)

Improvements
************

* -Dhpss output now includes the number of VFS calls made to the remote
  server. (Jonathan Lange)

* ``--coverage`` works for code running in threads too.
  (Andrew Bennets, Vincent Ladeuil)

* ``bzr pull`` now has a ``--local`` option to only make changes to the
  local branch, and not the bound master branch.
  (Gary van der Merwe, #194716)

* ``bzr rm *`` is now as fast as ``bzr rm * --keep``. (Johan Walles, #180116)

Bug Fixes
*********

* Adding now works properly when path contains a symbolic link.
  (Geoff Bache, #183831)

* An error is now raised for unknown eol values. (Brian de Alwis, #358199)

* ``bzr merge --weave`` will now generate a conflict if one side deletes a
  line, and the other side modifies the line. (John Arbash Meinel, #328171)

* ``bzr reconfigure --standalone`` no longer raises IncompatibleRepositories.
  (Martin von Gagern, #248932)

* ``bzr send`` works to send emails again using MAPI.
  (Neil Martinsen-Burrell, #346998)

* Check for missing parent inventories in StreamSink.  This prevents
  incomplete stacked branches being created by 1.13 bzr:// and
  bzr+ssh:// clients (which have bug #354036).  Instead, the server now
  causes those clients to send the missing records.  (Andrew Bennetts)

* Correctly handle http servers proposing multiple authentication schemes.
  (Vincent Ladeuil, #366107)

* End-Of-Line content filters are now loaded correctly.
  (Ian Clatworthy, Brian de Alwis, #355280)

* Fix a bug in the pure-python ``GroupCompress`` code when handling copies
  longer than 64KiB. (John Arbash Meinel, #364900)

* Fix TypeError in running ``bzr break-lock`` on some URLs.
  (Alexander Belchenko, Martin Pool, #365891)

* Non-recursive ``bzr ls`` now works properly when a path is specified.
  (Jelmer Vernooij, #357863)

* ssh usernames (defined in ~/.ssh/config) are honoured for bzr+ssh connections.
  (Vincent Ladeuil, #367726)

* Several bugs related to unicode symlinks have been fixed and the test suite
  enhanced to better catch regressions for them. (Vincent Ladeuil)

* The smart server will no longer raise 'NoSuchRevision' when streaming
  content with a size mismatch in a reconstructed graph search: it assumes
  that the client will make sure it is happy with what it got, and this
  sort of mismatch is normal for stacked environments.
  bzr 1.13.0/1 will stream from unstacked branches only - in that case not
  getting all the content expected would be a bug. However the graph
  search is how we figured out what we wanted, so a mismatch is both odd
  and unrecoverable without starting over, and starting over will end up
  with the same data as if we just permitted the mismatch. If data is
  gc'd, doing a new search will find only the truncated data, so sending
  only the truncated data seems reasonable. bzr versions newer than this
  will stream from stacked branches and check the stream to find missing
  content in the stacked-on branch, and thus will handle the situation
  implicitly.  (Robert Collins, #360791)

* Upgrading to, or fetching into a 'rich-root' format will now correctly
  set the root data the same way that reconcile does.
  (Robert Collins, #368921)

* Using unicode Windows API to obtain command-line arguments.
  (Alexander Belchenko, #375934)

Documentation
*************

API Changes
***********

* ``InterPackRepo.fetch`` and ``RepoFetcher`` now raise ``NoSuchRevision``
  instead of ``InstallFailed`` when they detect a missing revision.
  ``InstallFailed`` itself has been deleted. (Jonathan Lange)

* Not passing arguments to ``bzrlib.commands.main()`` will now grab the
  arguments from ``osutils.get_unicode_argv()`` which has proper support
  for unicode arguments on windows. Further, the supplied arguments are now 
  required to be unicode strings, rather than user_encoded strings.
  (Alexander Belchenko)

Internals
*********

* ``bzrlib.branch.Branch.set_parent`` is now present on the base branch
  class and will call ``_set_parent_location`` after doing unicode 
  encoding. (Robert Collins)

* ``bzrlib.remote.RemoteBranch._set_parent_location`` will use a new verb
  ``Branch.set_parent_location`` removing further VFS operations.
  (Robert Collins)

* ``bzrlib.bzrdir.BzrDir._get_config`` now returns a ``TransportConfig``
  or similar when the dir supports configuration settings. The base class
  defaults to None. There is a matching new server verb
  ``BzrDir.get-config_file`` to reduce roundtrips for getting BzrDir
  configuration. (Robert Collins)

* ``bzrlib.tests.ExtendedTestResult`` has new methods ``startTests``
  called before the first test is started, ``done`` called after the last
  test completes, and a new parameter ``strict``. (Robert Collins)

* ``-Dhpss`` when passed to bzr will cause a backtrace to be printed when
  VFS operations are started on a smart server repository. This should not
  occur on regular push and pull operations, and is a key indicator for
  performance regressions. (Robert Collins)

* ``-Dlock`` when passed to the selftest (e.g. ``bzr -Dlock selftest``) will
  cause mismatched physical locks to cause test errors rather than just
  reporting to the screen. (Robert Collins)

* -Dprogress will cause pdb to start up if a progress view jumps
  backwards. (Robert Collins)

* Fallback ``CredentialStore`` instances registered with ``fallback=True``
  are now be able to provide credentials if obtaining credentials 
  via ~/.bazaar/authentication.conf fails. (Jelmer Vernooij, 
  Vincent Ladeuil, #321918)

* New hook ``Lock.lock_broken`` which runs when a lock is
  broken. This is mainly for testing that lock/unlock are
  balanced in tests. (Vincent Ladeuil)

* New MergeDirective hook 'merge_request_body' allows hooks to supply or
  alter a body for the message produced by ``bzr send``.

* New smart server verb ``BzrDir.initialize_ex`` which implements a
  refactoring to the core of clone allowing less round trips on new
  branches. (Robert Collins)

* New method ``Tags.rename_revisions`` that can rename revision ids tags
  are pointing at. (Jelmer Vernooij)

* Updated the bundled ``ConfigObj`` library to 4.6.0 (Matt Nordhoff)

Testing
*******

* ``bzr selftest`` will now fail if lock/unlock are not correctly balanced in
  tests. Using ``-Dlock`` will turn the related failures into warnings.
  (Vincent Ladeuil, Robert Collins)

bzr 1.14
########
:Codename: brisbane-core
:1.14rc1: 2009-04-06
:1.14rc2: 2009-04-19
:1.14: 2009-04-28
:1.14.1: 2009-05-01

New formats 1.14 and 1.14-rich-root supporting End-Of-Line (EOL) conversions,
keyword templating (via the bzr-keywords plugin) and generic content filtering.
End-of-line conversion is now supported for formats supporting content
filtering.

Changes from 1.14final to 1.14.1
********************************

* Change api_minimum_version back to api_minimum_version = (1, 13, 0)

Changes from 1.14rc2 to 1.14final
*********************************

* Fix a bug in the pure-python ``GroupCompress`` code when handling copies
  longer than 64KiB. (John Arbash Meinel, #364900)

Changes from 1.14rc1 to 1.14rc2
*******************************

* Fix for bug 358037 Revision not in
  bzrlib.groupcompress.GroupCompressVersionedFiles (Brian de Alwis, 
  John A Meinel)

* Fix for bug 354036 ErrorFromSmartServer - AbsentContentFactory object has no
  attribute 'get_bytes_as' exception while pulling from Launchpad 
  (Jean-Francois Roy, Andrew Bennetts, Robert Collins)

* Fix for bug 355280 eol content filters are never loaded and thus never
  applied (Brian de Alwis, Ian Clatworthy)
 
* bzr.dev -r4280  Change _fetch_uses_deltas = False for CHK repos until we can
  write a better fix. (John Arbash Meinel, Robert Collins)

* Fix for bug 361574 uncommit recommends undefined --levels and -n options
  (Marius Kruger, Ian Clatworthy)

* bzr.dev r4289 as cherrypicked at lp:~spiv/bzr/stacking-cherrypick-1.14 
  (Andrew Bennetts, Robert Collins)

Compatibility Breaks
********************

* A previously disabled code path to accelerate getting configuration
  settings from a smart server has been reinstated. We think this *may*
  cause a incompatibility with servers older than bzr 0.15. We intend
  to issue a point release to address this if it turns out to be a
  problem. (Robert Collins, Andrew Bennetts)

* bzr no longer autodetects nested trees as 'tree-references'.  They
  must now be explicitly added tree references.  At the commandline, use
  join --reference instead of add.  (Aaron Bentley)

* The ``--long`` log format (the default) no longer shows merged
  revisions implicitly, making it consistent with the ``short`` and
  ``line`` log formats.  To see merged revisions for just a given
  revision, use ``bzr log -n0 -rX``. To see every merged revision,
  use ``bzr log -n0``.  (Ian Clatworthy)

New Features
************

* New formats ``1.14`` and ``1.14-rich-root`` supporting End-Of-Line
  (EOL) conversions, keyword templating (via the bzr-keywords plugin)
  and generic content filtering. These formats replace the experimental
  ``development-wt5`` and ``development-wt5-rich-root`` formats
  respectively, but have support for filtered views disabled.
  (Ian Clatworthy)

* New ``mv --auto`` option recognizes renames after they occur.
  (Aaron Bentley)

* ``bzr`` can now get passwords from stdin without requiring a controlling
  terminal (i.e. by redirecting stdin). (Vincent Ladeuil)

* ``bzr log`` now supports filtering of multiple files and directories
  and will show changes that touch any of them. Furthermore,
  directory filtering now shows the changes to any children of that
  directory, not just the directory object itself.
  (Ian Clatworthy, #97715)

* ``bzr shelve`` can now apply changes without storing anything on the
  shelf, via the new --destroy option.  (Aaron Bentley)

* ``bzr send`` now accepts --body to specify an initial message body.
  (Aaron bentley)

* ``bzr xxx --usage`` where xxx is a command now shows a usage
  message and the options without the descriptive help sections
  (like Description and Examples). A message is also given
  explaining how to see the complete help, i.e. ``bzr help xxx``.
  (Ian Clatworthy)

* Content filters can now be used to provide custom conversion
  between the canonical format of content (i.e. as stored) and
  the convenience format of content (i.e. as created in working
  trees). See ``bzr help content-filters`` for further details.
  (Ian Clatworthy, Alexander Belchenko)

* End-of-line conversion is now supported for formats supporting
  content filtering. See ``bzr help eol`` for details.
  (Ian Clatworthy)

* Newly-blessed `join` command allows combining two trees into one.
  (Aaron Bentley)

Improvements
************

* A new format name alias ``default-rich-root`` has been added and
  points at the closest relative of the default format that supports 
  rich roots. (Jelmer Vernooij, #338061)

* Branching from a stacked branch using ``bzr*://`` will now stream
  the data when the target repository does not need topological
  ordering, reducing round trips and network overhead. This uses the
  existing smart server methods added in 1.13, so will work on any
  1.13 or newer server. (Robert Collins, Andrew Bennetts)

* ``bzr cat`` and ``bzr export`` now supports a ``--filters`` option
  that displays/saves the content after content filters are applied.
  (Ian Clatworthy)

* ``bzr ignore`` gives a more informative message when existing
  version controlled files match the ignore pattern. (Neil
  Martinsen-Burrell, #248895)

* ``bzr log`` now has ``--include-merges`` as an alias for ``--levels 0``.
  (Ian Clatworthy)

* ``bzr send`` is faster on repositories with deep histories.
  (Ian Clatworthy)

* IPv6 literals are accepted in URLs.
  (stlman, Martin Pool, Jelmer Vernooij, #165014)

* Progress bars now show the rate of network activity for
  ``bzr+ssh://`` and ``bzr://`` connections.  (Andrew Bennetts)

* Prompt for user names if they are not in the configuration. 
  (Jelmer Vernooij, #256612)

* Pushing to a stacked pack-format branch on a 1.12 or older smart server
  now takes many less round trips.  (Andrew Bennetts, Robert Collins,
  #294479)
  
* Streaming push can be done to older repository formats.  This is
  implemented using a new ``Repository.insert_stream_locked`` RPC.
  (Andrew Bennetts, Robert Collins)

* The "ignoring files outside view: .." message has been re-worded
  to "Ignoring files outside view. View is .." to reduce confusion
  about what was being considered and what was being ignored.
  (Ian Clatworthy)

* The ``long`` log formatter now shows [merge] indicators. If
  only one level of revisions is displayed and merges are found,
  the ``long`` and ``short`` log formatters now tell the user
  how to see the hidden merged revisions.  (Ian Clatworthy)

* The ``brisbane-core`` project has delivered its beta format
  ``development6-rich-root``. This format is suitable for judicious
  testing by early adopters. In particular if you are benchmarking bzr
  performance please be sure to test using this format. At this stage
  more information is best obtained by contacting the Bazaar mailing list
  or IRC channel if you are interested in using this format. We will make
  end user documentation available closer to blessing the format as
  production ready. (Robert Collins, John Arbash Meinel, Ian Clatworthy,
  Vincent Ladeuil, Andrew Bennetts, Martin Pool)

* Tildes are no longer escaped. No more %7Euser/project/branch!
  (Jonathan Lange)

Bug Fixes
*********

* Pushing a new stacked branch will also push the parent inventories for
  revisions at the stacking boundary.  This makes sure that the stacked
  branch has enough data to calculate inventory deltas for all of its
  revisions (without requiring the fallback branch).  This avoids
  "'AbsentContentFactory' object has no attribute 'get_bytes_as'" errors
  when fetching the stacked branch from a 1.13 (or later) smart server.
  This partially fixes #354036.  (Andrew Bennetts, Robert Collins)

* End-Of-Line content filters are now loaded correctly.
  (Ian Clatworthy, Brian de Alwis, #355280)

* Authentication plugins now receive all the parameters from the request
  itself (aka host, port, realm, path, etc). Previously, only the 
  authentication section name, username and encoded password were 
  provided. (Jean-Francois Roy)

* bzr gives a better message if an invalid regexp is passed to ``bzr log
  -m``.  (Anne Mohsen, Martin Pool)

* ``bzr split`` now says "See also: join" (Aaron Bentley, #335015)

* ``bzr version-info`` now works in empty branches. (Jelmer Vernooij,
  #313028)

* Fix "is not a stackable format" error when pushing a
  stackable-format branch with an unstackable-format repository to a
  destination with a default stacking policy.  (Andrew Bennetts)

* Fixed incorrect "Source format does not support stacking" warning
  when pushing to a smart server.  (Andrew Bennetts, #334114)

* Fix 'make check-dist-tarball' failure by converting paths to unicode when
  needed. (Vincent Ladeuil, #355454)

* Fixed "Specified file 'x/y/z' is outside current view: " occurring
  on ``bzr add x/y/z`` in formats supporting views when no view is
  defined.  (Ian Clatworthy, #344708)

* It is no longer possible to fetch between repositories while the
  target repository is in a write group. This prevents race conditions
  that prevent the use of RPC's to perform fetch, and thus allows
  optimising more operations. (Robert Collins, Andrew Bennetts)

* ``merge --force`` works again. (Robert Collins, #342105)

* No more warnings are issued about ``sha`` being deprecated under python-2.6.
  (Vincent Ladeuil, #346593)

* Pushing a new branch to a server that has a stacking policy will now
  upgrade from the local branch format when the stacking policy points at
  a branch which is itself stackable, because we know the client can read
  both branches, we know that the trunk for the project can be read too,
  so the upgrade will not inconvenience users. (Robert Collins, #345169)

* Pushing a new stacked branch will also push the parent inventories for
  revisions at the stacking boundary.  This makes sure that the stacked
  branch has enough data to calculate inventory deltas for all of its
  revisions (without requiring the fallback branch).  This avoids
  "'AbsentContentFactory' object has no attribute 'get_bytes_as'" errors
  when fetching the stacked branch from a 1.13 (or later) smart server.
  This partially fixes #354036.  (Andrew Bennetts, Robert Collins)

* The full test suite is passing again on OSX. Several minor issues (mostly
  test related) have been fixed. (Vincent Ladeuil, #355273).

* The GNU Changelog formatter is slightly improved in the case where
  the delta is empty, and now correctly claims not to support tags.
  (Andrea Bolognani)

* Shelve can now shelve changes to a symlink target.
  (James Westby, #341558)

* The help for the ``info`` command has been corrected.
  (Ian Clatworthy, #351931)

* Upgrade will now use a sensible default format if the source repository
  uses rich roots.  (Jelmer Vernooij, #252908)

Documentation
*************

* Expanded the index of the developer documentation. (Eric Siegerman)

* New topic `bzr help debug-flags`.  (Martin Pool)

* The generated manpage now explicitly lists aliases as commands.
  (James Westby, #336998)

API Changes
***********

* APIs deprecated in 1.6 and previous versions of bzr are now removed.
  (Martin Pool)

* ``CommitReporter`` is no longer called with ``unchanged`` status during
  commit - this was a full-tree overhead that bzr no longer performs.
  (Robert Collins)

* New abstract ``UIFactory`` method ``get_username`` which will be called to 
  obtain the username to use when connecting to remote machines. 
  (Jelmer Vernooij)

* New API ``Inventory.filter()`` added that filters an inventory by
  a set of file-ids so that only those fileids, their parents and
  their children are included.  (Ian Clatworthy)

* New sort order for ``get_record_stream`` ``groupcompress`` which
  sorts optimally for use with groupcompress compressors. (John Arbash
  Meinel, Robert Collins)

* Repository APIs ``get_deltas_for_revisions()`` and
  ``get_revision_delta()`` now support an optional ``specific_fileids``
  parameter. If provided, the deltas are filtered so that only those
  file-ids, their parents and their children are included.
  (Ian Clatworthy)

* The ``get_credentials`` and ``set_credentials`` methods of 
  ``AuthenticationConfig`` now accept an optional realm argument.
  (Jean-Francois Roy)

* The ``pb`` argument to ``fetch()`` is deprecated.
  (Martin Pool)

* The ``Serializer`` class and the serializer ``format registry`` have moved
  from ``bzrlib.xml_serializer`` to ``bzrlib.serializer``. (Jelmer Vernooij)

* The smart server jail now hooks into BzrDir.open to prevent any BzrDir
  that is not inside the backing transport from being opened.  See the
  module documentation for ``bzrlib.smart.request`` for details.
  (Andrew Bennetts, Robert Collins)

* ``Tree.get_symlink_target`` now always returns a unicode string result
  or None. Previously it would return the bytes from reading the link
  which could be in any arbitrary encoding. (Robert Collins)

Testing
*******

* ``bzrlib.tests.TestCase`` now fails the test if its own ``setUp``
  and ``tearDown`` weren't called.  This catches faulty tests that
  forget to upcall when overriding ``setUp`` and ``tearDown``.  Those
  faulty tests were not properly isolated.
  (Andrew Bennetts, Robert Collins)

* Fix test_msgeditor.MsgEditorTest test isolation.
  (Vincent Ladeuil, #347130)

* ``medusa`` is not used anymore as an FTP test server starting with
  python2.6. A new FTP test server based on ``pyftplib`` can be used
  instead. This new server is a soft dependency as medusa which is still
  preferred if both are available (modulo python version).
  (Vincent Ladeuil)

Internals
*********

* Added ``chk_map`` for fast, trie-based storage of tuple to string maps.
  (Robert Collins, John Arbash Meinel, Vincent Ladeuil)

* Added ``bzrlib.chk_map`` for fast, trie-based storage of tuple to string
  maps.  (Robert Collins, John Arbash Meinel, Vincent Ladeuil)

* Added ``bzrlib.inventory_delta`` module.  This will be used for
  serializing and deserializing inventory deltas for more efficient
  streaming on the the network.  (Robert Collins, Andrew Bennetts)

* ``Branch._get_config`` has been added, which splits out access to the
  specific config file from the branch. This is used to let RemoteBranch
  avoid constructing real branch objects to access configuration settings.
  (Robert Collins, Andrew Bennetts)

* ``Branch`` now implements ``set_stacked_on_url`` in the base class as
  the implementation is generic and should impact foreign formats. This
  helps performance for ``RemoteBranch`` push operations to new stacked
  branches. (Robert Collins, Andrew Bennetts)

* ``BtreeIndex._spill_mem_keys_to_disk()`` now generates disk index with
  optmizations turned off. This only has effect when processing > 100,000
  keys during something like ``bzr pack``. (John Arbash Meinel)

* ``bzr selftest`` now accepts ``--subunit`` to run in subunit output
  mode. Requires ``lp:subunit`` installed to work, but is not a hard
  dependency. (Robert Collins)

* ``BzrDir.open_branch`` now takes an optional ``ignore_fallbacks``
  parameter for controlling opening of stacked branches.
  (Andrew Bennetts, Robert Collins)
  
* ``CommitBuilder`` has a new method, ``record_iter_changes`` which works
  in terms of an iter_changes iterator rather than full tree scanning.
  (Robert Collins)

* ``DirState`` can now be passed a custom ``SHA1Provider`` object
  enabling it to store the SHA1 and stat of the canonical (post
  content filtered) form. (Ian Clatworthy)

* New ``assertLength`` method based on one Martin has squirreled away
  somewhere. (Robert Collins, Martin Pool)

* New hook ``BzrDir.pre_open`` which runs before opening ``BzrDir``
  objects, allowing better enforcement of the smart server jail when
  dealing with stacked branches. (Robert Collins, Andrew Bennetts)

* New hook ``RioVersionInfoBuilder.revision``, allowing extra entries 
  to be added to the stanza that is printed for a particular revision.
  (Jelmer Vernooij)

* New repository method ``refresh_data`` to cause any repository to
  make visible data inserted into the repository by a smart server
  fetch operation. (Robert Collins, Andrew Bennetts)

* ``register_filter_stack_map`` now takes an optional fallback parameter,
  a callable to invoke if a preference has a value not in the map
  of filter stacks. This enhancement allows, for example,  bzr-svn to
  handle existing svn properties that define a list of keywords to be
  expanded.  (Ian Clatworthy)

* ``RemoteBranchConfig`` will use a new verb ``Branch.set_config_option``
  to write config settings to smart servers that support this, saving
  5 round trips on the stacked streaming acceptance test.
  (Robert Collins, Andrew Bennetts)

* ``RemoteBranch`` now provides ``_get_config`` for access to just the
  branch specific configuration from a remote server, which uses the 
  already existing ``Branch.get_config_file`` smart verb.
  (Robert Collins, Andrew Bennetts)

* ``RemoteRepository`` will now negatively cache missing revisions during
  ``get_parent_map`` while read-locked. Write-locks are unaffected.
  (Robert Collins, Andrew Bennetts)

* Removed ``InterRemoteToOther``, ``InterOtherToRemote`` and
  ``InterPackToRemotePack`` classes, as they are now unnecessary.
  (Andrew Bennetts)

* ``RepositoryFormat`` as a new attribute ``fast_deltas`` to indicate
  whether the repository can efficiently generate deltas between trees
  regardless of tree size. (Robert Collins)

* ``Repository.iter_files_bytes()`` now properly returns an "iterable of
  byte strings" (aka 'chunked') for the content. It previously was
  returning a plain string, which worked, but performed very poorly when
  building a working tree (file.writelines(str) is very inefficient). This
  can have a large effect on ``bzr checkout`` times. (John Arbash Meinel)

* selftest now supports a --parallel option, with values of 'fork' or
  'subprocess' to run the test suite in parallel. Currently only linux
  machine work, other platforms need patches submitted. (Robert Collins,
  Vincent Ladeuil)

* ``tests.run_suite`` has a new parameter ``suite_decorators``, a list of 
  callables to use to decorate the test suite. Such decorators can add or
  remove tests, or even remote the test suite to another machine if
  desired. (Robert Collins)

* The smart server verb ``Repository.get_parent_map`` can now include
  information about ghosts when the special revision ``include-missing:``
  is in the requested parents map list. With this flag, ghosts are
  included as ``missing:REVISION_ID``. (Robert Collins, Andrew Bennetts)

* ``_walk_to_common_revisions`` will now batch up at least 50
  revisions before calling ``get_parent_map`` on the target,
  regardless of ``InterRepository``.
  (Andrew Bennetts, Robert Collins)

bzr 1.13
########

:Codename: paraskavedekatriaphobia
:1.13: 2009-03-14
:1.13rc1: 2009-03-10
:1.13.1: 2009-03-23
:1.13.2: 2009-04-27

GNU Changelog output can now be produced by ``bzr log --gnu-changelog``.  Debug
flags can now be set in ``~/.bazaar/bazaar.conf``.  Lightweight checkouts and
stacked branches should both be much faster over remote connections.  

Changes From 1.13.1 to 1.13.2
*****************************

A regression was found in the 1.13.1 release. When bzr 1.13.1 and earlier push
a stacked branch they do not take care to push all the parent inventories for
the transferred revisions. This means that a smart server serving that branch
often cannot calculate inventory deltas for the branch (because smart server
does not/cannot open fallback repositories). Prior to 1.13 the server did not
have a verb to stream revisions out of a repository, so that's why this bug has
appeared now.

Bug Fixes
*********

* Fix for bug 354036 ErrorFromSmartServer - AbsentContentFactory object has no
  attribute 'get_bytes_as' exception while pulling from Launchpad 
  (Jean-Francois Roy, Andrew Bennetts, Robert Collins)

Changes From 1.13final to 1.13.1
********************************

A couple regessions where found in the 1.13 release. The pyrex-generated C
extensions are missing from the .tar.gz and .zip files.  Documentation on how
to generate GNU ChangeLogs is wrong.

Bug Fixes
*********

* Change ``./bzr``'s ``_script_version`` to match ./bzrlib/__init__.py
  version_info. (Bob Tanner, Martin Pool, #345232)

* Distribution archives for 1.13 do not contain generated C extension modules
  (Jean-Francois Roy, Bob Tanner, #344465)

* GNU ChangeLog output can now be produced by bzr log --format gnu-changelog is
  incorrect (Deejay, Bob Tanner, Martin Pool, Robert Collins, #343928)

* ``merge --force`` works again. (Robert Collins, #342105)

Changes From 1.13rc1 to 1.13final
*********************************

* Fix "is not a stackable format" error when pushing a
  stackable-format branch with an unstackable-format repository to a
  destination with a default stacking policy.  (Andrew Bennetts)

* Progress bars now show the rate of network activity for
  ``bzr+ssh://`` and ``bzr://`` connections.  (Andrew Bennetts)

Compatibility Breaks
********************

* ``bzr log --line`` now indicates which revisions are merges with
  `[merge]` after the date.  Scripts which parse the output of this
  command may need to be adjusted.
  (Neil Martinsen-Burrell)

New Features
************

* ``bzr reconfigure`` now supports --with-trees and --with-no-trees
  options to change the default tree-creation policy of shared
  repositories.  (Matthew Fuller, Marius Kruger, #145033)

* Debug flags can now be set in ``~/.bazaar/bazaar.conf``.
  (Martin Pool)

* Filtered views provide a mask over the tree so that users can focus
  on a subset of a tree when doing their work. See ``Filtered views``
  in chapter 7 of the User Guide and ``bzr help view`` for details.
  (Ian Clatworthy)

* GNU Changelog output can now be produced by ``bzr log --gnu-changelog``.
  (Andrea Bolognani, Martin Pool)

* The ``-Dmemory`` flag now gives memory information on Windows.
  (John Arbash Meinel)

* Multiple authors for a commit can now be recorded by using the "--author"
  option multiple times. (James Westby, #185772)

* New clean-tree command, from bzrtools.  (Aaron Bentley, Jelmer Vernoij)

* New command ``bzr launchpad-open`` opens a Launchpad web page for that
  branch in your web browser, as long as the branch is on Launchpad at all.
  (Jonathan Lange)

* New API for getting bugs fixed by a revision: Revision.iter_bugs().
  (Jonathan Lange)

Improvements
************

* All bzr ``Hooks`` classes are now registered in
  ``bzrlib.hooks.known_hooks``. This removes the separate list from
  ``bzrlib.tests`` and ensures that all hooks registered there are
  correctly isolated by the test suite (previously
  ``MutableTreeHooks`` were not being isolated correctly). Further, 
  documentation for hooks is now dynamically generated from the
  present HookPoints. ``bzr hooks`` will now also report on all the
  hooks present in the ``bzrlib.hooks.known_hooks`` registry.
  (Robert Collins)

* ``bzr add`` no longer prints ``add completed`` on success. Failure
  still prints an error message. (Robert Collins)

* ``bzr branch`` now has a ``--no-tree`` option which turns off the
  generation of a working tree in the new branch.
  (Daniel Watkins, John Klinger, #273993)

* Bazaar will now point out ``bzr+ssh://`` to the user when they 
  use ssh://. (Jelmer Vernooij, #330535)

* ``bzr -v info`` now omits the number of committers branch statistic,
  making it many times faster for large projects. To include that
  statistic in the output, use ``bzr -vv info``.
  (Ian Clatworthy)

* ``bzr push`` to a ``bzr`` url (``bzr://``, ``bzr+ssh://`` etc) will
  stream if the server is version 1.13 or greater, reducing roundtrips
  significantly. (Andrew Bennetts, Robert Collins)

* Lightweight Checkouts and Stacked Branches should both be much
  faster over remote connections. Building the working tree now
  batches up requests into approx 5MB requests, rather than a separate
  request for each file. (John Arbash Meinel)

* Support for GSSAPI authentication when using HTTP or HTTPS. 
  (Jelmer Vernooij)

* The ``bzr shelve`` prompt now includes a '?' help option to explain the
  short options better. (Daniel Watkins, #327429)

* ``bzr lp-open`` now falls back to the push location if it cannot find a
  public location. (Jonathan Lange, #332372)

* ``bzr lp-open`` will try to find the Launchpad URL for the location
  passed on the command line. This makes ``bzr lp-open lp:foo`` work as
  expected. (Jonathan Lange, #332705)

* ``bzr send`` now supports MH-E via ``emacsclient``. (Eric Gillespie)

Bug Fixes
*********

* Allows ``bzr log <FILE>`` to be called in an empty branch without
  backtracing. (Vincent Ladeuil, #346431)

* Bazaar now gives a better message including the filename if it's
  unable to read a file in the working directory, for example because
  of a permission error.  (Martin Pool, #338653)

* ``bzr cat -r<old> <path>`` doesn't traceback anymore when <path> has a
  file id in the working tree different from the one in revision <old>.
  (Vincent Ladeuil, #341517, #253806)

* ``bzr send`` help is more specific about how to apply merge
  directives.  (Neil Martinsen-Burrell, #253470)

* ``bzr missing`` now uses ``Repository.get_revision_delta()`` rather
  than fetching trees and determining a delta itself. (Jelmer
  Vernooij, #315048)

* ``bzr push`` to a smart server no longer causes "Revision
  {set([('null:',)])} not present ..." errors when the branch has
  multiple root revisions. (Andrew Bennetts, #317654)

* ``bzr shelve`` now properly handle patches with no terminating newline.
  (Benoît PIERRE, #303569)

* ``bzr unshelve`` gives a more palatable error if passed a non-integer
  shelf id. (Daniel Watkins)

* Export now handles files that are not present in the tree.
  (James Westby, #174539)

* Fixed incorrect "Source format does not support stacking" warning
  when pushing to a smart server.  (Andrew Bennetts, #334114)
  
* Fixed "sprout() got an unexpected keyword argument 'source_branch'"
  error branching from old repositories.
  (Martin Pool, #321695)

* Make ``bzr push --quiet <non-local location>`` less chatty.
  (Kent Gibson, #221461)

* Many Branch hooks would not fire with ``bzr://`` and ``bzr+ssh://``
  branches, and this was not noticed due to a bug in the test logic
  for branches. This is now fixed and a test added to prevent it
  reoccuring. (Robert Collins, Andrew Bennetts)

* Restore the progress bar on Windows. We were disabling it when TERM
  wasn't set, but Windows doesn't set TERM. (Alexander Belchenko,
  #334808)

* ``setup.py build_ext`` now gives a proper error when an extension
  fails to build. (John Arbash Meinel)

* Symlinks to non ascii file names are now supported.
  (Robert Collins, Vincent Ladeuil, #339055, #272444)    

* Under rare circumstances (aka nobody reported a bug about it), the ftp
  transport could revert to ascii mode. It now stays in binary mode except
  when needed.  (Vincent Ladeuil)

* Unshelve does not generate warnings about progress bars.
  (Aaron Bentley, #328148)

* shelve cleans up properly when unversioned files are specified.
  (Benoît Pierre, Aaron Bentley)

Documentation
*************

* Added ``Organizing your workspace`` to the User Guide appendices,
  summarizing some common ways of organizing trees, branches and
  repositories and the processes/workflows implied/enabled by each.
  (Ian Clatworthy)

* Hooks can now be self documenting. ``bzrlib.hooks.Hooks.create_hook``
  is the entry point for this feature. (Robert Collins)

* The documentation for ``shelve`` and ``unshelve`` has been clarified.
  (Daniel Watkins, #327421, #327425)

API Changes
***********

* ``bzr selftest`` now fails if the bazaar sources contain trailing
  whitespace, non-unix style line endings and files not ending in a
  newline. About 372 files and 3243 lines with trailing whitespace was
  updated to comply with this. The code already complied with the other
  criteria, but now it is enforced. (Marius Kruger)

* ``bzrlib.branch.PushResult`` was renamed to 
  ``bzrlib.branch.BranchPushResult``. (Jelmer Vernooij)

* ``Branch.fetch`` and ``Repository.fetch`` now return None rather
  than a count of copied revisions and failed revisions. A while back
  we stopped ever reporting failed revisions because we started
  erroring instead, and the copied revisions count is not used in the
  UI at all - indeed it only reflects the repository status not
  changes to the branch itself. (Robert Collins)

* ``Inventory.apply_delta`` now raises an AssertionError if a file-id
  appears multiple times within the delta. (Ian Clatworthy)

* MutableTree.commit now favours the "authors" argument, with the old
  "author" argument being deprecated.

* Remove deprecated EmptyTree.  (Martin Pool)

* ``Repository.fetch`` now accepts an optional ``fetch_spec``
  parameter.  A ``SearchResult`` or ``MiniSearchResult`` may be passed
  to ``fetch_spec`` instead of a ``last_revision`` to specify exactly
  which revisions to fetch. (Andrew Bennetts)

* ``RepositoryAcquisitionPolicy.acquire_repository`` now returns a
  tuple of ``(repository, is_new_flag)``, rather than just the
  repository.  (Andrew Bennetts)

* Revision.get_apparent_author() is now deprecated, replaced by
  Revision.get_apparent_authors(), which returns a list. The former
  now returns the first item that would be returned from the second.

* The ``BranchBuilder`` test helper now accepts a ``timestamp``
  parameter to ``build_commit`` and ``build_snapshot``.  (Martin Pool)

* The ``_fetch_*`` attributes on ``Repository`` are now on
  ``RepositoryFormat``, more accurately reflecting their intent (they
  describe a disk format capability, not state of a particular
  repository of that format). (Robert Collins)

Internals
*********

* Branching from a non-stacked branch on a smart protocol is now
  free of virtual file system methods.
  (Robert Collins, Andrew Bennetts)

* Branch and Repository creation on a bzr+ssh://server are now done
  via RPC calls rather than VFS calls, reducing round trips for
  pushing new branches substantially. (Robert Collins)

* ``Branch.clone`` now takes the ``repository_policy`` formerly used
  inside ``BzrDir.clone_on_transport``, allowing stacking to be
  configured before the branch tags and revision tip are set. This
  fixes a race condition cloning stacked branches that would cause
  plugins to have hooks called on non-stacked instances.
  (Robert Collins, #334187)

* ``BzrDir.cloning_metadir`` now has a RPC call. (Robert Collins)

* ``BzrDirFormat.__str__`` now uses the human readable description
  rather than the sometimes-absent disk label. (Robert Collins)

* ``bzrlib.fetch`` is now composed of a sender and a sink component
  allowing for decoupling over a network connection. Fetching from
  or into a RemoteRepository with a 1.13 server will use this to
  stream the operation.
  (Andrew Bennetts, Robert Collins)

* ``bzrlib.tests.run_suite`` accepts a runner_class parameter
  supporting the use of different runners. (Robert Collins)

* Change how file_ids and revision_ids are interned as part of
  inventory deserialization. Now we use the real ``intern()``, rather
  than our own workaround that would also cache a Unicode copy of the
  string, and never emptied the cache. This should slightly reduce
  memory consumption. (John Arbash Meinel)

* New branch method ``create_clone_on_transport`` that returns a
  branch object. (Robert Collins)

* New hook Commands['extend_command'] to allow plugins to access a
  command object before the command is run (or help generated from
  it), without overriding the command. (Robert Collins)

* New version of the ``BzrDir.find_repository`` verb supporting
  ``_network_name`` to support removing more _ensure_real calls.
  (Robert Collins)

* ``RemoteBranchFormat`` no longer claims to have a disk format string.
  (Robert Collins)

* ``Repository`` objects now have ``suspend_write_group`` and
  ``resume_write_group`` methods.  These are currently only useful
  with pack repositories. (Andrew Bennetts, Robert Collins)

* ``BzrDirFormat``, ``BranchFormat`` and ``RepositoryFormat`` objects
  now have a ``network_name`` for passing the format across RPC calls.
  (Robert Collins, Andrew Bennetts)

* ``RepositoryFormat`` objects now all have a new attribute
  ``_serializer`` used by fetch when reserialising is required.
  (Robert Collins, Andrew Bennetts)

* Some methods have been pulled up from ``BzrBranch`` to ``Branch``
  to aid branch types that are not bzr branch objects (like
  RemoteBranch). (Robert Collins, Andrew Bennetts)

* Test adaptation has been made consistent throughout the built in
  tests. ``TestScenarioApplier``, ``multiply_tests_from_modules``,
  ``adapt_tests``, ``adapt_modules`` have all been deleted. Please
  use ``multiply_tests``, or for lower level needs ``apply_scenarios``
  and ``apply_scenario``. (Robert Collins)

* ``TestSkipped`` is now detected by TestCase and passed to the
  ``TestResult`` by calling ``addSkip``. For older TestResult objects,
  where ``addSkip`` is not available, ``addError`` is still called.
  This permits test filtering in subunit to strip out skipped tests
  resulting in a faster fix-shrink-list-run cycle. This is compatible
  with the testtools protocol for skips. (Robert Collins)

* The ``_index`` of ``KnitVersionedFiles`` now supports the ability
  to scan an underlying index that is going to be incorporated into
  the ``KnitVersionedFiles`` object, to determine if it has missing
  delta references. The method is ``scan_unvalidated_index``.
  (Andrew Bennetts, Robert Collins)

* There is a RemoteSink object which handles pushing to smart servers.
  (Andrew Bennetts, Robert Collins)

* ``TransportTraceDecorator`` now logs ``put_bytes_non_atomic`` and
  ``rmdir`` calls. (Robert Collins)

* ``VersionedFiles`` record adapters have had their signature change
  from ``(record, record.get_bytes_as(record.storage_kind))`` to
  ``(record)`` reducing excess duplication and allowing adapters
  to access private data in record to obtain content more
  efficiently. (Robert Collins)

* We no longer probe to see if we should create a working tree during
  clone if we cannot get a local_abspath for the new bzrdir.
  (Robert Collins)


bzr 1.12
########

:Codename: 1234567890
:1.12: 2009-02-13
:1.12rc1: 2009-02-10

This release of Bazaar contains many improvements to the speed,
documentation and functionality of ``bzr log`` and the display of logged
revisions by ``bzr status``.  bzr now also gives a better indication of
progress, both in the way operations are drawn onto a text terminal, and
by showing the rate of network IO.

Changes from RC1 to Final
*************************

* ``bzr init --development-wt5[-rich-root]`` would fail because of
  circular import errors. (John Arbash Meinel, #328135)

* Expanded the help for log and added a new help topic called
  ``log-formats``.  (Ian Clatworthy)

Compatibility Breaks
********************

* By default, ``bzr status`` after a merge now shows just the pending
  merge tip revisions. This improves the signal-to-noise ratio after
  merging from trunk and completes much faster. To see all merged
  revisions, use the new ``-v`` flag.  (Ian Clatworthy)

* ``bzr log --line`` now shows any tags after the date and before
  the commit message. If you have scripts which parse the output
  from this command, you may need to adjust them accordingly.
  (Ian Clatworthy)

* ``bzr log --short`` now shows any additional revision properties
  after the date and before the commit message.  Scripts that parse 
  output of the log command in this situation may need to adjust.
  (Neil Martinsen-Burrell)

* The experimental formats ``1.12-preview`` and ``1.12-preview-rich-root``
  have been renamed ``development-wt5`` and ``development-wt5-rich-root``
  respectively, given they are not ready for release in 1.12.
  (Ian Clatworthy)

* ``read_bundle_from_url`` has been deprecated. (Vincent Ladeuil)

New Features
************

* Add support for filtering ``bzr missing`` on revisions.  Remote revisions
  can be filtered using ``bzr missing -r -20..-10`` and local revisions can
  be filtered using ``bzr missing --my-revision -20..-10``.
  (Marius Kruger)

* ``bzr log -p`` displays the patch diff for each revision.
  When logging a file, the diff only includes changes to that file.
  (Ian Clatworthy, #202331, #227335)

* ``bzr log`` supports a new option called ``-n N`` or ``--level N``.
  A value of 0 (zero) means "show all nested merge revisions" while
  a value of 1 (one) means "show just the top level". Values above
  1 can be used to see a limited amount of nesting. That can be
  useful for seeing the level or two below PQM submits for example.
  To force the ``--short`` and ``--line`` formats to display all nested
  merge revisions just like ``--long`` does by default, use a command
  like ``bzr log --short -n0``. To display just the mainline using
  ``--long`` format, ``bzr log --long -n1``.
  (Ian Clatworthy)

Improvements
************

* ``bzr add`` more clearly communicates success vs failure.
  (Daniel Watkins)

* ``bzr init`` will now print a little less verbose output.
  (Marius Kruger)

* ``bzr log`` is now much faster in many use cases, particularly
  at incrementally displaying results and filtering by a
  revision range. (Ian Clatworthy)

* ``bzr log --short`` and ``bzr log --line`` now show tags, if any,
  for each revision. The tags are shown comma-separated inside
  ``{}``. For short format, the tags appear at the end of line
  before the optional ``[merge]`` indicator. For line format,
  the tags appear after the date. (Ian Clatworthy)

* Progress bars now show the rate of activity for some sftp 
  operations, and they are drawn different.  (Martin Pool, #172741)

* Progress bars now show the rate of activity for urllib and pycurl based
  http client implementations. The operations are tracked at the socket
  level for better precision.
  (Vincent Ladeuil)

* Rule-based preferences can now accept multiple patterns for a set of
  rules.  (Marius Kruger)

* The ``ancestor:`` revision spec will now default to referring to the
  parent of the branch if no other location is given.
  (Daniel Watkins, #198417)

* The debugger started as a result of setting ``$BZR_PDB`` works
  around a bug in ``pdb``, http://bugs.python.org/issue4150.  The bug
  can cause truncated tracebacks in Python versions before 2.6.
  (Andrew Bennetts)

* VirtualVersionedFiles now implements
  ``iter_lines_added_or_present_in_keys``. This allows the creation of 
  new branches based on stacked bzr-svn branches. (#311997)

Bug Fixes
*********

* ``bzr annotate --show-ids`` doesn't give a backtrace on empty files
  anymore.
  (Anne Mohsen, Vincent Ladeuil, #314525)

* ``bzr log FILE`` now correctly shows mainline revisions merging
  a change to FILE when the ``--short`` and ``--line`` log formats
  are used. (Ian Clatworthy, #317417)

* ``bzr log -rX..Y FILE`` now shows the history of FILE provided
  it existed in Y or X, even if the file has since been deleted or
  renamed. If no range is given, the current/basis tree and
  initial tree are searched in that order. More generally, log
  now interprets filenames in their historical context.
  (Ian Clatworthy, #175520)

* ``bzr status`` now reports nonexistent files and continues, then
  errors (with code 3) at the end.  (Karl Fogel, #306394)

* Don't require the present compression base in knits to be the same
  when adding records in knits. (Jelmer Vernooij, #307394)

* Fix a problem with CIFS client/server lag on Windows colliding with
  an invariant-per-process algorithm for generating AtomicFile names
  (Adrian Wilkins, #304023)

* Many socket operations now handle EINTR by retrying the operation.
  Previously EINTR was treated as an unrecoverable failure.  There is
  a new ``until_no_eintr`` helper function in ``bzrlib.osutils``.
  (Andrew Bennetts)

* Support symlinks with non-ascii characters in the symlink filename.
  (Jelmer Vernooij, #319323)

* There was a bug in how we handled resolving when a file is deleted
  in one branch, and modified in the other. If there was a criss-cross
  merge, we would cause the deletion to conflict a second time.
  (Vincent Ladeuil, John Arbash Meinel)

* There was another bug in how we chose the correct intermediate LCA in
  criss-cross merges leading to several kind of changes be incorrectly
  handled.
  (John Arbash Meinel, Vincent Ladeuil)

* Unshelve now handles deleted paths without crashing. (Robert Collins)

Documentation
*************

* Improved plugin developer documentation.  (Martin Pool)

API Changes
***********

* ``ProgressBarStack`` is deprecated; instead use
  ``ui_factory.nested_progress_bar`` to create new progress bars.
  (Martin Pool)

* ForeignVcsMapping() now requires a ForeignVcs object as first
  argument. (Jelmer Vernooij)

* ForeignVcsMapping.show_foreign_revid() has been moved to
  ForeignVcs. (Jelmer Vernooij)

* ``read_bundle_from_url`` is deprecated in favor of
  ``read_mergeable_from_url``.  (Vincent Ladeuil)

* Revision specifiers are now registered in
  ``bzrlib.revisionspec.revspec_registry``, and the old list of 
  revisionspec classes (``bzrlib.revisionspec.SPEC_TYPES``) has been
  deprecated. (Jelmer Vernooij, #321183)

* The progress and UI classes have changed; the main APIs remain the
  same but code that provides a new UI or progress bar class may
  need to be updated.  (Martin Pool)

Internals
*********

* Default User Interface (UI) is CLIUIFactory when bzr runs in a dumb
  terminal. It is sometimes desirable do override this default by forcing
  bzr to use TextUIFactory. This can be achieved by setting the
  BZR_USE_TEXT_UI environment variable (emacs shells, as opposed to
  compile buffers, are such an example).
  (Vincent Ladeuil)

* New API ``Branch.iter_merge_sorted_revisions()`` that iterates over
  ``(revision_id, depth, revno, end_of_merge)`` tuples.
  (Ian Clatworthy)

* New ``Branch.dotted_revno_to_revision_id()`` and
  ``Branch.revision_id_to_dotted_revno()`` APIs that pick the most
  efficient way of doing the mapping.
  (Ian Clatworthy)

* Refactor cmd_serve so that it's a little easier to build commands that
  extend it, and perhaps even a bit easier to read.  (Jonathan Lange)

* ``TreeDelta.show()`` now accepts a ``filter`` parameter allowing log
  formatters to retrict the output.
  (Vincent Ladeuil)


bzr 1.11
########

:Codename: "Eyes up!"
:Released: 2009-01-19

This first monthly release of Bazaar for 2009 improves Bazaar's operation
in Windows, Mac OS X, and other situations where file names are matched
without regard to capitalization: Bazaar tries to match the case of an
existing file.  This release of Bazaar also improves the efficiency of
Tortoise Windows Shell integration and lets it work on 64-bit platforms.

The UI through which Bazaar supports historic formats has been improved,
so 'bzr help formats' now gives a simpler and shorter list, with clear
advice.

This release also fixes a number of bugs, particularly a glitch that can
occur when there are concurrent writes to a pack repository.

Bug Fixes
*********

* Fix failing test when CompiledChunksToLines is not available.
  (Vincent Ladeuil)

* Stacked branches don't repeatedly open their transport connection.
  (John Arbash Meinel)



bzr 1.11rc1
###########

:Codename: "Eyes up!"
:Released: 2009-01-09

Changes
*******

* Formats using Knit-based repository formats are now explicitly
  marked as deprecated. (Ian Clatworthy)

New Features
************

* Add support for `bzr tags -r 1..2`, that is we now support showing
  tags applicable for a specified revision range. (Marius Kruger)

* ``authentication.conf`` now accepts pluggable read-only credential
  stores. Such a plugin (``netrc_credential_store``) is now included,
  handles the ``$HOME/.netrc`` file and can server as an example to
  implement other plugins.
  (Vincent Ladeuil)

* ``shelve --list`` can now be used to list shelved changes.
  (Aaron Bentley)

Improvements
************

* Add trailing slash to directories in all output of ``bzr ls``, except
  ``bzr ls --null``. (Gordon P. Hemsley, #306424)

* ``bzr revision-info`` now supports a -d option to specify an
  alternative branch. (Michael Hudson)

* Add connection to a C++ implementation of the Windows Shell Extension
  which is able to fully replace the current Python implemented one.
  Advantages include 64bit support and reduction in overhead for
  processes which drag in shell extensions.
  (Mark Hammond)

* Support the Claws mail client directly, rather than via
  xdg-email. This prevents the display of an unnecessary modal
  dialog in Claws, informing the user that a file has been
  attached to the message, and works around bug #291847 in
  xdg-utils which corrupts the destination address.

* When working on a case-insensitive case-preserving file-system, as
  commonly found with Windows, bzr will often ignore the case of the
  arguments specified by the user in preference to the case of an existing
  item on the file-system or in the inventory to help prevent
  counter-intuitive behaviour on Windows. (Mark Hammond)

Bug Fixes
*********
  
* Allow BzrDir implementation to implement backing up of 
  control directory. (#139691)

* ``bzr push`` creating a new stacked branch will now only open a
  single connection to the target machine. (John Arbash Meinel)

* Don't call iteritems on transport_list_registry, because it may
  change during iteration.  (Martin Pool, #277048)

* Don't make a broken branch when pushing an unstackable-format branch
  that's in a stackable shared repository to a location with default
  stack-on location.  (Andrew Bennetts, #291046)

* Don't require embedding user in HTTP(S) URLs do use authentication.conf.
  (Ben Jansen, Vincent Ladeuil, #300347)

* Fix a problem with CIFS client/server lag on windows colliding with
  an invariant-per-process algorithm for generating AtomicFile names
  (Adrian Wilkins, #304023)

* Fix bogus setUp signature in UnavailableFTPServer.
  (Gary van der Merwe, #313498)

* Fix compilation error in ``_dirstate_helpers_c`` on SunOS/Solaris.
  (Jari Aalto)

* Fix SystemError in ``_patiencediff_c`` module by calling
  PyErr_NoMemory() before returning NULL in PatienceSequenceMatcher_new.
  (Andrew Bennetts, #303206)

* Give proper error message for diff with non-existent dotted revno.
  (Marius Kruger, #301969)

* Handle EACCES (permission denied) errors when launching a message
  editor, and emit warnings when a configured editor cannot be
  started. (Andrew Bennetts)

* ``$HOME/.netrc`` file is now recognized as a read-only credential store
  if configured in ``authentication.conf`` with 'password_encoding=netrc'
  in the appropriate sections.
  (Vincent Ladeuil, #103029)

* Opening a stacked branch now properly shares the connection, rather
  than opening a new connection for the stacked-on branch.
  (John Arbash meinel)

* Preserve transport decorators while following redirections.
  (Vincent Ladeuil, #245964, #270863)

* Provides a finer and more robust filter for accepted redirections.
  (Vincent Ladeuil, #303959, #265070)

* ``shelve`` paths are now interpreted relative to the current working
  tree.  (Aaron Bentley)

* ``Transport.readv()`` defaults to not reading more than 100MB in a
  single array. Further ``RemoteTransport.readv`` sets this to 5MB to
  work better with how it splits its requests.
  (John Arbash Meinel, #303538)

* Pack repositories are now able to reload the pack listing and retry
  the current operation if another action causes the data to be
  repacked.  (John Arbash Meinel, #153786)

* ``pull -v`` now respects the log_format configuration variable.
  (Aaron Bentley)

* ``push -v`` now works on non-initial pushes.  (Aaron Bentley)

* Use the short status format when the short format is used for log.
  (Vincent Ladeuil, #87179)

* Allow files to be renamed or moved via remove + add-by-id. (Charles
  Duffy, #314251)

Documentation
*************

* Improved the formats help topic to explain why multiple formats
  exist and to provide guidelines in selecting one. Introduced
  two new supporting help topics: current-formats and other-formats.
  (Ian Clatworthy)

API Changes
***********

* ``LRUCache(after_cleanup_size)`` was renamed to
  ``after_cleanup_count`` and the old name deprecated. The new name is
  used for clarity, and to avoid confusion with
  ``LRUSizeCache(after_cleanup_size)``. (John Arbash Meinel)

* New ``ForeignRepository`` base class, to help with foreign branch 
  support (e.g. svn).  (Jelmer Vernooij)

* ``node_distances`` and ``select_farthest`` can no longer be imported
  from ``bzrlib.graph``.  They can still be imported from
  ``bzrlib.deprecated_graph``, which has been the preferred way to
  import them since before 1.0.  (Andrew Bennetts)
  
* The logic in commit now delegates inventory basis calculations to
  the ``CommitBuilder`` object; this requires that the commit builder
  in use has been updated to support the new ``recording_deletes`` and
  ``record_delete`` methods. (Robert Collins)

Testing
*******

* An HTTPS server is now available (it requires python-2.6). Future bzr
  versions will allow the use of the python-2.6 ssl module that can be
  installed for 2.5 and 2.4.

* ``bzr selftest`` now fails if new trailing white space is added to
  the bazaar sources. It only checks changes not committed yet. This
  means that PQM will now reject changes that introduce new trailing
  whitespace. (Marius Kruger)

* Introduced new experimental formats called ``1.12-preview`` and
  ``1.12-preview-rich-root`` to enable testing of related pending
  features, namely content filtering and filtered views.
  (Ian Clatworthy)

Internals
*********

* Added an ``InventoryEntry`` cache when deserializing inventories.
  Can cut the time to iterate over multiple RevisionsTrees in half.
  (John Arbash Meinel)

* Added ``bzrlib.fifo_cache.FIFOCache`` which is designed to have
  minimal overhead versus using a plain dict for cache hits, at the
  cost of not preserving the 'active' set as well as an ``LRUCache``.
  (John Arbash Meinel)

* ``bzrlib.patience_diff.unified_diff`` now properly uses a tab
  character to separate the filename from the date stamp, and doesn't
  add trailing whitespace when a date stamp is not supplied.
  (Adeodato Simó, John Arbash Meinel)

* ``DirStateWorkingTree`` and ``DirStateWorkingTreeFormat`` added
  as base classes of ``WorkingTree4`` and ``WorkingTreeFormat4``
  respectively. (Ian Clatworthy)

* ``KnitVersionedFiles._check_should_delta()`` now uses the
  ``get_build_details`` api to avoid multiple hits to the index, and
  to properly follow the ``compression_parent`` rather than assuming
  it is the left-hand parent. (John Arbash Meinel)

* ``KnitVersionedFiles.get_record_stream()`` will now chose a
  more optimal ordering when the keys are requested 'unordered'.
  Previously the order was fully random, now the records should be
  returned from each pack in turn, in forward I/O order.
  (John Arbash Meinel)
    
* ``mutter()`` will now flush the ``~/.bzr.log`` if it has been more
  than 2s since the last time it flushed. (John Arbash Meinel)

* New method ``bzrlib.repository.Repository.add_inventory_by_delta``
  allows adding an inventory via an inventory delta, which can be
  more efficient for some repository types. (Robert Collins)

* Repository ``CommitBuilder`` objects can now accumulate an inventory
  delta. To enable this functionality call ``builder.recording_deletes``
  and additionally call ``builder.record_delete`` when a delete
  against the basis occurs. (Robert Collins)

* The default http handler has been changed from pycurl to urllib.
  The default is still pycurl for https connections. (The only
  advantage of pycurl is that it checks ssl certificates.)
  (John Arbash Meinel)

* ``VersionedFiles.get_record_stream()`` can now return objects with a
  storage_kind of ``chunked``. This is a collection (list/tuple) of
  strings. You can use ``osutils.chunks_to_lines()`` to turn them into
  guaranteed 'lines' or you can use ``''.join(chunks)`` to turn it
  into a fulltext. This allows for some very good memory savings when
  asking for many texts that share ancestry, as the individual chunks
  can be shared between versions of the file. (John Arbash Meinel)

* ``pull -v`` and ``push -v`` use new function
  ``bzrlib.log.show_branch_change`` (Aaron Bentley)



bzr 1.10
########

:Released: 2008-12-05

Bazaar 1.10 has several performance improvements for copying revisions
(especially for small updates to large projects).  There has also been a
significant amount of effort in polishing stacked branches.  The commands
``shelve`` and ``unshelve`` have become core commands, with an improved
implementation.

The only changes versus bzr-1.10rc1 are bugfixes for stacked branches.

bug Fixes
*********

* Don't set a pack write cache size from RepoFetcher, because the
  cache is not coherent with reads and causes ShortReadvErrors.
  This reverses the change that fixed #294479.
  (Martin Pool, #303856)

* Properly handle when a revision can be inserted as a delta versus
  when it needs to be expanded to a fulltext for stacked branches.
  There was a bug involving merge revisions. As a method to help
  prevent future difficulties, also make stacked fetches sort
  topologically. (John Arbash Meinel, #304841)


bzr 1.10rc1
###########

:Released: 2008-11-28

This release of Bazaar focuses on performance improvements when pushing
and pulling revisions, both locally and to remote networks.  The popular
``shelve`` and ``unshelve`` commands, used to interactively revert and
restore work in progress, have been merged from bzrtools into the bzr
core.  There are also bug fixes for portability, and for stacked branches.

New Features
************

* New ``commit_message_template`` hook that is called by the commit
  code to generate a template commit message. (Jelmer Vernooij)

* New `shelve` and `unshelve` commands allow undoing and redoing changes.
  (Aaron Bentley)

Improvements
************

* ``(Remote)Branch.copy_content_into`` no longer generates the full revision
  history just to set the last revision info.
  (Andrew Bennetts, John Arbash Meinel)

* Fetches between formats with different serializers (such as
  pack-0.92-subtree and 1.9-rich-root) are faster now.  This is due to
  operating on batches of 100 revisions at time rather than
  one-by-one.  (Andrew Bennetts, John Arbash Meinel)

* Search index files corresponding to pack files we've already used
  before searching others, because they are more likely to have the
  keys we're looking for.  This reduces the number of iix and tix
  files accessed when pushing 1 new revision, for instance.
  (John Arbash Meinel)

* Signatures to transfer are calculated more efficiently in
  ``item_keys_introduced_by``.  (Andrew Bennetts, John Arbash Meinel)

* The generic fetch code can once again copy revisions and signatures
  without extracting them completely to fulltexts and then serializing
  them back down into byte strings. This is a significant performance
  improvement when fetching from a stacked branch.
  (John Arbash Meinel, #300289)

* When making a large readv() request over ``bzr+ssh``, break up the
  request into more manageable chunks. Because the RPC is not yet able
  to stream, this helps keep us from buffering too much information at
  once. (John Arbash Meinel)

Bug Fixes
*********

* Better message when the user needs to set their Launchpad ID.
  (Martin Pool, #289148)

* ``bzr commit --local`` doesn't access the master branch anymore.
  This fixes a regression introduced in 1.9.  (Marius Kruger, #299313)

* Don't call the system ``chdir()`` with an empty path. Sun OS seems
  to give an error in that case.  Also, don't count on ``getcwd()``
  being able to allocate a new buffer, which is a gnu extension.
  (John Arbash Meinel, Martin Pool, Harry Hirsch, #297831)

* Don't crash when requesting log --forward <file> for a revision range
  starting with a dotted revno.
  (Vincent Ladeuil, #300055)

* Don't create text deltas spanning stacked repositories; this could
  cause "Revision X not present in Y" when later accessing them.
  (Martin Pool, #288751)

* Pack repositories are now able to reload the pack listing and retry
  the current operation if another action causes the data to be
  repacked.  (John Arbash Meinel, #153786)

* PermissionDenied errors from smart servers no longer cause
  "PermissionDenied: "None"" on the client.
  (Andrew Bennetts, #299254)

* Pushing to a stacked pack repository now batches writes, the same
  way writes are batched to ordinary pack repository.  This makes
  pushing to a stacked branch over the network much faster.
  (Andrew Bennetts, #294479)

* TooManyConcurrentRequests no longer occur when a fetch fails and
  tries to abort a write group.  This allows the root cause (e.g. a
  network interruption) to be reported.  (Andrew Bennetts, #297014)

* RemoteRepository.get_parent_map now uses fallback repositories.
  (Aaron Bentley, #297991?, #293679?)

API Changes
***********

* ``CommitBuilder`` now validates the strings it will be committing,
  to ensure that they do not have characters that will not be properly
  round-tripped. For now, it just checks for characters that are
  invalid in the XML form. (John Arbash Meinel, #295161)

* Constructor parameters for NewPack (internal to pack repositories)
  have changed incompatibly.

* ``Repository.abort_write_group`` now accepts an optional
  ``suppress_errors`` flag.  Repository implementations that override
  ``abort_write_group`` will need to be updated to accept the new
  argument.  Subclasses that only override ``_abort_write_group``
  don't need to change.

* Transport implementations must provide copy_tree_to_transport.  A default
  implementation is provided for Transport subclasses.

Testing
*******

* ``bzr selftest`` now fails if no doctests are found in a module
  that's expected to have them.  (Martin Pool)

* Doctests now only report the first failure.  (Martin Pool)


bzr 1.9
#######

:Released: 2008-11-07

This release of Bazaar adds a new repository format, ``1.9``, with smaller
and more efficient index files.  This format can be specified when
creating a new repository, or used to losslessly upgrade an existing
repository.  bzr 1.9 also speeds most operations over the smart server
protocol, makes annotate faster, and uses less memory when making
checkouts or pulling large amounts of data.

Bug Fixes
*********

* Fix "invalid property value 'branch-nick' for None" regression with
  branches bound to svn branches.  (Martin Pool, #293440)

* Fix SSL/https on Python2.6.  (Vincent Ladeuil, #293054)

* ``SFTPTransport.readv()`` had a bug when requests were out-of-order.
  This only triggers some-of-the-time on Knit format repositories.
  (John Arbash Meinel, #293746)


bzr 1.9rc1
##########

:Released: 2008-10-31

New Features
************

* New Branch hook ``transform_fallback_location`` allows a function to
  be called when looking up the stacked source. (Michael Hudson)

* New repository formats ``1.9`` and ``1.9-rich-root``. These have all
  the functionality of ``1.6``, but use the new btree indexes.
  These indexes are both smaller and faster for access to historical
  information.  (John Arbash Meinel)

Improvements
************

* ``BTreeIndex`` code now is able to prefetch extra pages to help tune
  the tradeoff between bandwidth and latency. Should be tuned
  appropriately to not impact commands which need minimal information,
  but provide a significant boost to ones that need more context. Only
  has a direct impact on the ``--development2`` format which uses
  btree's for the indexes. (John Arbash Meinel)

* ``bzr dump-btree`` is a hidden command introduced to allow dumping
  the contents of a compressed btree file.  (John Arbash Meinel)

* ``bzr pack`` now tells the index builders to optimize for size. For
  btree index repositories, this can save 25% of the index size
  (mostly in the text indexes). (John Arbash Meinel)

* ``bzr push`` to an existing branch or repository on a smart server
  is faster, due to Bazaar making more use of the ``get_parent_map``
  RPC when querying the remote branch's revision graph.
  (Andrew Bennetts)

* default username for bzr+ssh and sftp can be configured in
  authentication.conf. (Aaron Bentley)

* launchpad-login now provides a default username for bzr+ssh and sftp
  URLs, allowing username-free URLs to work for everyone. (Aaron Bentley)

* ``lp:`` lookups no longer include usernames, making them shareable and
  shorter. (Aaron Bentley)

* New ``PackRepository.autopack`` smart server RPC, which does
  autopacking entirely on the server.  This is much faster than
  autopacking via plain file methods, which downloads a large amount
  of pack data and then re-uploads the same pack data into a single
  file.  This fixes a major (although infrequent) cause of lengthy
  delays when using a smart server.  For example, pushing the 10th
  revision to a repository with 9 packs now takes 44 RPCs rather than
  179, and much less bandwidth too.  This requires Bazaar 1.9 on both
  the client and the server, otherwise the client will fallback to the
  slower method.  (Andrew Bennetts)

Bug Fixes
*********

* A failure to load a plugin due to an IncompatibleAPI exception is
  now correctly reported. (Robert Collins, #279451)

* API versioning support now has a multiple-version checking api
  ``require_any_api``. (Robert Collins, #279447)

* ``bzr branch --stacked`` from a smart server to a standalone branch
  works again.  This fixes a regression in 1.7 and 1.8.
  (Andrew Bennetts, #270397)

* ``bzr co`` uses less memory. It used to unpack the entire WT into
  memory before writing it to disk. This was a little bit faster, but
  consumed lots of memory. (John Arbash Meinel, #269456)

* ``bzr missing --quiet`` no longer prints messages about whether
  there are missing revisions.  The exit code indicates whether there
  were or not.  (Martin Pool, #284748)

* Fixes to the ``annotate`` code. The fast-path which re-used the
  stored deltas was accidentally disabled all the time, instead of
  only when a branch was stacked. Second, the code would accidentally
  re-use a delta even if it wasn't against the left-parent, this
  could only happen if ``bzr reconcile`` decided that the parent
  ordering was incorrect in the file graph.  (John Arbash Meinel)

* "Permission denied" errors that occur when pushing a new branch to a
  smart server no longer cause tracebacks.  (Andrew Bennetts, #278673)

* Some compatibility fixes for building the extensions with MSVC and
  for python2.4. (John Arbash Meinel, #277484)

* The index logic is now able to reload the list of pack files if and
  index ends up disappearing. We still don't reload if the pack data
  itself goes missing after checking the index. This bug appears as a
  transient failure (file not found) when another process is writing
  to the repository.  (John Arbash Meinel, #153786)

* ``bzr switch`` and ``bzr bind`` will now update the branch nickname if
  it was previously set. All checkouts will now refer to the bound branch
  for a nickname if one was not explicitly set.
  (Marius Kruger, #230903)

Documentation
*************

* Improved hook documentation. (Michael Ernst)

API Changes
***********

* commands.plugins_cmds is now a CommandRegistry, not a dict.

Internals
*********

* New AuthenticationConfig.set_credentials method allows easy programmatic
  configuration of authetication credentials.


bzr 1.8
#######

:Released: 2008-10-16

Bazaar 1.8 includes several fixes that improve working tree performance,
display of revision logs, and merges.  The bzr testsuite now passes on OS
X and Python 2.6, and almost completely passes on Windows.  The
smartserver code has gained several bug fixes and performance
improvements, and can now run server-side hooks within an http server.

Bug Fixes
*********

* Fix "Must end write group" error when another error occurs during
  ``bzr push``.  (Andrew Bennetts, #230902)

Portability
***********

* Some Pyrex versions require the WIN32 macro defined to compile on
  that platform.  (Alexander Belchenko, Martin Pool, #277481)


bzr 1.8rc1
##########

:Released: 2008-10-07

Changes
*******

* ``bzr log file`` has been changed. It now uses a different method
  for determining which revisions to show as merging the changes to
  the file. It now only shows revisions which merged the change
  towards your mainline. This simplifies the output, makes it faster,
  and reduces memory consumption.  (John Arbash Meinel)

* ``bzr merge`` now defaults to having ``--reprocess`` set, whenever
  ``--show-base`` is not supplied.  (John Arbash Meinel)

* ``bzr+http//`` will now optionally load plugins and write logs on the
  server. (Marius Kruger)

* ``bzrlib._dirstate_helpers_c.pyx`` does not compile correctly with
  Pyrex 0.9.4.1 (it generates C code which causes segfaults). We
  explicitly blacklist that version of the compiler for that
  extension. Packaged versions will include .c files created with
  pyrex >= 0.9.6 so it doesn't effect releases, only users running
  from the source tree. (John Arbash Meinel, #276868)

Features
********

* bzr is now compatible with python-2.6. python-2.6 is not yet officially
  supported (nor released, tests were conducted with the dev version of
  python-2.6rc2), but all known problems have been fixed.  Feedback
  welcome.
  (Vincent Ladeuil, #269535)

Improvements
************

* ``bzr annotate`` will now include uncommitted changes from the local
  working tree by default. Such uncommitted changes are given the
  revision number they would get if a commit was done, followed with a
  ? to indicate that its not actually known. (Robert Collins, #3439)

* ``bzr branch`` now accepts a ``--standalone`` option, which creates a
  standalone branch regardless of the presence of shared repositories.
  (Daniel Watkins)

* ``bzr push`` is faster in the case there are no new revisions to
  push.  It is also faster if there are no tags in the local branch.
  (Andrew Bennetts)

* File changes during a commit will update the tree stat cache.
  (Robert Collins)

* Location aliases can now accept a trailing path.  (Micheal Hudson)

* New hooks ``Lock.hooks`` when LockDirs are acquired and released.
  (Robert Collins, MartinPool)

* Switching in heavyweight checkouts uses the master branch's context, not
  the checkout's context.  (Adrian Wilkins)

* ``status`` on large trees is now faster, due to optimisations in the
  walkdirs code. Of particular note, the walkdirs code now performs
  a temporary ``chdir()`` while reading a single directory; if your
  platform has non thread-local current working directories (and is
  not windows which has its own implementation), this may introduce a
  race condition during concurrent uses of bzrlib. The bzrlib CLI
  will not encounter this as it is single threaded for working tree
  operations. (Robert Collins)

* The C extensions now build on python 2.4 (Robert Collins, #271939)

* The ``-Dhpss`` debug flag now reports the number of smart server
  calls per medium to stderr.  This is in addition to the existing
  detailed logging to the .bzr.log trace file.  (Andrew Bennetts)

Bug Fixes
*********

* Avoid random failures arising from misinterpreted ``errno`` values
  in ``_readdir_pyx.read_dir``.
  (Martin Pool, #279381)

* Branching from a shared repository on a smart server into a new
  repository now preserves the repository format.
  (Andrew Bennetts, #269214)

* ``bzr log`` now accepts a ``--change`` option.
  (Vincent Ladeuil, #248427)

* ``bzr missing`` now accepts an ``--include-merges`` option.
  (Vincent Ladeuil, #233817)

* Don't try to filter (internally) '.bzr' from the files to be deleted if
  it's not there.
  (Vincent Ladeuil, #272648)

* Fix '_in_buffer' AttributeError when using the -Dhpss debug flag.
  (Andrew Bennetts)

* Fix TooManyConcurrentRequests errors caused by a connection failure
  when doing ``bzr pull`` or ``bzr merge`` from a ``bzr+ssh`` URL.
  (Andrew Bennetts, #246233)

* Fixed ``bzr st -r branch:PATH_TO_BRANCH`` where the other branch
  is in a different repository than the current one.
  (Lukáš Lalinský, #144421)

* Make the first line of the manpage preamble a comment again.
  (David Futcher, #242106)

* Remove use of optional parameter in GSSAPI FTP support, since
  it breaks newer versions of Python-Kerberos. (Jelmer Vernooij)

* The autopacking logic will now always create a single new pack from
  all of the content which it deems is worth moving. This avoids the
  'repack a single pack' bug and should result in better packing
  overall.  (John Arbash Meinel, #242510, #172644)

* Trivial documentation fix.
  (John Arbash Meinel, #270471)

* ``bzr switch`` and ``bzr bind`` will now update the branch nickname if
  it was previously set. All checkouts will now refer to the bound branch
  for a nickname if one was not explicitly set.
  (Marius Kruger, #230903)

Documentation
*************

* Explain revision/range identifiers. (Daniel Clemente)

API Changes
***********

* ``CommitBuilder.record_entry_contents`` returns one more element in
  its result tuple - an optional file system hash for the hash cache
  to use. (Robert Collins)

* ``dirstate.DirState.update_entry`` will now only calculate the sha1
  of a file if it is likely to be needed in determining the output
  of iter_changes. (Robert Collins)

* The PackRepository, RepositoryPackCollection, NewPack classes have a
  slightly changed interface to support different index types; as a
  result other users of these classes need to supply the index types
  they want. (Robert Collins)

Testing
*******

* ``bzrlib.tests.repository_implementations`` has been renamed to
  ``bzrlib.tests.per_repository`` so that we have a common structure
  (and it is shorter). (John Arbash Meinel, #239343)

* ``LocalTransport.abspath()`` now returns a drive letter if the
  transport has one, fixing numerous tests on Windows.
  (Mark Hammond)

* PreviewTree is now tested via intertree_implementations.
  (Aaron Bentley)

* The full test suite is passing again on OSX.
  (Guillermo Gonzalez, Vincent Ladeuil)

* The full test suite passes when run with ``-Eallow_debug``.
  (Andrew Bennetts)

Internals
*********

* A new hook, ``Branch.open``, has been added, which is called when
  branch objects are opened. (Robert Collins)

* ``bzrlib.osutils._walkdirs_utf8`` has been refactored into common
  tree walking, and modular directory listing code to aid future
  performance optimisations and refactoring. (Robert Collins)

* ``bzrlib.trace.debug_memory`` can be used to get a quick memory dump
  in the middle of processing. It only reports memory if
  ``/proc/PID/status`` is available. (John Arbash Meinel)

* New method ``RevisionSpec.as_tree`` for representing the revision
  specifier as a revision tree object. (Lukáš Lalinský)

* New race-free method on MutableTree ``get_file_with_stat`` for use
  when generating stat cache results. (Robert Collins)

* New win32utils.get_local_appdata_location() provides access to a local
  directory for storing data.  (Mark Hammond)

* To be compatible with python-2.6 a few new rules should be
  observed. 'message' attribute can't be used anymore in exception
  classes, 'sha' and 'md5' modules have been deprecated (use
  osutils.[md5|sha]), object__init__ and object.__new__ don't accept
  parameters anymore.
  (Vincent Ladeuil)


bzr 1.7.1
#########

:Released:  2008-10-01

No changes from 1.7.1rc1.


bzr 1.7.1rc1
############

:Released: 2008-09-24

This release just includes an update to how the merge algorithm handles
file paths when we encounter complex history.

Features
********

* If we encounter a criss-cross in history, use information from
  direct Least Common Ancestors to resolve inventory shape (locations
  of files, adds, deletes, etc). This is similar in concept to using
  ``--lca`` for merging file texts, only applied to paths.
  (John Arbash Meinel)


bzr 1.7
#######

:Released: 2008-09-23

This release includes many bug fixes and a few performance and feature
improvements.  ``bzr rm`` will now scan for missing files and remove them,
like how ``bzr add`` scans for unknown files and adds them. A bit more
polish has been applied to the stacking code. The b-tree indexing code has
been brought in, with an eye on using it in a future repository format.
There are only minor installer changes since bzr-1.7rc2.

Features
********

* Some small updates to the win32 installer. Include localization
  files found in plugins, and include the builtin distutils as part of
  packaging qbzr. (Mark Hammond)


bzr 1.7rc2
##########

:Released: 2008-09-17

A few bug fixes from 1.7rc1. The biggest change is a new
``RemoteBranch.get_stacked_on_url`` rpc. This allows clients that are
trying to access a Stacked branch over the smart protocol, to properly
connect to the stacked-on location.

Bug Fixes
*********

* Branching from a shared repository on a smart server into a new
  repository now preserves the repository format.
  (Andrew Bennetts, #269214)

* Branching from a stacked branch via ``bzr+ssh`` can properly connect
  to the stacked-on branch.  (Martin Pool, #261315)

* ``bzr init`` no longer re-opens the BzrDir multiple times.
  (Vincent Ladeuil)

* Fix '_in_buffer' AttributeError when using the -Dhpss debug flag.
  (Andrew Bennetts)


bzr 1.7rc1
##########

:Released: 2008-09-09

This release candidate for bzr 1.7 has several bug fixes and a few
performance and feature improvements.  ``bzr rm`` will now scan for
missing files and remove them, like how ``bzr add`` scans for unknown
files and adds them. A bit more polish has been applied to the stacking
code. The b-tree indexing code has been brought in, with an eye on using
it in a future repository format.


Changes
*******

* ``bzr export`` can now export a subdirectory of a project.
  (Robert Collins)

* ``bzr remove-tree`` will now refuse to remove a tree with uncommitted
  changes, unless the ``--force`` option is specified.
  (Lukáš Lalinský, #74101)

* ``bzr rm`` will now scan for files that are missing and remove just
  them automatically, much as ``bzr add`` scans for new files that
  are not ignored and adds them automatically. (Robert Collins)

Features
********

* Support for GSSAPI authentication when using FTP as documented in
  RFC2228. (Jelmer Vernooij, #49623)

* Add support for IPv6 in the smart server. (Jelmer Vernooij, #165014)

Improvements
************

* A url like ``log+file:///tmp`` will log all access to that Transport
  to ``.bzr.log``, which may help in debugging or profiling.
  (Martin Pool)

* ``bzr branch`` and ``bzr push`` use the default stacking policy if the
  branch format supports it. (Aaron Bentley)

* ``bzr init`` and ``bzr init-repo`` will now print out the same as
  ``bzr info`` if it completed successfully.
  (Marius Kruger)

* ``bzr uncommit`` logs the old tip revision id, and displays how to
  restore the branch to that tip using ``bzr pull``.  This allows you
  to recover if you realize you uncommitted the wrong thing.
  (John Arbash Meinel)

* Fix problems in accessing stacked repositories over ``bzr://``.
  (Martin Pool, #261315)

* ``SFTPTransport.readv()`` was accidentally using ``list += string``,
  which 'works', but adds each character separately to the list,
  rather than using ``list.append(string)``. Fixing this makes the
  SFTP transport a little bit faster (~20%) and use a bit less memory.
  (John Arbash Meinel)

* When reading index files, if we happen to read the whole file in a
  single request treat it as a ``_buffer_all`` request. This happens
  most often on small indexes over remote transports, where we default
  to reading 64kB. It saves a round trip for each small index during
  fetch operations. Also, if we have read more than 50% of an index
  file, trigger a ``_buffer_all`` on the next request. This works
  around some inefficiencies because reads don't fall neatly on page
  boundaries, so we would ignore those bytes, but request them again
  later. This could trigger a total read size of more than the whole
  file. (John Arbash Meinel)

Bug Fixes
*********

* ``bzr rm`` is now aliased to ``bzr del`` for the convenience of svn
  users. (Robert Collins, #205416)

* Catch the infamous "select/poll returned error" which occurs when
  pycurl try to send a body request to an HTTP/1.0 server which has
  already refused to handle the request. (Vincent Ladeuil, #225020)

* Fix ``ObjectNotLocked`` errors when using various commands
  (including ``bzr cat`` and ``bzr annotate``) in combination with a
  smart server URL.  (Andrew Bennetts, #237067)

* ``FTPTransport.stat()`` would return ``0000`` as the permission bits
  for the containing ``.bzr/`` directory (it does not implement
  permissions). This would cause us to set all subdirectories to
  ``0700`` and files to ``0600`` rather than leaving them unmodified.
  Now we ignore ``0000`` as the permissions and assume they are
  invalid. (John Arbash Meinel, #259855)

* Merging from a previously joined branch will no longer cause
  a traceback. (Jelmer Vernooij, #203376)

* Pack operations on windows network shares will work even with large
  files. (Robert Collins, #255656)

* Running ``bzr st PATH_TO_TREE`` will no longer suppress merge
  status. Status is also about 7% faster on mozilla sized trees
  when the path to the root of the tree has been given. Users of
  the internal ``show_tree_status`` function should be aware that
  the show_pending flag is now authoritative for showing pending
  merges, as it was originally. (Robert Collins, #225204)

* Set valid default _param_name for Option so that ListOption can embed
  '-' in names. (Vincent Ladeuil, #263249)

* Show proper error rather than traceback when an unknown revision
  id is specified to ``bzr cat-revision``. (Jelmer Vernooij, #175569)

* Trailing text in the dirstate file could cause the C dirstate parser
  to try to allocate an invalid amount of memory. We now properly
  check and test for parsing a dirstate with invalid trailing data.
  (John Arbash Meinel, #186014)

* Unexpected error responses from a smart server no longer cause the
  client to traceback.  (Andrew Bennetts, #263527)

* Use a Windows api function to get a Unicode host name, rather than
  assuming the host name is ascii.
  (Mark Hammond, John Arbash Meinel, #256550)

* ``WorkingTree4`` trees will now correctly report missing-and-new
  paths in the output of ``iter_changes``. (Robert Collins)

Documentation
*************

* Updated developer documentation.  (Martin Pool)

API Changes
***********

* Exporters now take 4 parameters. (Robert Collins)

* ``Tree.iter_changes`` will now return False for the content change
  field when a file is missing in the basis tree and not present in
  the target tree. Previously it returned True unconditionally.
  (Robert Collins)

* The deprecated ``Branch.abspath`` and unimplemented
  ``Branch.rename_one`` and ``Branch.move`` were removed. (Jelmer Vernooij)

* BzrDir.clone_on_transport implementations must now accept a stacked_on
  parameter.  (Aaron Bentley)

* BzrDir.cloning_metadir implementations must now take a require_stacking
  parameter.  (Aaron Bentley)

Testing
*******

* ``addCleanup`` now takes ``*arguments`` and ``**keyword_arguments``
  which are then passed to the cleanup callable as it is run. In
  addition, addCleanup no longer requires that the callables passed to
  it be unique. (Jonathan Lange)

* Fix some tests that fail on Windows because files are deleted while
  still in use.
  (Mark Hammond)

* ``selftest``'s ``--starting-with`` option can now use predefined
  prefixes so that one can say ``bzr selftest -s bp.loom`` instead of
  ``bzr selftest -s bzrlib.plugins.loom``. (Vincent Ladeuil)

* ``selftest``'s ``--starting-with`` option now accepts multiple values.
  (Vincent Ladeuil)

Internals
*********

* A new plugin interface, ``bzrlib.log.log_adapters``, has been added.
  This allows dynamic log output filtering by plugins.
  (Robert Collins)

* ``bzrlib.btree_index`` is now available, providing a b-tree index
  layer. The design is memory conservative (limited memory cache),
  faster to seek (approx 100 nodes per page, gives 100-way fan out),
  and stores compressed pages allowing more keys per page.
  (Robert Collins, John Arbash Meinel)

* ``bzrlib.diff.DiffTree.show_diff`` now skips changes where the kind
  is unknown in both source and target.
  (Robert Collins, Aaron Bentley)

* ``GraphIndexBuilder.add_node`` and ``BTreeBuilder`` have been
  streamlined a bit. This should make creating large indexes faster.
  (In benchmarking, it now takes less time to create a BTree index than
  it takes to read the GraphIndex one.) (John Arbash Meinel)

* Mail clients for `bzr send` are now listed in a registry.  This
  allows plugins to add new clients by registering them with
  ``bzrlib.mail_client.mail_client_registry``.  All of the built-in
  clients now use this mechanism.  (Neil Martinsen-Burrell)


bzr 1.6.1
#########

:Released: 2008-09-05

A couple regressions were found in the 1.6 release. There was a
performance issue when using ``bzr+ssh`` to branch large repositories,
and some problems with stacking and ``rich-root`` capable repositories.


bzr 1.6.1rc2
############

:Released: 2008-09-03

Bug Fixes
*********

* Copying between ``rich-root`` and ``rich-root-pack`` (and vice
  versa) was accidentally using the inter-model fetcher, instead of
  recognizing that both were 'rich root' formats.
  (John Arbash Meinel, #264321)


bzr 1.6.1rc1
############

:Released: 2008-08-29

This release fixes a few regressions found in the 1.6 client. Fetching
changes was using an O(N^2) buffering algorithm, so for large projects it
would cause memory thrashing. There is also a specific problem with the
``--1.6-rich-root`` format, which prevented stacking on top of
``--rich-root-pack`` repositories, and could allow users to accidentally
fetch experimental data (``-subtree``) without representing it properly.
The ``--1.6-rich-root`` format has been deprecated and users are
recommended to upgrade to ``--1.6.1-rich-root`` immediately.  Also we
re-introduced a workaround for users who have repositories with incorrect
nodes (not possible if you only used official releases).
I should also clarify that none of this is data loss level issues, but
still sufficient enough to warrant an updated release.

Bug Fixes
*********

* ``RemoteTransport.readv()`` was being inefficient about how it
  buffered the readv data and processed it. It would keep appending to
  the same string (causing many copies) and then pop bytes out of the
  start of the string (causing more copies).
  With this patch "bzr+ssh://local" can improve dramatically,
  especially for projects with large files.
  (John Arbash Meinel)

* Revision texts were always meant to be stored as fulltexts. There
  was a bug in a bzr.dev version that would accidentally create deltas
  when copying from a Pack repo to a Knit repo. This has been fixed,
  but to support those repositories, we know always request full texts
  for Revision texts. (John Arbash Meinel, #261339)

* The previous ``--1.6-rich-root`` format used an incorrect xml
  serializer, which would accidentally support fetching from a
  repository that supported subtrees, even though the local one would
  not. We deprecated that format, and introduced a new one that uses
  the correct serializer ``--1.6.1-rich-root``.
  (John Arbash Meinel, #262333)


bzr 1.6
#######

:Released: 2008-08-25

Finally, the long awaited bzr 1.6 has been released. This release includes
new features like Stacked Branches, improved weave merge, and an updated
server protocol (now on v3) which will allow for better cross version
compatibility. With this release we have deprecated Knit format
repositories, and recommend that users upgrade them, we will continue to
support reading and writing them for the forseeable future, but we will
not be tuning them for performance as pack repositories have proven to be
better at scaling. This will also be the first release to bundle
TortoiseBzr in the standalone Windows installer.


bzr 1.6rc5
##########

:Released: 2008-08-19

Bug Fixes
*********

* Disable automatic detection of stacking based on a containing
  directory of the target. It interacted badly with push, and needs a
  bit more work to get the edges polished before it should happen
  automatically. (John Arbash Meinel, #259275)
  (This change was reverted when merged to bzr.dev)


bzr 1.6rc4
##########

:Released: 2008-08-18

Bug Fixes
*********

* Fix a regression in knit => pack fetching.  We had a logic
  inversion, causing the fetch to insert fulltexts in random order,
  rather than preserving deltas.  (John Arbash Meinel, #256757)


bzr 1.6rc3
##########

:Released: 2008-08-14

Changes
*******

* Disable reading ``.bzrrules`` as a per-branch rule preferences
  file. The feature was not quite ready for a full release.
  (Robert Collins)

Improvements
************

* Update the windows installer to bundle TortoiseBzr and ``qbzr``
  into the standalone installer. This will be the first official
  windows release that installs Tortoise by default.
  (Mark Hammond)

Bug Fixes
*********

* Fix a regression in ``bzr+http`` support. There was a missing
  function (``_read_line``) that needed to be carried over from
  ``bzr+ssh`` support. (Andrew Bennetts)

* ``GraphIndex`` objects will internally read an entire index if more
  than 1/20th of their keyspace is requested in a single operation.
  This largely mitigates a performance regression in ``bzr log FILE``
  and completely corrects the performance regression in ``bzr log``.
  The regression was caused by removing an accomodation which had been
  supporting the index format in use. A newer index format is in
  development which is substantially faster. (Robert Collins)


bzr 1.6rc2
##########

:Released: 2008-08-13

This release candidate has a few minor bug fixes, and some regression
fixes for Windows.

Bug Fixes
*********

* ``bzr upgrade`` on remote branches accessed via bzr:// and
  bzr+ssh:// now works.  (Andrew Bennetts)

* Change the ``get_format_description()`` strings for
  ``RepositoryFormatKnitPack5`` et al to be single line messages.
  (Aaron Bentley)

* Fix for a regression on Win32 where we would try to call
  ``os.listdir()`` on a file and not catch the exception properly.
  (Windows raises a different exception.) This would manifest in
  places like ``bzr rm file`` or ``bzr switch``.
  (Mark Hammond, John Arbash Meinel)

* ``Inventory.copy()`` was failing to set the revision property for
  the root entry. (Jelmer Vernooij)

* sftp transport: added missing ``FileExists`` case to
  ``_translate_io_exception`` (Christophe Troestler, #123475)

* The help for ``bzr ignored`` now suggests ``bzr ls --ignored`` for
  scripting use. (Robert Collins, #3834)

* The default ``annotate`` logic will now always assign the
  last-modified value of a line to one of the revisions that modified
  it, rather than a merge revision. This would happen when both sides
  claimed to have modified the line resulting in the same text. The
  choice is arbitrary but stable, so merges in different directions
  will get the same results.  (John Arbash Meinel, #232188)


bzr 1.6rc1
##########

:Released: 2008-08-06

This release candidate for bzr 1.6 solidifies the new branch stacking
feature.  Bazaar now recommends that users upgrade all knit repositories,
because later formats are much faster.  However, we plan to continue read/write and
upgrade support for knit repostories for the forseeable future.  Several
other bugs and performance issues were fixed.

Changes
*******

* Knit format repositories are deprecated and bzr will now emit
  warnings whenever it encounters one.  Use ``bzr upgrade`` to upgrade
  knit repositories to pack format.  (Andrew Bennetts)

Improvements
************

* ``bzr check`` can now be told which elements at a location it should
  check.  (Daniel Watkins)

* Commit now supports ``--exclude`` (or ``-x``) to exclude some files
  from the commit. (Robert Collins, #3117)

* Fetching data between repositories that have the same model but no
  optimised fetcher will not reserialise all the revisions, increasing
  performance. (Robert Collins, John Arbash Meinel)

* Give a more specific error when target branch is not reachable.
  (James Westby)

* Implemented a custom ``walkdirs_utf8`` implementation for win32.
  This uses a pyrex extension to get direct access to the
  ``FindFirstFileW`` style apis, rather than using ``listdir`` +
  ``lstat``. Shows a very strong improvement in commands like
  ``status`` and ``diff`` which have to iterate the working tree.
  Anywhere from 2x-6x faster depending on the size of the tree (bigger
  trees, bigger benefit.) (John Arbash Meinel)

* New registry for log properties handles  and the method in
  LongLogFormatter to display the custom properties returned by the
  registered handlers. (Guillermo Gonzalez, #162469)

Bug Fixes
*********

* Add more tests that stacking does not create deltas spanning
  physical repository boundaries.
  (Martin Pool, #252428)

* Better message about incompatible repositories.
  (Martin Pool, #206258)

* ``bzr branch --stacked`` ensures the destination branch format can
  support stacking, even if the origin does not.
  (Martin Pool)

* ``bzr export`` no longer exports ``.bzrrules``.
  (Ian Clatworthy)

* ``bzr serve --directory=/`` now correctly allows the whole
  filesystem to be accessed on Windows, not just the root of the drive
  that Python is running from.
  (Adrian Wilkins, #240910)

* Deleting directories by hand before running ``bzr rm`` will not
  cause subsequent errors in ``bzr st`` and ``bzr commit``.
  (Robert Collins, #150438)

* Fix a test case that was failing if encoding wasn't UTF-8.
  (John Arbash Meinel, #247585)

* Fix "no buffer space available" error when branching with the new
  smart server protocol to or from Windows.
  (Andrew Bennetts, #246180)

* Fixed problem in branching from smart server.
  (#249256, Michael Hudson, Martin Pool)

* Handle a file turning in to a directory in TreeTransform.
  (James Westby, #248448)

API Changes
***********

* ``MutableTree.commit`` has an extra optional keywork parameter
  ``exclude`` that will be unconditionally supplied by the command
  line UI - plugins that add tree formats may need an update.
  (Robert Collins)

* The API minimum version for plugin compatibility has been raised to
  1.6 - there are significant changes throughout the code base.
  (Robert Collins)

* The generic fetch code now uses three attributes on Repository objects
  to control fetch. The streams requested are controlled via :
  ``_fetch_order`` and ``_fetch_uses_deltas``. Setting these
  appropriately allows different repository implementations to recieve
  data in their optimial form. If the ``_fetch_reconcile`` is set then
  a reconcile operation is triggered at the end of the fetch.
  (Robert Collins)

* The ``put_on_disk`` and ``get_tar_item`` methods in
  ``InventoryEntry`` were deprecated. (Ian Clatworthy)

* ``Repository.is_shared`` doesn't take a read lock. It didn't
  need one in the first place (nobody cached the value, and
  ``RemoteRepository`` wasn't taking one either). This saves a round
  trip when probing Pack repositories, as they read the ``pack-names``
  file when locked. And during probe, locking the repo isn't very
  useful. (John Arbash Meinel)

Internals
*********

* ``bzrlib.branchbuilder.BranchBuilder`` is now much more capable of
  putting together a real history without having to create a full
  WorkingTree. It is recommended that tests that are not directly
  testing the WorkingTree use BranchBuilder instead.  See
  ``BranchBuilder.build_snapshot`` or
  ``TestCaseWithMemoryTree.make_branch_builder``.  (John Arbash Meinel)

* ``bzrlib.builtins.internal_tree_files`` broken into two giving a new
  helper ``safe_relpath_files`` - used by the new ``exclude``
  parameter to commit. (Robert Collins)

* Make it easier to introduce new WorkingTree formats.
  (Ian Clatworthy)

* The code for exporting trees was refactored not to use the
  deprecated ``InventoryEntry`` methods. (Ian Clatworthy)

* RuleSearchers return () instead of [] now when there are no matches.
  (Ian Clatworthy)


bzr 1.6beta3
############

:Released: 2008-07-17

This release adds a new 'stacked branches' feature allowing branches to
share storage without being in the same repository or on the same machine.
(See the user guide for more details.)  It also adds a new hook, improved
weaves, aliases for related locations, faster bzr+ssh push, and several
bug fixes.

Features
********

* New ``pre_change_branch_tip`` hook that is called before the
  branch tip is moved, while the branch is write-locked.  See the User
  Reference for signature details.  (Andrew Bennetts)

* Rule-based preferences can now be defined for selected files in
  selected branches, allowing commands and plugins to provide
  custom behaviour for files matching defined patterns.
  See ``Rule-based preferences`` (part of ``Configuring Bazaar``)
  in the User Guide and ``bzr help rules`` for more information.
  (Ian Clatworthy)

* Sites may suggest a branch to stack new branches on.  (Aaron Bentley)

* Stacked branches are now supported. See ``bzr help branch`` and
  ``bzr help push``.  Branches must be in the ``development1`` format
  to stack, though the stacked-on branch can be of any format.
  (Robert Collins)

Improvements
************

* ``bzr export --format=tgz --root=NAME -`` to export a gzipped tarball
  to stdout; also ``tar`` and ``tbz2``.
  (Martin Pool)

* ``bzr (re)merge --weave`` will now use a standard Weave algorithm,
  rather than the annotation-based merge it was using. It does so by
  building up a Weave of the important texts, without needing to build
  the full ancestry. (John Arbash Meinel, #238895)

* ``bzr send`` documents and better supports ``emacsclient`` (proper
  escaping of mail headers and handling of the MUA Mew).
  (Christophe Troestler)

* Remembered locations can be specified by aliases, e.g. :parent, :public,
  :submit.  (Aaron Bentley)

* The smart protocol now has improved support for setting branches'
  revision info directly.  This makes operations like push
  faster.  The new request method name is
  ``Branch.set_last_revision_ex``.  (Andrew Bennetts)

Bug Fixes
*********

* Bazaar is now able to be a client to the web server of IIS 6 and 7.
  The broken implementations of RFC822 in Python and RFC2046 in IIS
  combined with boundary-line checking in Bazaar previously made this
  impossible. (NB, IIS 5 does not suffer from this problem).
  (Adrian Wilkins, #247585)

* ``bzr log --long`` with a ghost in your mainline now handles that
  ghost properly. (John Arbash Meinel, #243536)

* ``check`` handles the split-up .bzr layout correctly, so no longer
  requires a branch to be present.
  (Daniel Watkins, #64783)

* Clearer message about how to set the PYTHONPATH if bzrlib can't be
  loaded.
  (Martin Pool, #205230)

* Errors about missing libraries are now shown without a traceback,
  and with a suggestion to install the library.  The full traceback is
  still in ``.bzr.log`` and can be shown with ``-Derror``.
  (Martin Pool, #240161)

* Fetch from a stacked branch copies all required data.
  (Aaron Bentley, #248506)

* Handle urls such as ftp://user@host.com@www.host.com where the user
  name contains an @.
  (Neil Martinsen-Burrell, #228058)

* ``needs_read_lock`` and ``needs_write_lock`` now suppress an error during
  ``unlock`` if there was an error in the original function. This helps
  most when there is a failure with a smart server action, since often the
  connection closes and we cannot unlock.
  (Andrew Bennetts, John Arbash Meinel, #125784)

* Obsolete hidden command ``bzr fetch`` removed.
  (Martin Pool, #172870)

* Raise the correct exception when doing ``-rbefore:0`` or ``-c0``.
  (John Arbash Meinel, #239933)

* You can now compare file revisions in Windows diff programs from
  Cygwin Bazaar.
  (Matt McClure, #209281)

* revision_history now tolerates mainline ghosts for Branch format 6.
  (Aaron Bentley, #235055)

* Set locale from environment for third party libs.
  (Martin von Gagern, #128496)

Documentation
*************

* Added *Using stacked branches* to the User Guide.
  (Ian Clatworthy)

* Updated developer documentation.
  (Martin Pool)

Testing
*******

* ``-Dmemory`` will cause /proc/PID/status to be catted before bzr
  exits, allowing low-key analysis of peak memory use. (Robert Collins)

* ``TestCaseWithTransport.make_branch_and_tree`` tries harder to return
  a tree with a ``branch`` attribute of the right format.  This was
  preventing some ``RemoteBranch`` tests from actually running with
  ``RemoteBranch`` instances.  (Andrew Bennetts)

API Changes
***********

* Removed ``Repository.text_store``, ``control_store``, etc.  Instead,
  there are new attributes ``texts, inventories, revisions,
  signatures``, each of which is a ``VersionedFiles``.  See the
  Repository docstring for more details.
  (Robert Collins)

* ``Branch.pull`` now accepts an ``_override_hook_target`` optional
  parameter.  If you have a subclass of ``Branch`` that overrides
  ``pull`` then you should add this parameter.  (Andrew Bennetts)

* ``bzrlib.check.check()`` has been deprecated in favour of the more
  aptly-named ``bzrlib.check.check_branch()``.
  (Daniel Watkins)

* ``Tree.print_file`` and ``Repository.print_file`` are deprecated.
  These methods are bad APIs because they write directly to sys.stdout.
  bzrlib does not use them internally, and there are no direct tests
  for them. (Alexander Belchenko)

Internals
*********

* ``cat`` command no longer uses ``Tree.print_file()`` internally.
  (Alexander Belchenko)

* New class method ``BzrDir.open_containing_tree_branch_or_repository``
  which eases the discovery of the tree, the branch and the repository
  containing a given location.
  (Daniel Watkins)

* New ``versionedfile.KeyMapper`` interface to abstract out the access to
  underlying .knit/.kndx etc files in repositories with partitioned
  storage. (Robert Collins)

* Obsolete developer-use command ``weave-join`` has been removed.
  (Robert Collins)

* ``RemoteToOtherFetcher`` and ``get_data_stream_for_search`` removed,
  to support new ``VersionedFiles`` layering.
  (Robert Collins)


bzr 1.6beta2
############

:Released: 2008-06-10

This release contains further progress towards our 1.6 goals of shallow
repositories, and contains a fix for some user-affecting bugs in the
repository layer.  Building working trees during checkout and branch is
now faster.

Bug Fixes
*********

* Avoid KnitCorrupt error extracting inventories from some repositories.
  (The data is not corrupt; an internal check is detecting a problem
  reading from the repository.)
  (Martin Pool, Andrew Bennetts, Robert Collins, #234748)

* ``bzr status`` was breaking if you merged the same revision twice.
  (John Arbash Meinel, #235407)

* Fix infinite loop consuming 100% CPU when a connection is lost while
  reading a response body via the smart protocol v1 or v2.
  (Andrew Bennetts)

* Inserting a bundle which changes the contents of a file with no trailing
  end of line, causing a knit snapshot in a 'knits' repository will no longer
  cause KnitCorrupt. (Robert Collins)

* ``RemoteBranch.pull`` needs to return the ``self._real_branch``'s
  pull result. It was instead just returning None, which breaks ``bzr
  pull``. (John Arbash Meinel, #238149)

* Sanitize branch nick before using it as an attachment filename in
  ``bzr send``. (Lukáš Lalinský, #210218)

* Squash ``inv_entry.symlink_target`` to a plain string when
  generating DirState details. This prevents from getting a
  ``UnicodeError`` when you have symlinks and non-ascii filenames.
  (John Arbash Meinel, #135320)

Improvements
************

* Added the 'alias' command to set/unset and display aliases. (Tim Penhey)

* ``added``, ``modified``, and ``unknowns`` behaviour made consistent (all three
  now quote paths where required). Added ``--null`` option to ``added`` and
  ``modified`` (for null-separated unknowns, use ``ls --unknown --null``)
  (Adrian Wilkins)

* Faster branching (1.09x) and lightweight checkouts (1.06x) on large trees.
  (Ian Clatworthy, Aaron Bentley)

Documentation
*************

* Added *Bazaar Zen* section to the User Guide. (Ian Clatworthy)

Testing
*******

* Fix the test HTTPServer to be isolated from chdir calls made while it is
  running, allowing it to be used in blackbox tests. (Robert Collins)

API Changes
***********

* ``WorkingTree.set_parent_(ids/trees)`` will now filter out revisions
  which are in the ancestry of other revisions. So if you merge the same
  tree twice, or merge an ancestor of an existing merge, it will only
  record the newest. (If you merge a descendent, it will replace its
  ancestor). (John Arbash Meinel, #235407)

* ``RepositoryPolicy.__init__`` now requires stack_on and stack_on_pwd,
  through the derived classes do not.  (Aaron Bentley)

Internals
*********

* ``bzrlib.bzrdir.BzrDir.sprout`` now accepts ``stacked`` to control
  creating stacked branches. (Robert Collins)

* Knit record serialisation is now stricter on what it will accept, to
  guard against potential internal bugs, or broken input. (Robert Collins)

bzr 1.6beta1
############

:Released: 2008-06-02

Commands that work on the revision history such as push, pull, missing,
uncommit and log are now substantially faster.  This release adds a
translation of some of the user documentation into Spanish.  (Contributions of
other translations would be very welcome.)  Bazaar 1.6beta1 adds a new network
protocol which is used by default and which allows for more efficient transfers
and future extensions.


Notes When Upgrading
********************

* There is a new version of the network protocol used for bzr://, bzr+ssh://
  and bzr+http:// connections.  This will allow more efficient requests and
  responses, and more graceful fallback when a server is too old to
  recognise a request from a more recent client.  Bazaar 1.6 will
  interoperate with 0.16 and later versions, but servers should be upgraded
  when possible.  Bazaar 1.6 no longer interoperates with 0.15 and earlier via
  these protocols.  Use alternatives like SFTP or upgrade those servers.
  (Andrew Bennetts, #83935)

Changes
*******

* Deprecation warnings will not be suppressed when running ``bzr selftest``
  so that developers can see if their code is using deprecated functions.
  (John Arbash Meinel)

Features
********

* Adding ``-Derror`` will now display a traceback when a plugin fails to
  load. (James Westby)

Improvements
************

* ``bzr branch/push/pull -r XXX`` now have a helper function for finding
  the revno of the new revision (``Graph.find_distance_to_null``). This
  should make something like ``bzr branch -r -100`` in a shared, no-trees
  repository much snappier. (John Arbash Meinel)

* ``bzr log --short -r X..Y`` no longer needs to access the full revision
  history. This makes it noticeably faster when logging the last few
  revisions. (John Arbash Meinel)

* ``bzr ls`` now accepts ``-V`` as an alias for ``--versioned``.
  (Jerad Cramp, #165086)

* ``bzr missing`` uses the new ``Graph.find_unique_ancestors`` and
  ``Graph.find_differences`` to determine missing revisions without having
  to search the whole ancestry. (John Arbash Meinel, #174625)

* ``bzr uncommit`` now uses partial history access, rather than always
  extracting the full revision history for a branch. This makes it
  resolve the appropriate revisions much faster (in testing it drops
  uncommit from 1.5s => 0.4s). It also means ``bzr log --short`` is one
  step closer to not using full revision history.
  (John Arbash Meinel, #172649)

Bugfixes
********

* ``bzr merge --lca`` should handle when two revisions have no common
  ancestor other than NULL_REVISION. (John Arbash Meinel, #235715)

* ``bzr status`` was breaking if you merged the same revision twice.
  (John Arbash Meinel, #235407)

* ``bzr push`` with both ``--overwrite`` and ``-r NNN`` options no longer
  fails.  (Andrew Bennetts, #234229)

* Correctly track the base URL of a smart medium when using bzr+http://
  URLs, which was causing spurious "No repository present" errors with
  branches in shared repositories accessed over bzr+http.
  (Andrew Bennetts, #230550)

* Define ``_remote_is_at_least_1_2`` on ``SmartClientMedium`` so that all
  implementations have the attribute.  Fixes 'PyCurlTransport' object has no
  attribute '_remote_is_at_least_1_2' attribute errors.
  (Andrew Bennetts, #220806)

* Failure to delete an obsolete pack file should just give a warning
  message, not a fatal error.  It may for example fail if the file is still
  in use by another process.
  (Martin Pool)

* Fix MemoryError during large fetches over HTTP by limiting the amount of
  data we try to read per ``recv`` call.  The problem was observed with
  Windows and a proxy, but might affect other environments as well.
  (Eric Holmberg, #215426)

* Handle old merge directives correctly in Merger.from_mergeable.  Stricter
  get_parent_map requirements exposed a latent bug here.  (Aaron Bentley)

* Issue a warning and ignore passwords declared in authentication.conf when
  used for an ssh scheme (sftp or bzr+ssh).
  (Vincent Ladeuil, #203186)

* Make both http implementations raise appropriate exceptions on 403
  Forbidden when POSTing smart requests.
  (Vincent Ladeuil, #230223)

* Properly *title* header names in http requests instead of capitalizing
  them.
  (Vincent Ladeuil, #229076)

* The "Unable to obtain lock" error message now also suggests using
  ``bzr break-lock`` to fix it.  (Martin Albisetti, #139202)

* Treat an encoding of '' as ascii; this can happen when bzr is run
  under vim on Mac OS X.
  (Neil Martinsen-Burrell)

* ``VersionedFile.make_mpdiffs()`` was raising an exception that wasn't in
  scope. (Daniel Fischer #235687)

Documentation
*************

* Added directory structure and started translation of docs in spanish.
  (Martin Albisetti, Lucio Albenga)

* Incorporate feedback from Jelmer Vernooij and Neil Martinsen-Burrell
  on the plugin and integration chapters of the User Guide.
  (Ian Clatworthy)

* More Bazaar developer documentation about packaging and release process,
  and about use of Python reprs.
  (Martin Pool, Martin Albisetti)

* Updated Tortise strategy document. (Mark Hammond)

Testing
*******

* ``bzrlib.tests.adapt_tests`` was broken and unused - it has been fixed.
  (Robert Collins)

* Fix the test HTTPServer to be isolated from chdir calls made while it is
  running, allowing it to be used in blackbox tests. (Robert Collins)

* New helper function for splitting test suites
  ``split_suite_by_condition``. (Robert Collins)

Internals
*********

* ``Branch.missing_revisions`` has been deprecated. Similar functionality
  can be obtained using ``bzrlib.missing.find_unmerged``. The api was
  fairly broken, and the function was unused, so we are getting rid of it.
  (John Arbash Meinel)

API Changes
***********

* ``Branch.abspath`` is deprecated; use the Tree or Transport
  instead.  (Martin Pool)

* ``Branch.update_revisions`` now takes an optional ``Graph``
  object. This can be used by ``update_revisions`` when it is
  checking ancestry, and allows callers to prefer request to go to a
  local branch.  (John Arbash Meinel)

* Branch, Repository, Tree and BzrDir should expose a Transport as an
  attribute if they have one, rather than having it indirectly accessible
  as ``.control_files._transport``.  This doesn't add a requirement
  to support a Transport in cases where it was not needed before;
  it just simplifies the way it is reached.  (Martin Pool)

* ``bzr missing --mine-only`` will return status code 0 if you have no
  new revisions, but the remote does. Similarly for ``--theirs-only``.
  The new code only checks one side, so it doesn't know if the other
  side has changes. This seems more accurate with the request anyway.
  It also changes the output to print '[This|Other] branch is up to
  date.' rather than displaying nothing.  (John Arbash Meinel)

* ``LockableFiles.put_utf8``, ``put_bytes`` and ``controlfilename``
  are now deprecated in favor of using Transport operations.
  (Martin Pool)

* Many methods on ``VersionedFile``, ``Repository`` and in
  ``bzrlib.revision``  deprecated before bzrlib 1.5 have been removed.
  (Robert Collins)

* ``RevisionSpec.wants_revision_history`` can be set to False for a given
  ``RevisionSpec``. This will disable the existing behavior of passing in
  the full revision history to ``self._match_on``. Useful for specs that
  don't actually need access to the full history. (John Arbash Meinel)

* The constructors of ``SmartClientMedium`` and its subclasses now require a
  ``base`` parameter.  ``SmartClientMedium`` implementations now also need
  to provide a ``remote_path_from_transport`` method.  (Andrew Bennetts)

* The default permissions for creating new files and directories
  should now be obtained from ``BzrDir._get_file_mode()`` and
  ``_get_dir_mode()``, rather than from LockableFiles.  The ``_set_file_mode``
  and ``_set_dir_mode`` variables on LockableFiles which were advertised
  as a way for plugins to control this are no longer consulted.
  (Martin Pool)

* ``VersionedFile.join`` is deprecated. This method required local
  instances of both versioned file objects and was thus hostile to being
  used for streaming from a smart server. The new get_record_stream and
  insert_record_stream are meant to efficiently replace this method.
  (Robert Collins)

* ``WorkingTree.set_parent_(ids/trees)`` will now filter out revisions
  which are in the ancestry of other revisions. So if you merge the same
  tree twice, or merge an ancestor of an existing merge, it will only
  record the newest. (If you merge a descendent, it will replace its
  ancestor). (John Arbash Meinel, #235407)

* ``WorkingTreeFormat2.stub_initialize_remote`` is now private.
  (Martin Pool)


bzr 1.5
#######

:Released: 2008-05-16

This release of Bazaar includes several updates to the documentation, and fixes
to prepare for making rich root support the default format. Many bugs have been
squashed, including fixes to log, bzr+ssh inter-operation with older servers.

Changes
*******

* Suppress deprecation warnings when bzrlib is a 'final' release. This way
  users of packaged software won't be bothered with DeprecationWarnings,
  but developers and testers will still see them. (John Arbash Meinel)

Documentation
*************

* Incorporate feedback from Jelmer Vernooij and Neil Martinsen-Burrell
  on the plugin and integration chapters of the User Guide.
  (Ian Clatworthy)


bzr 1.5rc1
##########

:Released: 2008-05-09

Changes
*******

* Broader support of GNU Emacs mail clients. Set
  ``mail_client=emacsclient`` in your bazaar.conf and ``send`` will pop the
  bundle in a mail buffer according to the value of ``mail-user-agent``
  variable. (Xavier Maillard)

Improvements
************

* Diff now handles revision specs like "branch:" and "submit:" more
  efficiently.  (Aaron Bentley, #202928)

* More friendly error given when attempt to start the smart server
  on an address already in use. (Andrea Corbellini, #200575)

* Pull completes much faster when there is nothing to pull.
  (Aaron Bentley)

Bugfixes
********

* Authentication.conf can define sections without password.
  (Vincent Ladeuil, #199440)

* Avoid muttering every time a child update does not cause a progress bar
  update. (John Arbash Meinel, #213771)

* ``Branch.reconcile()`` is now implemented. This allows ``bzr reconcile``
  to fix when a Branch has a non-canonical mainline history. ``bzr check``
  also detects this condition. (John Arbash Meinel, #177855)

* ``bzr log -r ..X bzr://`` was failing, because it was getting a request
  for ``revision_id=None`` which was not a string.
  (John Arbash Meinel, #211661)

* ``bzr commit`` now works with Microsoft's FTP service.
  (Andreas Deininger)

* Catch definitions outside sections in authentication.conf.
  (Vincent Ladeuil, #217650)

* Conversion from non-rich-root to rich-root(-pack) updates inventory
  sha1s, even when bundles are used.  (Aaron Bentley, #181391)

* Conversion from non-rich-root to rich-root(-pack) works correctly even
  though search keys are not topologically sorted.  (Aaron Bentley)

* Conversion from non-rich-root to rich-root(-pack) works even when a
  parent revision has a different root id.  (Aaron Bentley, #177874)

* Disable strace testing until strace is fixed (see bug #103133) and emit a
  warning when selftest ends to remind us of leaking tests.
  (Vincent Ladeuil, #226769)

* Fetching all revisions from a repository does not cause pack collisions.
  (Robert Collins, Aaron Bentley, #212908)

* Fix error about "attempt to add line-delta in non-delta knit".
  (Andrew Bennetts, #217701)

* Pushing a branch in "dirstate" format (Branch5) over bzr+ssh would break
  if the remote server was < version 1.2. This was due to a bug in the
  RemoteRepository.get_parent_map() fallback code.
  (John Arbash Meinel, #214894)

* Remove leftover code in ``bzr_branch`` that inappropriately creates
  a ``branch-name`` file in the branch control directory.
  (Martin Pool)

* Set SO_REUSEADDR on server sockets of ``bzr serve`` to avoid problems
  rebinding the socket when starting the server a second time.
  (John Arbash Meinel, Martin Pool, #164288)

* Severe performance degradation in fetching from knit repositories to
  knits and packs due to parsing the entire revisions.kndx on every graph
  walk iteration fixed by using the Repository.get_graph API.  There was
  another regression in knit => knit fetching which re-read the index for
  every revision each side had in common.
  (Robert Collins, John Arbash Meinel)

* When logging the changes to a particular file, there was a bug if there
  were ghosts in the revision ancestry. (John Arbash Meinel, #209948)

* xs4all's ftp server returns a temporary error when trying to list an
  empty directory, rather than returning an empty list. Adding a
  workaround so that we don't get spurious failures.
  (John Arbash Meinel, #215522)

Documentation
*************

* Expanded the User Guide to include new chapters on popular plugins and
  integrating Bazaar into your environment. The *Best practices* chapter
  was renamed to *Miscellaneous topics* as suggested by community
  feedback as well. (Ian Clatworthy)

* Document outlining strategies for TortoiseBzr. (Mark Hammond)

* Improved the documentation on hooks. (Ian Clatworthy)

* Update authentication docs regarding ssh agents.
  (Vincent Ladeuil, #183705)

Testing
*******

* Add ``thread_name_suffix`` parameter to SmartTCPServer_for_testing, to
  make it easy to identify which test spawned a thread with an unhandled
  exception. (Andrew Bennetts)

* New ``--debugflag``/``-E`` option to ``bzr selftest`` for setting
  options for debugging tests, these are complementary to the the -D
  options.  The ``-Dselftest_debug`` global option has been replaced by the
  ``-E=allow_debug`` option for selftest. (Andrew Bennetts)

* Parameterised test ids are preserved correctly to aid diagnosis of test
  failures. (Robert Collins, Andrew Bennetts)

* selftest now accepts --starting-with <id> to load only the tests whose id
  starts with the one specified. This greatly speeds up running the test
  suite on a limited set of tests and can be used to run the tests for a
  single module, a single class or even a single test.  (Vincent Ladeuil)

* The test suite modules have been modified to define load_tests() instead
  of test_suite(). That speeds up selective loading (via --load-list)
  significantly and provides many examples on how to migrate (grep for
  load_tests).  (Vincent Ladeuil)

Internals
*********

* ``Hooks.install_hook`` is now deprecated in favour of
  ``Hooks.install_named_hook`` which adds a required ``name`` parameter, to
  avoid having to call ``Hooks.name_hook``. (Daniel Watkins)

* Implement xml8 serializer.  (Aaron Bentley)

* New form ``@deprecated_method(deprecated_in(1, 5, 0))`` for making
  deprecation wrappers.  (Martin Pool)

* ``Repository.revision_parents`` is now deprecated in favour of
  ``Repository.get_parent_map([revid])[revid]``. (Jelmer Vernooij)

* The Python ``assert`` statement is no longer used in Bazaar source, and
  a test checks this.  (Martin Pool)

API Changes
***********

* ``bzrlib.status.show_pending_merges`` requires the repository to be
  locked by the caller. Callers should have been doing it anyway, but it
  will now raise an exception if they do not. (John Arbash Meinel)

* Repository.get_data_stream, Repository.get_data_stream_for_search(),
  Repository.get_deltas_for_revsions(), Repository.revision_trees(),
  Repository.item_keys_introduced_by() no longer take read locks.
  (Aaron Bentley)

* ``LockableFiles.get_utf8`` and ``.get`` are deprecated, as a start
  towards removing LockableFiles and ``.control_files`` entirely.
  (Martin Pool)

* Methods deprecated prior to 1.1 have been removed.
  (Martin Pool)


bzr 1.4 
#######

:Released: 2008-04-28

This release of Bazaar includes handy improvements to the speed of log and
status, new options for several commands, improved documentation, and better
hooks, including initial code for server-side hooks.  A number of bugs have
been fixed, particularly in interoperability between different formats or
different releases of Bazaar over there network.  There's been substantial
internal work in both the repository and network code to enable new features
and faster performance.

Bug Fixes
*********

* Pushing a branch in "dirstate" format (Branch5) over bzr+ssh would break
  if the remote server was < version 1.2.  This was due to a bug in the
  RemoteRepository.get_parent_map() fallback code.
  (John Arbash Meinel, Andrew Bennetts, #214894)


bzr 1.4rc2
##########

:Released: 2008-04-21

Bug Fixes
*********

* ``bzr log -r ..X bzr://`` was failing, because it was getting a request
  for ``revision_id=None`` which was not a string.
  (John Arbash Meinel, #211661)

* Fixed a bug in handling ghost revisions when logging changes in a
  particular file.  (John Arbash Meinel, #209948)

* Fix error about "attempt to add line-delta in non-delta knit".
  (Andrew Bennetts, #205156)

* Fixed performance degradation in fetching from knit repositories to
  knits and packs due to parsing the entire revisions.kndx on every graph
  walk iteration fixed by using the Repository.get_graph API.  There was
  another regression in knit => knit fetching which re-read the index for
  every revision each side had in common.
  (Robert Collins, John Arbash Meinel)


bzr 1.4rc1
##########

:Released: 2008-04-11

Changes
*******

* bzr main script cannot be imported (Benjamin Peterson)

* On Linux bzr additionally looks for plugins in arch-independent site
  directory. (Toshio Kuratomi)

* The ``set_rh`` branch hook is now deprecated. Please migrate
  any plugins using this hook to use an alternative, e.g.
  ``post_change_branch_tip``. (Ian Clatworthy)

* When a plugin cannot be loaded as the file path is not a valid
  python module name bzr will now strip a ``bzr_`` prefix from the
  front of the suggested name, as many plugins (e.g. bzr-svn)
  want to be installed without this prefix. It is a common mistake
  to have a folder named "bzr-svn" for that plugin, especially
  as this is what bzr branch lp:bzr-svn will give you. (James Westby,
  Andrew Cowie)

* UniqueIntegerBugTracker now appends bug-ids instead of joining
  them to the base URL. Plugins that register bug trackers may
  need a trailing / added to the base URL if one is not already there.
  (James Wesby, Andrew Cowie)

Features
********

* Added start_commit hook for mutable trees. (Jelmer Vernooij, #186422)

* ``status`` now accepts ``--no-pending`` to show the status without
  listing pending merges, which speeds up the command a lot on large
  histories.  (James Westby, #202830)

* New ``post_change_branch_tip`` hook that is called after the
  branch tip is moved but while the branch is still write-locked.
  See the User Reference for signature details.
  (Ian Clatworthy, James Henstridge)

* Reconfigure can convert a branch to be standalone or to use a shared
  repository.  (Aaron Bentley)

Improvements
************

* The smart protocol now has support for setting branches' revision info
  directly.  This should make operations like push slightly faster, and is a
  step towards server-side hooks.  The new request method name is
  ``Branch.set_last_revision_info``.  (Andrew Bennetts)

* ``bzr commit --fixes`` now recognises "gnome" as a tag by default.
  (James Westby, Andrew Cowie)

* ``bzr switch`` will attempt to find branches to switch to relative to the
  current branch. E.g. ``bzr switch branchname`` will look for
  ``current_branch/../branchname``. (Robert Collins, Jelmer Vernooij,
  Wouter van Heyst)

* Diff is now more specific about execute-bit changes it describes
  (Chad Miller)

* Fetching data over HTTP is a bit faster when urllib is used.  This is done
  by forcing it to recv 64k at a time when reading lines in HTTP headers,
  rather than just 1 byte at a time.  (Andrew Bennetts)

* Log --short and --line are much faster when -r is not specified.
  (Aaron Bentley)

* Merge is faster.  We no longer check a file's existence unnecessarily
  when merging the execute bit.  (Aaron Bentley)

* ``bzr status`` on an explicit list of files no longer shows pending
  merges, making it much faster on large trees. (John Arbash Meinel)

* The launchpad directory service now warns the user if they have not set
  their launchpad login and are trying to resolve a URL using it, just
  in case they want to do a write operation with it.  (James Westby)

* The smart protocol client is slightly faster, because it now only queries
  the server for the protocol version once per connection.  Also, the HTTP
  transport will now automatically probe for and use a smart server if
  one is present.  You can use the new ``nosmart+`` transport decorator
  to get the old behaviour.  (Andrew Bennetts)

* The ``version`` command takes a ``--short`` option to print just the
  version number, for easier use in scripts.  (Martin Pool)

* Various operations with revision specs and commands that calculate
  revnos and revision ids are faster.  (John A. Meinel, Aaron Bentley)

Bugfixes
********

* Add ``root_client_path`` parameter to SmartWSGIApp and
  SmartServerRequest.  This makes it possible to publish filesystem
  locations that don't exactly match URL paths. SmartServerRequest
  subclasses should use the new ``translate_client_path`` and
  ``transport_from_client_path`` methods when dealing with paths received
  from a client to take this into account.  (Andrew Bennetts, #124089)

* ``bzr mv a b`` can be now used also to rename previously renamed
  directories, not only files. (Lukáš Lalinský, #107967)

* ``bzr uncommit --local`` can now remove revisions from the local
  branch to be symmetric with ``bzr commit --local``.
  (John Arbash Meinel, #93412)

* Don't ask for a password if there is no real terminal.
  (Alexander Belchenko, #69851)

* Fix a bug causing a ValueError crash in ``parse_line_delta_iter`` when
  fetching revisions from a knit to pack repository or vice versa using
  bzr:// (including over http or ssh).
  (#208418, Andrew Bennetts, Martin Pool, Robert Collins)

* Fixed ``_get_line`` in ``bzrlib.smart.medium``, which was buggy.  Also
  fixed ``_get_bytes`` in the same module to use the push back buffer.
  These bugs had no known impact in normal use, but were problematic for
  developers working on the code, and were likely to cause real bugs sooner
  or later.  (Andrew Bennetts)

* Implement handling of basename parameter for DefaultMail.  (James Westby)

* Incompatibility with Paramiko versions newer than 1.7.2 was fixed.
  (Andrew Bennetts, #213425)

* Launchpad locations (lp: URLs) can be pulled.  (Aaron Bentley, #181945)

* Merges that add files to deleted root directories complete.  They
  do create conflicts.  (Aaron Bentley, #210092)

* vsftp's return ``550 RNFR command failed.`` supported.
  (Marcus Trautwig, #129786)

Documentation
*************

* Improved documentation on send/merge relationship. (Peter Schuller)

* Minor fixes to the User Guide. (Matthew Fuller)

* Reduced the evangelism in the User Guide. (Ian Clatworthy)

* Added Integrating with Bazaar document for developers (Martin Albisetti)

API Breaks
**********

* Attempting to pull data from a ghost aware repository (e.g. knits) into a
  non-ghost aware repository such as weaves will now fail if there are
  ghosts.  (Robert Collins)

* ``KnitVersionedFile`` no longer accepts an ``access_mode`` parameter, and
  now requires the ``index`` and ``access_method`` parameters to be
  supplied. A compatible shim has been kept in the new function
  ``knit.make_file_knit``. (Robert Collins)

* Log formatters must now provide log_revision instead of show and
  show_merge_revno methods. The latter had been deprecated since the 0.17
  release. (James Westby)

* ``LoopbackSFTP`` is now called ``SocketAsChannelAdapter``.
  (Andrew Bennetts)

* ``osutils.backup_file`` is removed. (Alexander Belchenko)

* ``Repository.get_revision_graph`` is deprecated, with no replacement
  method. The method was size(history) and not desirable. (Robert Collins)

* ``revision.revision_graph`` is deprecated, with no replacement function.
  The function was size(history) and not desirable. (Robert Collins)

* ``Transport.get_shared_medium`` is deprecated.  Use
  ``Transport.get_smart_medium`` instead.  (Andrew Bennetts)

* ``VersionedFile`` factories now accept a get_scope parameter rather
  than using a call to ``transaction_finished``, allowing the removal of
  the fixed list of versioned files per repository. (Robert Collins)

* ``VersionedFile.annotate_iter`` is deprecated. While in principle this
  allowed lower memory use, all users of annotations wanted full file
  annotations, and there is no storage format suitable for incremental
  line-by-line annotation. (Robert Collins)

* ``VersionedFile.clone_text`` is deprecated. This performance optimisation
  is no longer used - reading the content of a file that is undergoing a
  file level merge to identical state on two branches is rare enough, and
  not expensive enough to special case. (Robert Collins)

* ``VersionedFile.clear_cache`` and ``enable_cache`` are deprecated.
  These methods added significant complexity to the ``VersionedFile``
  implementation, but were only used for optimising fetches from knits -
  which can be done from outside the knit layer, or via a caching
  decorator. As knits are not the default format, the complexity is no
  longer worth paying. (Robert Collins)

* ``VersionedFile.create_empty`` is removed. This method presupposed a
  sensible mapping to a transport for individual files, but pack backed
  versioned files have no such mapping. (Robert Collins)

* ``VersionedFile.get_graph`` is deprecated, with no replacement method.
  The method was size(history) and not desirable. (Robert Collins)

* ``VersionedFile.get_graph_with_ghosts`` is deprecated, with no
  replacement method.  The method was size(history) and not desirable.
  (Robert Collins)

* ``VersionedFile.get_parents`` is deprecated, please use
  ``VersionedFile.get_parent_map``. (Robert Collins)

* ``VersionedFile.get_sha1`` is deprecated, please use
  ``VersionedFile.get_sha1s``. (Robert Collins)

* ``VersionedFile.has_ghost`` is now deprecated, as it is both expensive
  and unused outside of a single test. (Robert Collins)

* ``VersionedFile.iter_parents`` is now deprecated in favour of
  ``get_parent_map`` which can be used to instantiate a Graph on a
  VersionedFile. (Robert Collins)

* ``VersionedFileStore`` no longer uses the transaction parameter given
  to most methods; amongst other things this means that the
  get_weave_or_empty method no longer guarantees errors on a missing weave
  in a readonly transaction, and no longer caches versioned file instances
  which reduces memory pressure (but requires more careful management by
  callers to preserve performance). (Robert Collins)

Testing
*******

* New -Dselftest_debug flag disables clearing of the debug flags during
  tests.  This is useful if you want to use e.g. -Dhpss to help debug a
  failing test.  Be aware that using this feature is likely to cause
  spurious test failures if used with the full suite. (Andrew Bennetts)

* selftest --load-list now uses a new more agressive test loader that will
  avoid loading unneeded modules and building their tests. Plugins can use
  this new loader by defining a load_tests function instead of a test_suite
  function. (a forthcoming patch will provide many examples on how to
  implement this).
  (Vincent Ladeuil)

* selftest --load-list now does some sanity checks regarding duplicate test
  IDs and tests present in the list but not found in the actual test suite.
  (Vincent Ladeuil)

* Slightly more concise format for the selftest progress bar, so there's
  more space to show the test name.  (Martin Pool) ::

    [2500/10884, 1fail, 3miss in 1m29s] test_revisionnamespaces.TestRev

* The test suite takes much less memory to run, and is a bit faster.  This
  is done by clearing most attributes of TestCases after running them, if
  they succeeded.  (Andrew Bennetts)

Internals
*********

* Added ``_build_client_protocol`` to ``_SmartClient``.  (Andrew Bennetts)

* Added basic infrastructure for automatic plugin suggestion.
  (Martin Albisetti)

* If a ``LockableFiles`` object is not explicitly unlocked (for example
  because of a missing ``try/finally`` block, it will give a warning but
  not automatically unlock itself.  (Previously they did.)  This
  sometimes caused knock-on errors if for example the network connection
  had already failed, and should not be relied upon by code.
  (Martin Pool, #109520)

* ``make dist`` target to build a release tarball, and also
  ``check-dist-tarball`` and ``dist-upload-escudero``.  (Martin Pool)

* The ``read_response_tuple`` method of ``SmartClientRequestProtocol*``
  classes will now raise ``UnknownSmartMethod`` when appropriate, so that
  callers don't need to try distinguish unknown request errors from other
  errors.  (Andrew Bennetts)

* ``set_make_working_trees`` is now implemented provided on all repository
  implementations (Aaron Bentley)

* ``VersionedFile`` now has a new method ``get_parent_map`` which, like
  ``Graph.get_parent_map`` returns a dict of key:parents. (Robert Collins)


bzr 1.3.1
#########

:Released: 2008-04-09

No changes from 1.3.1rc1.


bzr 1.3.1rc1
############

:Released: 2008-04-04

Bug Fixes
*********

* Fix a bug causing a ValueError crash in ``parse_line_delta_iter`` when
  fetching revisions from a knit to pack repository or vice versa using
  bzr:// (including over http or ssh).
  (#208418, Andrew Bennetts, Martin Pool, Robert Collins)


bzr 1.3
#######

:Released: 2008-03-20

Bazaar has become part of the GNU project <http://www.gnu.org>

Many operations that act on history, including ``log`` and ``annotate`` are now
substantially faster.  Several bugs have been fixed and several new options and
features have been added.

Testing
*******

* Avoid spurious failure of ``TestVersion.test_version`` matching
  directory names.
  (#202778, Martin Pool)


bzr 1.3rc1
##########

:Released: 2008-03-16

Notes When Upgrading
********************

* The backup directory created by ``upgrade`` is now called
  ``backup.bzr``, not ``.bzr.backup``. (Martin Albisetti)

Changes
*******

* A new repository format 'development' has been added. This format will
  represent the latest 'in-progress' format that the bzr developers are
  interested in getting early-adopter testing and feedback on.
  ``doc/developers/development-repo.txt`` has detailed information.
  (Robert Collins)

* BZR_LOG environment variable controls location of .bzr.log trace file.
  User can suppress writing messages to .bzr.log by using '/dev/null'
  filename (on Linux) or 'NUL' (on Windows). If BZR_LOG variable
  is not defined but BZR_HOME is defined then default location
  for .bzr.log trace file is ``$BZR_HOME/.bzr.log``.
  (Alexander Belchenko, #106117)

* ``launchpad`` builtin plugin now shipped as separate part in standalone
  bzr.exe, installed to ``C:\Program Files\Bazaar\plugins`` directory,
  and standalone installer allows user to skip installation of this plugin.
  (Alexander Belchenko)

* Restore auto-detection of plink.exe on Windows. (Dmitry Vasiliev)

* Version number is now shown as "1.2" or "1.2pr2", without zeroed or
  missing final fields.  (Martin Pool)

Features
********

* ``branch`` and ``checkout`` can hard-link working tree files, which is
  faster and saves space.  (Aaron Bentley)

* ``bzr send`` will now also look at the ``child_submit_to`` setting in
  the submit branch to determine the email address to send to.
  (Jelmer Vernooij)

Improvements
************

* BzrBranch._lefthand_history is faster on pack repos.  (Aaron Bentley)

* Branch6.generate_revision_history is faster.  (Aaron Bentley)

* Directory services can now be registered, allowing special URLs to be
  dereferenced into real URLs.  This is a generalization and cleanup of
  the lp: transport lookup.  (Aaron Bentley)

* Merge directives that are automatically attached to emails have nicer
  filenames, based on branch-nick + revno. (Aaron Bentley)

* ``push`` has a ``--revision`` option, to specify what revision to push up
  to.  (Daniel Watkins)

* Significantly reducing execution time and network traffic for trivial
  case of running ``bzr missing`` command for two identical branches.
  (Alexander Belchenko)

* Speed up operations that look at the revision graph (such as 'bzr log').
  ``KnitPackRepositor.get_revision_graph`` uses ``Graph.iter_ancestry`` to
  extract the revision history. This allows filtering ghosts while
  stepping instead of needing to peek ahead. (John Arbash Meinel)

* The ``hooks`` command lists installed hooks, to assist in debugging.
  (Daniel Watkins)

* Updates to how ``annotate`` work. Should see a measurable improvement in
  performance and memory consumption for file with a lot of merges.
  Also, correctly handle when a line is introduced by both parents (it
  should be attributed to the first merge which notices this, and not
  to all subsequent merges.) (John Arbash Meinel)

Bugfixes
********

* Autopacking no longer holds the full set of inventory lines in
  memory while copying. For large repositories, this can amount to
  hundreds of MB of ram consumption.
  (Ian Clatworthy, John Arbash Meinel)

* Cherrypicking when using ``--format=merge3`` now explictly excludes
  BASE lines. (John Arbash Meinel, #151731)

* Disable plink's interactive prompt for password.
  (#107593, Dmitry Vasiliev)

* Encode command line arguments from unicode to user_encoding before
  invoking external mail client in `bzr send` command.
  (#139318, Alexander Belchenko)

* Fixed problem connecting to ``bzr+https://`` servers.
  (#198793, John Ferlito)

* Improved error reporting in the Launchpad plugin. (Daniel Watkins,
  #196618)

* Include quick-start-summary.svg file to python-based installer(s)
  for Windows. (#192924, Alexander Belchenko)

* lca merge now respects specified files. (Aaron Bentley)

* Make version-info --custom imply --all. (#195560, James Westby)

* ``merge --preview`` now works for merges that add or modify
  symlinks (James Henstridge)

* Redirecting the output from ``bzr merge`` (when the remembered
  location is used) now works. (John Arbash Meinel)

* setup.py script explicitly checks for Python version.
  (Jari Aalto, Alexander Belchenko, #200569)

* UnknownFormatErrors no longer refer to branches regardless of kind of
  unknown format. (Daniel Watkins, #173980)

* Upgrade bundled ConfigObj to version 4.5.2, which properly quotes #
  signs, among other small improvements. (Matt Nordhoff, #86838)

* Use correct indices when emitting LCA conflicts.  This fixes IndexError
  errors.  (Aaron Bentley, #196780)

Documentation
*************

* Explained how to use ``version-info --custom`` in the User Guide.
  (Neil Martinsen-Burrell)

API Breaks
**********

* Support for loading plugins from zip files and
  ``bzrlib.plugin.load_from_zip()`` function are deprecated.
  (Alexander Belchenko)

Testing
*******

* Added missing blackbox tests for ``modified`` (Adrian Wilkins)

* The branch interface tests were invalid for branches using rich-root
  repositories because the empty string is not a valid file-id.
  (Robert Collins)

Internals
*********

* ``Graph.iter_ancestry`` returns the ancestry of revision ids. Similar to
  ``Repository.get_revision_graph()`` except it includes ghosts and you can
  stop part-way through. (John Arbash Meinel)

* New module ``tools/package_mf.py`` provide custom module finder for
  python packages (improves standard python library's modulefinder.py)
  used by ``setup.py`` script while building standalone bzr.exe.
  (Alexander Belchenko)

* New remote method ``RemoteBzrDir.find_repositoryV2`` adding support for
  detecting external lookup support on remote repositories. This method is
  now attempted first when lookup up repositories, leading to an extra
  round trip on older bzr smart servers. (Robert Collins)

* Repository formats have a new supported-feature attribute
  ``supports_external_lookups`` used to indicate repositories which support
  falling back to other repositories when they have partial data.
  (Robert Collins)

* ``Repository.get_revision_graph_with_ghosts`` and
  ``bzrlib.revision.(common_ancestor,MultipleRevisionSources,common_graph)``
  have been deprecated.  (John Arbash Meinel)

* ``Tree.iter_changes`` is now a public API, replacing the work-in-progress
  ``Tree._iter_changes``. The api is now considered stable and ready for
  external users.  (Aaron Bentley)

* The bzrdir format registry now accepts an ``alias`` keyword to
  register_metadir, used to indicate that a format name is an alias for
  some other format and thus should not be reported when describing the
  format. (Robert Collins)


bzr 1.2
#######

:Released: 2008-02-15

Bug Fixes
*********

* Fix failing test in Launchpad plugin. (Martin Pool)


bzr 1.2rc1
##########

:Released: 2008-02-13

Notes When Upgrading
********************

* Fetching via the smart protocol may need to reconnect once during a fetch
  if the remote server is running Bazaar 1.1 or earlier, because the client
  attempts to use more efficient requests that confuse older servers.  You
  may be required to re-enter a password or passphrase when this happens.
  This won't happen if the server is upgraded to Bazaar 1.2.
  (Andrew Bennetts)

Changes
*******

* Fetching via bzr+ssh will no longer fill ghosts by default (this is
  consistent with pack-0.92 fetching over SFTP). (Robert Collins)

* Formatting of ``bzr plugins`` output is changed to be more human-
  friendly. Full path of plugins locations will be shown only with
  ``--verbose`` command-line option. (Alexander Belchenko)

* ``merge`` now prefers to use the submit branch, but will fall back to
  parent branch.  For many users, this has no effect.  But some users who
  pull and merge on the same branch will notice a change.  This change
  makes it easier to work on a branch on two different machines, pulling
  between the machines, while merging from the upstream.
  ``merge --remember`` can now be used to set the submit_branch.
  (Aaron Bentley)

Features
********

* ``merge --preview`` produces a diff of the changes merge would make,
  but does not actually perform the merge.  (Aaron Bentley)

* New smart method ``Repository.get_parent_map`` for getting revision
  parent data. This returns additional parent information topologically
  adjacent to the requested data to reduce round trip latency impacts.
  (Robert Collins)

* New smart method, ``Repository.stream_revisions_chunked``, for fetching
  revision data that streams revision data via a chunked encoding.  This
  avoids buffering large amounts of revision data on the server and on the
  client, and sends less data to the server to request the revisions.
  (Andrew Bennetts, Robert Collins, #178353)

* The launchpad plugin now handles lp urls of the form
  ``lp://staging/``, ``lp://demo/``, ``lp://dev/`` to use the appropriate
  launchpad instance to do the resolution of the branch identities.
  This is primarily of use to Launchpad developers, but can also
  be used by other users who want to try out Launchpad as
  a branch location without messing up their public Launchpad
  account.  Branches that are pushed to the staging environment
  have an expected lifetime of one day. (Tim Penhey)

Improvements
************

* Creating a new branch no longer tries to read the entire revision-history
  unnecessarily over smart server operations. (Robert Collins)

* Fetching between different repository formats with compatible models now
  takes advantage of the smart method to stream revisions.  (Andrew Bennetts)

* The ``--coverage`` option is now global, rather specific to ``bzr
  selftest``.  (Andrew Bennetts)

* The ``register-branch`` command will now use the public url of the branch
  containing the current directory, if one has been set and no explicit
  branch is provided.  (Robert Collins)

* Tweak the ``reannotate`` code path to optimize the 2-parent case.
  Speeds up ``bzr annotate`` with a pack repository by approx 3:2.
  (John Arbash Meinel)

Bugfixes
********

* Calculate remote path relative to the shared medium in _SmartClient.  This
  is related to the problem in bug #124089.  (Andrew Bennetts)

* Cleanly handle connection errors in smart protocol version two, the same
  way as they are handled by version one.  (Andrew Bennetts)

* Clearer error when ``version-info --custom`` is used without
  ``--template`` (Lukáš Lalinský)

* Don't raise UnavailableFeature during test setup when medusa is not
  available or tearDown is never called leading to nasty side effects.
  (#137823, Vincent Ladeuil)

* If a plugin's test suite cannot be loaded, for example because of a syntax
  error in the tests, then ``selftest`` fails, rather than just printing
  a warning.  (Martin Pool, #189771)

* List possible values for BZR_SSH environment variable in env-variables
  help topic. (Alexander Belchenko, #181842)

* New methods ``push_log_file`` and ``pop_log_file`` to intercept messages:
  popping the log redirection now precisely restores the previous state,
  which makes it easier to use bzr log output from other programs.
  TestCaseInTempDir no longer depends on a log redirection being established
  by the test framework, which lets bzr tests cleanly run from a normal
  unittest runner.
  (#124153, #124849, Martin Pool, Jonathan Lange)

* ``pull --quiet`` is now more quiet, in particular a message is no longer
  printed when the remembered pull location is used. (James Westby,
  #185907)

* ``reconfigure`` can safely be interrupted while fetching.
  (Aaron Bentley, #179316)

* ``reconfigure`` preserves tags when converting to and from lightweight
  checkouts.  (Aaron Bentley, #182040)

* Stop polluting /tmp when running selftest.
  (Vincent Ladeuil, #123363)

* Switch from NFKC => NFC for normalization checks. NFC allows a few
  more characters which should be considered valid.
  (John Arbash Meinel, #185458)

* The launchpad plugin now uses the ``edge`` xmlrpc server to avoid
  interacting badly with a bug on the launchpad side. (Robert Collins)

* Unknown hostnames when connecting to a ``bzr://`` URL no longer cause
  tracebacks.  (Andrew Bennetts, #182849)

API Breaks
**********

* Classes implementing Merge types like Merge3Merger must now accept (and
  honour) a do_merge flag in their constructor.  (Aaron Bentley)

* ``Repository.add_inventory`` and ``add_revision`` now require the caller
  to previously take a write lock (and start a write group.)
  (Martin Pool)

Testing
*******

* selftest now accepts --load-list <file> to load a test id list. This
  speeds up running the test suite on a limited set of tests.
  (Vincent Ladeuil)

Internals
*********

* Add a new method ``get_result`` to graph search objects. The resulting
  ``SearchResult`` can be used to recreate the search later, which will
  be useful in reducing network traffic. (Robert Collins)

* Use convenience function to check whether two repository handles
  are referring to the same repository in ``Repository.get_graph``.
  (Jelmer Vernooij, #187162)

* Fetching now passes the find_ghosts flag through to the
  ``InterRepository.missing_revision_ids`` call consistently for all
  repository types. This will enable faster missing revision discovery with
  bzr+ssh. (Robert Collins)

* Fix error handling in Repository.insert_data_stream. (Lukas Lalinsky)

* ``InterRepository.missing_revision_ids`` is now deprecated in favour of
  ``InterRepository.search_missing_revision_ids`` which returns a
  ``bzrlib.graph.SearchResult`` suitable for making requests from the smart
  server. (Robert Collins)

* New error ``NoPublicBranch`` for commands that need a public branch to
  operate. (Robert Collins)

* New method ``iter_inventories`` on Repository for access to many
  inventories. This is primarily used by the ``revision_trees`` method, as
  direct access to inventories is discouraged. (Robert Collins)

* New method ``next_with_ghosts`` on the Graph breadth-first-search objects
  which will split out ghosts and present parents into two separate sets,
  useful for code which needs to be aware of ghosts (e.g. fetching data
  cares about ghosts during revision selection). (Robert Collins)

* Record a timestamp against each mutter to the trace file, relative to the
  first import of bzrlib.  (Andrew Bennetts)

* ``Repository.get_data_stream`` is now deprecated in favour of
  ``Repository.get_data_stream_for_search`` which allows less network
  traffic when requesting data streams over a smart server. (Robert Collins)

* ``RemoteBzrDir._get_tree_branch`` no longer triggers ``_ensure_real``,
  removing one round trip on many network operations. (Robert Collins)

* RemoteTransport's ``recommended_page_size`` method now returns 64k, like
  SFTPTransport and HttpTransportBase.  (Andrew Bennetts)

* Repository has a new method ``has_revisions`` which signals the presence
  of many revisions by returning a set of the revisions listed which are
  present. This can be done by index queries without reading data for parent
  revision names etc. (Robert Collins)


bzr 1.1
#######

:Released: 2008-01-15

(no changes from 1.1rc1)

bzr 1.1rc1
##########

:Released: 2008-01-05

Changes
*******

* Dotted revision numbers have been revised. Instead of growing longer with
  nested branches the branch number just increases. (eg instead of 1.1.1.1.1
  we now report 1.2.1.) This helps scale long lived branches which have many
  feature branches merged between them. (John Arbash Meinel)

* The syntax ``bzr diff branch1 branch2`` is no longer supported.
  Use ``bzr diff branch1 --new branch2`` instead. This change has
  been made to remove the ambiguity where ``branch2`` is in fact a
  specific file to diff within ``branch1``.

Features
********

* New option to use custom template-based formats in  ``bzr version-info``.
  (Lukáš Lalinský)

* diff '--using' allows an external diff tool to be used for files.
  (Aaron Bentley)

* New "lca" merge-type for fast everyday merging that also supports
  criss-cross merges.  (Aaron Bentley)

Improvements
************

* ``annotate`` now doesn't require a working tree. (Lukáš Lalinský,
  #90049)

* ``branch`` and ``checkout`` can now use files from a working tree to
  to speed up the process.  For checkout, this requires the new
  --files-from flag.  (Aaron Bentley)

* ``bzr diff`` now sorts files in alphabetical order.  (Aaron Bentley)

* ``bzr diff`` now works on branches without working trees. Tree-less
  branches can also be compared to each other and to working trees using
  the new diff options ``--old`` and ``--new``. Diffing between branches,
  with or without trees, now supports specific file filtering as well.
  (Ian Clatworthy, #6700)

* ``bzr pack`` now orders revision texts in topological order, with newest
  at the start of the file, promoting linear reads for ``bzr log`` and the
  like. This partially fixes #154129. (Robert Collins)

* Merge directives now fetch prerequisites from the target branch if
  needed.  (Aaron Bentley)

* pycurl now handles digest authentication.
  (Vincent Ladeuil)

* ``reconfigure`` can now convert from repositories.  (Aaron Bentley)

* ``-l`` is now a short form for ``--limit`` in ``log``.  (Matt Nordhoff)

* ``merge`` now warns when merge directives cause cherrypicks.
  (Aaron Bentley)

* ``split`` now supported, to enable splitting large trees into smaller
  pieces.  (Aaron Bentley)

Bugfixes
********

* Avoid AttributeError when unlocking a pack repository when an error occurs.
  (Martin Pool, #180208)

* Better handle short reads when processing multiple range requests.
  (Vincent Ladeuil, #179368)

* build_tree acceleration uses the correct path when a file has been moved.
  (Aaron Bentley)

* ``commit`` now succeeds when a checkout and its master branch share a
  repository.  (Aaron Bentley, #177592)

* Fixed error reporting of unsupported timezone format in
  ``log --timezone``. (Lukáš Lalinský, #178722)

* Fixed Unicode encoding error in ``ignored`` when the output is
  redirected to a pipe. (Lukáš Lalinský)

* Fix traceback when sending large response bodies over the smart protocol
  on Windows. (Andrew Bennetts, #115781)

* Fix ``urlutils.relative_url`` for the case of two ``file:///`` URLs
  pointed to different logical drives on Windows.
  (Alexander Belchenko, #90847)

* HTTP test servers are now compatible with the http protocol version 1.1.
  (Vincent Ladeuil, #175524)

* _KnitParentsProvider.get_parent_map now handles requests for ghosts
  correctly, instead of erroring or attributing incorrect parents to ghosts.
  (Aaron Bentley)

* ``merge --weave --uncommitted`` now works.  (Aaron Bentley)

* pycurl authentication handling was broken and incomplete. Fix handling of
  user:pass embedded in the urls.
  (Vincent Ladeuil, #177643)

* Files inside non-directories are now handled like other conflict types.
  (Aaron Bentley, #177390)

* ``reconfigure`` is able to convert trees into lightweight checkouts.
  (Aaron Bentley)

* Reduce lockdir timeout to 0 when running ``bzr serve``.  (Andrew Bennetts,
  #148087)

* Test that the old ``version_info_format`` functions still work, even
  though they are deprecated. (John Arbash Meinel, ShenMaq, #177872)

* Transform failures no longer cause ImmortalLimbo errors (Aaron Bentley,
  #137681)

* ``uncommit`` works even when the commit messages of revisions to be
  removed use characters not supported in the terminal encoding.
  (Aaron Bentley)

* When dumb http servers return whole files instead of the requested ranges,
  read the remaining bytes by chunks to avoid overflowing network buffers.
  (Vincent Ladeuil, #175886)

Documentation
*************

* Minor tweaks made to the bug tracker integration documentation.
  (Ian Clatworthy)

* Reference material has now be moved out of the User Guide and added
  to the User Reference. The User Reference has gained 4 sections as
  a result: Authenication Settings, Configuration Settings, Conflicts
  and Hooks. All help topics are now dumped into text format in the
  doc/en/user-reference directory for those who like browsing that
  information in their editor. (Ian Clatworthy)

* *Using Bazaar with Launchpad* tutorial added. (Ian Clatworthy)

Internals
*********

* find_* methods available for BzrDirs, Branches and WorkingTrees.
  (Aaron Bentley)

* Help topics can now be loaded from files.
  (Ian Clatworthy, Alexander Belchenko)

* get_parent_map now always provides tuples as its output.  (Aaron Bentley)

* Parent Providers should now implement ``get_parent_map`` returning a
  dictionary instead of ``get_parents`` returning a list.
  ``Graph.get_parents`` is now deprecated. (John Arbash Meinel,
  Robert Collins)

* Patience Diff now supports arbitrary python objects, as long as they
  support ``hash()``. (John Arbash Meinel)

* Reduce selftest overhead to establish test names by memoization.
  (Vincent Ladeuil)

API Breaks
**********

Testing
*******

* Modules can now customise their tests by defining a ``load_tests``
  attribute. ``pydoc bzrlib.tests.TestUtil.TestLoader.loadTestsFromModule``
  for the documentation on this attribute. (Robert Collins)

* New helper function ``bzrlib.tests.condition_id_re`` which helps
  filter tests based on a regular expression search on the tests id.
  (Robert Collins)

* New helper function ``bzrlib.tests.condition_isinstance`` which helps
  filter tests based on class. (Robert Collins)

* New helper function ``bzrlib.tests.exclude_suite_by_condition`` which
  generalises the ``exclude_suite_by_re`` function. (Robert Collins)

* New helper function ``bzrlib.tests.filter_suite_by_condition`` which
  generalises the ``filter_suite_by_re`` function. (Robert Collins)

* New helper method ``bzrlib.tests.exclude_tests_by_re`` which gives a new
  TestSuite that does not contain tests from the input that matched a
  regular expression. (Robert Collins)

* New helper method ``bzrlib.tests.randomize_suite`` which returns a
  randomized copy of the input suite. (Robert Collins)

* New helper method ``bzrlib.tests.split_suite_by_re`` which splits a test
  suite into two according to a regular expression. (Robert Collins)

* Parametrize all http tests for the transport implementations, the http
  protocol versions (1.0 and 1.1) and the authentication schemes.
  (Vincent Ladeuil)

* The ``exclude_pattern`` and ``random_order`` parameters to the function
  ``bzrlib.tests.filter_suite_by_re`` have been deprecated. (Robert Collins)

* The method ``bzrlib.tests.sort_suite_by_re`` has been deprecated. It is
  replaced by the new helper methods added in this release. (Robert Collins)


bzr 1.0
#######

:Released: 2007-12-14

Documentation
*************

* More improvements and fixes to the User Guide.  (Ian Clatworthy)

* Add information on cherrypicking/rebasing to the User Guide.
  (Ian Clatworthy)

* Improve bug tracker integration documentation. (Ian Clatworthy)

* Minor edits to ``Bazaar in five minutes`` from David Roberts and
  to the rebasing section of the User Guide from Aaron Bentley.
  (Ian Clatworthy)


bzr 1.0rc3
##########

:Released: 2007-12-11

Changes
*******

* If a traceback occurs, users are now asked to report the bug
  through Launchpad (https://bugs.launchpad.net/bzr/), rather than
  by mail to the mailing list.
  (Martin Pool)

Bugfixes
********

* Fix Makefile rules for doc generation. (Ian Clatworthy, #175207)

* Give more feedback during long http downloads by making readv deliver data
  as it arrives for urllib, and issue more requests for pycurl. High latency
  networks are better handled by urllib, the pycurl implementation give more
  feedback but also incur more latency.
  (Vincent Ladeuil, #173010)

* Implement _make_parents_provider on RemoteRepository, allowing generating
  bundles against branches on a smart server.  (Andrew Bennetts, #147836)

Documentation
*************

* Improved user guide.  (Ian Clatworthy)

* The single-page quick reference guide is now available as a PDF.
  (Ian Clatworthy)

Internals
*********

* readv urllib http implementation is now a real iterator above the
  underlying socket and deliver data as soon as it arrives. 'get' still
  wraps its output in a StringIO.
  (Vincent Ladeuil)


bzr 1.0rc2
##########

:Released: 2007-12-07

Improvements
************

* Added a --coverage option to selftest. (Andrew Bennetts)

* Annotate merge (merge-type=weave) now supports cherrypicking.
  (Aaron Bentley)

* ``bzr commit`` now doesn't print the revision number twice. (Matt
  Nordhoff, #172612)

* New configuration option ``bugtracker_<tracker_abbrevation>_url`` to
  define locations of bug trackers that are not directly supported by
  bzr or a plugin. The URL will be treated as a template and ``{id}``
  placeholders will be replaced by specific bug IDs.  (Lukáš Lalinský)

* Support logging single merge revisions with short and line log formatters.
  (Kent Gibson)

* User Guide enhanced with suggested readability improvements from
  Matt Revell and corrections from John Arbash Meinel. (Ian Clatworthy)

* Quick Start Guide renamed to Quick Start Card, moved down in
  the catalog, provided in pdf and png format and updated to refer
  to ``send`` instead of ``bundle``. (Ian Clatworthy, #165080)

* ``switch`` can now be used on heavyweight checkouts as well as
  lightweight ones. After switching a heavyweight checkout, the
  local branch is a mirror/cache of the new bound branch and
  uncommitted changes in the working tree are merged. As a safety
  check, if there are local commits in a checkout which have not
  been committed to the previously bound branch, then ``switch``
  fails unless the ``--force`` option is given. This option is
  now also required if the branch a lightweight checkout is pointing
  to has been moved. (Ian Clatworthy)

Internals
*********

* New -Dhttp debug option reports http connections, requests and responses.
  (Vincent Ladeuil)

* New -Dmerge debug option, which emits merge plans for merge-type=weave.

Bugfixes
********

* Better error message when running ``bzr cat`` on a non-existant branch.
  (Lukáš Lalinský, #133782)

* Catch OSError 17 (file exists) in final phase of tree transform and show
  filename to user.
  (Alexander Belchenko, #111758)

* Catch ShortReadvErrors while using pycurl. Also make readv more robust by
  allowing multiple GET requests to be issued if too many ranges are
  required.
  (Vincent Ladeuil, #172701)

* Check for missing basis texts when fetching from packs to packs.
  (John Arbash Meinel, #165290)

* Fall back to showing e-mail in ``log --short/--line`` if the
  committer/author has only e-mail. (Lukáš Lalinský, #157026)

API Breaks
**********

* Deprecate not passing a ``location`` argument to commit reporters'
  ``started`` methods. (Matt Nordhoff)


bzr 1.0rc1
##########

:Released: 2007-11-30

Notes When Upgrading
********************

* The default repository format is now ``pack-0.92``.  This
  default is used when creating new repositories with ``init`` and
  ``init-repo``, and when branching over bzr+ssh or bzr+hpss.
  (See https://bugs.launchpad.net/bugs/164626)

  This format can be read and written by Bazaar 0.92 and later, and
  data can be transferred to and from older formats.

  To upgrade, please reconcile your repository (``bzr reconcile``), and then
  upgrade (``bzr upgrade``).

  ``pack-0.92`` offers substantially better scaling and performance than the
  previous knits format. Some operations are slower where the code already
  had bad scaling characteristics under knits, the pack format makes such
  operations more visible as part of being more scalable overall. We will
  correct such operations over the coming releases and encourage the filing
  of bugs on any operation which you observe to be slower in a packs
  repository. One particular case that we do not intend to fix is pulling
  data from a pack repository into a knit repository over a high latency
  link;  downgrading such data requires reinsertion of the file texts, and
  this is a classic space/time tradeoff. The current implementation is
  conservative on memory usage because we need to support converting data
  from any tree without problems.
  (Robert Collins, Martin Pool, #164476)

Changes
*******

* Disable detection of plink.exe as possible ssh vendor. Plink vendor
  still available if user selects it explicitly with BZR_SSH environment
  variable. (Alexander Belchenko, workaround for bug #107593)

* The pack format is now accessible as "pack-0.92", or "pack-0.92-subtree"
  to enable the subtree functions (for example, for bzr-svn).
  (Martin Pool)

Features
********

* New ``authentication.conf`` file holding the password or other credentials
  for remote servers. This can be used for ssh, sftp, smtp and other
  supported transports.
  (Vincent Ladeuil)

* New rich-root and rich-root-pack formats, recording the same data about
  tree roots that's recorded for all other directories.
  (Aaron Bentley, #164639)

* ``pack-0.92`` repositories can now be reconciled.
  (Robert Collins, #154173)

* ``switch`` command added for changing the branch a lightweight checkout
  is associated with and updating the tree to reflect the latest content
  accordingly. This command was previously part of the BzrTools plug-in.
  (Ian Clatworthy, Aaron Bentley, David Allouche)

* ``reconfigure`` command can now convert branches, trees, or checkouts to
  lightweight checkouts.  (Aaron Bentley)

Performance
***********

* Commit updates the state of the working tree via a delta rather than
  supplying entirely new basis trees. For commit of a single specified file
  this reduces the wall clock time for commit by roughly a 30%.
  (Robert Collins, Martin Pool)

* Commit with many automatically found deleted paths no longer performs
  linear scanning for the children of those paths during inventory
  iteration. This should fix commit performance blowing out when many such
  paths occur during commit. (Robert Collins, #156491)

* Fetch with pack repositories will no longer read the entire history graph.
  (Robert Collins, #88319)

* Revert takes out an appropriate lock when reverting to a basis tree, and
  does not read the basis inventory twice. (Robert Collins)

* Diff does not require an inventory to be generated on dirstate trees.
  (Aaron Bentley, #149254)

* New annotate merge (--merge-type=weave) implementation is fast on
  versionedfiles withough cached annotations, e.g. pack-0.92.
  (Aaron Bentley)

Improvements
************

* ``bzr merge`` now warns when it encounters a criss-cross merge.
  (Aaron Bentley)

* ``bzr send`` now doesn't require the target e-mail address to be
  specified on the command line if an interactive e-mail client is used.
  (Lukáš Lalinský)

* ``bzr tags`` now prints the revision number for each tag, instead of
  the revision id, unless --show-ids is passed. In addition, tags can be
  sorted chronologically instead of lexicographically with --sort=time.
  (Adeodato Simó, #120231)

* Windows standalone version of bzr is able to load system-wide plugins from
  "plugins" subdirectory in installation directory. In addition standalone
  installer write to the registry (HKLM\SOFTWARE\Bazaar) useful info
  about paths and bzr version. (Alexander Belchenko, #129298)

Documentation
*************

Bug Fixes
*********

* A progress bar has been added for knitpack -> knitpack fetching.
  (Robert Collins, #157789, #159147)

* Branching from a branch via smart server now preserves the repository
  format. (Andrew Bennetts,  #164626)

* ``commit`` is now able to invoke an external editor in a non-ascii
  directory. (Daniel Watkins, #84043)

* Catch connection errors for ftp.
  (Vincent Ladeuil, #164567)

* ``check`` no longer reports spurious unreferenced text versions.
  (Robert Collins, John A Meinel, #162931, #165071)

* Conflicts are now resolved recursively by ``revert``.
  (Aaron Bentley, #102739)

* Detect invalid transport reuse attempts by catching invalid URLs.
  (Vincent Ladeuil, #161819)

* Deleting a file without removing it shows a correct diff, not a traceback.
  (Aaron Bentley)

* Do no use timeout in HttpServer anymore.
  (Vincent Ladeuil, #158972).

* Don't catch the exceptions related to the http pipeline status before
  retrying an http request or some programming errors may be masked.
  (Vincent Ladeuil, #160012)

* Fix ``bzr rm`` to not delete modified and ignored files.
  (Lukáš Lalinský, #172598)

* Fix exception when revisionspec contains merge revisons but log
  formatter doesn't support merge revisions. (Kent Gibson, #148908)

* Fix exception when ScopeReplacer is assigned to before any members have
  been retrieved.  (Aaron Bentley)

* Fix multiple connections during checkout --lightweight.
  (Vincent Ladeuil, #159150)

* Fix possible error in insert_data_stream when copying between
  pack repositories over bzr+ssh or bzr+http.
  KnitVersionedFile.get_data_stream now makes sure that requested
  compression parents are sent before any delta hunks that depend
  on them.
  (Martin Pool, #164637)

* Fix typo in limiting offsets coalescing for http, leading to
  whole files being downloaded instead of parts.
  (Vincent Ladeuil, #165061)

* FTP server errors don't error in the error handling code.
  (Robert Collins, #161240)

* Give a clearer message when a pull fails because the source needs
  to be reconciled.
  (Martin Pool, #164443)

* It is clearer when a plugin cannot be loaded because of its name, and a
  suggestion for an acceptable name is given. (Daniel Watkins, #103023)

* Leave port as None in transport objects if user doesn't
  specify a port in urls.
  (vincent Ladeuil, #150860)

* Make sure Repository.fetch(self) is properly a no-op for all
  Repository implementations. (John Arbash Meinel, #158333)

* Mark .bzr directories as "hidden" on Windows.
  (Alexander Belchenko, #71147)

* ``merge --uncommitted`` can now operate on a single file.
  (Aaron Bentley, Lukáš Lalinský, #136890)

* Obsolete packs are now cleaned up by pack and autopack operations.
  (Robert Collins, #153789)

* Operations pulling data from a smart server where the underlying
  repositories are not both annotated/both unannotated will now work.
  (Robert Collins, #165304).

* Reconcile now shows progress bars. (Robert Collins, #159351)

* ``RemoteBranch`` was not initializing ``self._revision_id_to_revno_map``
  properly. (John Arbash Meinel, #162486)

* Removing an already-removed file reports the file does not exist. (Daniel
  Watkins, #152811)

* Rename on Windows is able to change filename case.
  (Alexander Belchenko, #77740)

* Return error instead of a traceback for ``bzr log -r0``.
  (Kent Gibson, #133751)

* Return error instead of a traceback when bzr is unable to create
  symlink on some platforms (e.g. on Windows).
  (Alexander Belchenko, workaround for #81689)

* Revert doesn't crash when restoring a single file from a deleted
  directory. (Aaron Bentley)

* Stderr output via logging mechanism now goes through encoded wrapper
  and no more uses utf-8, but terminal encoding instead. So all unicode
  strings now should be readable in non-utf-8 terminal.
  (Alexander Belchenko, #54173)

* The error message when ``move --after`` should be used makes how to do so
  clearer. (Daniel Watkins, #85237)

* Unicode-safe output from ``bzr info``. The output will be encoded
  using the terminal encoding and unrepresentable characters will be
  replaced by '?'. (Lukáš Lalinský, #151844)

* Working trees are no longer created when pushing into a local no-trees
  repo. (Daniel Watkins, #50582)

* Upgrade util/configobj to version 4.4.0.
  (Vincent Ladeuil, #151208).

* Wrap medusa ftp test server as an FTPServer feature.
  (Vincent Ladeuil, #157752)

API Breaks
**********

* ``osutils.backup_file`` is deprecated. Actually it's not used in bzrlib
  during very long time. (Alexander Belchenko)

* The return value of
  ``VersionedFile.iter_lines_added_or_present_in_versions`` has been
  changed. Previously it was an iterator of lines, now it is an iterator of
  (line, version_id) tuples. This change has been made to aid reconcile and
  fetch operations. (Robert Collins)

* ``bzrlib.repository.get_versioned_file_checker`` is now private.
  (Robert Collins)

* The Repository format registry default has been removed; it was previously
  obsoleted by the bzrdir format default, which implies a default repository
  format.
  (Martin Pool)

Internals
*********

* Added ``ContainerSerialiser`` and ``ContainerPushParser`` to
  ``bzrlib.pack``.  These classes provide more convenient APIs for generating
  and parsing containers from streams rather than from files.  (Andrew
  Bennetts)

* New module ``lru_cache`` providing a cache for use by tasks that need
  semi-random access to large amounts of data. (John A Meinel)

* InventoryEntry.diff is now deprecated.  Please use diff.DiffTree instead.


bzr 0.92
########

:Released: 2007-11-05

Changes
*******

  * New uninstaller on Win32.  (Alexander Belchenko)


bzr 0.92rc1
###########

:Released: 2007-10-29

Changes
*******

* ``bzr`` now returns exit code 4 if an internal error occurred, and
  3 if a normal error occurred.  (Martin Pool)

* ``pull``, ``merge`` and ``push`` will no longer silently correct some
  repository index errors that occured as a result of the Weave disk format.
  Instead the ``reconcile`` command needs to be run to correct those
  problems if they exist (and it has been able to fix most such problems
  since bzr 0.8). Some new problems have been identified during this release
  and you should run ``bzr check`` once on every repository to see if you
  need to reconcile. If you cannot ``pull`` or ``merge`` from a remote
  repository due to mismatched parent errors - a symptom of index errors -
  you should simply take a full copy of that remote repository to a clean
  directory outside any local repositories, then run reconcile on it, and
  finally pull from it locally. (And naturally email the repositories owner
  to ask them to upgrade and run reconcile).
  (Robert Collins)

Features
********

* New ``knitpack-experimental`` repository format. This is interoperable with
  the ``dirstate-tags`` format but uses a smarter storage design that greatly
  speeds up many operations, both local and remote. This new format can be
  used as an option to the ``init``, ``init-repository`` and ``upgrade``
  commands. (Robert Collins)

* For users of bzr-svn (and those testing the prototype subtree support) that
  wish to try packs, a new ``knitpack-subtree-experimental`` format has also
  been added. This is interoperable with the ``dirstate-subtrees`` format.
  (Robert Collins)

* New ``reconfigure`` command. (Aaron Bentley)

* New ``revert --forget-merges`` command, which removes the record of a pending
  merge without affecting the working tree contents.  (Martin Pool)

* New ``bzr_remote_path`` configuration variable allows finer control of
  remote bzr locations than BZR_REMOTE_PATH environment variable.
  (Aaron Bentley)

* New ``launchpad-login`` command to tell Bazaar your Launchpad
  user ID.  This can then be used by other functions of the
  Launchpad plugin. (James Henstridge)

Performance
***********

* Commit in quiet mode is now slightly faster as the information to
  output is no longer calculated. (Ian Clatworthy)

* Commit no longer checks for new text keys during insertion when the
  revision id was deterministically unique. (Robert Collins)

* Committing a change which is not a merge and does not change the number of
  files in the tree is faster by utilising the data about whether files are
  changed to determine if the tree is unchanged rather than recalculating
  it at the end of the commit process. (Robert Collins)

* Inventory serialisation no longer double-sha's the content.
  (Robert Collins)

* Knit text reconstruction now avoids making copies of the lines list for
  interim texts when building a single text. The new ``apply_delta`` method
  on ``KnitContent`` aids this by allowing modification of the revision id
  such objects represent. (Robert Collins)

* Pack indices are now partially parsed for specific key lookup using a
  bisection approach. (Robert Collins)

* Partial commits are now approximately 40% faster by walking over the
  unselected current tree more efficiently. (Robert Collins)

* XML inventory serialisation takes 20% less time while being stricter about
  the contents. (Robert Collins)

* Graph ``heads()`` queries have been fixed to no longer access all history
  unnecessarily. (Robert Collins)

Improvements
************

* ``bzr+https://`` smart server across https now supported.
  (John Ferlito, Martin Pool, #128456)

* Mutt is now a supported mail client; set ``mail_client=mutt`` in your
  bazaar.conf and ``send`` will use mutt. (Keir Mierle)

* New option ``-c``/``--change`` for ``merge`` command for cherrypicking
  changes from one revision. (Alexander Belchenko, #141368)

* Show encodings, locale and list of plugins in the traceback message.
  (Martin Pool, #63894)

* Experimental directory formats can now be marked with
  ``experimental = True`` during registration. (Ian Clatworthy)

Documentation
*************

* New *Bazaar in Five Minutes* guide.  (Matthew Revell)

* The hooks reference documentation is now converted to html as expected.
  (Ian Clatworthy)

Bug Fixes
*********

* Connection error reporting for the smart server has been fixed to
  display a user friendly message instead of a traceback.
  (Ian Clatworthy, #115601)

* Make sure to use ``O_BINARY`` when opening files to check their
  sha1sum. (Alexander Belchenko, John Arbash Meinel, #153493)

* Fix a problem with Win32 handling of the executable bit.
  (John Arbash Meinel, #149113)

* ``bzr+ssh://`` and ``sftp://`` URLs that do not specify ports explicitly
  no longer assume that means port 22.  This allows people using OpenSSH to
  override the default port in their ``~/.ssh/config`` if they wish.  This
  fixes a bug introduced in bzr 0.91.  (Andrew Bennetts, #146715)

* Commands reporting exceptions can now be profiled and still have their
  data correctly dumped to a file. For example, a ``bzr commit`` with
  no changes still reports the operation as pointless but doing so no
  longer throws away the profiling data if this command is run with
  ``--lsprof-file callgrind.out.ci`` say. (Ian Clatworthy)

* Fallback to ftp when paramiko is not installed and sftp can't be used for
  ``tests/commands`` so that the test suite is still usable without
  paramiko.
  (Vincent Ladeuil, #59150)

* Fix commit ordering in corner case. (Aaron Bentley, #94975)

* Fix long standing bug in partial commit when there are renames
  left in tree. (Robert Collins, #140419)

* Fix selftest semi-random noise during http related tests.
  (Vincent Ladeuil, #140614)

* Fix typo in ftp.py making the reconnection fail on temporary errors.
  (Vincent Ladeuil, #154259)

* Fix failing test by comparing real paths to cover the case where the TMPDIR
  contains a symbolic link.
  (Vincent Ladeuil, #141382).

* Fix log against smart server branches that don't support tags.
  (James Westby, #140615)

* Fix pycurl http implementation by defining error codes from
  pycurl instead of relying on an old curl definition.
  (Vincent Ladeuil, #147530)

* Fix 'unprintable error' message when displaying BzrCheckError and
  some other exceptions on Python 2.5.
  (Martin Pool, #144633)

* Fix ``Inventory.copy()`` and add test for it. (Jelmer Vernooij)

* Handles default value for ListOption in cmd_commit.
  (Vincent Ladeuil, #140432)

* HttpServer and FtpServer need to be closed properly or a listening socket
  will remain opened.
  (Vincent Ladeuil, #140055)

* Monitor the .bzr directory created in the top level test
  directory to detect leaking tests.
  (Vincent Ladeuil, #147986)

* The basename, not the full path, is now used when checking whether
  the profiling dump file begins with ``callgrind.out`` or not. This
  fixes a bug reported by Aaron Bentley on IRC. (Ian Clatworthy)

* Trivial fix for invoking command ``reconfigure`` without arguments.
  (Rob Weir, #141629)

* ``WorkingTree.rename_one`` will now raise an error if normalisation of the
  new path causes bzr to be unable to access the file. (Robert Collins)

* Correctly detect a NoSuchFile when using a filezilla server. (Gary van der
  Merwe)

API Breaks
**********

* ``bzrlib.index.GraphIndex`` now requires a size parameter to the
  constructor, for enabling bisection searches. (Robert Collins)

* ``CommitBuilder.record_entry_contents`` now requires the root entry of a
  tree be supplied to it, previously failing to do so would trigger a
  deprecation warning. (Robert Collins)

* ``KnitVersionedFile.add*`` will no longer cache added records even when
  enable_cache() has been called - the caching feature is now exclusively for
  reading existing data. (Robert Collins)

* ``ReadOnlyLockError`` is deprecated; ``LockFailed`` is usually more
  appropriate.  (Martin Pool)

* Removed ``bzrlib.transport.TransportLogger`` - please see the new
  ``trace+`` transport instead. (Robert Collins)

* Removed previously deprecated varargs interface to ``TestCase.run_bzr`` and
  deprecated methods ``TestCase.capture`` and ``TestCase.run_bzr_captured``.
  (Martin Pool)

* Removed previous deprecated ``basis_knit`` parameter to the
  ``KnitVersionedFile`` constructor. (Robert Collins)

* Special purpose method ``TestCase.run_bzr_decode`` is moved to the test_non_ascii
  class that needs it.
  (Martin Pool)

* The class ``bzrlib.repofmt.knitrepo.KnitRepository3`` has been folded into
  ``KnitRepository`` by parameters to the constructor. (Robert Collins)

* The ``VersionedFile`` interface now allows content checks to be bypassed
  by supplying check_content=False.  This saves nearly 30% of the minimum
  cost to store a version of a file. (Robert Collins)

* Tree's with bad state such as files with no length or sha will no longer
  be silently accepted by the repository XML serialiser. To serialise
  inventories without such data, pass working=True to write_inventory.
  (Robert Collins)

* ``VersionedFile.fix_parents`` has been removed as a harmful API.
  ``VersionedFile.join`` will no longer accept different parents on either
  side of a join - it will either ignore them, or error, depending on the
  implementation. See notes when upgrading for more information.
  (Robert Collins)

Internals
*********

* ``bzrlib.transport.Transport.put_file`` now returns the number of bytes
  put by the method call, to allow avoiding stat-after-write or
  housekeeping in callers. (Robert Collins)

* ``bzrlib.xml_serializer.Serializer`` is now responsible for checking that
  mandatory attributes are present on serialisation and deserialisation.
  This fixes some holes in API usage and allows better separation between
  physical storage and object serialisation. (Robert Collins)

* New class ``bzrlib.errors.InternalBzrError`` which is just a convenient
  shorthand for deriving from BzrError and setting internal_error = True.
  (Robert Collins)

* New method ``bzrlib.mutabletree.update_to_one_parent_via_delta`` for
  moving the state of a parent tree to a new version via a delta rather than
  a complete replacement tree. (Robert Collins)

* New method ``bzrlib.osutils.minimum_path_selection`` useful for removing
  duplication from user input, when a user mentions both a path and an item
  contained within that path. (Robert Collins)

* New method ``bzrlib.repository.Repository.is_write_locked`` useful for
  determining if a repository is write locked. (Robert Collins)

* New method on ``bzrlib.tree.Tree`` ``path_content_summary`` provides a
  tuple containing the key information about a path for commit processing
  to complete. (Robert Collins)

* New method on xml serialisers, write_inventory_to_lines, which matches the
  API used by knits for adding content. (Robert Collins)

* New module ``bzrlib.bisect_multi`` with generic multiple-bisection-at-once
  logic, currently only available for byte-based lookup
  (``bisect_multi_bytes``). (Robert Collins)

* New helper ``bzrlib.tuned_gzip.bytes_to_gzip`` which takes a byte string
  and returns a gzipped version of the same. This is used to avoid a bunch
  of api friction during adding of knit hunks. (Robert Collins)

* New parameter on ``bzrlib.transport.Transport.readv``
  ``adjust_for_latency`` which changes readv from returning strictly the
  requested data to inserted return larger ranges and in forward read order
  to reduce the effect of network latency. (Robert Collins)

* New parameter yield_parents on ``Inventory.iter_entries_by_dir`` which
  causes the parents of a selected id to be returned recursively, so all the
  paths from the root down to each element of selected_file_ids are
  returned. (Robert Collins)

* Knit joining has been enhanced to support plain to annotated conversion
  and annotated to plain conversion. (Ian Clatworthy)

* The CommitBuilder method ``record_entry_contents`` now returns summary
  information about the effect of the commit on the repository. This tuple
  contains an inventory delta item if the entry changed from the basis, and a
  boolean indicating whether a new file graph node was recorded.
  (Robert Collins)

* The python path used in the Makefile can now be overridden.
  (Andrew Bennetts, Ian Clatworthy)

Testing
*******

* New transport implementation ``trace+`` which is useful for testing,
  logging activity taken to its _activity attribute. (Robert Collins)

* When running bzr commands within the test suite, internal exceptions are
  not caught and reported in the usual way, but rather allowed to propagate
  up and be visible to the test suite.  A new API ``run_bzr_catch_user_errors``
  makes this behavior available to other users.
  (Martin Pool)

* New method ``TestCase.call_catch_warnings`` for testing methods that
  raises a Python warning.  (Martin Pool)


bzr 0.91
########

:Released: 2007-09-26

Bug Fixes
*********

* Print a warning instead of aborting the ``python setup.py install``
  process if building of a C extension is not possible.
  (Lukáš Lalinský, Alexander Belchenko)

* Fix commit ordering in corner case (Aaron Bentley, #94975)

* Fix ''bzr info bzr://host/'' and other operations on ''bzr://' URLs with
  an implicit port.  We were incorrectly raising PathNotChild due to
  inconsistent treatment of the ''_port'' attribute on the Transport object.
  (Andrew Bennetts, #133965)

* Make RemoteRepository.sprout cope gracefully with servers that don't
  support the ``Repository.tarball`` request.
  (Andrew Bennetts)


bzr 0.91rc2
###########

:Released: 2007-09-11

* Replaced incorrect tarball for previous release; a debug statement was left
  in bzrlib/remote.py.


bzr 0.91rc1
###########

:Released: 2007-09-11

Changes
*******

* The default branch and repository format has changed to
  ``dirstate-tags``, so tag commands are active by default.
  This format is compatible with Bazaar 0.15 and later.
  This incidentally fixes bug #126141.
  (Martin Pool)

* ``--quiet`` or ``-q`` is no longer a global option. If present, it
  must now appear after the command name. Scripts doing things like
  ``bzr -q missing`` need to be rewritten as ``bzr missing -q``.
  (Ian Clatworthy)

Features
********

* New option ``--author`` in ``bzr commit`` to specify the author of the
  change, if it's different from the committer. ``bzr log`` and
  ``bzr annotate`` display the author instead of the committer.
  (Lukáš Lalinský)

* In addition to global options and command specific options, a set of
  standard options are now supported. Standard options are legal for
  all commands. The initial set of standard options are:

  * ``--help`` or ``-h`` - display help message
  * ``--verbose`` or ``-v`` - display additional information
  * ``--quiet``  or ``-q`` - only output warnings and errors.

  Unlike global options, standard options can be used in aliases and
  may have command-specific help. (Ian Clatworthy)

* Verbosity level processing has now been unified. If ``--verbose``
  or ``-v`` is specified on the command line multiple times, the
  verbosity level is made positive the first time then increased.
  If ``--quiet`` or ``-q`` is specified on the command line
  multiple times, the verbosity level is made negative the first
  time then decreased. To get the default verbosity level of zero,
  either specify none of the above , ``--no-verbose`` or ``--no-quiet``.
  Note that most commands currently ignore the magnitude of the
  verbosity level but do respect *quiet vs normal vs verbose* when
  generating output. (Ian Clatworthy)

* ``Branch.hooks`` now supports ``pre_commit`` hook. The hook's signature
  is documented in BranchHooks constructor. (Nam T. Nguyen, #102747)

* New ``Repository.stream_knit_data_for_revisions`` request added to the
  network protocol for greatly reduced roundtrips when retrieving a set of
  revisions. (Andrew Bennetts)

Bug Fixes
*********

* ``bzr plugins`` now lists the version number for each plugin in square
  brackets after the path. (Robert Collins, #125421)

* Pushing, pulling and branching branches with subtree references was not
  copying the subtree weave, preventing the file graph from being accessed
  and causing errors in commits in clones. (Robert Collins)

* Suppress warning "integer argument expected, got float" from Paramiko,
  which sometimes caused false test failures.  (Martin Pool)

* Fix bug in bundle 4 that could cause attempts to write data to wrong
  versionedfile.  (Aaron Bentley)

* Diffs generated using "diff -p" no longer break the patch parser.
  (Aaron Bentley)

* get_transport treats an empty possible_transports list the same as a non-
  empty one.  (Aaron Bentley)

* patch verification for merge directives is reactivated, and works with
  CRLF and CR files.  (Aaron Bentley)

* Accept ..\ as a path in revision specifiers. This fixes for example
  "-r branch:..\other-branch" on Windows.  (Lukáš Lalinský)

* ``BZR_PLUGIN_PATH`` may now contain trailing slashes.
  (Blake Winton, #129299)

* man page no longer lists hidden options (#131667, Aaron Bentley)

* ``uncommit --help`` now explains the -r option adequately.  (Daniel
  Watkins, #106726)

* Error messages are now better formatted with parameters (such as
  filenames) quoted when necessary. This avoids confusion when directory
  names ending in a '.' at the end of messages were confused with a
  full stop that may or not have been there. (Daniel Watkins, #129791)

* Fix ``status FILE -r X..Y``. (Lukáš Lalinský)

* If a particular command is an alias, ``help`` will show the alias
  instead of claiming there is no help for said alias. (Daniel Watkins,
  #133548)

* TreeTransform-based operations, like pull, merge, revert, and branch,
  now roll back if they encounter an error.  (Aaron Bentley, #67699)

* ``bzr commit`` now exits cleanly if a character unsupported by the
  current encoding is used in the commit message.  (Daniel Watkins,
  #116143)

* bzr send uses default values for ranges when only half of an elipsis
  is specified ("-r..5" or "-r5..").  (#61685, Aaron Bentley)

* Avoid trouble when Windows ssh calls itself 'plink' but no plink
  binary is present.  (Martin Albisetti, #107155)

* ``bzr remove`` should remove clean subtrees.  Now it will remove (without
  needing ``--force``) subtrees that contain no files with text changes or
  modified files.  With ``--force`` it removes the subtree regardless of
  text changes or unknown files. Directories with renames in or out (but
  not changed otherwise) will now be removed without needing ``--force``.
  Unknown ignored files will be deleted without needing ``--force``.
  (Marius Kruger, #111665)

* When two plugins conflict, the source of both the losing and now the
  winning definition is shown.  (Konstantin Mikhaylov, #5454)

* When committing to a branch, the location being committed to is
  displayed.  (Daniel Watkins, #52479)

* ``bzr --version`` takes care about encoding of stdout, especially
  when output is redirected. (Alexander Belchenko, #131100)

* Prompt for an ftp password if none is provided.
  (Vincent Ladeuil, #137044)

* Reuse bound branch associated transport to avoid multiple
  connections.
  (Vincent Ladeuil, #128076, #131396)

* Overwrite conflicting tags by ``push`` and ``pull`` if the
  ``--overwrite`` option is specified.  (Lukáš Lalinský, #93947)

* In checkouts, tags are copied into the master branch when created,
  changed or deleted, and are copied into the checkout when it is
  updated.  (Martin Pool, #93856, #93860)

* Print a warning instead of aborting the ``python setup.py install``
  process if building of a C extension is not possible.
  (Lukáš Lalinský, Alexander Belchenko)

Improvements
************

* Add the option "--show-diff" to the commit command in order to display
  the diff during the commit log creation. (Goffredo Baroncelli)

* ``pull`` and ``merge`` are much faster at installing bundle format 4.
  (Aaron Bentley)

* ``pull -v`` no longer includes deltas, making it much faster.
  (Aaron Bentley)

* ``send`` now sends the directive as an attachment by default.
  (Aaron Bentley, Lukáš Lalinský, Alexander Belchenko)

* Documentation updates (Martin Albisetti)

* Help on debug flags is now included in ``help global-options``.
  (Daniel Watkins, #124853)

* Parameters passed on the command line are checked to ensure they are
  supported by the encoding in use. (Daniel Watkins)

* The compression used within the bzr repository has changed from zlib
  level 9 to the zlib default level. This improves commit performance with
  only a small increase in space used (and in some cases a reduction in
  space). (Robert Collins)

* Initial commit no longer SHAs files twice and now reuses the path
  rather than looking it up again, making it faster.
  (Ian Clatworthy)

* New option ``-c``/``--change`` for ``diff`` and ``status`` to show
  changes in one revision.  (Lukáš Lalinský)

* If versioned files match a given ignore pattern, a warning is now
  given. (Daniel Watkins, #48623)

* ``bzr status`` now has -S as a short name for --short and -V as a
  short name for --versioned. These have been added to assist users
  migrating from Subversion: ``bzr status -SV`` is now like
  ``svn status -q``.  (Daniel Watkins, #115990)

* Added C implementation of  ``PatienceSequenceMatcher``, which is about
  10x faster than the Python version. This speeds up commands that
  need file diffing, such as ``bzr commit`` or ``bzr diff``.
  (Lukáš Lalinský)

* HACKING has been extended with a large section on core developer tasks.
  (Ian Clatworthy)

* Add ``branches`` and ``standalone-trees`` as online help topics and
  include them as Concepts within the User Reference.
  (Paul Moore, Ian Clatworthy)

* ``check`` can detect versionedfile parent references that are
  inconsistent with revision and inventory info, and ``reconcile`` can fix
  them.  These faulty references were generated by 0.8-era releases,
  so repositories which were manipulated by old bzrs should be
  checked, and possibly reconciled ASAP.  (Aaron Bentley, Andrew Bennetts)

API Breaks
**********

* ``Branch.append_revision`` is removed altogether; please use
  ``Branch.set_last_revision_info`` instead.  (Martin Pool)

* CommitBuilder now advertises itself as requiring the root entry to be
  supplied. This only affects foreign repository implementations which reuse
  CommitBuilder directly and have changed record_entry_contents to require
  that the root not be supplied. This should be precisely zero plugins
  affected. (Robert Collins)

* The ``add_lines`` methods on ``VersionedFile`` implementations has changed
  its return value to include the sha1 and length of the inserted text. This
  allows the avoidance of double-sha1 calculations during commit.
  (Robert Collins)

* ``Transport.should_cache`` has been removed.  It was not called in the
  previous release.  (Martin Pool)

Testing
*******

* Tests may now raise TestNotApplicable to indicate they shouldn't be
  run in a particular scenario.  (Martin Pool)

* New function multiply_tests_from_modules to give a simpler interface
  to test parameterization.  (Martin Pool, Robert Collins)

* ``Transport.should_cache`` has been removed.  It was not called in the
  previous release.  (Martin Pool)

* NULL_REVISION is returned to indicate the null revision, not None.
  (Aaron Bentley)

* Use UTF-8 encoded StringIO for log tests to avoid failures on
  non-ASCII committer names.  (Lukáš Lalinský)

Internals
*********

* ``bzrlib.plugin.all_plugins`` has been deprecated in favour of
  ``bzrlib.plugin.plugins()`` which returns PlugIn objects that provide
  useful functionality for determining the path of a plugin, its tests, and
  its version information. (Robert Collins)

* Add the option user_encoding to the function 'show_diff_trees()'
  in order to move the user encoding at the UI level. (Goffredo Baroncelli)

* Add the function make_commit_message_template_encoded() and the function
  edit_commit_message_encoded() which handle encoded strings.
  This is done in order to mix the commit messages (which is a unicode
  string), and the diff which is a raw string. (Goffredo Baroncelli)

* CommitBuilder now defaults to using add_lines_with_ghosts, reducing
  overhead on non-weave repositories which don't require all parents to be
  present. (Robert Collins)

* Deprecated method ``find_previous_heads`` on
  ``bzrlib.inventory.InventoryEntry``. This has been superseded by the use
  of ``parent_candidates`` and a separate heads check via the repository
  API. (Robert Collins)

* New trace function ``mutter_callsite`` will print out a subset of the
  stack to the log, which can be useful for gathering debug details.
  (Robert Collins)

* ``bzrlib.pack.ContainerWriter`` now tracks how many records have been
  added via a public attribute records_written. (Robert Collins)

* New method ``bzrlib.transport.Transport.get_recommended_page_size``.
  This provides a hint to users of transports as to the reasonable
  minimum data to read. In principle this can take latency and
  bandwidth into account on a per-connection basis, but for now it
  just has hard coded values based on the url. (e.g. http:// has a large
  page size, file:// has a small one.) (Robert Collins)

* New method on ``bzrlib.transport.Transport`` ``open_write_stream`` allows
  incremental addition of data to a file without requiring that all the
  data be buffered in memory. (Robert Collins)

* New methods on ``bzrlib.knit.KnitVersionedFile``:
  ``get_data_stream(versions)``, ``insert_data_stream(stream)`` and
  ``get_format_signature()``.  These provide some infrastructure for
  efficiently streaming the knit data for a set of versions over the smart
  protocol.

* Knits with no annotation cache still produce correct annotations.
  (Aaron Bentley)

* Three new methods have been added to ``bzrlib.trace``:
  ``set_verbosity_level``, ``get_verbosity_level`` and ``is_verbose``.
  ``set_verbosity_level`` expects a numeric value: negative for quiet,
  zero for normal, positive for verbose. The size of the number can be
  used to determine just how quiet or verbose the application should be.
  The existing ``be_quiet`` and ``is_quiet`` routines have been
  integrated into this new scheme. (Ian Clatworthy)

* Options can now be delcared with a ``custom_callback`` parameter. If
  set, this routine is called after the option is processed. This feature
  is now used by the standard options ``verbose`` and ``quiet`` so that
  setting one implicitly resets the other. (Ian Clatworthy)

* Rather than declaring a new option from scratch in order to provide
  custom help, a centrally registered option can be decorated using the
  new ``bzrlib.Option.custom_help`` routine. In particular, this routine
  is useful when declaring better help for the ``verbose`` and ``quiet``
  standard options as the base definition of these is now more complex
  than before thanks to their use of a custom callback. (Ian Clatworthy)

* Tree._iter_changes(specific_file=[]) now iterates through no files,
  instead of iterating through all files.  None is used to iterate through
  all files.  (Aaron Bentley)

* WorkingTree.revert() now accepts None to revert all files.  The use of
  [] to revert all files is deprecated.  (Aaron Bentley)


bzr 0.90
########

:Released: 2007-08-28

Improvements
************

* Documentation is now organized into multiple directories with a level
  added for different languages or locales. Added the Mini Tutorial
  and Quick Start Summary (en) documents from the Wiki, improving the
  content and readability of the former. Formatted NEWS as Release Notes
  complete with a Table of Conents, one heading per release. Moved the
  Developer Guide into the main document catalog and provided a link
  from the developer document catalog back to the main one.
  (Ian Clatworthy, Sabin Iacob, Alexander Belchenko)


API Changes
***********

* The static convenience method ``BzrDir.create_repository``
  is deprecated.  Callers should instead create a ``BzrDir`` instance
  and call ``create_repository`` on that.  (Martin Pool)


bzr 0.90rc1
###########

:Released: 2007-08-14

Bugfixes
********

* ``bzr init`` should connect to the remote location one time only.  We
  have been connecting several times because we forget to pass around the
  Transport object. This modifies ``BzrDir.create_branch_convenience``,
  so that we can give it the Transport we already have.
  (John Arbash Meinel, Vincent Ladeuil, #111702)

* Get rid of sftp connection cache (get rid of the FTP one too).
  (Vincent Ladeuil, #43731)

* bzr branch {local|remote} remote don't try to create a working tree
  anymore.
  (Vincent Ladeuil, #112173)

* All identified multiple connections for a single bzr command have been
  fixed. See bzrlib/tests/commands directory.
  (Vincent Ladeuil)

* ``bzr rm`` now does not insist on ``--force`` to delete files that
  have been renamed but not otherwise modified.  (Marius Kruger,
  #111664)

* ``bzr selftest --bench`` no longer emits deprecation warnings
  (Lukáš Lalinský)

* ``bzr status`` now honours FILE parameters for conflict lists
  (Aaron Bentley, #127606)

* ``bzr checkout`` now honours -r when reconstituting a working tree.
  It also honours -r 0.  (Aaron Bentley, #127708)

* ``bzr add *`` no more fails on Windows if working tree contains
  non-ascii file names. (Kuno Meyer, #127361)

* allow ``easy_install bzr`` runs without fatal errors.
  (Alexander Belchenko, #125521)

* Graph._filter_candidate_lca does not raise KeyError if a candidate
  is eliminated just before it would normally be examined.  (Aaron Bentley)

* SMTP connection failures produce a nice message, not a traceback.
  (Aaron Bentley)

Improvements
************

* Don't show "dots" progress indicators when run non-interactively, such
  as from cron.  (Martin Pool)

* ``info`` now formats locations more nicely and lists "submit" and
  "public" branches (Aaron Bentley)

* New ``pack`` command that will trigger database compression within
  the repository (Robert Collins)

* Implement ``_KnitIndex._load_data`` in a pyrex extension. The pyrex
  version is approximately 2-3x faster at parsing a ``.kndx`` file.
  Which yields a measurable improvement for commands which have to
  read from the repository, such as a 1s => 0.75s improvement in
  ``bzr diff`` when there are changes to be shown.  (John Arbash Meinel)

* Merge is now faster.  Depending on the scenario, it can be more than 2x
  faster. (Aaron Bentley)

* Give a clearer warning, and allow ``python setup.py install`` to
  succeed even if pyrex is not available.
  (John Arbash Meinel)

* ``DirState._read_dirblocks`` now has an optional Pyrex
  implementation. This improves the speed of any command that has to
  read the entire DirState. (``diff``, ``status``, etc, improve by
  about 10%).
  ``bisect_dirblocks`` has also been improved, which helps all
  ``_get_entry`` type calls (whenever we are searching for a
  particular entry in the in-memory DirState).
  (John Arbash Meinel)

* ``bzr pull`` and ``bzr push`` no longer do a complete walk of the
  branch revision history for ui display unless -v is supplied.
  (Robert Collins)

* ``bzr log -rA..B`` output shifted to the left margin if the log only
  contains merge revisions. (Kent Gibson)

* The ``plugins`` command is now public with improved help.
  (Ian Clatworthy)

* New bundle and merge directive formats are faster to generate, and

* Annotate merge now works when there are local changes. (Aaron Bentley)

* Commit now only shows the progress in terms of directories instead of
  entries. (Ian Clatworthy)

* Fix ``KnitRepository.get_revision_graph`` to not request the graph 2
  times. This makes ``get_revision_graph`` 2x faster. (John Arbash
  Meinel)

* Fix ``VersionedFile.get_graph()`` to avoid using
  ``set.difference_update(other)``, which has bad scaling when
  ``other`` is large. This improves ``VF.get_graph([version_id])`` for
  a 12.5k graph from 2.9s down to 200ms. (John Arbash Meinel)

* The ``--lsprof-file`` option now generates output for KCacheGrind if
  the file starts with ``callgrind.out``. This matches the default file
  filtering done by KCacheGrind's Open Dialog. (Ian Clatworthy)

* Fix ``bzr update`` to avoid an unnecessary
  ``branch.get_master_branch`` call, which avoids 1 extra connection
  to the remote server. (Partial fix for #128076, John Arbash Meinel)

* Log errors from the smart server in the trace file, to make debugging
  test failures (and live failures!) easier.  (Andrew Bennetts)

* The HTML version of the man page has been superceded by a more
  comprehensive manual called the Bazaar User Reference. This manual
  is completed generated from the online help topics. As part of this
  change, limited reStructuredText is now explicitly supported in help
  topics and command help with 'unnatural' markup being removed prior
  to display by the online help or inclusion in the man page.
  (Ian Clatworthy)

* HTML documentation now use files extension ``*.html``
  (Alexander Belchenko)

* The cache of ignore definitions is now cleared in WorkingTree.unlock()
  so that changes to .bzrignore aren't missed. (#129694, Daniel Watkins)

* ``bzr selftest --strict`` fails if there are any missing features or
  expected test failures. (Daniel Watkins, #111914)

* Link to registration survey added to README. (Ian Clatworthy)

* Windows standalone installer show link to registration survey
  when installation finished. (Alexander Belchenko)

Library API Breaks
******************

* Deprecated dictionary ``bzrlib.option.SHORT_OPTIONS`` removed.
  Options are now required to provide a help string and it must
  comply with the style guide by being one or more sentences with an
  initial capital and final period. (Martin Pool)

* KnitIndex.get_parents now returns tuples. (Robert Collins)

* Ancient unused ``Repository.text_store`` attribute has been removed.
  (Robert Collins)

* The ``bzrlib.pack`` interface has changed to use tuples of bytestrings
  rather than just bytestrings, making it easier to represent multiple
  element names. As this interface was not used by any internal facilities
  since it was introduced in 0.18 no API compatibility is being preserved.
  The serialised form of these packs is identical with 0.18 when a single
  element tuple is in use. (Robert Collins)

Internals
*********

* merge now uses ``iter_changes`` to calculate changes, which makes room for
  future performance increases.  It is also more consistent with other
  operations that perform comparisons, and reduces reliance on
  Tree.inventory.  (Aaron Bentley)

* Refactoring of transport classes connected to a remote server.
  ConnectedTransport is a new class that serves as a basis for all
  transports needing to connect to a remote server.  transport.split_url
  have been deprecated, use the static method on the object instead. URL
  tests have been refactored too.
  (Vincent Ladeuil)

* Better connection sharing for ConnectedTransport objects.
  transport.get_transport() now accepts a 'possible_transports' parameter.
  If a newly requested transport can share a connection with one of the
  list, it will.
  (Vincent Ladeuil)

* Most functions now accept ``bzrlib.revision.NULL_REVISION`` to indicate
  the null revision, and consider using ``None`` for this purpose
  deprecated.  (Aaron Bentley)

* New ``index`` module with abstract index functionality. This will be
  used during the planned changes in the repository layer. Currently the
  index layer provides a graph aware immutable index, a builder for the
  same index type to allow creating them, and finally a composer for
  such indices to allow the use of many indices in a single query. The
  index performance is not optimised, however the API is stable to allow
  development on top of the index. (Robert Collins)

* ``bzrlib.dirstate.cmp_by_dirs`` can be used to compare two paths by
  their directory sections. This is equivalent to comparing
  ``path.split('/')``, only without having to split the paths.
  This has a Pyrex implementation available.
  (John Arbash Meinel)

* New transport decorator 'unlistable+' which disables the list_dir
  functionality for testing.

* Deprecated ``change_entry`` in transform.py. (Ian Clatworthy)

* RevisionTree.get_weave is now deprecated.  Tree.plan_merge is now used
  for performing annotate-merge.  (Aaron Bentley)

* New EmailMessage class to create email messages. (Adeodato Simó)

* Unused functions on the private interface KnitIndex have been removed.
  (Robert Collins)

* New ``knit.KnitGraphIndex`` which provides a ``KnitIndex`` layered on top
  of a ``index.GraphIndex``. (Robert Collins)

* New ``knit.KnitVersionedFile.iter_parents`` method that allows querying
  the parents of many knit nodes at once, reducing round trips to the
  underlying index. (Robert Collins)

* Graph now has an is_ancestor method, various bits use it.
  (Aaron Bentley)

* The ``-Dhpss`` flag now includes timing information. As well as
  logging when a new connection is opened. (John Arbash Meinel)

* ``bzrlib.pack.ContainerWriter`` now returns an offset, length tuple to
  callers when inserting data, allowing generation of readv style access
  during pack creation, without needing a separate pass across the output
  pack to gather such details. (Robert Collins)

* ``bzrlib.pack.make_readv_reader`` allows readv based access to pack
  files that are stored on a transport. (Robert Collins)

* New ``Repository.has_same_location`` method that reports if two
  repository objects refer to the same repository (although with some risk
  of false negatives).  (Andrew Bennetts)

* InterTree.compare now passes require_versioned on correctly.
  (Marius Kruger)

* New methods on Repository - ``start_write_group``,
  ``commit_write_group``, ``abort_write_group`` and ``is_in_write_group`` -
  which provide a clean hook point for transactional Repositories - ones
  where all the data for a fetch or commit needs to be made atomically
  available in one step. This allows the write lock to remain while making
  a series of data insertions.  (e.g. data conversion). (Robert Collins)

* In ``bzrlib.knit`` the internal interface has been altered to use
  3-tuples (index, pos, length) rather than two-tuples (pos, length) to
  describe where data in a knit is, allowing knits to be split into
  many files. (Robert Collins)

* ``bzrlib.knit._KnitData`` split into cache management and physical access
  with two access classes - ``_PackAccess`` and ``_KnitAccess`` defined.
  The former provides access into a .pack file, and the latter provides the
  current production repository form of .knit files. (Robert Collins)

Testing
*******

* Remove selftest ``--clean-output``, ``--numbered-dirs`` and
  ``--keep-output`` options, which are obsolete now that tests
  are done within directories in $TMPDIR.  (Martin Pool)

* The SSH_AUTH_SOCK environment variable is now reset to avoid
  interaction with any running ssh agents.  (Jelmer Vernooij, #125955)

* run_bzr_subprocess handles parameters the same way as run_bzr:
  either a string or a list of strings should be passed as the first
  parameter.  Varargs-style parameters are deprecated. (Aaron Bentley)


bzr 0.18
########

:Released:  2007-07-17

Bugfixes
********

* Fix 'bzr add' crash under Win32 (Kuno Meyer)


bzr 0.18rc1
###########

:Released:  2007-07-10

Bugfixes
********

* Do not suppress pipe errors, etc. in non-display commands
  (Alexander Belchenko, #87178)

* Display a useful error message when the user requests to annotate
  a file that is not present in the specified revision.
  (James Westby, #122656)

* Commands that use status flags now have a reference to 'help
  status-flags'.  (Daniel Watkins, #113436)

* Work around python-2.4.1 inhability to correctly parse the
  authentication header.
  (Vincent Ladeuil, #121889)

* Use exact encoding for merge directives. (Adeodato Simó, #120591)

* Fix tempfile permissions error in smart server tar bundling under
  Windows. (Martin _, #119330)

* Fix detection of directory entries in the inventory. (James Westby)

* Fix handling of http code 400: Bad Request When issuing too many ranges.
  (Vincent Ladeuil, #115209)

* Issue a CONNECT request when connecting to an https server
  via a proxy to enable SSL tunneling.
  (Vincent Ladeuil, #120678)

* Fix ``bzr log -r`` to support selecting merge revisions, both
  individually and as part of revision ranges.
  (Kent Gibson, #4663)

* Don't leave cruft behind when failing to acquire a lockdir.
  (Martin Pool, #109169)

* Don't use the '-f' strace option during tests.
  (Vincent Ladeuil, #102019).

* Warn when setting ``push_location`` to a value that will be masked by
  locations.conf.  (Aaron Bentley, #122286)

* Fix commit ordering in corner case (Aaron Bentley, #94975)

*  Make annotate behave in a non-ASCII world (Adeodato Simó).

Improvements
************

* The --lsprof-file option now dumps a text rendering of the profiling
  information if the filename ends in ".txt". It will also convert the
  profiling information to a format suitable for KCacheGrind if the
  output filename ends in ".callgrind". Fixes to the lsprofcalltree
  conversion process by Jean Paul Calderone and Itamar were also merged.
  See http://ddaa.net/blog/python/lsprof-calltree. (Ian Clatworthy)

* ``info`` now defaults to non-verbose mode, displaying only paths and
  abbreviated format info.  ``info -v`` displays all the information
  formerly displayed by ``info``.  (Aaron Bentley, Adeodato Simó)

* ``bzr missing`` now has better option names ``--this`` and ``--other``.
  (Elliot Murphy)

* The internal ``weave-list`` command has become ``versionedfile-list``,
  and now lists knits as well as weaves.  (Aaron Bentley)

* Automatic merge base selection uses a faster algorithm that chooses
  better bases in criss-cross merge situations (Aaron Bentley)

* Progress reporting in ``commit`` has been improved. The various logical
  stages are now reported on as follows, namely:

  * Collecting changes [Entry x/y] - Stage n/m
  * Saving data locally - Stage n/m
  * Uploading data to master branch - Stage n/m
  * Updating the working tree - Stage n/m
  * Running post commit hooks - Stage n/m

  If there is no master branch, the 3rd stage is omitted and the total
  number of stages is adjusted accordingly.

  Each hook that is run after commit is listed with a name (as hooks
  can be slow it is useful feedback).
  (Ian Clatworthy, Robert Collins)

* Various operations that are now faster due to avoiding unnecessary
  topological sorts. (Aaron Bentley)

* Make merge directives robust against broken bundles. (Aaron Bentley)

* The lsprof filename note is emitted via trace.note(), not standard
  output.  (Aaron Bentley)

* ``bzrlib`` now exports explicit API compatibility information to assist
  library users and plugins. See the ``bzrlib.api`` module for details.
  (Robert Collins)

* Remove unnecessary lock probes when acquiring a lockdir.
  (Martin Pool)

* ``bzr --version`` now shows the location of the bzr log file, which
  is especially useful on Windows.  (Martin Pool)

* -D now supports hooks to get debug tracing of hooks (though its currently
  minimal in nature). (Robert Collins)

* Long log format reports deltas on merge revisions.
  (John Arbash Meinel, Kent Gibson)

* Make initial push over ftp more resilient. (John Arbash Meinel)

* Print a summary of changes for update just like pull does.
  (Daniel Watkins, #113990)

* Add a -Dhpss option to trace smart protocol requests and responses.
  (Andrew Bennetts)

Library API Breaks
******************

* Testing cleanups -
  ``bzrlib.repository.RepositoryTestProviderAdapter`` has been moved
  to ``bzrlib.tests.repository_implementations``;
  ``bzrlib.repository.InterRepositoryTestProviderAdapter`` has been moved
  to ``bzrlib.tests.interrepository_implementations``;
  ``bzrlib.transport.TransportTestProviderAdapter`` has moved to
  ``bzrlib.tests.test_transport_implementations``.
  ``bzrlib.branch.BranchTestProviderAdapter`` has moved to
  ``bzrlib.tests.branch_implementations``.
  ``bzrlib.bzrdir.BzrDirTestProviderAdapter`` has moved to
  ``bzrlib.tests.bzrdir_implementations``.
  ``bzrlib.versionedfile.InterVersionedFileTestProviderAdapter`` has moved
  to ``bzrlib.tests.interversionedfile_implementations``.
  ``bzrlib.store.revision.RevisionStoreTestProviderAdapter`` has moved to
  ``bzrlib.tests.revisionstore_implementations``.
  ``bzrlib.workingtree.WorkingTreeTestProviderAdapter`` has moved to
  ``bzrlib.tests.workingtree_implementations``.
  These changes are an API break in the testing infrastructure only.
  (Robert Collins)

* Relocate TestCaseWithRepository to be more central. (Robert Collins)

* ``bzrlib.add.smart_add_tree`` will no longer perform glob expansion on
  win32. Callers of the function should do this and use the new
  ``MutableTree.smart_add`` method instead. (Robert Collins)

* ``bzrlib.add.glob_expand_for_win32`` is now
  ``bzrlib.win32utils.glob_expand``.  (Robert Collins)

* ``bzrlib.add.FastPath`` is now private and moved to
  ``bzrlib.mutabletree._FastPath``. (Robert Collins, Martin Pool)

* ``LockDir.wait`` removed.  (Martin Pool)

* The ``SmartServer`` hooks API has changed for the ``server_started`` and
  ``server_stopped`` hooks. The first parameter is now an iterable of
  backing URLs rather than a single URL. This is to reflect that many
  URLs may map to the external URL of the server. E.g. the server interally
  may have a chrooted URL but also the local file:// URL will be at the
  same location. (Robert Collins)

Internals
*********

* New SMTPConnection class to unify email handling.  (Adeodato Simó)

* Fix documentation of BzrError. (Adeodato Simó)

* Make BzrBadParameter an internal error. (Adeodato Simó)

* Remove use of 'assert False' to raise an exception unconditionally.
  (Martin Pool)

* Give a cleaner error when failing to decode knit index entry.
  (Martin Pool)

* TreeConfig would mistakenly search the top level when asked for options
  from a section. It now respects the section argument and only
  searches the specified section. (James Westby)

* Improve ``make api-docs`` output. (John Arbash Meinel)

* Use os.lstat rather than os.stat for osutils.make_readonly and
  osutils.make_writeable. This makes the difftools plugin more
  robust when dangling symlinks are found. (Elliot Murphy)

* New ``-Dlock`` option to log (to ~/.bzr.log) information on when
  lockdirs are taken or released.  (Martin Pool)

* ``bzrlib`` Hooks are now nameable using ``Hooks.name_hook``. This
  allows a nicer UI when hooks are running as the current hook can
  be displayed. (Robert Collins)

* ``Transport.get`` has had its interface made more clear for ease of use.
  Retrieval of a directory must now fail with either 'PathError' at open
  time, or raise 'ReadError' on a read. (Robert Collins)

* New method ``_maybe_expand_globs`` on the ``Command`` class for
  dealing with unexpanded glob lists - e.g. on the win32 platform. This
  was moved from ``bzrlib.add._prepare_file_list``. (Robert Collins)

* ``bzrlib.add.smart_add`` and ``bzrlib.add.smart_add_tree`` are now
  deprecated in favour of ``MutableTree.smart_add``. (Robert Collins,
  Martin Pool)

* New method ``external_url`` on Transport for obtaining the url to
  hand to external processes. (Robert Collins)

* Teach windows installers to build pyrex/C extensions.
  (Alexander Belchenko)

Testing
*******

* Removed the ``--keep-output`` option from selftest and clean up test
  directories as they're used.  This reduces the IO load from
  running the test suite and cuts the time by about half.
  (Andrew Bennetts, Martin Pool)

* Add scenarios as a public attribute on the TestAdapter classes to allow
  modification of the generated scenarios before adaption and easier
  testing. (Robert Collins)

* New testing support class ``TestScenarioApplier`` which multiplies
  out a single teste by a list of supplied scenarios. (RobertCollins)

* Setting ``repository_to_test_repository`` on a repository_implementations
  test will cause it to be called during repository creation, allowing the
  testing of repository classes which are not based around the Format
  concept. For example a repository adapter can be tested in this manner,
  by altering the repository scenarios to include a scenario that sets this
  attribute during the test parameterisation in
  ``bzrlib.tests.repository.repository_implementations``. (Robert Collins)

* Clean up many of the APIs for blackbox testing of Bazaar.  The standard
  interface is now self.run_bzr.  The command to run can be passed as
  either a list of parameters, a string containing the command line, or
  (deprecated) varargs parameters.  (Martin Pool)

* The base TestCase now isolates tests from -D parameters by clearing
  ``debug.debug_flags`` and restores it afterwards. (Robert Collins)

* Add a relpath parameter to get_transport methods in test framework to
  avoid useless cloning.
  (Vincent Ladeuil, #110448)


bzr 0.17
########

:Released:  2007-06-18

Bugfixes
********

* Fix crash of commit due to wrong lookup of filesystem encoding.
  (Colin Watson, #120647)

* Revert logging just to stderr in commit as broke unicode filenames.
  (Aaron Bentley, Ian Clatworthy, #120930)


bzr 0.17rc1
###########

:Released:  2007-06-12

Notes When Upgrading
********************

* The kind() and is_executable() APIs on the WorkingTree interface no
  longer implicitly (read) locks and unlocks the tree. This *might*
  impact some plug-ins and tools using this part of the API. If you find
  an issue that may be caused by this change, please let us know,
  particularly the plug-in/tool maintainer. If encountered, the API
  fix is to surround kind() and is_executable() calls with lock_read()
  and unlock() like so::

    work_tree.lock_read()
    try:
        kind = work_tree.kind(...)
    finally:
        work_tree.unlock()

Internals
*********
* Rework of LogFormatter API to provide beginning/end of log hooks and to
  encapsulate the details of the revision to be logged in a LogRevision
  object.
  In long log formats, merge revision ids are only shown when --show-ids
  is specified, and are labelled "revision-id:", as per mainline
  revisions, instead of "merged:". (Kent Gibson)

* New ``BranchBuilder`` API which allows the construction of particular
  histories quickly. Useful for testing and potentially other applications
  too. (Robert Collins)

Improvements
************

* There are two new help topics, working-trees and repositories that
  attempt to explain these concepts. (James Westby, John Arbash Meinel,
  Aaron Bentley)

* Added ``bzr log --limit`` to report a limited number of revisions.
  (Kent Gibson, #3659)

* Revert does not try to preserve file contents that were originally
  produced by reverting to a historical revision.  (Aaron Bentley)

* ``bzr log --short`` now includes ``[merge]`` for revisions which
  have more than one parent. This is a small improvement to help
  understanding what changes have occurred
  (John Arbash Meinel, #83887)

* TreeTransform avoids many renames when contructing large trees,
  improving speed.  3.25x speedups have been observed for construction of
  kernel-sized-trees, and checkouts are 1.28x faster.  (Aaron Bentley)

* Commit on large trees is now faster. In my environment, a commit of
  a small change to the Mozilla tree (55k files) has dropped from
  66 seconds to 32 seconds. For a small tree of 600 files, commit of a
  small change is 33% faster. (Ian Clatworthy)

* New --create-prefix option to bzr init, like for push.  (Daniel Watkins,
  #56322)

Bugfixes
********

* ``bzr push`` should only connect to the remote location one time.
  We have been connecting 3 times because we forget to pass around
  the Transport object. This adds ``BzrDir.clone_on_transport()``, so
  that we can pass in the Transport that we already have.
  (John Arbash Meinel, #75721)

* ``DirState.set_state_from_inventory()`` needs to properly order
  based on split paths, not just string paths.
  (John Arbash Meinel, #115947)

* Let TestUIFactoy encode the password prompt with its own stdout.
  (Vincent Ladeuil, #110204)

* pycurl should take use the range header that takes the range hint
  into account.
  (Vincent Ladeuil, #112719)

* WorkingTree4.get_file_sha1 no longer raises an exception when invoked
  on a missing file.  (Aaron Bentley, #118186)

* WorkingTree.remove works correctly with tree references, and when pwd is
  not the tree root. (Aaron Bentley)

* Merge no longer fails when a file is renamed in one tree and deleted
  in the other. (Aaron Bentley, #110279)

* ``revision-info`` now accepts dotted revnos, doesn't require a tree,
  and defaults to the last revision (Matthew Fuller, #90048)

* Tests no longer fail when BZR_REMOTE_PATH is set in the environment.
  (Daniel Watkins, #111958)

* ``bzr branch -r revid:foo`` can be used to branch any revision in
  your repository. (Previously Branch6 only supported revisions in your
  mainline). (John Arbash Meinel, #115343)

bzr 0.16
########

:Released:  2007-05-07

Bugfixes
********

* Handle when you have 2 directories with similar names, but one has a
  hyphen. (``'abc'`` versus ``'abc-2'``). The WT4._iter_changes
  iterator was using direct comparison and ``'abc/a'`` sorts after
  ``'abc-2'``, but ``('abc', 'a')`` sorts before ``('abc-2',)``.
  (John Arbash Meinel, #111227)

* Handle when someone renames a file on disk without telling bzr.
  Previously we would report the first file as missing, but not show
  the new unknown file. (John Arbash Meinel, #111288)

* Avoid error when running hooks after pulling into or pushing from
  a branch bound to a smartserver branch.  (Martin Pool, #111968)

Improvements
************

* Move developer documentation to doc/developers/. This reduces clutter in
  the root of the source tree and allows HACKING to be split into multiple
  files. (Robert Collins, Alexander Belchenko)

* Clean up the ``WorkingTree4._iter_changes()`` internal loops as well as
  ``DirState.update_entry()``. This optimizes the core logic for ``bzr
  diff`` and ``bzr status`` significantly improving the speed of
  both. (John Arbash Meinel)

bzr 0.16rc2
###########

:Released:  2007-04-30

Bugfixes
********

* Handle the case when you delete a file, and then rename another file
  on top of it. Also handle the case of ``bzr rm --keep foo``. ``bzr
  status`` should show the removed file and an unknown file in its
  place. (John Arbash Meinel, #109993)

* Bundles properly read and write revision properties that have an
  empty value. And when the value is not ASCII.
  (John Arbash Meinel, #109613)

* Fix the bzr commit message to be in text mode.
  (Alexander Belchenko, #110901)

* Also handle when you rename a file and create a file where it used
  to be. (John Arbash Meinel, #110256)

* ``WorkingTree4._iter_changes`` should not descend into unversioned
  directories. (John Arbash Meinel, #110399)

bzr 0.16rc1
###########

:Released:  2007-04-26

Notes When Upgrading
********************

* ``bzr remove`` and ``bzr rm`` will now remove the working file, if
  it could be recovered again.
  This has been done for consistency with svn and the unix rm command.
  The old ``remove`` behaviour has been retained in the new option
  ``bzr remove --keep``, which will just stop versioning the file,
  but not delete it.
  ``bzr remove --force`` have been added which will always delete the
  files.
  ``bzr remove`` is also more verbose.
  (Marius Kruger, #82602)

Improvements
************

* Merge directives can now be supplied as input to `merge` and `pull`,
  like bundles can.  (Aaron Bentley)

* Sending the SIGQUIT signal to bzr, which can be done on Unix by
  pressing Control-Backslash, drops bzr into a debugger.  Type ``'c'``
  to continue.  This can be disabled by setting the environment variable
  ``BZR_SIGQUIT_PDB=0``.  (Martin Pool)

* selftest now supports --list-only to list tests instead of running
  them. (Ian Clatworthy)

* selftest now supports --exclude PATTERN (or -x PATTERN) to exclude
  tests with names that match that regular expression.
  (Ian Clatworthy, #102679)

* selftest now supports --randomize SEED to run tests in a random order.
  SEED is typically the value 'now' meaning 'use the current time'.
  (Ian Clatworthy, #102686)

* New option ``--fixes`` to commit, which stores bug fixing annotations as
  revision properties. Built-in support for Launchpad, Debian, Trac and
  Bugzilla bug trackers. (Jonathan Lange, James Henstridge, Robert Collins)

* New API, ``bzrlib.bugtracker.tracker_registry``, for adding support for
  other bug trackers to ``fixes``. (Jonathan Lange, James Henstridge,
  Robert Collins)

* ``selftest`` has new short options ``-f`` and ``-1``.  (Martin
  Pool)

* ``bzrlib.tsort.MergeSorter`` optimizations. Change the inner loop
  into using local variables instead of going through ``self._var``.
  Improves the time to ``merge_sort`` a 10k revision graph by
  approximately 40% (~700->400ms).  (John Arbash Meinel)

* ``make docs`` now creates a man page at ``man1/bzr.1`` fixing bug 107388.
  (Robert Collins)

* ``bzr help`` now provides cross references to other help topics using
  the _see_also facility on command classes. Likewise the bzr_man
  documentation, and the bzr.1 man page also include this information.
  (Robert Collins)

* Tags are now included in logs, that use the long log formatter.
  (Erik Bågfors, Alexander Belchenko)

* ``bzr help`` provides a clearer message when a help topic cannot be
  found. (Robert Collins, #107656)

* ``bzr help`` now accepts optional prefixes for command help. The help
  for all commands can now be found at ``bzr help commands/COMMANDNAME``
  as well as ``bzr help COMMANDNAME`` (which only works for commands
  where the name is not the same as a more general help topic).
  (Robert Collins)

* ``bzr help PLUGINNAME`` will now return the module docstring from the
  plugin PLUGINNAME. (Robert Collins, #50408)

* New help topic ``urlspec`` which lists the availables transports.
  (Goffredo Baroncelli)

* doc/server.txt updated to document the default bzr:// port
  and also update the blurb about the hpss' current status.
  (Robert Collins, #107125).

* ``bzr serve`` now listens on interface 0.0.0.0 by default, making it
  serve out to the local LAN (and anyone in the world that can reach the
  machine running ``bzr serve``. (Robert Collins, #98918)

* A new smart server protocol version has been added.  It prefixes requests
  and responses with an explicit version identifier so that future protocol
  revisions can be dealt with gracefully.  (Andrew Bennetts, Robert Collins)

* The bzr protocol version 2 indicates success or failure in every response
  without depending on particular commands encoding that consistently,
  allowing future client refactorings to be much more robust about error
  handling. (Robert Collins, Martin Pool, Andrew Bennetts)

* The smart protocol over HTTP client has been changed to always post to the
  same ``.bzr/smart`` URL under the original location when it can.  This allows
  HTTP servers to only have to pass URLs ending in .bzr/smart to the smart
  server handler, and not arbitrary ``.bzr/*/smart`` URLs.  (Andrew Bennetts)

* digest authentication is now supported for proxies and HTTP by the urllib
  based http implementation. Tested against Apache 2.0.55 and Squid
  2.6.5. Basic and digest authentication are handled coherently for HTTP
  and proxy: if the user is provided in the url (bzr command line for HTTP,
  proxy environment variables for proxies), the password is prompted for
  (only once). If the password is provided, it is taken into account. Once
  the first authentication is successful, all further authentication
  roundtrips are avoided by preventively setting the right authentication
  header(s).
  (Vincent Ladeuil).

Internals
*********

* bzrlib API compatability with 0.8 has been dropped, cleaning up some
  code paths. (Robert Collins)

* Change the format of chroot urls so that they can be safely manipulated
  by generic url utilities without causing the resulting urls to have
  escaped the chroot. A side effect of this is that creating a chroot
  requires an explicit action using a ChrootServer.
  (Robert Collins, Andrew Bennetts)

* Deprecate ``Branch.get_root_id()`` because branches don't have root ids,
  rather than fixing bug #96847.  (Aaron Bentley)

* ``WorkingTree.apply_inventory_delta`` provides a better alternative to
  ``WorkingTree._write_inventory``.  (Aaron Bentley)

* Convenience method ``TestCase.expectFailure`` ensures that known failures
  do not silently pass.  (Aaron Bentley)

* ``Transport.local_abspath`` now raises ``NotLocalUrl`` rather than
  ``TransportNotPossible``. (Martin Pool, Ian Clatworthy)

* New SmartServer hooks facility. There are two initial hooks documented
  in ``bzrlib.transport.smart.SmartServerHooks``. The two initial hooks allow
  plugins to execute code upon server startup and shutdown.
  (Robert Collins).

* SmartServer in standalone mode will now close its listening socket
  when it stops, rather than waiting for garbage collection. This primarily
  fixes test suite hangs when a test tries to connect to a shutdown server.
  It may also help improve behaviour when dealing with a server running
  on a specific port (rather than dynamically assigned ports).
  (Robert Collins)

* Move most SmartServer code into a new package, bzrlib/smart.
  bzrlib/transport/remote.py contains just the Transport classes that used
  to be in bzrlib/transport/smart.py.  (Andrew Bennetts)

* urllib http implementation avoid roundtrips associated with
  401 (and 407) errors once the authentication succeeds.
  (Vincent Ladeuil).

* urlib http now supports querying the user for a proxy password if
  needed. Realm is shown in the prompt for both HTTP and proxy
  authentication when the user is required to type a password.
  (Vincent Ladeuil).

* Renamed SmartTransport (and subclasses like SmartTCPTransport) to
  RemoteTransport (and subclasses to RemoteTCPTransport, etc).  This is more
  consistent with its new home in ``bzrlib/transport/remote.py``, and because
  it's not really a "smart" transport, just one that does file operations
  via remote procedure calls.  (Andrew Bennetts)

* The ``lock_write`` method of ``LockableFiles``, ``Repository`` and
  ``Branch`` now accept a ``token`` keyword argument, so that separate
  instances of those objects can share a lock if it has the right token.
  (Andrew Bennetts, Robert Collins)

* New method ``get_branch_reference`` on ``BzrDir`` allows the detection of
  branch references - which the smart server component needs.

* The Repository API ``make_working_trees`` is now permitted to return
  False when ``set_make_working_trees`` is not implemented - previously
  an unimplemented ``set_make_working_trees`` implied the result True
  from ``make_working_trees``. This has been changed to accomodate the
  smart server, where it does not make sense (at this point) to ever
  make working trees by default. (Robert Collins)

* Command objects can now declare related help topics by having _see_also
  set to a list of related topic. (Robert Collins)

* ``bzrlib.help`` now delegates to the Command class for Command specific
  help. (Robert Collins)

* New class ``TransportListRegistry``, derived from the Registry class, which
  simplifies tracking the available Transports. (Goffredo Baroncelli)

* New function ``Branch.get_revision_id_to_revno_map`` which will
  return a dictionary mapping revision ids to dotted revnos. Since
  dotted revnos are defined in the context of the branch tip, it makes
  sense to generate them from a ``Branch`` object.
  (John Arbash Meinel)

* Fix the 'Unprintable error' message display to use the repr of the
  exception that prevented printing the error because the str value
  for it is often not useful in debugging (e.g. KeyError('foo') has a
  str() of 'foo' but a repr of 'KeyError('foo')' which is much more
  useful. (Robert Collins)

* ``urlutils.normalize_url`` now unescapes unreserved characters, such as "~".
  (Andrew Bennetts)

Bugfixes
********

* Don't fail bundle selftest if email has 'two' embedded.
  (Ian Clatworthy, #98510)

* Remove ``--verbose`` from ``bzr bundle``. It didn't work anyway.
  (Robert Widhopf-Fenk, #98591)

* Remove ``--basis`` from the checkout/branch commands - it didn't work
  properly and is no longer beneficial.
  (Robert Collins, #53675, #43486)

* Don't produce encoding error when adding duplicate files.
  (Aaron Bentley)

* Fix ``bzr log <file>`` so it only logs the revisions that changed
  the file, and does it faster.
  (Kent Gibson, John Arbash Meinel, #51980, #69477)

* Fix ``InterDirstateTre._iter_changes`` to handle when we come across
  an empty versioned directory, which now has files in it.
  (John Arbash Meinel, #104257)

* Teach ``common_ancestor`` to shortcut when the tip of one branch is
  inside the ancestry of the other. Saves a lot of graph processing
  (with an ancestry of 16k revisions, ``bzr merge ../already-merged``
  changes from 2m10s to 13s).  (John Arbash Meinel, #103757)

* Fix ``show_diff_trees`` to handle the case when a file is modified,
  and the containing directory is renamed. (The file path is different
  in this versus base, but it isn't marked as a rename).
  (John Arbash Meinel, #103870)

* FTP now works even when the FTP server does not support atomic rename.
  (Aaron Bentley, #89436)

* Correct handling in bundles and merge directives of timezones with
  that are not an integer number of hours offset from UTC.  Always
  represent the epoch time in UTC to avoid problems with formatting
  earlier times on win32.  (Martin Pool, Alexander Belchenko, John
  Arbash Meinel)

* Typo in the help for ``register-branch`` fixed. (Robert Collins, #96770)

* "dirstate" and "dirstate-tags" formats now produce branches compatible
  with old versions of bzr. (Aaron Bentley, #107168))

* Handle moving a directory when children have been added, removed,
  and renamed. (John Arbash Meinel, #105479)

* Don't preventively use basic authentication for proxy before receiving a
  407 error. Otherwise people willing to use other authentication schemes
  may expose their password in the clear (or nearly). This add one
  roundtrip in case basic authentication should be used, but plug the
  security hole.
  (Vincent Ladeuil)

* Handle http and proxy digest authentication.
  (Vincent Ladeuil, #94034).

Testing
*******

* Added ``bzrlib.strace.strace`` which will strace a single callable and
  return a StraceResult object which contains just the syscalls involved
  in running it. (Robert Collins)

* New test method ``reduceLockdirTimeout`` to drop the default (ui-centric)
  default time down to one suitable for tests. (Andrew Bennetts)

* Add new ``vfs_transport_factory`` attribute on tests which provides the
  common vfs backing for both the readonly and readwrite transports.
  This allows the RemoteObject tests to back onto local disk or memory,
  and use the existing ``transport_server`` attribute all tests know about
  to be the smart server transport. This in turn allows tests to
  differentiate between 'transport to access the branch', and
  'transport which is a VFS' - which matters in Remote* tests.
  (Robert Collins, Andrew Bennetts)

* The ``make_branch_and_tree`` method for tests will now create a
  lightweight checkout for the tree if the ``vfs_transport_factory`` is not
  a LocalURLServer. (Robert Collins, Andrew Bennetts)

* Branch implementation tests have been audited to ensure that all urls
  passed to Branch APIs use proper urls, except when local-disk paths
  are intended. This is so that tests correctly access the test transport
  which is often not equivalent to local disk in Remote* tests. As part
  of this many tests were adjusted to remove dependencies on local disk
  access.
  (Robert Collins, Andrew Bennetts)

* Mark bzrlib.tests and bzrlib.tests.TestUtil as providing assertFOO helper
  functions by adding a ``__unittest`` global attribute. (Robert Collins,
  Andrew Bennetts, Martin Pool, Jonathan Lange)

* Refactored proxy and authentication handling to simplify the
  implementation of new auth schemes for both http and proxy.
  (Vincent Ladeuil)

bzr 0.15
########

:Released: 2007-04-01

Bugfixes
********

* Handle incompatible repositories as a user issue when fetching.
  (Aaron Bentley)

* Don't give a recommendation to upgrade when branching or
  checking out a branch that contains an old-format working tree.
  (Martin Pool)

bzr 0.15rc3
###########

:Released:  2007-03-26

Changes
*******

* A warning is now displayed when opening working trees in older
  formats, to encourage people to upgrade to WorkingTreeFormat4.
  (Martin Pool)

Improvements
************

* HTTP redirections are now taken into account when a branch (or a
  bundle) is accessed for the first time. A message is issued at each
  redirection to inform the user. In the past, http redirections were
  silently followed for each request which significantly degraded the
  performances. The http redirections are not followed anymore by
  default, instead a RedirectRequested exception is raised. For bzrlib
  users needing to follow http redirections anyway,
  ``bzrlib.transport.do_catching_redirections`` provide an easy transition
  path.  (vila)

Internals
*********

* Added ``ReadLock.temporary_write_lock()`` to allow upgrading an OS read
  lock to an OS write lock. Linux can do this without unlocking, Win32
  needs to unlock in between. (John Arbash Meinel)

* New parameter ``recommend_upgrade`` to ``BzrDir.open_workingtree``
  to silence (when false) warnings about opening old formats.
  (Martin Pool)

* Fix minor performance regression with bzr-0.15 on pre-dirstate
  trees. (We were reading the working inventory too many times).
  (John Arbash Meinel)

* Remove ``Branch.get_transaction()`` in favour of a simple cache of
  ``revision_history``.  Branch subclasses should override
  ``_gen_revision_history`` rather than ``revision_history`` to make use of
  this cache, and call ``_clear_revision_history_cache`` and
  ``_cache_revision_history`` at appropriate times. (Andrew Bennetts)

Bugfixes
********

* Take ``smtp_server`` from user config into account.
  (vila, #92195)

* Restore Unicode filename handling for versioned and unversioned files.
  (John Arbash Meinel, #92608)

* Don't fail during ``bzr commit`` if a file is marked removed, and
  the containing directory is auto-removed.  (John Arbash Meinel, #93681)

* ``bzr status FILENAME`` failed on Windows because of an uncommon
  errno. (``ERROR_DIRECTORY == 267 != ENOTDIR``).
  (Wouter van Heyst, John Arbash Meinel, #90819)

* ``bzr checkout source`` should create a local branch in the same
  format as source. (John Arbash Meinel, #93854)

* ``bzr commit`` with a kind change was failing to update the
  last-changed-revision for directories.  The
  InventoryDirectory._unchanged only looked at the ``parent_id`` and name,
  ignoring the fact that the kind could have changed, too.
  (John Arbash Meinel, #90111)

* ``bzr mv dir/subdir other`` was incorrectly updating files inside
  the directory. So that there was a chance it would break commit,
  etc. (John Arbash Meinel, #94037)

* Correctly handles mutiple permanent http redirections.
  (vila, #88780)

bzr 0.15rc2
###########

:Released:  2007-03-14

Notes When Upgrading
********************

* Release 0.15rc2 of bzr changes the ``bzr init-repo`` command to
  default to ``--trees`` instead of ``--no-trees``.
  Existing shared repositories are not affected.

Improvements
************

* New ``merge-directive`` command to generate machine- and human-readable
  merge requests.  (Aaron Bentley)

* New ``submit:`` revision specifier makes it easy to diff against the
  common ancestor with the submit location (Aaron Bentley)

* Added support for Putty's SSH implementation. (Dmitry Vasiliev)

* Added ``bzr status --versioned`` to report only versioned files,
  not unknowns. (Kent Gibson)

* Merge now autodetects the correct line-ending style for its conflict
  markers.  (Aaron Bentley)

Internals
*********

* Refactored SSH vendor registration into SSHVendorManager class.
  (Dmitry Vasiliev)

Bugfixes
********

* New ``--numbered-dirs`` option to ``bzr selftest`` to use
  numbered dirs for TestCaseInTempDir. This is default behavior
  on Windows. Anyone can force named dirs on Windows
  with ``--no-numbered-dirs``. (Alexander Belchenko)

* Fix ``RevisionSpec_revid`` to handle the Unicode strings passed in
  from the command line. (Marien Zwart, #90501)

* Fix ``TreeTransform._iter_changes`` when both the source and
  destination are missing. (Aaron Bentley, #88842)

* Fix commit of merges with symlinks in dirstate trees.
  (Marien Zwart)

* Switch the ``bzr init-repo`` default from --no-trees to --trees.
  (Wouter van Heyst, #53483)


bzr 0.15rc1
###########

:Released:  2007-03-07

Surprises
*********

* The default disk format has changed. Please run 'bzr upgrade' in your
  working trees to upgrade. This new default is compatible for network
  operations, but not for local operations. That is, if you have two
  versions of bzr installed locally, after upgrading you can only use the
  bzr 0.15 version. This new default does not enable tags or nested-trees
  as they are incompatible with bzr versions before 0.15 over the network.

* For users of bzrlib: Two major changes have been made to the working tree
  api in bzrlib. The first is that many methods and attributes, including
  the inventory attribute, are no longer valid for use until one of
  ``lock_read``/``lock_write``/``lock_tree_write`` has been called,
  and become invalid again after unlock is called. This has been done
  to improve performance and correctness as part of the dirstate
  development.
  (Robert Collins, John A Meinel, Martin Pool, and others).

* For users of bzrlib: The attribute 'tree.inventory' should be considered
  readonly. Previously it was possible to directly alter this attribute, or
  its contents, and have the tree notice this. This has been made
  unsupported - it may work in some tree formats, but in the newer dirstate
  format such actions will have no effect and will be ignored, or even
  cause assertions. All operations possible can still be carried out by a
  combination of the tree API, and the bzrlib.transform API. (Robert
  Collins, John A Meinel, Martin Pool, and others).

Improvements
************

* Support for OS Windows 98. Also .bzr.log on any windows system
  saved in My Documents folder. (Alexander Belchenko)

* ``bzr mv`` enhanced to support already moved files.
  In the past the mv command would have failed if the source file doesn't
  exist. In this situation ``bzr mv`` would now detect that the file has
  already moved and update the repository accordingly, if the target file
  does exist.
  A new option ``--after`` has been added so that if two files already
  exist, you could notify Bazaar that you have moved a (versioned) file
  and replaced it with another. Thus in this case ``bzr move --after``
  will only update the Bazaar identifier.
  (Steffen Eichenberg, Marius Kruger)

* ``ls`` now works on treeless branches and remote branches.
  (Aaron Bentley)

* ``bzr help global-options`` describes the global options.
  (Aaron Bentley)

* ``bzr pull --overwrite`` will now correctly overwrite checkouts.
  (Robert Collins)

* Files are now allowed to change kind (e.g. from file to symlink).
  Supported by ``commit``, ``revert`` and ``status``
  (Aaron Bentley)

* ``inventory`` and ``unknowns`` hidden in favour of ``ls``
  (Aaron Bentley)

* ``bzr help checkouts`` descibes what checkouts are and some possible
  uses of them. (James Westby, Aaron Bentley)

* A new ``-d`` option to push, pull and merge overrides the default
  directory.  (Martin Pool)

* Branch format 6: smaller, and potentially faster than format 5.  Supports
  ``append_history_only`` mode, where the log view and revnos do not change,
  except by being added to.  Stores policy settings in
  ".bzr/branch/branch.conf".

* ``append_only`` branches:  Format 6 branches may be configured so that log
  view and revnos are always consistent.  Either create the branch using
  "bzr init --append-revisions-only" or edit the config file as descriped
  in docs/configuration.txt.

* rebind: Format 6 branches retain the last-used bind location, so if you
  "bzr unbind", you can "bzr bind" to bind to the previously-selected
  bind location.

* Builtin tags support, created and deleted by the ``tag`` command and
  stored in the branch.  Tags can be accessed with the revisionspec
  ``-rtag:``, and listed with ``bzr tags``.  Tags are not versioned
  at present. Tags require a network incompatible upgrade. To perform this
  upgrade, run ``bzr upgrade --dirstate-tags`` in your branch and
  repositories. (Martin Pool)

* The ``bzr://`` transport now has a well-known port number, 4155,
  which it will use by default.  (Andrew Bennetts, Martin Pool)

* Bazaar now looks for user-installed plugins before looking for site-wide
  plugins. (Jonathan Lange)

* ``bzr resolve`` now detects and marks resolved text conflicts.
  (Aaron Bentley)

Internals
*********

* Internally revision ids and file ids are now passed around as utf-8
  bytestrings, rather than treating them as Unicode strings. This has
  performance benefits for Knits, since we no longer need to decode the
  revision id for each line of content, nor for each entry in the index.
  This will also help with the future dirstate format.
  (John Arbash Meinel)

* Reserved ids (any revision-id ending in a colon) are rejected by
  versionedfiles, repositories, branches, and working trees
  (Aaron Bentley)

* Minor performance improvement by not creating a ProgressBar for
  every KnitIndex we create. (about 90ms for a bzr.dev tree)
  (John Arbash Meinel)

* New easier to use Branch hooks facility. There are five initial hooks,
  all documented in bzrlib.branch.BranchHooks.__init__ - ``'set_rh'``,
  ``'post_push'``, ``'post_pull'``, ``'post_commit'``,
  ``'post_uncommit'``. These hooks fire after the matching operation
  on a branch has taken place, and were originally added for the
  branchrss plugin. (Robert Collins)

* New method ``Branch.push()`` which should be used when pushing from a
  branch as it makes performance and policy decisions to match the UI
  level command ``push``. (Robert Collins).

* Add a new method ``Tree.revision_tree`` which allows access to cached
  trees for arbitrary revisions. This allows the in development dirstate
  tree format to provide access to the callers to cached copies of
  inventory data which are cheaper to access than inventories from the
  repository.
  (Robert Collins, Martin Pool)

* New ``Branch.last_revision_info`` method, this is being done to allow
  optimization of requests for both the number of revisions and the last
  revision of a branch with smartservers and potentially future branch
  formats. (Wouter van Heyst, Robert Collins)

* Allow ``'import bzrlib.plugins.NAME'`` to work when the plugin NAME has not
  yet been loaded by ``load_plugins()``. This allows plugins to depend on each
  other for code reuse without requiring users to perform file-renaming
  gymnastics. (Robert Collins)

* New Repository method ``'gather_stats'`` for statistic data collection.
  This is expected to grow to cover a number of related uses mainly
  related to bzr info. (Robert Collins)

* Log formatters are now managed with a registry.
  ``log.register_formatter`` continues to work, but callers accessing
  the FORMATTERS dictionary directly will not.

* Allow a start message to be passed to the ``edit_commit_message``
  function.  This will be placed in the message offered to the user
  for editing above the separator. It allows a template commit message
  to be used more easily. (James Westby)

* ``GPGStrategy.sign()`` will now raise ``BzrBadParameterUnicode`` if
  you pass a Unicode string rather than an 8-bit string. Callers need
  to be updated to encode first. (John Arbash Meinel)

* Branch.push, pull, merge now return Result objects with information
  about what happened, rather than a scattering of various methods.  These
  are also passed to the post hooks.  (Martin Pool)

* File formats and architecture is in place for managing a forest of trees
  in bzr, and splitting up existing trees into smaller subtrees, and
  finally joining trees to make a larger tree. This is the first iteration
  of this support, and the user-facing aspects still require substantial
  work.  If you wish to experiment with it, use ``bzr upgrade
  --dirstate-with-subtree`` in your working trees and repositories.
  You can use the hidden commands ``split`` and ``join`` and to create
  and manipulate nested trees, but please consider using the nested-trees
  branch, which contains substantial UI improvements, instead.
  http://code.aaronbentley.com/bzr/bzrrepo/nested-trees/
  (Aaron Bentley, Martin Pool, Robert Collins).

Bugfixes
********

* ``bzr annotate`` now uses dotted revnos from the viewpoint of the
  branch, rather than the last changed revision of the file.
  (John Arbash Meinel, #82158)

* Lock operations no longer hang if they encounter a permission problem.
  (Aaron Bentley)

* ``bzr push`` can resume a push that was canceled before it finished.
  Also, it can push even if the target directory exists if you supply
  the ``--use-existing-dir`` flag.
  (John Arbash Meinel, #30576, #45504)

* Fix http proxy authentication when user and an optional
  password appears in the ``*_proxy`` vars. (Vincent Ladeuil,
  #83954).

* ``bzr log branch/file`` works for local treeless branches
  (Aaron Bentley, #84247)

* Fix problem with UNC paths on Windows 98. (Alexander Belchenko, #84728)

* Searching location of CA bundle for PyCurl in env variable
  (``CURL_CA_BUNDLE``), and on win32 along the PATH.
  (Alexander Belchenko, #82086)

* ``bzr init`` works with unicode argument LOCATION.
  (Alexander Belchenko, #85599)

* Raise ``DependencyNotPresent`` if pycurl do not support https.
  (Vincent Ladeuil, #85305)

* Invalid proxy env variables should not cause a traceback.
  (Vincent Ladeuil, #87765)

* Ignore patterns normalised to use '/' path separator.
  (Kent Gibson, #86451)

* bzr rocks. It sure does! Fix case. (Vincent Ladeuil, #78026)

* Fix bzrtools shelve command for removed lines beginning with "--"
  (Johan Dahlberg, #75577)

Testing
*******

* New ``--first`` option to ``bzr selftest`` to run specified tests
  before the rest of the suite.  (Martin Pool)


bzr 0.14
########

:Released:  2007-01-23

Improvements
************

* ``bzr help global-options`` describes the global options. (Aaron Bentley)

Bug Fixes
*********

* Skip documentation generation tests if the tools to do so are not
  available. Fixes running selftest for installled copies of bzr.
  (John Arbash Meinel, #80330)

* Fix the code that discovers whether bzr is being run from it's
  working tree to handle the case when it isn't but the directory
  it is in is below a repository. (James Westby, #77306)


bzr 0.14rc1
###########

:Released:  2007-01-16

Improvements
************

* New connection: ``bzr+http://`` which supports tunnelling the smart
  protocol over an HTTP connection. If writing is enabled on the bzr
  server, then you can write over the http connection.
  (Andrew Bennetts, John Arbash Meinel)

* Aliases now support quotation marks, so they can contain whitespace
  (Marius Kruger)

* PyCurlTransport now use a single curl object. By specifying explicitly
  the 'Range' header, we avoid the need to use two different curl objects
  (and two connections to the same server). (Vincent Ladeuil)

* ``bzr commit`` does not prompt for a message until it is very likely to
  succeed.  (Aaron Bentley)

* ``bzr conflicts`` now takes --text to list pathnames of text conflicts
  (Aaron Bentley)

* Fix ``iter_lines_added_or_present_in_versions`` to use a set instead
  of a list while checking if a revision id was requested. Takes 10s
  off of the ``fileids_affected_by_revision_ids`` time, which is 10s
  of the ``bzr branch`` time. Also improve ``fileids_...`` time by
  filtering lines with a regex rather than multiple ``str.find()``
  calls. (saves another 300ms) (John Arbash Meinel)

* Policy can be set for each configuration key. This allows keys to be
  inherited properly across configuration entries. For example, this
  should enable you to do::

    [/home/user/project]
    push_location = sftp://host/srv/project/
    push_location:policy = appendpath

  And then a branch like ``/home/user/project/mybranch`` should get an
  automatic push location of ``sftp://host/srv/project/mybranch``.
  (James Henstridge)

* Added ``bzr status --short`` to make status report svn style flags
  for each file.  For example::

    $ bzr status --short
    A  foo
    A  bar
    D  baz
    ?  wooley

* 'bzr selftest --clean-output' allows easily clean temporary tests
  directories without running tests. (Alexander Belchenko)

* ``bzr help hidden-commands`` lists all hidden commands. (Aaron Bentley)

* ``bzr merge`` now has an option ``--pull`` to fall back to pull if
  local is fully merged into remote. (Jan Hudec)

* ``bzr help formats`` describes available directory formats. (Aaron Bentley)

Internals
*********

* A few tweaks directly to ``fileids_affected_by_revision_ids`` to
  help speed up processing, as well allowing to extract unannotated
  lines. Between the two ``fileids_affected_by_revision_ids`` is
  improved by approx 10%. (John Arbash Meinel)

* Change Revision serialization to only write out millisecond
  resolution. Rather than expecting floating point serialization to
  preserve more resolution than we need. (Henri Weichers, Martin Pool)

* Test suite ends cleanly on Windows.  (Vincent Ladeuil)

* When ``encoding_type`` attribute of class Command is equal to 'exact',
  force sys.stdout to be a binary stream on Windows, and therefore
  keep exact line-endings (without LF -> CRLF conversion).
  (Alexander Belchenko)

* Single-letter short options are no longer globally declared.  (Martin
  Pool)

* Before using detected user/terminal encoding bzr should check
  that Python has corresponding codec. (Alexander Belchenko)

* Formats for end-user selection are provided via a FormatRegistry (Aaron Bentley)

Bug Fixes
*********

* ``bzr missing --verbose`` was showing adds/removals in the wrong
  direction. (John Arbash Meinel)

* ``bzr annotate`` now defaults to showing dotted revnos for merged
  revisions. It cuts them off at a depth of 12 characters, but you can
  supply ``--long`` to see the full number. You can also use
  ``--show-ids`` to display the original revision ids, rather than
  revision numbers and committer names. (John Arbash Meinel, #75637)

* bzr now supports Win32 UNC path (e.g. ``\HOST\path``.
  (Alexander Belchenko, #57869)

* Win32-specific: output of cat, bundle and diff commands don't mangle
  line-endings (Alexander Belchenko, #55276)

* Replace broken fnmatch based ignore pattern matching with custom pattern
  matcher.
  (Kent Gibson, Jan Hudec #57637)

* pycurl and urllib can detect short reads at different places. Update
  the test suite to test more cases. Also detect http error code 416
  which was raised for that specific bug. Also enhance the urllib
  robustness by detecting invalid ranges (and pycurl's one by detecting
  short reads during the initial GET). (Vincent Ladeuil, #73948)

* The urllib connection sharing interacts badly with urllib2
  proxy setting (the connections didn't go thru the proxy
  anymore). Defining a proper ProxyHandler solves the
  problem.  (Vincent Ladeuil, #74759)

* Use urlutils to generate relative URLs, not osutils
  (Aaron Bentley, #76229)

* ``bzr status`` in a readonly directory should work without giving
  lots of errors. (John Arbash Meinel, #76299)

* Mention the revisionspec topic for the revision option help.
  (Wouter van Heyst, #31663)

* Allow plugins import from zip archives.
  (Alexander Belchenko, #68124)


bzr 0.13
########

:Released:  2006-12-05

No changes from 0.13rc


bzr 0.13rc1
###########

:Released:  2006-11-27

Improvements
************

* New command ``bzr remove-tree`` allows the removal of the working
  tree from a branch.
  (Daniel Silverstone)

* urllib uses shared keep-alive connections, so http
  operations are substantially faster.
  (Vincent Ladeuil, #53654)

* ``bzr export`` allows an optional branch parameter, to export a bzr
  tree from some other url. For example:
  ``bzr export bzr.tar.gz http://bazaar-vcs.org/bzr/bzr.dev``
  (Daniel Silverstone)

* Added ``bzr help topics`` to the bzr help system. This gives a
  location for general information, outside of a specific command.
  This includes updates for ``bzr help revisionspec`` the first topic
  included. (Goffredo Baroncelli, John Arbash Meinel, #42714)

* WSGI-compatible HTTP smart server.  See ``doc/http_smart_server.txt``.
  (Andrew Bennetts)

* Knit files will now cache full texts only when the size of the
  deltas is as large as the size of the fulltext. (Or after 200
  deltas, whichever comes first). This has the most benefit on large
  files with small changes, such as the inventory for a large project.
  (eg For a project with 2500 files, and 7500 revisions, it changes
  the size of inventory.knit from 11MB to 5.4MB) (John Arbash Meinel)

Internals
*********

* New -D option given before the command line turns on debugging output
  for particular areas.  -Derror shows tracebacks on all errors.
  (Martin Pool)

* Clean up ``bzr selftest --benchmark bundle`` to correct an import,
  and remove benchmarks that take longer than 10min to run.
  (John Arbash Meinel)

* Use ``time.time()`` instead of ``time.clock()`` to decide on
  progress throttling. Because ``time.clock()`` is actually CPU time,
  so over a high-latency connection, too many updates get throttled.
  (John Arbash Meinel)

* ``MemoryTransport.list_dir()`` would strip the first character for
  files or directories in root directory. (John Arbash Meinel)

* New method ``get_branch_reference`` on 'BzrDir' allows the detection of
  branch references - which the smart server component needs.

* New ``ChrootTransportDecorator``, accessible via the ``chroot+`` url
  prefix.  It disallows any access to locations above a set URL.  (Andrew
  Bennetts)

Bug Fixes
*********

* Now ``_KnitIndex`` properly decode revision ids when loading index data.
  And optimize the knit index parsing code.
  (Dmitry Vasiliev, John Arbash Meinel)

* ``bzrlib/bzrdir.py`` was directly referencing ``bzrlib.workingtree``,
  without importing it. This prevented ``bzr upgrade`` from working
  unless a plugin already imported ``bzrlib.workingtree``
  (John Arbash Meinel, #70716)

* Suppress the traceback on invalid URLs (Vincent Ladeuil, #70803).

* Give nicer error message when an http server returns a 403
  error code. (Vincent Ladeuil, #57644).

* When a multi-range http GET request fails, try a single
  range one. If it fails too, forget about ranges. Remember that until
  the death of the transport and propagates that to the clones.
  (Vincent Ladeuil, #62276, #62029).

* Handles user/passwords supplied in url from command
  line (for the urllib implementation). Don't request already
  known passwords (Vincent Ladeuil, #42383, #44647, #48527)

* ``_KnitIndex.add_versions()`` dictionary compresses revision ids as they
  are added. This fixes bug where fetching remote revisions records
  them as full references rather than integers.
  (John Arbash Meinel, #64789)

* ``bzr ignore`` strips trailing slashes in patterns.
  Also ``bzr ignore`` rejects absolute paths. (Kent Gibson, #4559)

* ``bzr ignore`` takes multiple arguments. (Cheuksan Edward Wang, #29488)

* mv correctly handles paths that traverse symlinks.
  (Aaron Bentley, #66964)

* Give nicer looking error messages when failing to connect over ssh.
  (John Arbash Meinel, #49172)

* Pushing to a remote branch does not currently update the remote working
  tree. After a remote push, ``bzr status`` and ``bzr diff`` on the remote
  machine now show that the working tree is out of date.
  (Cheuksan Edward Wang #48136)

* Use patiencediff instead of difflib for determining deltas to insert
  into knits. This avoids the O(N^3) behavior of difflib. Patience
  diff should be O(N^2). (Cheuksan Edward Wang, #65714)

* Running ``bzr log`` on nonexistent file gives an error instead of the
  entire log history. (Cheuksan Edward Wang #50793)

* ``bzr cat`` can look up contents of removed or renamed files. If the
  pathname is ambiguous, i.e. the files in the old and new trees have
  different id's, the default is the file in the new tree. The user can
  use "--name-from-revision" to select the file in the old tree.
  (Cheuksan Edward Wang, #30190)

Testing
*******

* TestingHTTPRequestHandler really handles the Range header
  (previously it was ignoring it and returning the whole file,).

bzr 0.12
########

:Released:  2006-10-30

Internals
*********

* Clean up ``bzr selftest --benchmark bundle`` to correct an import,
  and remove benchmarks that take longer than 10min to run.
  (John Arbash Meinel)

bzr 0.12rc1
###########

:Released:  2006-10-23

Improvements
************

* ``bzr log`` now shows dotted-decimal revision numbers for all revisions,
  rather than just showing a decimal revision number for revisions on the
  mainline. These revision numbers are not yet accepted as input into bzr
  commands such as log, diff etc. (Robert Collins)

* revisions can now be specified using dotted-decimal revision numbers.
  For instance, ``bzr diff -r 1.2.1..1.2.3``. (Robert Collins)

* ``bzr help commands`` output is now shorter (Aaron Bentley)

* ``bzr`` now uses lazy importing to reduce the startup time. This has
  a moderate effect on lots of actions, especially ones that have
  little to do. For example ``bzr rocks`` time is down to 116ms from
  283ms. (John Arbash Meinel)

* New Registry class to provide name-to-object registry-like support,
  for example for schemes where plugins can register new classes to
  do certain tasks (e.g. log formatters). Also provides lazy registration
  to allow modules to be loaded on request.
  (John Arbash Meinel, Adeodato Simó)

API Incompatability
*******************

* LogFormatter subclasses show now expect the 'revno' parameter to
  show() to be a string rather than an int. (Robert Collins)

Internals
*********

* ``TestCase.run_bzr``, ``run_bzr_captured``, and ``run_bzr_subprocess``
  can take a ``working_dir='foo'`` parameter, which will change directory
  for the command. (John Arbash Meinel)

* ``bzrlib.lazy_regex.lazy_compile`` can be used to create a proxy
  around a regex, which defers compilation until first use.
  (John Arbash Meinel)

* ``TestCase.run_bzr_subprocess`` defaults to supplying the
  ``--no-plugins`` parameter to ensure test reproducability, and avoid
  problems with system-wide installed plugins. (John Arbash Meinel)

* Unique tree root ids are now supported. Newly created trees still
  use the common root id for compatibility with bzr versions before 0.12.
  (Aaron Bentley)

* ``WorkingTree.set_root_id(None)`` is now deprecated. Please
  pass in ``inventory.ROOT_ID`` if you want the default root id value.
  (Robert Collins, John Arbash Meinel)

* New method ``WorkingTree.flush()`` which will write the current memory
  inventory out to disk. At the same time, ``read_working_inventory`` will
  no longer trash the current tree inventory if it has been modified within
  the current lock, and the tree will now ``flush()`` automatically on
  ``unlock()``. ``WorkingTree.set_root_id()`` has been updated to take
  advantage of this functionality. (Robert Collins, John Arbash Meinel)

* ``bzrlib.tsort.merge_sorted`` now accepts ``generate_revnos``. This
  parameter will cause it to add another column to its output, which
  contains the dotted-decimal revno for each revision, as a tuple.
  (Robert Collins)

* ``LogFormatter.show_merge`` is deprecated in favour of
  ``LogFormatter.show_merge_revno``. (Robert Collins)

Bug Fixes
*********

* Avoid circular imports by creating a deprecated function for
  ``bzrlib.tree.RevisionTree``. Callers should have been using
  ``bzrlib.revisontree.RevisionTree`` anyway. (John Arbash Meinel,
  #66349)

* Don't use ``socket.MSG_WAITALL`` as it doesn't exist on all
  platforms. (Martin Pool, #66356)

* Don't require ``Content-Type`` in range responses. Assume they are a
  single range if ``Content-Type`` does not exist.
  (John Arbash Meinel, #62473)

* bzr branch/pull no longer complain about progress bar cleanup when
  interrupted during fetch.  (Aaron Bentley, #54000)

* ``WorkingTree.set_parent_trees()`` uses the trees to directly write
  the basis inventory, rather than going through the repository. This
  allows us to have 1 inventory read, and 2 inventory writes when
  committing a new tree. (John Arbash Meinel)

* When reverting, files that are not locally modified that do not exist
  in the target are deleted, not just unversioned (Aaron Bentley)

* When trying to acquire a lock, don't fail immediately. Instead, try
  a few times (up to 1 hour) before timing out. Also, report why the
  lock is unavailable (John Arbash Meinel, #43521, #49556)

* Leave HttpTransportBase daughter classes decides how they
  implement cloning. (Vincent Ladeuil, #61606)

* diff3 does not indicate conflicts on clean merge. (Aaron Bentley)

* If a commit fails, the commit message is stored in a file at the root of
  the tree for later commit. (Cheuksan Edward Wang, Stefan Metzmacher,
  #32054)

Testing
*******

* New test base class TestCaseWithMemoryTransport offers memory-only
  testing facilities: its not suitable for tests that need to mutate disk
  state, but most tests should not need that and should be converted to
  TestCaseWithMemoryTransport. (Robert Collins)

* ``TestCase.make_branch_and_memory_tree`` now takes a format
  option to set the BzrDir, Repository and Branch formats of the
  created objects. (Robert Collins, John Arbash Meinel)

bzr 0.11
########

:Released:  2006-10-02

* Smart server transport test failures on windows fixed. (Lukáš Lalinský).

bzr 0.11rc2
###########

:Released:  2006-09-27

Bug Fixes
*********

* Test suite hangs on windows fixed. (Andrew Bennets, Alexander Belchenko).

* Commit performance regression fixed. (Aaron Bentley, Robert Collins, John
  Arbash Meinel).

bzr 0.11rc1
###########

:Released:  2006-09-25

Improvements
************

* Knit files now wait to create their contents until the first data is
  added. The old code used to create an empty .knit and a .kndx with just
  the header. However, this caused a lot of extra round trips over sftp.
  This can change the time for ``bzr push`` to create a new remote branch
  from 160s down to 100s. This also affects ``bzr commit`` performance when
  adding new files, ``bzr commit`` on a new kernel-like tree drops from 50s
  down to 40s (John Arbash Meinel, #44692)

* When an entire subtree has been deleted, commit will now report that
  just the top of the subtree has been deleted, rather than reporting
  all the individual items. (Robert Collins)

* Commit performs one less XML parse. (Robert Collins)

* ``bzr checkout`` now operates on readonly branches as well
  as readwrite branches. This fixes bug #39542. (Robert Collins)

* ``bzr bind`` no longer synchronises history with the master branch.
  Binding should be followed by an update or push to synchronise the
  two branches. This is closely related to the fix for bug #39542.
  (Robert Collins)

* ``bzrlib.lazy_import.lazy_import`` function to create on-demand
  objects.  This allows all imports to stay at the global scope, but
  modules will not actually be imported if they are not used.
  (John Arbash Meinel)

* Support ``bzr://`` and ``bzr+ssh://`` urls to work with the new RPC-based
  transport which will be used with the upcoming high-performance smart
  server. The new command ``bzr serve`` will invoke bzr in server mode,
  which processes these requests. (Andrew Bennetts, Robert Collins, Martin
  Pool)

* New command ``bzr version-info`` which can be used to get a summary
  of the current state of the tree. This is especially useful as part
  of a build commands. See ``doc/version_info.txt`` for more information
  (John Arbash Meinel)

Bug Fixes
*********

* ``'bzr inventory [FILE...]'`` allows restricting the file list to a
  specific set of files. (John Arbash Meinel, #3631)

* Don't abort when annotating empty files (John Arbash Meinel, #56814)

* Add ``Stanza.to_unicode()`` which can be passed to another Stanza
  when nesting stanzas. Also, add ``read_stanza_unicode`` to handle when
  reading a nested Stanza. (John Arbash Meinel)

* Transform._set_mode() needs to stat the right file.
  (John Arbash Meinel, #56549)

* Raise WeaveFormatError rather than StopIteration when trying to read
  an empty Weave file. (John Arbash Meinel, #46871)

* Don't access e.code for generic URLErrors, only HTTPErrors have .code.
  (Vincent Ladeuil, #59835)

* Handle boundary="" lines properly to allow access through a Squid proxy.
  (John Arbash Meinel, #57723)

* revert now removes newly-added directories (Aaron Bentley, #54172)

* ``bzr upgrade sftp://`` shouldn't fail to upgrade v6 branches if there
  isn't a working tree. (David Allouche, #40679)

* Give nicer error messages when a user supplies an invalid --revision
  parameter. (John Arbash Meinel, #55420)

* Handle when LANG is not recognized by python. Emit a warning, but
  just revert to using 'ascii'. (John Arbash Meinel, #35392)

* Don't use ``preexec_fn`` on win32, as it is not supported by subprocess.
  (John Arbash Meinel)

* Skip specific tests when the dependencies aren't met. This includes
  some ``setup.py`` tests when ``python-dev`` is not available, and
  some tests that depend on paramiko. (John Arbash Meinel, Mattheiu Moy)

* Fallback to Paramiko properly, if no ``ssh`` executable exists on
  the system. (Andrew Bennetts, John Arbash Meinel)

* ``Branch.bind(other_branch)`` no longer takes a write lock on the
  other branch, and will not push or pull between the two branches.
  API users will need to perform a push or pull or update operation if they
  require branch synchronisation to take place. (Robert Collins, #47344)

* When creating a tarball or zipfile export, export unicode names as utf-8
  paths. This may not work perfectly on all platforms, but has the best
  chance of working in the common case. (John Arbash Meinel, #56816)

* When committing, only files that exist in working tree or basis tree
  may be specified (Aaron Bentley, #50793)

Portability
***********

* Fixes to run on Python 2.5 (Brian M. Carlson, Martin Pool, Marien Zwart)

Internals
*********

* TestCaseInTempDir now creates a separate directory for HOME, rather
  than having HOME set to the same location as the working directory.
  (John Arbash Meinel)

* ``run_bzr_subprocess()`` can take an optional ``env_changes={}`` parameter,
  which will update os.environ inside the spawned child. It also can
  take a ``universal_newlines=True``, which helps when checking the output
  of the command. (John Arbash Meinel)

* Refactor SFTP vendors to allow easier re-use when ssh is used.
  (Andrew Bennetts)

* ``Transport.list_dir()`` and ``Transport.iter_files_recursive()`` should always
  return urlescaped paths. This is now tested (there were bugs in a few
  of the transports) (Andrew Bennetts, David Allouche, John Arbash Meinel)

* New utility function ``symbol_versioning.deprecation_string``. Returns the
  formatted string for a callable, deprecation format pair. (Robert Collins)

* New TestCase helper applyDeprecated. This allows you to call a callable
  which is deprecated without it spewing to the screen, just by supplying
  the deprecation format string issued for it. (Robert Collins)

* Transport.append and Transport.put have been deprecated in favor of
  ``.append_bytes``, ``.append_file``, ``.put_bytes``, and
  ``.put_file``. This removes the ambiguity in what type of object the
  functions take.  ``Transport.non_atomic_put_{bytes,file}`` has also
  been added. Which works similarly to ``Transport.append()`` except for
  SFTP, it doesn't have a round trip when opening the file. Also, it
  provides functionality for creating a parent directory when trying
  to create a file, rather than raise NoSuchFile and forcing the
  caller to repeat their request.
  (John Arbash Meinel)

* WorkingTree has a new api ``unversion`` which allow the unversioning of
  entries by their file id. (Robert Collins)

* ``WorkingTree.pending_merges`` is deprecated.  Please use the
  ``get_parent_ids`` (introduced in 0.10) method instead. (Robert Collins)

* WorkingTree has a new ``lock_tree_write`` method which locks the branch for
  read rather than write. This is appropriate for actions which only need
  the branch data for reference rather than mutation. A new decorator
  ``needs_tree_write_lock`` is provided in the workingtree module. Like the
  ``needs_read_lock`` and ``needs_write_lock`` decorators this allows static
  declaration of the locking requirements of a function to ensure that
  a lock is taken out for casual scripts. (Robert Collins, #54107)

* All WorkingTree methods which write to the tree, but not to the branch
  have been converted to use ``needs_tree_write_lock`` rather than
  ``needs_write_lock``. Also converted is the revert, conflicts and tree
  transform modules. This provides a modest performance improvement on
  metadir style trees, due to the reduce lock-acquisition, and a more
  significant performance improvement on lightweight checkouts from
  remote branches, where trivial operations used to pay a significant
  penalty. It also provides the basis for allowing readonly checkouts.
  (Robert Collins)

* Special case importing the standard library 'copy' module. This shaves
  off 40ms of startup time, while retaining compatibility. See:
  ``bzrlib/inspect_for_copy.py`` for more details. (John Arbash Meinel)

* WorkingTree has a new parent class MutableTree which represents the
  specialisations of Tree which are able to be altered. (Robert Collins)

* New methods mkdir and ``put_file_bytes_non_atomic`` on MutableTree that
  mutate the tree and its contents. (Robert Collins)

* Transport behaviour at the root of the URL is now defined and tested.
  (Andrew Bennetts, Robert Collins)

Testing
*******

* New test helper classs MemoryTree. This is typically accessed via
  ``self.make_branch_and_memory_tree()`` in test cases. (Robert Collins)

* Add ``start_bzr_subprocess`` and ``stop_bzr_subprocess`` to allow test
  code to continue running concurrently with a subprocess of bzr.
  (Andrew Bennetts, Robert Collins)

* Add a new method ``Transport.get_smart_client()``. This is provided to
  allow upgrades to a richer interface than the VFS one provided by
  Transport. (Andrew Bennetts, Martin Pool)

bzr 0.10
########

:Released:  2006-08-29

Improvements
************
* 'merge' now takes --uncommitted, to apply uncommitted changes from a
  tree.  (Aaron Bentley)

* 'bzr add --file-ids-from' can be used to specify another path to use
  for creating file ids, rather than generating all new ones. Internally,
  the 'action' passed to ``smart_add_tree()`` can return ``file_ids`` that
  will be used, rather than having bzrlib generate new ones.
  (John Arbash Meinel, #55781)

* ``bzr selftest --benchmark`` now allows a ``--cache-dir`` parameter.
  This will cache some of the intermediate trees, and decrease the
  setup time for benchmark tests. (John Arbash Meinel)

* Inverse forms are provided for all boolean options.  For example,
  --strict has --no-strict, --no-recurse has --recurse (Aaron Bentley)

* Serialize out Inventories directly, rather than using ElementTree.
  Writing out a kernel sized inventory drops from 2s down to ~350ms.
  (Robert Collins, John Arbash Meinel)

Bug Fixes
*********

* Help diffutils 2.8.4 get along with binary tests (Marien Zwart: #57614)

* Change LockDir so that if the lock directory doesn't exist when
  ``lock_write()`` is called, an attempt will be made to create it.
  (John Arbash Meinel, #56974)

* ``bzr uncommit`` preserves pending merges. (John Arbash Meinel, #57660)

* Active FTP transport now works as intended. (ghozzy, #56472)

* Really fix mutter() so that it won't ever raise a UnicodeError.
  It means it is possible for ~/.bzr.log to contain non UTF-8 characters.
  But it is a debugging log, not a real user file.
  (John Arbash Meinel, #56947, #53880)

* Change Command handle to allow Unicode command and options.
  At present we cannot register Unicode command names, so we will get
  BzrCommandError('unknown command'), or BzrCommandError('unknown option')
  But that is better than a UnicodeError + a traceback.
  (John Arbash Meinel, #57123)

* Handle TZ=UTC properly when reading/writing revisions.
  (John Arbash Meinel, #55783, #56290)

* Use ``GPG_TTY`` to allow gpg --cl to work with gpg-agent in a pipeline,
  (passing text to sign in on stdin). (John Arbash Meinel, #54468)

* External diff does the right thing for binaries even in foreign
  languages. (John Arbash Meinel, #56307)

* Testament handles more cases when content is unicode. Specific bug was
  in handling of revision properties.
  (John Arbash Meinel, Holger Krekel, #54723)

* The bzr selftest was failing on installed versions due to a bug in a new
  test helper. (John Arbash Meinel, Robert Collins, #58057)

Internals
*********

* ``bzrlib.cache_utf8`` contains ``encode()`` and ``decode()`` functions
  which can be used to cache the conversion between utf8 and Unicode.
  Especially helpful for some of the knit annotation code, which has to
  convert revision ids to utf8 to annotate lines in storage.
  (John Arbash Meinel)

* ``setup.py`` now searches the filesystem to find all packages which
  need to be installed. This should help make the life of packagers
  easier. (John Arbash Meinel)

bzr 0.9.0
#########

:Released:  2006-08-11

Surprises
*********

* The hard-coded built-in ignore rules have been removed. There are
  now two rulesets which are enforced. A user global one in
  ``~/.bazaar/ignore`` which will apply to every tree, and the tree
  specific one '.bzrignore'.
  ``~/.bazaar/ignore`` will be created if it does not exist, but with
  a more conservative list than the old default.
  This fixes bugs with default rules being enforced no matter what.
  The old list of ignore rules from bzr is available by
  running 'bzr ignore --old-default-rules'.
  (Robert Collins, Martin Pool, John Arbash Meinel)

* 'branches.conf' has been changed to 'locations.conf', since it can apply
  to more locations than just branch locations.
  (Aaron Bentley)

Improvements
************

* The revision specifier "revno:" is extended to accept the syntax
  revno:N:branch. For example,
  revno:42:http://bazaar-vcs.org/bzr/bzr.dev/ means revision 42 in
  bzr.dev.  (Matthieu Moy)

* Tests updates to ensure proper URL handling, UNICODE support, and
  proper printing when the user's terminal encoding cannot display
  the path of a file that has been versioned.
  ``bzr branch`` can take a target URL rather than only a local directory.
  ``Branch.get_parent()/set_parent()`` now save a relative path if possible,
  and normalize the parent based on root, allowing access across
  different transports. (John Arbash Meinel, Wouter van Heyst, Martin Pool)
  (Malone #48906, #42699, #40675, #5281, #3980, #36363, #43689,
  #42517, #42514)

* On Unix, detect terminal width using an ioctl not just $COLUMNS.
  Use terminal width for single-line logs from ``bzr log --line`` and
  pending-merge display.  (Robert Widhopf-Fenk, Gustavo Niemeyer)
  (Malone #3507)

* On Windows, detect terminal width using GetConsoleScreenBufferInfo.
  (Alexander Belchenko)

* Speedup improvement for 'date:'-revision search. (Guillaume Pinot).

* Show the correct number of revisions pushed when pushing a new branch.
  (Robert Collins).

* 'bzr selftest' now shows a progress bar with the number of tests, and
  progress made. 'make check' shows tests in -v mode, to be more useful
  for the PQM status window. (Robert Collins).
  When using a progress bar, failed tests are printed out, rather than
  being overwritten by the progress bar until the suite finishes.
  (John Arbash Meinel)

* 'bzr selftest --benchmark' will run a new benchmarking selftest.
  'bzr selftest --benchmark --lsprof-timed' will use lsprofile to generate
  profile data for the individual profiled calls, allowing for fine
  grained analysis of performance.
  (Robert Collins, Martin Pool).

* 'bzr commit' shows a progress bar. This is useful for commits over sftp
  where commit can take an appreciable time. (Robert Collins)

* 'bzr add' is now less verbose in telling you what ignore globs were
  matched by files being ignored. Instead it just tells you how many
  were ignored (because you might reasonably be expecting none to be
  ignored). 'bzr add -v' is unchanged and will report every ignored
  file. (Robert Collins).

* ftp now has a test server if medusa is installed. As part of testing,
  ftp support has been improved, including support for supplying a
  non-standard port. (John Arbash Meinel).

* 'bzr log --line' shows the revision number, and uses only the
  first line of the log message (#5162, Alexander Belchenko;
  Matthieu Moy)

* 'bzr status' has had the --all option removed. The 'bzr ls' command
  should be used to retrieve all versioned files. (Robert Collins)

* 'bzr bundle OTHER/BRANCH' will create a bundle which can be sent
  over email, and applied on the other end, while maintaining ancestry.
  This bundle can be applied with either 'bzr merge' or 'bzr pull',
  the same way you would apply another branch.
  (John Arbash Meinel, Aaron Bentley)

* 'bzr whoami' can now be used to set your identity from the command line,
  for a branch or globally.  (Robey Pointer)

* 'bzr checkout' now aliased to 'bzr co', and 'bzr annotate' to 'bzr ann'.
  (Michael Ellerman)

* 'bzr revert DIRECTORY' now reverts the contents of the directory as well.
  (Aaron Bentley)

* 'bzr get sftp://foo' gives a better error when paramiko is not present.
  Also updates things like 'http+pycurl://' if pycurl is not present.
  (John Arbash Meinel) (Malone #47821, #52204)

* New env variable ``BZR_PROGRESS_BAR``, sets the default progress bar type.
  Can be set to 'none' or 'dummy' to disable the progress bar, 'dots' or
  'tty' to create the respective type. (John Arbash Meinel, #42197, #51107)

* Improve the help text for 'bzr diff' to explain what various options do.
  (John Arbash Meinel, #6391)

* 'bzr uncommit -r 10' now uncommits revisions 11.. rather than uncommitting
  revision 10. This makes -r10 more in line with what other commands do.
  'bzr uncommit' also now saves the pending merges of the revisions that
  were removed. So it is safe to uncommit after a merge, fix something,
  and commit again. (John Arbash Meinel, #32526, #31426)

* 'bzr init' now also works on remote locations.
  (Wouter van Heyst, #48904)

* HTTP support has been updated. When using pycurl we now support
  connection keep-alive, which reduces dns requests and round trips.
  And for both urllib and pycurl we support multi-range requests,
  which decreases the number of round-trips. Performance results for
  ``bzr branch http://bazaar-vcs.org/bzr/bzr.dev/`` indicate
  http branching is now 2-3x faster, and ``bzr pull`` in an existing
  branch is as much as 4x faster.
  (Michael Ellerman, Johan Rydberg, John Arbash Meinel, #46768)

* Performance improvements for sftp. Branching and pulling are now up to
  2x faster. Utilize paramiko.readv() support for async requests if it
  is available (paramiko > 1.6) (John Arbash Meinel)

Bug Fixes
*********

* Fix shadowed definition of TestLocationConfig that caused some
  tests not to run.
  (Erik Bågfors, Michael Ellerman, Martin Pool, #32587)

* Fix unnecessary requirement of sign-my-commits that it be run from
  a working directory.  (Martin Pool, Robert Collins)

* 'bzr push location' will only remember the push location if it succeeds
  in connecting to the remote location. (John Arbash Meinel, #49742)

* 'bzr revert' no longer toggles the executable bit on win32
  (John Arbash Meinel, #45010)

* Handle broken pipe under win32 correctly. (John Arbash Meinel)

* sftp tests now work correctly on win32 if you have a newer paramiko
  (John Arbash Meinel)

* Cleanup win32 test suite, and general cleanup of places where
  file handles were being held open. (John Arbash Meinel)

* When specifying filenames for 'diff -r x..y', the name of the file in the
  working directory can be used, even if its name is different in both x
  and y.

* File-ids containing single- or double-quotes are handled correctly by
  push. (Aaron Bentley, #52227)

* Normalize unicode filenames to ensure cross-platform consistency.
  (John Arbash Meinel, #43689)

* The argument parser can now handle '-' as an argument. Currently
  no code interprets it specially (it is mostly handled as a file named
  '-'). But plugins, and future operations can use it.
  (John Arbash meinel, #50984)

* Bundles can properly read binary files with a plain '\r' in them.
  (John Arbash Meinel, #51927)

* Tuning ``iter_entries()`` to be more efficient (John Arbash Meinel, #5444)

* Lots of win32 fixes (the test suite passes again).
  (John Arbash Meinel, #50155)

* Handle openbsd returning None for sys.getfilesystemencoding() (#41183)

* Support ftp APPE (append) to allow Knits to be used over ftp (#42592)

* Removals are only committed if they match the filespec (or if there is
  no filespec).  (#46635, Aaron Bentley)

* smart-add recurses through all supplied directories
  (John Arbash Meinel, #52578)

* Make the bundle reader extra lines before and after the bundle text.
  This allows you to parse an email with the bundle inline.
  (John Arbash Meinel, #49182)

* Change the file id generator to squash a little bit more. Helps when
  working with long filenames on windows. (Also helps for unicode filenames
  not generating hidden files). (John Arbash Meinel, #43801)

* Restore terminal mode on C-c while reading sftp password.  (#48923,
  Nicholas Allen, Martin Pool)

* Timestamps are rounded to 1ms, and revision entries can be recreated
  exactly. (John Arbash Meinel, Jamie Wilkinson, #40693)

* Branch.base has changed to a URL, but ~/.bazaar/locations.conf should
  use local paths, since it is user visible (John Arbash Meinel, #53653)

* ``bzr status foo`` when foo was unversioned used to cause a full delta
  to be generated (John Arbash Meinel, #53638)

* When reading revision properties, an empty value should be considered
  the empty string, not None (John Arbash Meinel, #47782)

* ``bzr diff --diff-options`` can now handle binary files being changed.
  Also, the output is consistent when --diff-options is not supplied.
  (John Arbash Meinel, #54651, #52930)

* Use the right suffixes for loading plugins (John Arbash Meinel, #51810)

* Fix ``Branch.get_parent()`` to handle the case when the parent is not
  accessible (John Arbash Meinel, #52976)

Internals
*********

* Combine the ignore rules into a single regex rather than looping over
  them to reduce the threshold where  N^2 behaviour occurs in operations
  like status. (Jan Hudec, Robert Collins).

* Appending to ``bzrlib.DEFAULT_IGNORE`` is now deprecated. Instead, use
  one of the add functions in bzrlib.ignores. (John Arbash Meinel)

* 'bzr push' should only push the ancestry of the current revision, not
  all of the history in the repository. This is especially important for
  shared repositories. (John Arbash Meinel)

* ``bzrlib.delta.compare_trees`` now iterates in alphabetically sorted order,
  rather than randomly walking the inventories. (John Arbash Meinel)

* Doctests are now run in temporary directories which are cleaned up when
  they finish, rather than using special ScratchDir/ScratchBranch objects.
  (Martin Pool)

* Split ``check`` into separate methods on the branch and on the repository,
  so that it can be specialized in ways that are useful or efficient for
  different formats.  (Martin Pool, Robert Collins)

* Deprecate ``Repository.all_revision_ids``; most methods don't really need
  the global revision graph but only that part leading up to a particular
  revision.  (Martin Pool, Robert Collins)

* Add a BzrDirFormat ``control_formats`` list which allows for control formats
  that do not use '.bzr' to store their data - i.e. '.svn', '.hg' etc.
  (Robert Collins, Jelmer Vernooij).

* ``bzrlib.diff.external_diff`` can be redirected to any file-like object.
  Uses subprocess instead of spawnvp.
  (James Henstridge, John Arbash Meinel, #4047, #48914)

* New command line option '--profile-imports', which will install a custom
  importer to log time to import modules and regex compilation time to
  sys.stderr (John Arbash Meinel)

* 'EmptyTree' is now deprecated, please use ``repository.revision_tree(None)``
  instead. (Robert Collins)

* "RevisionTree" is now in bzrlib/revisiontree.py. (Robert Collins)

bzr 0.8.2
#########

:Released:  2006-05-17

Bug Fixes
*********

* setup.py failed to install launchpad plugin.  (Martin Pool)

bzr 0.8.1
#########

:Released:  2006-05-16

Bug Fixes
*********

* Fix failure to commit a merge in a checkout.  (Martin Pool,
  Robert Collins, Erik Bågfors, #43959)

* Nicer messages from 'commit' in the case of renames, and correct
  messages when a merge has occured. (Robert Collins, Martin Pool)

* Separate functionality from assert statements as they are skipped in
  optimized mode of python. Add the same check to pending merges.
  (Olaf Conradi, #44443)

Changes
*******

* Do not show the None revision in output of bzr ancestry. (Olaf Conradi)

* Add info on standalone branches without a working tree.
  (Olaf Conradi, #44155)

* Fix bug in knits when raising InvalidRevisionId. (Olaf Conradi, #44284)

Changes
*******

* Make editor invocation comply with Debian Policy. First check
  environment variables VISUAL and EDITOR, then try editor from
  alternatives system. If that all fails, fall back to the pre-defined
  list of editors. (Olaf Conradi, #42904)

New Features
************

* New 'register-branch' command registers a public branch into
  Launchpad.net, where it can be associated with bugs, etc.
  (Martin Pool, Bjorn Tillenius, Robert Collins)

Internals
*********

* New public api in InventoryEntry - ``describe_change(old, new)`` which
  provides a human description of the changes between two old and
  new. (Robert Collins, Martin Pool)

Testing
*******

* Fix test case for bzr info in upgrading a standalone branch to metadir,
  uses bzrlib api now. (Olaf Conradi)

bzr 0.8
#######

:Released:  2006-05-08

Notes When Upgrading
********************

Release 0.8 of bzr introduces a new format for history storage, called
'knit', as an evolution of to the 'weave' format used in 0.7.  Local
and remote operations are faster using knits than weaves.  Several
operations including 'init', 'init-repo', and 'upgrade' take a
--format option that controls this.  Branching from an existing branch
will keep the same format.

It is possible to merge, pull and push between branches of different
formats but this is slower than moving data between homogenous
branches.  It is therefore recommended (but not required) that you
upgrade all branches for a project at the same time.  Information on
formats is shown by 'bzr info'.

bzr 0.8 now allows creation of 'repositories', which hold the history
of files and revisions for several branches.  Previously bzr kept all
the history for a branch within the .bzr directory at the root of the
branch, and this is still the default.  To create a repository, use
the new 'bzr init-repo' command.  Branches exist as directories under
the repository and contain just a small amount of information
indicating the current revision of the branch.

bzr 0.8 also supports 'checkouts', which are similar to in cvs and
subversion.  Checkouts are associated with a branch (optionally in a
repository), which contains all the historical information.  The
result is that a checkout can be deleted without losing any
already-committed revisions.  A new 'update' command is also available.

Repositories and checkouts are not supported with the 0.7 storage
format.  To use them you must upgrad to either knits, or to the
'metaweave' format, which uses weaves but changes the .bzr directory
arrangement.


Improvements
************

* sftp paths can now be relative, or local, according to the lftp
  convention. Paths now take the form::

      sftp://user:pass@host:port/~/relative/path
      or
      sftp://user:pass@host:port/absolute/path

* The FTP transport now tries to reconnect after a temporary
  failure. ftp put is made atomic. (Matthieu Moy)

* The FTP transport now maintains a pool of connections, and
  reuses them to avoid multiple connections to the same host (like
  sftp did). (Daniel Silverstone)

* The ``bzr_man.py`` file has been removed. To create the man page now,
  use ``./generate_docs.py man``. The new program can also create other files.
  Run ``python generate_docs.py --help`` for usage information.
  (Hans Ulrich Niedermann & James Blackwell).

* Man Page now gives full help (James Blackwell).
  Help also updated to reflect user config now being stored in .bazaar
  (Hans Ulrich Niedermann)

* It's now possible to set aliases in bazaar.conf (Erik Bågfors)

* Pull now accepts a --revision argument (Erik Bågfors)

* ``bzr re-sign`` now allows multiple revisions to be supplied on the command
  line. You can now use the following command to sign all of your old
  commits::

    find .bzr/revision-store// -name my@email-* \
      | sed 's/.*\/\/..\///' \
      | xargs bzr re-sign

* Upgrade can now upgrade over the network. (Robert Collins)

* Two new commands 'bzr checkout' and 'bzr update' allow for CVS/SVN-alike
  behaviour.  By default they will cache history in the checkout, but
  with --lightweight almost all data is kept in the master branch.
  (Robert Collins)

* 'revert' unversions newly-versioned files, instead of deleting them.

* 'merge' is more robust.  Conflict messages have changed.

* 'merge' and 'revert' no longer clobber existing files that end in '~' or
  '.moved'.

* Default log format can be set in configuration and plugins can register
  their own formatters. (Erik Bågfors)

* New 'reconcile' command will check branch consistency and repair indexes
  that can become out of sync in pre 0.8 formats. (Robert Collins,
  Daniel Silverstone)

* New 'bzr init --format' and 'bzr upgrade --format' option to control
  what storage format is created or produced.  (Robert Collins,
  Martin Pool)

* Add parent location to 'bzr info', if there is one.  (Olaf Conradi)

* New developer commands 'weave-list' and 'weave-join'.  (Martin Pool)

* New 'init-repository' command, plus support for repositories in 'init'
  and 'branch' (Aaron Bentley, Erik Bågfors, Robert Collins)

* Improve output of 'info' command. Show all relevant locations related to
  working tree, branch and repository. Use kibibytes for binary quantities.
  Fix off-by-one error in missing revisions of working tree.  Make 'info'
  work on branches, repositories and remote locations.  Show locations
  relative to the shared repository, if applicable.  Show locking status
  of locations.  (Olaf Conradi)

* Diff and merge now safely handle binary files. (Aaron Bentley)

* 'pull' and 'push' now normalise the revision history, so that any two
  branches with the same tip revision will have the same output from 'log'.
  (Robert Collins)

* 'merge' accepts --remember option to store parent location, like 'push'
  and 'pull'. (Olaf Conradi)

* bzr status and diff when files given as arguments do not exist
  in the relevant trees.  (Martin Pool, #3619)

* Add '.hg' to the default ignore list.  (Martin Pool)

* 'knit' is now the default disk format. This improves disk performance and
  utilization, increases incremental pull performance, robustness with SFTP
  and allows checkouts over SFTP to perform acceptably.
  The initial Knit code was contributed by Johan Rydberg based on a
  specification by Martin Pool.
  (Robert Collins, Aaron Bentley, Johan Rydberg, Martin Pool).

* New tool to generate all-in-one html version of the manual.  (Alexander
  Belchenko)

* Hitting CTRL-C while doing an SFTP push will no longer cause stale locks
  to be left in the SFTP repository. (Robert Collins, Martin Pool).

* New option 'diff --prefix' to control how files are named in diff
  output, with shortcuts '-p0' and '-p1' corresponding to the options for
  GNU patch.  (Alexander Belchenko, Goffredo Baroncelli, Martin Pool)

* Add --revision option to 'annotate' command.  (Olaf Conradi)

* If bzr shows an unexpected revision-history after pulling (perhaps due
  to a reweave) it can now be corrected by 'bzr reconcile'.
  (Robert Collins)

Changes
*******

* Commit is now verbose by default, and shows changed filenames and the
  new revision number.  (Robert Collins, Martin Pool)

* Unify 'mv', 'move', 'rename'.  (Matthew Fuller, #5379)

* 'bzr -h' shows help.  (Martin Pool, Ian Bicking, #35940)

* Make 'pull' and 'push' remember location on failure using --remember.
  (Olaf Conradi)

* For compatibility, make old format for using weaves inside metadir
  available as 'metaweave' format.  Rename format 'metadir' to 'default'.
  Clean up help for option --format in commands 'init', 'init-repo' and
  'upgrade'.  (Olaf Conradi)

Internals
*********

* The internal storage of history, and logical branch identity have now
  been split into Branch, and Repository. The common locking and file
  management routines are now in bzrlib.lockablefiles.
  (Aaron Bentley, Robert Collins, Martin Pool)

* Transports can now raise DependencyNotPresent if they need a library
  which is not installed, and then another implementation will be
  tried.  (Martin Pool)

* Remove obsolete (and no-op) `decode` parameter to `Transport.get`.
  (Martin Pool)

* Using Tree Transform for merge, revert, tree-building

* WorkingTree.create, Branch.create, ``WorkingTree.create_standalone``,
  Branch.initialize are now deprecated. Please see ``BzrDir.create_*`` for
  replacement API's. (Robert Collins)

* New BzrDir class represents the .bzr control directory and manages
  formatting issues. (Robert Collins)

* New repository.InterRepository class encapsulates Repository to
  Repository actions and allows for clean selection of optimised code
  paths. (Robert Collins)

* ``bzrlib.fetch.fetch`` and ``bzrlib.fetch.greedy_fetch`` are now
  deprecated, please use ``branch.fetch`` or ``repository.fetch``
  depending on your needs. (Robert Collins)

* deprecated methods now have a ``is_deprecated`` flag on them that can
  be checked, if you need to determine whether a given callable is
  deprecated at runtime. (Robert Collins)

* Progress bars are now nested - see
  ``bzrlib.ui.ui_factory.nested_progress_bar``.
  (Robert Collins, Robey Pointer)

* New API call ``get_format_description()`` for each type of format.
  (Olaf Conradi)

* Changed ``branch.set_parent()`` to accept None to remove parent.
  (Olaf Conradi)

* Deprecated BzrError AmbiguousBase.  (Olaf Conradi)

* WorkingTree.branch is now a read only property.  (Robert Collins)

* bzrlib.ui.text.TextUIFactory now accepts a ``bar_type`` parameter which
  can be None or a factory that will create a progress bar. This is
  useful for testing or for overriding the bzrlib.progress heuristic.
  (Robert Collins)

* New API method ``get_physical_lock_status()`` to query locks present on a
  transport.  (Olaf Conradi)

* Repository.reconcile now takes a thorough keyword parameter to allow
  requesting an indepth reconciliation, rather than just a data-loss
  check. (Robert Collins)

* ``bzrlib.ui.ui_factory protocol`` now supports ``get_boolean`` to prompt
  the user for yes/no style input. (Robert Collins)

Testing
*******

* SFTP tests now shortcut the SSH negotiation, reducing test overhead
  for testing SFTP protocol support. (Robey Pointer)

* Branch formats are now tested once per implementation (see ``bzrlib.
  tests.branch_implementations``. This is analagous to the transport
  interface tests, and has been followed up with working tree,
  repository and BzrDir tests. (Robert Collins)

* New test base class TestCaseWithTransport provides a transport aware
  test environment, useful for testing any transport-interface using
  code. The test suite option --transport controls the transport used
  by this class (when its not being used as part of implementation
  contract testing). (Robert Collins)

* Close logging handler on disabling the test log. This will remove the
  handler from the internal list inside python's logging module,
  preventing shutdown from closing it twice.  (Olaf Conradi)

* Move test case for uncommit to blackbox tests.  (Olaf Conradi)

* ``run_bzr`` and ``run_bzr_captured`` now accept a 'stdin="foo"'
  parameter which will provide String("foo") to the command as its stdin.

bzr 0.7
#######

:Released: 2006-01-09

Changes
*******

* .bzrignore is excluded from exports, on the grounds that it's a bzr
  internal-use file and may not be wanted.  (Jamie Wilkinson)

* The "bzr directories" command were removed in favor of the new
  --kind option to the "bzr inventory" command.  To list all
  versioned directories, now use "bzr inventory --kind directory".
  (Johan Rydberg)

* Under Windows configuration directory is now ``%APPDATA%\bazaar\2.0``
  by default. (John Arbash Meinel)

* The parent of Bzr configuration directory can be set by ``BZR_HOME``
  environment variable. Now the path for it is searched in ``BZR_HOME``,
  then in HOME. Under Windows the order is: ``BZR_HOME``, ``APPDATA``
  (usually points to ``C:\Documents and Settings\User Name\Application Data``),
  ``HOME``. (John Arbash Meinel)

* Plugins with the same name in different directories in the bzr plugin
  path are no longer loaded: only the first successfully loaded one is
  used. (Robert Collins)

* Use systems' external ssh command to open connections if possible.
  This gives better integration with user settings such as ProxyCommand.
  (James Henstridge)

* Permissions on files underneath .bzr/ are inherited from the .bzr
  directory. So for a shared repository, simply doing 'chmod -R g+w .bzr/'
  will mean that future file will be created with group write permissions.

* configure.in and config.guess are no longer in the builtin default
  ignore list.

* '.sw[nop]' pattern ignored, to ignore vim swap files for nameless
  files.  (John Arbash Meinel, Martin Pool)

Improvements
************

* "bzr INIT dir" now initializes the specified directory, and creates
  it if it does not exist.  (John Arbash Meinel)

* New remerge command (Aaron Bentley)

* Better zsh completion script.  (Steve Borho)

* 'bzr diff' now returns 1 when there are changes in the working
  tree. (Robert Collins)

* 'bzr push' now exists and can push changes to a remote location.
  This uses the transport infrastructure, and can store the remote
  location in the ~/.bazaar/branches.conf configuration file.
  (Robert Collins)

* Test directories are only kept if the test fails and the user requests
  that they be kept.

* Tweaks to short log printing

* Added branch nicks, new nick command, printing them in log output.
  (Aaron Bentley)

* If ``$BZR_PDB`` is set, pop into the debugger when an uncaught exception
  occurs.  (Martin Pool)

* Accept 'bzr resolved' (an alias for 'bzr resolve'), as this is
  the same as Subversion.  (Martin Pool)

* New ftp transport support (on ftplib), for ftp:// and aftp://
  URLs.  (Daniel Silverstone)

* Commit editor temporary files now start with ``bzr_log.``, to allow
  text editors to match the file name and set up appropriate modes or
  settings.  (Magnus Therning)

* Improved performance when integrating changes from a remote weave.
  (Goffredo Baroncelli)

* Sftp will attempt to cache the connection, so it is more likely that
  a connection will be reused, rather than requiring multiple password
  requests.

* bzr revno now takes an optional argument indicating the branch whose
  revno should be printed.  (Michael Ellerman)

* bzr cat defaults to printing the last version of the file.
  (Matthieu Moy, #3632)

* New global option 'bzr --lsprof COMMAND' runs bzr under the lsprof
  profiler.  (Denys Duchier)

* Faster commits by reading only the headers of affected weave files.
  (Denys Duchier)

* 'bzr add' now takes a --dry-run parameter which shows you what would be
  added, but doesn't actually add anything. (Michael Ellerman)

* 'bzr add' now lists how many files were ignored per glob.  add --verbose
  lists the specific files.  (Aaron Bentley)

* 'bzr missing' now supports displaying changes in diverged trees and can
  be limited to show what either end of the comparison is missing.
  (Aaron Bently, with a little prompting from Daniel Silverstone)

Bug Fixes
*********

* SFTP can walk up to the root path without index errors. (Robert Collins)

* Fix bugs in running bzr with 'python -O'.  (Martin Pool)

* Error when run with -OO

* Fix bug in reporting http errors that don't have an http error code.
  (Martin Pool)

* Handle more cases of pipe errors in display commands

* Change status to 3 for all errors

* Files that are added and unlinked before committing are completely
  ignored by diff and status

* Stores with some compressed texts and some uncompressed texts are now
  able to be used. (John A Meinel)

* Fix for bzr pull failing sometimes under windows

* Fix for sftp transport under windows when using interactive auth

* Show files which are both renamed and modified as such in 'bzr
  status' output.  (Daniel Silverstone, #4503)

* Make annotate cope better with revisions committed without a valid
  email address.  (Marien Zwart)

* Fix representation of tab characters in commit messages.
  (Harald Meland)

* List of plugin directories in ``BZR_PLUGIN_PATH`` environment variable is
  now parsed properly under Windows. (Alexander Belchenko)

* Show number of revisions pushed/pulled/merged. (Robey Pointer)

* Keep a cached copy of the basis inventory to speed up operations
  that need to refer to it.  (Johan Rydberg, Martin Pool)

* Fix bugs in bzr status display of non-ascii characters.
  (Martin Pool)

* Remove Makefile.in from default ignore list.
  (Tollef Fog Heen, Martin Pool, #6413)

* Fix failure in 'bzr added'.  (Nathan McCallum, Martin Pool)

Testing
*******

* Fix selftest asking for passwords when there are no SFTP keys.
  (Robey Pointer, Jelmer Vernooij)

* Fix selftest run with 'python -O'.  (Martin Pool)

* Fix HTTP tests under Windows. (John Arbash Meinel)

* Make tests work even if HOME is not set (Aaron Bentley)

* Updated ``build_tree`` to use fixed line-endings for tests which read
  the file cotents and compare. Make some tests use this to pass under
  Windows. (John Arbash Meinel)

* Skip stat and symlink tests under Windows. (Alexander Belchenko)

* Delay in selftest/testhashcash is now issued under win32 and Cygwin.
  (John Arbash Meinel)

* Use terminal width to align verbose test output.  (Martin Pool)

* Blackbox tests are maintained within the bzrlib.tests.blackbox directory.
  If adding a new test script please add that to
  ``bzrlib.tests.blackbox.__init__``. (Robert Collins)

* Much better error message if one of the test suites can't be
  imported.  (Martin Pool)

* Make check now runs the test suite twice - once with the default locale,
  and once with all locales forced to C, to expose bugs. This is not
  trivially done within python, so for now its only triggered by running
  Make check. Integrators and packagers who wish to check for full
  platform support should run 'make check' to test the source.
  (Robert Collins)

* Tests can now run TestSkipped if they can't execute for any reason.
  (Martin Pool) (NB: TestSkipped should only be raised for correctable
  reasons - see the wiki spec ImprovingBzrTestSuite).

* Test sftp with relative, absolute-in-homedir and absolute-not-in-homedir
  paths for the transport tests. Introduce blackbox remote sftp tests that
  test the same permutations. (Robert Collins, Robey Pointer)

* Transport implementation tests are now independent of the local file
  system, which allows tests for esoteric transports, and for features
  not available in the local file system. They also repeat for variations
  on the URL scheme that can introduce issues in the transport code,
  see bzrlib.transport.TransportTestProviderAdapter() for this.
  (Robert Collins).

* ``TestCase.build_tree`` uses the transport interface to build trees,
  pass in a transport parameter to give it an existing connection.
  (Robert Collins).

Internals
*********

* WorkingTree.pull has been split across Branch and WorkingTree,
  to allow Branch only pulls. (Robert Collins)

* ``commands.display_command`` now returns the result of the decorated
  function. (Robert Collins)

* LocationConfig now has a ``set_user_option(key, value)`` call to save
  a setting in its matching location section (a new one is created
  if needed). (Robert Collins)

* Branch has two new methods, ``get_push_location`` and
  ``set_push_location`` to respectively, get and set the push location.
  (Robert Collins)

* ``commands.register_command`` now takes an optional flag to signal that
  the registrant is planning to decorate an existing command. When
  given multiple plugins registering a command is not an error, and
  the original command class (whether built in or a plugin based one) is
  returned to the caller. There is a new error 'MustUseDecorated' for
  signalling when a wrapping command should switch to the original
  version. (Robert Collins)

* Some option parsing errors will raise 'BzrOptionError', allowing
  granular detection for decorating commands. (Robert Collins).

* ``Branch.read_working_inventory`` has moved to
  ``WorkingTree.read_working_inventory``. This necessitated changes to
  ``Branch.get_root_id``, and a move of ``Branch.set_inventory`` to
  WorkingTree as well. To make it clear that a WorkingTree cannot always
  be obtained ``Branch.working_tree()`` will raise
  ``errors.NoWorkingTree`` if one cannot be obtained. (Robert Collins)

* All pending merges operations from Branch are now on WorkingTree.
  (Robert Collins)

* The follow operations from Branch have moved to WorkingTree::

      add()
      commit()
      move()
      rename_one()
      unknowns()

  (Robert Collins)

* ``bzrlib.add.smart_add_branch`` is now ``smart_add_tree``. (Robert Collins)

* New "rio" serialization format, similar to rfc-822. (Martin Pool)

* Rename selftests to ``bzrlib.tests.test_foo``.  (John A Meinel, Martin
  Pool)

* ``bzrlib.plugin.all_plugins`` has been changed from an attribute to a
  query method. (Robert Collins)

* New options to read only the table-of-contents of a weave.
  (Denys Duchier)

* Raise NoSuchFile when someone tries to add a non-existant file.
  (Michael Ellerman)

* Simplify handling of DivergedBranches in ``cmd_pull()``.
  (Michael Ellerman)

* Branch.controlfile* logic has moved to lockablefiles.LockableFiles, which
  is exposed as ``Branch().control_files``. Also this has been altered with the
  controlfile pre/suffix replaced by simple method names like 'get' and
  'put'. (Aaron Bentley, Robert Collins).

* Deprecated functions and methods can now be marked as such using the
  ``bzrlib.symbol_versioning`` module. Marked method have their docstring
  updated and will issue a DeprecationWarning using the warnings module
  when they are used. (Robert Collins)

* ``bzrlib.osutils.safe_unicode`` now exists to provide parameter coercion
  for functions that need unicode strings. (Robert Collins)

bzr 0.6
#######

:Released: 2005-10-28

Improvements
************

* pull now takes --verbose to show you what revisions are added or removed
  (John A Meinel)

* merge now takes a --show-base option to include the base text in
  conflicts.
  (Aaron Bentley)

* The config files are now read using ConfigObj, so '=' should be used as
  a separator, not ':'.
  (Aaron Bentley)

* New 'bzr commit --strict' option refuses to commit if there are
  any unknown files in the tree.  To commit, make sure all files are
  either ignored, added, or deleted.  (Michael Ellerman)

* The config directory is now ~/.bazaar, and there is a single file
  ~/.bazaar/bazaar.conf storing email, editor and other preferences.
  (Robert Collins)

* 'bzr add' no longer takes a --verbose option, and a --quiet option
  has been added that suppresses all output.

* Improved zsh completion support in contrib/zsh, from Clint
  Adams.

* Builtin 'bzr annotate' command, by Martin Pool with improvements from
  Goffredo Baroncelli.

* 'bzr check' now accepts -v for verbose reporting, and checks for
  ghosts in the branch. (Robert Collins)

* New command 're-sign' which will regenerate the gpg signature for
  a revision. (Robert Collins)

* If you set ``check_signatures=require`` for a path in
  ``~/.bazaar/branches.conf`` then bzr will invoke your
  ``gpg_signing_command`` (defaults to gpg) and record a digital signature
  of your commit. (Robert Collins)

* New sftp transport, based on Paramiko.  (Robey Pointer)

* 'bzr pull' now accepts '--clobber' which will discard local changes
  and make this branch identical to the source branch. (Robert Collins)

* Just give a quieter warning if a plugin can't be loaded, and
  put the details in .bzr.log.  (Martin Pool)

* 'bzr branch' will now set the branch-name to the last component of the
  output directory, if one was supplied.

* If the option ``post_commit`` is set to one (or more) python function
  names (must be in the bzrlib namespace), then they will be invoked
  after the commit has completed, with the branch and ``revision_id`` as
  parameters. (Robert Collins)

* Merge now has a retcode of 1 when conflicts occur. (Robert Collins)

* --merge-type weave is now supported for file contents.  Tree-shape
  changes are still three-way based.  (Martin Pool, Aaron Bentley)

* 'bzr check' allows the first revision on revision-history to have
  parents - something that is expected for cheap checkouts, and occurs
  when conversions from baz do not have all history.  (Robert Collins).

* 'bzr merge' can now graft unrelated trees together, if your specify
  0 as a base. (Aaron Bentley)

* 'bzr commit branch' and 'bzr commit branch/file1 branch/file2' now work
  (Aaron Bentley)

* Add '.sconsign*' to default ignore list.  (Alexander Belchenko)

* 'bzr merge --reprocess' minimizes conflicts

Testing
*******

* The 'bzr selftest --pattern' option for has been removed, now
  test specifiers on the command line can be simple strings, or
  regexps, or both. (Robert Collins)

* Passing -v to selftest will now show the time each test took to
  complete, which will aid in analysing performance regressions and
  related questions. (Robert Collins)

* 'bzr selftest' runs all tests, even if one fails, unless '--one'
  is given. (Martin Pool)

* There is a new method for TestCaseInTempDir, assertFileEqual, which
  will check that a given content is equal to the content of the named
  file. (Robert Collins)

* Fix test suite's habit of leaving many temporary log files in $TMPDIR.
  (Martin Pool)

Internals
*********

* New 'testament' command and concept for making gpg-signatures
  of revisions that are not tied to a particular internal
  representation.  (Martin Pool).

* Per-revision properties ('revprops') as key-value associated
  strings on each revision created when the revision is committed.
  Intended mainly for the use of external tools.  (Martin Pool).

* Config options have moved from bzrlib.osutils to bzrlib.config.
  (Robert Collins)

* Improved command line option definitions allowing explanations
  for individual options, among other things.  Contributed by
  Magnus Therning.

* Config options have moved from bzrlib.osutils to bzrlib.config.
  Configuration is now done via the config.Config interface:
  Depending on whether you have a Branch, a Location or no information
  available, construct a ``*Config``, and use its ``signature_checking``,
  ``username`` and ``user_email`` methods. (Robert Collins)

* Plugins are now loaded under bzrlib.plugins, not bzrlib.plugin, and
  they are made available for other plugins to use. You should not
  import other plugins during the ``__init__`` of your plugin though, as
  no ordering is guaranteed, and the plugins directory is not on the
  python path. (Robert Collins)

* Branch.relpath has been moved to WorkingTree.relpath. WorkingTree no
  no longer takes an inventory, rather it takes an option branch
  parameter, and if None is given will open the branch at basedir
  implicitly. (Robert Collins)

* Cleaner exception structure and error reporting.  Suggested by
  Scott James Remnant.  (Martin Pool)

* Branch.remove has been moved to WorkingTree, which has also gained
  ``lock_read``, ``lock_write`` and ``unlock`` methods for convenience.
  (Robert Collins)

* Two decorators, ``needs_read_lock`` and ``needs_write_lock`` have been
  added to the branch module. Use these to cause a function to run in a
  read or write lock respectively. (Robert Collins)

* ``Branch.open_containing`` now returns a tuple (Branch, relative-path),
  which allows direct access to the common case of 'get me this file
  from its branch'. (Robert Collins)

* Transports can register using ``register_lazy_transport``, and they
  will be loaded when first used.  (Martin Pool)

* 'pull' has been factored out of the command as ``WorkingTree.pull()``.
  A new option to WorkingTree.pull has been added, clobber, which will
  ignore diverged history and pull anyway.
  (Robert Collins)

* config.Config has a ``get_user_option`` call that accepts an option name.
  This will be looked up in branches.conf and bazaar.conf as normal.
  It is intended that this be used by plugins to support options -
  options of built in programs should have specific methods on the config.
  (Robert Collins)

* ``merge.merge_inner`` now has tempdir as an optional parameter.
  (Robert Collins)

* Tree.kind is not recorded at the top level of the hierarchy, as it was
  missing on EmptyTree, leading to a bug with merge on EmptyTrees.
  (Robert Collins)

* ``WorkingTree.__del__`` has been removed, it was non deterministic and not
  doing what it was intended to. See ``WorkingTree.__init__`` for a comment
  about future directions. (Robert Collins/Martin Pool)

* bzrlib.transport.http has been modified so that only 404 urllib errors
  are returned as NoSuchFile. Other exceptions will propagate as normal.
  This allows debuging of actual errors. (Robert Collins)

* bzrlib.transport.Transport now accepts *ONLY* url escaped relative paths
  to apis like 'put', 'get' and 'has'. This is to provide consistent
  behaviour - it operates on url's only. (Robert Collins)

* Transports can register using ``register_lazy_transport``, and they
  will be loaded when first used.  (Martin Pool)

* ``merge_flex`` no longer calls ``conflict_handler.finalize()``, instead that
  is called by ``merge_inner``. This is so that the conflict count can be
  retrieved (and potentially manipulated) before returning to the caller
  of ``merge_inner``. Likewise 'merge' now returns the conflict count to the
  caller. (Robert Collins)

* ``revision.revision_graph`` can handle having only partial history for
  a revision - that is no revisions in the graph with no parents.
  (Robert Collins).

* New ``builtins.branch_files`` uses the standard ``file_list`` rules to
  produce a branch and a list of paths, relative to that branch
  (Aaron Bentley)

* New TestCase.addCleanup facility.

* New ``bzrlib.version_info`` tuple (similar to ``sys.version_info``),
  which can be used by programs importing bzrlib.

Bug Fixes
*********

* Better handling of branches in directories with non-ascii names.
  (Joel Rosdahl, Panagiotis Papadakos)

* Upgrades of trees with no commits will not fail due to accessing
  [-1] in the revision-history. (Andres Salomon)


bzr 0.1.1
#########

:Released: 2005-10-12

Bug Fixes
*********

* Fix problem in pulling over http from machines that do not
  allow directories to be listed.

* Avoid harmless warning about invalid hash cache after
  upgrading branch format.

Performance
***********

* Avoid some unnecessary http operations in branch and pull.


bzr 0.1
#######

:Released: 2005-10-11

Notes
*****

* 'bzr branch' over http initially gives a very high estimate
  of completion time but it should fall as the first few
  revisions are pulled in.  branch is still slow on
  high-latency connections.

Bug Fixes
*********

* bzr-man.py has been updated to work again. Contributed by
  Rob Weir.

* Locking is now done with fcntl.lockf which works with NFS
  file systems. Contributed by Harald Meland.

* When a merge encounters a file that has been deleted on
  one side and modified on the other, the old contents are
  written out to foo.BASE and foo.SIDE, where SIDE is this
  or OTHER. Contributed by Aaron Bentley.

* Export was choosing incorrect file paths for the content of
  the tarball, this has been fixed by Aaron Bentley.

* Commit will no longer commit without a log message, an
  error is returned instead. Contributed by Jelmer Vernooij.

* If you commit a specific file in a sub directory, any of its
  parent directories that are added but not listed will be
  automatically included. Suggested by Michael Ellerman.

* bzr commit and upgrade did not correctly record new revisions
  for files with only a change to their executable status.
  bzr will correct this when it encounters it. Fixed by
  Robert Collins

* HTTP tests now force off the use of ``http_proxy`` for the duration.
  Contributed by Gustavo Niemeyer.

* Fix problems in merging weave-based branches that have
  different partial views of history.

* Symlink support: working with symlinks when not in the root of a
  bzr tree was broken, patch from Scott James Remnant.

Improvements
************

* 'branch' now accepts a --basis parameter which will take advantage
  of local history when making a new branch. This allows faster
  branching of remote branches. Contributed by Aaron Bentley.

* New tree format based on weave files, called version 5.
  Existing branches can be upgraded to this format using
  'bzr upgrade'.

* Symlinks are now versionable. Initial patch by
  Erik Toubro Nielsen, updated to head by Robert Collins.

* Executable bits are tracked on files. Patch from Gustavo
  Niemeyer.

* 'bzr status' now shows unknown files inside a selected directory.
  Patch from Heikki Paajanen.

* Merge conflicts are recorded in .bzr. Two new commands 'conflicts'
  and 'resolve' have needed added, which list and remove those
  merge conflicts respectively. A conflicted tree cannot be committed
  in. Contributed by Aaron Bentley.

* 'rm' is now an alias for 'remove'.

* Stores now split out their content in a single byte prefixed hash,
  dropping the density of files per directory by 256. Contributed by
  Gustavo Niemeyer.

* 'bzr diff -r branch:URL' will now perform a diff between two branches.
  Contributed by Robert Collins.

* 'bzr log' with the default formatter will show merged revisions,
  indented to the right. Initial implementation contributed by Gustavo
  Niemeyer, made incremental by Robert Collins.


Internals
*********

* Test case failures have the exception printed after the log
  for your viewing pleasure.

* InventoryEntry is now an abstract base class, use one of the
  concrete InventoryDirectory etc classes instead.

* Branch raises an UnsupportedFormatError when it detects a
  bzr branch it cannot understand. This allows for precise
  handling of such circumstances.

* Remove RevisionReference class; ``Revision.parent_ids`` is now simply a
  list of their ids and ``parent_sha1s`` is a list of their corresponding
  sha1s (for old branches only at the moment.)

* New method-object style interface for Commit() and Fetch().

* Renamed ``Branch.last_patch()`` to ``Branch.last_revision()``, since
  we call them revisions not patches.

* Move ``copy_branch`` to ``bzrlib.clone.copy_branch``.  The destination
  directory is created if it doesn't exist.

* Inventories now identify the files which were present by
  giving the revision *of that file*.

* Inventory and Revision XML contains a version identifier.
  This must be consistent with the overall branch version
  but allows for more flexibility in future upgrades.

Testing
*******

* Removed testsweet module so that tests can be run after
  bzr installed by 'bzr selftest'.

* 'bzr selftest' command-line arguments can now be partial ids
  of tests to run, e.g. ``bzr selftest test_weave``


bzr 0.0.9
#########

:Released: 2005-09-23

Bug Fixes
*********

* Fixed "branch -r" option.

* Fix remote access to branches containing non-compressed history.
  (Robert Collins).

* Better reliability of http server tests.  (John Arbash-Meinel)

* Merge graph maximum distance calculation fix.  (Aaron Bentley)

* Various minor bug in windows support have been fixed, largely in the
  test suite. Contributed by Alexander Belchenko.

Improvements
************

* Status now accepts a -r argument to give status between chosen
  revisions. Contributed by Heikki Paajanen.

* Revision arguments no longer use +/-/= to control ranges, instead
  there is a 'before' namespace, which limits the successive namespace.
  For example '$ bzr log -r date:yesterday..before:date:today' will
  select everything from yesterday and before today. Contributed by
  Robey Pointer

* There is now a bzr.bat file created by distutils when building on
  Windows. Contributed by Alexander Belchenko.

Internals
*********

* Removed uuid() as it was unused.

* Improved 'fetch' code for pulling revisions from one branch into
  another (used by pull, merged, etc.)


bzr 0.0.8
#########

:Released: 2005-09-20


Improvements
************

* Adding a file whose parent directory is not versioned will
  implicitly add the parent, and so on up to the root. This means
  you should never need to explictly add a directory, they'll just
  get added when you add a file in the directory.  Contributed by
  Michael Ellerman.

* Ignore ``.DS_Store`` (contains Mac metadata) by default.
  (Nir Soffer)

* If you set ``BZR_EDITOR`` in the environment, it is checked in
  preference to EDITOR and the config file for the interactive commit
  editing program. Related to this is a bugfix where a missing program
  set in EDITOR would cause editing to fail, now the fallback program
  for the operating system is still tried.

* Files that are not directories/symlinks/regular files will no longer
  cause bzr to fail, it will just ignore them by default. You cannot add
  them to the tree though - they are not versionable.


Internals
*********

* Refactor xml packing/unpacking.

Bug Fixes
*********

* Fixed 'bzr mv' by Ollie Rutherfurd.

* Fixed strange error when trying to access a nonexistent http
  branch.

* Make sure that the hashcache gets written out if it can't be
  read.


Portability
***********

* Various Windows fixes from Ollie Rutherfurd.

* Quieten warnings about locking; patch from Matt Lavin.


bzr-0.0.7
#########

:Released: 2005-09-02

New Features
************

* ``bzr shell-complete`` command contributed by Clint Adams to
  help with intelligent shell completion.

* New expert command ``bzr find-merge-base`` for debugging merges.


Enhancements
************

* Much better merge support.

* merge3 conflicts are now reported with markers like '<<<<<<<'
  (seven characters) which is the same as CVS and pleases things
  like emacs smerge.


Bug Fixes
*********

* ``bzr upgrade`` no longer fails when trying to fix trees that
  mention revisions that are not present.

* Fixed bugs in listing plugins from ``bzr plugins``.

* Fix case of $EDITOR containing options for the editor.

* Fix log -r refusing to show the last revision.
  (Patch from Goffredo Baroncelli.)


Changes
*******

* ``bzr log --show-ids`` shows the revision ids of all parents.

* Externally provided commands on your $BZRPATH no longer need
  to recognize --bzr-usage to work properly, and can just handle
  --help themselves.


Library
*******

* Changed trace messages to go through the standard logging
  framework, so that they can more easily be redirected by
  libraries.



bzr-0.0.6
#########

:Released: 2005-08-18

New Features
************

* Python plugins, automatically loaded from the directories on
  ``BZR_PLUGIN_PATH`` or ``~/.bzr.conf/plugins`` by default.

* New 'bzr mkdir' command.

* Commit mesage is fetched from an editor if not given on the
  command line; patch from Torsten Marek.

* ``bzr log -m FOO`` displays commits whose message matches regexp
  FOO.

* ``bzr add`` with no arguments adds everything under the current directory.

* ``bzr mv`` does move or rename depending on its arguments, like
  the Unix command.

* ``bzr missing`` command shows a summary of the differences
  between two trees.  (Merged from John Arbash-Meinel.)

* An email address for commits to a particular tree can be
  specified by putting it into .bzr/email within a branch.  (Based
  on a patch from Heikki Paajanen.)


Enhancements
************

* Faster working tree operations.


Changes
*******

* 3rd-party modules shipped with bzr are copied within the bzrlib
  python package, so that they can be installed by the setup
  script without clashing with anything already existing on the
  system.  (Contributed by Gustavo Niemeyer.)

* Moved plugins directory to bzrlib/, so that there's a standard
  plugin directory which is not only installed with bzr itself but
  is also available when using bzr from the development tree.
  ``BZR_PLUGIN_PATH`` and ``DEFAULT_PLUGIN_PATH`` are then added to the
  standard plugins directory.

* When exporting to a tarball with ``bzr export --format tgz``, put
  everything under a top directory rather than dumping it into the
  current directory.   This can be overridden with the ``--root``
  option.  Patch from William Dodé and John Meinel.

* New ``bzr upgrade`` command to upgrade the format of a branch,
  replacing ``bzr check --update``.

* Files within store directories are no longer marked readonly on
  disk.

* Changed ``bzr log`` output to a more compact form suggested by
  John A Meinel.  Old format is available with the ``--long`` or
  ``-l`` option, patched by William Dodé.

* By default the commit command refuses to record a revision with
  no changes unless the ``--unchanged`` option is given.

* The ``--no-plugins``, ``--profile`` and ``--builtin`` command
  line options must come before the command name because they
  affect what commands are available; all other options must come
  after the command name because their interpretation depends on
  it.

* ``branch`` and ``clone`` added as aliases for ``branch``.

* Default log format is back to the long format; the compact one
  is available with ``--short``.


Bug Fixes
*********

* Fix bugs in committing only selected files or within a subdirectory.


bzr-0.0.5
#########

:Released:  2005-06-15

Changes
*******

* ``bzr`` with no command now shows help rather than giving an
  error.  Suggested by Michael Ellerman.

* ``bzr status`` output format changed, because svn-style output
  doesn't really match the model of bzr.  Now files are grouped by
  status and can be shown with their IDs.  ``bzr status --all``
  shows all versioned files and unknown files but not ignored files.

* ``bzr log`` runs from most-recent to least-recent, the reverse
  of the previous order.  The previous behaviour can be obtained
  with the ``--forward`` option.

* ``bzr inventory`` by default shows only filenames, and also ids
  if ``--show-ids`` is given, in which case the id is the second
  field.


Enhancements
************

* New 'bzr whoami --email' option shows only the email component
  of the user identification, from Jo Vermeulen.

* New ``bzr ignore PATTERN`` command.

* Nicer error message for broken pipe, interrupt and similar
  conditions that don't indicate an internal error.

* Add ``.*.sw[nop] .git .*.tmp *,v`` to default ignore patterns.

* Per-branch locks keyed on ``.bzr/branch-lock``, available in
  either read or write mode.

* New option ``bzr log --show-ids`` shows revision and file ids.

* New usage ``bzr log FILENAME`` shows only revisions that
  affected that file.

* Changed format for describing changes in ``bzr log -v``.

* New option ``bzr commit --file`` to take a message from a file,
  suggested by LarstiQ.

* New syntax ``bzr status [FILE...]`` contributed by Bartosz
  Oler.  File may be in a branch other than the working directory.

* ``bzr log`` and ``bzr root`` can be given an http URL instead of
  a filename.

* Commands can now be defined by external programs or scripts
  in a directory on $BZRPATH.

* New "stat cache" avoids reading the contents of files if they
  haven't changed since the previous time.

* If the Python interpreter is too old, try to find a better one
  or give an error.  Based on a patch from Fredrik Lundh.

* New optional parameter ``bzr info [BRANCH]``.

* New form ``bzr commit SELECTED`` to commit only selected files.

* New form ``bzr log -r FROM:TO`` shows changes in selected
  range; contributed by John A Meinel.

* New option ``bzr diff --diff-options 'OPTS'`` allows passing
  options through to an external GNU diff.

* New option ``bzr add --no-recurse`` to add a directory but not
  their contents.

* ``bzr --version`` now shows more information if bzr is being run
  from a branch.


Bug Fixes
*********

* Fixed diff format so that added and removed files will be
  handled properly by patch.  Fix from Lalo Martins.

* Various fixes for files whose names contain spaces or other
  metacharacters.


Testing
*******

* Converted black-box test suites from Bourne shell into Python;
  now run using ``./testbzr``.  Various structural improvements to
  the tests.

* testbzr by default runs the version of bzr found in the same
  directory as the tests, or the one given as the first parameter.

* testbzr also runs the internal tests, so the only command
  required to check is just ``./testbzr``.

* testbzr requires python2.4, but can be used to test bzr running
  under a different version.

* Tests added for many other changes in this release.


Internal
********

* Included ElementTree library upgraded to 1.2.6 by Fredrik Lundh.

* Refactor command functions into Command objects based on HCT by
  Scott James Remnant.

* Better help messages for many commands.

* Expose ``bzrlib.open_tracefile()`` to start the tracefile; until
  this is called trace messages are just discarded.

* New internal function ``find_touching_revisions()`` and hidden
  command touching-revisions trace the changes to a given file.

* Simpler and faster ``compare_inventories()`` function.

* ``bzrlib.open_tracefile()`` takes a tracefilename parameter.

* New AtomicFile class.

* New developer commands ``added``, ``modified``.


Portability
***********

* Cope on Windows on python2.3 by using the weaker random seed.
  2.4 is now only recommended.


bzr-0.0.4
#########

:Released:  2005-04-22

Enhancements
************

* 'bzr diff' optionally takes a list of files to diff.  Still a bit
  basic.  Patch from QuantumG.

* More default ignore patterns.

* New 'bzr log --verbose' shows a list of files changed in the
  changeset.  Patch from Sebastian Cote.

* Roll over ~/.bzr.log if it gets too large.

* Command abbreviations 'ci', 'st', 'stat', '?' based on a patch
  by Jason Diamon.

* New 'bzr help commands' based on a patch from Denys Duchier.


Changes
*******

* User email is determined by looking at $BZREMAIL or ~/.bzr.email
  or $EMAIL.  All are decoded by the locale preferred encoding.
  If none of these are present user@hostname is used.  The host's
  fully-qualified name is not used because that tends to fail when
  there are DNS problems.

* New 'bzr whoami' command instead of username user-email.


Bug Fixes
*********

* Make commit safe for hardlinked bzr trees.

* Some Unicode/locale fixes.

* Partial workaround for ``difflib.unified_diff`` not handling
  trailing newlines properly.


Internal
********

* Allow docstrings for help to be in PEP0257 format.  Patch from
  Matt Brubeck.

* More tests in test.sh.

* Write profile data to a temporary file not into working
  directory and delete it when done.

* Smaller .bzr.log with process ids.


Portability
***********

* Fix opening of ~/.bzr.log on Windows.  Patch from Andrew
  Bennetts.

* Some improvements in handling paths on Windows, based on a patch
  from QuantumG.


bzr-0.0.3
#########

:Released:  2005-04-06

Enhancements
************

* New "directories" internal command lists versioned directories
  in the tree.

* Can now say "bzr commit --help".

* New "rename" command to rename one file to a different name
  and/or directory.

* New "move" command to move one or more files into a different
  directory.

* New "renames" command lists files renamed since base revision.

* New cat command contributed by janmar.

Changes
*******

* .bzr.log is placed in $HOME (not pwd) and is always written in
  UTF-8.  (Probably not a completely good long-term solution, but
  will do for now.)

Portability
***********

* Workaround for difflib bug in Python 2.3 that causes an
  exception when comparing empty files.  Reported by Erik Toubro
  Nielsen.

Internal
********

* Refactored inventory storage to insert a root entry at the top.

Testing
*******

* Start of shell-based black-box testing in test.sh.


bzr-0.0.2.1
###########

Portability
***********

* Win32 fixes from Steve Brown.


bzr-0.0.2
#########

:Codename: "black cube"
:Released: 2005-03-31

Enhancements
************

* Default ignore list extended (see bzrlib/__init__.py).

* Patterns in .bzrignore are now added to the default ignore list,
  rather than replacing it.

* Ignore list isn't reread for every file.

* More help topics.

* Reinstate the 'bzr check' command to check invariants of the
  branch.

* New 'ignored' command lists which files are ignored and why;
  'deleted' lists files deleted in the current working tree.

* Performance improvements.

* New global --profile option.

* Ignore patterns like './config.h' now correctly match files in
  the root directory only.


bzr-0.0.1
#########

:Released:  2005-03-26

Enhancements
************

* More information from info command.

* Can now say "bzr help COMMAND" for more detailed help.

* Less file flushing and faster performance when writing logs and
  committing to stores.

* More useful verbose output from some commands.

Bug Fixes
*********

* Fix inverted display of 'R' and 'M' during 'commit -v'.

Portability
***********

* Include a subset of ElementTree-1.2.20040618 to make
  installation easier.

* Fix time.localtime call to work with Python 2.3 (the minimum
  supported).


bzr-0.0.0.69
############

:Released:  2005-03-22

Enhancements
************

* First public release.

* Storage of local versions: init, add, remove, rm, info, log,
  diff, status, etc.

..
   vim: tw=74 ft=rst ff=unix<|MERGE_RESOLUTION|>--- conflicted
+++ resolved
@@ -2,17 +2,12 @@
 Bazaar Release Notes
 ####################
 
-<<<<<<< HEAD
 .. contents:: List of Releases
    :depth: 1
 
 
 2.1.0 series (not released yet)
 ###############################
-=======
-2.0 series (not released)
-#########################
->>>>>>> 0490400c
 
 Compatibility Breaks
 ********************
@@ -20,7 +15,6 @@
 New Features
 ************
 
-<<<<<<< HEAD
 * ``bzr+ssh`` and ``bzr`` paths can now be relative to home directories
   specified in the URL.  Paths starting with a path segment of ``~`` are
   relative to the home directory of the user running the server, and paths
@@ -55,6 +49,10 @@
   sent a signal to the bzr process specifically, for example by typing
   ``kill -QUIT PID`` in another shell.  (Martin Pool, #341535)
 
+* ``bzr add`` in a tree that has files with ``\r`` or ``\n`` in the
+  filename will issue a warning and skip over those files.
+  (Robert Collins, #3918)
+
 * ``bzr check`` in pack-0.92, 1.6 and 1.9 format repositories will no
   longer report incorrect errors about ``Missing inventory ('TREE_ROOT', ...)``
   (Robert Collins, #416732)
@@ -65,6 +63,10 @@
 * ``bzr merge`` and ``bzr remove-tree`` now requires --force if pending
   merges are present in the working tree.
   (Vincent Ladeuil, #426344)
+
+* bzr will attempt to authenticate with SSH servers that support
+  ``keyboard-interactive`` auth but not ``password`` auth when using
+  Paramiko.   (Andrew Bennetts, #433846)
 
 * Clearer message when Bazaar runs out of memory, instead of a ``MemoryError``
   traceback.  (Martin Pool, #109115)
@@ -90,42 +92,16 @@
   is a fairly well packed repository (not as good as 'bzr pack' but
   good-enough.) (Robert Collins, John Arbash Meinel, #402652)
 
+* Fixed fetches from a stacked branch on a smart server that were failing
+  with some combinations of remote and local formats.  This was causing
+  "unknown object type identifier 60" errors.  (Andrew Bennetts, #427736)
+
 * Network streams now decode adjacent records of the same type into a
   single stream, reducing layering churn. (Robert Collins)
 
 * Make sure that we unlock the tree if we fail to create a TreeTransform
   object when doing a merge, and there is limbo, or pending-deletions
   directory.  (Gary van der Merwe, #427773)
-
-* Prevent some kinds of incomplete data from being committed to a 2a
-  repository, such as revisions without inventories or inventories without
-  chk_bytes root records.
-  (Andrew Bennetts, #423506)
-
-* PreviewTree behaves correctly when get_file_mtime is invoked on an unmodified
-  file. (Aaron Bentley, #251532)
-
-* Registry objects should not use iteritems() when asked to use items().
-  (Vincent Ladeuil, #430510)
-
-* Weave based repositories couldn't be cloned when committers were using
-  domains or user ids embedding '.sig'. Now they can.
-  (Matthew Fuller, Vincent Ladeuil, #430868)
-=======
-Bug Fixes
-*********
-
-* ``bzr add`` in a tree that has files with ``\r`` or ``\n`` in the
-  filename will issue a warning and skip over those files.
-  (Robert Collins, #3918)
-
-* bzr will attempt to authenticate with SSH servers that support
-  ``keyboard-interactive`` auth but not ``password`` auth when using
-  Paramiko.   (Andrew Bennetts, #433846)
-
-* Fixed fetches from a stacked branch on a smart server that were failing
-  with some combinations of remote and local formats.  This was causing
-  "unknown object type identifier 60" errors.  (Andrew Bennetts, #427736)
 
 * Occasional IndexError on renamed files have been fixed. Operations that
   set a full inventory in the working tree will now go via the
@@ -135,14 +111,27 @@
   but such operations are already doing full tree scans, so no radical
   performance change should be observed. (Robert Collins, #403322)
 
+* Prevent some kinds of incomplete data from being committed to a 2a
+  repository, such as revisions without inventories or inventories without
+  chk_bytes root records.
+  (Andrew Bennetts, #423506)
+
+* PreviewTree behaves correctly when get_file_mtime is invoked on an unmodified
+  file. (Aaron Bentley, #251532)
+
+* Registry objects should not use iteritems() when asked to use items().
+  (Vincent Ladeuil, #430510)
+
+* Weave based repositories couldn't be cloned when committers were using
+  domains or user ids embedding '.sig'. Now they can.
+  (Matthew Fuller, Vincent Ladeuil, #430868)
+
 * When a file kind becomes unversionable after being added, a sensible
   error will be shown instead of a traceback. (Robert Collins, #438569)
->>>>>>> 0490400c
 
 Improvements
 ************
 
-<<<<<<< HEAD
 * Bazaar gives a warning before exiting, and writes into ``.bzr.log``, if 
   compiled extensions can't be loaded.  This typically indicates a
   packaging or installation problem.  In this case Bazaar will keep
@@ -222,25 +211,21 @@
 
 bzr 2.0.1 (Not Released Yet)
 ############################
-=======
-Documentation
-*************
-
-API Changes
-***********
-
-Internals
-*********
-
-Testing
-*******
-
-bzr 2.0.1
-##########
->>>>>>> 0490400c
 
 Bug Fixes
 *********
+
+* ``bzr add`` in a tree that has files with ``\r`` or ``\n`` in the
+  filename will issue a warning and skip over those files.
+  (Robert Collins, #3918)
+
+* bzr will attempt to authenticate with SSH servers that support
+  ``keyboard-interactive`` auth but not ``password`` auth when using
+  Paramiko.   (Andrew Bennetts, #433846)
+
+* Fixed fetches from a stacked branch on a smart server that were failing
+  with some combinations of remote and local formats.  This was causing
+  "unknown object type identifier 60" errors.  (Andrew Bennetts, #427736)
 
 * Improve the time for ``bzr log DIR`` for 2a format repositories.
   We had been using the same code path as for <2a formats, which required
@@ -250,6 +235,17 @@
 * Make sure that we unlock the tree if we fail to create a TreeTransform
   object when doing a merge, and there is limbo, or pending-deletions
   directory.  (Gary van der Merwe, #427773)
+
+* Occasional IndexError on renamed files have been fixed. Operations that
+  set a full inventory in the working tree will now go via the
+  apply_inventory_delta code path which is simpler and easier to
+  understand than dirstates set_state_from_inventory method. This may
+  have a small performance impact on operations built on _write_inventory,
+  but such operations are already doing full tree scans, so no radical
+  performance change should be observed. (Robert Collins, #403322)
+
+* When a file kind becomes unversionable after being added, a sensible
+  error will be shown instead of a traceback. (Robert Collins, #438569)
 
 * Retrieving file text or mtime from a _PreviewTree has good performance when
   there are many changes.  (Aaron Bentley)
