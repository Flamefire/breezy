IN DEVELOPMENT

  IMPROVEMENTS:

    * PyCurlTransport now use a single curl object. By specifying explicitly
      the 'Range' header, we avoid the need to use two different curl objects
      (and two connections to the same server). (Vincent Ladeuil)

    * ``bzr commit`` does not prompt for a message until it is very likely to
      succeed.  (Aaron Bentley)

<<<<<<< HEAD
    * Fix ``iter_lines_added_or_present_in_versions`` to use a set instead
      of a list while checking if a revision id was requested. Takes 10s
      off of the ``fileids_affected_by_revision_ids`` time, which is 10s
      of the ``bzr branch`` time. (John Arbash Meinel)
=======
    * ``bzr conflicts`` now takes --text to list pathnames of text conflicts
    (Aaron Bentley)
>>>>>>> e08d8e72

  INTERNALS:

  BUG FIXES:

bzr 0.13  2006-12-05
    
  No changes from 0.13rc1
    
bzr 0.13rc1  2006-11-27

  IMPROVEMENTS:

    * New command ``bzr remove-tree`` allows the removal of the working
      tree from a branch.
      (Daniel Silverstone)

    * urllib uses shared keep-alive connections, so http 
      operations are substantially faster.
      (Vincent Ladeuil, #53654)

    * ``bzr export`` allows an optional branch parameter, to export a bzr
      tree from some other url. For example:
      ``bzr export bzr.tar.gz http://bazaar-vcs.org/bzr/bzr.dev``
      (Daniel Silverstone)

    * Added ``bzr help topics`` to the bzr help system. This gives a
      location for general information, outside of a specific command.
      This includes updates for ``bzr help revisionspec`` the first topic
      included. (Goffredo Baroncelli, John Arbash Meinel, #42714)
      
    * WSGI-compatible HTTP smart server.  See ``doc/http_smart_server.txt``.
      (Andrew Bennetts)

    * Knit files will now cache full texts only when the size of the
      deltas is as large as the size of the fulltext. (Or after 200
      deltas, whichever comes first). This has the most benefit on large
      files with small changes, such as the inventory for a large project.
      (eg For a project with 2500 files, and 7500 revisions, it changes
      the size of inventory.knit from 11MB to 5.4MB) (John Arbash Meinel)

  INTERNALS:

    * New -D option given before the command line turns on debugging output
      for particular areas.  -Derror shows tracebacks on all errors.
      (Martin Pool)

    * Clean up ``bzr selftest --benchmark bundle`` to correct an import,
      and remove benchmarks that take longer than 10min to run.
      (John Arbash Meinel)

    * Use ``time.time()`` instead of ``time.clock()`` to decide on
      progress throttling. Because ``time.clock()`` is actually CPU time,
      so over a high-latency connection, too many updates get throttled.
      (John Arbash Meinel)

    * ``MemoryTransport.list_dir()`` would strip the first character for
      files or directories in root directory. (John Arbash Meinel)
  
    * New ``ChrootTransportDecorator``, accessible via the ``chroot+`` url
      prefix.  It disallows any access to locations above a set URL.  (Andrew
      Bennetts)

  BUG FIXES:

    * ``bzrlib/bzrdir.py`` was directly referencing ``bzrlib.workingtree``,
      without importing it. This prevented ``bzr upgrade`` from working
      unless a plugin already imported ``bzrlib.workingtree``
      (John Arbash Meinel, #70716)

    * Suppress the traceback on invalid URLs (Vincent Ladeuil, #70803).

    * Give nicer error message when an http server returns a 403
      error code. (Vincent Ladeuil, #57644).

    * When a multi-range http GET request fails, try a single
      range one. If it fails too, forget about ranges. Remember that until 
      the death of the transport and propagates that to the clones.
      (Vincent Ladeuil, #62276, #62029).

    * Handles user/passwords supplied in url from command
      line (for the urllib implementation). Don't request already
      known passwords (Vincent Ladeuil, #42383, #44647, #48527)

    * _KnitIndex.add_versions() dictionary compresses revision ids as they
      are added. This fixes bug where fetching remote revisions records
      them as full references rather than integers. (John Arbash Meinel,
      #64789)

    * ``bzr ignore`` strips trailing slashes in patterns.
      Also ``bzr ignore`` rejects absolute paths. (Kent Gibson, #4559)

    * ``bzr ignore`` takes multiple arguments. (Cheuksan Edward Wang, #29488)

    * mv correctly handles paths that traverse symlinks. 
      (Aaron Bentley, #66964)

    * Give nicer looking error messages when failing to connect over ssh.
      (John Arbash Meinel, #49172)

    * Pushing to a remote branch does not currently update the remote working
      tree. After a remote push, ``bzr status`` and ``bzr diff`` on the remote
      machine now show that the working tree is out of date.
      (Cheuksan Edward Wang #48136)

    * Use patiencediff instead of difflib for determining deltas to insert
      into knits. This avoids the O(N^3) behavior of difflib. Patience
      diff should be O(N^2). (Cheuksan Edward Wang, #65714)

    * Running ``bzr log`` on nonexistent file gives an error instead of the
      entire log history. (Cheuksan Edward Wang #50793)

    * ``bzr cat`` can look up contents of removed or renamed files. If the
      pathname is ambiguous, i.e. the files in the old and new trees have
      different id's, the default is the file in the new tree. The user can
      use "--name-from-revision" to select the file in the old tree.
      (Cheuksan Edward Wang, #30190)

  TESTING:

    * TestingHTTPRequestHandler really handles the Range header
      (previously it was ignoring it and returning the whole file,).

bzr 0.12  2006-10-30

  INTERNALS:

    * Clean up ``bzr selftest --benchmark bundle`` to correct an import,
      and remove benchmarks that take longer than 10min to run.
      (John Arbash Meinel)
  
bzr 0.12rc1  2006-10-23

  IMPROVEMENTS:

    * ``bzr log`` now shows dotted-decimal revision numbers for all revisions,
      rather than just showing a decimal revision number for revisions on the
      mainline. These revision numbers are not yet accepted as input into bzr
      commands such as log, diff etc. (Robert Collins)

    * revisions can now be specified using dotted-decimal revision numbers.
      For instance, ``bzr diff -r 1.2.1..1.2.3. (Robert Collins)

    * ``bzr help commands`` output is now shorter (Aaron Bentley)

    * New connection: ``bzr+http://`` which supports tunnelling the smart
      protocol over an HTTP connection. If writing is enabled on the bzr
      server, then you can write over the http connection.
      (Andrew Bennetts)

    * ``bzr`` now uses lazy importing to reduce the startup time. This has
      a moderate effect on lots of actions, especially ones that have
      little to do. For example ``bzr rocks`` time is down to 116ms from
      283ms. (John Arbash Meinel)

    * New Registry class to provide name-to-object registry-like support,
      for example for schemes where plugins can register new classes to
      do certain tasks (e.g. log formatters). Also provides lazy registration
      to allow modules to be loaded on request. (John Arbash Meinel, Adeodato
      Simó)

  API INCOMPATABILITY:
  
    * LogFormatter subclasses show now expect the 'revno' parameter to 
      show() to be a string rather than an int. (Robert Collins)

  INTERNALS:

    * ``TestCase.run_bzr``, ``run_bzr_captured``, and ``run_bzr_subprocess``
      can take a ``working_dir='foo'`` parameter, which will change directory 
      for the command. (John Arbash Meinel)

    * ``bzrlib.lazy_regex.lazy_compile`` can be used to create a proxy
      around a regex, which defers compilation until first use. 
      (John Arbash Meinel)

    * ``TestCase.run_bzr_subprocess`` defaults to supplying the
      ``--no-plugins`` parameter to ensure test reproducability, and avoid
      problems with system-wide installed plugins. (John Arbash Meinel)

    * Unique tree root ids are now supported. Newly created trees still
      use the common root id for compatibility with bzr versions before 0.12.
      (Aaron Bentley)

    * ``WorkingTree.set_root_id(None)`` is now deprecated. Please
      pass in inventory.ROOT_ID if you want the default root id value.
      (Robert Collins, John Arbash Meinel)

    * New method ``WorkingTree.flush()`` which will write the current memory
      inventory out to disk. At the same time, read_working_inventory will
      no longer trash the current tree inventory if it has been modified within
      the current lock, and the tree will now ``flush()`` automatically on
      ``unlock()``. ``WorkingTree.set_root_id()`` has been updated to take
      advantage of this functionality. (Robert Collins, John Arbash Meinel)

    * ``bzrlib.tsort.merge_sorted`` now accepts ``generate_revnos``. This
      parameter will cause it to add another column to its output, which
      contains the dotted-decimal revno for each revision, as a tuple.
      (Robert Collins)

    * ``LogFormatter.show_merge`` is deprecated in favour of
      ``LogFormatter.show_merge_revno``. (Robert Collins)

  BUG FIXES:

    * Avoid circular imports by creating a deprecated function for
      ``bzrlib.tree.RevisionTree``. Callers should have been using
      ``bzrlib.revisontree.RevisionTree`` anyway. (John Arbash Meinel,
      #63360, #66349)

    * Don't use ``socket.MSG_WAITALL`` as it doesn't exist on all
      platforms. (Martin Pool, #66356)

    * Don't require ``Content-Type`` in range responses. Assume they are a
      single range if ``Content-Type`` does not exist.
      (John Arbash Meinel, #62473)

    * bzr branch/pull no longer complain about progress bar cleanup when
      interrupted during fetch.  (Aaron Bentley, #54000)

    * ``WorkingTree.set_parent_trees()`` uses the trees to directly write
      the basis inventory, rather than going through the repository. This
      allows us to have 1 inventory read, and 2 inventory writes when
      committing a new tree. (John Arbash Meinel)

    * When reverting, files that are not locally modified that do not exist
      in the target are deleted, not just unversioned (Aaron Bentley)

    * When trying to acquire a lock, don't fail immediately. Instead, try
      a few times (up to 1 hour) before timing out. Also, report why the
      lock is unavailable (John Arbash Meinel, #43521, #49556)

    * Leave HttpTransportBase daughter classes decides how they
      implement cloning. (Vincent Ladeuil, #61606)

    * diff3 does not indicate conflicts on clean merge. (Aaron Bentley)

    * If a commit fails, the commit message is stored in a file at the root of
      the tree for later commit. (Cheuksan Edward Wang, Stefan Metzmacher,
      #32054)

  TESTING:

    * New test base class TestCaseWithMemoryTransport offers memory-only
      testing facilities: its not suitable for tests that need to mutate disk
      state, but most tests should not need that and should be converted to
      TestCaseWithMemoryTransport. (Robert Collins)

    * ``TestCase.make_branch_and_memory_tree`` now takes a format
      option to set the BzrDir, Repository and Branch formats of the
      created objects. (Robert Collins, John Arbash Meinel)

bzr 0.11  2006-10-02

    * Smart server transport test failures on windows fixed. (Lukáš Lalinský).

bzr 0.11rc2  2006-09-27

  BUG FIXES:

    * Test suite hangs on windows fixed. (Andrew Bennets, Alexander Belchenko).
    
    * Commit performance regression fixed. (Aaron Bentley, Robert Collins, John
      Arbash Meinel).

bzr 0.11rc1  2006-09-25

  IMPROVEMENTS:

    * Knit files now wait to create their contents until the first data is
      added. The old code used to create an empty .knit and a .kndx with just
      the header. However, this caused a lot of extra round trips over sftp.
      This can change the time for ``bzr push`` to create a new remote branch
      from 160s down to 100s. This also affects ``bzr commit`` performance when
      adding new files, ``bzr commit`` on a new kernel-like tree drops from 50s
      down to 40s (John Arbash Meinel, #44692)

    * When an entire subtree has been deleted, commit will now report that
      just the top of the subtree has been deleted, rather than reporting
      all the individual items. (Robert Collins)

    * Commit performs one less XML parse. (Robert Collins)

    * ``bzr checkout`` now operates on readonly branches as well
      as readwrite branches. This fixes bug #39542. (Robert Collins)

    * ``bzr bind`` no longer synchronises history with the master branch.
      Binding should be followed by an update or push to synchronise the 
      two branches. This is closely related to the fix for bug #39542.
      (Robert Collins)

    * ``bzrlib.lazy_import.lazy_import`` function to create on-demand 
      objects.  This allows all imports to stay at the global scope, but
      modules will not actually be imported if they are not used.
      (John Arbash Meinel)

    * Support bzr:// and bzr+ssh:// urls to work with the new RPC-based
      transport which will be used with the upcoming high-performance smart
      server. The new command ``bzr serve`` will invoke bzr in server mode,
      which processes these requests. (Andrew Bennetts, Robert Collins, Martin
      Pool)

    * New command ``bzr version-info`` which can be used to get a summary
      of the current state of the tree. This is especially useful as part
      of a build commands. See ``doc/version_info.txt`` for more information 
      (John Arbash Meinel)

  BUG FIXES:

    * 'bzr inventory [FILE...]' allows restricting the file list to a
      specific set of files. (John Arbash Meinel, #3631)

    * Don't abort when annotating empty files (John Arbash Meinel, #56814)

    * Add ``Stanza.to_unicode()`` which can be passed to another Stanza
      when nesting stanzas. Also, add ``read_stanza_unicode`` to handle when
      reading a nested Stanza. (John Arbash Meinel)

    * Transform._set_mode() needs to stat the right file. 
      (John Arbash Meinel, #56549)

    * Raise WeaveFormatError rather than StopIteration when trying to read
      an empty Weave file. (John Arbash Meinel, #46871)

    * Don't access e.code for generic URLErrors, only HTTPErrors have .code.
      (Vincent Ladeuil, #59835)

    * Handle boundary="" lines properly to allow access through a Squid proxy.
      (John Arbash Meinel, #57723)

    * revert now removes newly-added directories (Aaron Bentley, #54172)

    * ``bzr upgrade sftp://`` shouldn't fail to upgrade v6 branches if there 
      isn't a working tree. (David Allouche, #40679)

    * Give nicer error messages when a user supplies an invalid --revision
      parameter. (John Arbash Meinel, #55420)

    * Handle when LANG is not recognized by python. Emit a warning, but
      just revert to using 'ascii'. (John Arbash Meinel, #35392)

    * Don't use preexec_fn on win32, as it is not supported by subprocess.
      (John Arbash Meinel)

    * Skip specific tests when the dependencies aren't met. This includes
      some ``setup.py`` tests when ``python-dev`` is not available, and
      some tests that depend on paramiko. (John Arbash Meinel, Mattheiu Moy)

    * Fallback to Paramiko properly, if no ``ssh`` executable exists on
      the system. (Andrew Bennetts, John Arbash Meinel)

    * ``Branch.bind(other_branch)`` no longer takes a write lock on the
      other branch, and will not push or pull between the two branches.
      API users will need to perform a push or pull or update operation if they
      require branch synchronisation to take place. (Robert Collins, #47344)

    * When creating a tarball or zipfile export, export unicode names as utf-8
      paths. This may not work perfectly on all platforms, but has the best
      chance of working in the common case. (John Arbash Meinel, #56816)

    * When committing, only files that exist in working tree or basis tree
      may be specified (Aaron Bentley, #50793)

  PORTABILITY:

    * Fixes to run on Python 2.5 (Brian M. Carlson, Martin Pool, Marien Zwart)

  INTERNALS:

    * TestCaseInTempDir now creates a separate directory for HOME, rather
      than having HOME set to the same location as the working directory.
      (John Arbash Meinel)

    * run_bzr_subprocess() can take an optional 'env_changes={}' parameter,
      which will update os.environ inside the spawned child. It also can
      take a 'universal_newlines=True', which helps when checking the output
      of the command. (John Arbash Meinel)

    * Refactor SFTP vendors to allow easier re-use when ssh is used. 
      (Andrew Bennetts)

    * Transport.list_dir() and Transport.iter_files_recursive() should always
      return urlescaped paths. This is now tested (there were bugs in a few
      of the transports) (Andrew Bennetts, David Allouche, John Arbash Meinel)

    * New utility function symbol_versioning.deprecation_string. Returns the
      formatted string for a callable, deprecation format pair. (Robert Collins)

    * New TestCase helper applyDeprecated. This allows you to call a callable
      which is deprecated without it spewing to the screen, just by supplying
      the deprecation format string issued for it. (Robert Collins)

    * Transport.append and Transport.put have been deprecated in favor of
      .append_bytes, .append_file, .put_bytes, and .put_file. This removes the
      ambiguity in what type of object the functions take.
      Transport.non_atomic_put_{bytes,file} has also been added. Which works
      similarly to Transport.append() except for SFTP, it doesn't have a round
      trip when opening the file. Also, it provides functionality for creating
      a parent directory when trying to create a file, rather than raise
      NoSuchFile and forcing the caller to repeat their request.
      (John Arbash Meinel)

    * WorkingTree has a new api ``unversion`` which allow the unversioning of
      entries by their file id. (Robert Collins)

    * WorkingTree.pending_merges is deprecated.  Please use the get_parent_ids
      (introduced in 0.10) method instead. (Robert Collins)

    * WorkingTree has a new lock_tree_write method which locks the branch for
      read rather than write. This is appropriate for actions which only need
      the branch data for reference rather than mutation. A new decorator
      needs_tree_write_lock is provided in the workingtree module. Like the
      needs_read_lock and needs_write_lock decorators this allows static 
      declaration of the locking requirements of a function to ensure that
      a lock is taken out for casual scripts. (Robert Collins, #54107)

    * All WorkingTree methods which write to the tree, but not to the branch
      have been converted to use ``needs_tree_write_lock`` rather than 
      ``needs_write_lock``. Also converted is the revert, conflicts and tree
      transform modules. This provides a modest performance improvement on 
      metadir style trees, due to the reduce lock-acquisition, and a more
      significant performance improvement on lightweight checkouts from 
      remote branches, where trivial operations used to pay a significant 
      penalty. It also provides the basis for allowing readonly checkouts.
      (Robert Collins)

    * Special case importing the standard library 'copy' module. This shaves
      off 40ms of startup time, while retaining compatibility. See:
      ``bzrlib/inspect_for_copy.py`` for more details. (John Arbash Meinel)

    * WorkingTree has a new parent class MutableTree which represents the 
      specialisations of Tree which are able to be altered. (Robert Collins)

    * New methods mkdir and put_file_bytes_non_atomic on MutableTree that
      mutate the tree and its contents. (Robert Collins)

    * Transport behaviour at the root of the URL is now defined and tested.
      (Andrew Bennetts, Robert Collins)

  TESTING:

    * New test helper classs MemoryTree. This is typically accessed via
      ``self.make_branch_and_memory_tree()`` in test cases. (Robert Collins)
      
    * Add start_bzr_subprocess and stop_bzr_subprocess to allow test code to
      continue running concurrently with a subprocess of bzr. (Andrew Bennetts,
      Robert Collins)

    * Add a new method ``Transport.get_smart_client()``. This is provided to
      allow upgrades to a richer interface than the VFS one provided by
      Transport. (Andrew Bennetts, Martin Pool)

bzr 0.10  2006-08-29
  
  IMPROVEMENTS:
    * 'merge' now takes --uncommitted, to apply uncommitted changes from a
      tree.  (Aaron Bentley)
  
    * 'bzr add --file-ids-from' can be used to specify another path to use
      for creating file ids, rather than generating all new ones. Internally,
      the 'action' passed to smart_add_tree() can return file_ids that
      will be used, rather than having bzrlib generate new ones.
      (John Arbash Meinel, #55781)

    * ``bzr selftest --benchmark`` now allows a ``--cache-dir`` parameter.
      This will cache some of the intermediate trees, and decrease the
      setup time for benchmark tests. (John Arbash Meinel)

    * Inverse forms are provided for all boolean options.  For example,
      --strict has --no-strict, --no-recurse has --recurse (Aaron Bentley)

    * Serialize out Inventories directly, rather than using ElementTree.
      Writing out a kernel sized inventory drops from 2s down to ~350ms.
      (Robert Collins, John Arbash Meinel)

  BUG FIXES:

    * Help diffutils 2.8.4 get along with binary tests (Marien Zwart: #57614)

    * Change LockDir so that if the lock directory doesn't exist when
      lock_write() is called, an attempt will be made to create it.
      (John Arbash Meinel, #56974)

    * ``bzr uncommit`` preserves pending merges. (John Arbash Meinel, #57660)

    * Active FTP transport now works as intended. (ghozzy, #56472)

    * Really fix mutter() so that it won't ever raise a UnicodeError.
      It means it is possible for ~/.bzr.log to contain non UTF-8 characters.
      But it is a debugging log, not a real user file.
      (John Arbash Meinel, #56947, #53880)

    * Change Command handle to allow Unicode command and options.
      At present we cannot register Unicode command names, so we will get
      BzrCommandError('unknown command'), or BzrCommandError('unknown option')
      But that is better than a UnicodeError + a traceback.
      (John Arbash Meinel, #57123)

    * Handle TZ=UTC properly when reading/writing revisions.
      (John Arbash Meinel, #55783, #56290)

    * Use GPG_TTY to allow gpg --cl to work with gpg-agent in a pipeline,
      (passing text to sign in on stdin). (John Arbash Meinel, #54468)

    * External diff does the right thing for binaries even in foreign 
      languages. (John Arbash Meinel, #56307)

    * Testament handles more cases when content is unicode. Specific bug was
      in handling of revision properties. (John Arbash Meinel, Holger Krekel,
      #54723)

    * The bzr selftest was failing on installed versions due to a bug in a new
      test helper. (John Arbash Meinel, Robert Collins, #58057)

  INTERNALS:

    * ``bzrlib.cache_utf8`` contains ``encode()`` and ``decode()`` functions
      which can be used to cache the conversion between utf8 and Unicode.
      Especially helpful for some of the knit annotation code, which has to
      convert revision ids to utf8 to annotate lines in storage.
      (John Arbash Meinel)

    * ``setup.py`` now searches the filesystem to find all packages which
      need to be installed. This should help make the life of packagers
      easier. (John Arbash Meinel)

bzr 0.9.0  2006-08-11

  SURPRISES:

   * The hard-coded built-in ignore rules have been removed. There are
     now two rulesets which are enforced. A user global one in 
     ~/.bazaar/ignore which will apply to every tree, and the tree
     specific one '.bzrignore'.
     ~/.bazaar/ignore will be created if it does not exist, but with
     a more conservative list than the old default.
     This fixes bugs with default rules being enforced no matter what. 
     The old list of ignore rules from bzr is available by
     running 'bzr ignore --old-default-rules'.
     (Robert Collins, Martin Pool, John Arbash Meinel)

   * 'branches.conf' has been changed to 'locations.conf', since it can apply
     to more locations than just branch locations.
     (Aaron Bentley)
   
  IMPROVEMENTS:

   * The revision specifier "revno:" is extended to accept the syntax
     revno:N:branch. For example,
     revno:42:http://bazaar-vcs.org/bzr/bzr.dev/ means revision 42 in
     bzr.dev.  (Matthieu Moy)

   * Tests updates to ensure proper URL handling, UNICODE support, and
     proper printing when the user's terminal encoding cannot display 
     the path of a file that has been versioned.
     ``bzr branch`` can take a target URL rather than only a local directory.
     Branch.get_parent()/set_parent() now save a relative path if possible,
     and normalize the parent based on root, allowing access across
     different transports. (John Arbash Meinel, Wouter van Heyst, Martin Pool)
     (Malone #48906, #42699, #40675, #5281, #3980, #36363, #43689,
      #42517, #42514)

   * On Unix, detect terminal width using an ioctl not just $COLUMNS.
     Use terminal width for single-line logs from ``bzr log --line`` and
     pending-merge display.  (Robert Widhopf-Fenk, Gustavo Niemeyer)
     (Malone #3507)

   * On Windows, detect terminal width using GetConsoleScreenBufferInfo.
     (Alexander Belchenko)

   * Speedup improvement for 'date:'-revision search. (Guillaume Pinot).

   * Show the correct number of revisions pushed when pushing a new branch.
     (Robert Collins).

   * 'bzr selftest' now shows a progress bar with the number of tests, and 
     progress made. 'make check' shows tests in -v mode, to be more useful
     for the PQM status window. (Robert Collins).
     When using a progress bar, failed tests are printed out, rather than
     being overwritten by the progress bar until the suite finishes.
     (John Arbash Meinel)

   * 'bzr selftest --benchmark' will run a new benchmarking selftest.
     'bzr selftest --benchmark --lsprof-timed' will use lsprofile to generate
     profile data for the individual profiled calls, allowing for fine
     grained analysis of performance.
     (Robert Collins, Martin Pool).

   * 'bzr commit' shows a progress bar. This is useful for commits over sftp
     where commit can take an appreciable time. (Robert Collins)

   * 'bzr add' is now less verbose in telling you what ignore globs were
     matched by files being ignored. Instead it just tells you how many 
     were ignored (because you might reasonably be expecting none to be
     ignored). 'bzr add -v' is unchanged and will report every ignored
     file. (Robert Collins).

   * ftp now has a test server if medusa is installed. As part of testing,
     ftp support has been improved, including support for supplying a
     non-standard port. (John Arbash Meinel).

   * 'bzr log --line' shows the revision number, and uses only the
     first line of the log message (#5162, Alexander Belchenko;
     Matthieu Moy)

   * 'bzr status' has had the --all option removed. The 'bzr ls' command
     should be used to retrieve all versioned files. (Robert Collins)

   * 'bzr bundle OTHER/BRANCH' will create a bundle which can be sent
     over email, and applied on the other end, while maintaining ancestry.
     This bundle can be applied with either 'bzr merge' or 'bzr pull',
     the same way you would apply another branch.
     (John Arbash Meinel, Aaron Bentley)
  
   * 'bzr whoami' can now be used to set your identity from the command line,
     for a branch or globally.  (Robey Pointer)

   * 'bzr checkout' now aliased to 'bzr co', and 'bzr annotate' to 'bzr ann'.
     (Michael Ellerman)

   * 'bzr revert DIRECTORY' now reverts the contents of the directory as well.
     (Aaron Bentley)

   * 'bzr get sftp://foo' gives a better error when paramiko is not present.
     Also updates things like 'http+pycurl://' if pycurl is not present.
     (John Arbash Meinel) (Malone #47821, #52204)

   * New env variable BZR_PROGRESS_BAR, sets the default progress bar type.
     Can be set to 'none' or 'dummy' to disable the progress bar, 'dots' or 
     'tty' to create the respective type. (John Arbash Meinel, #42197, #51107)

   * Improve the help text for 'bzr diff' to explain what various options do.
     (John Arbash Meinel, #6391)

   * 'bzr uncommit -r 10' now uncommits revisions 11.. rather than uncommitting
     revision 10. This makes -r10 more in line with what other commands do.
     'bzr uncommit' also now saves the pending merges of the revisions that
     were removed. So it is safe to uncommit after a merge, fix something,
     and commit again. (John Arbash Meinel, #32526, #31426)

   * 'bzr init' now also works on remote locations.
     (Wouter van Heyst, #48904)

   * HTTP support has been updated. When using pycurl we now support 
     connection keep-alive, which reduces dns requests and round trips.
     And for both urllib and pycurl we support multi-range requests, 
     which decreases the number of round-trips. Performance results for
     ``bzr branch http://bazaar-vcs.org/bzr/bzr.dev/`` indicate
     http branching is now 2-3x faster, and ``bzr pull`` in an existing 
     branch is as much as 4x faster.
     (Michael Ellerman, Johan Rydberg, John Arbash Meinel, #46768)

   * Performance improvements for sftp. Branching and pulling are now up to
     2x faster. Utilize paramiko.readv() support for async requests if it
     is available (paramiko > 1.6) (John Arbash Meinel)

  BUG FIXES:

    * Fix shadowed definition of TestLocationConfig that caused some 
      tests not to run.  (#32587, Erik Bågfors, Michael Ellerman, 
      Martin Pool)

    * Fix unnecessary requirement of sign-my-commits that it be run from
      a working directory.  (Martin Pool, Robert Collins)

    * 'bzr push location' will only remember the push location if it succeeds
      in connecting to the remote location. (#49742, John Arbash Meinel)

    * 'bzr revert' no longer toggles the executable bit on win32
      (#45010, John Arbash Meinel)

    * Handle broken pipe under win32 correctly. (John Arbash Meinel)
    
    * sftp tests now work correctly on win32 if you have a newer paramiko
      (John Arbash Meinel)

    * Cleanup win32 test suite, and general cleanup of places where
      file handles were being held open. (John Arbash Meinel)

    * When specifying filenames for 'diff -r x..y', the name of the file in the
      working directory can be used, even if its name is different in both x
      and y.

    * File-ids containing single- or double-quotes are handled correctly by
      push.  (#52227, Aaron Bentley)

    * Normalize unicode filenames to ensure cross-platform consistency.
      (John Arbash Meinel, #43689)

    * The argument parser can now handle '-' as an argument. Currently
      no code interprets it specially (it is mostly handled as a file named 
      '-'). But plugins, and future operations can use it.
      (John Arbash meinel, #50984)

    * Bundles can properly read binary files with a plain '\r' in them.
      (John Arbash Meinel, #51927)

    * Tuning iter_entries() to be more efficient (John Arbash Meinel, #5444)

    * Lots of win32 fixes (the test suite passes again).
      (John Arbash Meinel, #50155)

    * Handle openbsd returning None for sys.getfilesystemencoding() (#41183) 

    * Support ftp APPE (append) to allow Knits to be used over ftp (#42592)

    * Removals are only committed if they match the filespec (or if there is
      no filespec).  (#46635, Aaron Bentley)

    * smart-add recurses through all supplied directories 
      (John Arbash Meinel, #52578)

    * Make the bundle reader extra lines before and after the bundle text.
      This allows you to parse an email with the bundle inline.
      (John Arbash Meinel, #49182)

    * Change the file id generator to squash a little bit more. Helps when
      working with long filenames on windows. (Also helps for unicode filenames
      not generating hidden files). (John Arbash Meinel, #43801)

    * Restore terminal mode on C-c while reading sftp password.  (#48923, 
      Nicholas Allen, Martin Pool)

    * Timestamps are rounded to 1ms, and revision entries can be recreated
      exactly. (John Arbash Meinel, Jamie Wilkinson, #40693)

    * Branch.base has changed to a URL, but ~/.bazaar/locations.conf should
      use local paths, since it is user visible (John Arbash Meinel, #53653)

    * ``bzr status foo`` when foo was unversioned used to cause a full delta
      to be generated (John Arbash Meinel, #53638)

    * When reading revision properties, an empty value should be considered
      the empty string, not None (John Arbash Meinel, #47782)

    * ``bzr diff --diff-options`` can now handle binary files being changed.
      Also, the output is consistent when --diff-options is not supplied.
      (John Arbash Meinel, #54651, #52930)

    * Use the right suffixes for loading plugins (John Arbash Meinel, #51810)

    * Fix Branch.get_parent() to handle the case when the parent is not 
      accessible (John Arbash Meinel, #52976)

  INTERNALS:

    * Combine the ignore rules into a single regex rather than looping over
      them to reduce the threshold where  N^2 behaviour occurs in operations
      like status. (Jan Hudec, Robert Collins).

    * Appending to bzrlib.DEFAULT_IGNORE is now deprecated. Instead, use
      one of the add functions in bzrlib.ignores. (John Arbash Meinel)

    * 'bzr push' should only push the ancestry of the current revision, not
      all of the history in the repository. This is especially important for
      shared repositories. (John Arbash Meinel)

    * bzrlib.delta.compare_trees now iterates in alphabetically sorted order,
      rather than randomly walking the inventories. (John Arbash Meinel)

    * Doctests are now run in temporary directories which are cleaned up when
      they finish, rather than using special ScratchDir/ScratchBranch objects.
      (Martin Pool)

    * Split ``check`` into separate methods on the branch and on the repository,
      so that it can be specialized in ways that are useful or efficient for
      different formats.  (Martin Pool, Robert Collins)

    * Deprecate Repository.all_revision_ids; most methods don't really need
      the global revision graph but only that part leading up to a particular
      revision.  (Martin Pool, Robert Collins)

    * Add a BzrDirFormat control_formats list which allows for control formats
      that do not use '.bzr' to store their data - i.e. '.svn', '.hg' etc.
      (Robert Collins, Jelmer Vernooij).

    * bzrlib.diff.external_diff can be redirected to any file-like object.
      Uses subprocess instead of spawnvp.
      (#4047, #48914, James Henstridge, John Arbash Meinel)

    * New command line option '--profile-imports', which will install a custom
      importer to log time to import modules and regex compilation time to 
      sys.stderr (John Arbash Meinel)

    * 'EmptyTree' is now deprecated, please use repository.revision_tree(None)
      instead. (Robert Collins)

    * "RevisionTree" is now in bzrlib/revisiontree.py. (Robert Collins)

bzr 0.8.2  2006-05-17
  
  BUG FIXES:
   
    * setup.py failed to install launchpad plugin.  (Martin Pool)

bzr 0.8.1  2006-05-16

  BUG FIXES:

    * Fix failure to commit a merge in a checkout.  (Martin Pool, 
      Robert Collins, Erik Bågfors, #43959)

    * Nicer messages from 'commit' in the case of renames, and correct
      messages when a merge has occured. (Robert Collins, Martin Pool)

    * Separate functionality from assert statements as they are skipped in
      optimized mode of python. Add the same check to pending merges.
      (#44443, Olaf Conradi)

  CHANGES:

    * Do not show the None revision in output of bzr ancestry. (Olaf Conradi)

    * Add info on standalone branches without a working tree.
      (#44155, Olaf Conradi)

    * Fix bug in knits when raising InvalidRevisionId. (#44284, Olaf Conradi)

  CHANGES:

    * Make editor invocation comply with Debian Policy. First check
      environment variables VISUAL and EDITOR, then try editor from
      alternatives system. If that all fails, fall back to the pre-defined
      list of editors. (#42904, Olaf Conradi)

  NEW FEATURES:

    * New 'register-branch' command registers a public branch into 
      Launchpad.net, where it can be associated with bugs, etc.
      (Martin Pool, Bjorn Tillenius, Robert Collins)

  INTERNALS:

    * New public api in InventoryEntry - 'describe_change(old, new)' which
      provides a human description of the changes between two old and
      new. (Robert Collins, Martin Pool)

  TESTING:

    * Fix test case for bzr info in upgrading a standalone branch to metadir,
      uses bzrlib api now. (Olaf Conradi)

bzr 0.8  2006-05-08

  NOTES WHEN UPGRADING:

    Release 0.8 of bzr introduces a new format for history storage, called
    'knit', as an evolution of to the 'weave' format used in 0.7.  Local 
    and remote operations are faster using knits than weaves.  Several
    operations including 'init', 'init-repo', and 'upgrade' take a 
    --format option that controls this.  Branching from an existing branch
    will keep the same format.

    It is possible to merge, pull and push between branches of different
    formats but this is slower than moving data between homogenous
    branches.  It is therefore recommended (but not required) that you
    upgrade all branches for a project at the same time.  Information on
    formats is shown by 'bzr info'.

    bzr 0.8 now allows creation of 'repositories', which hold the history 
    of files and revisions for several branches.  Previously bzr kept all
    the history for a branch within the .bzr directory at the root of the
    branch, and this is still the default.  To create a repository, use
    the new 'bzr init-repo' command.  Branches exist as directories under
    the repository and contain just a small amount of information
    indicating the current revision of the branch.

    bzr 0.8 also supports 'checkouts', which are similar to in cvs and
    subversion.  Checkouts are associated with a branch (optionally in a
    repository), which contains all the historical information.  The
    result is that a checkout can be deleted without losing any
    already-committed revisions.  A new 'update' command is also available. 

    Repositories and checkouts are not supported with the 0.7 storage
    format.  To use them you must upgrad to either knits, or to the
    'metaweave' format, which uses weaves but changes the .bzr directory
    arrangement.
    

  IMPROVEMENTS:

    * Sftp paths can now be relative, or local, according to the lftp
      convention. Paths now take the form:
      sftp://user:pass@host:port/~/relative/path
      or
      sftp://user:pass@host:port/absolute/path

    * The FTP transport now tries to reconnect after a temporary
      failure. ftp put is made atomic. (Matthieu Moy)

    * The FTP transport now maintains a pool of connections, and
      reuses them to avoid multiple connections to the same host (like
      sftp did). (Daniel Silverstone)

    * The bzr_man.py file has been removed. To create the man page now,
      use ./generate_docs.py man. The new program can also create other files.
      Run "python generate_docs.py --help" for usage information. (Hans
      Ulrich Niedermann & James Blackwell).

    * Man Page now gives full help (James Blackwell). Help also updated to 
      reflect user config now being stored in .bazaar (Hans Ulrich
      Niedermann)

    * It's now possible to set aliases in bazaar.conf (Erik Bågfors)

    * Pull now accepts a --revision argument (Erik Bågfors)

    * 'bzr re-sign' now allows multiple revisions to be supplied on the command
      line. You can now use the following command to sign all of your old commits.
        find .bzr/revision-store// -name my@email-* \
          | sed 's/.*\/\/..\///' \
          | xargs bzr re-sign

    * Upgrade can now upgrade over the network. (Robert Collins)

    * Two new commands 'bzr checkout' and 'bzr update' allow for CVS/SVN-alike
      behaviour.  By default they will cache history in the checkout, but
      with --lightweight almost all data is kept in the master branch.
      (Robert Collins)

    * 'revert' unversions newly-versioned files, instead of deleting them.

    * 'merge' is more robust.  Conflict messages have changed.

    * 'merge' and 'revert' no longer clobber existing files that end in '~' or
      '.moved'.

    * Default log format can be set in configuration and plugins can register
      their own formatters. (Erik Bågfors)

    * New 'reconcile' command will check branch consistency and repair indexes
      that can become out of sync in pre 0.8 formats. (Robert Collins,
      Daniel Silverstone)

    * New 'bzr init --format' and 'bzr upgrade --format' option to control 
      what storage format is created or produced.  (Robert Collins, 
      Martin Pool)

    * Add parent location to 'bzr info', if there is one.  (Olaf Conradi)

    * New developer commands 'weave-list' and 'weave-join'.  (Martin Pool)

    * New 'init-repository' command, plus support for repositories in 'init'
      and 'branch' (Aaron Bentley, Erik Bågfors, Robert Collins)

    * Improve output of 'info' command. Show all relevant locations related to
      working tree, branch and repository. Use kibibytes for binary quantities.
      Fix off-by-one error in missing revisions of working tree.  Make 'info'
      work on branches, repositories and remote locations.  Show locations
      relative to the shared repository, if applicable.  Show locking status
      of locations.  (Olaf Conradi)

    * Diff and merge now safely handle binary files. (Aaron Bentley)

    * 'pull' and 'push' now normalise the revision history, so that any two
      branches with the same tip revision will have the same output from 'log'.
      (Robert Collins)

    * 'merge' accepts --remember option to store parent location, like 'push'
      and 'pull'. (Olaf Conradi)

    * bzr status and diff when files given as arguments do not exist
      in the relevant trees.  (Martin Pool, #3619)

    * Add '.hg' to the default ignore list.  (Martin Pool)

    * 'knit' is now the default disk format. This improves disk performance and
      utilization, increases incremental pull performance, robustness with SFTP
      and allows checkouts over SFTP to perform acceptably. 
      The initial Knit code was contributed by Johan Rydberg based on a
      specification by Martin Pool.
      (Robert Collins, Aaron Bentley, Johan Rydberg, Martin Pool).

    * New tool to generate all-in-one html version of the manual.  (Alexander
      Belchenko)

    * Hitting CTRL-C while doing an SFTP push will no longer cause stale locks
      to be left in the SFTP repository. (Robert Collins, Martin Pool).

    * New option 'diff --prefix' to control how files are named in diff
      output, with shortcuts '-p0' and '-p1' corresponding to the options for 
      GNU patch.  (Alexander Belchenko, Goffredo Baroncelli, Martin Pool)

    * Add --revision option to 'annotate' command.  (Olaf Conradi)

    * If bzr shows an unexpected revision-history after pulling (perhaps due
      to a reweave) it can now be corrected by 'bzr reconcile'.
      (Robert Collins)

  CHANGES:

    * Commit is now verbose by default, and shows changed filenames and the 
      new revision number.  (Robert Collins, Martin Pool)

    * Unify 'mv', 'move', 'rename'.  (#5379, Matthew Fuller)

    * 'bzr -h' shows help.  (#35940, Martin Pool, Ian Bicking)

    * Make 'pull' and 'push' remember location on failure using --remember.
      (Olaf Conradi)

    * For compatibility, make old format for using weaves inside metadir
      available as 'metaweave' format.  Rename format 'metadir' to 'default'.
      Clean up help for option --format in commands 'init', 'init-repo' and
      'upgrade'.  (Olaf Conradi)

  INTERNALS:
  
    * The internal storage of history, and logical branch identity have now
      been split into Branch, and Repository. The common locking and file 
      management routines are now in bzrlib.lockablefiles. 
      (Aaron Bentley, Robert Collins, Martin Pool)

    * Transports can now raise DependencyNotPresent if they need a library
      which is not installed, and then another implementation will be 
      tried.  (Martin Pool)

    * Remove obsolete (and no-op) `decode` parameter to `Transport.get`.  
      (Martin Pool)

    * Using Tree Transform for merge, revert, tree-building

    * WorkingTree.create, Branch.create, WorkingTree.create_standalone,
      Branch.initialize are now deprecated. Please see BzrDir.create_* for
      replacement API's. (Robert Collins)

    * New BzrDir class represents the .bzr control directory and manages
      formatting issues. (Robert Collins)

    * New repository.InterRepository class encapsulates Repository to 
      Repository actions and allows for clean selection of optimised code
      paths. (Robert Collins)

    * bzrlib.fetch.fetch and bzrlib.fetch.greedy_fetch are now deprecated,
      please use 'branch.fetch' or 'repository.fetch' depending on your
      needs. (Robert Collins)

    * deprecated methods now have a 'is_deprecated' flag on them that can
      be checked, if you need to determine whether a given callable is 
      deprecated at runtime. (Robert Collins)

    * Progress bars are now nested - see
      bzrlib.ui.ui_factory.nested_progress_bar. (Robert Collins, Robey Pointer)

    * New API call get_format_description() for each type of format.
      (Olaf Conradi)

    * Changed branch.set_parent() to accept None to remove parent.
      (Olaf Conradi)

    * Deprecated BzrError AmbiguousBase.  (Olaf Conradi)

    * WorkingTree.branch is now a read only property.  (Robert Collins)

    * bzrlib.ui.text.TextUIFactory now accepts a bar_type parameter which
      can be None or a factory that will create a progress bar. This is
      useful for testing or for overriding the bzrlib.progress heuristic.
      (Robert Collins)

    * New API method get_physical_lock_status() to query locks present on a
      transport.  (Olaf Conradi)

    * Repository.reconcile now takes a thorough keyword parameter to allow
      requesting an indepth reconciliation, rather than just a data-loss 
      check. (Robert Collins)

    * bzrlib.ui.ui_factory protocol now supports 'get_boolean' to prompt
      the user for yes/no style input. (Robert Collins)

  TESTING:

    * SFTP tests now shortcut the SSH negotiation, reducing test overhead
      for testing SFTP protocol support. (Robey Pointer)

    * Branch formats are now tested once per implementation (see bzrlib.
      tests.branch_implementations. This is analagous to the transport
      interface tests, and has been followed up with working tree,
      repository and BzrDir tests. (Robert Collins)

    * New test base class TestCaseWithTransport provides a transport aware
      test environment, useful for testing any transport-interface using
      code. The test suite option --transport controls the transport used
      by this class (when its not being used as part of implementation
      contract testing). (Robert Collins)

    * Close logging handler on disabling the test log. This will remove the
      handler from the internal list inside python's logging module,
      preventing shutdown from closing it twice.  (Olaf Conradi)

    * Move test case for uncommit to blackbox tests.  (Olaf Conradi)

    * run_bzr and run_bzr_captured now accept a 'stdin="foo"' parameter which
      will provide String("foo") to the command as its stdin.

bzr 0.7 2006-01-09

  CHANGES:

    * .bzrignore is excluded from exports, on the grounds that it's a bzr 
      internal-use file and may not be wanted.  (Jamie Wilkinson)

    * The "bzr directories" command were removed in favor of the new
      --kind option to the "bzr inventory" command.  To list all 
      versioned directories, now use "bzr inventory --kind directory".  
      (Johan Rydberg)

    * Under Windows configuration directory is now %APPDATA%\bazaar\2.0
      by default. (John Arbash Meinel)

    * The parent of Bzr configuration directory can be set by BZR_HOME
      environment variable. Now the path for it is searched in BZR_HOME, then
      in HOME. Under Windows the order is: BZR_HOME, APPDATA (usually
      points to C:\Documents and Settings\User Name\Application Data), HOME.
      (John Arbash Meinel)

    * Plugins with the same name in different directories in the bzr plugin
      path are no longer loaded: only the first successfully loaded one is
      used. (Robert Collins)

    * Use systems' external ssh command to open connections if possible.  
      This gives better integration with user settings such as ProxyCommand.
      (James Henstridge)

    * Permissions on files underneath .bzr/ are inherited from the .bzr 
      directory. So for a shared repository, simply doing 'chmod -R g+w .bzr/'
      will mean that future file will be created with group write permissions.

    * configure.in and config.guess are no longer in the builtin default 
      ignore list.

    * '.sw[nop]' pattern ignored, to ignore vim swap files for nameless
      files.  (John Arbash Meinel, Martin Pool)

  IMPROVEMENTS:

    * "bzr INIT dir" now initializes the specified directory, and creates 
      it if it does not exist.  (John Arbash Meinel)

    * New remerge command (Aaron Bentley)

    * Better zsh completion script.  (Steve Borho)

    * 'bzr diff' now returns 1 when there are changes in the working 
      tree. (Robert Collins)

    * 'bzr push' now exists and can push changes to a remote location. 
      This uses the transport infrastructure, and can store the remote
      location in the ~/.bazaar/branches.conf configuration file.
      (Robert Collins)

    * Test directories are only kept if the test fails and the user requests
      that they be kept.

    * Tweaks to short log printing

    * Added branch nicks, new nick command, printing them in log output. 
      (Aaron Bentley)

    * If $BZR_PDB is set, pop into the debugger when an uncaught exception 
      occurs.  (Martin Pool)

    * Accept 'bzr resolved' (an alias for 'bzr resolve'), as this is
      the same as Subversion.  (Martin Pool)

    * New ftp transport support (on ftplib), for ftp:// and aftp:// 
      URLs.  (Daniel Silverstone)

    * Commit editor temporary files now start with 'bzr_log.', to allow 
      text editors to match the file name and set up appropriate modes or 
      settings.  (Magnus Therning)

    * Improved performance when integrating changes from a remote weave.  
      (Goffredo Baroncelli)

    * Sftp will attempt to cache the connection, so it is more likely that
      a connection will be reused, rather than requiring multiple password
      requests.

    * bzr revno now takes an optional argument indicating the branch whose
      revno should be printed.  (Michael Ellerman)

    * bzr cat defaults to printing the last version of the file.  
      (#3632, Matthieu Moy)

    * New global option 'bzr --lsprof COMMAND' runs bzr under the lsprof 
      profiler.  (Denys Duchier)

    * Faster commits by reading only the headers of affected weave files. 
      (Denys Duchier)

    * 'bzr add' now takes a --dry-run parameter which shows you what would be
      added, but doesn't actually add anything. (Michael Ellerman)

    * 'bzr add' now lists how many files were ignored per glob.  add --verbose
      lists the specific files.  (Aaron Bentley)

    * 'bzr missing' now supports displaying changes in diverged trees and can
      be limited to show what either end of the comparison is missing.
      (Aaron Bently, with a little prompting from Daniel Silverstone)

  BUG FIXES:

    * SFTP can walk up to the root path without index errors. (Robert Collins)

    * Fix bugs in running bzr with 'python -O'.  (Martin Pool)

    * Error when run with -OO

    * Fix bug in reporting http errors that don't have an http error code.
      (Martin Pool)

    * Handle more cases of pipe errors in display commands

    * Change status to 3 for all errors

    * Files that are added and unlinked before committing are completely
      ignored by diff and status

    * Stores with some compressed texts and some uncompressed texts are now
      able to be used. (John A Meinel)

    * Fix for bzr pull failing sometimes under windows

    * Fix for sftp transport under windows when using interactive auth

    * Show files which are both renamed and modified as such in 'bzr 
      status' output.  (#4503, Daniel Silverstone)

    * Make annotate cope better with revisions committed without a valid 
      email address.  (Marien Zwart)

    * Fix representation of tab characters in commit messages.  (Harald 
      Meland)

    * List of plugin directories in BZR_PLUGIN_PATH environment variable is
      now parsed properly under Windows. (Alexander Belchenko)

    * Show number of revisions pushed/pulled/merged. (Robey Pointer)

    * Keep a cached copy of the basis inventory to speed up operations 
      that need to refer to it.  (Johan Rydberg, Martin Pool)

    * Fix bugs in bzr status display of non-ascii characters.  (Martin 
      Pool)

    * Remove Makefile.in from default ignore list.  (#6413, Tollef Fog 
      Heen, Martin Pool)

    * Fix failure in 'bzr added'.  (Nathan McCallum, Martin Pool)

  TESTING:

    * Fix selftest asking for passwords when there are no SFTP keys.  
      (Robey Pointer, Jelmer Vernooij) 

    * Fix selftest run with 'python -O'.  (Martin Pool)

    * Fix HTTP tests under Windows. (John Arbash Meinel)

    * Make tests work even if HOME is not set (Aaron Bentley)

    * Updated build_tree to use fixed line-endings for tests which read 
      the file cotents and compare. Make some tests use this to pass under
      Windows. (John Arbash Meinel)

    * Skip stat and symlink tests under Windows. (Alexander Belchenko)

    * Delay in selftest/testhashcash is now issued under win32 and Cygwin.
      (John Arbash Meinel)

    * Use terminal width to align verbose test output.  (Martin Pool)

    * Blackbox tests are maintained within the bzrlib.tests.blackbox directory.
      If adding a new test script please add that to
      bzrlib.tests.blackbox.__init__. (Robert Collins)

    * Much better error message if one of the test suites can't be 
      imported.  (Martin Pool)

    * Make check now runs the test suite twice - once with the default locale,
      and once with all locales forced to C, to expose bugs. This is not 
      trivially done within python, so for now its only triggered by running
      Make check. Integrators and packagers who wish to check for full 
      platform support should run 'make check' to test the source.
      (Robert Collins)

    * Tests can now run TestSkipped if they can't execute for any reason.
      (Martin Pool) (NB: TestSkipped should only be raised for correctable
      reasons - see the wiki spec ImprovingBzrTestSuite).

    * Test sftp with relative, absolute-in-homedir and absolute-not-in-homedir
      paths for the transport tests. Introduce blackbox remote sftp tests that
      test the same permutations. (Robert Collins, Robey Pointer)

    * Transport implementation tests are now independent of the local file
      system, which allows tests for esoteric transports, and for features
      not available in the local file system. They also repeat for variations
      on the URL scheme that can introduce issues in the transport code,
      see bzrlib.transport.TransportTestProviderAdapter() for this.
      (Robert Collins).

    * TestCase.build_tree uses the transport interface to build trees, pass
      in a transport parameter to give it an existing connection.
      (Robert Collins).

  INTERNALS:

    * WorkingTree.pull has been split across Branch and WorkingTree,
      to allow Branch only pulls. (Robert Collins)

    * commands.display_command now returns the result of the decorated 
      function. (Robert Collins)

    * LocationConfig now has a set_user_option(key, value) call to save
      a setting in its matching location section (a new one is created
      if needed). (Robert Collins)

    * Branch has two new methods, get_push_location and set_push_location
      to respectively, get and set the push location. (Robert Collins)

    * commands.register_command now takes an optional flag to signal that
      the registrant is planning to decorate an existing command. When 
      given multiple plugins registering a command is not an error, and
      the original command class (whether built in or a plugin based one) is
      returned to the caller. There is a new error 'MustUseDecorated' for
      signalling when a wrapping command should switch to the original
      version. (Robert Collins)

    * Some option parsing errors will raise 'BzrOptionError', allowing 
      granular detection for decorating commands. (Robert Collins).

    * Branch.read_working_inventory has moved to
      WorkingTree.read_working_inventory. This necessitated changes to
      Branch.get_root_id, and a move of Branch.set_inventory to WorkingTree
      as well. To make it clear that a WorkingTree cannot always be obtained
      Branch.working_tree() will raise 'errors.NoWorkingTree' if one cannot
      be obtained. (Robert Collins)

    * All pending merges operations from Branch are now on WorkingTree.
      (Robert Collins)

    * The follow operations from Branch have moved to WorkingTree:
      add()
      commit()
      move()
      rename_one()
      unknowns()
      (Robert Collins)

    * bzrlib.add.smart_add_branch is now smart_add_tree. (Robert Collins)

    * New "rio" serialization format, similar to rfc-822. (Martin Pool)

    * Rename selftests to `bzrlib.tests.test_foo`.  (John A Meinel, Martin 
      Pool)

    * bzrlib.plugin.all_plugins has been changed from an attribute to a 
      query method. (Robert Collins)
 
    * New options to read only the table-of-contents of a weave.  
      (Denys Duchier)

    * Raise NoSuchFile when someone tries to add a non-existant file.
      (Michael Ellerman)

    * Simplify handling of DivergedBranches in cmd_pull().
      (Michael Ellerman)
		   
   
    * Branch.controlfile* logic has moved to lockablefiles.LockableFiles, which
      is exposed as Branch().control_files. Also this has been altered with the
      controlfile pre/suffix replaced by simple method names like 'get' and
      'put'. (Aaron Bentley, Robert Collins).

    * Deprecated functions and methods can now be marked as such using the 
      bzrlib.symbol_versioning module. Marked method have their docstring
      updated and will issue a DeprecationWarning using the warnings module
      when they are used. (Robert Collins)

    * bzrlib.osutils.safe_unicode now exists to provide parameter coercion
      for functions that need unicode strings. (Robert Collins)

bzr 0.6 2005-10-28

  IMPROVEMENTS:
  
    * pull now takes --verbose to show you what revisions are added or removed
      (John A Meinel)

    * merge now takes a --show-base option to include the base text in
      conflicts.
      (Aaron Bentley)

    * The config files are now read using ConfigObj, so '=' should be used as
      a separator, not ':'.
      (Aaron Bentley)

    * New 'bzr commit --strict' option refuses to commit if there are 
      any unknown files in the tree.  To commit, make sure all files are 
      either ignored, added, or deleted.  (Michael Ellerman)

    * The config directory is now ~/.bazaar, and there is a single file 
      ~/.bazaar/bazaar.conf storing email, editor and other preferences.
      (Robert Collins)

    * 'bzr add' no longer takes a --verbose option, and a --quiet option
      has been added that suppresses all output.

    * Improved zsh completion support in contrib/zsh, from Clint
      Adams.

    * Builtin 'bzr annotate' command, by Martin Pool with improvements from 
      Goffredo Baroncelli.
    
    * 'bzr check' now accepts -v for verbose reporting, and checks for
      ghosts in the branch. (Robert Collins)

    * New command 're-sign' which will regenerate the gpg signature for 
      a revision. (Robert Collins)

    * If you set check_signatures=require for a path in 
      ~/.bazaar/branches.conf then bzr will invoke your
      gpg_signing_command (defaults to gpg) and record a digital signature
      of your commit. (Robert Collins)

    * New sftp transport, based on Paramiko.  (Robey Pointer)

    * 'bzr pull' now accepts '--clobber' which will discard local changes
      and make this branch identical to the source branch. (Robert Collins)

    * Just give a quieter warning if a plugin can't be loaded, and 
      put the details in .bzr.log.  (Martin Pool)

    * 'bzr branch' will now set the branch-name to the last component of the
      output directory, if one was supplied.

    * If the option 'post_commit' is set to one (or more) python function
      names (must be in the bzrlib namespace), then they will be invoked
      after the commit has completed, with the branch and revision_id as
      parameters. (Robert Collins)

    * Merge now has a retcode of 1 when conflicts occur. (Robert Collins)

    * --merge-type weave is now supported for file contents.  Tree-shape
      changes are still three-way based.  (Martin Pool, Aaron Bentley)

    * 'bzr check' allows the first revision on revision-history to have
      parents - something that is expected for cheap checkouts, and occurs
      when conversions from baz do not have all history.  (Robert Collins).

   * 'bzr merge' can now graft unrelated trees together, if your specify
     0 as a base. (Aaron Bentley)

   * 'bzr commit branch' and 'bzr commit branch/file1 branch/file2' now work
     (Aaron Bentley)

    * Add '.sconsign*' to default ignore list.  (Alexander Belchenko)

   * 'bzr merge --reprocess' minimizes conflicts

  TESTING:

    * The 'bzr selftest --pattern' option for has been removed, now 
      test specifiers on the command line can be simple strings, or 
      regexps, or both. (Robert Collins)

    * Passing -v to selftest will now show the time each test took to 
      complete, which will aid in analysing performance regressions and
      related questions. (Robert Collins)

    * 'bzr selftest' runs all tests, even if one fails, unless '--one'
      is given. (Martin Pool)

    * There is a new method for TestCaseInTempDir, assertFileEqual, which
      will check that a given content is equal to the content of the named
      file. (Robert Collins)

    * Fix test suite's habit of leaving many temporary log files in $TMPDIR.
      (Martin Pool)

  INTERNALS:

    * New 'testament' command and concept for making gpg-signatures 
      of revisions that are not tied to a particular internal
      representation.  (Martin Pool).

    * Per-revision properties ('revprops') as key-value associated 
      strings on each revision created when the revision is committed.
      Intended mainly for the use of external tools.  (Martin Pool).

    * Config options have moved from bzrlib.osutils to bzrlib.config.
      (Robert Collins)

    * Improved command line option definitions allowing explanations
      for individual options, among other things.  Contributed by 
      Magnus Therning.

    * Config options have moved from bzrlib.osutils to bzrlib.config.
      Configuration is now done via the config.Config interface:
      Depending on whether you have a Branch, a Location or no information
      available, construct a ``*Config``, and use its ``signature_checking``,
      ``username`` and ``user_email`` methods. (Robert Collins)

    * Plugins are now loaded under bzrlib.plugins, not bzrlib.plugin, and
      they are made available for other plugins to use. You should not 
      import other plugins during the __init__ of your plugin though, as 
      no ordering is guaranteed, and the plugins directory is not on the
      python path. (Robert Collins)

    * Branch.relpath has been moved to WorkingTree.relpath. WorkingTree no
      no longer takes an inventory, rather it takes an option branch
      parameter, and if None is given will open the branch at basedir 
      implicitly. (Robert Collins)

    * Cleaner exception structure and error reporting.  Suggested by 
      Scott James Remnant.  (Martin Pool)

    * Branch.remove has been moved to WorkingTree, which has also gained
      lock_read, lock_write and unlock methods for convenience. (Robert
      Collins)

    * Two decorators, needs_read_lock and needs_write_lock have been added
      to the branch module. Use these to cause a function to run in a
      read or write lock respectively. (Robert Collins)

    * Branch.open_containing now returns a tuple (Branch, relative-path),
      which allows direct access to the common case of 'get me this file
      from its branch'. (Robert Collins)

    * Transports can register using register_lazy_transport, and they 
      will be loaded when first used.  (Martin Pool)

    * 'pull' has been factored out of the command as WorkingTree.pull().
      A new option to WorkingTree.pull has been added, clobber, which will
      ignore diverged history and pull anyway.
      (Robert Collins)

    * config.Config has a 'get_user_option' call that accepts an option name.
      This will be looked up in branches.conf and bazaar.conf as normal.
      It is intended that this be used by plugins to support options - 
      options of built in programs should have specific methods on the config.
      (Robert Collins)

    * merge.merge_inner now has tempdir as an optional parameter. (Robert
      Collins)

    * Tree.kind is not recorded at the top level of the hierarchy, as it was
      missing on EmptyTree, leading to a bug with merge on EmptyTrees.
      (Robert Collins)

    * WorkingTree.__del__ has been removed, it was non deterministic and not 
      doing what it was intended to. See WorkingTree.__init__ for a comment
      about future directions. (Robert Collins/Martin Pool)

    * bzrlib.transport.http has been modified so that only 404 urllib errors
      are returned as NoSuchFile. Other exceptions will propogate as normal.
      This allows debuging of actual errors. (Robert Collins)

    * bzrlib.transport.Transport now accepts *ONLY* url escaped relative paths
      to apis like 'put', 'get' and 'has'. This is to provide consistent
      behaviour - it operates on url's only. (Robert Collins)

    * Transports can register using register_lazy_transport, and they 
      will be loaded when first used.  (Martin Pool)

    * 'merge_flex' no longer calls conflict_handler.finalize(), instead that
      is called by merge_inner. This is so that the conflict count can be 
      retrieved (and potentially manipulated) before returning to the caller
      of merge_inner. Likewise 'merge' now returns the conflict count to the
      caller. (Robert Collins)

    * 'revision.revision_graph can handle having only partial history for
      a revision - that is no revisions in the graph with no parents.
      (Robert Collins).

    * New builtins.branch_files uses the standard file_list rules to produce
      a branch and a list of paths, relative to that branch (Aaron Bentley)

    * New TestCase.addCleanup facility.

    * New bzrlib.version_info tuple (similar to sys.version_info), which can
      be used by programs importing bzrlib.

  BUG FIXES:

    * Better handling of branches in directories with non-ascii names. 
      (Joel Rosdahl, Panagiotis Papadakos)

    * Upgrades of trees with no commits will not fail due to accessing
      [-1] in the revision-history. (Andres Salomon)


bzr 0.1.1 2005-10-12

  BUG FIXES:

    * Fix problem in pulling over http from machines that do not 
      allow directories to be listed.

    * Avoid harmless warning about invalid hash cache after 
      upgrading branch format.

  PERFORMANCE: 
  
    * Avoid some unnecessary http operations in branch and pull.


bzr 0.1 2005-10-11

  NOTES:

    * 'bzr branch' over http initially gives a very high estimate
      of completion time but it should fall as the first few 
      revisions are pulled in.  branch is still slow on 
      high-latency connections.

  BUG FIXES:
  
    * bzr-man.py has been updated to work again. Contributed by
      Rob Weir.

    * Locking is now done with fcntl.lockf which works with NFS
      file systems. Contributed by Harald Meland.

    * When a merge encounters a file that has been deleted on
      one side and modified on the other, the old contents are
      written out to foo.BASE and foo.SIDE, where SIDE is this
      or OTHER. Contributed by Aaron Bentley.

    * Export was choosing incorrect file paths for the content of
      the tarball, this has been fixed by Aaron Bentley.

    * Commit will no longer commit without a log message, an 
      error is returned instead. Contributed by Jelmer Vernooij.

    * If you commit a specific file in a sub directory, any of its
      parent directories that are added but not listed will be 
      automatically included. Suggested by Michael Ellerman.

    * bzr commit and upgrade did not correctly record new revisions
      for files with only a change to their executable status.
      bzr will correct this when it encounters it. Fixed by
      Robert Collins

    * HTTP tests now force off the use of http_proxy for the duration.
      Contributed by Gustavo Niemeyer.

    * Fix problems in merging weave-based branches that have 
      different partial views of history.

    * Symlink support: working with symlinks when not in the root of a 
      bzr tree was broken, patch from Scott James Remnant.

  IMPROVEMENTS:

    * 'branch' now accepts a --basis parameter which will take advantage
      of local history when making a new branch. This allows faster 
      branching of remote branches. Contributed by Aaron Bentley.

    * New tree format based on weave files, called version 5.
      Existing branches can be upgraded to this format using 
      'bzr upgrade'.

    * Symlinks are now versionable. Initial patch by 
      Erik Toubro Nielsen, updated to head by Robert Collins.

    * Executable bits are tracked on files. Patch from Gustavo
      Niemeyer.

    * 'bzr status' now shows unknown files inside a selected directory.
      Patch from Heikki Paajanen.

    * Merge conflicts are recorded in .bzr. Two new commands 'conflicts'
      and 'resolve' have needed added, which list and remove those 
      merge conflicts respectively. A conflicted tree cannot be committed
      in. Contributed by Aaron Bentley.

    * 'rm' is now an alias for 'remove'.

    * Stores now split out their content in a single byte prefixed hash,
      dropping the density of files per directory by 256. Contributed by
      Gustavo Niemeyer.

    * 'bzr diff -r branch:URL' will now perform a diff between two branches.
      Contributed by Robert Collins.

    * 'bzr log' with the default formatter will show merged revisions,
      indented to the right. Initial implementation contributed by Gustavo
      Niemeyer, made incremental by Robert Collins.


  INTERNALS:

    * Test case failures have the exception printed after the log 
      for your viewing pleasure.

    * InventoryEntry is now an abstract base class, use one of the
      concrete InventoryDirectory etc classes instead.

    * Branch raises an UnsupportedFormatError when it detects a 
      bzr branch it cannot understand. This allows for precise
      handling of such circumstances.


  TESTING:

    * Removed testsweet module so that tests can be run after 
      bzr installed by 'bzr selftest'.

    * 'bzr selftest' command-line arguments can now be partial ids
      of tests to run, e.g. 'bzr selftest test_weave'

      
bzr 0.0.9 2005-09-23

  BUG FIXES:

    * Fixed "branch -r" option.

    * Fix remote access to branches containing non-compressed history.
      (Robert Collins).

    * Better reliability of http server tests.  (John Arbash-Meinel)

    * Merge graph maximum distance calculation fix.  (Aaron Bentley)
   
    * Various minor bug in windows support have been fixed, largely in the
      test suite. Contributed by Alexander Belchenko.

  IMPROVEMENTS:

    * Status now accepts a -r argument to give status between chosen
      revisions. Contributed by Heikki Paajanen.

    * Revision arguments no longer use +/-/= to control ranges, instead
      there is a 'before' namespace, which limits the successive namespace.
      For example '$ bzr log -r date:yesterday..before:date:today' will
      select everything from yesterday and before today. Contributed by
      Robey Pointer

    * There is now a bzr.bat file created by distutils when building on 
      Windows. Contributed by Alexander Belchenko.

  INTERNALS:

    * Removed uuid() as it was unused.

    * Improved 'fetch' code for pulling revisions from one branch into
      another (used by pull, merged, etc.)


bzr 0.0.8 2005-09-20

  IMPROVEMENTS:

    * Adding a file whose parent directory is not versioned will
      implicitly add the parent, and so on up to the root. This means
      you should never need to explictly add a directory, they'll just
      get added when you add a file in the directory.  Contributed by
      Michael Ellerman.

    * Ignore .DS_Store (contains Mac metadata) by default.  Patch from
      Nir Soffer.

    * If you set BZR_EDITOR in the environment, it is checked in
      preference to EDITOR and the config file for the interactive commit
      editing program. Related to this is a bugfix where a missing program
      set in EDITOR would cause editing to fail, now the fallback program
      for the operating system is still tried.

    * Files that are not directories/symlinks/regular files will no longer
      cause bzr to fail, it will just ignore them by default. You cannot add
      them to the tree though - they are not versionable.


  INTERNALS:

    * Refactor xml packing/unpacking.

  BUG FIXES: 

    * Fixed 'bzr mv' by Ollie Rutherfurd.

    * Fixed strange error when trying to access a nonexistent http
      branch.

    * Make sure that the hashcache gets written out if it can't be
      read.


  PORTABILITY:

    * Various Windows fixes from Ollie Rutherfurd.

    * Quieten warnings about locking; patch from Matt Lavin.


bzr-0.0.7 2005-09-02

  NEW FEATURES:

    * ``bzr shell-complete`` command contributed by Clint Adams to
      help with intelligent shell completion.

    * New expert command ``bzr find-merge-base`` for debugging merges.


  ENHANCEMENTS:

    * Much better merge support.

    * merge3 conflicts are now reported with markers like '<<<<<<<'
      (seven characters) which is the same as CVS and pleases things
      like emacs smerge.


  BUG FIXES:

    * ``bzr upgrade`` no longer fails when trying to fix trees that
      mention revisions that are not present.

    * Fixed bugs in listing plugins from ``bzr plugins``.

    * Fix case of $EDITOR containing options for the editor.

    * Fix log -r refusing to show the last revision.
      (Patch from Goffredo Baroncelli.)


  CHANGES:

    * ``bzr log --show-ids`` shows the revision ids of all parents.

    * Externally provided commands on your $BZRPATH no longer need
      to recognize --bzr-usage to work properly, and can just handle
      --help themselves.


  LIBRARY:

    * Changed trace messages to go through the standard logging
      framework, so that they can more easily be redirected by
      libraries.



bzr-0.0.6 2005-08-18

  NEW FEATURES:

    * Python plugins, automatically loaded from the directories on
      BZR_PLUGIN_PATH or ~/.bzr.conf/plugins by default.

    * New 'bzr mkdir' command.

    * Commit mesage is fetched from an editor if not given on the
      command line; patch from Torsten Marek.

    * ``bzr log -m FOO`` displays commits whose message matches regexp 
      FOO.
      
    * ``bzr add`` with no arguments adds everything under the current directory.

    * ``bzr mv`` does move or rename depending on its arguments, like
      the Unix command.

    * ``bzr missing`` command shows a summary of the differences
      between two trees.  (Merged from John Arbash-Meinel.)

    * An email address for commits to a particular tree can be
      specified by putting it into .bzr/email within a branch.  (Based
      on a patch from Heikki Paajanen.)


  ENHANCEMENTS:

    * Faster working tree operations.


  CHANGES:

    * 3rd-party modules shipped with bzr are copied within the bzrlib
      python package, so that they can be installed by the setup
      script without clashing with anything already existing on the
      system.  (Contributed by Gustavo Niemeyer.)

    * Moved plugins directory to bzrlib/, so that there's a standard
      plugin directory which is not only installed with bzr itself but
      is also available when using bzr from the development tree.
      BZR_PLUGIN_PATH and DEFAULT_PLUGIN_PATH are then added to the
      standard plugins directory.

    * When exporting to a tarball with ``bzr export --format tgz``, put 
      everything under a top directory rather than dumping it into the
      current directory.   This can be overridden with the ``--root`` 
      option.  Patch from William Dodé and John Meinel.

    * New ``bzr upgrade`` command to upgrade the format of a branch,
      replacing ``bzr check --update``.

    * Files within store directories are no longer marked readonly on
      disk.

    * Changed ``bzr log`` output to a more compact form suggested by
      John A Meinel.  Old format is available with the ``--long`` or
      ``-l`` option, patched by William Dodé.

    * By default the commit command refuses to record a revision with
      no changes unless the ``--unchanged`` option is given.

    * The ``--no-plugins``, ``--profile`` and ``--builtin`` command
      line options must come before the command name because they 
      affect what commands are available; all other options must come 
      after the command name because their interpretation depends on
      it.

    * ``branch`` and ``clone`` added as aliases for ``branch``.

    * Default log format is back to the long format; the compact one
      is available with ``--short``.
      
      
  BUG FIXES:
  
    * Fix bugs in committing only selected files or within a subdirectory.


bzr-0.0.5  2005-06-15
  
  CHANGES:

    * ``bzr`` with no command now shows help rather than giving an
      error.  Suggested by Michael Ellerman.

    * ``bzr status`` output format changed, because svn-style output
      doesn't really match the model of bzr.  Now files are grouped by
      status and can be shown with their IDs.  ``bzr status --all``
      shows all versioned files and unknown files but not ignored files.

    * ``bzr log`` runs from most-recent to least-recent, the reverse
      of the previous order.  The previous behaviour can be obtained
      with the ``--forward`` option.
        
    * ``bzr inventory`` by default shows only filenames, and also ids
      if ``--show-ids`` is given, in which case the id is the second
      field.


  ENHANCEMENTS:

    * New 'bzr whoami --email' option shows only the email component
      of the user identification, from Jo Vermeulen.

    * New ``bzr ignore PATTERN`` command.

    * Nicer error message for broken pipe, interrupt and similar
      conditions that don't indicate an internal error.

    * Add ``.*.sw[nop] .git .*.tmp *,v`` to default ignore patterns.

    * Per-branch locks keyed on ``.bzr/branch-lock``, available in
      either read or write mode.

    * New option ``bzr log --show-ids`` shows revision and file ids.

    * New usage ``bzr log FILENAME`` shows only revisions that
      affected that file.

    * Changed format for describing changes in ``bzr log -v``.

    * New option ``bzr commit --file`` to take a message from a file,
      suggested by LarstiQ.

    * New syntax ``bzr status [FILE...]`` contributed by Bartosz
      Oler.  File may be in a branch other than the working directory.

    * ``bzr log`` and ``bzr root`` can be given an http URL instead of
      a filename.

    * Commands can now be defined by external programs or scripts
      in a directory on $BZRPATH.

    * New "stat cache" avoids reading the contents of files if they 
      haven't changed since the previous time.

    * If the Python interpreter is too old, try to find a better one
      or give an error.  Based on a patch from Fredrik Lundh.

    * New optional parameter ``bzr info [BRANCH]``.

    * New form ``bzr commit SELECTED`` to commit only selected files.

    * New form ``bzr log -r FROM:TO`` shows changes in selected
      range; contributed by John A Meinel.

    * New option ``bzr diff --diff-options 'OPTS'`` allows passing
      options through to an external GNU diff.

    * New option ``bzr add --no-recurse`` to add a directory but not
      their contents.

    * ``bzr --version`` now shows more information if bzr is being run
      from a branch.

  
  BUG FIXES:

    * Fixed diff format so that added and removed files will be
      handled properly by patch.  Fix from Lalo Martins.

    * Various fixes for files whose names contain spaces or other
      metacharacters.


  TESTING:

    * Converted black-box test suites from Bourne shell into Python;
      now run using ``./testbzr``.  Various structural improvements to
      the tests.

    * testbzr by default runs the version of bzr found in the same
      directory as the tests, or the one given as the first parameter.

    * testbzr also runs the internal tests, so the only command
      required to check is just ``./testbzr``.

    * testbzr requires python2.4, but can be used to test bzr running
      under a different version.

    * Tests added for many other changes in this release.


  INTERNAL:

    * Included ElementTree library upgraded to 1.2.6 by Fredrik Lundh.

    * Refactor command functions into Command objects based on HCT by
      Scott James Remnant.

    * Better help messages for many commands.

    * Expose bzrlib.open_tracefile() to start the tracefile; until
      this is called trace messages are just discarded.

    * New internal function find_touching_revisions() and hidden
      command touching-revisions trace the changes to a given file.

    * Simpler and faster compare_inventories() function.

    * bzrlib.open_tracefile() takes a tracefilename parameter.

    * New AtomicFile class.

    * New developer commands ``added``, ``modified``.


  PORTABILITY:

    * Cope on Windows on python2.3 by using the weaker random seed.
      2.4 is now only recommended.


bzr-0.0.4  2005-04-22

  ENHANCEMENTS:

    * 'bzr diff' optionally takes a list of files to diff.  Still a bit
      basic.  Patch from QuantumG.

    * More default ignore patterns.

    * New 'bzr log --verbose' shows a list of files changed in the
      changeset.  Patch from Sebastian Cote.

    * Roll over ~/.bzr.log if it gets too large.

    * Command abbreviations 'ci', 'st', 'stat', '?' based on a patch
      by Jason Diamon.

    * New 'bzr help commands' based on a patch from Denys Duchier.


  CHANGES:

    * User email is determined by looking at $BZREMAIL or ~/.bzr.email
      or $EMAIL.  All are decoded by the locale preferred encoding.
      If none of these are present user@hostname is used.  The host's
      fully-qualified name is not used because that tends to fail when
      there are DNS problems.

    * New 'bzr whoami' command instead of username user-email.


  BUG FIXES: 

    * Make commit safe for hardlinked bzr trees.

    * Some Unicode/locale fixes.

    * Partial workaround for difflib.unified_diff not handling
      trailing newlines properly.


  INTERNAL:

    * Allow docstrings for help to be in PEP0257 format.  Patch from
      Matt Brubeck.

    * More tests in test.sh.

    * Write profile data to a temporary file not into working
      directory and delete it when done.

    * Smaller .bzr.log with process ids.


  PORTABILITY:

    * Fix opening of ~/.bzr.log on Windows.  Patch from Andrew
      Bennetts.

    * Some improvements in handling paths on Windows, based on a patch
      from QuantumG.


bzr-0.0.3  2005-04-06

  ENHANCEMENTS:

    * New "directories" internal command lists versioned directories
      in the tree.

    * Can now say "bzr commit --help".

    * New "rename" command to rename one file to a different name
      and/or directory.

    * New "move" command to move one or more files into a different
      directory.

    * New "renames" command lists files renamed since base revision.

    * New cat command contributed by janmar.

  CHANGES:

    * .bzr.log is placed in $HOME (not pwd) and is always written in
      UTF-8.  (Probably not a completely good long-term solution, but
      will do for now.)

  PORTABILITY:

    * Workaround for difflib bug in Python 2.3 that causes an
      exception when comparing empty files.  Reported by Erik Toubro
      Nielsen.

  INTERNAL:

    * Refactored inventory storage to insert a root entry at the top.

  TESTING:

    * Start of shell-based black-box testing in test.sh.


bzr-0.0.2.1

  PORTABILITY:

    * Win32 fixes from Steve Brown.


bzr-0.0.2  "black cube"  2005-03-31

  ENHANCEMENTS:

    * Default ignore list extended (see bzrlib/__init__.py).

    * Patterns in .bzrignore are now added to the default ignore list,
      rather than replacing it.

    * Ignore list isn't reread for every file.

    * More help topics.

    * Reinstate the 'bzr check' command to check invariants of the
      branch.

    * New 'ignored' command lists which files are ignored and why;
      'deleted' lists files deleted in the current working tree.

    * Performance improvements.

    * New global --profile option.
    
    * Ignore patterns like './config.h' now correctly match files in
      the root directory only.


bzr-0.0.1  2005-03-26

  ENHANCEMENTS:

    * More information from info command.

    * Can now say "bzr help COMMAND" for more detailed help.

    * Less file flushing and faster performance when writing logs and
      committing to stores.

    * More useful verbose output from some commands.

  BUG FIXES:

    * Fix inverted display of 'R' and 'M' during 'commit -v'.

  PORTABILITY:

    * Include a subset of ElementTree-1.2.20040618 to make
      installation easier.

    * Fix time.localtime call to work with Python 2.3 (the minimum
      supported).


bzr-0.0.0.69  2005-03-22

  ENHANCEMENTS:

    * First public release.

    * Storage of local versions: init, add, remove, rm, info, log,
      diff, status, etc.<|MERGE_RESOLUTION|>--- conflicted
+++ resolved
@@ -9,15 +9,13 @@
     * ``bzr commit`` does not prompt for a message until it is very likely to
       succeed.  (Aaron Bentley)
 
-<<<<<<< HEAD
+    * ``bzr conflicts`` now takes --text to list pathnames of text conflicts
+      (Aaron Bentley)
+
     * Fix ``iter_lines_added_or_present_in_versions`` to use a set instead
       of a list while checking if a revision id was requested. Takes 10s
       off of the ``fileids_affected_by_revision_ids`` time, which is 10s
       of the ``bzr branch`` time. (John Arbash Meinel)
-=======
-    * ``bzr conflicts`` now takes --text to list pathnames of text conflicts
-    (Aaron Bentley)
->>>>>>> e08d8e72
 
   INTERNALS:
 
