####################
Bazaar Release Notes
####################


.. contents:: List of Releases
   :depth: 1


In Development
##############

Compatibility Breaks
********************

New Features
************

* ``bzr merge --interactive`` applies a user-selected portion of the
  merge.  The UI is similar to ``shelve``.  (Aaron Bentley)

* ``bzr reconfigure`` now takes options ``--stacked-on URL`` and
  ``--unstacked`` to change stacking of a branch.
  (Martin Pool, #391411)

Bug Fixes
*********

* Annotating on a stacked branch will now succeed in simple scenarios.
  There are still some complex scenarios where it will fail (bug #399884)
  (John Arbash Meinel, #393366)

* Authenticating against an ssh server now uses ``auth_none`` to determine
  if password authentication is even supported. This fixes a bug where
  users would be prompted for a launchpad password, even though launchpad
  only supports publickey authentication. (John Arbash Meinel, #375867)

* BranchBuilder now accepts timezone to avoid test failures in countries far
  from GMT. (Vincent Ladeuil, #397716)

* The environment variable ``BZR_PROGRESS_BAR`` set to either ``text`` or ``none``
  always forces progress bars either on or off respectively.  Otherwise,
  they're turned on if ``TERM`` is not ``dumb`` and stderr is a terminal.
  bzr always uses the 'text' user interface when run as a command, so
  ``BZR_USE_TEXT_UI`` is no longer needed.
  (Martin Pool, #339385, #387717)

* ``bzr commit`` no longer saves the unversioning of missing files until
  the commit has completed on the branch. This means that aborting a
  commit that found a missing file will leave the tree unedited.
  (Robert Collins, #282402)

* ``bzr mv`` no longer takes out branch locks, which allows it to work
  when the branch is readonly. (Robert Collins, #216541)

* ``bzr revert .`` no longer generates an InconsistentDelta error when
  there are missing subtrees. (Robert Collins, #367632)

* Cope with FTP servers that don't support restart/append by falling back
  to reading and then rewriting the whole file, such as TahoeLAFS.  (This
  fallback may be slow for some access patterns.)  (Nils Durner, #294709)

* Encode the paths in ``mbcs`` encoding on Windows when spawning an
  external diff client. This at least allows supporting filenames that are
  not ascii, but are present in the current locale. Ideally we would be
  able to pass the Unicode path, but that would be client dependent.
  (John Arbash Meinel, #382709)

* Fixed a NameError that occurs when merging or pulling from a URL that
  causes a redirection loop when bzr tries to read a URL as a bundle.
  (Andrew Bennetts, #400847)
  
* Fixed export to existing directory: if directory is empty then export 
  will succeed, otherwise it fails with error.
  (Alexander Belchenko, #406174)

* Fixed spurious "Source branch does not support stacking" warning when
  pushing. (Andrew Bennetts, #388908)

* Merge now correctly handles empty right-hand revision specs.
  (Aaron Bentley, #333961)

* Renames to lexographically lower basenames in trees that have never been
  committed to will no longer corrupt the dirstate. This was caused by an
  bug in the dirstate update_minimal method. (Robert Collins, #395556)

* Requests for unknown methods no longer cause the smart server to log
  lots of backtraces about ``UnknownSmartMethod``, ``do_chunk`` or
  ``do_end``.  (Andrew Bennetts, #338561)
  
* Streaming from bzr servers where there is a chain of stacked branches
  (A stacked on B stacked on C) will now work. (Robert Collins, #406597)

* The optional ``_knit_load_data_pyx`` C extension was never being
  imported.  This caused significant slowdowns when reading data from
  repositories.  (Andrew Bennetts, #405653)
  
* There was a bug in ``osutils.relpath`` that was only triggered on
  Windows. Essentially if you were at the root of a drive, and did
  something to a branch/repo on another drive, we would go into an
  infinite loop while trying to find a 'relative path'.
  (John Arbash Meinel, #394227)

* ``WorkingTree4.unversion`` will no longer fail to unversion ids which
  were present in a parent tree but renamed in the working tree.
  (Robert Collins, #187207)

Improvements
************

* Can now rename/move files even if they have been removed from the inventory.
  (Marius Kruger)

* Pushing branches with tags via ``bzr://`` and ``bzr+ssh://`` is much
  faster, using a new ``Branch.set_tags_bytes`` smart server verb rather
  than VFS methods.  For example, pushes of small branches with tags take
  11 rather than 18 smart server requests.  (Andrew Bennetts, #398608)

* Sending Ctrl-Break on Windows will now drop you into the debugger, in
  the same way that sending Ctrl-\\ does on other platforms.
  (John Arbash Meinel)


Documentation
*************

* Added Bazaar 2.0 Upgrade Guide. (Ian Clatworthy)

API Changes
***********

* ``CLIUIFactory`` is deprecated; use ``TextUIFactory`` instead if you
  need to subclass or create a specific class, or better yet the existing
  ``make_ui_for_terminal``.  ``SilentUIFactory`` is clarified to do no
  user interaction at all, rather than trying to read from stdin but not
  writing any output, which would be strange if reading prompts or
  passwords.  (Martin Pool)

* New TransformPreview.commit() allows committing without a working tree.
  (Aaron Bentley)

* ProgressTasks now prefer to talk direct to their ProgressView not to the
  UIFactory. 
  (Martin Pool)

Internals
*********

* ``CHKInventory.path2id`` uses the parent_id to basename hash to avoid
  reading the entries along the path, reducing work to lookup ids from
  paths. (Robert Collins)

* ``CHKMap.apply_delta`` now raises ``InconsistentDelta`` if a delta adds
  as new a key which was already mapped. (Robert Collins)

* Inventory delta application catches more cases of corruption and can
  prevent corrupt deltas from affecting consistency of data structures on
  disk. (Robert Collins)

* --subunit support now adds timestamps if the subunit version supports
  it. (Robert Collins)

<<<<<<< HEAD
Testing
*******

* Spurious failure in ``check`` tests on rich-root formats fixed.
  (Martin Pool, #408199)
=======
* The ``bzrlib.tests.TextTestRunner`` will no longer call
  ``countTestsCases`` on the test being run. Progress information is
  instead handled by having the test passed in call ``result.progress``
  before running its contents. This improves the behaviour when using
  ``TextTestRunner`` with test suites that don't support
  ``countTestsCases``. (Robert Collins)
>>>>>>> ea77a83e


bzr 1.17 "So late it's brunch" 2009-07-20
#########################################
:Codename: so-late-its-brunch
:1.17rc1: 2009-07-13
:1.17: 2009-07-20


Bazaar continues to blaze a straight and shining path to the 2.0 release and
the elevation of the ``2a`` beta format to the full glory of "supported and
stable".

Highlights in this release include greatly reduced memory consumption during
commits, faster ``ls``, faster ``annotate``, faster network operations if
you're specifying a revision number and the final destruction of those
annoying progress bar artifacts.


Changes from 1.17rc1 to 1.17final
*********************************

* Change an extension to call the python ``frozenset()`` rather than the C
  api ``PyFrozenSet_New``. It turns out that python2.4 did not expose the
  C api. (John Arbash Meinel, #399366)

* Fixes for the Makefile and the rename of ``generate_docs.py`` to
  ``tools/generate_docs.py`` to allow everything to be built on Windows.
  (John Arbash Meinel, #399356)

* ``bzr serve`` once again applies a ``ChrootServer`` to the given
  directory before serving it. (Andrew Bennetts, #400535)


Compatibility Breaks
********************

* ``bzr register-branch`` from the Launchpad plugin now refers to "project"
  instead of "product" which is the correct Launchpad terminology.  The
  --product option is deprecated and users should switch to using --project.
  (Neil Martinsen-Burrell, #238764)


New Features
************

* ``bzr push`` now aborts if uncommitted changes (including pending merges)
  are present in the working tree (if one is present) and no revision is
  specified. The configuration option ``push_strict`` can be used to set the
  default for this behavior.  (Vincent Ladeuil, #284038, #322808, #65286)

* ``bzr revno`` and ``bzr revision-info`` now have a ``--tree`` option to
  show revision info for the working tree instead of the branch.
  (Matthew Fuller, John Arbash Meinel)

* ``bzr send`` now aborts if uncommitted changes (including pending merges)
  are present in the working tree and no revision is specified. The
  configuration option ``send_strict`` can be used to set the default for this
  behavior.
  (Vincent Ladeuil, #206577)

* ``bzr switch --create-branch/-b`` can now be used to create and switch
  to a new branch. Supplying a name without a ``/`` will create the branch
  relative to the existing branch. (similar to how ``bzr switch name``
  works when the branch already exists.) (John Arbash Meinel)


Bug Fixes
*********

* Accept uppercase "Y/N" to prompts such as from break lock. 
  (#335182, Tim Powell, Martin Pool)

* Add documentation about diverged branches and how to fix them in the
  centralized workflow with local commits.  Mention ``bzr help
  diverged-branches`` when a push fails because the branches have
  diverged.  (Neil Martinsen-Burrell, #269477)

* Annotate would sometimes 'latch on' to trivial lines, causing important
  lines to be incorrectly annotated. (John Arbash Meinel, #387952)

* Automatic format upgrades triggered by default stacking policies on a
  1.16rc1 (or later) smart server work again.
  (Andrew Bennetts, #388675)

* Avoid progress bar artifacts being left behind on the screen.
  (Martin Pool, #321935)

* Better message in ``bzr split`` error suggesting a rich root format.
  (Neil Martinsen-Burrell, #220067)

* ``Branch.set_append_revisions_only`` now works with branches on a smart
  server. (Andrew Bennetts, #365865)

* By default, ``bzr branch`` will fail if the target directory exists, but
  does not already have a control directory.  The flag ``--use-existing-dir``
  will allow operation to proceed.  (Alexander Belchenko, #307554)

* ``bzr ls DIR --from-root`` now shows only things in DIR, not everything.
  (Ian Clatworthy)

* Fetch between repositories does not error if they have inconsistent data
  that should be irrelevant to the fetch operation. (Aaron Bentley)

* Fix ``AttributeError`` exception when reconfiguring lightweight checkout 
  of a remote repository.
  (Jelmer Vernooij, #332194)

* Fix bug in decoding v3 smart server messages when receiving multiple
  lots of excess bytes after an end-of-message.
  (Andrew Bennetts)

* Force deletion of readonly files during merge, update and other tree
  transforms.
  (Craig Hewetson, Martin Pool, #218206)

* Force socket shutdown in threaded http test servers to avoid client hangs
  (pycurl).  (Vincent Ladeuil, #383920).

* ``LRUCache`` will maintain the linked list pointers even if a nodes
  cleanup function raises an exception. (John Arbash Meinel, #396838)

* Progress bars are now suppressed again when the environment variable
  ``BZR_PROGRESS_BAR`` is set to ``none``.
  (Martin Pool, #339385)

* Reduced memory consumption during ``bzr commit`` of large files. For
  pre 2a formats, should be down to ~3x the size of a file.
  For ``--2a`` format repositories, it is down to the size of the file
  content plus the size of the compressed text.  Related to bug #109114.
  (John Arbash Meinel)

* Set hidden attribute on .bzr directory below unicode path should never
  fail with error. The operation should succeed even if bzr unable to set 
  the attribute.  (Alexander Belchenko, related to bug #335362).
  
* Stacking will no longer accept requests to stack on the same
  branch/repository. Existing branches that incorrectly reference the same
  repository in a stacking configuration will now raise
  UnstackableLocationError when the branch is opened. This can be fixed by
  removing the stacking location inside ``.bzr/branch``.
  (Robert Collins, #376243)

* The ``log+`` decorator, useful in debugging or profiling, could cause
  "AttributeError: 'list' object has no attribute 'next'".  This is now
  fixed.  The log decorator no longer shows the elapsed time or transfer
  rate because they're available in the log prefixes and the transport
  activity display respectively.
  (Martin Pool, #340347)

* Unshelve works correctly when multiple zero-length files are present on
  the shelf. (Aaron Bentley, #363444)

* Progress bars no longer show the network transport scheme or direction.
  (Martin Pool)

* launchpad-login now respects the 'verbose' option.
  (Jonathan Lange, #217031)


Internals
*********

* ``bzrlib.user_encoding`` is now officially deprecated. It is not
  possible to write a deprecation wrapper, but the variable will be
  removed in the near future. Use ``bzrlib.osutils.get_user_encoding()``
  instead. (Alexander Belchenko)

* Command lookup has had hooks added. ``bzrlib.Command.hooks`` has
  three new hook points: ``get_command``, ``get_missing_command`` and
  ``list_commands``, which allow just-in-time command name provision
  rather than requiring all command names be known a-priori.
  (Robert Collins)

* ``get_app_path`` from win32utils.py now supports REG_EXPAND_SZ data type
  and can read path to wordpad.exe. (Alexander Belchenko, #392046)

* ``graph.KnownGraph`` has been added. This is a class that can give
  answers to ``heads()`` very quickly. However, it has the assumption that
  the whole graph has already been loaded. This is true during
  ``annotate`` so it is used there with good success (as much as 2x faster
  for files with long ancestry and 'cherrypicked' changes.)
  (John Arbash Meinel, Vincent Ladeuil)

* OS file locks are now taken out using ``CreateFile`` rather than
  ``LockFileEx`` on Windows. The locking remains exclusive with
  ``LockFileEx`` but now it also works on older versions of Windows (such
  as Win98). (Martin <gzlist>)

* pack <=> pack fetching is now done via a ``PackStreamSource`` rather
  than the ``Packer`` code. The user visible change is that we now
  properly fetch the minimum number of texts for non-smart fetching.
  (John Arbash Meinel)


* ``VersionedFiles._add_text`` is a new api that lets us insert text into
  the repository as a single string, rather than a list of lines. This can
  improve memory overhead and performance of committing large files.
  (Currently a private api, used only by commit). (John Arbash Meinel)


Improvements
************

* ``bzr annotate`` can now be significantly faster. The time for
  ``bzr annotate NEWS`` is down to 7s from 22s in 1.16. Files with long
  histories and lots of 'duplicate insertions' will be improved more than
  others. (John Arbash Meinel, Vincent Ladeuil)

* ``bzr ls`` is now faster. On OpenOffice.org, the time drops from 2.4
  to 1.1 seconds. The improvement for ``bzr ls -r-1`` is more
  substantial dropping from 54.3 to 1.1 seconds. (Ian Clatworthy)

* Improve "Path(s) are not versioned" error reporting for some commands.
  (Benoît PIERRE)

* Initial commit performance in ``--2a`` repositories has been improved by
  making it cheaper to build the initial CHKMap. (John Arbash Meinel)

* Resolving a revno to a revision id on a branch accessed via ``bzr://``
  or ``bzr+ssh://`` is now much faster and involves no VFS operations.
  This speeds up commands like ``bzr pull -r 123``.  (Andrew Bennetts)

* ``revision-info`` now properly aligns the revnos/revids in the output
  and doesn't traceback when given revisions not in the current branch.
  Performance is also significantly improved when requesting multiple revs
  at once.  (Matthew Fuller, John Arbash Meinel)

* Tildes are no longer escaped by Transports. (Andy Kilner)


Documentation
*************

* Avoid bad text wrapping in generated documentation.  Slightly better
  formatting in the user reference.
  (Martin Pool, #249908)

* Minor clarifications to the help for End-Of-Line conversions.
  (Ian Clatworthy)

API Changes
***********

* Removed overspecific error class ``InvalidProgressBarType``.
  (Martin Pool)

* The method ``ProgressView._show_transport_activity`` is now
  ``show_transport_activity`` because it's part of the contract between
  this class and the UI.  (Martin Pool)


bzr 1.16.1 2009-06-26
#####################

End user testing of the 2a format revealed two serious bugs. The first,
#365615, caused bzr to raise AbsentContentFactory errors when autopacking.
This meant that commits or pushes to 2a-format repositories failed
intermittently.

The second bug, #390563, caused the smart server to raise AbsentContentFactory
when streaming 2a stacked 2a-format branches. This particularly affected
branches stored on Launchpad in the 2a format.

Both of these bugs cause command failures only, neither of them cause data
corruption or data loss. And, of course, both of these bugs are now fixed.

Bug Fixes
*********

* We now properly request a more minimal set of file texts when fetching
  multiple revisions. (Robert Collins, John Arbash Meinel, #390563)

* Repositories using CHK pages (which includes the new 2a format) will no
  longer error during commit or push operations when an autopack operation
  is triggered. (Robert Collins, #365615)

* ``chk_map.iter_interesting_nodes`` now properly uses the *intersection*
  of referenced nodes rather than the *union* to determine what
  uninteresting pages we still need to look at. Prior to this,
  incrementally pushing to stacked branch would push the minimal data, but
  fetching everything would request extra texts. There are some unhandled
  cases wrt trees of different depths, but this fixes the common cases.
  (Robert Collins, John Arbash Meinel, #390563)

* ``GroupCompress`` repositories now take advantage of the pack hints
  parameter to permit cross-format fetching to incrementally pack the
  converted data. (Robert Collins)

* ``Repository.commit_write_group`` now returns opaque data about what
  was committed, for passing to the ``Repository.pack``. Repositories
  without atomic commits will still return None. (Robert Collins)

* ``Repository.pack`` now takes an optional ``hint`` parameter
  which will support doing partial packs for repositories that can do
  that. (Robert Collins)

* RepositoryFormat has a new attribute 'pack_compresses' which is True
  when doing a pack operation changes the compression of content in the
  repository. (Robert Collins)

* ``StreamSink`` and ``InterDifferingSerialiser`` will call
  ``Repository.pack`` with the hint returned by
  ``Repository.commit_write_group`` if the formats were different and the
  repository can increase compression by doing a pack operation.
  (Robert Collins, #376748)


bzr 1.16 "It's yesterday in California" 2009-06-18
##################################################
:Codename: yesterday-in-california
:1.16rc1: 2009-06-11
:1.16: 2009-06-18

This version of Bazaar contains the beta release of the new ``2a`` repository
format, suitable for testing by fearless, advanced users. This format or an
updated version of it will become the default format in Bazaar 2.0. Please
read the NEWS entry before even thinking about upgrading to the new format.

Also included are speedups for many operations on huge projects, a bug fix for
pushing stacked new stacked branches to smart servers and the usual bevy of
bug fixes and improvements.


Changes from 1.16rc1 to 1.16final
*********************************

* Fix the nested tree flag check so that upgrade from development formats to
  2a can work correctly.
  (Jelmer Vernooij, #388727)

* Automatic format upgrades triggered by default stacking policies on a
  1.16rc1 (or later) smart server work again.
  (Andrew Bennetts, #388675)


Compatibility Breaks
********************

* Display prompt on stderr (instead of stdout) when querying users so
  that the output of commands can be safely redirected.
  (Vincent Ladeuil, #376582)


New Features
************

* A new repository format ``2a`` has been added.  This is a beta release
  of the the brisbane-core (aka group-compress) project.  This format now
  suitable for wider testing by advanced users willing to deal with some
  bugs.  We would appreciate test reports, either positive or negative.
  Format 2a is substantially smaller and faster for many operations on
  many trees.  This format or an updated version will become the default
  in bzr 2.0.

  This is a rich-root format, so this repository format can be used with
  bzr-svn.  Bazaar branches in previous non-rich-root formats can be
  converted (including by merge, push and pull) to format 2a, but not vice
  versa.  We recommend upgrading previous development formats to 2a.

  Upgrading to this format can take considerable time because it expands
  and more concisely repacks the full history.

  If you use stacked branches, you must upgrade the stacked branches
  before the stacked-on branches.  (See <https://bugs.launchpad.net/bugs/374735>)

* ``--development7-rich-root`` is a new dev format, similar to ``--dev6``
  but using a Revision serializer using bencode rather than XML.
  (Jelmer Vernooij, John Arbash Meinel)

* mail_client=claws now supports --body (and message body hooks).  Also uses
  configured from address.  (Barry Warsaw)

Improvements
************


* ``--development6-rich-root`` can now stack. (Modulo some smart-server
  bugs with stacking and non default formats.)
  (John Arbash Meinel, #373455)

* ``--development6-rich-root`` delays generating a delta index for the
  first object inserted into a group. This has a beneficial impact on
  ``bzr commit`` since each committed texts goes to its own group. For
  committing a 90MB file, it drops peak memory by about 200MB, and speeds
  up commit from 7s => 4s. (John Arbash Meinel)

* Numerous operations are now faster for huge projects, i.e. those
  with a large number of files and/or a large number of revisions,
  particularly when the latest development format is used. These
  operations (and improvements on OpenOffice.org) include:

  * branch in a shared repository (2X faster)
  * branch --no-tree (100X faster)
  * diff (2X faster)
  * tags (70X faster)

  (Ian Clatworthy)

* Pyrex version of ``bencode`` support. This provides optimized support
  for both encoding and decoding, and is now found at ``bzrlib.bencode``.
  ``bzrlib.utils.bencode`` is now deprecated.
  (Alexander Belchenko, Jelmer Vernooij, John Arbash Meinel)


Bug Fixes
*********

* Bazaar can now pass attachment files to the mutt email client.
  (Edwin Grubbs, #384158)

* Better message in ``bzr add`` output suggesting using ``bzr ignored`` to
  see which files can also be added.  (Jason Spashett, #76616)

* ``bzr pull -r 123`` from a stacked branch on a smart server no longer fails.
  Also, the ``Branch.revision_history()`` API now works in the same
  situation.  (Andrew Bennetts, #380314)
  
* ``bzr serve`` on Windows no longer displays a traceback simply because a
  TCP client disconnected. (Andrew Bennetts)

* Clarify the rules for locking and fallback repositories. Fix bugs in how
  ``RemoteRepository`` was handling fallbacks along with the
  ``_real_repository``. (Andrew Bennetts, John Arbash Meinel, #375496)

* Fix a small bug with fetching revisions w/ ghosts into a new stacked
  branch. Not often triggered, because it required ghosts to be part of
  the fetched revisions, not in the stacked-on ancestry.
  (John Arbash Meinel)

* Fix status and commit to work with content filtered trees, addressing
  numerous bad bugs with line-ending support. (Ian Clatworthy, #362030)

* Fix problem of "directory not empty" when contending for a lock over
  sftp.  (Martin Pool, #340352)

* Fix rule handling so that eol is optional, not mandatory.
  (Ian Clatworthy, #379370)

* Pushing a new stacked branch to a 1.15 smart server was broken due to a
  bug in the ``BzrDirFormat.initialize_ex`` smart verb.  This is fixed in
  1.16, but required changes to the network protocol, so the
  ``BzrDirFormat.initialize_ex`` verb has been removed and replaced with a
  corrected ``BzrDirFormat.initialize_ex_1.16`` verb.  1.15 clients will
  still work with a 1.16 server as they will fallback to slower (and
  bug-free) methods.
  (Jonathan Lange, Robert Collins, Andrew Bennetts, #385132)

* Reconcile can now deal with text revisions that originated in revisions 
  that are ghosts. (Jelmer Vernooij, #336749)

* Support cloning of branches with ghosts in the left hand side history.
  (Jelmer Vernooij, #248540)

* The ''bzr diff'' now catches OSError from osutils.rmtree and logs a
  helpful message to the trace file, unless the temp directory really was
  removed (which would be very strange).  Since the diff operation has
  succeeded from the user's perspective, no output is written to stderr 
  or stdout.  (Maritza Mendez, #363837)

* Translate errors received from a smart server in response to a
  ``BzrDirFormat.initialize`` or ``BzrDirFormat.initialize_ex`` request.
  This was causing tracebacks even for mundane errors like
  ``PermissionDenied``.  (Andrew Bennetts, #381329)

Documentation
*************

* Added directory structure and started translation of docs in Russian.
  (Alexey Shtokalo, Alexander Iljin, Alexander Belchenko, Dmitry Vasiliev,
  Volodymyr Kotulskyi)

API Changes
***********

* Added osutils.parent_directories(). (Ian Clatworthy)

* ``bzrlib.progress.ProgressBar``, ``ChildProgress``, ``DotsProgressBar``,
  ``TTYProgressBar`` and ``child_progress`` are now deprecated; use
  ``ui_factory.nested_progress_bar`` instead.  (Martin Pool)

* ``graph.StackedParentsProvider`` is now a public API, replacing
  ``graph._StackedParentsProvider``. The api is now considered stable and ready
  for external users. (Gary van der Merwe)

* ``bzrlib.user_encoding`` is deprecated in favor of
  ``get_user_encoding``.  (Alexander Belchenko)

* TreeTransformBase no longer assumes that limbo is provided via disk.
  DiskTreeTransform now provides disk functionality.  (Aaron Bentley)

Internals
*********

* Remove ``weave.py`` script for accessing internals of old weave-format
  repositories.  (Martin Pool)

Testing
*******

* The number of cores is now correctly detected on OSX. (John Szakmeister)

* The number of cores is also detected on Solaris and win32. (Vincent Ladeuil)

* The number of cores is also detected on FreeBSD. (Matthew Fuller)


bzr 1.15
########
:1.15rc1: 2009-05-16
:1.15: 2009-05-22
:1.15.1: 2009-06-09

The smart server will no longer raise 'NoSuchRevision' when streaming content
with a size mismatch in a reconstructed graph search. New command ``bzr
dpush``. Plugins can now define their own annotation tie-breaker when two
revisions introduce the exact same line.

Changes from 1.15.1 to 1.15.2
*****************************

* Use zdll on Windows to build ``_chk_map_pyx`` extension.
  (Alexander Belchenko)

Changes from 1.15final to 1.15.1
*********************************

* Translate errors received from a smart server in response to a
  ``BzrDirFormat.initialize`` or ``BzrDirFormat.initialize_ex`` request.
  This was causing tracebacks even for mundane errors like
  ``PermissionDenied``.  (Andrew Bennetts, #381329)

Changes from 1.15rc1 to 1.15final
*********************************

* No changes

Compatibility Breaks
********************

* ``bzr ls`` is no longer recursive by default. To recurse, use the
  new ``-R`` option. The old ``--non-recursive`` option has been removed.
  If you alias ``ls`` to ``ls -R``, you can disable recursion using
  ``--no-recursive`` instead.  (Ian Clatworthy)

New Features
************

* New command ``bzr dpush`` that can push changes to foreign 
  branches (svn, git) without setting custom bzr-specific metadata.
  (Jelmer Vernooij)

* The new development format ``--development6-rich-root`` now supports
  stacking. We chose not to use a new format marker, since old clients
  will just fail to open stacked branches, the same as if we used a new
  format flag. (John Arbash Meinel, #373455)

* Plugins can now define their own annotation tie-breaker when two revisions
  introduce the exact same line. See ``bzrlib.annotate._break_annotation_tie``
  Be aware though that this is temporary, private (as indicated by the leading
  '_') and a first step to address the problem. (Vincent Ladeuil, #348459)

* New command ``bzr dpush`` that can push changes to foreign 
  branches (svn, git) without setting custom bzr-specific metadata.
  (Jelmer Vernooij)

* ``bzr send`` will now check the ``child_submit_format`` setting in
  the submit branch to determine what format to use, if none was 
  specified on the command-line.  (Jelmer Vernooij)

Improvements
************

* -Dhpss output now includes the number of VFS calls made to the remote
  server. (Jonathan Lange)

* ``--coverage`` works for code running in threads too.
  (Andrew Bennets, Vincent Ladeuil)

* ``bzr pull`` now has a ``--local`` option to only make changes to the
  local branch, and not the bound master branch.
  (Gary van der Merwe, #194716)

* ``bzr rm *`` is now as fast as ``bzr rm * --keep``. (Johan Walles, #180116)

Bug Fixes
*********

* Adding now works properly when path contains a symbolic link.
  (Geoff Bache, #183831)

* An error is now raised for unknown eol values. (Brian de Alwis, #358199)

* ``bzr merge --weave`` will now generate a conflict if one side deletes a
  line, and the other side modifies the line. (John Arbash Meinel, #328171)

* ``bzr reconfigure --standalone`` no longer raises IncompatibleRepositories.
  (Martin von Gagern, #248932)

* ``bzr send`` works to send emails again using MAPI.
  (Neil Martinsen-Burrell, #346998)

* Check for missing parent inventories in StreamSink.  This prevents
  incomplete stacked branches being created by 1.13 bzr:// and
  bzr+ssh:// clients (which have bug #354036).  Instead, the server now
  causes those clients to send the missing records.  (Andrew Bennetts)

* Correctly handle http servers proposing multiple authentication schemes.
  (Vincent Ladeuil, #366107)

* End-Of-Line content filters are now loaded correctly.
  (Ian Clatworthy, Brian de Alwis, #355280)

* Fix a bug in the pure-python ``GroupCompress`` code when handling copies
  longer than 64KiB. (John Arbash Meinel, #364900)

* Fix TypeError in running ``bzr break-lock`` on some URLs.
  (Alexander Belchenko, Martin Pool, #365891)

* Non-recursive ``bzr ls`` now works properly when a path is specified.
  (Jelmer Vernooij, #357863)

* ssh usernames (defined in ~/.ssh/config) are honoured for bzr+ssh connections.
  (Vincent Ladeuil, #367726)

* Several bugs related to unicode symlinks have been fixed and the test suite
  enhanced to better catch regressions for them. (Vincent Ladeuil)

* The smart server will no longer raise 'NoSuchRevision' when streaming
  content with a size mismatch in a reconstructed graph search: it assumes
  that the client will make sure it is happy with what it got, and this
  sort of mismatch is normal for stacked environments.
  bzr 1.13.0/1 will stream from unstacked branches only - in that case not
  getting all the content expected would be a bug. However the graph
  search is how we figured out what we wanted, so a mismatch is both odd
  and unrecoverable without starting over, and starting over will end up
  with the same data as if we just permitted the mismatch. If data is
  gc'd, doing a new search will find only the truncated data, so sending
  only the truncated data seems reasonable. bzr versions newer than this
  will stream from stacked branches and check the stream to find missing
  content in the stacked-on branch, and thus will handle the situation
  implicitly.  (Robert Collins, #360791)

* Upgrading to, or fetching into a 'rich-root' format will now correctly
  set the root data the same way that reconcile does.
  (Robert Collins, #368921)

* Using unicode Windows API to obtain command-line arguments.
  (Alexander Belchenko, #375934)

Documentation
*************

API Changes
***********

* ``InterPackRepo.fetch`` and ``RepoFetcher`` now raise ``NoSuchRevision``
  instead of ``InstallFailed`` when they detect a missing revision.
  ``InstallFailed`` itself has been deleted. (Jonathan Lange)

* Not passing arguments to ``bzrlib.commands.main()`` will now grab the
  arguments from ``osutils.get_unicode_argv()`` which has proper support
  for unicode arguments on windows. Further, the supplied arguments are now 
  required to be unicode strings, rather than user_encoded strings.
  (Alexander Belchenko)

Internals
*********

* ``bzrlib.branch.Branch.set_parent`` is now present on the base branch
  class and will call ``_set_parent_location`` after doing unicode 
  encoding. (Robert Collins)

* ``bzrlib.remote.RemoteBranch._set_parent_location`` will use a new verb
  ``Branch.set_parent_location`` removing further VFS operations.
  (Robert Collins)

* ``bzrlib.bzrdir.BzrDir._get_config`` now returns a ``TransportConfig``
  or similar when the dir supports configuration settings. The base class
  defaults to None. There is a matching new server verb
  ``BzrDir.get-config_file`` to reduce roundtrips for getting BzrDir
  configuration. (Robert Collins)

* ``bzrlib.tests.ExtendedTestResult`` has new methods ``startTests``
  called before the first test is started, ``done`` called after the last
  test completes, and a new parameter ``strict``. (Robert Collins)

* ``-Dhpss`` when passed to bzr will cause a backtrace to be printed when
  VFS operations are started on a smart server repository. This should not
  occur on regular push and pull operations, and is a key indicator for
  performance regressions. (Robert Collins)

* ``-Dlock`` when passed to the selftest (e.g. ``bzr -Dlock selftest``) will
  cause mismatched physical locks to cause test errors rather than just
  reporting to the screen. (Robert Collins)

* Fallback ``CredentialStore`` instances registered with ``fallback=True``
  are now be able to provide credentials if obtaining credentials 
  via ~/.bazaar/authentication.conf fails. (Jelmer Vernooij, 
  Vincent Ladeuil, #321918)

* New hook ``Lock.lock_broken`` which runs when a lock is
  broken. This is mainly for testing that lock/unlock are
  balanced in tests. (Vincent Ladeuil)

* New MergeDirective hook 'merge_request_body' allows hooks to supply or
  alter a body for the message produced by ``bzr send``.

* New smart server verb ``BzrDir.initialize_ex`` which implements a
  refactoring to the core of clone allowing less round trips on new
  branches. (Robert Collins)

* New method ``Tags.rename_revisions`` that can rename revision ids tags
  are pointing at. (Jelmer Vernooij)

* Updated the bundled ``ConfigObj`` library to 4.6.0 (Matt Nordhoff)

Testing
*******

* ``bzr selftest`` will now fail if lock/unlock are not correctly balanced in
  tests. Using ``-Dlock`` will turn the related failures into warnings.
  (Vincent Ladeuil, Robert Collins)

bzr 1.14
###########
:Codename: brisbane-core
:1.14rc1: 2009-04-06
:1.14rc2: 2009-04-19
:1.14: 2009-04-28
:1.14.1: 2009-05-01

New formats 1.14 and 1.14-rich-root supporting End-Of-Line (EOL) conversions,
keyword templating (via the bzr-keywords plugin) and generic content filtering.
End-of-line conversion is now supported for formats supporting content
filtering.

Changes from 1.14final to 1.14.1
********************************

* Change api_minimum_version back to api_minimum_version = (1, 13, 0)

Changes from 1.14rc2 to 1.14final
*********************************

* Fix a bug in the pure-python ``GroupCompress`` code when handling copies
  longer than 64KiB. (John Arbash Meinel, #364900)

Changes from 1.14rc1 to 1.14rc2
*******************************

* Fix for bug 358037 Revision not in
  bzrlib.groupcompress.GroupCompressVersionedFiles (Brian de Alwis, 
  John A Meinel)

* Fix for bug 354036 ErrorFromSmartServer - AbsentContentFactory object has no
  attribute 'get_bytes_as' exception while pulling from Launchpad 
  (Jean-Francois Roy, Andrew Bennetts, Robert Collins)

* Fix for bug 355280 eol content filters are never loaded and thus never
  applied (Brian de Alwis, Ian Clatworthy)
 
* bzr.dev -r4280  Change _fetch_uses_deltas = False for CHK repos until we can
  write a better fix. (John Arbash Meinel, Robert Collins)

* Fix for bug 361574 uncommit recommends undefined --levels and -n options
  (Marius Kruger, Ian Clatworthy)

* bzr.dev r4289 as cherrypicked at lp:~spiv/bzr/stacking-cherrypick-1.14 
  (Andrew Bennetts, Robert Collins)

Compatibility Breaks
********************

* A previously disabled code path to accelerate getting configuration
  settings from a smart server has been reinstated. We think this *may*
  cause a incompatibility with servers older than bzr 0.15. We intend
  to issue a point release to address this if it turns out to be a
  problem. (Robert Collins, Andrew Bennetts)

* bzr no longer autodetects nested trees as 'tree-references'.  They
  must now be explicitly added tree references.  At the commandline, use
  join --reference instead of add.  (Aaron Bentley)

* The ``--long`` log format (the default) no longer shows merged
  revisions implicitly, making it consistent with the ``short`` and
  ``line`` log formats.  To see merged revisions for just a given
  revision, use ``bzr log -n0 -rX``. To see every merged revision,
  use ``bzr log -n0``.  (Ian Clatworthy)

New Features
************

* New formats ``1.14`` and ``1.14-rich-root`` supporting End-Of-Line
  (EOL) conversions, keyword templating (via the bzr-keywords plugin)
  and generic content filtering. These formats replace the experimental
  ``development-wt5`` and ``development-wt5-rich-root`` formats
  respectively, but have support for filtered views disabled.
  (Ian Clatworthy)

* New ``mv --auto`` option recognizes renames after they occur.
  (Aaron Bentley)

* ``bzr`` can now get passwords from stdin without requiring a controlling
  terminal (i.e. by redirecting stdin). (Vincent Ladeuil)

* ``bzr log`` now supports filtering of multiple files and directories
  and will show changes that touch any of them. Furthermore,
  directory filtering now shows the changes to any children of that
  directory, not just the directory object itself.
  (Ian Clatworthy, #97715)

* ``bzr shelve`` can now apply changes without storing anything on the
  shelf, via the new --destroy option.  (Aaron Bentley)

* ``bzr send`` now accepts --body to specify an initial message body.
  (Aaron bentley)

* ``bzr xxx --usage`` where xxx is a command now shows a usage
  message and the options without the descriptive help sections
  (like Description and Examples). A message is also given
  explaining how to see the complete help, i.e. ``bzr help xxx``.
  (Ian Clatworthy)

* Content filters can now be used to provide custom conversion
  between the canonical format of content (i.e. as stored) and
  the convenience format of content (i.e. as created in working
  trees). See ``bzr help content-filters`` for further details.
  (Ian Clatworthy, Alexander Belchenko)

* End-of-line conversion is now supported for formats supporting
  content filtering. See ``bzr help eol`` for details.
  (Ian Clatworthy)

* Newly-blessed `join` command allows combining two trees into one.
  (Aaron Bentley)

Improvements
************

* A new format name alias ``default-rich-root`` has been added and
  points at the closest relative of the default format that supports 
  rich roots. (Jelmer Vernooij, #338061)

* Branching from a stacked branch using ``bzr*://`` will now stream
  the data when the target repository does not need topological
  ordering, reducing round trips and network overhead. This uses the
  existing smart server methods added in 1.13, so will work on any
  1.13 or newer server. (Robert Collins, Andrew Bennetts)

* ``bzr cat`` and ``bzr export`` now supports a ``--filters`` option
  that displays/saves the content after content filters are applied.
  (Ian Clatworthy)

* ``bzr ignore`` gives a more informative message when existing
  version controlled files match the ignore pattern. (Neil
  Martinsen-Burrell, #248895)

* ``bzr log`` now has ``--include-merges`` as an alias for ``--levels 0``.
  (Ian Clatworthy)

* ``bzr send`` is faster on repositories with deep histories.
  (Ian Clatworthy)

* IPv6 literals are accepted in URLs.
  (stlman, Martin Pool, Jelmer Vernooij, #165014)

* Progress bars now show the rate of network activity for
  ``bzr+ssh://`` and ``bzr://`` connections.  (Andrew Bennetts)

* Prompt for user names if they are not in the configuration. 
  (Jelmer Vernooij, #256612)

* Pushing to a stacked pack-format branch on a 1.12 or older smart server
  now takes many less round trips.  (Andrew Bennetts, Robert Collins,
  #294479)
  
* Streaming push can be done to older repository formats.  This is
  implemented using a new ``Repository.insert_stream_locked`` RPC.
  (Andrew Bennetts, Robert Collins)

* The "ignoring files outside view: .." message has been re-worded
  to "Ignoring files outside view. View is .." to reduce confusion
  about what was being considered and what was being ignored.
  (Ian Clatworthy)

* The ``long`` log formatter now shows [merge] indicators. If
  only one level of revisions is displayed and merges are found,
  the ``long`` and ``short`` log formatters now tell the user
  how to see the hidden merged revisions.  (Ian Clatworthy)

* The ``brisbane-core`` project has delivered its beta format
  ``development6-rich-root``. This format is suitable for judicious
  testing by early adopters. In particular if you are benchmarking bzr
  performance please be sure to test using this format. At this stage
  more information is best obtained by contacting the Bazaar mailing list
  or IRC channel if you are interested in using this format. We will make
  end user documentation available closer to blessing the format as
  production ready. (Robert Collins, John Arbash Meinel, Ian Clatworthy,
  Vincent Ladeuil, Andrew Bennetts, Martin Pool)

* Tildes are no longer escaped. No more %7Euser/project/branch!
  (Jonathan Lange)

Bug Fixes
*********

* Pushing a new stacked branch will also push the parent inventories for
  revisions at the stacking boundary.  This makes sure that the stacked
  branch has enough data to calculate inventory deltas for all of its
  revisions (without requiring the fallback branch).  This avoids
  "'AbsentContentFactory' object has no attribute 'get_bytes_as'" errors
  when fetching the stacked branch from a 1.13 (or later) smart server.
  This partially fixes #354036.  (Andrew Bennetts, Robert Collins)

* End-Of-Line content filters are now loaded correctly.
  (Ian Clatworthy, Brian de Alwis, #355280)

* Authentication plugins now receive all the parameters from the request
  itself (aka host, port, realm, path, etc). Previously, only the 
  authentication section name, username and encoded password were 
  provided. (Jean-Francois Roy)

* bzr gives a better message if an invalid regexp is passed to ``bzr log
  -m``.  (Anne Mohsen, Martin Pool)

* ``bzr split`` now says "See also: join" (Aaron Bentley, #335015)

* ``bzr version-info`` now works in empty branches. (Jelmer Vernooij,
  #313028)

* Fix "is not a stackable format" error when pushing a
  stackable-format branch with an unstackable-format repository to a
  destination with a default stacking policy.  (Andrew Bennetts)

* Fixed incorrect "Source format does not support stacking" warning
  when pushing to a smart server.  (Andrew Bennetts, #334114)

* Fix 'make check-dist-tarball' failure by converting paths to unicode when
  needed. (Vincent Ladeuil, #355454)

* Fixed "Specified file 'x/y/z' is outside current view: " occurring
  on ``bzr add x/y/z`` in formats supporting views when no view is
  defined.  (Ian Clatworthy, #344708)

* It is no longer possible to fetch between repositories while the
  target repository is in a write group. This prevents race conditions
  that prevent the use of RPC's to perform fetch, and thus allows
  optimising more operations. (Robert Collins, Andrew Bennetts)

* ``merge --force`` works again. (Robert Collins, #342105)

* No more warnings are issued about ``sha`` being deprecated under python-2.6.
  (Vincent Ladeuil, #346593)

* Pushing a new branch to a server that has a stacking policy will now
  upgrade from the local branch format when the stacking policy points at
  a branch which is itself stackable, because we know the client can read
  both branches, we know that the trunk for the project can be read too,
  so the upgrade will not inconvenience users. (Robert Collins, #345169)

* Pushing a new stacked branch will also push the parent inventories for
  revisions at the stacking boundary.  This makes sure that the stacked
  branch has enough data to calculate inventory deltas for all of its
  revisions (without requiring the fallback branch).  This avoids
  "'AbsentContentFactory' object has no attribute 'get_bytes_as'" errors
  when fetching the stacked branch from a 1.13 (or later) smart server.
  This partially fixes #354036.  (Andrew Bennetts, Robert Collins)

* The full test suite is passing again on OSX. Several minor issues (mostly
  test related) have been fixed. (Vincent Ladeuil, #355273).

* The GNU Changelog formatter is slightly improved in the case where
  the delta is empty, and now correctly claims not to support tags.
  (Andrea Bolognani)

* Shelve can now shelve changes to a symlink target.
  (James Westby, #341558)

* The help for the ``info`` command has been corrected.
  (Ian Clatworthy, #351931)

* Upgrade will now use a sensible default format if the source repository
  uses rich roots.  (Jelmer Vernooij, #252908)

Documentation
*************

* Expanded the index of the developer documentation. (Eric Siegerman)

* New topic `bzr help debug-flags`.  (Martin Pool)

* The generated manpage now explicitly lists aliases as commands.
  (James Westby, #336998)

API Changes
***********

* APIs deprecated in 1.6 and previous versions of bzr are now removed.
  (Martin Pool)

* ``CommitReporter`` is no longer called with ``unchanged`` status during
  commit - this was a full-tree overhead that bzr no longer performs.
  (Robert Collins)

* New abstract ``UIFactory`` method ``get_username`` which will be called to 
  obtain the username to use when connecting to remote machines. 
  (Jelmer Vernooij)

* New API ``Inventory.filter()`` added that filters an inventory by
  a set of file-ids so that only those fileids, their parents and
  their children are included.  (Ian Clatworthy)

* New sort order for ``get_record_stream`` ``groupcompress`` which
  sorts optimally for use with groupcompress compressors. (John Arbash
  Meinel, Robert Collins)

* Repository APIs ``get_deltas_for_revisions()`` and
  ``get_revision_delta()`` now support an optional ``specific_fileids``
  parameter. If provided, the deltas are filtered so that only those
  file-ids, their parents and their children are included.
  (Ian Clatworthy)

* The ``get_credentials`` and ``set_credentials`` methods of 
  ``AuthenticationConfig`` now accept an optional realm argument.
  (Jean-Francois Roy)

* The ``pb`` argument to ``fetch()`` is deprecated.
  (Martin Pool)

* The ``Serializer`` class and the serializer ``format registry`` have moved
  from ``bzrlib.xml_serializer`` to ``bzrlib.serializer``. (Jelmer Vernooij)

* The smart server jail now hooks into BzrDir.open to prevent any BzrDir
  that is not inside the backing transport from being opened.  See the
  module documentation for ``bzrlib.smart.request`` for details.
  (Andrew Bennetts, Robert Collins)

* ``Tree.get_symlink_target`` now always returns a unicode string result
  or None. Previously it would return the bytes from reading the link
  which could be in any arbitrary encoding. (Robert Collins)

Testing
*******

* ``bzrlib.tests.TestCase`` now fails the test if its own ``setUp``
  and ``tearDown`` weren't called.  This catches faulty tests that
  forget to upcall when overriding ``setUp`` and ``tearDown``.  Those
  faulty tests were not properly isolated.
  (Andrew Bennetts, Robert Collins)

* Fix test_msgeditor.MsgEditorTest test isolation.
  (Vincent Ladeuil, #347130)

* ``medusa`` is not used anymore as an FTP test server starting with
  python2.6. A new FTP test server based on ``pyftplib`` can be used
  instead. This new server is a soft dependency as medusa which is still
  preferred if both are available (modulo python version).
  (Vincent Ladeuil)

Internals
*********

* Added ``chk_map`` for fast, trie-based storage of tuple to string maps.
  (Robert Collins, John Arbash Meinel, Vincent Ladeuil)

* Added ``bzrlib.chk_map`` for fast, trie-based storage of tuple to string
  maps.  (Robert Collins, John Arbash Meinel, Vincent Ladeuil)

* Added ``bzrlib.inventory_delta`` module.  This will be used for
  serializing and deserializing inventory deltas for more efficient
  streaming on the the network.  (Robert Collins, Andrew Bennetts)

* ``Branch._get_config`` has been added, which splits out access to the
  specific config file from the branch. This is used to let RemoteBranch
  avoid constructing real branch objects to access configuration settings.
  (Robert Collins, Andrew Bennetts)

* ``Branch`` now implements ``set_stacked_on_url`` in the base class as
  the implementation is generic and should impact foreign formats. This
  helps performance for ``RemoteBranch`` push operations to new stacked
  branches. (Robert Collins, Andrew Bennetts)

* ``BtreeIndex._spill_mem_keys_to_disk()`` now generates disk index with
  optmizations turned off. This only has effect when processing > 100,000
  keys during something like ``bzr pack``. (John Arbash Meinel)

* ``bzr selftest`` now accepts ``--subunit`` to run in subunit output
  mode. Requires ``lp:subunit`` installed to work, but is not a hard
  dependency. (Robert Collins)

* ``BzrDir.open_branch`` now takes an optional ``ignore_fallbacks``
  parameter for controlling opening of stacked branches.
  (Andrew Bennetts, Robert Collins)
  
* ``CommitBuilder`` has a new method, ``record_iter_changes`` which works
  in terms of an iter_changes iterator rather than full tree scanning.
  (Robert Collins)

* ``DirState`` can now be passed a custom ``SHA1Provider`` object
  enabling it to store the SHA1 and stat of the canonical (post
  content filtered) form. (Ian Clatworthy)

* New ``assertLength`` method based on one Martin has squirreled away
  somewhere. (Robert Collins, Martin Pool)

* New hook ``BzrDir.pre_open`` which runs before opening ``BzrDir``
  objects, allowing better enforcement of the smart server jail when
  dealing with stacked branches. (Robert Collins, Andrew Bennetts)

* New hook ``RioVersionInfoBuilder.revision``, allowing extra entries 
  to be added to the stanza that is printed for a particular revision.
  (Jelmer Vernooij)

* New repository method ``refresh_data`` to cause any repository to
  make visible data inserted into the repository by a smart server
  fetch operation. (Robert Collins, Andrew Bennetts)

* ``register_filter_stack_map`` now takes an optional fallback parameter,
  a callable to invoke if a preference has a value not in the map
  of filter stacks. This enhancement allows, for example,  bzr-svn to
  handle existing svn properties that define a list of keywords to be
  expanded.  (Ian Clatworthy)

* ``RemoteBranchConfig`` will use a new verb ``Branch.set_config_option``
  to write config settings to smart servers that support this, saving
  5 round trips on the stacked streaming acceptance test.
  (Robert Collins, Andrew Bennetts)

* ``RemoteBranch`` now provides ``_get_config`` for access to just the
  branch specific configuration from a remote server, which uses the 
  already existing ``Branch.get_config_file`` smart verb.
  (Robert Collins, Andrew Bennetts)

* ``RemoteRepository`` will now negatively cache missing revisions during
  ``get_parent_map`` while read-locked. Write-locks are unaffected.
  (Robert Collins, Andrew Bennetts)

* Removed ``InterRemoteToOther``, ``InterOtherToRemote`` and
  ``InterPackToRemotePack`` classes, as they are now unnecessary.
  (Andrew Bennetts)

* ``RepositoryFormat`` as a new attribute ``fast_deltas`` to indicate
  whether the repository can efficiently generate deltas between trees
  regardless of tree size. (Robert Collins)

* ``Repository.iter_files_bytes()`` now properly returns an "iterable of
  byte strings" (aka 'chunked') for the content. It previously was
  returning a plain string, which worked, but performed very poorly when
  building a working tree (file.writelines(str) is very inefficient). This
  can have a large effect on ``bzr checkout`` times. (John Arbash Meinel)

* selftest now supports a --parallel option, with values of 'fork' or
  'subprocess' to run the test suite in parallel. Currently only linux
  machine work, other platforms need patches submitted. (Robert Collins,
  Vincent Ladeuil)

* ``tests.run_suite`` has a new parameter ``suite_decorators``, a list of 
  callables to use to decorate the test suite. Such decorators can add or
  remove tests, or even remote the test suite to another machine if
  desired. (Robert Collins)

* The smart server verb ``Repository.get_parent_map`` can now include
  information about ghosts when the special revision ``include-missing:``
  is in the requested parents map list. With this flag, ghosts are
  included as ``missing:REVISION_ID``. (Robert Collins, Andrew Bennetts)

* ``_walk_to_common_revisions`` will now batch up at least 50
  revisions before calling ``get_parent_map`` on the target,
  regardless of ``InterRepository``.
  (Andrew Bennetts, Robert Collins)

bzr 1.13
########

:Codename: paraskavedekatriaphobia
:1.13: 2009-03-14
:1.13rc1: 2009-03-10
:1.13.1: 2009-03-23
:1.13.2: 2009-04-27

GNU Changelog output can now be produced by ``bzr log --gnu-changelog``.  Debug
flags can now be set in ``~/.bazaar/bazaar.conf``.  Lightweight checkouts and
stacked branches should both be much faster over remote connections.  

Changes From 1.13.1 to 1.13.2
*****************************

A regression was found in the 1.13.1 release. When bzr 1.13.1 and earlier push
a stacked branch they do not take care to push all the parent inventories for
the transferred revisions. This means that a smart server serving that branch
often cannot calculate inventory deltas for the branch (because smart server
does not/cannot open fallback repositories). Prior to 1.13 the server did not
have a verb to stream revisions out of a repository, so that's why this bug has
appeared now.

Bug Fixes
*********

* Fix for bug 354036 ErrorFromSmartServer - AbsentContentFactory object has no
  attribute 'get_bytes_as' exception while pulling from Launchpad 
  (Jean-Francois Roy, Andrew Bennetts, Robert Collins)

Changes From 1.13final to 1.13.1
********************************

A couple regessions where found in the 1.13 release. The pyrex-generated C
extensions are missing from the .tar.gz and .zip files.  Documentation on how
to generate GNU ChangeLogs is wrong.

Bug Fixes
*********

* Change ``./bzr``'s ``_script_version`` to match ./bzrlib/__init__.py
  version_info. (Bob Tanner, Martin Pool, #345232)

* Distribution archives for 1.13 do not contain generated C extension modules
  (Jean-Francois Roy, Bob Tanner, #344465)

* GNU ChangeLog output can now be produced by bzr log --format gnu-changelog is
  incorrect (Deejay, Bob Tanner, Martin Pool, Robert Collins, #343928)

* ``merge --force`` works again. (Robert Collins, #342105)

Changes From 1.13rc1 to 1.13final
*********************************

* Fix "is not a stackable format" error when pushing a
  stackable-format branch with an unstackable-format repository to a
  destination with a default stacking policy.  (Andrew Bennetts)

* Progress bars now show the rate of network activity for
  ``bzr+ssh://`` and ``bzr://`` connections.  (Andrew Bennetts)

Compatibility Breaks
********************

* ``bzr log --line`` now indicates which revisions are merges with
  `[merge]` after the date.  Scripts which parse the output of this
  command may need to be adjusted.
  (Neil Martinsen-Burrell)

New Features
************

* ``bzr reconfigure`` now supports --with-trees and --with-no-trees
  options to change the default tree-creation policy of shared
  repositories.  (Matthew Fuller, Marius Kruger, #145033)

* Debug flags can now be set in ``~/.bazaar/bazaar.conf``.
  (Martin Pool)

* Filtered views provide a mask over the tree so that users can focus
  on a subset of a tree when doing their work. See ``Filtered views``
  in chapter 7 of the User Guide and ``bzr help view`` for details.
  (Ian Clatworthy)

* GNU Changelog output can now be produced by ``bzr log --gnu-changelog``.
  (Andrea Bolognani, Martin Pool)

* The ``-Dmemory`` flag now gives memory information on Windows.
  (John Arbash Meinel)

* Multiple authors for a commit can now be recorded by using the "--author"
  option multiple times. (James Westby, #185772)

* New clean-tree command, from bzrtools.  (Aaron Bentley, Jelmer Vernoij)

* New command ``bzr launchpad-open`` opens a Launchpad web page for that
  branch in your web browser, as long as the branch is on Launchpad at all.
  (Jonathan Lange)

* New API for getting bugs fixed by a revision: Revision.iter_bugs().
  (Jonathan Lange)

Improvements
************

* All bzr ``Hooks`` classes are now registered in
  ``bzrlib.hooks.known_hooks``. This removes the separate list from
  ``bzrlib.tests`` and ensures that all hooks registered there are
  correctly isolated by the test suite (previously
  ``MutableTreeHooks`` were not being isolated correctly). Further, 
  documentation for hooks is now dynamically generated from the
  present HookPoints. ``bzr hooks`` will now also report on all the
  hooks present in the ``bzrlib.hooks.known_hooks`` registry.
  (Robert Collins)

* ``bzr add`` no longer prints ``add completed`` on success. Failure
  still prints an error message. (Robert Collins)

* ``bzr branch`` now has a ``--no-tree`` option which turns off the
  generation of a working tree in the new branch.
  (Daniel Watkins, John Klinger, #273993)

* Bazaar will now point out ``bzr+ssh://`` to the user when they 
  use ssh://. (Jelmer Vernooij, #330535)

* ``bzr -v info`` now omits the number of committers branch statistic,
  making it many times faster for large projects. To include that
  statistic in the output, use ``bzr -vv info``.
  (Ian Clatworthy)

* ``bzr push`` to a ``bzr`` url (``bzr://``, ``bzr+ssh://`` etc) will
  stream if the server is version 1.13 or greater, reducing roundtrips
  significantly. (Andrew Bennetts, Robert Collins)

* Lightweight Checkouts and Stacked Branches should both be much
  faster over remote connections. Building the working tree now
  batches up requests into approx 5MB requests, rather than a separate
  request for each file. (John Arbash Meinel)

* Support for GSSAPI authentication when using HTTP or HTTPS. 
  (Jelmer Vernooij)

* The ``bzr shelve`` prompt now includes a '?' help option to explain the
  short options better. (Daniel Watkins, #327429)

* ``bzr lp-open`` now falls back to the push location if it cannot find a
  public location. (Jonathan Lange, #332372)

* ``bzr lp-open`` will try to find the Launchpad URL for the location
  passed on the command line. This makes ``bzr lp-open lp:foo`` work as
  expected. (Jonathan Lange, #332705)

* ``bzr send`` now supports MH-E via ``emacsclient``. (Eric Gillespie)

Bug Fixes
*********

* Allows ``bzr log <FILE>`` to be called in an empty branch without
  backtracing. (Vincent Ladeuil, #346431)

* Bazaar now gives a better message including the filename if it's
  unable to read a file in the working directory, for example because
  of a permission error.  (Martin Pool, #338653)

* ``bzr cat -r<old> <path>`` doesn't traceback anymore when <path> has a
  file id in the working tree different from the one in revision <old>.
  (Vincent Ladeuil, #341517, #253806)

* ``bzr send`` help is more specific about how to apply merge
  directives.  (Neil Martinsen-Burrell, #253470)

* ``bzr missing`` now uses ``Repository.get_revision_delta()`` rather
  than fetching trees and determining a delta itself. (Jelmer
  Vernooij, #315048)

* ``bzr push`` to a smart server no longer causes "Revision
  {set([('null:',)])} not present ..." errors when the branch has
  multiple root revisions. (Andrew Bennetts, #317654)

* ``bzr shelve`` now properly handle patches with no terminating newline.
  (Benoît PIERRE, #303569)

* ``bzr unshelve`` gives a more palatable error if passed a non-integer
  shelf id. (Daniel Watkins)

* Export now handles files that are not present in the tree.
  (James Westby, #174539)

* Fixed incorrect "Source format does not support stacking" warning
  when pushing to a smart server.  (Andrew Bennetts, #334114)
  
* Fixed "sprout() got an unexpected keyword argument 'source_branch'"
  error branching from old repositories.
  (Martin Pool, #321695)

* Make ``bzr push --quiet <non-local location>`` less chatty.
  (Kent Gibson, #221461)

* Many Branch hooks would not fire with ``bzr://`` and ``bzr+ssh://``
  branches, and this was not noticed due to a bug in the test logic
  for branches. This is now fixed and a test added to prevent it
  reoccuring. (Robert Collins, Andrew Bennetts)

* Restore the progress bar on Windows. We were disabling it when TERM
  wasn't set, but Windows doesn't set TERM. (Alexander Belchenko,
  #334808)

* ``setup.py build_ext`` now gives a proper error when an extension
  fails to build. (John Arbash Meinel)

* Symlinks to non ascii file names are now supported.
  (Robert Collins, Vincent Ladeuil, #339055, #272444)    

* Under rare circumstances (aka nobody reported a bug about it), the ftp
  transport could revert to ascii mode. It now stays in binary mode except
  when needed.  (Vincent Ladeuil)

* Unshelve does not generate warnings about progress bars.
  (Aaron Bentley, #328148)

* shelve cleans up properly when unversioned files are specified.
  (Benoît Pierre, Aaron Bentley)

Documentation
*************

* Added ``Organizing your workspace`` to the User Guide appendices,
  summarizing some common ways of organizing trees, branches and
  repositories and the processes/workflows implied/enabled by each.
  (Ian Clatworthy)

* Hooks can now be self documenting. ``bzrlib.hooks.Hooks.create_hook``
  is the entry point for this feature. (Robert Collins)

* The documentation for ``shelve`` and ``unshelve`` has been clarified.
  (Daniel Watkins, #327421, #327425)

API Changes
***********

* ``bzr selftest`` now fails if the bazaar sources contain trailing
  whitespace, non-unix style line endings and files not ending in a
  newline. About 372 files and 3243 lines with trailing whitespace was
  updated to comply with this. The code already complied with the other
  criteria, but now it is enforced. (Marius Kruger)

* ``bzrlib.branch.PushResult`` was renamed to 
  ``bzrlib.branch.BranchPushResult``. (Jelmer Vernooij)

* ``Branch.fetch`` and ``Repository.fetch`` now return None rather
  than a count of copied revisions and failed revisions. A while back
  we stopped ever reporting failed revisions because we started
  erroring instead, and the copied revisions count is not used in the
  UI at all - indeed it only reflects the repository status not
  changes to the branch itself. (Robert Collins)

* ``Inventory.apply_delta`` now raises an AssertionError if a file-id
  appears multiple times within the delta. (Ian Clatworthy)

* MutableTree.commit now favours the "authors" argument, with the old
  "author" argument being deprecated.

* Remove deprecated EmptyTree.  (Martin Pool)

* ``Repository.fetch`` now accepts an optional ``fetch_spec``
  parameter.  A ``SearchResult`` or ``MiniSearchResult`` may be passed
  to ``fetch_spec`` instead of a ``last_revision`` to specify exactly
  which revisions to fetch. (Andrew Bennetts)

* ``RepositoryAcquisitionPolicy.acquire_repository`` now returns a
  tuple of ``(repository, is_new_flag)``, rather than just the
  repository.  (Andrew Bennetts)

* Revision.get_apparent_author() is now deprecated, replaced by
  Revision.get_apparent_authors(), which returns a list. The former
  now returns the first item that would be returned from the second.

* The ``BranchBuilder`` test helper now accepts a ``timestamp``
  parameter to ``build_commit`` and ``build_snapshot``.  (Martin Pool)

* The ``_fetch_*`` attributes on ``Repository`` are now on
  ``RepositoryFormat``, more accurately reflecting their intent (they
  describe a disk format capability, not state of a particular
  repository of that format). (Robert Collins)

Internals
*********

* Branching from a non-stacked branch on a smart protocol is now
  free of virtual file system methods.
  (Robert Collins, Andrew Bennetts)

* Branch and Repository creation on a bzr+ssh://server are now done
  via RPC calls rather than VFS calls, reducing round trips for
  pushing new branches substantially. (Robert Collins)

* ``Branch.clone`` now takes the ``repository_policy`` formerly used
  inside ``BzrDir.clone_on_transport``, allowing stacking to be
  configured before the branch tags and revision tip are set. This
  fixes a race condition cloning stacked branches that would cause
  plugins to have hooks called on non-stacked instances.
  (Robert Collins, #334187)

* ``BzrDir.cloning_metadir`` now has a RPC call. (Robert Collins)

* ``BzrDirFormat.__str__`` now uses the human readable description
  rather than the sometimes-absent disk label. (Robert Collins)

* ``bzrlib.fetch`` is now composed of a sender and a sink component
  allowing for decoupling over a network connection. Fetching from
  or into a RemoteRepository with a 1.13 server will use this to
  stream the operation.
  (Andrew Bennetts, Robert Collins)

* ``bzrlib.tests.run_suite`` accepts a runner_class parameter
  supporting the use of different runners. (Robert Collins)

* Change how file_ids and revision_ids are interned as part of
  inventory deserialization. Now we use the real ``intern()``, rather
  than our own workaround that would also cache a Unicode copy of the
  string, and never emptied the cache. This should slightly reduce
  memory consumption. (John Arbash Meinel)

* New branch method ``create_clone_on_transport`` that returns a
  branch object. (Robert Collins)

* New hook Commands['extend_command'] to allow plugins to access a
  command object before the command is run (or help generated from
  it), without overriding the command. (Robert Collins)

* New version of the ``BzrDir.find_repository`` verb supporting
  ``_network_name`` to support removing more _ensure_real calls.
  (Robert Collins)

* ``RemoteBranchFormat`` no longer claims to have a disk format string.
  (Robert Collins)

* ``Repository`` objects now have ``suspend_write_group`` and
  ``resume_write_group`` methods.  These are currently only useful
  with pack repositories. (Andrew Bennetts, Robert Collins)

* ``BzrDirFormat``, ``BranchFormat`` and ``RepositoryFormat`` objects
  now have a ``network_name`` for passing the format across RPC calls.
  (Robert Collins, Andrew Bennetts)

* ``RepositoryFormat`` objects now all have a new attribute
  ``_serializer`` used by fetch when reserialising is required.
  (Robert Collins, Andrew Bennetts)

* Some methods have been pulled up from ``BzrBranch`` to ``Branch``
  to aid branch types that are not bzr branch objects (like
  RemoteBranch). (Robert Collins, Andrew Bennetts)

* Test adaptation has been made consistent throughout the built in
  tests. ``TestScenarioApplier``, ``multiply_tests_from_modules``,
  ``adapt_tests``, ``adapt_modules`` have all been deleted. Please
  use ``multiply_tests``, or for lower level needs ``apply_scenarios``
  and ``apply_scenario``. (Robert Collins)

* ``TestSkipped`` is now detected by TestCase and passed to the
  ``TestResult`` by calling ``addSkip``. For older TestResult objects,
  where ``addSkip`` is not available, ``addError`` is still called.
  This permits test filtering in subunit to strip out skipped tests
  resulting in a faster fix-shrink-list-run cycle. This is compatible
  with the testtools protocol for skips. (Robert Collins)

* The ``_index`` of ``KnitVersionedFiles`` now supports the ability
  to scan an underlying index that is going to be incorporated into
  the ``KnitVersionedFiles`` object, to determine if it has missing
  delta references. The method is ``scan_unvalidated_index``.
  (Andrew Bennetts, Robert Collins)

* There is a RemoteSink object which handles pushing to smart servers.
  (Andrew Bennetts, Robert Collins)

* ``TransportTraceDecorator`` now logs ``put_bytes_non_atomic`` and
  ``rmdir`` calls. (Robert Collins)

* ``VersionedFiles`` record adapters have had their signature change
  from ``(record, record.get_bytes_as(record.storage_kind))`` to
  ``(record)`` reducing excess duplication and allowing adapters
  to access private data in record to obtain content more
  efficiently. (Robert Collins)

* We no longer probe to see if we should create a working tree during
  clone if we cannot get a local_abspath for the new bzrdir.
  (Robert Collins)


bzr 1.12
########

:Codename: 1234567890
:1.12: 2009-02-13
:1.12rc1: 2009-02-10

This release of Bazaar contains many improvements to the speed,
documentation and functionality of ``bzr log`` and the display of logged
revisions by ``bzr status``.  bzr now also gives a better indication of
progress, both in the way operations are drawn onto a text terminal, and
by showing the rate of network IO.

Changes from RC1 to Final
*************************

* ``bzr init --development-wt5[-rich-root]`` would fail because of
  circular import errors. (John Arbash Meinel, #328135)

* Expanded the help for log and added a new help topic called
  ``log-formats``.  (Ian Clatworthy)

Compatibility Breaks
********************

* By default, ``bzr status`` after a merge now shows just the pending
  merge tip revisions. This improves the signal-to-noise ratio after
  merging from trunk and completes much faster. To see all merged
  revisions, use the new ``-v`` flag.  (Ian Clatworthy)

* ``bzr log --line`` now shows any tags after the date and before
  the commit message. If you have scripts which parse the output
  from this command, you may need to adjust them accordingly.
  (Ian Clatworthy)

* ``bzr log --short`` now shows any additional revision properties
  after the date and before the commit message.  Scripts that parse 
  output of the log command in this situation may need to adjust.
  (Neil Martinsen-Burrell)

* The experimental formats ``1.12-preview`` and ``1.12-preview-rich-root``
  have been renamed ``development-wt5`` and ``development-wt5-rich-root``
  respectively, given they are not ready for release in 1.12.
  (Ian Clatworthy)

* ``read_bundle_from_url`` has been deprecated. (Vincent Ladeuil)

New Features
************

* Add support for filtering ``bzr missing`` on revisions.  Remote revisions
  can be filtered using ``bzr missing -r -20..-10`` and local revisions can
  be filtered using ``bzr missing --my-revision -20..-10``.
  (Marius Kruger)

* ``bzr log -p`` displays the patch diff for each revision.
  When logging a file, the diff only includes changes to that file.
  (Ian Clatworthy, #202331, #227335)

* ``bzr log`` supports a new option called ``-n N`` or ``--level N``.
  A value of 0 (zero) means "show all nested merge revisions" while
  a value of 1 (one) means "show just the top level". Values above
  1 can be used to see a limited amount of nesting. That can be
  useful for seeing the level or two below PQM submits for example.
  To force the ``--short`` and ``--line`` formats to display all nested
  merge revisions just like ``--long`` does by default, use a command
  like ``bzr log --short -n0``. To display just the mainline using
  ``--long`` format, ``bzr log --long -n1``.
  (Ian Clatworthy)

Improvements
************

* ``bzr add`` more clearly communicates success vs failure.
  (Daniel Watkins)

* ``bzr init`` will now print a little less verbose output.
  (Marius Kruger)

* ``bzr log`` is now much faster in many use cases, particularly
  at incrementally displaying results and filtering by a
  revision range. (Ian Clatworthy)

* ``bzr log --short`` and ``bzr log --line`` now show tags, if any,
  for each revision. The tags are shown comma-separated inside
  ``{}``. For short format, the tags appear at the end of line
  before the optional ``[merge]`` indicator. For line format,
  the tags appear after the date. (Ian Clatworthy)

* Progress bars now show the rate of activity for some sftp 
  operations, and they are drawn different.  (Martin Pool, #172741)

* Progress bars now show the rate of activity for urllib and pycurl based
  http client implementations. The operations are tracked at the socket
  level for better precision.
  (Vincent Ladeuil)

* Rule-based preferences can now accept multiple patterns for a set of
  rules.  (Marius Kruger)

* The ``ancestor:`` revision spec will now default to referring to the
  parent of the branch if no other location is given.
  (Daniel Watkins, #198417)

* The debugger started as a result of setting ``$BZR_PDB`` works
  around a bug in ``pdb``, http://bugs.python.org/issue4150.  The bug
  can cause truncated tracebacks in Python versions before 2.6.
  (Andrew Bennetts)

* VirtualVersionedFiles now implements
  ``iter_lines_added_or_present_in_keys``. This allows the creation of 
  new branches based on stacked bzr-svn branches. (#311997)

Bug Fixes
*********

* ``bzr annotate --show-ids`` doesn't give a backtrace on empty files
  anymore.
  (Anne Mohsen, Vincent Ladeuil, #314525)

* ``bzr log FILE`` now correctly shows mainline revisions merging
  a change to FILE when the ``--short`` and ``--line`` log formats
  are used. (Ian Clatworthy, #317417)

* ``bzr log -rX..Y FILE`` now shows the history of FILE provided
  it existed in Y or X, even if the file has since been deleted or
  renamed. If no range is given, the current/basis tree and
  initial tree are searched in that order. More generally, log
  now interprets filenames in their historical context.
  (Ian Clatworthy, #175520)

* ``bzr status`` now reports nonexistent files and continues, then
  errors (with code 3) at the end.  (Karl Fogel, #306394)

* Don't require the present compression base in knits to be the same
  when adding records in knits. (Jelmer Vernooij, #307394)

* Fix a problem with CIFS client/server lag on Windows colliding with
  an invariant-per-process algorithm for generating AtomicFile names
  (Adrian Wilkins, #304023)

* Many socket operations now handle EINTR by retrying the operation.
  Previously EINTR was treated as an unrecoverable failure.  There is
  a new ``until_no_eintr`` helper function in ``bzrlib.osutils``.
  (Andrew Bennetts)

* Support symlinks with non-ascii characters in the symlink filename.
  (Jelmer Vernooij, #319323)

* There was a bug in how we handled resolving when a file is deleted
  in one branch, and modified in the other. If there was a criss-cross
  merge, we would cause the deletion to conflict a second time.
  (Vincent Ladeuil, John Arbash Meinel)

* There was another bug in how we chose the correct intermediate LCA in
  criss-cross merges leading to several kind of changes be incorrectly
  handled.
  (John Arbash Meinel, Vincent Ladeuil)

* Unshelve now handles deleted paths without crashing. (Robert Collins)

Documentation
*************

* Improved plugin developer documentation.  (Martin Pool)

API Changes
***********

* ``ProgressBarStack`` is deprecated; instead use
  ``ui_factory.nested_progress_bar`` to create new progress bars.
  (Martin Pool)

* ForeignVcsMapping() now requires a ForeignVcs object as first
  argument. (Jelmer Vernooij)

* ForeignVcsMapping.show_foreign_revid() has been moved to
  ForeignVcs. (Jelmer Vernooij)

* ``read_bundle_from_url`` is deprecated in favor of
  ``read_mergeable_from_url``.  (Vincent Ladeuil)

* Revision specifiers are now registered in
  ``bzrlib.revisionspec.revspec_registry``, and the old list of 
  revisionspec classes (``bzrlib.revisionspec.SPEC_TYPES``) has been
  deprecated. (Jelmer Vernooij, #321183)

* The progress and UI classes have changed; the main APIs remain the
  same but code that provides a new UI or progress bar class may
  need to be updated.  (Martin Pool)

Internals
*********

* Default User Interface (UI) is CLIUIFactory when bzr runs in a dumb
  terminal. It is sometimes desirable do override this default by forcing
  bzr to use TextUIFactory. This can be achieved by setting the
  BZR_USE_TEXT_UI environment variable (emacs shells, as opposed to
  compile buffers, are such an example).
  (Vincent Ladeuil)

* New API ``Branch.iter_merge_sorted_revisions()`` that iterates over
  ``(revision_id, depth, revno, end_of_merge)`` tuples.
  (Ian Clatworthy)

* New ``Branch.dotted_revno_to_revision_id()`` and
  ``Branch.revision_id_to_dotted_revno()`` APIs that pick the most
  efficient way of doing the mapping.
  (Ian Clatworthy)

* Refactor cmd_serve so that it's a little easier to build commands that
  extend it, and perhaps even a bit easier to read.  (Jonathan Lange)

* ``TreeDelta.show()`` now accepts a ``filter`` parameter allowing log
  formatters to retrict the output.
  (Vincent Ladeuil)


bzr 1.11 "Eyes up!" 2009-01-19
##############################

This first monthly release of Bazaar for 2009 improves Bazaar's operation
in Windows, Mac OS X, and other situations where file names are matched
without regard to capitalization: Bazaar tries to match the case of an
existing file.  This release of Bazaar also improves the efficiency of
Tortoise Windows Shell integration and lets it work on 64-bit platforms.

The UI through which Bazaar supports historic formats has been improved,
so 'bzr help formats' now gives a simpler and shorter list, with clear
advice.

This release also fixes a number of bugs, particularly a glitch that can
occur when there are concurrent writes to a pack repository.

Bug Fixes
*********

* Fix failing test when CompiledChunksToLines is not available.
  (Vincent Ladeuil)

* Stacked branches don't repeatedly open their transport connection.
  (John Arbash Meinel)



bzr 1.11rc1 "Eyes up!" 2009-01-09
#################################

Changes
*******

* Formats using Knit-based repository formats are now explicitly
  marked as deprecated. (Ian Clatworthy)

New Features
************

* Add support for `bzr tags -r 1..2`, that is we now support showing
  tags applicable for a specified revision range. (Marius Kruger)

* ``authentication.conf`` now accepts pluggable read-only credential
  stores. Such a plugin (``netrc_credential_store``) is now included,
  handles the ``$HOME/.netrc`` file and can server as an example to
  implement other plugins.
  (Vincent Ladeuil)

* ``shelve --list`` can now be used to list shelved changes.
  (Aaron Bentley)

Improvements
************

* Add trailing slash to directories in all output of ``bzr ls``, except
  ``bzr ls --null``. (Gordon P. Hemsley, #306424)

* ``bzr revision-info`` now supports a -d option to specify an
  alternative branch. (Michael Hudson)

* Add connection to a C++ implementation of the Windows Shell Extension
  which is able to fully replace the current Python implemented one.
  Advantages include 64bit support and reduction in overhead for
  processes which drag in shell extensions.
  (Mark Hammond)

* Support the Claws mail client directly, rather than via
  xdg-email. This prevents the display of an unnecessary modal
  dialog in Claws, informing the user that a file has been
  attached to the message, and works around bug #291847 in
  xdg-utils which corrupts the destination address.

* When working on a case-insensitive case-preserving file-system, as
  commonly found with Windows, bzr will often ignore the case of the
  arguments specified by the user in preference to the case of an existing
  item on the file-system or in the inventory to help prevent
  counter-intuitive behaviour on Windows. (Mark Hammond)

Bug Fixes
*********
  
* Allow BzrDir implementation to implement backing up of 
  control directory. (#139691)

* ``bzr push`` creating a new stacked branch will now only open a
  single connection to the target machine. (John Arbash Meinel)

* Don't call iteritems on transport_list_registry, because it may
  change during iteration.  (Martin Pool, #277048)

* Don't make a broken branch when pushing an unstackable-format branch
  that's in a stackable shared repository to a location with default
  stack-on location.  (Andrew Bennetts, #291046)

* Don't require embedding user in HTTP(S) URLs do use authentication.conf.
  (Ben Jansen, Vincent Ladeuil, #300347)

* Fix a problem with CIFS client/server lag on windows colliding with
  an invariant-per-process algorithm for generating AtomicFile names
  (Adrian Wilkins, #304023)

* Fix bogus setUp signature in UnavailableFTPServer.
  (Gary van der Merwe, #313498)

* Fix compilation error in ``_dirstate_helpers_c`` on SunOS/Solaris.
  (Jari Aalto)

* Fix SystemError in ``_patiencediff_c`` module by calling
  PyErr_NoMemory() before returning NULL in PatienceSequenceMatcher_new.
  (Andrew Bennetts, #303206)

* Give proper error message for diff with non-existent dotted revno.
  (Marius Kruger, #301969)

* Handle EACCES (permission denied) errors when launching a message
  editor, and emit warnings when a configured editor cannot be
  started. (Andrew Bennetts)

* ``$HOME/.netrc`` file is now recognized as a read-only credential store
  if configured in ``authentication.conf`` with 'password_encoding=netrc'
  in the appropriate sections.
  (Vincent Ladeuil, #103029)

* Opening a stacked branch now properly shares the connection, rather
  than opening a new connection for the stacked-on branch.
  (John Arbash meinel)

* Preserve transport decorators while following redirections.
  (Vincent Ladeuil, #245964, #270863)

* Provides a finer and more robust filter for accepted redirections.
  (Vincent Ladeuil, #303959, #265070)

* ``shelve`` paths are now interpreted relative to the current working
  tree.  (Aaron Bentley)

* ``Transport.readv()`` defaults to not reading more than 100MB in a
  single array. Further ``RemoteTransport.readv`` sets this to 5MB to
  work better with how it splits its requests.
  (John Arbash Meinel, #303538)

* Pack repositories are now able to reload the pack listing and retry
  the current operation if another action causes the data to be
  repacked.  (John Arbash Meinel, #153786)

* ``pull -v`` now respects the log_format configuration variable.
  (Aaron Bentley)

* ``push -v`` now works on non-initial pushes.  (Aaron Bentley)

* Use the short status format when the short format is used for log.
  (Vincent Ladeuil, #87179)

* Allow files to be renamed or moved via remove + add-by-id. (Charles
  Duffy, #314251)

Documentation
*************

* Improved the formats help topic to explain why multiple formats
  exist and to provide guidelines in selecting one. Introduced
  two new supporting help topics: current-formats and other-formats.
  (Ian Clatworthy)

API Changes
***********

* ``LRUCache(after_cleanup_size)`` was renamed to
  ``after_cleanup_count`` and the old name deprecated. The new name is
  used for clarity, and to avoid confusion with
  ``LRUSizeCache(after_cleanup_size)``. (John Arbash Meinel)

* New ``ForeignRepository`` base class, to help with foreign branch 
  support (e.g. svn).  (Jelmer Vernooij)

* ``node_distances`` and ``select_farthest`` can no longer be imported
  from ``bzrlib.graph``.  They can still be imported from
  ``bzrlib.deprecated_graph``, which has been the preferred way to
  import them since before 1.0.  (Andrew Bennetts)
  
* The logic in commit now delegates inventory basis calculations to
  the ``CommitBuilder`` object; this requires that the commit builder
  in use has been updated to support the new ``recording_deletes`` and
  ``record_delete`` methods. (Robert Collins)

Testing
*******

* An HTTPS server is now available (it requires python-2.6). Future bzr
  versions will allow the use of the python-2.6 ssl module that can be
  installed for 2.5 and 2.4.

* ``bzr selftest`` now fails if new trailing white space is added to
  the bazaar sources. It only checks changes not committed yet. This
  means that PQM will now reject changes that introduce new trailing
  whitespace. (Marius Kruger)

* Introduced new experimental formats called ``1.12-preview`` and
  ``1.12-preview-rich-root`` to enable testing of related pending
  features, namely content filtering and filtered views.
  (Ian Clatworthy)

Internals
*********

* Added an ``InventoryEntry`` cache when deserializing inventories.
  Can cut the time to iterate over multiple RevisionsTrees in half.
  (John Arbash Meinel)

* Added ``bzrlib.fifo_cache.FIFOCache`` which is designed to have
  minimal overhead versus using a plain dict for cache hits, at the
  cost of not preserving the 'active' set as well as an ``LRUCache``.
  (John Arbash Meinel)

* ``bzrlib.patience_diff.unified_diff`` now properly uses a tab
  character to separate the filename from the date stamp, and doesn't
  add trailing whitespace when a date stamp is not supplied.
  (Adeodato Simó, John Arbash Meinel)

* ``DirStateWorkingTree`` and ``DirStateWorkingTreeFormat`` added
  as base classes of ``WorkingTree4`` and ``WorkingTreeFormat4``
  respectively. (Ian Clatworthy)

* ``KnitVersionedFiles._check_should_delta()`` now uses the
  ``get_build_details`` api to avoid multiple hits to the index, and
  to properly follow the ``compression_parent`` rather than assuming
  it is the left-hand parent. (John Arbash Meinel)

* ``KnitVersionedFiles.get_record_stream()`` will now chose a
  more optimal ordering when the keys are requested 'unordered'.
  Previously the order was fully random, now the records should be
  returned from each pack in turn, in forward I/O order.
  (John Arbash Meinel)
    
* ``mutter()`` will now flush the ``~/.bzr.log`` if it has been more
  than 2s since the last time it flushed. (John Arbash Meinel)

* New method ``bzrlib.repository.Repository.add_inventory_by_delta``
  allows adding an inventory via an inventory delta, which can be
  more efficient for some repository types. (Robert Collins)

* Repository ``CommitBuilder`` objects can now accumulate an inventory
  delta. To enable this functionality call ``builder.recording_deletes``
  and additionally call ``builder.record_delete`` when a delete
  against the basis occurs. (Robert Collins)

* The default http handler has been changed from pycurl to urllib.
  The default is still pycurl for https connections. (The only
  advantage of pycurl is that it checks ssl certificates.)
  (John Arbash Meinel)

* ``VersionedFiles.get_record_stream()`` can now return objects with a
  storage_kind of ``chunked``. This is a collection (list/tuple) of
  strings. You can use ``osutils.chunks_to_lines()`` to turn them into
  guaranteed 'lines' or you can use ``''.join(chunks)`` to turn it
  into a fulltext. This allows for some very good memory savings when
  asking for many texts that share ancestry, as the individual chunks
  can be shared between versions of the file. (John Arbash Meinel)

* ``pull -v`` and ``push -v`` use new function
  ``bzrlib.log.show_branch_change`` (Aaron Bentley)



bzr 1.10 2008-12-05
###################

Bazaar 1.10 has several performance improvements for copying revisions
(especially for small updates to large projects).  There has also been a
significant amount of effort in polishing stacked branches.  The commands
``shelve`` and ``unshelve`` have become core commands, with an improved
implementation.

The only changes versus bzr-1.10rc1 are bugfixes for stacked branches.

bug Fixes
*********

* Don't set a pack write cache size from RepoFetcher, because the
  cache is not coherent with reads and causes ShortReadvErrors.
  This reverses the change that fixed #294479.
  (Martin Pool, #303856)

* Properly handle when a revision can be inserted as a delta versus
  when it needs to be expanded to a fulltext for stacked branches.
  There was a bug involving merge revisions. As a method to help
  prevent future difficulties, also make stacked fetches sort
  topologically. (John Arbash Meinel, #304841)


bzr 1.10rc1 2008-11-28
######################

This release of Bazaar focuses on performance improvements when pushing
and pulling revisions, both locally and to remote networks.  The popular
``shelve`` and ``unshelve`` commands, used to interactively revert and
restore work in progress, have been merged from bzrtools into the bzr
core.  There are also bug fixes for portability, and for stacked branches.

New Features
************

* New ``commit_message_template`` hook that is called by the commit
  code to generate a template commit message. (Jelmer Vernooij)

* New `shelve` and `unshelve` commands allow undoing and redoing changes.
  (Aaron Bentley)

Improvements
************

* ``(Remote)Branch.copy_content_into`` no longer generates the full revision
  history just to set the last revision info.
  (Andrew Bennetts, John Arbash Meinel)

* Fetches between formats with different serializers (such as
  pack-0.92-subtree and 1.9-rich-root) are faster now.  This is due to
  operating on batches of 100 revisions at time rather than
  one-by-one.  (Andrew Bennetts, John Arbash Meinel)

* Search index files corresponding to pack files we've already used
  before searching others, because they are more likely to have the
  keys we're looking for.  This reduces the number of iix and tix
  files accessed when pushing 1 new revision, for instance.
  (John Arbash Meinel)

* Signatures to transfer are calculated more efficiently in
  ``item_keys_introduced_by``.  (Andrew Bennetts, John Arbash Meinel)

* The generic fetch code can once again copy revisions and signatures
  without extracting them completely to fulltexts and then serializing
  them back down into byte strings. This is a significant performance
  improvement when fetching from a stacked branch.
  (John Arbash Meinel, #300289)

* When making a large readv() request over ``bzr+ssh``, break up the
  request into more manageable chunks. Because the RPC is not yet able
  to stream, this helps keep us from buffering too much information at
  once. (John Arbash Meinel)

Bug Fixes
*********

* Better message when the user needs to set their Launchpad ID.
  (Martin Pool, #289148)

* ``bzr commit --local`` doesn't access the master branch anymore.
  This fixes a regression introduced in 1.9.  (Marius Kruger, #299313)

* Don't call the system ``chdir()`` with an empty path. Sun OS seems
  to give an error in that case.  Also, don't count on ``getcwd()``
  being able to allocate a new buffer, which is a gnu extension.
  (John Arbash Meinel, Martin Pool, Harry Hirsch, #297831)

* Don't crash when requesting log --forward <file> for a revision range
  starting with a dotted revno.
  (Vincent Ladeuil, #300055)

* Don't create text deltas spanning stacked repositories; this could
  cause "Revision X not present in Y" when later accessing them.
  (Martin Pool, #288751)

* Pack repositories are now able to reload the pack listing and retry
  the current operation if another action causes the data to be
  repacked.  (John Arbash Meinel, #153786)

* PermissionDenied errors from smart servers no longer cause
  "PermissionDenied: "None"" on the client.
  (Andrew Bennetts, #299254)

* Pushing to a stacked pack repository now batches writes, the same
  way writes are batched to ordinary pack repository.  This makes
  pushing to a stacked branch over the network much faster.
  (Andrew Bennetts, #294479)

* TooManyConcurrentRequests no longer occur when a fetch fails and
  tries to abort a write group.  This allows the root cause (e.g. a
  network interruption) to be reported.  (Andrew Bennetts, #297014)

* RemoteRepository.get_parent_map now uses fallback repositories.
  (Aaron Bentley, #297991?, #293679?)

API Changes
***********

* ``CommitBuilder`` now validates the strings it will be committing,
  to ensure that they do not have characters that will not be properly
  round-tripped. For now, it just checks for characters that are
  invalid in the XML form. (John Arbash Meinel, #295161)

* Constructor parameters for NewPack (internal to pack repositories)
  have changed incompatibly.

* ``Repository.abort_write_group`` now accepts an optional
  ``suppress_errors`` flag.  Repository implementations that override
  ``abort_write_group`` will need to be updated to accept the new
  argument.  Subclasses that only override ``_abort_write_group``
  don't need to change.

* Transport implementations must provide copy_tree_to_transport.  A default
  implementation is provided for Transport subclasses.

Testing
*******

* ``bzr selftest`` now fails if no doctests are found in a module
  that's expected to have them.  (Martin Pool)

* Doctests now only report the first failure.  (Martin Pool)


bzr 1.9 2008-11-07
##################

This release of Bazaar adds a new repository format, ``1.9``, with smaller
and more efficient index files.  This format can be specified when
creating a new repository, or used to losslessly upgrade an existing
repository.  bzr 1.9 also speeds most operations over the smart server
protocol, makes annotate faster, and uses less memory when making
checkouts or pulling large amounts of data.

Bug Fixes
*********

* Fix "invalid property value 'branch-nick' for None" regression with
  branches bound to svn branches.  (Martin Pool, #293440)

* Fix SSL/https on Python2.6.  (Vincent Ladeuil, #293054)

* ``SFTPTransport.readv()`` had a bug when requests were out-of-order.
  This only triggers some-of-the-time on Knit format repositories.
  (John Arbash Meinel, #293746)


bzr 1.9rc1 2008-10-31
#####################

New Features
************

* New Branch hook ``transform_fallback_location`` allows a function to
  be called when looking up the stacked source. (Michael Hudson)

* New repository formats ``1.9`` and ``1.9-rich-root``. These have all
  the functionality of ``1.6``, but use the new btree indexes.
  These indexes are both smaller and faster for access to historical
  information.  (John Arbash Meinel)

Improvements
************

* ``BTreeIndex`` code now is able to prefetch extra pages to help tune
  the tradeoff between bandwidth and latency. Should be tuned
  appropriately to not impact commands which need minimal information,
  but provide a significant boost to ones that need more context. Only
  has a direct impact on the ``--development2`` format which uses
  btree's for the indexes. (John Arbash Meinel)

* ``bzr dump-btree`` is a hidden command introduced to allow dumping
  the contents of a compressed btree file.  (John Arbash Meinel)

* ``bzr pack`` now tells the index builders to optimize for size. For
  btree index repositories, this can save 25% of the index size
  (mostly in the text indexes). (John Arbash Meinel)

* ``bzr push`` to an existing branch or repository on a smart server
  is faster, due to Bazaar making more use of the ``get_parent_map``
  RPC when querying the remote branch's revision graph.
  (Andrew Bennetts)

* default username for bzr+ssh and sftp can be configured in
  authentication.conf. (Aaron Bentley)

* launchpad-login now provides a default username for bzr+ssh and sftp
  URLs, allowing username-free URLs to work for everyone. (Aaron Bentley)

* ``lp:`` lookups no longer include usernames, making them shareable and
  shorter. (Aaron Bentley)

* New ``PackRepository.autopack`` smart server RPC, which does
  autopacking entirely on the server.  This is much faster than
  autopacking via plain file methods, which downloads a large amount
  of pack data and then re-uploads the same pack data into a single
  file.  This fixes a major (although infrequent) cause of lengthy
  delays when using a smart server.  For example, pushing the 10th
  revision to a repository with 9 packs now takes 44 RPCs rather than
  179, and much less bandwidth too.  This requires Bazaar 1.9 on both
  the client and the server, otherwise the client will fallback to the
  slower method.  (Andrew Bennetts)

Bug Fixes
*********

* A failure to load a plugin due to an IncompatibleAPI exception is
  now correctly reported. (Robert Collins, #279451)

* API versioning support now has a multiple-version checking api
  ``require_any_api``. (Robert Collins, #279447)

* ``bzr branch --stacked`` from a smart server to a standalone branch
  works again.  This fixes a regression in 1.7 and 1.8.
  (Andrew Bennetts, #270397)

* ``bzr co`` uses less memory. It used to unpack the entire WT into
  memory before writing it to disk. This was a little bit faster, but
  consumed lots of memory. (John Arbash Meinel, #269456)

* ``bzr missing --quiet`` no longer prints messages about whether
  there are missing revisions.  The exit code indicates whether there
  were or not.  (Martin Pool, #284748)

* Fixes to the ``annotate`` code. The fast-path which re-used the
  stored deltas was accidentally disabled all the time, instead of
  only when a branch was stacked. Second, the code would accidentally
  re-use a delta even if it wasn't against the left-parent, this
  could only happen if ``bzr reconcile`` decided that the parent
  ordering was incorrect in the file graph.  (John Arbash Meinel)

* "Permission denied" errors that occur when pushing a new branch to a
  smart server no longer cause tracebacks.  (Andrew Bennetts, #278673)

* Some compatibility fixes for building the extensions with MSVC and
  for python2.4. (John Arbash Meinel, #277484)

* The index logic is now able to reload the list of pack files if and
  index ends up disappearing. We still don't reload if the pack data
  itself goes missing after checking the index. This bug appears as a
  transient failure (file not found) when another process is writing
  to the repository.  (John Arbash Meinel, #153786)

* ``bzr switch`` and ``bzr bind`` will now update the branch nickname if
  it was previously set. All checkouts will now refer to the bound branch
  for a nickname if one was not explicitly set.
  (Marius Kruger, #230903)

Documentation
*************

* Improved hook documentation. (Michael Ernst)

API Changes
***********

* commands.plugins_cmds is now a CommandRegistry, not a dict.

Internals
*********

* New AuthenticationConfig.set_credentials method allows easy programmatic
  configuration of authetication credentials.


bzr 1.8 2008-10-16
##################

Bazaar 1.8 includes several fixes that improve working tree performance,
display of revision logs, and merges.  The bzr testsuite now passes on OS
X and Python 2.6, and almost completely passes on Windows.  The
smartserver code has gained several bug fixes and performance
improvements, and can now run server-side hooks within an http server.

Bug Fixes
*********

* Fix "Must end write group" error when another error occurs during
  ``bzr push``.  (Andrew Bennetts, #230902)

Portability
***********

* Some Pyrex versions require the WIN32 macro defined to compile on
  that platform.  (Alexander Belchenko, Martin Pool, #277481)


bzr 1.8rc1 2008-10-07
#####################

Changes
*******

* ``bzr log file`` has been changed. It now uses a different method
  for determining which revisions to show as merging the changes to
  the file. It now only shows revisions which merged the change
  towards your mainline. This simplifies the output, makes it faster,
  and reduces memory consumption.  (John Arbash Meinel)

* ``bzr merge`` now defaults to having ``--reprocess`` set, whenever
  ``--show-base`` is not supplied.  (John Arbash Meinel)

* ``bzr+http//`` will now optionally load plugins and write logs on the
  server. (Marius Kruger)

* ``bzrlib._dirstate_helpers_c.pyx`` does not compile correctly with
  Pyrex 0.9.4.1 (it generates C code which causes segfaults). We
  explicitly blacklist that version of the compiler for that
  extension. Packaged versions will include .c files created with
  pyrex >= 0.9.6 so it doesn't effect releases, only users running
  from the source tree. (John Arbash Meinel, #276868)

Features
********

* bzr is now compatible with python-2.6. python-2.6 is not yet officially
  supported (nor released, tests were conducted with the dev version of
  python-2.6rc2), but all known problems have been fixed.  Feedback
  welcome.
  (Vincent Ladeuil, #269535)

Improvements
************

* ``bzr annotate`` will now include uncommitted changes from the local
  working tree by default. Such uncommitted changes are given the
  revision number they would get if a commit was done, followed with a
  ? to indicate that its not actually known. (Robert Collins, #3439)

* ``bzr branch`` now accepts a ``--standalone`` option, which creates a
  standalone branch regardless of the presence of shared repositories.
  (Daniel Watkins)

* ``bzr push`` is faster in the case there are no new revisions to
  push.  It is also faster if there are no tags in the local branch.
  (Andrew Bennetts)

* File changes during a commit will update the tree stat cache.
  (Robert Collins)

* Location aliases can now accept a trailing path.  (Micheal Hudson)

* New hooks ``Lock.hooks`` when LockDirs are acquired and released.
  (Robert Collins, MartinPool)

* Switching in heavyweight checkouts uses the master branch's context, not
  the checkout's context.  (Adrian Wilkins)

* ``status`` on large trees is now faster, due to optimisations in the
  walkdirs code. Of particular note, the walkdirs code now performs
  a temporary ``chdir()`` while reading a single directory; if your
  platform has non thread-local current working directories (and is
  not windows which has its own implementation), this may introduce a
  race condition during concurrent uses of bzrlib. The bzrlib CLI
  will not encounter this as it is single threaded for working tree
  operations. (Robert Collins)

* The C extensions now build on python 2.4 (Robert Collins, #271939)

* The ``-Dhpss`` debug flag now reports the number of smart server
  calls per medium to stderr.  This is in addition to the existing
  detailed logging to the .bzr.log trace file.  (Andrew Bennetts)

Bug Fixes
*********

* Avoid random failures arising from misinterpreted ``errno`` values
  in ``_readdir_pyx.read_dir``.
  (Martin Pool, #279381)

* Branching from a shared repository on a smart server into a new
  repository now preserves the repository format.
  (Andrew Bennetts, #269214)

* ``bzr log`` now accepts a ``--change`` option.
  (Vincent Ladeuil, #248427)

* ``bzr missing`` now accepts an ``--include-merges`` option.
  (Vincent Ladeuil, #233817)

* Don't try to filter (internally) '.bzr' from the files to be deleted if
  it's not there.
  (Vincent Ladeuil, #272648)

* Fix '_in_buffer' AttributeError when using the -Dhpss debug flag.
  (Andrew Bennetts)

* Fix TooManyConcurrentRequests errors caused by a connection failure
  when doing ``bzr pull`` or ``bzr merge`` from a ``bzr+ssh`` URL.
  (Andrew Bennetts, #246233)

* Fixed ``bzr st -r branch:PATH_TO_BRANCH`` where the other branch
  is in a different repository than the current one.
  (Lukáš Lalinský, #144421)

* Make the first line of the manpage preamble a comment again.
  (David Futcher, #242106)

* Remove use of optional parameter in GSSAPI FTP support, since
  it breaks newer versions of Python-Kerberos. (Jelmer Vernooij)

* The autopacking logic will now always create a single new pack from
  all of the content which it deems is worth moving. This avoids the
  'repack a single pack' bug and should result in better packing
  overall.  (John Arbash Meinel, #242510, #172644)

* Trivial documentation fix.
  (John Arbash Meinel, #270471)

* ``bzr switch`` and ``bzr bind`` will now update the branch nickname if
  it was previously set. All checkouts will now refer to the bound branch
  for a nickname if one was not explicitly set.
  (Marius Kruger, #230903)

Documentation
*************

* Explain revision/range identifiers. (Daniel Clemente)

API Changes
***********

* ``CommitBuilder.record_entry_contents`` returns one more element in
  its result tuple - an optional file system hash for the hash cache
  to use. (Robert Collins)

* ``dirstate.DirState.update_entry`` will now only calculate the sha1
  of a file if it is likely to be needed in determining the output
  of iter_changes. (Robert Collins)

* The PackRepository, RepositoryPackCollection, NewPack classes have a
  slightly changed interface to support different index types; as a
  result other users of these classes need to supply the index types
  they want. (Robert Collins)

Testing
*******

* ``bzrlib.tests.repository_implementations`` has been renamed to
  ``bzrlib.tests.per_repository`` so that we have a common structure
  (and it is shorter). (John Arbash Meinel, #239343)

* ``LocalTransport.abspath()`` now returns a drive letter if the
  transport has one, fixing numerous tests on Windows.
  (Mark Hammond)

* PreviewTree is now tested via intertree_implementations.
  (Aaron Bentley)

* The full test suite is passing again on OSX.
  (Guillermo Gonzalez, Vincent Ladeuil)

* The full test suite passes when run with ``-Eallow_debug``.
  (Andrew Bennetts)

Internals
*********

* A new hook, ``Branch.open``, has been added, which is called when
  branch objects are opened. (Robert Collins)

* ``bzrlib.osutils._walkdirs_utf8`` has been refactored into common
  tree walking, and modular directory listing code to aid future
  performance optimisations and refactoring. (Robert Collins)

* ``bzrlib.trace.debug_memory`` can be used to get a quick memory dump
  in the middle of processing. It only reports memory if
  ``/proc/PID/status`` is available. (John Arbash Meinel)

* New method ``RevisionSpec.as_tree`` for representing the revision
  specifier as a revision tree object. (Lukáš Lalinský)

* New race-free method on MutableTree ``get_file_with_stat`` for use
  when generating stat cache results. (Robert Collins)

* New win32utils.get_local_appdata_location() provides access to a local
  directory for storing data.  (Mark Hammond)

* To be compatible with python-2.6 a few new rules should be
  observed. 'message' attribute can't be used anymore in exception
  classes, 'sha' and 'md5' modules have been deprecated (use
  osutils.[md5|sha]), object__init__ and object.__new__ don't accept
  parameters anymore.
  (Vincent Ladeuil)


bzr 1.7.1 2008-10-01
####################

No changes from 1.7.1rc1.


bzr 1.7.1rc1 2008-09-24
#######################

This release just includes an update to how the merge algorithm handles
file paths when we encounter complex history.

Features
********

* If we encounter a criss-cross in history, use information from
  direct Least Common Ancestors to resolve inventory shape (locations
  of files, adds, deletes, etc). This is similar in concept to using
  ``--lca`` for merging file texts, only applied to paths.
  (John Arbash Meinel)


bzr 1.7 2008-09-23
##################

This release includes many bug fixes and a few performance and feature
improvements.  ``bzr rm`` will now scan for missing files and remove them,
like how ``bzr add`` scans for unknown files and adds them. A bit more
polish has been applied to the stacking code. The b-tree indexing code has
been brought in, with an eye on using it in a future repository format.
There are only minor installer changes since bzr-1.7rc2.

Features
********

* Some small updates to the win32 installer. Include localization
  files found in plugins, and include the builtin distutils as part of
  packaging qbzr. (Mark Hammond)


bzr 1.7rc2 2008-09-17
#####################

A few bug fixes from 1.7rc1. The biggest change is a new
``RemoteBranch.get_stacked_on_url`` rpc. This allows clients that are
trying to access a Stacked branch over the smart protocol, to properly
connect to the stacked-on location.

Bug Fixes
*********

* Branching from a shared repository on a smart server into a new
  repository now preserves the repository format.
  (Andrew Bennetts, #269214)

* Branching from a stacked branch via ``bzr+ssh`` can properly connect
  to the stacked-on branch.  (Martin Pool, #261315)

* ``bzr init`` no longer re-opens the BzrDir multiple times.
  (Vincent Ladeuil)

* Fix '_in_buffer' AttributeError when using the -Dhpss debug flag.
  (Andrew Bennetts)


bzr 1.7rc1 2008-09-09
#####################

This release candidate for bzr 1.7 has several bug fixes and a few
performance and feature improvements.  ``bzr rm`` will now scan for
missing files and remove them, like how ``bzr add`` scans for unknown
files and adds them. A bit more polish has been applied to the stacking
code. The b-tree indexing code has been brought in, with an eye on using
it in a future repository format.


Changes
*******

* ``bzr export`` can now export a subdirectory of a project.
  (Robert Collins)

* ``bzr remove-tree`` will now refuse to remove a tree with uncommitted
  changes, unless the ``--force`` option is specified.
  (Lukáš Lalinský, #74101)

* ``bzr rm`` will now scan for files that are missing and remove just
  them automatically, much as ``bzr add`` scans for new files that
  are not ignored and adds them automatically. (Robert Collins)

Features
********

* Support for GSSAPI authentication when using FTP as documented in
  RFC2228. (Jelmer Vernooij, #49623)

* Add support for IPv6 in the smart server. (Jelmer Vernooij, #165014)

Improvements
************

* A url like ``log+file:///tmp`` will log all access to that Transport
  to ``.bzr.log``, which may help in debugging or profiling.
  (Martin Pool)

* ``bzr branch`` and ``bzr push`` use the default stacking policy if the
  branch format supports it. (Aaron Bentley)

* ``bzr init`` and ``bzr init-repo`` will now print out the same as
  ``bzr info`` if it completed successfully.
  (Marius Kruger)

* ``bzr uncommit`` logs the old tip revision id, and displays how to
  restore the branch to that tip using ``bzr pull``.  This allows you
  to recover if you realize you uncommitted the wrong thing.
  (John Arbash Meinel)

* Fix problems in accessing stacked repositories over ``bzr://``.
  (Martin Pool, #261315)

* ``SFTPTransport.readv()`` was accidentally using ``list += string``,
  which 'works', but adds each character separately to the list,
  rather than using ``list.append(string)``. Fixing this makes the
  SFTP transport a little bit faster (~20%) and use a bit less memory.
  (John Arbash Meinel)

* When reading index files, if we happen to read the whole file in a
  single request treat it as a ``_buffer_all`` request. This happens
  most often on small indexes over remote transports, where we default
  to reading 64kB. It saves a round trip for each small index during
  fetch operations. Also, if we have read more than 50% of an index
  file, trigger a ``_buffer_all`` on the next request. This works
  around some inefficiencies because reads don't fall neatly on page
  boundaries, so we would ignore those bytes, but request them again
  later. This could trigger a total read size of more than the whole
  file. (John Arbash Meinel)

Bug Fixes
*********

* ``bzr rm`` is now aliased to ``bzr del`` for the convenience of svn
  users. (Robert Collins, #205416)

* Catch the infamous "select/poll returned error" which occurs when
  pycurl try to send a body request to an HTTP/1.0 server which has
  already refused to handle the request. (Vincent Ladeuil, #225020)

* Fix ``ObjectNotLocked`` errors when using various commands
  (including ``bzr cat`` and ``bzr annotate``) in combination with a
  smart server URL.  (Andrew Bennetts, #237067)

* ``FTPTransport.stat()`` would return ``0000`` as the permission bits
  for the containing ``.bzr/`` directory (it does not implement
  permissions). This would cause us to set all subdirectories to
  ``0700`` and files to ``0600`` rather than leaving them unmodified.
  Now we ignore ``0000`` as the permissions and assume they are
  invalid. (John Arbash Meinel, #259855)

* Merging from a previously joined branch will no longer cause
  a traceback. (Jelmer Vernooij, #203376)

* Pack operations on windows network shares will work even with large
  files. (Robert Collins, #255656)

* Running ``bzr st PATH_TO_TREE`` will no longer suppress merge
  status. Status is also about 7% faster on mozilla sized trees
  when the path to the root of the tree has been given. Users of
  the internal ``show_tree_status`` function should be aware that
  the show_pending flag is now authoritative for showing pending
  merges, as it was originally. (Robert Collins, #225204)

* Set valid default _param_name for Option so that ListOption can embed
  '-' in names. (Vincent Ladeuil, #263249)

* Show proper error rather than traceback when an unknown revision
  id is specified to ``bzr cat-revision``. (Jelmer Vernooij, #175569)

* Trailing text in the dirstate file could cause the C dirstate parser
  to try to allocate an invalid amount of memory. We now properly
  check and test for parsing a dirstate with invalid trailing data.
  (John Arbash Meinel, #186014)

* Unexpected error responses from a smart server no longer cause the
  client to traceback.  (Andrew Bennetts, #263527)

* Use a Windows api function to get a Unicode host name, rather than
  assuming the host name is ascii.
  (Mark Hammond, John Arbash Meinel, #256550)

* ``WorkingTree4`` trees will now correctly report missing-and-new
  paths in the output of ``iter_changes``. (Robert Collins)

Documentation
*************

* Updated developer documentation.  (Martin Pool)

API Changes
***********

* Exporters now take 4 parameters. (Robert Collins)

* ``Tree.iter_changes`` will now return False for the content change
  field when a file is missing in the basis tree and not present in
  the target tree. Previously it returned True unconditionally.
  (Robert Collins)

* The deprecated ``Branch.abspath`` and unimplemented
  ``Branch.rename_one`` and ``Branch.move`` were removed. (Jelmer Vernooij)

* BzrDir.clone_on_transport implementations must now accept a stacked_on
  parameter.  (Aaron Bentley)

* BzrDir.cloning_metadir implementations must now take a require_stacking
  parameter.  (Aaron Bentley)

Testing
*******

* ``addCleanup`` now takes ``*arguments`` and ``**keyword_arguments``
  which are then passed to the cleanup callable as it is run. In
  addition, addCleanup no longer requires that the callables passed to
  it be unique. (Jonathan Lange)

* Fix some tests that fail on Windows because files are deleted while
  still in use.
  (Mark Hammond)

* ``selftest``'s ``--starting-with`` option can now use predefined
  prefixes so that one can say ``bzr selftest -s bp.loom`` instead of
  ``bzr selftest -s bzrlib.plugins.loom``. (Vincent Ladeuil)

* ``selftest``'s ``--starting-with`` option now accepts multiple values.
  (Vincent Ladeuil)

Internals
*********

* A new plugin interface, ``bzrlib.log.log_adapters``, has been added.
  This allows dynamic log output filtering by plugins.
  (Robert Collins)

* ``bzrlib.btree_index`` is now available, providing a b-tree index
  layer. The design is memory conservative (limited memory cache),
  faster to seek (approx 100 nodes per page, gives 100-way fan out),
  and stores compressed pages allowing more keys per page.
  (Robert Collins, John Arbash Meinel)

* ``bzrlib.diff.DiffTree.show_diff`` now skips changes where the kind
  is unknown in both source and target.
  (Robert Collins, Aaron Bentley)

* ``GraphIndexBuilder.add_node`` and ``BTreeBuilder`` have been
  streamlined a bit. This should make creating large indexes faster.
  (In benchmarking, it now takes less time to create a BTree index than
  it takes to read the GraphIndex one.) (John Arbash Meinel)

* Mail clients for `bzr send` are now listed in a registry.  This
  allows plugins to add new clients by registering them with
  ``bzrlib.mail_client.mail_client_registry``.  All of the built-in
  clients now use this mechanism.  (Neil Martinsen-Burrell)


bzr 1.6.1 2008-09-05
####################

A couple regressions were found in the 1.6 release. There was a
performance issue when using ``bzr+ssh`` to branch large repositories,
and some problems with stacking and ``rich-root`` capable repositories.


bzr 1.6.1rc2 2008-09-03
#######################

Bug Fixes
*********

* Copying between ``rich-root`` and ``rich-root-pack`` (and vice
  versa) was accidentally using the inter-model fetcher, instead of
  recognizing that both were 'rich root' formats.
  (John Arbash Meinel, #264321)


bzr 1.6.1rc1 2008-08-29
#######################

This release fixes a few regressions found in the 1.6 client. Fetching
changes was using an O(N^2) buffering algorithm, so for large projects it
would cause memory thrashing. There is also a specific problem with the
``--1.6-rich-root`` format, which prevented stacking on top of
``--rich-root-pack`` repositories, and could allow users to accidentally
fetch experimental data (``-subtree``) without representing it properly.
The ``--1.6-rich-root`` format has been deprecated and users are
recommended to upgrade to ``--1.6.1-rich-root`` immediately.  Also we
re-introduced a workaround for users who have repositories with incorrect
nodes (not possible if you only used official releases).
I should also clarify that none of this is data loss level issues, but
still sufficient enough to warrant an updated release.

Bug Fixes
*********

* ``RemoteTransport.readv()`` was being inefficient about how it
  buffered the readv data and processed it. It would keep appending to
  the same string (causing many copies) and then pop bytes out of the
  start of the string (causing more copies).
  With this patch "bzr+ssh://local" can improve dramatically,
  especially for projects with large files.
  (John Arbash Meinel)

* Revision texts were always meant to be stored as fulltexts. There
  was a bug in a bzr.dev version that would accidentally create deltas
  when copying from a Pack repo to a Knit repo. This has been fixed,
  but to support those repositories, we know always request full texts
  for Revision texts. (John Arbash Meinel, #261339)

* The previous ``--1.6-rich-root`` format used an incorrect xml
  serializer, which would accidentally support fetching from a
  repository that supported subtrees, even though the local one would
  not. We deprecated that format, and introduced a new one that uses
  the correct serializer ``--1.6.1-rich-root``.
  (John Arbash Meinel, #262333)


bzr 1.6 2008-08-25
##################

Finally, the long awaited bzr 1.6 has been released. This release includes
new features like Stacked Branches, improved weave merge, and an updated
server protocol (now on v3) which will allow for better cross version
compatibility. With this release we have deprecated Knit format
repositories, and recommend that users upgrade them, we will continue to
support reading and writing them for the forseeable future, but we will
not be tuning them for performance as pack repositories have proven to be
better at scaling. This will also be the first release to bundle
TortoiseBzr in the standalone Windows installer.


bzr 1.6rc5 2008-08-19
#####################

Bug Fixes
*********

* Disable automatic detection of stacking based on a containing
  directory of the target. It interacted badly with push, and needs a
  bit more work to get the edges polished before it should happen
  automatically. (John Arbash Meinel, #259275)
  (This change was reverted when merged to bzr.dev)


bzr 1.6rc4 2008-08-18
#####################

Bug Fixes
*********

* Fix a regression in knit => pack fetching.  We had a logic
  inversion, causing the fetch to insert fulltexts in random order,
  rather than preserving deltas.  (John Arbash Meinel, #256757)


bzr 1.6rc3 2008-08-14
#####################

Changes
*******

* Disable reading ``.bzrrules`` as a per-branch rule preferences
  file. The feature was not quite ready for a full release.
  (Robert Collins)

Improvements
************

* Update the windows installer to bundle TortoiseBzr and ``qbzr``
  into the standalone installer. This will be the first official
  windows release that installs Tortoise by default.
  (Mark Hammond)

Bug Fixes
*********

* Fix a regression in ``bzr+http`` support. There was a missing
  function (``_read_line``) that needed to be carried over from
  ``bzr+ssh`` support. (Andrew Bennetts)

* ``GraphIndex`` objects will internally read an entire index if more
  than 1/20th of their keyspace is requested in a single operation.
  This largely mitigates a performance regression in ``bzr log FILE``
  and completely corrects the performance regression in ``bzr log``.
  The regression was caused by removing an accomodation which had been
  supporting the index format in use. A newer index format is in
  development which is substantially faster. (Robert Collins)


bzr 1.6rc2 2008-08-13
#####################

This release candidate has a few minor bug fixes, and some regression
fixes for Windows.

Bug Fixes
*********

* ``bzr upgrade`` on remote branches accessed via bzr:// and
  bzr+ssh:// now works.  (Andrew Bennetts)

* Change the ``get_format_description()`` strings for
  ``RepositoryFormatKnitPack5`` et al to be single line messages.
  (Aaron Bentley)

* Fix for a regression on Win32 where we would try to call
  ``os.listdir()`` on a file and not catch the exception properly.
  (Windows raises a different exception.) This would manifest in
  places like ``bzr rm file`` or ``bzr switch``.
  (Mark Hammond, John Arbash Meinel)

* ``Inventory.copy()`` was failing to set the revision property for
  the root entry. (Jelmer Vernooij)

* sftp transport: added missing ``FileExists`` case to
  ``_translate_io_exception`` (Christophe Troestler, #123475)

* The help for ``bzr ignored`` now suggests ``bzr ls --ignored`` for
  scripting use. (Robert Collins, #3834)

* The default ``annotate`` logic will now always assign the
  last-modified value of a line to one of the revisions that modified
  it, rather than a merge revision. This would happen when both sides
  claimed to have modified the line resulting in the same text. The
  choice is arbitrary but stable, so merges in different directions
  will get the same results.  (John Arbash Meinel, #232188)


bzr 1.6rc1 2008-08-06
#####################

This release candidate for bzr 1.6 solidifies the new branch stacking
feature.  Bazaar now recommends that users upgrade all knit repositories,
because later formats are much faster.  However, we plan to continue read/write and
upgrade support for knit repostories for the forseeable future.  Several
other bugs and performance issues were fixed.

Changes
*******

* Knit format repositories are deprecated and bzr will now emit
  warnings whenever it encounters one.  Use ``bzr upgrade`` to upgrade
  knit repositories to pack format.  (Andrew Bennetts)

Improvements
************

* ``bzr check`` can now be told which elements at a location it should
  check.  (Daniel Watkins)

* Commit now supports ``--exclude`` (or ``-x``) to exclude some files
  from the commit. (Robert Collins, #3117)

* Fetching data between repositories that have the same model but no
  optimised fetcher will not reserialise all the revisions, increasing
  performance. (Robert Collins, John Arbash Meinel)

* Give a more specific error when target branch is not reachable.
  (James Westby)

* Implemented a custom ``walkdirs_utf8`` implementation for win32.
  This uses a pyrex extension to get direct access to the
  ``FindFirstFileW`` style apis, rather than using ``listdir`` +
  ``lstat``. Shows a very strong improvement in commands like
  ``status`` and ``diff`` which have to iterate the working tree.
  Anywhere from 2x-6x faster depending on the size of the tree (bigger
  trees, bigger benefit.) (John Arbash Meinel)

* New registry for log properties handles  and the method in
  LongLogFormatter to display the custom properties returned by the
  registered handlers. (Guillermo Gonzalez, #162469)

Bug Fixes
*********

* Add more tests that stacking does not create deltas spanning
  physical repository boundaries.
  (Martin Pool, #252428)

* Better message about incompatible repositories.
  (Martin Pool, #206258)

* ``bzr branch --stacked`` ensures the destination branch format can
  support stacking, even if the origin does not.
  (Martin Pool)

* ``bzr export`` no longer exports ``.bzrrules``.
  (Ian Clatworthy)

* ``bzr serve --directory=/`` now correctly allows the whole
  filesystem to be accessed on Windows, not just the root of the drive
  that Python is running from.
  (Adrian Wilkins, #240910)

* Deleting directories by hand before running ``bzr rm`` will not
  cause subsequent errors in ``bzr st`` and ``bzr commit``.
  (Robert Collins, #150438)

* Fix a test case that was failing if encoding wasn't UTF-8.
  (John Arbash Meinel, #247585)

* Fix "no buffer space available" error when branching with the new
  smart server protocol to or from Windows.
  (Andrew Bennetts, #246180)

* Fixed problem in branching from smart server.
  (#249256, Michael Hudson, Martin Pool)

* Handle a file turning in to a directory in TreeTransform.
  (James Westby, #248448)

API Changes
***********

* ``MutableTree.commit`` has an extra optional keywork parameter
  ``exclude`` that will be unconditionally supplied by the command
  line UI - plugins that add tree formats may need an update.
  (Robert Collins)

* The API minimum version for plugin compatibility has been raised to
  1.6 - there are significant changes throughout the code base.
  (Robert Collins)

* The generic fetch code now uses three attributes on Repository objects
  to control fetch. The streams requested are controlled via :
  ``_fetch_order`` and ``_fetch_uses_deltas``. Setting these
  appropriately allows different repository implementations to recieve
  data in their optimial form. If the ``_fetch_reconcile`` is set then
  a reconcile operation is triggered at the end of the fetch.
  (Robert Collins)

* The ``put_on_disk`` and ``get_tar_item`` methods in
  ``InventoryEntry`` were deprecated. (Ian Clatworthy)

* ``Repository.is_shared`` doesn't take a read lock. It didn't
  need one in the first place (nobody cached the value, and
  ``RemoteRepository`` wasn't taking one either). This saves a round
  trip when probing Pack repositories, as they read the ``pack-names``
  file when locked. And during probe, locking the repo isn't very
  useful. (John Arbash Meinel)

Internals
*********

* ``bzrlib.branchbuilder.BranchBuilder`` is now much more capable of
  putting together a real history without having to create a full
  WorkingTree. It is recommended that tests that are not directly
  testing the WorkingTree use BranchBuilder instead.  See
  ``BranchBuilder.build_snapshot`` or
  ``TestCaseWithMemoryTree.make_branch_builder``.  (John Arbash Meinel)

* ``bzrlib.builtins.internal_tree_files`` broken into two giving a new
  helper ``safe_relpath_files`` - used by the new ``exclude``
  parameter to commit. (Robert Collins)

* Make it easier to introduce new WorkingTree formats.
  (Ian Clatworthy)

* The code for exporting trees was refactored not to use the
  deprecated ``InventoryEntry`` methods. (Ian Clatworthy)

* RuleSearchers return () instead of [] now when there are no matches.
  (Ian Clatworthy)


bzr 1.6beta3 2008-07-17
#######################

This release adds a new 'stacked branches' feature allowing branches to
share storage without being in the same repository or on the same machine.
(See the user guide for more details.)  It also adds a new hook, improved
weaves, aliases for related locations, faster bzr+ssh push, and several
bug fixes.

Features
********

* New ``pre_change_branch_tip`` hook that is called before the
  branch tip is moved, while the branch is write-locked.  See the User
  Reference for signature details.  (Andrew Bennetts)

* Rule-based preferences can now be defined for selected files in
  selected branches, allowing commands and plugins to provide
  custom behaviour for files matching defined patterns.
  See ``Rule-based preferences`` (part of ``Configuring Bazaar``)
  in the User Guide and ``bzr help rules`` for more information.
  (Ian Clatworthy)

* Sites may suggest a branch to stack new branches on.  (Aaron Bentley)

* Stacked branches are now supported. See ``bzr help branch`` and
  ``bzr help push``.  Branches must be in the ``development1`` format
  to stack, though the stacked-on branch can be of any format.
  (Robert Collins)

Improvements
************

* ``bzr export --format=tgz --root=NAME -`` to export a gzipped tarball
  to stdout; also ``tar`` and ``tbz2``.
  (Martin Pool)

* ``bzr (re)merge --weave`` will now use a standard Weave algorithm,
  rather than the annotation-based merge it was using. It does so by
  building up a Weave of the important texts, without needing to build
  the full ancestry. (John Arbash Meinel, #238895)

* ``bzr send`` documents and better supports ``emacsclient`` (proper
  escaping of mail headers and handling of the MUA Mew).
  (Christophe Troestler)

* Remembered locations can be specified by aliases, e.g. :parent, :public,
  :submit.  (Aaron Bentley)

* The smart protocol now has improved support for setting branches'
  revision info directly.  This makes operations like push
  faster.  The new request method name is
  ``Branch.set_last_revision_ex``.  (Andrew Bennetts)

Bug Fixes
*********

* Bazaar is now able to be a client to the web server of IIS 6 and 7.
  The broken implementations of RFC822 in Python and RFC2046 in IIS
  combined with boundary-line checking in Bazaar previously made this
  impossible. (NB, IIS 5 does not suffer from this problem).
  (Adrian Wilkins, #247585)

* ``bzr log --long`` with a ghost in your mainline now handles that
  ghost properly. (John Arbash Meinel, #243536)

* ``check`` handles the split-up .bzr layout correctly, so no longer
  requires a branch to be present.
  (Daniel Watkins, #64783)

* Clearer message about how to set the PYTHONPATH if bzrlib can't be
  loaded.
  (Martin Pool, #205230)

* Errors about missing libraries are now shown without a traceback,
  and with a suggestion to install the library.  The full traceback is
  still in ``.bzr.log`` and can be shown with ``-Derror``.
  (Martin Pool, #240161)

* Fetch from a stacked branch copies all required data.
  (Aaron Bentley, #248506)

* Handle urls such as ftp://user@host.com@www.host.com where the user
  name contains an @.
  (Neil Martinsen-Burrell, #228058)

* ``needs_read_lock`` and ``needs_write_lock`` now suppress an error during
  ``unlock`` if there was an error in the original function. This helps
  most when there is a failure with a smart server action, since often the
  connection closes and we cannot unlock.
  (Andrew Bennetts, John Arbash Meinel, #125784)

* Obsolete hidden command ``bzr fetch`` removed.
  (Martin Pool, #172870)

* Raise the correct exception when doing ``-rbefore:0`` or ``-c0``.
  (John Arbash Meinel, #239933)

* You can now compare file revisions in Windows diff programs from
  Cygwin Bazaar.
  (Matt McClure, #209281)

* revision_history now tolerates mainline ghosts for Branch format 6.
  (Aaron Bentley, #235055)

* Set locale from environment for third party libs.
  (Martin von Gagern, #128496)

Documentation
*************

* Added *Using stacked branches* to the User Guide.
  (Ian Clatworthy)

* Updated developer documentation.
  (Martin Pool)

Testing
*******

* ``-Dmemory`` will cause /proc/PID/status to be catted before bzr
  exits, allowing low-key analysis of peak memory use. (Robert Collins)

* ``TestCaseWithTransport.make_branch_and_tree`` tries harder to return
  a tree with a ``branch`` attribute of the right format.  This was
  preventing some ``RemoteBranch`` tests from actually running with
  ``RemoteBranch`` instances.  (Andrew Bennetts)

API Changes
***********

* Removed ``Repository.text_store``, ``control_store``, etc.  Instead,
  there are new attributes ``texts, inventories, revisions,
  signatures``, each of which is a ``VersionedFiles``.  See the
  Repository docstring for more details.
  (Robert Collins)

* ``Branch.pull`` now accepts an ``_override_hook_target`` optional
  parameter.  If you have a subclass of ``Branch`` that overrides
  ``pull`` then you should add this parameter.  (Andrew Bennetts)

* ``bzrlib.check.check()`` has been deprecated in favour of the more
  aptly-named ``bzrlib.check.check_branch()``.
  (Daniel Watkins)

* ``Tree.print_file`` and ``Repository.print_file`` are deprecated.
  These methods are bad APIs because they write directly to sys.stdout.
  bzrlib does not use them internally, and there are no direct tests
  for them. (Alexander Belchenko)

Internals
*********

* ``cat`` command no longer uses ``Tree.print_file()`` internally.
  (Alexander Belchenko)

* New class method ``BzrDir.open_containing_tree_branch_or_repository``
  which eases the discovery of the tree, the branch and the repository
  containing a given location.
  (Daniel Watkins)

* New ``versionedfile.KeyMapper`` interface to abstract out the access to
  underlying .knit/.kndx etc files in repositories with partitioned
  storage. (Robert Collins)

* Obsolete developer-use command ``weave-join`` has been removed.
  (Robert Collins)

* ``RemoteToOtherFetcher`` and ``get_data_stream_for_search`` removed,
  to support new ``VersionedFiles`` layering.
  (Robert Collins)


bzr 1.6beta2 2008-06-10
#######################

This release contains further progress towards our 1.6 goals of shallow
repositories, and contains a fix for some user-affecting bugs in the
repository layer.  Building working trees during checkout and branch is
now faster.

Bug Fixes
*********

* Avoid KnitCorrupt error extracting inventories from some repositories.
  (The data is not corrupt; an internal check is detecting a problem
  reading from the repository.)
  (Martin Pool, Andrew Bennetts, Robert Collins, #234748)

* ``bzr status`` was breaking if you merged the same revision twice.
  (John Arbash Meinel, #235407)

* Fix infinite loop consuming 100% CPU when a connection is lost while
  reading a response body via the smart protocol v1 or v2.
  (Andrew Bennetts)

* Inserting a bundle which changes the contents of a file with no trailing
  end of line, causing a knit snapshot in a 'knits' repository will no longer
  cause KnitCorrupt. (Robert Collins)

* ``RemoteBranch.pull`` needs to return the ``self._real_branch``'s
  pull result. It was instead just returning None, which breaks ``bzr
  pull``. (John Arbash Meinel, #238149)

* Sanitize branch nick before using it as an attachment filename in
  ``bzr send``. (Lukáš Lalinský, #210218)

* Squash ``inv_entry.symlink_target`` to a plain string when
  generating DirState details. This prevents from getting a
  ``UnicodeError`` when you have symlinks and non-ascii filenames.
  (John Arbash Meinel, #135320)

Improvements
************

* Added the 'alias' command to set/unset and display aliases. (Tim Penhey)

* ``added``, ``modified``, and ``unknowns`` behaviour made consistent (all three
  now quote paths where required). Added ``--null`` option to ``added`` and
  ``modified`` (for null-separated unknowns, use ``ls --unknown --null``)
  (Adrian Wilkins)

* Faster branching (1.09x) and lightweight checkouts (1.06x) on large trees.
  (Ian Clatworthy, Aaron Bentley)

Documentation
*************

* Added *Bazaar Zen* section to the User Guide. (Ian Clatworthy)

Testing
*******

* Fix the test HTTPServer to be isolated from chdir calls made while it is
  running, allowing it to be used in blackbox tests. (Robert Collins)

API Changes
***********

* ``WorkingTree.set_parent_(ids/trees)`` will now filter out revisions
  which are in the ancestry of other revisions. So if you merge the same
  tree twice, or merge an ancestor of an existing merge, it will only
  record the newest. (If you merge a descendent, it will replace its
  ancestor). (John Arbash Meinel, #235407)

* ``RepositoryPolicy.__init__`` now requires stack_on and stack_on_pwd,
  through the derived classes do not.  (Aaron Bentley)

Internals
*********

* ``bzrlib.bzrdir.BzrDir.sprout`` now accepts ``stacked`` to control
  creating stacked branches. (Robert Collins)

* Knit record serialisation is now stricter on what it will accept, to
  guard against potential internal bugs, or broken input. (Robert Collins)

bzr 1.6beta1 2008-06-02
#######################


Commands that work on the revision history such as push, pull, missing,
uncommit and log are now substantially faster.  This release adds a
translation of some of the user documentation into Spanish.  (Contributions of
other translations would be very welcome.)  Bazaar 1.6beta1 adds a new network
protocol which is used by default and which allows for more efficient transfers
and future extensions.


Notes When Upgrading
********************

* There is a new version of the network protocol used for bzr://, bzr+ssh://
  and bzr+http:// connections.  This will allow more efficient requests and
  responses, and more graceful fallback when a server is too old to
  recognise a request from a more recent client.  Bazaar 1.6 will
  interoperate with 0.16 and later versions, but servers should be upgraded
  when possible.  Bazaar 1.6 no longer interoperates with 0.15 and earlier via
  these protocols.  Use alternatives like SFTP or upgrade those servers.
  (Andrew Bennetts, #83935)

Changes
*******

* Deprecation warnings will not be suppressed when running ``bzr selftest``
  so that developers can see if their code is using deprecated functions.
  (John Arbash Meinel)

Features
********

* Adding ``-Derror`` will now display a traceback when a plugin fails to
  load. (James Westby)

Improvements
************

* ``bzr branch/push/pull -r XXX`` now have a helper function for finding
  the revno of the new revision (``Graph.find_distance_to_null``). This
  should make something like ``bzr branch -r -100`` in a shared, no-trees
  repository much snappier. (John Arbash Meinel)

* ``bzr log --short -r X..Y`` no longer needs to access the full revision
  history. This makes it noticeably faster when logging the last few
  revisions. (John Arbash Meinel)

* ``bzr ls`` now accepts ``-V`` as an alias for ``--versioned``.
  (Jerad Cramp, #165086)

* ``bzr missing`` uses the new ``Graph.find_unique_ancestors`` and
  ``Graph.find_differences`` to determine missing revisions without having
  to search the whole ancestry. (John Arbash Meinel, #174625)

* ``bzr uncommit`` now uses partial history access, rather than always
  extracting the full revision history for a branch. This makes it
  resolve the appropriate revisions much faster (in testing it drops
  uncommit from 1.5s => 0.4s). It also means ``bzr log --short`` is one
  step closer to not using full revision history.
  (John Arbash Meinel, #172649)

Bugfixes
********

* ``bzr merge --lca`` should handle when two revisions have no common
  ancestor other than NULL_REVISION. (John Arbash Meinel, #235715)

* ``bzr status`` was breaking if you merged the same revision twice.
  (John Arbash Meinel, #235407)

* ``bzr push`` with both ``--overwrite`` and ``-r NNN`` options no longer
  fails.  (Andrew Bennetts, #234229)

* Correctly track the base URL of a smart medium when using bzr+http://
  URLs, which was causing spurious "No repository present" errors with
  branches in shared repositories accessed over bzr+http.
  (Andrew Bennetts, #230550)

* Define ``_remote_is_at_least_1_2`` on ``SmartClientMedium`` so that all
  implementations have the attribute.  Fixes 'PyCurlTransport' object has no
  attribute '_remote_is_at_least_1_2' attribute errors.
  (Andrew Bennetts, #220806)

* Failure to delete an obsolete pack file should just give a warning
  message, not a fatal error.  It may for example fail if the file is still
  in use by another process.
  (Martin Pool)

* Fix MemoryError during large fetches over HTTP by limiting the amount of
  data we try to read per ``recv`` call.  The problem was observed with
  Windows and a proxy, but might affect other environments as well.
  (Eric Holmberg, #215426)

* Handle old merge directives correctly in Merger.from_mergeable.  Stricter
  get_parent_map requirements exposed a latent bug here.  (Aaron Bentley)

* Issue a warning and ignore passwords declared in authentication.conf when
  used for an ssh scheme (sftp or bzr+ssh).
  (Vincent Ladeuil, #203186)

* Make both http implementations raise appropriate exceptions on 403
  Forbidden when POSTing smart requests.
  (Vincent Ladeuil, #230223)

* Properly *title* header names in http requests instead of capitalizing
  them.
  (Vincent Ladeuil, #229076)

* The "Unable to obtain lock" error message now also suggests using
  ``bzr break-lock`` to fix it.  (Martin Albisetti, #139202)

* Treat an encoding of '' as ascii; this can happen when bzr is run
  under vim on Mac OS X.
  (Neil Martinsen-Burrell)

* ``VersionedFile.make_mpdiffs()`` was raising an exception that wasn't in
  scope. (Daniel Fischer #235687)

Documentation
*************

* Added directory structure and started translation of docs in spanish.
  (Martin Albisetti, Lucio Albenga)

* Incorporate feedback from Jelmer Vernooij and Neil Martinsen-Burrell
  on the plugin and integration chapters of the User Guide.
  (Ian Clatworthy)

* More Bazaar developer documentation about packaging and release process,
  and about use of Python reprs.
  (Martin Pool, Martin Albisetti)

* Updated Tortise strategy document. (Mark Hammond)

Testing
*******

* ``bzrlib.tests.adapt_tests`` was broken and unused - it has been fixed.
  (Robert Collins)

* Fix the test HTTPServer to be isolated from chdir calls made while it is
  running, allowing it to be used in blackbox tests. (Robert Collins)

* New helper function for splitting test suites
  ``split_suite_by_condition``. (Robert Collins)

Internals
*********

* ``Branch.missing_revisions`` has been deprecated. Similar functionality
  can be obtained using ``bzrlib.missing.find_unmerged``. The api was
  fairly broken, and the function was unused, so we are getting rid of it.
  (John Arbash Meinel)

API Changes
***********

* ``Branch.abspath`` is deprecated; use the Tree or Transport
  instead.  (Martin Pool)

* ``Branch.update_revisions`` now takes an optional ``Graph``
  object. This can be used by ``update_revisions`` when it is
  checking ancestry, and allows callers to prefer request to go to a
  local branch.  (John Arbash Meinel)

* Branch, Repository, Tree and BzrDir should expose a Transport as an
  attribute if they have one, rather than having it indirectly accessible
  as ``.control_files._transport``.  This doesn't add a requirement
  to support a Transport in cases where it was not needed before;
  it just simplifies the way it is reached.  (Martin Pool)

* ``bzr missing --mine-only`` will return status code 0 if you have no
  new revisions, but the remote does. Similarly for ``--theirs-only``.
  The new code only checks one side, so it doesn't know if the other
  side has changes. This seems more accurate with the request anyway.
  It also changes the output to print '[This|Other] branch is up to
  date.' rather than displaying nothing.  (John Arbash Meinel)

* ``LockableFiles.put_utf8``, ``put_bytes`` and ``controlfilename``
  are now deprecated in favor of using Transport operations.
  (Martin Pool)

* Many methods on ``VersionedFile``, ``Repository`` and in
  ``bzrlib.revision``  deprecated before bzrlib 1.5 have been removed.
  (Robert Collins)

* ``RevisionSpec.wants_revision_history`` can be set to False for a given
  ``RevisionSpec``. This will disable the existing behavior of passing in
  the full revision history to ``self._match_on``. Useful for specs that
  don't actually need access to the full history. (John Arbash Meinel)

* The constructors of ``SmartClientMedium`` and its subclasses now require a
  ``base`` parameter.  ``SmartClientMedium`` implementations now also need
  to provide a ``remote_path_from_transport`` method.  (Andrew Bennetts)

* The default permissions for creating new files and directories
  should now be obtained from ``BzrDir._get_file_mode()`` and
  ``_get_dir_mode()``, rather than from LockableFiles.  The ``_set_file_mode``
  and ``_set_dir_mode`` variables on LockableFiles which were advertised
  as a way for plugins to control this are no longer consulted.
  (Martin Pool)

* ``VersionedFile.join`` is deprecated. This method required local
  instances of both versioned file objects and was thus hostile to being
  used for streaming from a smart server. The new get_record_stream and
  insert_record_stream are meant to efficiently replace this method.
  (Robert Collins)

* ``WorkingTree.set_parent_(ids/trees)`` will now filter out revisions
  which are in the ancestry of other revisions. So if you merge the same
  tree twice, or merge an ancestor of an existing merge, it will only
  record the newest. (If you merge a descendent, it will replace its
  ancestor). (John Arbash Meinel, #235407)

* ``WorkingTreeFormat2.stub_initialize_remote`` is now private.
  (Martin Pool)


bzr 1.5 2008-05-16
##################

This release of Bazaar includes several updates to the documentation, and fixes
to prepare for making rich root support the default format. Many bugs have been
squashed, including fixes to log, bzr+ssh inter-operation with older servers.

Changes
*******

* Suppress deprecation warnings when bzrlib is a 'final' release. This way
  users of packaged software won't be bothered with DeprecationWarnings,
  but developers and testers will still see them. (John Arbash Meinel)

Documentation
*************

* Incorporate feedback from Jelmer Vernooij and Neil Martinsen-Burrell
  on the plugin and integration chapters of the User Guide.
  (Ian Clatworthy)


bzr 1.5rc1 2008-05-09
#####################

Changes
*******

* Broader support of GNU Emacs mail clients. Set
  ``mail_client=emacsclient`` in your bazaar.conf and ``send`` will pop the
  bundle in a mail buffer according to the value of ``mail-user-agent``
  variable. (Xavier Maillard)

Improvements
************

* Diff now handles revision specs like "branch:" and "submit:" more
  efficiently.  (Aaron Bentley, #202928)

* More friendly error given when attempt to start the smart server
  on an address already in use. (Andrea Corbellini, #200575)

* Pull completes much faster when there is nothing to pull.
  (Aaron Bentley)

Bugfixes
********

* Authentication.conf can define sections without password.
  (Vincent Ladeuil, #199440)

* Avoid muttering every time a child update does not cause a progress bar
  update. (John Arbash Meinel, #213771)

* ``Branch.reconcile()`` is now implemented. This allows ``bzr reconcile``
  to fix when a Branch has a non-canonical mainline history. ``bzr check``
  also detects this condition. (John Arbash Meinel, #177855)

* ``bzr log -r ..X bzr://`` was failing, because it was getting a request
  for ``revision_id=None`` which was not a string.
  (John Arbash Meinel, #211661)

* ``bzr commit`` now works with Microsoft's FTP service.
  (Andreas Deininger)

* Catch definitions outside sections in authentication.conf.
  (Vincent Ladeuil, #217650)

* Conversion from non-rich-root to rich-root(-pack) updates inventory
  sha1s, even when bundles are used.  (Aaron Bentley, #181391)

* Conversion from non-rich-root to rich-root(-pack) works correctly even
  though search keys are not topologically sorted.  (Aaron Bentley)

* Conversion from non-rich-root to rich-root(-pack) works even when a
  parent revision has a different root id.  (Aaron Bentley, #177874)

* Disable strace testing until strace is fixed (see bug #103133) and emit a
  warning when selftest ends to remind us of leaking tests.
  (Vincent Ladeuil, #226769)

* Fetching all revisions from a repository does not cause pack collisions.
  (Robert Collins, Aaron Bentley, #212908)

* Fix error about "attempt to add line-delta in non-delta knit".
  (Andrew Bennetts, #217701)

* Pushing a branch in "dirstate" format (Branch5) over bzr+ssh would break
  if the remote server was < version 1.2. This was due to a bug in the
  RemoteRepository.get_parent_map() fallback code.
  (John Arbash Meinel, #214894)

* Remove leftover code in ``bzr_branch`` that inappropriately creates
  a ``branch-name`` file in the branch control directory.
  (Martin Pool)

* Set SO_REUSEADDR on server sockets of ``bzr serve`` to avoid problems
  rebinding the socket when starting the server a second time.
  (John Arbash Meinel, Martin Pool, #164288)

* Severe performance degradation in fetching from knit repositories to
  knits and packs due to parsing the entire revisions.kndx on every graph
  walk iteration fixed by using the Repository.get_graph API.  There was
  another regression in knit => knit fetching which re-read the index for
  every revision each side had in common.
  (Robert Collins, John Arbash Meinel)

* When logging the changes to a particular file, there was a bug if there
  were ghosts in the revision ancestry. (John Arbash Meinel, #209948)

* xs4all's ftp server returns a temporary error when trying to list an
  empty directory, rather than returning an empty list. Adding a
  workaround so that we don't get spurious failures.
  (John Arbash Meinel, #215522)

Documentation
*************

* Expanded the User Guide to include new chapters on popular plugins and
  integrating Bazaar into your environment. The *Best practices* chapter
  was renamed to *Miscellaneous topics* as suggested by community
  feedback as well. (Ian Clatworthy)

* Document outlining strategies for TortoiseBzr. (Mark Hammond)

* Improved the documentation on hooks. (Ian Clatworthy)

* Update authentication docs regarding ssh agents.
  (Vincent Ladeuil, #183705)

Testing
*******

* Add ``thread_name_suffix`` parameter to SmartTCPServer_for_testing, to
  make it easy to identify which test spawned a thread with an unhandled
  exception. (Andrew Bennetts)

* New ``--debugflag``/``-E`` option to ``bzr selftest`` for setting
  options for debugging tests, these are complementary to the the -D
  options.  The ``-Dselftest_debug`` global option has been replaced by the
  ``-E=allow_debug`` option for selftest. (Andrew Bennetts)

* Parameterised test ids are preserved correctly to aid diagnosis of test
  failures. (Robert Collins, Andrew Bennetts)

* selftest now accepts --starting-with <id> to load only the tests whose id
  starts with the one specified. This greatly speeds up running the test
  suite on a limited set of tests and can be used to run the tests for a
  single module, a single class or even a single test.  (Vincent Ladeuil)

* The test suite modules have been modified to define load_tests() instead
  of test_suite(). That speeds up selective loading (via --load-list)
  significantly and provides many examples on how to migrate (grep for
  load_tests).  (Vincent Ladeuil)

Internals
*********

* ``Hooks.install_hook`` is now deprecated in favour of
  ``Hooks.install_named_hook`` which adds a required ``name`` parameter, to
  avoid having to call ``Hooks.name_hook``. (Daniel Watkins)

* Implement xml8 serializer.  (Aaron Bentley)

* New form ``@deprecated_method(deprecated_in(1, 5, 0))`` for making
  deprecation wrappers.  (Martin Pool)

* ``Repository.revision_parents`` is now deprecated in favour of
  ``Repository.get_parent_map([revid])[revid]``. (Jelmer Vernooij)

* The Python ``assert`` statement is no longer used in Bazaar source, and
  a test checks this.  (Martin Pool)

API Changes
***********

* ``bzrlib.status.show_pending_merges`` requires the repository to be
  locked by the caller. Callers should have been doing it anyway, but it
  will now raise an exception if they do not. (John Arbash Meinel)

* Repository.get_data_stream, Repository.get_data_stream_for_search(),
  Repository.get_deltas_for_revsions(), Repository.revision_trees(),
  Repository.item_keys_introduced_by() no longer take read locks.
  (Aaron Bentley)

* ``LockableFiles.get_utf8`` and ``.get`` are deprecated, as a start
  towards removing LockableFiles and ``.control_files`` entirely.
  (Martin Pool)

* Methods deprecated prior to 1.1 have been removed.
  (Martin Pool)


bzr 1.4 2008-04-28
##################

This release of Bazaar includes handy improvements to the speed of log and
status, new options for several commands, improved documentation, and better
hooks, including initial code for server-side hooks.  A number of bugs have
been fixed, particularly in interoperability between different formats or
different releases of Bazaar over there network.  There's been substantial
internal work in both the repository and network code to enable new features
and faster performance.

Bug Fixes
*********

* Pushing a branch in "dirstate" format (Branch5) over bzr+ssh would break
  if the remote server was < version 1.2.  This was due to a bug in the
  RemoteRepository.get_parent_map() fallback code.
  (John Arbash Meinel, Andrew Bennetts, #214894)


bzr 1.4rc2 2008-04-21
#####################

Bug Fixes
*********

* ``bzr log -r ..X bzr://`` was failing, because it was getting a request
  for ``revision_id=None`` which was not a string.
  (John Arbash Meinel, #211661)

* Fixed a bug in handling ghost revisions when logging changes in a
  particular file.  (John Arbash Meinel, #209948)

* Fix error about "attempt to add line-delta in non-delta knit".
  (Andrew Bennetts, #205156)

* Fixed performance degradation in fetching from knit repositories to
  knits and packs due to parsing the entire revisions.kndx on every graph
  walk iteration fixed by using the Repository.get_graph API.  There was
  another regression in knit => knit fetching which re-read the index for
  every revision each side had in common.
  (Robert Collins, John Arbash Meinel)


bzr 1.4rc1 2008-04-11
#####################

Changes
*******

* bzr main script cannot be imported (Benjamin Peterson)

* On Linux bzr additionally looks for plugins in arch-independent site
  directory. (Toshio Kuratomi)

* The ``set_rh`` branch hook is now deprecated. Please migrate
  any plugins using this hook to use an alternative, e.g.
  ``post_change_branch_tip``. (Ian Clatworthy)

* When a plugin cannot be loaded as the file path is not a valid
  python module name bzr will now strip a ``bzr_`` prefix from the
  front of the suggested name, as many plugins (e.g. bzr-svn)
  want to be installed without this prefix. It is a common mistake
  to have a folder named "bzr-svn" for that plugin, especially
  as this is what bzr branch lp:bzr-svn will give you. (James Westby,
  Andrew Cowie)

* UniqueIntegerBugTracker now appends bug-ids instead of joining
  them to the base URL. Plugins that register bug trackers may
  need a trailing / added to the base URL if one is not already there.
  (James Wesby, Andrew Cowie)

Features
********

* Added start_commit hook for mutable trees. (Jelmer Vernooij, #186422)

* ``status`` now accepts ``--no-pending`` to show the status without
  listing pending merges, which speeds up the command a lot on large
  histories.  (James Westby, #202830)

* New ``post_change_branch_tip`` hook that is called after the
  branch tip is moved but while the branch is still write-locked.
  See the User Reference for signature details.
  (Ian Clatworthy, James Henstridge)

* Reconfigure can convert a branch to be standalone or to use a shared
  repository.  (Aaron Bentley)

Improvements
************

* The smart protocol now has support for setting branches' revision info
  directly.  This should make operations like push slightly faster, and is a
  step towards server-side hooks.  The new request method name is
  ``Branch.set_last_revision_info``.  (Andrew Bennetts)

* ``bzr commit --fixes`` now recognises "gnome" as a tag by default.
  (James Westby, Andrew Cowie)

* ``bzr switch`` will attempt to find branches to switch to relative to the
  current branch. E.g. ``bzr switch branchname`` will look for
  ``current_branch/../branchname``. (Robert Collins, Jelmer Vernooij,
  Wouter van Heyst)

* Diff is now more specific about execute-bit changes it describes
  (Chad Miller)

* Fetching data over HTTP is a bit faster when urllib is used.  This is done
  by forcing it to recv 64k at a time when reading lines in HTTP headers,
  rather than just 1 byte at a time.  (Andrew Bennetts)

* Log --short and --line are much faster when -r is not specified.
  (Aaron Bentley)

* Merge is faster.  We no longer check a file's existence unnecessarily
  when merging the execute bit.  (Aaron Bentley)

* ``bzr status`` on an explicit list of files no longer shows pending
  merges, making it much faster on large trees. (John Arbash Meinel)

* The launchpad directory service now warns the user if they have not set
  their launchpad login and are trying to resolve a URL using it, just
  in case they want to do a write operation with it.  (James Westby)

* The smart protocol client is slightly faster, because it now only queries
  the server for the protocol version once per connection.  Also, the HTTP
  transport will now automatically probe for and use a smart server if
  one is present.  You can use the new ``nosmart+`` transport decorator
  to get the old behaviour.  (Andrew Bennetts)

* The ``version`` command takes a ``--short`` option to print just the
  version number, for easier use in scripts.  (Martin Pool)

* Various operations with revision specs and commands that calculate
  revnos and revision ids are faster.  (John A. Meinel, Aaron Bentley)

Bugfixes
********

* Add ``root_client_path`` parameter to SmartWSGIApp and
  SmartServerRequest.  This makes it possible to publish filesystem
  locations that don't exactly match URL paths. SmartServerRequest
  subclasses should use the new ``translate_client_path`` and
  ``transport_from_client_path`` methods when dealing with paths received
  from a client to take this into account.  (Andrew Bennetts, #124089)

* ``bzr mv a b`` can be now used also to rename previously renamed
  directories, not only files. (Lukáš Lalinský, #107967)

* ``bzr uncommit --local`` can now remove revisions from the local
  branch to be symmetric with ``bzr commit --local``.
  (John Arbash Meinel, #93412)

* Don't ask for a password if there is no real terminal.
  (Alexander Belchenko, #69851)

* Fix a bug causing a ValueError crash in ``parse_line_delta_iter`` when
  fetching revisions from a knit to pack repository or vice versa using
  bzr:// (including over http or ssh).
  (#208418, Andrew Bennetts, Martin Pool, Robert Collins)

* Fixed ``_get_line`` in ``bzrlib.smart.medium``, which was buggy.  Also
  fixed ``_get_bytes`` in the same module to use the push back buffer.
  These bugs had no known impact in normal use, but were problematic for
  developers working on the code, and were likely to cause real bugs sooner
  or later.  (Andrew Bennetts)

* Implement handling of basename parameter for DefaultMail.  (James Westby)

* Incompatibility with Paramiko versions newer than 1.7.2 was fixed.
  (Andrew Bennetts, #213425)

* Launchpad locations (lp: URLs) can be pulled.  (Aaron Bentley, #181945)

* Merges that add files to deleted root directories complete.  They
  do create conflicts.  (Aaron Bentley, #210092)

* vsftp's return ``550 RNFR command failed.`` supported.
  (Marcus Trautwig, #129786)

Documentation
*************

* Improved documentation on send/merge relationship. (Peter Schuller)

* Minor fixes to the User Guide. (Matthew Fuller)

* Reduced the evangelism in the User Guide. (Ian Clatworthy)

* Added Integrating with Bazaar document for developers (Martin Albisetti)

API Breaks
**********

* Attempting to pull data from a ghost aware repository (e.g. knits) into a
  non-ghost aware repository such as weaves will now fail if there are
  ghosts.  (Robert Collins)

* ``KnitVersionedFile`` no longer accepts an ``access_mode`` parameter, and
  now requires the ``index`` and ``access_method`` parameters to be
  supplied. A compatible shim has been kept in the new function
  ``knit.make_file_knit``. (Robert Collins)

* Log formatters must now provide log_revision instead of show and
  show_merge_revno methods. The latter had been deprecated since the 0.17
  release. (James Westby)

* ``LoopbackSFTP`` is now called ``SocketAsChannelAdapter``.
  (Andrew Bennetts)

* ``osutils.backup_file`` is removed. (Alexander Belchenko)

* ``Repository.get_revision_graph`` is deprecated, with no replacement
  method. The method was size(history) and not desirable. (Robert Collins)

* ``revision.revision_graph`` is deprecated, with no replacement function.
  The function was size(history) and not desirable. (Robert Collins)

* ``Transport.get_shared_medium`` is deprecated.  Use
  ``Transport.get_smart_medium`` instead.  (Andrew Bennetts)

* ``VersionedFile`` factories now accept a get_scope parameter rather
  than using a call to ``transaction_finished``, allowing the removal of
  the fixed list of versioned files per repository. (Robert Collins)

* ``VersionedFile.annotate_iter`` is deprecated. While in principle this
  allowed lower memory use, all users of annotations wanted full file
  annotations, and there is no storage format suitable for incremental
  line-by-line annotation. (Robert Collins)

* ``VersionedFile.clone_text`` is deprecated. This performance optimisation
  is no longer used - reading the content of a file that is undergoing a
  file level merge to identical state on two branches is rare enough, and
  not expensive enough to special case. (Robert Collins)

* ``VersionedFile.clear_cache`` and ``enable_cache`` are deprecated.
  These methods added significant complexity to the ``VersionedFile``
  implementation, but were only used for optimising fetches from knits -
  which can be done from outside the knit layer, or via a caching
  decorator. As knits are not the default format, the complexity is no
  longer worth paying. (Robert Collins)

* ``VersionedFile.create_empty`` is removed. This method presupposed a
  sensible mapping to a transport for individual files, but pack backed
  versioned files have no such mapping. (Robert Collins)

* ``VersionedFile.get_graph`` is deprecated, with no replacement method.
  The method was size(history) and not desirable. (Robert Collins)

* ``VersionedFile.get_graph_with_ghosts`` is deprecated, with no
  replacement method.  The method was size(history) and not desirable.
  (Robert Collins)

* ``VersionedFile.get_parents`` is deprecated, please use
  ``VersionedFile.get_parent_map``. (Robert Collins)

* ``VersionedFile.get_sha1`` is deprecated, please use
  ``VersionedFile.get_sha1s``. (Robert Collins)

* ``VersionedFile.has_ghost`` is now deprecated, as it is both expensive
  and unused outside of a single test. (Robert Collins)

* ``VersionedFile.iter_parents`` is now deprecated in favour of
  ``get_parent_map`` which can be used to instantiate a Graph on a
  VersionedFile. (Robert Collins)

* ``VersionedFileStore`` no longer uses the transaction parameter given
  to most methods; amongst other things this means that the
  get_weave_or_empty method no longer guarantees errors on a missing weave
  in a readonly transaction, and no longer caches versioned file instances
  which reduces memory pressure (but requires more careful management by
  callers to preserve performance). (Robert Collins)

Testing
*******

* New -Dselftest_debug flag disables clearing of the debug flags during
  tests.  This is useful if you want to use e.g. -Dhpss to help debug a
  failing test.  Be aware that using this feature is likely to cause
  spurious test failures if used with the full suite. (Andrew Bennetts)

* selftest --load-list now uses a new more agressive test loader that will
  avoid loading unneeded modules and building their tests. Plugins can use
  this new loader by defining a load_tests function instead of a test_suite
  function. (a forthcoming patch will provide many examples on how to
  implement this).
  (Vincent Ladeuil)

* selftest --load-list now does some sanity checks regarding duplicate test
  IDs and tests present in the list but not found in the actual test suite.
  (Vincent Ladeuil)

* Slightly more concise format for the selftest progress bar, so there's
  more space to show the test name.  (Martin Pool) ::

    [2500/10884, 1fail, 3miss in 1m29s] test_revisionnamespaces.TestRev

* The test suite takes much less memory to run, and is a bit faster.  This
  is done by clearing most attributes of TestCases after running them, if
  they succeeded.  (Andrew Bennetts)

Internals
*********

* Added ``_build_client_protocol`` to ``_SmartClient``.  (Andrew Bennetts)

* Added basic infrastructure for automatic plugin suggestion.
  (Martin Albisetti)

* If a ``LockableFiles`` object is not explicitly unlocked (for example
  because of a missing ``try/finally`` block, it will give a warning but
  not automatically unlock itself.  (Previously they did.)  This
  sometimes caused knock-on errors if for example the network connection
  had already failed, and should not be relied upon by code.
  (Martin Pool, #109520)

* ``make dist`` target to build a release tarball, and also
  ``check-dist-tarball`` and ``dist-upload-escudero``.  (Martin Pool)

* The ``read_response_tuple`` method of ``SmartClientRequestProtocol*``
  classes will now raise ``UnknownSmartMethod`` when appropriate, so that
  callers don't need to try distinguish unknown request errors from other
  errors.  (Andrew Bennetts)

* ``set_make_working_trees`` is now implemented provided on all repository
  implementations (Aaron Bentley)

* ``VersionedFile`` now has a new method ``get_parent_map`` which, like
  ``Graph.get_parent_map`` returns a dict of key:parents. (Robert Collins)


bzr 1.3.1 2008-04-09
####################

No changes from 1.3.1rc1.


bzr 1.3.1rc1 2008-04-04
#######################

Bug Fixes
*********

* Fix a bug causing a ValueError crash in ``parse_line_delta_iter`` when
  fetching revisions from a knit to pack repository or vice versa using
  bzr:// (including over http or ssh).
  (#208418, Andrew Bennetts, Martin Pool, Robert Collins)


bzr 1.3 2008-03-20
##################

Bazaar has become part of the GNU project <http://www.gnu.org>

Many operations that act on history, including ``log`` and ``annotate`` are now
substantially faster.  Several bugs have been fixed and several new options and
features have been added.

Testing
*******

* Avoid spurious failure of ``TestVersion.test_version`` matching
  directory names.
  (#202778, Martin Pool)


bzr 1.3rc1 2008-03-16
#####################

Notes When Upgrading
********************

* The backup directory created by ``upgrade`` is now called
  ``backup.bzr``, not ``.bzr.backup``. (Martin Albisetti)

Changes
*******

* A new repository format 'development' has been added. This format will
  represent the latest 'in-progress' format that the bzr developers are
  interested in getting early-adopter testing and feedback on.
  ``doc/developers/development-repo.txt`` has detailed information.
  (Robert Collins)

* BZR_LOG environment variable controls location of .bzr.log trace file.
  User can suppress writing messages to .bzr.log by using '/dev/null'
  filename (on Linux) or 'NUL' (on Windows). If BZR_LOG variable
  is not defined but BZR_HOME is defined then default location
  for .bzr.log trace file is ``$BZR_HOME/.bzr.log``.
  (Alexander Belchenko, #106117)

* ``launchpad`` builtin plugin now shipped as separate part in standalone
  bzr.exe, installed to ``C:\Program Files\Bazaar\plugins`` directory,
  and standalone installer allows user to skip installation of this plugin.
  (Alexander Belchenko)

* Restore auto-detection of plink.exe on Windows. (Dmitry Vasiliev)

* Version number is now shown as "1.2" or "1.2pr2", without zeroed or
  missing final fields.  (Martin Pool)

Features
********

* ``branch`` and ``checkout`` can hard-link working tree files, which is
  faster and saves space.  (Aaron Bentley)

* ``bzr send`` will now also look at the ``child_submit_to`` setting in
  the submit branch to determine the email address to send to.
  (Jelmer Vernooij)

Improvements
************

* BzrBranch._lefthand_history is faster on pack repos.  (Aaron Bentley)

* Branch6.generate_revision_history is faster.  (Aaron Bentley)

* Directory services can now be registered, allowing special URLs to be
  dereferenced into real URLs.  This is a generalization and cleanup of
  the lp: transport lookup.  (Aaron Bentley)

* Merge directives that are automatically attached to emails have nicer
  filenames, based on branch-nick + revno. (Aaron Bentley)

* ``push`` has a ``--revision`` option, to specify what revision to push up
  to.  (Daniel Watkins)

* Significantly reducing execution time and network traffic for trivial
  case of running ``bzr missing`` command for two identical branches.
  (Alexander Belchenko)

* Speed up operations that look at the revision graph (such as 'bzr log').
  ``KnitPackRepositor.get_revision_graph`` uses ``Graph.iter_ancestry`` to
  extract the revision history. This allows filtering ghosts while
  stepping instead of needing to peek ahead. (John Arbash Meinel)

* The ``hooks`` command lists installed hooks, to assist in debugging.
  (Daniel Watkins)

* Updates to how ``annotate`` work. Should see a measurable improvement in
  performance and memory consumption for file with a lot of merges.
  Also, correctly handle when a line is introduced by both parents (it
  should be attributed to the first merge which notices this, and not
  to all subsequent merges.) (John Arbash Meinel)

Bugfixes
********

* Autopacking no longer holds the full set of inventory lines in
  memory while copying. For large repositories, this can amount to
  hundreds of MB of ram consumption.
  (Ian Clatworthy, John Arbash Meinel)

* Cherrypicking when using ``--format=merge3`` now explictly excludes
  BASE lines. (John Arbash Meinel, #151731)

* Disable plink's interactive prompt for password.
  (#107593, Dmitry Vasiliev)

* Encode command line arguments from unicode to user_encoding before
  invoking external mail client in `bzr send` command.
  (#139318, Alexander Belchenko)

* Fixed problem connecting to ``bzr+https://`` servers.
  (#198793, John Ferlito)

* Improved error reporting in the Launchpad plugin. (Daniel Watkins,
  #196618)

* Include quick-start-summary.svg file to python-based installer(s)
  for Windows. (#192924, Alexander Belchenko)

* lca merge now respects specified files. (Aaron Bentley)

* Make version-info --custom imply --all. (#195560, James Westby)

* ``merge --preview`` now works for merges that add or modify
  symlinks (James Henstridge)

* Redirecting the output from ``bzr merge`` (when the remembered
  location is used) now works. (John Arbash Meinel)

* setup.py script explicitly checks for Python version.
  (Jari Aalto, Alexander Belchenko, #200569)

* UnknownFormatErrors no longer refer to branches regardless of kind of
  unknown format. (Daniel Watkins, #173980)

* Upgrade bundled ConfigObj to version 4.5.2, which properly quotes #
  signs, among other small improvements. (Matt Nordhoff, #86838)

* Use correct indices when emitting LCA conflicts.  This fixes IndexError
  errors.  (Aaron Bentley, #196780)

Documentation
*************

* Explained how to use ``version-info --custom`` in the User Guide.
  (Neil Martinsen-Burrell)

API Breaks
**********

* Support for loading plugins from zip files and
  ``bzrlib.plugin.load_from_zip()`` function are deprecated.
  (Alexander Belchenko)

Testing
*******

* Added missing blackbox tests for ``modified`` (Adrian Wilkins)

* The branch interface tests were invalid for branches using rich-root
  repositories because the empty string is not a valid file-id.
  (Robert Collins)

Internals
*********

* ``Graph.iter_ancestry`` returns the ancestry of revision ids. Similar to
  ``Repository.get_revision_graph()`` except it includes ghosts and you can
  stop part-way through. (John Arbash Meinel)

* New module ``tools/package_mf.py`` provide custom module finder for
  python packages (improves standard python library's modulefinder.py)
  used by ``setup.py`` script while building standalone bzr.exe.
  (Alexander Belchenko)

* New remote method ``RemoteBzrDir.find_repositoryV2`` adding support for
  detecting external lookup support on remote repositories. This method is
  now attempted first when lookup up repositories, leading to an extra
  round trip on older bzr smart servers. (Robert Collins)

* Repository formats have a new supported-feature attribute
  ``supports_external_lookups`` used to indicate repositories which support
  falling back to other repositories when they have partial data.
  (Robert Collins)

* ``Repository.get_revision_graph_with_ghosts`` and
  ``bzrlib.revision.(common_ancestor,MultipleRevisionSources,common_graph)``
  have been deprecated.  (John Arbash Meinel)

* ``Tree.iter_changes`` is now a public API, replacing the work-in-progress
  ``Tree._iter_changes``. The api is now considered stable and ready for
  external users.  (Aaron Bentley)

* The bzrdir format registry now accepts an ``alias`` keyword to
  register_metadir, used to indicate that a format name is an alias for
  some other format and thus should not be reported when describing the
  format. (Robert Collins)


bzr 1.2 2008-02-15
##################

Bug Fixes
*********

* Fix failing test in Launchpad plugin. (Martin Pool)


bzr 1.2rc1 2008-02-13
#####################

Notes When Upgrading
********************

* Fetching via the smart protocol may need to reconnect once during a fetch
  if the remote server is running Bazaar 1.1 or earlier, because the client
  attempts to use more efficient requests that confuse older servers.  You
  may be required to re-enter a password or passphrase when this happens.
  This won't happen if the server is upgraded to Bazaar 1.2.
  (Andrew Bennetts)

Changes
*******

* Fetching via bzr+ssh will no longer fill ghosts by default (this is
  consistent with pack-0.92 fetching over SFTP). (Robert Collins)

* Formatting of ``bzr plugins`` output is changed to be more human-
  friendly. Full path of plugins locations will be shown only with
  ``--verbose`` command-line option. (Alexander Belchenko)

* ``merge`` now prefers to use the submit branch, but will fall back to
  parent branch.  For many users, this has no effect.  But some users who
  pull and merge on the same branch will notice a change.  This change
  makes it easier to work on a branch on two different machines, pulling
  between the machines, while merging from the upstream.
  ``merge --remember`` can now be used to set the submit_branch.
  (Aaron Bentley)

Features
********

* ``merge --preview`` produces a diff of the changes merge would make,
  but does not actually perform the merge.  (Aaron Bentley)

* New smart method ``Repository.get_parent_map`` for getting revision
  parent data. This returns additional parent information topologically
  adjacent to the requested data to reduce round trip latency impacts.
  (Robert Collins)

* New smart method, ``Repository.stream_revisions_chunked``, for fetching
  revision data that streams revision data via a chunked encoding.  This
  avoids buffering large amounts of revision data on the server and on the
  client, and sends less data to the server to request the revisions.
  (Andrew Bennetts, Robert Collins, #178353)

* The launchpad plugin now handles lp urls of the form
  ``lp://staging/``, ``lp://demo/``, ``lp://dev/`` to use the appropriate
  launchpad instance to do the resolution of the branch identities.
  This is primarily of use to Launchpad developers, but can also
  be used by other users who want to try out Launchpad as
  a branch location without messing up their public Launchpad
  account.  Branches that are pushed to the staging environment
  have an expected lifetime of one day. (Tim Penhey)

Improvements
************

* Creating a new branch no longer tries to read the entire revision-history
  unnecessarily over smart server operations. (Robert Collins)

* Fetching between different repository formats with compatible models now
  takes advantage of the smart method to stream revisions.  (Andrew Bennetts)

* The ``--coverage`` option is now global, rather specific to ``bzr
  selftest``.  (Andrew Bennetts)

* The ``register-branch`` command will now use the public url of the branch
  containing the current directory, if one has been set and no explicit
  branch is provided.  (Robert Collins)

* Tweak the ``reannotate`` code path to optimize the 2-parent case.
  Speeds up ``bzr annotate`` with a pack repository by approx 3:2.
  (John Arbash Meinel)

Bugfixes
********

* Calculate remote path relative to the shared medium in _SmartClient.  This
  is related to the problem in bug #124089.  (Andrew Bennetts)

* Cleanly handle connection errors in smart protocol version two, the same
  way as they are handled by version one.  (Andrew Bennetts)

* Clearer error when ``version-info --custom`` is used without
  ``--template`` (Lukáš Lalinský)

* Don't raise UnavailableFeature during test setup when medusa is not
  available or tearDown is never called leading to nasty side effects.
  (#137823, Vincent Ladeuil)

* If a plugin's test suite cannot be loaded, for example because of a syntax
  error in the tests, then ``selftest`` fails, rather than just printing
  a warning.  (Martin Pool, #189771)

* List possible values for BZR_SSH environment variable in env-variables
  help topic. (Alexander Belchenko, #181842)

* New methods ``push_log_file`` and ``pop_log_file`` to intercept messages:
  popping the log redirection now precisely restores the previous state,
  which makes it easier to use bzr log output from other programs.
  TestCaseInTempDir no longer depends on a log redirection being established
  by the test framework, which lets bzr tests cleanly run from a normal
  unittest runner.
  (#124153, #124849, Martin Pool, Jonathan Lange)

* ``pull --quiet`` is now more quiet, in particular a message is no longer
  printed when the remembered pull location is used. (James Westby,
  #185907)

* ``reconfigure`` can safely be interrupted while fetching.
  (Aaron Bentley, #179316)

* ``reconfigure`` preserves tags when converting to and from lightweight
  checkouts.  (Aaron Bentley, #182040)

* Stop polluting /tmp when running selftest.
  (Vincent Ladeuil, #123623)

* Switch from NFKC => NFC for normalization checks. NFC allows a few
  more characters which should be considered valid.
  (John Arbash Meinel, #185458)

* The launchpad plugin now uses the ``edge`` xmlrpc server to avoid
  interacting badly with a bug on the launchpad side. (Robert Collins)

* Unknown hostnames when connecting to a ``bzr://`` URL no longer cause
  tracebacks.  (Andrew Bennetts, #182849)

API Breaks
**********

* Classes implementing Merge types like Merge3Merger must now accept (and
  honour) a do_merge flag in their constructor.  (Aaron Bentley)

* ``Repository.add_inventory`` and ``add_revision`` now require the caller
  to previously take a write lock (and start a write group.)
  (Martin Pool)

Testing
*******

* selftest now accepts --load-list <file> to load a test id list. This
  speeds up running the test suite on a limited set of tests.
  (Vincent Ladeuil)

Internals
*********

* Add a new method ``get_result`` to graph search objects. The resulting
  ``SearchResult`` can be used to recreate the search later, which will
  be useful in reducing network traffic. (Robert Collins)

* Use convenience function to check whether two repository handles
  are referring to the same repository in ``Repository.get_graph``.
  (Jelmer Vernooij, #187162)

* Fetching now passes the find_ghosts flag through to the
  ``InterRepository.missing_revision_ids`` call consistently for all
  repository types. This will enable faster missing revision discovery with
  bzr+ssh. (Robert Collins)

* Fix error handling in Repository.insert_data_stream. (Lukas Lalinsky)

* ``InterRepository.missing_revision_ids`` is now deprecated in favour of
  ``InterRepository.search_missing_revision_ids`` which returns a
  ``bzrlib.graph.SearchResult`` suitable for making requests from the smart
  server. (Robert Collins)

* New error ``NoPublicBranch`` for commands that need a public branch to
  operate. (Robert Collins)

* New method ``iter_inventories`` on Repository for access to many
  inventories. This is primarily used by the ``revision_trees`` method, as
  direct access to inventories is discouraged. (Robert Collins)

* New method ``next_with_ghosts`` on the Graph breadth-first-search objects
  which will split out ghosts and present parents into two separate sets,
  useful for code which needs to be aware of ghosts (e.g. fetching data
  cares about ghosts during revision selection). (Robert Collins)

* Record a timestamp against each mutter to the trace file, relative to the
  first import of bzrlib.  (Andrew Bennetts)

* ``Repository.get_data_stream`` is now deprecated in favour of
  ``Repository.get_data_stream_for_search`` which allows less network
  traffic when requesting data streams over a smart server. (Robert Collins)

* ``RemoteBzrDir._get_tree_branch`` no longer triggers ``_ensure_real``,
  removing one round trip on many network operations. (Robert Collins)

* RemoteTransport's ``recommended_page_size`` method now returns 64k, like
  SFTPTransport and HttpTransportBase.  (Andrew Bennetts)

* Repository has a new method ``has_revisions`` which signals the presence
  of many revisions by returning a set of the revisions listed which are
  present. This can be done by index queries without reading data for parent
  revision names etc. (Robert Collins)


bzr 1.1 2008-01-15
##################

(no changes from 1.1rc1)

bzr 1.1rc1 2008-01-05
#####################

Changes
*******

* Dotted revision numbers have been revised. Instead of growing longer with
  nested branches the branch number just increases. (eg instead of 1.1.1.1.1
  we now report 1.2.1.) This helps scale long lived branches which have many
  feature branches merged between them. (John Arbash Meinel)

* The syntax ``bzr diff branch1 branch2`` is no longer supported.
  Use ``bzr diff branch1 --new branch2`` instead. This change has
  been made to remove the ambiguity where ``branch2`` is in fact a
  specific file to diff within ``branch1``.

Features
********

* New option to use custom template-based formats in  ``bzr version-info``.
  (Lukáš Lalinský)

* diff '--using' allows an external diff tool to be used for files.
  (Aaron Bentley)

* New "lca" merge-type for fast everyday merging that also supports
  criss-cross merges.  (Aaron Bentley)

Improvements
************

* ``annotate`` now doesn't require a working tree. (Lukáš Lalinský,
  #90049)

* ``branch`` and ``checkout`` can now use files from a working tree to
  to speed up the process.  For checkout, this requires the new
  --files-from flag.  (Aaron Bentley)

* ``bzr diff`` now sorts files in alphabetical order.  (Aaron Bentley)

* ``bzr diff`` now works on branches without working trees. Tree-less
  branches can also be compared to each other and to working trees using
  the new diff options ``--old`` and ``--new``. Diffing between branches,
  with or without trees, now supports specific file filtering as well.
  (Ian Clatworthy, #6700)

* ``bzr pack`` now orders revision texts in topological order, with newest
  at the start of the file, promoting linear reads for ``bzr log`` and the
  like. This partially fixes #154129. (Robert Collins)

* Merge directives now fetch prerequisites from the target branch if
  needed.  (Aaron Bentley)

* pycurl now handles digest authentication.
  (Vincent Ladeuil)

* ``reconfigure`` can now convert from repositories.  (Aaron Bentley)

* ``-l`` is now a short form for ``--limit`` in ``log``.  (Matt Nordhoff)

* ``merge`` now warns when merge directives cause cherrypicks.
  (Aaron Bentley)

* ``split`` now supported, to enable splitting large trees into smaller
  pieces.  (Aaron Bentley)

Bugfixes
********

* Avoid AttributeError when unlocking a pack repository when an error occurs.
  (Martin Pool, #180208)

* Better handle short reads when processing multiple range requests.
  (Vincent Ladeuil, #179368)

* build_tree acceleration uses the correct path when a file has been moved.
  (Aaron Bentley)

* ``commit`` now succeeds when a checkout and its master branch share a
  repository.  (Aaron Bentley, #177592)

* Fixed error reporting of unsupported timezone format in
  ``log --timezone``. (Lukáš Lalinský, #178722)

* Fixed Unicode encoding error in ``ignored`` when the output is
  redirected to a pipe. (Lukáš Lalinský)

* Fix traceback when sending large response bodies over the smart protocol
  on Windows. (Andrew Bennetts, #115781)

* Fix ``urlutils.relative_url`` for the case of two ``file:///`` URLs
  pointed to different logical drives on Windows.
  (Alexander Belchenko, #90847)

* HTTP test servers are now compatible with the http protocol version 1.1.
  (Vincent Ladeuil, #175524)

* _KnitParentsProvider.get_parent_map now handles requests for ghosts
  correctly, instead of erroring or attributing incorrect parents to ghosts.
  (Aaron Bentley)

* ``merge --weave --uncommitted`` now works.  (Aaron Bentley)

* pycurl authentication handling was broken and incomplete. Fix handling of
  user:pass embedded in the urls.
  (Vincent Ladeuil, #177643)

* Files inside non-directories are now handled like other conflict types.
  (Aaron Bentley, #177390)

* ``reconfigure`` is able to convert trees into lightweight checkouts.
  (Aaron Bentley)

* Reduce lockdir timeout to 0 when running ``bzr serve``.  (Andrew Bennetts,
  #148087)

* Test that the old ``version_info_format`` functions still work, even
  though they are deprecated. (John Arbash Meinel, ShenMaq, #177872)

* Transform failures no longer cause ImmortalLimbo errors (Aaron Bentley,
  #137681)

* ``uncommit`` works even when the commit messages of revisions to be
  removed use characters not supported in the terminal encoding.
  (Aaron Bentley)

* When dumb http servers return whole files instead of the requested ranges,
  read the remaining bytes by chunks to avoid overflowing network buffers.
  (Vincent Ladeuil, #175886)

Documentation
*************

* Minor tweaks made to the bug tracker integration documentation.
  (Ian Clatworthy)

* Reference material has now be moved out of the User Guide and added
  to the User Reference. The User Reference has gained 4 sections as
  a result: Authenication Settings, Configuration Settings, Conflicts
  and Hooks. All help topics are now dumped into text format in the
  doc/en/user-reference directory for those who like browsing that
  information in their editor. (Ian Clatworthy)

* *Using Bazaar with Launchpad* tutorial added. (Ian Clatworthy)

Internals
*********

* find_* methods available for BzrDirs, Branches and WorkingTrees.
  (Aaron Bentley)

* Help topics can now be loaded from files.
  (Ian Clatworthy, Alexander Belchenko)

* get_parent_map now always provides tuples as its output.  (Aaron Bentley)

* Parent Providers should now implement ``get_parent_map`` returning a
  dictionary instead of ``get_parents`` returning a list.
  ``Graph.get_parents`` is now deprecated. (John Arbash Meinel,
  Robert Collins)

* Patience Diff now supports arbitrary python objects, as long as they
  support ``hash()``. (John Arbash Meinel)

* Reduce selftest overhead to establish test names by memoization.
  (Vincent Ladeuil)

API Breaks
**********

Testing
*******

* Modules can now customise their tests by defining a ``load_tests``
  attribute. ``pydoc bzrlib.tests.TestUtil.TestLoader.loadTestsFromModule``
  for the documentation on this attribute. (Robert Collins)

* New helper function ``bzrlib.tests.condition_id_re`` which helps
  filter tests based on a regular expression search on the tests id.
  (Robert Collins)

* New helper function ``bzrlib.tests.condition_isinstance`` which helps
  filter tests based on class. (Robert Collins)

* New helper function ``bzrlib.tests.exclude_suite_by_condition`` which
  generalises the ``exclude_suite_by_re`` function. (Robert Collins)

* New helper function ``bzrlib.tests.filter_suite_by_condition`` which
  generalises the ``filter_suite_by_re`` function. (Robert Collins)

* New helper method ``bzrlib.tests.exclude_tests_by_re`` which gives a new
  TestSuite that does not contain tests from the input that matched a
  regular expression. (Robert Collins)

* New helper method ``bzrlib.tests.randomize_suite`` which returns a
  randomized copy of the input suite. (Robert Collins)

* New helper method ``bzrlib.tests.split_suite_by_re`` which splits a test
  suite into two according to a regular expression. (Robert Collins)

* Parametrize all http tests for the transport implementations, the http
  protocol versions (1.0 and 1.1) and the authentication schemes.
  (Vincent Ladeuil)

* The ``exclude_pattern`` and ``random_order`` parameters to the function
  ``bzrlib.tests.filter_suite_by_re`` have been deprecated. (Robert Collins)

* The method ``bzrlib.tests.sort_suite_by_re`` has been deprecated. It is
  replaced by the new helper methods added in this release. (Robert Collins)


bzr 1.0 2007-12-14
##################

Documentation
*************

* More improvements and fixes to the User Guide.  (Ian Clatworthy)

* Add information on cherrypicking/rebasing to the User Guide.
  (Ian Clatworthy)

* Improve bug tracker integration documentation. (Ian Clatworthy)

* Minor edits to ``Bazaar in five minutes`` from David Roberts and
  to the rebasing section of the User Guide from Aaron Bentley.
  (Ian Clatworthy)


bzr 1.0rc3 2007-12-11
#####################

Changes
*******

* If a traceback occurs, users are now asked to report the bug
  through Launchpad (https://bugs.launchpad.net/bzr/), rather than
  by mail to the mailing list.
  (Martin Pool)

Bugfixes
********

* Fix Makefile rules for doc generation. (Ian Clatworthy, #175207)

* Give more feedback during long http downloads by making readv deliver data
  as it arrives for urllib, and issue more requests for pycurl. High latency
  networks are better handled by urllib, the pycurl implementation give more
  feedback but also incur more latency.
  (Vincent Ladeuil, #173010)

* Implement _make_parents_provider on RemoteRepository, allowing generating
  bundles against branches on a smart server.  (Andrew Bennetts, #147836)

Documentation
*************

* Improved user guide.  (Ian Clatworthy)

* The single-page quick reference guide is now available as a PDF.
  (Ian Clatworthy)

Internals
*********

* readv urllib http implementation is now a real iterator above the
  underlying socket and deliver data as soon as it arrives. 'get' still
  wraps its output in a StringIO.
  (Vincent Ladeuil)


bzr 1.0rc2 2007-12-07
#####################

Improvements
************

* Added a --coverage option to selftest. (Andrew Bennetts)

* Annotate merge (merge-type=weave) now supports cherrypicking.
  (Aaron Bentley)

* ``bzr commit`` now doesn't print the revision number twice. (Matt
  Nordhoff, #172612)

* New configuration option ``bugtracker_<tracker_abbrevation>_url`` to
  define locations of bug trackers that are not directly supported by
  bzr or a plugin. The URL will be treated as a template and ``{id}``
  placeholders will be replaced by specific bug IDs.  (Lukáš Lalinský)

* Support logging single merge revisions with short and line log formatters.
  (Kent Gibson)

* User Guide enhanced with suggested readability improvements from
  Matt Revell and corrections from John Arbash Meinel. (Ian Clatworthy)

* Quick Start Guide renamed to Quick Start Card, moved down in
  the catalog, provided in pdf and png format and updated to refer
  to ``send`` instead of ``bundle``. (Ian Clatworthy, #165080)

* ``switch`` can now be used on heavyweight checkouts as well as
  lightweight ones. After switching a heavyweight checkout, the
  local branch is a mirror/cache of the new bound branch and
  uncommitted changes in the working tree are merged. As a safety
  check, if there are local commits in a checkout which have not
  been committed to the previously bound branch, then ``switch``
  fails unless the ``--force`` option is given. This option is
  now also required if the branch a lightweight checkout is pointing
  to has been moved. (Ian Clatworthy)

Internals
*********

* New -Dhttp debug option reports http connections, requests and responses.
  (Vincent Ladeuil)

* New -Dmerge debug option, which emits merge plans for merge-type=weave.

Bugfixes
********

* Better error message when running ``bzr cat`` on a non-existant branch.
  (Lukáš Lalinský, #133782)

* Catch OSError 17 (file exists) in final phase of tree transform and show
  filename to user.
  (Alexander Belchenko, #111758)

* Catch ShortReadvErrors while using pycurl. Also make readv more robust by
  allowing multiple GET requests to be issued if too many ranges are
  required.
  (Vincent Ladeuil, #172701)

* Check for missing basis texts when fetching from packs to packs.
  (John Arbash Meinel, #165290)

* Fall back to showing e-mail in ``log --short/--line`` if the
  committer/author has only e-mail. (Lukáš Lalinský, #157026)

API Breaks
**********

* Deprecate not passing a ``location`` argument to commit reporters'
  ``started`` methods. (Matt Nordhoff)


bzr 1.0rc1 2007-11-30
#####################

Notes When Upgrading
********************

* The default repository format is now ``pack-0.92``.  This
  default is used when creating new repositories with ``init`` and
  ``init-repo``, and when branching over bzr+ssh or bzr+hpss.
  (See https://bugs.launchpad.net/bugs/164626)

  This format can be read and written by Bazaar 0.92 and later, and
  data can be transferred to and from older formats.

  To upgrade, please reconcile your repository (``bzr reconcile``), and then
  upgrade (``bzr upgrade``).

  ``pack-0.92`` offers substantially better scaling and performance than the
  previous knits format. Some operations are slower where the code already
  had bad scaling characteristics under knits, the pack format makes such
  operations more visible as part of being more scalable overall. We will
  correct such operations over the coming releases and encourage the filing
  of bugs on any operation which you observe to be slower in a packs
  repository. One particular case that we do not intend to fix is pulling
  data from a pack repository into a knit repository over a high latency
  link;  downgrading such data requires reinsertion of the file texts, and
  this is a classic space/time tradeoff. The current implementation is
  conservative on memory usage because we need to support converting data
  from any tree without problems.
  (Robert Collins, Martin Pool, #164476)

Changes
*******

* Disable detection of plink.exe as possible ssh vendor. Plink vendor
  still available if user selects it explicitly with BZR_SSH environment
  variable. (Alexander Belchenko, workaround for bug #107593)

* The pack format is now accessible as "pack-0.92", or "pack-0.92-subtree"
  to enable the subtree functions (for example, for bzr-svn).
  (Martin Pool)

Features
********

* New ``authentication.conf`` file holding the password or other credentials
  for remote servers. This can be used for ssh, sftp, smtp and other
  supported transports.
  (Vincent Ladeuil)

* New rich-root and rich-root-pack formats, recording the same data about
  tree roots that's recorded for all other directories.
  (Aaron Bentley, #164639)

* ``pack-0.92`` repositories can now be reconciled.
  (Robert Collins, #154173)

* ``switch`` command added for changing the branch a lightweight checkout
  is associated with and updating the tree to reflect the latest content
  accordingly. This command was previously part of the BzrTools plug-in.
  (Ian Clatworthy, Aaron Bentley, David Allouche)

* ``reconfigure`` command can now convert branches, trees, or checkouts to
  lightweight checkouts.  (Aaron Bentley)

Performance
***********

* Commit updates the state of the working tree via a delta rather than
  supplying entirely new basis trees. For commit of a single specified file
  this reduces the wall clock time for commit by roughly a 30%.
  (Robert Collins, Martin Pool)

* Commit with many automatically found deleted paths no longer performs
  linear scanning for the children of those paths during inventory
  iteration. This should fix commit performance blowing out when many such
  paths occur during commit. (Robert Collins, #156491)

* Fetch with pack repositories will no longer read the entire history graph.
  (Robert Collins, #88319)

* Revert takes out an appropriate lock when reverting to a basis tree, and
  does not read the basis inventory twice. (Robert Collins)

* Diff does not require an inventory to be generated on dirstate trees.
  (Aaron Bentley, #149254)

* New annotate merge (--merge-type=weave) implementation is fast on
  versionedfiles withough cached annotations, e.g. pack-0.92.
  (Aaron Bentley)

Improvements
************

* ``bzr merge`` now warns when it encounters a criss-cross merge.
  (Aaron Bentley)

* ``bzr send`` now doesn't require the target e-mail address to be
  specified on the command line if an interactive e-mail client is used.
  (Lukáš Lalinský)

* ``bzr tags`` now prints the revision number for each tag, instead of
  the revision id, unless --show-ids is passed. In addition, tags can be
  sorted chronologically instead of lexicographically with --sort=time.
  (Adeodato Simó, #120231)

* Windows standalone version of bzr is able to load system-wide plugins from
  "plugins" subdirectory in installation directory. In addition standalone
  installer write to the registry (HKLM\SOFTWARE\Bazaar) useful info
  about paths and bzr version. (Alexander Belchenko, #129298)

Documentation
*************

Bug Fixes
*********

* A progress bar has been added for knitpack -> knitpack fetching.
  (Robert Collins, #157789, #159147)

* Branching from a branch via smart server now preserves the repository
  format. (Andrew Bennetts,  #164626)

* ``commit`` is now able to invoke an external editor in a non-ascii
  directory. (Daniel Watkins, #84043)

* Catch connection errors for ftp.
  (Vincent Ladeuil, #164567)

* ``check`` no longer reports spurious unreferenced text versions.
  (Robert Collins, John A Meinel, #162931, #165071)

* Conflicts are now resolved recursively by ``revert``.
  (Aaron Bentley, #102739)

* Detect invalid transport reuse attempts by catching invalid URLs.
  (Vincent Ladeuil, #161819)

* Deleting a file without removing it shows a correct diff, not a traceback.
  (Aaron Bentley)

* Do no use timeout in HttpServer anymore.
  (Vincent Ladeuil, #158972).

* Don't catch the exceptions related to the http pipeline status before
  retrying an http request or some programming errors may be masked.
  (Vincent Ladeuil, #160012)

* Fix ``bzr rm`` to not delete modified and ignored files.
  (Lukáš Lalinský, #172598)

* Fix exception when revisionspec contains merge revisons but log
  formatter doesn't support merge revisions. (Kent Gibson, #148908)

* Fix exception when ScopeReplacer is assigned to before any members have
  been retrieved.  (Aaron Bentley)

* Fix multiple connections during checkout --lightweight.
  (Vincent Ladeuil, #159150)

* Fix possible error in insert_data_stream when copying between
  pack repositories over bzr+ssh or bzr+http.
  KnitVersionedFile.get_data_stream now makes sure that requested
  compression parents are sent before any delta hunks that depend
  on them.
  (Martin Pool, #164637)

* Fix typo in limiting offsets coalescing for http, leading to
  whole files being downloaded instead of parts.
  (Vincent Ladeuil, #165061)

* FTP server errors don't error in the error handling code.
  (Robert Collins, #161240)

* Give a clearer message when a pull fails because the source needs
  to be reconciled.
  (Martin Pool, #164443)

* It is clearer when a plugin cannot be loaded because of its name, and a
  suggestion for an acceptable name is given. (Daniel Watkins, #103023)

* Leave port as None in transport objects if user doesn't
  specify a port in urls.
  (vincent Ladeuil, #150860)

* Make sure Repository.fetch(self) is properly a no-op for all
  Repository implementations. (John Arbash Meinel, #158333)

* Mark .bzr directories as "hidden" on Windows.
  (Alexander Belchenko, #71147)

* ``merge --uncommitted`` can now operate on a single file.
  (Aaron Bentley, Lukáš Lalinský, #136890)

* Obsolete packs are now cleaned up by pack and autopack operations.
  (Robert Collins, #153789)

* Operations pulling data from a smart server where the underlying
  repositories are not both annotated/both unannotated will now work.
  (Robert Collins, #165304).

* Reconcile now shows progress bars. (Robert Collins, #159351)

* ``RemoteBranch`` was not initializing ``self._revision_id_to_revno_map``
  properly. (John Arbash Meinel, #162486)

* Removing an already-removed file reports the file does not exist. (Daniel
  Watkins, #152811)

* Rename on Windows is able to change filename case.
  (Alexander Belchenko, #77740)

* Return error instead of a traceback for ``bzr log -r0``.
  (Kent Gibson, #133751)

* Return error instead of a traceback when bzr is unable to create
  symlink on some platforms (e.g. on Windows).
  (Alexander Belchenko, workaround for #81689)

* Revert doesn't crash when restoring a single file from a deleted
  directory. (Aaron Bentley)

* Stderr output via logging mechanism now goes through encoded wrapper
  and no more uses utf-8, but terminal encoding instead. So all unicode
  strings now should be readable in non-utf-8 terminal.
  (Alexander Belchenko, #54173)

* The error message when ``move --after`` should be used makes how to do so
  clearer. (Daniel Watkins, #85237)

* Unicode-safe output from ``bzr info``. The output will be encoded
  using the terminal encoding and unrepresentable characters will be
  replaced by '?'. (Lukáš Lalinský, #151844)

* Working trees are no longer created when pushing into a local no-trees
  repo. (Daniel Watkins, #50582)

* Upgrade util/configobj to version 4.4.0.
  (Vincent Ladeuil, #151208).

* Wrap medusa ftp test server as an FTPServer feature.
  (Vincent Ladeuil, #157752)

API Breaks
**********

* ``osutils.backup_file`` is deprecated. Actually it's not used in bzrlib
  during very long time. (Alexander Belchenko)

* The return value of
  ``VersionedFile.iter_lines_added_or_present_in_versions`` has been
  changed. Previously it was an iterator of lines, now it is an iterator of
  (line, version_id) tuples. This change has been made to aid reconcile and
  fetch operations. (Robert Collins)

* ``bzrlib.repository.get_versioned_file_checker`` is now private.
  (Robert Collins)

* The Repository format registry default has been removed; it was previously
  obsoleted by the bzrdir format default, which implies a default repository
  format.
  (Martin Pool)

Internals
*********

* Added ``ContainerSerialiser`` and ``ContainerPushParser`` to
  ``bzrlib.pack``.  These classes provide more convenient APIs for generating
  and parsing containers from streams rather than from files.  (Andrew
  Bennetts)

* New module ``lru_cache`` providing a cache for use by tasks that need
  semi-random access to large amounts of data. (John A Meinel)

* InventoryEntry.diff is now deprecated.  Please use diff.DiffTree instead.


bzr 0.92 2007-11-05
###################

Changes
*******

  * New uninstaller on Win32.  (Alexander Belchenko)


bzr 0.92rc1 2007-10-29
######################

Changes
*******

* ``bzr`` now returns exit code 4 if an internal error occurred, and
  3 if a normal error occurred.  (Martin Pool)

* ``pull``, ``merge`` and ``push`` will no longer silently correct some
  repository index errors that occured as a result of the Weave disk format.
  Instead the ``reconcile`` command needs to be run to correct those
  problems if they exist (and it has been able to fix most such problems
  since bzr 0.8). Some new problems have been identified during this release
  and you should run ``bzr check`` once on every repository to see if you
  need to reconcile. If you cannot ``pull`` or ``merge`` from a remote
  repository due to mismatched parent errors - a symptom of index errors -
  you should simply take a full copy of that remote repository to a clean
  directory outside any local repositories, then run reconcile on it, and
  finally pull from it locally. (And naturally email the repositories owner
  to ask them to upgrade and run reconcile).
  (Robert Collins)

Features
********

* New ``knitpack-experimental`` repository format. This is interoperable with
  the ``dirstate-tags`` format but uses a smarter storage design that greatly
  speeds up many operations, both local and remote. This new format can be
  used as an option to the ``init``, ``init-repository`` and ``upgrade``
  commands. (Robert Collins)

* For users of bzr-svn (and those testing the prototype subtree support) that
  wish to try packs, a new ``knitpack-subtree-experimental`` format has also
  been added. This is interoperable with the ``dirstate-subtrees`` format.
  (Robert Collins)

* New ``reconfigure`` command. (Aaron Bentley)

* New ``revert --forget-merges`` command, which removes the record of a pending
  merge without affecting the working tree contents.  (Martin Pool)

* New ``bzr_remote_path`` configuration variable allows finer control of
  remote bzr locations than BZR_REMOTE_PATH environment variable.
  (Aaron Bentley)

* New ``launchpad-login`` command to tell Bazaar your Launchpad
  user ID.  This can then be used by other functions of the
  Launchpad plugin. (James Henstridge)

Performance
***********

* Commit in quiet mode is now slightly faster as the information to
  output is no longer calculated. (Ian Clatworthy)

* Commit no longer checks for new text keys during insertion when the
  revision id was deterministically unique. (Robert Collins)

* Committing a change which is not a merge and does not change the number of
  files in the tree is faster by utilising the data about whether files are
  changed to determine if the tree is unchanged rather than recalculating
  it at the end of the commit process. (Robert Collins)

* Inventory serialisation no longer double-sha's the content.
  (Robert Collins)

* Knit text reconstruction now avoids making copies of the lines list for
  interim texts when building a single text. The new ``apply_delta`` method
  on ``KnitContent`` aids this by allowing modification of the revision id
  such objects represent. (Robert Collins)

* Pack indices are now partially parsed for specific key lookup using a
  bisection approach. (Robert Collins)

* Partial commits are now approximately 40% faster by walking over the
  unselected current tree more efficiently. (Robert Collins)

* XML inventory serialisation takes 20% less time while being stricter about
  the contents. (Robert Collins)

* Graph ``heads()`` queries have been fixed to no longer access all history
  unnecessarily. (Robert Collins)

Improvements
************

* ``bzr+https://`` smart server across https now supported.
  (John Ferlito, Martin Pool, #128456)

* Mutt is now a supported mail client; set ``mail_client=mutt`` in your
  bazaar.conf and ``send`` will use mutt. (Keir Mierle)

* New option ``-c``/``--change`` for ``merge`` command for cherrypicking
  changes from one revision. (Alexander Belchenko, #141368)

* Show encodings, locale and list of plugins in the traceback message.
  (Martin Pool, #63894)

* Experimental directory formats can now be marked with
  ``experimental = True`` during registration. (Ian Clatworthy)

Documentation
*************

* New *Bazaar in Five Minutes* guide.  (Matthew Revell)

* The hooks reference documentation is now converted to html as expected.
  (Ian Clatworthy)

Bug Fixes
*********

* Connection error reporting for the smart server has been fixed to
  display a user friendly message instead of a traceback.
  (Ian Clatworthy, #115601)

* Make sure to use ``O_BINARY`` when opening files to check their
  sha1sum. (Alexander Belchenko, John Arbash Meinel, #153493)

* Fix a problem with Win32 handling of the executable bit.
  (John Arbash Meinel, #149113)

* ``bzr+ssh://`` and ``sftp://`` URLs that do not specify ports explicitly
  no longer assume that means port 22.  This allows people using OpenSSH to
  override the default port in their ``~/.ssh/config`` if they wish.  This
  fixes a bug introduced in bzr 0.91.  (Andrew Bennetts, #146715)

* Commands reporting exceptions can now be profiled and still have their
  data correctly dumped to a file. For example, a ``bzr commit`` with
  no changes still reports the operation as pointless but doing so no
  longer throws away the profiling data if this command is run with
  ``--lsprof-file callgrind.out.ci`` say. (Ian Clatworthy)

* Fallback to ftp when paramiko is not installed and sftp can't be used for
  ``tests/commands`` so that the test suite is still usable without
  paramiko.
  (Vincent Ladeuil, #59150)

* Fix commit ordering in corner case. (Aaron Bentley, #94975)

* Fix long standing bug in partial commit when there are renames
  left in tree. (Robert Collins, #140419)

* Fix selftest semi-random noise during http related tests.
  (Vincent Ladeuil, #140614)

* Fix typo in ftp.py making the reconnection fail on temporary errors.
  (Vincent Ladeuil, #154259)

* Fix failing test by comparing real paths to cover the case where the TMPDIR
  contains a symbolic link.
  (Vincent Ladeuil, #141382).

* Fix log against smart server branches that don't support tags.
  (James Westby, #140615)

* Fix pycurl http implementation by defining error codes from
  pycurl instead of relying on an old curl definition.
  (Vincent Ladeuil, #147530)

* Fix 'unprintable error' message when displaying BzrCheckError and
  some other exceptions on Python 2.5.
  (Martin Pool, #144633)

* Fix ``Inventory.copy()`` and add test for it. (Jelmer Vernooij)

* Handles default value for ListOption in cmd_commit.
  (Vincent Ladeuil, #140432)

* HttpServer and FtpServer need to be closed properly or a listening socket
  will remain opened.
  (Vincent Ladeuil, #140055)

* Monitor the .bzr directory created in the top level test
  directory to detect leaking tests.
  (Vincent Ladeuil, #147986)

* The basename, not the full path, is now used when checking whether
  the profiling dump file begins with ``callgrind.out`` or not. This
  fixes a bug reported by Aaron Bentley on IRC. (Ian Clatworthy)

* Trivial fix for invoking command ``reconfigure`` without arguments.
  (Rob Weir, #141629)

* ``WorkingTree.rename_one`` will now raise an error if normalisation of the
  new path causes bzr to be unable to access the file. (Robert Collins)

* Correctly detect a NoSuchFile when using a filezilla server. (Gary van der
  Merwe)

API Breaks
**********

* ``bzrlib.index.GraphIndex`` now requires a size parameter to the
  constructor, for enabling bisection searches. (Robert Collins)

* ``CommitBuilder.record_entry_contents`` now requires the root entry of a
  tree be supplied to it, previously failing to do so would trigger a
  deprecation warning. (Robert Collins)

* ``KnitVersionedFile.add*`` will no longer cache added records even when
  enable_cache() has been called - the caching feature is now exclusively for
  reading existing data. (Robert Collins)

* ``ReadOnlyLockError`` is deprecated; ``LockFailed`` is usually more
  appropriate.  (Martin Pool)

* Removed ``bzrlib.transport.TransportLogger`` - please see the new
  ``trace+`` transport instead. (Robert Collins)

* Removed previously deprecated varargs interface to ``TestCase.run_bzr`` and
  deprecated methods ``TestCase.capture`` and ``TestCase.run_bzr_captured``.
  (Martin Pool)

* Removed previous deprecated ``basis_knit`` parameter to the
  ``KnitVersionedFile`` constructor. (Robert Collins)

* Special purpose method ``TestCase.run_bzr_decode`` is moved to the test_non_ascii
  class that needs it.
  (Martin Pool)

* The class ``bzrlib.repofmt.knitrepo.KnitRepository3`` has been folded into
  ``KnitRepository`` by parameters to the constructor. (Robert Collins)

* The ``VersionedFile`` interface now allows content checks to be bypassed
  by supplying check_content=False.  This saves nearly 30% of the minimum
  cost to store a version of a file. (Robert Collins)

* Tree's with bad state such as files with no length or sha will no longer
  be silently accepted by the repository XML serialiser. To serialise
  inventories without such data, pass working=True to write_inventory.
  (Robert Collins)

* ``VersionedFile.fix_parents`` has been removed as a harmful API.
  ``VersionedFile.join`` will no longer accept different parents on either
  side of a join - it will either ignore them, or error, depending on the
  implementation. See notes when upgrading for more information.
  (Robert Collins)

Internals
*********

* ``bzrlib.transport.Transport.put_file`` now returns the number of bytes
  put by the method call, to allow avoiding stat-after-write or
  housekeeping in callers. (Robert Collins)

* ``bzrlib.xml_serializer.Serializer`` is now responsible for checking that
  mandatory attributes are present on serialisation and deserialisation.
  This fixes some holes in API usage and allows better separation between
  physical storage and object serialisation. (Robert Collins)

* New class ``bzrlib.errors.InternalBzrError`` which is just a convenient
  shorthand for deriving from BzrError and setting internal_error = True.
  (Robert Collins)

* New method ``bzrlib.mutabletree.update_to_one_parent_via_delta`` for
  moving the state of a parent tree to a new version via a delta rather than
  a complete replacement tree. (Robert Collins)

* New method ``bzrlib.osutils.minimum_path_selection`` useful for removing
  duplication from user input, when a user mentions both a path and an item
  contained within that path. (Robert Collins)

* New method ``bzrlib.repository.Repository.is_write_locked`` useful for
  determining if a repository is write locked. (Robert Collins)

* New method on ``bzrlib.tree.Tree`` ``path_content_summary`` provides a
  tuple containing the key information about a path for commit processing
  to complete. (Robert Collins)

* New method on xml serialisers, write_inventory_to_lines, which matches the
  API used by knits for adding content. (Robert Collins)

* New module ``bzrlib.bisect_multi`` with generic multiple-bisection-at-once
  logic, currently only available for byte-based lookup
  (``bisect_multi_bytes``). (Robert Collins)

* New helper ``bzrlib.tuned_gzip.bytes_to_gzip`` which takes a byte string
  and returns a gzipped version of the same. This is used to avoid a bunch
  of api friction during adding of knit hunks. (Robert Collins)

* New parameter on ``bzrlib.transport.Transport.readv``
  ``adjust_for_latency`` which changes readv from returning strictly the
  requested data to inserted return larger ranges and in forward read order
  to reduce the effect of network latency. (Robert Collins)

* New parameter yield_parents on ``Inventory.iter_entries_by_dir`` which
  causes the parents of a selected id to be returned recursively, so all the
  paths from the root down to each element of selected_file_ids are
  returned. (Robert Collins)

* Knit joining has been enhanced to support plain to annotated conversion
  and annotated to plain conversion. (Ian Clatworthy)

* The CommitBuilder method ``record_entry_contents`` now returns summary
  information about the effect of the commit on the repository. This tuple
  contains an inventory delta item if the entry changed from the basis, and a
  boolean indicating whether a new file graph node was recorded.
  (Robert Collins)

* The python path used in the Makefile can now be overridden.
  (Andrew Bennetts, Ian Clatworthy)

Testing
*******

* New transport implementation ``trace+`` which is useful for testing,
  logging activity taken to its _activity attribute. (Robert Collins)

* When running bzr commands within the test suite, internal exceptions are
  not caught and reported in the usual way, but rather allowed to propagate
  up and be visible to the test suite.  A new API ``run_bzr_catch_user_errors``
  makes this behavior available to other users.
  (Martin Pool)

* New method ``TestCase.call_catch_warnings`` for testing methods that
  raises a Python warning.  (Martin Pool)


bzr 0.91 2007-09-26
###################

Bug Fixes
*********

* Print a warning instead of aborting the ``python setup.py install``
  process if building of a C extension is not possible.
  (Lukáš Lalinský, Alexander Belchenko)

* Fix commit ordering in corner case (Aaron Bentley, #94975)

* Fix ''bzr info bzr://host/'' and other operations on ''bzr://' URLs with
  an implicit port.  We were incorrectly raising PathNotChild due to
  inconsistent treatment of the ''_port'' attribute on the Transport object.
  (Andrew Bennetts, #133965)

* Make RemoteRepository.sprout cope gracefully with servers that don't
  support the ``Repository.tarball`` request.
  (Andrew Bennetts)


bzr 0.91rc2 2007-09-11
######################

* Replaced incorrect tarball for previous release; a debug statement was left
  in bzrlib/remote.py.


bzr 0.91rc1 2007-09-11
######################

Changes
*******

* The default branch and repository format has changed to
  ``dirstate-tags``, so tag commands are active by default.
  This format is compatible with Bazaar 0.15 and later.
  This incidentally fixes bug #126141.
  (Martin Pool)

* ``--quiet`` or ``-q`` is no longer a global option. If present, it
  must now appear after the command name. Scripts doing things like
  ``bzr -q missing`` need to be rewritten as ``bzr missing -q``.
  (Ian Clatworthy)

Features
********

* New option ``--author`` in ``bzr commit`` to specify the author of the
  change, if it's different from the committer. ``bzr log`` and
  ``bzr annotate`` display the author instead of the committer.
  (Lukáš Lalinský)

* In addition to global options and command specific options, a set of
  standard options are now supported. Standard options are legal for
  all commands. The initial set of standard options are:

  * ``--help`` or ``-h`` - display help message
  * ``--verbose`` or ``-v`` - display additional information
  * ``--quiet``  or ``-q`` - only output warnings and errors.

  Unlike global options, standard options can be used in aliases and
  may have command-specific help. (Ian Clatworthy)

* Verbosity level processing has now been unified. If ``--verbose``
  or ``-v`` is specified on the command line multiple times, the
  verbosity level is made positive the first time then increased.
  If ``--quiet`` or ``-q`` is specified on the command line
  multiple times, the verbosity level is made negative the first
  time then decreased. To get the default verbosity level of zero,
  either specify none of the above , ``--no-verbose`` or ``--no-quiet``.
  Note that most commands currently ignore the magnitude of the
  verbosity level but do respect *quiet vs normal vs verbose* when
  generating output. (Ian Clatworthy)

* ``Branch.hooks`` now supports ``pre_commit`` hook. The hook's signature
  is documented in BranchHooks constructor. (Nam T. Nguyen, #102747)

* New ``Repository.stream_knit_data_for_revisions`` request added to the
  network protocol for greatly reduced roundtrips when retrieving a set of
  revisions. (Andrew Bennetts)

Bug Fixes
*********

* ``bzr plugins`` now lists the version number for each plugin in square
  brackets after the path. (Robert Collins, #125421)

* Pushing, pulling and branching branches with subtree references was not
  copying the subtree weave, preventing the file graph from being accessed
  and causing errors in commits in clones. (Robert Collins)

* Suppress warning "integer argument expected, got float" from Paramiko,
  which sometimes caused false test failures.  (Martin Pool)

* Fix bug in bundle 4 that could cause attempts to write data to wrong
  versionedfile.  (Aaron Bentley)

* Diffs generated using "diff -p" no longer break the patch parser.
  (Aaron Bentley)

* get_transport treats an empty possible_transports list the same as a non-
  empty one.  (Aaron Bentley)

* patch verification for merge directives is reactivated, and works with
  CRLF and CR files.  (Aaron Bentley)

* Accept ..\ as a path in revision specifiers. This fixes for example
  "-r branch:..\other-branch" on Windows.  (Lukáš Lalinský)

* ``BZR_PLUGIN_PATH`` may now contain trailing slashes.
  (Blake Winton, #129299)

* man page no longer lists hidden options (#131667, Aaron Bentley)

* ``uncommit --help`` now explains the -r option adequately.  (Daniel
  Watkins, #106726)

* Error messages are now better formatted with parameters (such as
  filenames) quoted when necessary. This avoids confusion when directory
  names ending in a '.' at the end of messages were confused with a
  full stop that may or not have been there. (Daniel Watkins, #129791)

* Fix ``status FILE -r X..Y``. (Lukáš Lalinský)

* If a particular command is an alias, ``help`` will show the alias
  instead of claiming there is no help for said alias. (Daniel Watkins,
  #133548)

* TreeTransform-based operations, like pull, merge, revert, and branch,
  now roll back if they encounter an error.  (Aaron Bentley, #67699)

* ``bzr commit`` now exits cleanly if a character unsupported by the
  current encoding is used in the commit message.  (Daniel Watkins,
  #116143)

* bzr send uses default values for ranges when only half of an elipsis
  is specified ("-r..5" or "-r5..").  (#61685, Aaron Bentley)

* Avoid trouble when Windows ssh calls itself 'plink' but no plink
  binary is present.  (Martin Albisetti, #107155)

* ``bzr remove`` should remove clean subtrees.  Now it will remove (without
  needing ``--force``) subtrees that contain no files with text changes or
  modified files.  With ``--force`` it removes the subtree regardless of
  text changes or unknown files. Directories with renames in or out (but
  not changed otherwise) will now be removed without needing ``--force``.
  Unknown ignored files will be deleted without needing ``--force``.
  (Marius Kruger, #111665)

* When two plugins conflict, the source of both the losing and now the
  winning definition is shown.  (Konstantin Mikhaylov, #5454)

* When committing to a branch, the location being committed to is
  displayed.  (Daniel Watkins, #52479)

* ``bzr --version`` takes care about encoding of stdout, especially
  when output is redirected. (Alexander Belchenko, #131100)

* Prompt for an ftp password if none is provided.
  (Vincent Ladeuil, #137044)

* Reuse bound branch associated transport to avoid multiple
  connections.
  (Vincent Ladeuil, #128076, #131396)

* Overwrite conflicting tags by ``push`` and ``pull`` if the
  ``--overwrite`` option is specified.  (Lukáš Lalinský, #93947)

* In checkouts, tags are copied into the master branch when created,
  changed or deleted, and are copied into the checkout when it is
  updated.  (Martin Pool, #93856, #93860)

* Print a warning instead of aborting the ``python setup.py install``
  process if building of a C extension is not possible.
  (Lukáš Lalinský, Alexander Belchenko)

Improvements
************

* Add the option "--show-diff" to the commit command in order to display
  the diff during the commit log creation. (Goffredo Baroncelli)

* ``pull`` and ``merge`` are much faster at installing bundle format 4.
  (Aaron Bentley)

* ``pull -v`` no longer includes deltas, making it much faster.
  (Aaron Bentley)

* ``send`` now sends the directive as an attachment by default.
  (Aaron Bentley, Lukáš Lalinský, Alexander Belchenko)

* Documentation updates (Martin Albisetti)

* Help on debug flags is now included in ``help global-options``.
  (Daniel Watkins, #124853)

* Parameters passed on the command line are checked to ensure they are
  supported by the encoding in use. (Daniel Watkins)

* The compression used within the bzr repository has changed from zlib
  level 9 to the zlib default level. This improves commit performance with
  only a small increase in space used (and in some cases a reduction in
  space). (Robert Collins)

* Initial commit no longer SHAs files twice and now reuses the path
  rather than looking it up again, making it faster.
  (Ian Clatworthy)

* New option ``-c``/``--change`` for ``diff`` and ``status`` to show
  changes in one revision.  (Lukáš Lalinský)

* If versioned files match a given ignore pattern, a warning is now
  given. (Daniel Watkins, #48623)

* ``bzr status`` now has -S as a short name for --short and -V as a
  short name for --versioned. These have been added to assist users
  migrating from Subversion: ``bzr status -SV`` is now like
  ``svn status -q``.  (Daniel Watkins, #115990)

* Added C implementation of  ``PatienceSequenceMatcher``, which is about
  10x faster than the Python version. This speeds up commands that
  need file diffing, such as ``bzr commit`` or ``bzr diff``.
  (Lukáš Lalinský)

* HACKING has been extended with a large section on core developer tasks.
  (Ian Clatworthy)

* Add ``branches`` and ``standalone-trees`` as online help topics and
  include them as Concepts within the User Reference.
  (Paul Moore, Ian Clatworthy)

* ``check`` can detect versionedfile parent references that are
  inconsistent with revision and inventory info, and ``reconcile`` can fix
  them.  These faulty references were generated by 0.8-era releases,
  so repositories which were manipulated by old bzrs should be
  checked, and possibly reconciled ASAP.  (Aaron Bentley, Andrew Bennetts)

API Breaks
**********

* ``Branch.append_revision`` is removed altogether; please use
  ``Branch.set_last_revision_info`` instead.  (Martin Pool)

* CommitBuilder now advertises itself as requiring the root entry to be
  supplied. This only affects foreign repository implementations which reuse
  CommitBuilder directly and have changed record_entry_contents to require
  that the root not be supplied. This should be precisely zero plugins
  affected. (Robert Collins)

* The ``add_lines`` methods on ``VersionedFile`` implementations has changed
  its return value to include the sha1 and length of the inserted text. This
  allows the avoidance of double-sha1 calculations during commit.
  (Robert Collins)

* ``Transport.should_cache`` has been removed.  It was not called in the
  previous release.  (Martin Pool)

Testing
*******

* Tests may now raise TestNotApplicable to indicate they shouldn't be
  run in a particular scenario.  (Martin Pool)

* New function multiply_tests_from_modules to give a simpler interface
  to test parameterization.  (Martin Pool, Robert Collins)

* ``Transport.should_cache`` has been removed.  It was not called in the
  previous release.  (Martin Pool)

* NULL_REVISION is returned to indicate the null revision, not None.
  (Aaron Bentley)

* Use UTF-8 encoded StringIO for log tests to avoid failures on
  non-ASCII committer names.  (Lukáš Lalinský)

Internals
*********

* ``bzrlib.plugin.all_plugins`` has been deprecated in favour of
  ``bzrlib.plugin.plugins()`` which returns PlugIn objects that provide
  useful functionality for determining the path of a plugin, its tests, and
  its version information. (Robert Collins)

* Add the option user_encoding to the function 'show_diff_trees()'
  in order to move the user encoding at the UI level. (Goffredo Baroncelli)

* Add the function make_commit_message_template_encoded() and the function
  edit_commit_message_encoded() which handle encoded strings.
  This is done in order to mix the commit messages (which is a unicode
  string), and the diff which is a raw string. (Goffredo Baroncelli)

* CommitBuilder now defaults to using add_lines_with_ghosts, reducing
  overhead on non-weave repositories which don't require all parents to be
  present. (Robert Collins)

* Deprecated method ``find_previous_heads`` on
  ``bzrlib.inventory.InventoryEntry``. This has been superseded by the use
  of ``parent_candidates`` and a separate heads check via the repository
  API. (Robert Collins)

* New trace function ``mutter_callsite`` will print out a subset of the
  stack to the log, which can be useful for gathering debug details.
  (Robert Collins)

* ``bzrlib.pack.ContainerWriter`` now tracks how many records have been
  added via a public attribute records_written. (Robert Collins)

* New method ``bzrlib.transport.Transport.get_recommended_page_size``.
  This provides a hint to users of transports as to the reasonable
  minimum data to read. In principle this can take latency and
  bandwidth into account on a per-connection basis, but for now it
  just has hard coded values based on the url. (e.g. http:// has a large
  page size, file:// has a small one.) (Robert Collins)

* New method on ``bzrlib.transport.Transport`` ``open_write_stream`` allows
  incremental addition of data to a file without requiring that all the
  data be buffered in memory. (Robert Collins)

* New methods on ``bzrlib.knit.KnitVersionedFile``:
  ``get_data_stream(versions)``, ``insert_data_stream(stream)`` and
  ``get_format_signature()``.  These provide some infrastructure for
  efficiently streaming the knit data for a set of versions over the smart
  protocol.

* Knits with no annotation cache still produce correct annotations.
  (Aaron Bentley)

* Three new methods have been added to ``bzrlib.trace``:
  ``set_verbosity_level``, ``get_verbosity_level`` and ``is_verbose``.
  ``set_verbosity_level`` expects a numeric value: negative for quiet,
  zero for normal, positive for verbose. The size of the number can be
  used to determine just how quiet or verbose the application should be.
  The existing ``be_quiet`` and ``is_quiet`` routines have been
  integrated into this new scheme. (Ian Clatworthy)

* Options can now be delcared with a ``custom_callback`` parameter. If
  set, this routine is called after the option is processed. This feature
  is now used by the standard options ``verbose`` and ``quiet`` so that
  setting one implicitly resets the other. (Ian Clatworthy)

* Rather than declaring a new option from scratch in order to provide
  custom help, a centrally registered option can be decorated using the
  new ``bzrlib.Option.custom_help`` routine. In particular, this routine
  is useful when declaring better help for the ``verbose`` and ``quiet``
  standard options as the base definition of these is now more complex
  than before thanks to their use of a custom callback. (Ian Clatworthy)

* Tree._iter_changes(specific_file=[]) now iterates through no files,
  instead of iterating through all files.  None is used to iterate through
  all files.  (Aaron Bentley)

* WorkingTree.revert() now accepts None to revert all files.  The use of
  [] to revert all files is deprecated.  (Aaron Bentley)


bzr 0.90 2007-08-28
###################

Improvements
************

* Documentation is now organized into multiple directories with a level
  added for different languages or locales. Added the Mini Tutorial
  and Quick Start Summary (en) documents from the Wiki, improving the
  content and readability of the former. Formatted NEWS as Release Notes
  complete with a Table of Conents, one heading per release. Moved the
  Developer Guide into the main document catalog and provided a link
  from the developer document catalog back to the main one.
  (Ian Clatworthy, Sabin Iacob, Alexander Belchenko)


API Changes
***********

* The static convenience method ``BzrDir.create_repository``
  is deprecated.  Callers should instead create a ``BzrDir`` instance
  and call ``create_repository`` on that.  (Martin Pool)


bzr 0.90rc1 2007-08-14
######################

Bugfixes
********

* ``bzr init`` should connect to the remote location one time only.  We
  have been connecting several times because we forget to pass around the
  Transport object. This modifies ``BzrDir.create_branch_convenience``,
  so that we can give it the Transport we already have.
  (John Arbash Meinel, Vincent Ladeuil, #111702)

* Get rid of sftp connection cache (get rid of the FTP one too).
  (Vincent Ladeuil, #43731)

* bzr branch {local|remote} remote don't try to create a working tree
  anymore.
  (Vincent Ladeuil, #112173)

* All identified multiple connections for a single bzr command have been
  fixed. See bzrlib/tests/commands directory.
  (Vincent Ladeuil)

* ``bzr rm`` now does not insist on ``--force`` to delete files that
  have been renamed but not otherwise modified.  (Marius Kruger,
  #111664)

* ``bzr selftest --bench`` no longer emits deprecation warnings
  (Lukáš Lalinský)

* ``bzr status`` now honours FILE parameters for conflict lists
  (Aaron Bentley, #127606)

* ``bzr checkout`` now honours -r when reconstituting a working tree.
  It also honours -r 0.  (Aaron Bentley, #127708)

* ``bzr add *`` no more fails on Windows if working tree contains
  non-ascii file names. (Kuno Meyer, #127361)

* allow ``easy_install bzr`` runs without fatal errors.
  (Alexander Belchenko, #125521)

* Graph._filter_candidate_lca does not raise KeyError if a candidate
  is eliminated just before it would normally be examined.  (Aaron Bentley)

* SMTP connection failures produce a nice message, not a traceback.
  (Aaron Bentley)

Improvements
************

* Don't show "dots" progress indicators when run non-interactively, such
  as from cron.  (Martin Pool)

* ``info`` now formats locations more nicely and lists "submit" and
  "public" branches (Aaron Bentley)

* New ``pack`` command that will trigger database compression within
  the repository (Robert Collins)

* Implement ``_KnitIndex._load_data`` in a pyrex extension. The pyrex
  version is approximately 2-3x faster at parsing a ``.kndx`` file.
  Which yields a measurable improvement for commands which have to
  read from the repository, such as a 1s => 0.75s improvement in
  ``bzr diff`` when there are changes to be shown.  (John Arbash Meinel)

* Merge is now faster.  Depending on the scenario, it can be more than 2x
  faster. (Aaron Bentley)

* Give a clearer warning, and allow ``python setup.py install`` to
  succeed even if pyrex is not available.
  (John Arbash Meinel)

* ``DirState._read_dirblocks`` now has an optional Pyrex
  implementation. This improves the speed of any command that has to
  read the entire DirState. (``diff``, ``status``, etc, improve by
  about 10%).
  ``bisect_dirblocks`` has also been improved, which helps all
  ``_get_entry`` type calls (whenever we are searching for a
  particular entry in the in-memory DirState).
  (John Arbash Meinel)

* ``bzr pull`` and ``bzr push`` no longer do a complete walk of the
  branch revision history for ui display unless -v is supplied.
  (Robert Collins)

* ``bzr log -rA..B`` output shifted to the left margin if the log only
  contains merge revisions. (Kent Gibson)

* The ``plugins`` command is now public with improved help.
  (Ian Clatworthy)

* New bundle and merge directive formats are faster to generate, and

* Annotate merge now works when there are local changes. (Aaron Bentley)

* Commit now only shows the progress in terms of directories instead of
  entries. (Ian Clatworthy)

* Fix ``KnitRepository.get_revision_graph`` to not request the graph 2
  times. This makes ``get_revision_graph`` 2x faster. (John Arbash
  Meinel)

* Fix ``VersionedFile.get_graph()`` to avoid using
  ``set.difference_update(other)``, which has bad scaling when
  ``other`` is large. This improves ``VF.get_graph([version_id])`` for
  a 12.5k graph from 2.9s down to 200ms. (John Arbash Meinel)

* The ``--lsprof-file`` option now generates output for KCacheGrind if
  the file starts with ``callgrind.out``. This matches the default file
  filtering done by KCacheGrind's Open Dialog. (Ian Clatworthy)

* Fix ``bzr update`` to avoid an unnecessary
  ``branch.get_master_branch`` call, which avoids 1 extra connection
  to the remote server. (Partial fix for #128076, John Arbash Meinel)

* Log errors from the smart server in the trace file, to make debugging
  test failures (and live failures!) easier.  (Andrew Bennetts)

* The HTML version of the man page has been superceded by a more
  comprehensive manual called the Bazaar User Reference. This manual
  is completed generated from the online help topics. As part of this
  change, limited reStructuredText is now explicitly supported in help
  topics and command help with 'unnatural' markup being removed prior
  to display by the online help or inclusion in the man page.
  (Ian Clatworthy)

* HTML documentation now use files extension ``*.html``
  (Alexander Belchenko)

* The cache of ignore definitions is now cleared in WorkingTree.unlock()
  so that changes to .bzrignore aren't missed. (#129694, Daniel Watkins)

* ``bzr selftest --strict`` fails if there are any missing features or
  expected test failures. (Daniel Watkins, #111914)

* Link to registration survey added to README. (Ian Clatworthy)

* Windows standalone installer show link to registration survey
  when installation finished. (Alexander Belchenko)

Library API Breaks
******************

* Deprecated dictionary ``bzrlib.option.SHORT_OPTIONS`` removed.
  Options are now required to provide a help string and it must
  comply with the style guide by being one or more sentences with an
  initial capital and final period. (Martin Pool)

* KnitIndex.get_parents now returns tuples. (Robert Collins)

* Ancient unused ``Repository.text_store`` attribute has been removed.
  (Robert Collins)

* The ``bzrlib.pack`` interface has changed to use tuples of bytestrings
  rather than just bytestrings, making it easier to represent multiple
  element names. As this interface was not used by any internal facilities
  since it was introduced in 0.18 no API compatibility is being preserved.
  The serialised form of these packs is identical with 0.18 when a single
  element tuple is in use. (Robert Collins)

Internals
*********

* merge now uses ``iter_changes`` to calculate changes, which makes room for
  future performance increases.  It is also more consistent with other
  operations that perform comparisons, and reduces reliance on
  Tree.inventory.  (Aaron Bentley)

* Refactoring of transport classes connected to a remote server.
  ConnectedTransport is a new class that serves as a basis for all
  transports needing to connect to a remote server.  transport.split_url
  have been deprecated, use the static method on the object instead. URL
  tests have been refactored too.
  (Vincent Ladeuil)

* Better connection sharing for ConnectedTransport objects.
  transport.get_transport() now accepts a 'possible_transports' parameter.
  If a newly requested transport can share a connection with one of the
  list, it will.
  (Vincent Ladeuil)

* Most functions now accept ``bzrlib.revision.NULL_REVISION`` to indicate
  the null revision, and consider using ``None`` for this purpose
  deprecated.  (Aaron Bentley)

* New ``index`` module with abstract index functionality. This will be
  used during the planned changes in the repository layer. Currently the
  index layer provides a graph aware immutable index, a builder for the
  same index type to allow creating them, and finally a composer for
  such indices to allow the use of many indices in a single query. The
  index performance is not optimised, however the API is stable to allow
  development on top of the index. (Robert Collins)

* ``bzrlib.dirstate.cmp_by_dirs`` can be used to compare two paths by
  their directory sections. This is equivalent to comparing
  ``path.split('/')``, only without having to split the paths.
  This has a Pyrex implementation available.
  (John Arbash Meinel)

* New transport decorator 'unlistable+' which disables the list_dir
  functionality for testing.

* Deprecated ``change_entry`` in transform.py. (Ian Clatworthy)

* RevisionTree.get_weave is now deprecated.  Tree.plan_merge is now used
  for performing annotate-merge.  (Aaron Bentley)

* New EmailMessage class to create email messages. (Adeodato Simó)

* Unused functions on the private interface KnitIndex have been removed.
  (Robert Collins)

* New ``knit.KnitGraphIndex`` which provides a ``KnitIndex`` layered on top
  of a ``index.GraphIndex``. (Robert Collins)

* New ``knit.KnitVersionedFile.iter_parents`` method that allows querying
  the parents of many knit nodes at once, reducing round trips to the
  underlying index. (Robert Collins)

* Graph now has an is_ancestor method, various bits use it.
  (Aaron Bentley)

* The ``-Dhpss`` flag now includes timing information. As well as
  logging when a new connection is opened. (John Arbash Meinel)

* ``bzrlib.pack.ContainerWriter`` now returns an offset, length tuple to
  callers when inserting data, allowing generation of readv style access
  during pack creation, without needing a separate pass across the output
  pack to gather such details. (Robert Collins)

* ``bzrlib.pack.make_readv_reader`` allows readv based access to pack
  files that are stored on a transport. (Robert Collins)

* New ``Repository.has_same_location`` method that reports if two
  repository objects refer to the same repository (although with some risk
  of false negatives).  (Andrew Bennetts)

* InterTree.compare now passes require_versioned on correctly.
  (Marius Kruger)

* New methods on Repository - ``start_write_group``,
  ``commit_write_group``, ``abort_write_group`` and ``is_in_write_group`` -
  which provide a clean hook point for transactional Repositories - ones
  where all the data for a fetch or commit needs to be made atomically
  available in one step. This allows the write lock to remain while making
  a series of data insertions.  (e.g. data conversion). (Robert Collins)

* In ``bzrlib.knit`` the internal interface has been altered to use
  3-tuples (index, pos, length) rather than two-tuples (pos, length) to
  describe where data in a knit is, allowing knits to be split into
  many files. (Robert Collins)

* ``bzrlib.knit._KnitData`` split into cache management and physical access
  with two access classes - ``_PackAccess`` and ``_KnitAccess`` defined.
  The former provides access into a .pack file, and the latter provides the
  current production repository form of .knit files. (Robert Collins)

Testing
*******

* Remove selftest ``--clean-output``, ``--numbered-dirs`` and
  ``--keep-output`` options, which are obsolete now that tests
  are done within directories in $TMPDIR.  (Martin Pool)

* The SSH_AUTH_SOCK environment variable is now reset to avoid
  interaction with any running ssh agents.  (Jelmer Vernooij, #125955)

* run_bzr_subprocess handles parameters the same way as run_bzr:
  either a string or a list of strings should be passed as the first
  parameter.  Varargs-style parameters are deprecated. (Aaron Bentley)


bzr 0.18  2007-07-17
####################

Bugfixes
********

* Fix 'bzr add' crash under Win32 (Kuno Meyer)


bzr 0.18rc1  2007-07-10
#######################

Bugfixes
********

* Do not suppress pipe errors, etc. in non-display commands
  (Alexander Belchenko, #87178)

* Display a useful error message when the user requests to annotate
  a file that is not present in the specified revision.
  (James Westby, #122656)

* Commands that use status flags now have a reference to 'help
  status-flags'.  (Daniel Watkins, #113436)

* Work around python-2.4.1 inhability to correctly parse the
  authentication header.
  (Vincent Ladeuil, #121889)

* Use exact encoding for merge directives. (Adeodato Simó, #120591)

* Fix tempfile permissions error in smart server tar bundling under
  Windows. (Martin _, #119330)

* Fix detection of directory entries in the inventory. (James Westby)

* Fix handling of http code 400: Bad Request When issuing too many ranges.
  (Vincent Ladeuil, #115209)

* Issue a CONNECT request when connecting to an https server
  via a proxy to enable SSL tunneling.
  (Vincent Ladeuil, #120678)

* Fix ``bzr log -r`` to support selecting merge revisions, both
  individually and as part of revision ranges.
  (Kent Gibson, #4663)

* Don't leave cruft behind when failing to acquire a lockdir.
  (Martin Pool, #109169)

* Don't use the '-f' strace option during tests.
  (Vincent Ladeuil, #102019).

* Warn when setting ``push_location`` to a value that will be masked by
  locations.conf.  (Aaron Bentley, #122286)

* Fix commit ordering in corner case (Aaron Bentley, #94975)

*  Make annotate behave in a non-ASCII world (Adeodato Simó).

Improvements
************

* The --lsprof-file option now dumps a text rendering of the profiling
  information if the filename ends in ".txt". It will also convert the
  profiling information to a format suitable for KCacheGrind if the
  output filename ends in ".callgrind". Fixes to the lsprofcalltree
  conversion process by Jean Paul Calderone and Itamar were also merged.
  See http://ddaa.net/blog/python/lsprof-calltree. (Ian Clatworthy)

* ``info`` now defaults to non-verbose mode, displaying only paths and
  abbreviated format info.  ``info -v`` displays all the information
  formerly displayed by ``info``.  (Aaron Bentley, Adeodato Simó)

* ``bzr missing`` now has better option names ``--this`` and ``--other``.
  (Elliot Murphy)

* The internal ``weave-list`` command has become ``versionedfile-list``,
  and now lists knits as well as weaves.  (Aaron Bentley)

* Automatic merge base selection uses a faster algorithm that chooses
  better bases in criss-cross merge situations (Aaron Bentley)

* Progress reporting in ``commit`` has been improved. The various logical
  stages are now reported on as follows, namely:

  * Collecting changes [Entry x/y] - Stage n/m
  * Saving data locally - Stage n/m
  * Uploading data to master branch - Stage n/m
  * Updating the working tree - Stage n/m
  * Running post commit hooks - Stage n/m

  If there is no master branch, the 3rd stage is omitted and the total
  number of stages is adjusted accordingly.

  Each hook that is run after commit is listed with a name (as hooks
  can be slow it is useful feedback).
  (Ian Clatworthy, Robert Collins)

* Various operations that are now faster due to avoiding unnecessary
  topological sorts. (Aaron Bentley)

* Make merge directives robust against broken bundles. (Aaron Bentley)

* The lsprof filename note is emitted via trace.note(), not standard
  output.  (Aaron Bentley)

* ``bzrlib`` now exports explicit API compatibility information to assist
  library users and plugins. See the ``bzrlib.api`` module for details.
  (Robert Collins)

* Remove unnecessary lock probes when acquiring a lockdir.
  (Martin Pool)

* ``bzr --version`` now shows the location of the bzr log file, which
  is especially useful on Windows.  (Martin Pool)

* -D now supports hooks to get debug tracing of hooks (though its currently
  minimal in nature). (Robert Collins)

* Long log format reports deltas on merge revisions.
  (John Arbash Meinel, Kent Gibson)

* Make initial push over ftp more resilient. (John Arbash Meinel)

* Print a summary of changes for update just like pull does.
  (Daniel Watkins, #113990)

* Add a -Dhpss option to trace smart protocol requests and responses.
  (Andrew Bennetts)

Library API Breaks
******************

* Testing cleanups -
  ``bzrlib.repository.RepositoryTestProviderAdapter`` has been moved
  to ``bzrlib.tests.repository_implementations``;
  ``bzrlib.repository.InterRepositoryTestProviderAdapter`` has been moved
  to ``bzrlib.tests.interrepository_implementations``;
  ``bzrlib.transport.TransportTestProviderAdapter`` has moved to
  ``bzrlib.tests.test_transport_implementations``.
  ``bzrlib.branch.BranchTestProviderAdapter`` has moved to
  ``bzrlib.tests.branch_implementations``.
  ``bzrlib.bzrdir.BzrDirTestProviderAdapter`` has moved to
  ``bzrlib.tests.bzrdir_implementations``.
  ``bzrlib.versionedfile.InterVersionedFileTestProviderAdapter`` has moved
  to ``bzrlib.tests.interversionedfile_implementations``.
  ``bzrlib.store.revision.RevisionStoreTestProviderAdapter`` has moved to
  ``bzrlib.tests.revisionstore_implementations``.
  ``bzrlib.workingtree.WorkingTreeTestProviderAdapter`` has moved to
  ``bzrlib.tests.workingtree_implementations``.
  These changes are an API break in the testing infrastructure only.
  (Robert Collins)

* Relocate TestCaseWithRepository to be more central. (Robert Collins)

* ``bzrlib.add.smart_add_tree`` will no longer perform glob expansion on
  win32. Callers of the function should do this and use the new
  ``MutableTree.smart_add`` method instead. (Robert Collins)

* ``bzrlib.add.glob_expand_for_win32`` is now
  ``bzrlib.win32utils.glob_expand``.  (Robert Collins)

* ``bzrlib.add.FastPath`` is now private and moved to
  ``bzrlib.mutabletree._FastPath``. (Robert Collins, Martin Pool)

* ``LockDir.wait`` removed.  (Martin Pool)

* The ``SmartServer`` hooks API has changed for the ``server_started`` and
  ``server_stopped`` hooks. The first parameter is now an iterable of
  backing URLs rather than a single URL. This is to reflect that many
  URLs may map to the external URL of the server. E.g. the server interally
  may have a chrooted URL but also the local file:// URL will be at the
  same location. (Robert Collins)

Internals
*********

* New SMTPConnection class to unify email handling.  (Adeodato Simó)

* Fix documentation of BzrError. (Adeodato Simó)

* Make BzrBadParameter an internal error. (Adeodato Simó)

* Remove use of 'assert False' to raise an exception unconditionally.
  (Martin Pool)

* Give a cleaner error when failing to decode knit index entry.
  (Martin Pool)

* TreeConfig would mistakenly search the top level when asked for options
  from a section. It now respects the section argument and only
  searches the specified section. (James Westby)

* Improve ``make api-docs`` output. (John Arbash Meinel)

* Use os.lstat rather than os.stat for osutils.make_readonly and
  osutils.make_writeable. This makes the difftools plugin more
  robust when dangling symlinks are found. (Elliot Murphy)

* New ``-Dlock`` option to log (to ~/.bzr.log) information on when
  lockdirs are taken or released.  (Martin Pool)

* ``bzrlib`` Hooks are now nameable using ``Hooks.name_hook``. This
  allows a nicer UI when hooks are running as the current hook can
  be displayed. (Robert Collins)

* ``Transport.get`` has had its interface made more clear for ease of use.
  Retrieval of a directory must now fail with either 'PathError' at open
  time, or raise 'ReadError' on a read. (Robert Collins)

* New method ``_maybe_expand_globs`` on the ``Command`` class for
  dealing with unexpanded glob lists - e.g. on the win32 platform. This
  was moved from ``bzrlib.add._prepare_file_list``. (Robert Collins)

* ``bzrlib.add.smart_add`` and ``bzrlib.add.smart_add_tree`` are now
  deprecated in favour of ``MutableTree.smart_add``. (Robert Collins,
  Martin Pool)

* New method ``external_url`` on Transport for obtaining the url to
  hand to external processes. (Robert Collins)

* Teach windows installers to build pyrex/C extensions.
  (Alexander Belchenko)

Testing
*******

* Removed the ``--keep-output`` option from selftest and clean up test
  directories as they're used.  This reduces the IO load from
  running the test suite and cuts the time by about half.
  (Andrew Bennetts, Martin Pool)

* Add scenarios as a public attribute on the TestAdapter classes to allow
  modification of the generated scenarios before adaption and easier
  testing. (Robert Collins)

* New testing support class ``TestScenarioApplier`` which multiplies
  out a single teste by a list of supplied scenarios. (RobertCollins)

* Setting ``repository_to_test_repository`` on a repository_implementations
  test will cause it to be called during repository creation, allowing the
  testing of repository classes which are not based around the Format
  concept. For example a repository adapter can be tested in this manner,
  by altering the repository scenarios to include a scenario that sets this
  attribute during the test parameterisation in
  ``bzrlib.tests.repository.repository_implementations``. (Robert Collins)

* Clean up many of the APIs for blackbox testing of Bazaar.  The standard
  interface is now self.run_bzr.  The command to run can be passed as
  either a list of parameters, a string containing the command line, or
  (deprecated) varargs parameters.  (Martin Pool)

* The base TestCase now isolates tests from -D parameters by clearing
  ``debug.debug_flags`` and restores it afterwards. (Robert Collins)

* Add a relpath parameter to get_transport methods in test framework to
  avoid useless cloning.
  (Vincent Ladeuil, #110448)


bzr 0.17  2007-06-18
####################

Bugfixes
********

* Fix crash of commit due to wrong lookup of filesystem encoding.
  (Colin Watson, #120647)

* Revert logging just to stderr in commit as broke unicode filenames.
  (Aaron Bentley, Ian Clatworthy, #120930)


bzr 0.17rc1  2007-06-12
#######################

Notes When Upgrading
********************

* The kind() and is_executable() APIs on the WorkingTree interface no
  longer implicitly (read) locks and unlocks the tree. This *might*
  impact some plug-ins and tools using this part of the API. If you find
  an issue that may be caused by this change, please let us know,
  particularly the plug-in/tool maintainer. If encountered, the API
  fix is to surround kind() and is_executable() calls with lock_read()
  and unlock() like so::

    work_tree.lock_read()
    try:
        kind = work_tree.kind(...)
    finally:
        work_tree.unlock()

Internals
*********
* Rework of LogFormatter API to provide beginning/end of log hooks and to
  encapsulate the details of the revision to be logged in a LogRevision
  object.
  In long log formats, merge revision ids are only shown when --show-ids
  is specified, and are labelled "revision-id:", as per mainline
  revisions, instead of "merged:". (Kent Gibson)

* New ``BranchBuilder`` API which allows the construction of particular
  histories quickly. Useful for testing and potentially other applications
  too. (Robert Collins)

Improvements
************

* There are two new help topics, working-trees and repositories that
  attempt to explain these concepts. (James Westby, John Arbash Meinel,
  Aaron Bentley)

* Added ``bzr log --limit`` to report a limited number of revisions.
  (Kent Gibson, #3659)

* Revert does not try to preserve file contents that were originally
  produced by reverting to a historical revision.  (Aaron Bentley)

* ``bzr log --short`` now includes ``[merge]`` for revisions which
  have more than one parent. This is a small improvement to help
  understanding what changes have occurred
  (John Arbash Meinel, #83887)

* TreeTransform avoids many renames when contructing large trees,
  improving speed.  3.25x speedups have been observed for construction of
  kernel-sized-trees, and checkouts are 1.28x faster.  (Aaron Bentley)

* Commit on large trees is now faster. In my environment, a commit of
  a small change to the Mozilla tree (55k files) has dropped from
  66 seconds to 32 seconds. For a small tree of 600 files, commit of a
  small change is 33% faster. (Ian Clatworthy)

* New --create-prefix option to bzr init, like for push.  (Daniel Watkins,
  #56322)

Bugfixes
********

* ``bzr push`` should only connect to the remote location one time.
  We have been connecting 3 times because we forget to pass around
  the Transport object. This adds ``BzrDir.clone_on_transport()``, so
  that we can pass in the Transport that we already have.
  (John Arbash Meinel, #75721)

* ``DirState.set_state_from_inventory()`` needs to properly order
  based on split paths, not just string paths.
  (John Arbash Meinel, #115947)

* Let TestUIFactoy encode the password prompt with its own stdout.
  (Vincent Ladeuil, #110204)

* pycurl should take use the range header that takes the range hint
  into account.
  (Vincent Ladeuil, #112719)

* WorkingTree4.get_file_sha1 no longer raises an exception when invoked
  on a missing file.  (Aaron Bentley, #118186)

* WorkingTree.remove works correctly with tree references, and when pwd is
  not the tree root. (Aaron Bentley)

* Merge no longer fails when a file is renamed in one tree and deleted
  in the other. (Aaron Bentley, #110279)

* ``revision-info`` now accepts dotted revnos, doesn't require a tree,
  and defaults to the last revision (Matthew Fuller, #90048)

* Tests no longer fail when BZR_REMOTE_PATH is set in the environment.
  (Daniel Watkins, #111958)

* ``bzr branch -r revid:foo`` can be used to branch any revision in
  your repository. (Previously Branch6 only supported revisions in your
  mainline). (John Arbash Meinel, #115343)

bzr 0.16  2007-05-07
####################

Bugfixes
********

* Handle when you have 2 directories with similar names, but one has a
  hyphen. (``'abc'`` versus ``'abc-2'``). The WT4._iter_changes
  iterator was using direct comparison and ``'abc/a'`` sorts after
  ``'abc-2'``, but ``('abc', 'a')`` sorts before ``('abc-2',)``.
  (John Arbash Meinel, #111227)

* Handle when someone renames a file on disk without telling bzr.
  Previously we would report the first file as missing, but not show
  the new unknown file. (John Arbash Meinel, #111288)

* Avoid error when running hooks after pulling into or pushing from
  a branch bound to a smartserver branch.  (Martin Pool, #111968)

Improvements
************

* Move developer documentation to doc/developers/. This reduces clutter in
  the root of the source tree and allows HACKING to be split into multiple
  files. (Robert Collins, Alexander Belchenko)

* Clean up the ``WorkingTree4._iter_changes()`` internal loops as well as
  ``DirState.update_entry()``. This optimizes the core logic for ``bzr
  diff`` and ``bzr status`` significantly improving the speed of
  both. (John Arbash Meinel)

bzr 0.16rc2  2007-04-30
#######################

Bugfixes
********

* Handle the case when you delete a file, and then rename another file
  on top of it. Also handle the case of ``bzr rm --keep foo``. ``bzr
  status`` should show the removed file and an unknown file in its
  place. (John Arbash Meinel, #109993)

* Bundles properly read and write revision properties that have an
  empty value. And when the value is not ASCII.
  (John Arbash Meinel, #109613)

* Fix the bzr commit message to be in text mode.
  (Alexander Belchenko, #110901)

* Also handle when you rename a file and create a file where it used
  to be. (John Arbash Meinel, #110256)

* ``WorkingTree4._iter_changes`` should not descend into unversioned
  directories. (John Arbash Meinel, #110399)

bzr 0.16rc1  2007-04-26
#######################

Notes When Upgrading
********************

* ``bzr remove`` and ``bzr rm`` will now remove the working file, if
  it could be recovered again.
  This has been done for consistency with svn and the unix rm command.
  The old ``remove`` behaviour has been retained in the new option
  ``bzr remove --keep``, which will just stop versioning the file,
  but not delete it.
  ``bzr remove --force`` have been added which will always delete the
  files.
  ``bzr remove`` is also more verbose.
  (Marius Kruger, #82602)

Improvements
************

* Merge directives can now be supplied as input to `merge` and `pull`,
  like bundles can.  (Aaron Bentley)

* Sending the SIGQUIT signal to bzr, which can be done on Unix by
  pressing Control-Backslash, drops bzr into a debugger.  Type ``'c'``
  to continue.  This can be disabled by setting the environment variable
  ``BZR_SIGQUIT_PDB=0``.  (Martin Pool)

* selftest now supports --list-only to list tests instead of running
  them. (Ian Clatworthy)

* selftest now supports --exclude PATTERN (or -x PATTERN) to exclude
  tests with names that match that regular expression.
  (Ian Clatworthy, #102679)

* selftest now supports --randomize SEED to run tests in a random order.
  SEED is typically the value 'now' meaning 'use the current time'.
  (Ian Clatworthy, #102686)

* New option ``--fixes`` to commit, which stores bug fixing annotations as
  revision properties. Built-in support for Launchpad, Debian, Trac and
  Bugzilla bug trackers. (Jonathan Lange, James Henstridge, Robert Collins)

* New API, ``bzrlib.bugtracker.tracker_registry``, for adding support for
  other bug trackers to ``fixes``. (Jonathan Lange, James Henstridge,
  Robert Collins)

* ``selftest`` has new short options ``-f`` and ``-1``.  (Martin
  Pool)

* ``bzrlib.tsort.MergeSorter`` optimizations. Change the inner loop
  into using local variables instead of going through ``self._var``.
  Improves the time to ``merge_sort`` a 10k revision graph by
  approximately 40% (~700->400ms).  (John Arbash Meinel)

* ``make docs`` now creates a man page at ``man1/bzr.1`` fixing bug 107388.
  (Robert Collins)

* ``bzr help`` now provides cross references to other help topics using
  the _see_also facility on command classes. Likewise the bzr_man
  documentation, and the bzr.1 man page also include this information.
  (Robert Collins)

* Tags are now included in logs, that use the long log formatter.
  (Erik Bågfors, Alexander Belchenko)

* ``bzr help`` provides a clearer message when a help topic cannot be
  found. (Robert Collins, #107656)

* ``bzr help`` now accepts optional prefixes for command help. The help
  for all commands can now be found at ``bzr help commands/COMMANDNAME``
  as well as ``bzr help COMMANDNAME`` (which only works for commands
  where the name is not the same as a more general help topic).
  (Robert Collins)

* ``bzr help PLUGINNAME`` will now return the module docstring from the
  plugin PLUGINNAME. (Robert Collins, #50408)

* New help topic ``urlspec`` which lists the availables transports.
  (Goffredo Baroncelli)

* doc/server.txt updated to document the default bzr:// port
  and also update the blurb about the hpss' current status.
  (Robert Collins, #107125).

* ``bzr serve`` now listens on interface 0.0.0.0 by default, making it
  serve out to the local LAN (and anyone in the world that can reach the
  machine running ``bzr serve``. (Robert Collins, #98918)

* A new smart server protocol version has been added.  It prefixes requests
  and responses with an explicit version identifier so that future protocol
  revisions can be dealt with gracefully.  (Andrew Bennetts, Robert Collins)

* The bzr protocol version 2 indicates success or failure in every response
  without depending on particular commands encoding that consistently,
  allowing future client refactorings to be much more robust about error
  handling. (Robert Collins, Martin Pool, Andrew Bennetts)

* The smart protocol over HTTP client has been changed to always post to the
  same ``.bzr/smart`` URL under the original location when it can.  This allows
  HTTP servers to only have to pass URLs ending in .bzr/smart to the smart
  server handler, and not arbitrary ``.bzr/*/smart`` URLs.  (Andrew Bennetts)

* digest authentication is now supported for proxies and HTTP by the urllib
  based http implementation. Tested against Apache 2.0.55 and Squid
  2.6.5. Basic and digest authentication are handled coherently for HTTP
  and proxy: if the user is provided in the url (bzr command line for HTTP,
  proxy environment variables for proxies), the password is prompted for
  (only once). If the password is provided, it is taken into account. Once
  the first authentication is successful, all further authentication
  roundtrips are avoided by preventively setting the right authentication
  header(s).
  (Vincent Ladeuil).

Internals
*********

* bzrlib API compatability with 0.8 has been dropped, cleaning up some
  code paths. (Robert Collins)

* Change the format of chroot urls so that they can be safely manipulated
  by generic url utilities without causing the resulting urls to have
  escaped the chroot. A side effect of this is that creating a chroot
  requires an explicit action using a ChrootServer.
  (Robert Collins, Andrew Bennetts)

* Deprecate ``Branch.get_root_id()`` because branches don't have root ids,
  rather than fixing bug #96847.  (Aaron Bentley)

* ``WorkingTree.apply_inventory_delta`` provides a better alternative to
  ``WorkingTree._write_inventory``.  (Aaron Bentley)

* Convenience method ``TestCase.expectFailure`` ensures that known failures
  do not silently pass.  (Aaron Bentley)

* ``Transport.local_abspath`` now raises ``NotLocalUrl`` rather than
  ``TransportNotPossible``. (Martin Pool, Ian Clatworthy)

* New SmartServer hooks facility. There are two initial hooks documented
  in ``bzrlib.transport.smart.SmartServerHooks``. The two initial hooks allow
  plugins to execute code upon server startup and shutdown.
  (Robert Collins).

* SmartServer in standalone mode will now close its listening socket
  when it stops, rather than waiting for garbage collection. This primarily
  fixes test suite hangs when a test tries to connect to a shutdown server.
  It may also help improve behaviour when dealing with a server running
  on a specific port (rather than dynamically assigned ports).
  (Robert Collins)

* Move most SmartServer code into a new package, bzrlib/smart.
  bzrlib/transport/remote.py contains just the Transport classes that used
  to be in bzrlib/transport/smart.py.  (Andrew Bennetts)

* urllib http implementation avoid roundtrips associated with
  401 (and 407) errors once the authentication succeeds.
  (Vincent Ladeuil).

* urlib http now supports querying the user for a proxy password if
  needed. Realm is shown in the prompt for both HTTP and proxy
  authentication when the user is required to type a password.
  (Vincent Ladeuil).

* Renamed SmartTransport (and subclasses like SmartTCPTransport) to
  RemoteTransport (and subclasses to RemoteTCPTransport, etc).  This is more
  consistent with its new home in ``bzrlib/transport/remote.py``, and because
  it's not really a "smart" transport, just one that does file operations
  via remote procedure calls.  (Andrew Bennetts)

* The ``lock_write`` method of ``LockableFiles``, ``Repository`` and
  ``Branch`` now accept a ``token`` keyword argument, so that separate
  instances of those objects can share a lock if it has the right token.
  (Andrew Bennetts, Robert Collins)

* New method ``get_branch_reference`` on ``BzrDir`` allows the detection of
  branch references - which the smart server component needs.

* The Repository API ``make_working_trees`` is now permitted to return
  False when ``set_make_working_trees`` is not implemented - previously
  an unimplemented ``set_make_working_trees`` implied the result True
  from ``make_working_trees``. This has been changed to accomodate the
  smart server, where it does not make sense (at this point) to ever
  make working trees by default. (Robert Collins)

* Command objects can now declare related help topics by having _see_also
  set to a list of related topic. (Robert Collins)

* ``bzrlib.help`` now delegates to the Command class for Command specific
  help. (Robert Collins)

* New class ``TransportListRegistry``, derived from the Registry class, which
  simplifies tracking the available Transports. (Goffredo Baroncelli)

* New function ``Branch.get_revision_id_to_revno_map`` which will
  return a dictionary mapping revision ids to dotted revnos. Since
  dotted revnos are defined in the context of the branch tip, it makes
  sense to generate them from a ``Branch`` object.
  (John Arbash Meinel)

* Fix the 'Unprintable error' message display to use the repr of the
  exception that prevented printing the error because the str value
  for it is often not useful in debugging (e.g. KeyError('foo') has a
  str() of 'foo' but a repr of 'KeyError('foo')' which is much more
  useful. (Robert Collins)

* ``urlutils.normalize_url`` now unescapes unreserved characters, such as "~".
  (Andrew Bennetts)

Bugfixes
********

* Don't fail bundle selftest if email has 'two' embedded.
  (Ian Clatworthy, #98510)

* Remove ``--verbose`` from ``bzr bundle``. It didn't work anyway.
  (Robert Widhopf-Fenk, #98591)

* Remove ``--basis`` from the checkout/branch commands - it didn't work
  properly and is no longer beneficial.
  (Robert Collins, #53675, #43486)

* Don't produce encoding error when adding duplicate files.
  (Aaron Bentley)

* Fix ``bzr log <file>`` so it only logs the revisions that changed
  the file, and does it faster.
  (Kent Gibson, John Arbash Meinel, #51980, #69477)

* Fix ``InterDirstateTre._iter_changes`` to handle when we come across
  an empty versioned directory, which now has files in it.
  (John Arbash Meinel, #104257)

* Teach ``common_ancestor`` to shortcut when the tip of one branch is
  inside the ancestry of the other. Saves a lot of graph processing
  (with an ancestry of 16k revisions, ``bzr merge ../already-merged``
  changes from 2m10s to 13s).  (John Arbash Meinel, #103757)

* Fix ``show_diff_trees`` to handle the case when a file is modified,
  and the containing directory is renamed. (The file path is different
  in this versus base, but it isn't marked as a rename).
  (John Arbash Meinel, #103870)

* FTP now works even when the FTP server does not support atomic rename.
  (Aaron Bentley, #89436)

* Correct handling in bundles and merge directives of timezones with
  that are not an integer number of hours offset from UTC.  Always
  represent the epoch time in UTC to avoid problems with formatting
  earlier times on win32.  (Martin Pool, Alexander Belchenko, John
  Arbash Meinel)

* Typo in the help for ``register-branch`` fixed. (Robert Collins, #96770)

* "dirstate" and "dirstate-tags" formats now produce branches compatible
  with old versions of bzr. (Aaron Bentley, #107168))

* Handle moving a directory when children have been added, removed,
  and renamed. (John Arbash Meinel, #105479)

* Don't preventively use basic authentication for proxy before receiving a
  407 error. Otherwise people willing to use other authentication schemes
  may expose their password in the clear (or nearly). This add one
  roundtrip in case basic authentication should be used, but plug the
  security hole.
  (Vincent Ladeuil)

* Handle http and proxy digest authentication.
  (Vincent Ladeuil, #94034).

Testing
*******

* Added ``bzrlib.strace.strace`` which will strace a single callable and
  return a StraceResult object which contains just the syscalls involved
  in running it. (Robert Collins)

* New test method ``reduceLockdirTimeout`` to drop the default (ui-centric)
  default time down to one suitable for tests. (Andrew Bennetts)

* Add new ``vfs_transport_factory`` attribute on tests which provides the
  common vfs backing for both the readonly and readwrite transports.
  This allows the RemoteObject tests to back onto local disk or memory,
  and use the existing ``transport_server`` attribute all tests know about
  to be the smart server transport. This in turn allows tests to
  differentiate between 'transport to access the branch', and
  'transport which is a VFS' - which matters in Remote* tests.
  (Robert Collins, Andrew Bennetts)

* The ``make_branch_and_tree`` method for tests will now create a
  lightweight checkout for the tree if the ``vfs_transport_factory`` is not
  a LocalURLServer. (Robert Collins, Andrew Bennetts)

* Branch implementation tests have been audited to ensure that all urls
  passed to Branch APIs use proper urls, except when local-disk paths
  are intended. This is so that tests correctly access the test transport
  which is often not equivalent to local disk in Remote* tests. As part
  of this many tests were adjusted to remove dependencies on local disk
  access.
  (Robert Collins, Andrew Bennetts)

* Mark bzrlib.tests and bzrlib.tests.TestUtil as providing assertFOO helper
  functions by adding a ``__unittest`` global attribute. (Robert Collins,
  Andrew Bennetts, Martin Pool, Jonathan Lange)

* Refactored proxy and authentication handling to simplify the
  implementation of new auth schemes for both http and proxy.
  (Vincent Ladeuil)

bzr 0.15 2007-04-01
###################

Bugfixes
********

* Handle incompatible repositories as a user issue when fetching.
  (Aaron Bentley)

* Don't give a recommendation to upgrade when branching or
  checking out a branch that contains an old-format working tree.
  (Martin Pool)

bzr 0.15rc3  2007-03-26
#######################

Changes
*******

* A warning is now displayed when opening working trees in older
  formats, to encourage people to upgrade to WorkingTreeFormat4.
  (Martin Pool)

Improvements
************

* HTTP redirections are now taken into account when a branch (or a
  bundle) is accessed for the first time. A message is issued at each
  redirection to inform the user. In the past, http redirections were
  silently followed for each request which significantly degraded the
  performances. The http redirections are not followed anymore by
  default, instead a RedirectRequested exception is raised. For bzrlib
  users needing to follow http redirections anyway,
  ``bzrlib.transport.do_catching_redirections`` provide an easy transition
  path.  (vila)

Internals
*********

* Added ``ReadLock.temporary_write_lock()`` to allow upgrading an OS read
  lock to an OS write lock. Linux can do this without unlocking, Win32
  needs to unlock in between. (John Arbash Meinel)

* New parameter ``recommend_upgrade`` to ``BzrDir.open_workingtree``
  to silence (when false) warnings about opening old formats.
  (Martin Pool)

* Fix minor performance regression with bzr-0.15 on pre-dirstate
  trees. (We were reading the working inventory too many times).
  (John Arbash Meinel)

* Remove ``Branch.get_transaction()`` in favour of a simple cache of
  ``revision_history``.  Branch subclasses should override
  ``_gen_revision_history`` rather than ``revision_history`` to make use of
  this cache, and call ``_clear_revision_history_cache`` and
  ``_cache_revision_history`` at appropriate times. (Andrew Bennetts)

Bugfixes
********

* Take ``smtp_server`` from user config into account.
  (vila, #92195)

* Restore Unicode filename handling for versioned and unversioned files.
  (John Arbash Meinel, #92608)

* Don't fail during ``bzr commit`` if a file is marked removed, and
  the containing directory is auto-removed.  (John Arbash Meinel, #93681)

* ``bzr status FILENAME`` failed on Windows because of an uncommon
  errno. (``ERROR_DIRECTORY == 267 != ENOTDIR``).
  (Wouter van Heyst, John Arbash Meinel, #90819)

* ``bzr checkout source`` should create a local branch in the same
  format as source. (John Arbash Meinel, #93854)

* ``bzr commit`` with a kind change was failing to update the
  last-changed-revision for directories.  The
  InventoryDirectory._unchanged only looked at the ``parent_id`` and name,
  ignoring the fact that the kind could have changed, too.
  (John Arbash Meinel, #90111)

* ``bzr mv dir/subdir other`` was incorrectly updating files inside
  the directory. So that there was a chance it would break commit,
  etc. (John Arbash Meinel, #94037)

* Correctly handles mutiple permanent http redirections.
  (vila, #88780)

bzr 0.15rc2  2007-03-14
#######################

Notes When Upgrading
********************

* Release 0.15rc2 of bzr changes the ``bzr init-repo`` command to
  default to ``--trees`` instead of ``--no-trees``.
  Existing shared repositories are not affected.

Improvements
************

* New ``merge-directive`` command to generate machine- and human-readable
  merge requests.  (Aaron Bentley)

* New ``submit:`` revision specifier makes it easy to diff against the
  common ancestor with the submit location (Aaron Bentley)

* Added support for Putty's SSH implementation. (Dmitry Vasiliev)

* Added ``bzr status --versioned`` to report only versioned files,
  not unknowns. (Kent Gibson)

* Merge now autodetects the correct line-ending style for its conflict
  markers.  (Aaron Bentley)

Internals
*********

* Refactored SSH vendor registration into SSHVendorManager class.
  (Dmitry Vasiliev)

Bugfixes
********

* New ``--numbered-dirs`` option to ``bzr selftest`` to use
  numbered dirs for TestCaseInTempDir. This is default behavior
  on Windows. Anyone can force named dirs on Windows
  with ``--no-numbered-dirs``. (Alexander Belchenko)

* Fix ``RevisionSpec_revid`` to handle the Unicode strings passed in
  from the command line. (Marien Zwart, #90501)

* Fix ``TreeTransform._iter_changes`` when both the source and
  destination are missing. (Aaron Bentley, #88842)

* Fix commit of merges with symlinks in dirstate trees.
  (Marien Zwart)

* Switch the ``bzr init-repo`` default from --no-trees to --trees.
  (Wouter van Heyst, #53483)


bzr 0.15rc1  2007-03-07
#######################

Surprises
*********

* The default disk format has changed. Please run 'bzr upgrade' in your
  working trees to upgrade. This new default is compatible for network
  operations, but not for local operations. That is, if you have two
  versions of bzr installed locally, after upgrading you can only use the
  bzr 0.15 version. This new default does not enable tags or nested-trees
  as they are incompatible with bzr versions before 0.15 over the network.

* For users of bzrlib: Two major changes have been made to the working tree
  api in bzrlib. The first is that many methods and attributes, including
  the inventory attribute, are no longer valid for use until one of
  ``lock_read``/``lock_write``/``lock_tree_write`` has been called,
  and become invalid again after unlock is called. This has been done
  to improve performance and correctness as part of the dirstate
  development.
  (Robert Collins, John A Meinel, Martin Pool, and others).

* For users of bzrlib: The attribute 'tree.inventory' should be considered
  readonly. Previously it was possible to directly alter this attribute, or
  its contents, and have the tree notice this. This has been made
  unsupported - it may work in some tree formats, but in the newer dirstate
  format such actions will have no effect and will be ignored, or even
  cause assertions. All operations possible can still be carried out by a
  combination of the tree API, and the bzrlib.transform API. (Robert
  Collins, John A Meinel, Martin Pool, and others).

Improvements
************

* Support for OS Windows 98. Also .bzr.log on any windows system
  saved in My Documents folder. (Alexander Belchenko)

* ``bzr mv`` enhanced to support already moved files.
  In the past the mv command would have failed if the source file doesn't
  exist. In this situation ``bzr mv`` would now detect that the file has
  already moved and update the repository accordingly, if the target file
  does exist.
  A new option ``--after`` has been added so that if two files already
  exist, you could notify Bazaar that you have moved a (versioned) file
  and replaced it with another. Thus in this case ``bzr move --after``
  will only update the Bazaar identifier.
  (Steffen Eichenberg, Marius Kruger)

* ``ls`` now works on treeless branches and remote branches.
  (Aaron Bentley)

* ``bzr help global-options`` describes the global options.
  (Aaron Bentley)

* ``bzr pull --overwrite`` will now correctly overwrite checkouts.
  (Robert Collins)

* Files are now allowed to change kind (e.g. from file to symlink).
  Supported by ``commit``, ``revert`` and ``status``
  (Aaron Bentley)

* ``inventory`` and ``unknowns`` hidden in favour of ``ls``
  (Aaron Bentley)

* ``bzr help checkouts`` descibes what checkouts are and some possible
  uses of them. (James Westby, Aaron Bentley)

* A new ``-d`` option to push, pull and merge overrides the default
  directory.  (Martin Pool)

* Branch format 6: smaller, and potentially faster than format 5.  Supports
  ``append_history_only`` mode, where the log view and revnos do not change,
  except by being added to.  Stores policy settings in
  ".bzr/branch/branch.conf".

* ``append_only`` branches:  Format 6 branches may be configured so that log
  view and revnos are always consistent.  Either create the branch using
  "bzr init --append-revisions-only" or edit the config file as descriped
  in docs/configuration.txt.

* rebind: Format 6 branches retain the last-used bind location, so if you
  "bzr unbind", you can "bzr bind" to bind to the previously-selected
  bind location.

* Builtin tags support, created and deleted by the ``tag`` command and
  stored in the branch.  Tags can be accessed with the revisionspec
  ``-rtag:``, and listed with ``bzr tags``.  Tags are not versioned
  at present. Tags require a network incompatible upgrade. To perform this
  upgrade, run ``bzr upgrade --dirstate-tags`` in your branch and
  repositories. (Martin Pool)

* The ``bzr://`` transport now has a well-known port number, 4155,
  which it will use by default.  (Andrew Bennetts, Martin Pool)

* Bazaar now looks for user-installed plugins before looking for site-wide
  plugins. (Jonathan Lange)

* ``bzr resolve`` now detects and marks resolved text conflicts.
  (Aaron Bentley)

Internals
*********

* Internally revision ids and file ids are now passed around as utf-8
  bytestrings, rather than treating them as Unicode strings. This has
  performance benefits for Knits, since we no longer need to decode the
  revision id for each line of content, nor for each entry in the index.
  This will also help with the future dirstate format.
  (John Arbash Meinel)

* Reserved ids (any revision-id ending in a colon) are rejected by
  versionedfiles, repositories, branches, and working trees
  (Aaron Bentley)

* Minor performance improvement by not creating a ProgressBar for
  every KnitIndex we create. (about 90ms for a bzr.dev tree)
  (John Arbash Meinel)

* New easier to use Branch hooks facility. There are five initial hooks,
  all documented in bzrlib.branch.BranchHooks.__init__ - ``'set_rh'``,
  ``'post_push'``, ``'post_pull'``, ``'post_commit'``,
  ``'post_uncommit'``. These hooks fire after the matching operation
  on a branch has taken place, and were originally added for the
  branchrss plugin. (Robert Collins)

* New method ``Branch.push()`` which should be used when pushing from a
  branch as it makes performance and policy decisions to match the UI
  level command ``push``. (Robert Collins).

* Add a new method ``Tree.revision_tree`` which allows access to cached
  trees for arbitrary revisions. This allows the in development dirstate
  tree format to provide access to the callers to cached copies of
  inventory data which are cheaper to access than inventories from the
  repository.
  (Robert Collins, Martin Pool)

* New ``Branch.last_revision_info`` method, this is being done to allow
  optimization of requests for both the number of revisions and the last
  revision of a branch with smartservers and potentially future branch
  formats. (Wouter van Heyst, Robert Collins)

* Allow ``'import bzrlib.plugins.NAME'`` to work when the plugin NAME has not
  yet been loaded by ``load_plugins()``. This allows plugins to depend on each
  other for code reuse without requiring users to perform file-renaming
  gymnastics. (Robert Collins)

* New Repository method ``'gather_stats'`` for statistic data collection.
  This is expected to grow to cover a number of related uses mainly
  related to bzr info. (Robert Collins)

* Log formatters are now managed with a registry.
  ``log.register_formatter`` continues to work, but callers accessing
  the FORMATTERS dictionary directly will not.

* Allow a start message to be passed to the ``edit_commit_message``
  function.  This will be placed in the message offered to the user
  for editing above the separator. It allows a template commit message
  to be used more easily. (James Westby)

* ``GPGStrategy.sign()`` will now raise ``BzrBadParameterUnicode`` if
  you pass a Unicode string rather than an 8-bit string. Callers need
  to be updated to encode first. (John Arbash Meinel)

* Branch.push, pull, merge now return Result objects with information
  about what happened, rather than a scattering of various methods.  These
  are also passed to the post hooks.  (Martin Pool)

* File formats and architecture is in place for managing a forest of trees
  in bzr, and splitting up existing trees into smaller subtrees, and
  finally joining trees to make a larger tree. This is the first iteration
  of this support, and the user-facing aspects still require substantial
  work.  If you wish to experiment with it, use ``bzr upgrade
  --dirstate-with-subtree`` in your working trees and repositories.
  You can use the hidden commands ``split`` and ``join`` and to create
  and manipulate nested trees, but please consider using the nested-trees
  branch, which contains substantial UI improvements, instead.
  http://code.aaronbentley.com/bzr/bzrrepo/nested-trees/
  (Aaron Bentley, Martin Pool, Robert Collins).

Bugfixes
********

* ``bzr annotate`` now uses dotted revnos from the viewpoint of the
  branch, rather than the last changed revision of the file.
  (John Arbash Meinel, #82158)

* Lock operations no longer hang if they encounter a permission problem.
  (Aaron Bentley)

* ``bzr push`` can resume a push that was canceled before it finished.
  Also, it can push even if the target directory exists if you supply
  the ``--use-existing-dir`` flag.
  (John Arbash Meinel, #30576, #45504)

* Fix http proxy authentication when user and an optional
  password appears in the ``*_proxy`` vars. (Vincent Ladeuil,
  #83954).

* ``bzr log branch/file`` works for local treeless branches
  (Aaron Bentley, #84247)

* Fix problem with UNC paths on Windows 98. (Alexander Belchenko, #84728)

* Searching location of CA bundle for PyCurl in env variable
  (``CURL_CA_BUNDLE``), and on win32 along the PATH.
  (Alexander Belchenko, #82086)

* ``bzr init`` works with unicode argument LOCATION.
  (Alexander Belchenko, #85599)

* Raise ``DependencyNotPresent`` if pycurl do not support https.
  (Vincent Ladeuil, #85305)

* Invalid proxy env variables should not cause a traceback.
  (Vincent Ladeuil, #87765)

* Ignore patterns normalised to use '/' path separator.
  (Kent Gibson, #86451)

* bzr rocks. It sure does! Fix case. (Vincent Ladeuil, #78026)

* Fix bzrtools shelve command for removed lines beginning with "--"
  (Johan Dahlberg, #75577)

Testing
*******

* New ``--first`` option to ``bzr selftest`` to run specified tests
  before the rest of the suite.  (Martin Pool)


bzr 0.14  2007-01-23
####################

Improvements
************

* ``bzr help global-options`` describes the global options. (Aaron Bentley)

Bug Fixes
*********

* Skip documentation generation tests if the tools to do so are not
  available. Fixes running selftest for installled copies of bzr.
  (John Arbash Meinel, #80330)

* Fix the code that discovers whether bzr is being run from it's
  working tree to handle the case when it isn't but the directory
  it is in is below a repository. (James Westby, #77306)


bzr 0.14rc1  2007-01-16
#######################

Improvements
************

* New connection: ``bzr+http://`` which supports tunnelling the smart
  protocol over an HTTP connection. If writing is enabled on the bzr
  server, then you can write over the http connection.
  (Andrew Bennetts, John Arbash Meinel)

* Aliases now support quotation marks, so they can contain whitespace
  (Marius Kruger)

* PyCurlTransport now use a single curl object. By specifying explicitly
  the 'Range' header, we avoid the need to use two different curl objects
  (and two connections to the same server). (Vincent Ladeuil)

* ``bzr commit`` does not prompt for a message until it is very likely to
  succeed.  (Aaron Bentley)

* ``bzr conflicts`` now takes --text to list pathnames of text conflicts
  (Aaron Bentley)

* Fix ``iter_lines_added_or_present_in_versions`` to use a set instead
  of a list while checking if a revision id was requested. Takes 10s
  off of the ``fileids_affected_by_revision_ids`` time, which is 10s
  of the ``bzr branch`` time. Also improve ``fileids_...`` time by
  filtering lines with a regex rather than multiple ``str.find()``
  calls. (saves another 300ms) (John Arbash Meinel)

* Policy can be set for each configuration key. This allows keys to be
  inherited properly across configuration entries. For example, this
  should enable you to do::

    [/home/user/project]
    push_location = sftp://host/srv/project/
    push_location:policy = appendpath

  And then a branch like ``/home/user/project/mybranch`` should get an
  automatic push location of ``sftp://host/srv/project/mybranch``.
  (James Henstridge)

* Added ``bzr status --short`` to make status report svn style flags
  for each file.  For example::

    $ bzr status --short
    A  foo
    A  bar
    D  baz
    ?  wooley

* 'bzr selftest --clean-output' allows easily clean temporary tests
  directories without running tests. (Alexander Belchenko)

* ``bzr help hidden-commands`` lists all hidden commands. (Aaron Bentley)

* ``bzr merge`` now has an option ``--pull`` to fall back to pull if
  local is fully merged into remote. (Jan Hudec)

* ``bzr help formats`` describes available directory formats. (Aaron Bentley)

Internals
*********

* A few tweaks directly to ``fileids_affected_by_revision_ids`` to
  help speed up processing, as well allowing to extract unannotated
  lines. Between the two ``fileids_affected_by_revision_ids`` is
  improved by approx 10%. (John Arbash Meinel)

* Change Revision serialization to only write out millisecond
  resolution. Rather than expecting floating point serialization to
  preserve more resolution than we need. (Henri Weichers, Martin Pool)

* Test suite ends cleanly on Windows.  (Vincent Ladeuil)

* When ``encoding_type`` attribute of class Command is equal to 'exact',
  force sys.stdout to be a binary stream on Windows, and therefore
  keep exact line-endings (without LF -> CRLF conversion).
  (Alexander Belchenko)

* Single-letter short options are no longer globally declared.  (Martin
  Pool)

* Before using detected user/terminal encoding bzr should check
  that Python has corresponding codec. (Alexander Belchenko)

* Formats for end-user selection are provided via a FormatRegistry (Aaron Bentley)

Bug Fixes
*********

* ``bzr missing --verbose`` was showing adds/removals in the wrong
  direction. (John Arbash Meinel)

* ``bzr annotate`` now defaults to showing dotted revnos for merged
  revisions. It cuts them off at a depth of 12 characters, but you can
  supply ``--long`` to see the full number. You can also use
  ``--show-ids`` to display the original revision ids, rather than
  revision numbers and committer names. (John Arbash Meinel, #75637)

* bzr now supports Win32 UNC path (e.g. ``\HOST\path``.
  (Alexander Belchenko, #57869)

* Win32-specific: output of cat, bundle and diff commands don't mangle
  line-endings (Alexander Belchenko, #55276)

* Replace broken fnmatch based ignore pattern matching with custom pattern
  matcher.
  (Kent Gibson, Jan Hudec #57637)

* pycurl and urllib can detect short reads at different places. Update
  the test suite to test more cases. Also detect http error code 416
  which was raised for that specific bug. Also enhance the urllib
  robustness by detecting invalid ranges (and pycurl's one by detecting
  short reads during the initial GET). (Vincent Ladeuil, #73948)

* The urllib connection sharing interacts badly with urllib2
  proxy setting (the connections didn't go thru the proxy
  anymore). Defining a proper ProxyHandler solves the
  problem.  (Vincent Ladeuil, #74759)

* Use urlutils to generate relative URLs, not osutils
  (Aaron Bentley, #76229)

* ``bzr status`` in a readonly directory should work without giving
  lots of errors. (John Arbash Meinel, #76299)

* Mention the revisionspec topic for the revision option help.
  (Wouter van Heyst, #31663)

* Allow plugins import from zip archives.
  (Alexander Belchenko, #68124)


bzr 0.13  2006-12-05
####################

No changes from 0.13rc


bzr 0.13rc1  2006-11-27
#######################

Improvements
************

* New command ``bzr remove-tree`` allows the removal of the working
  tree from a branch.
  (Daniel Silverstone)

* urllib uses shared keep-alive connections, so http
  operations are substantially faster.
  (Vincent Ladeuil, #53654)

* ``bzr export`` allows an optional branch parameter, to export a bzr
  tree from some other url. For example:
  ``bzr export bzr.tar.gz http://bazaar-vcs.org/bzr/bzr.dev``
  (Daniel Silverstone)

* Added ``bzr help topics`` to the bzr help system. This gives a
  location for general information, outside of a specific command.
  This includes updates for ``bzr help revisionspec`` the first topic
  included. (Goffredo Baroncelli, John Arbash Meinel, #42714)

* WSGI-compatible HTTP smart server.  See ``doc/http_smart_server.txt``.
  (Andrew Bennetts)

* Knit files will now cache full texts only when the size of the
  deltas is as large as the size of the fulltext. (Or after 200
  deltas, whichever comes first). This has the most benefit on large
  files with small changes, such as the inventory for a large project.
  (eg For a project with 2500 files, and 7500 revisions, it changes
  the size of inventory.knit from 11MB to 5.4MB) (John Arbash Meinel)

Internals
*********

* New -D option given before the command line turns on debugging output
  for particular areas.  -Derror shows tracebacks on all errors.
  (Martin Pool)

* Clean up ``bzr selftest --benchmark bundle`` to correct an import,
  and remove benchmarks that take longer than 10min to run.
  (John Arbash Meinel)

* Use ``time.time()`` instead of ``time.clock()`` to decide on
  progress throttling. Because ``time.clock()`` is actually CPU time,
  so over a high-latency connection, too many updates get throttled.
  (John Arbash Meinel)

* ``MemoryTransport.list_dir()`` would strip the first character for
  files or directories in root directory. (John Arbash Meinel)

* New method ``get_branch_reference`` on 'BzrDir' allows the detection of
  branch references - which the smart server component needs.

* New ``ChrootTransportDecorator``, accessible via the ``chroot+`` url
  prefix.  It disallows any access to locations above a set URL.  (Andrew
  Bennetts)

Bug Fixes
*********

* Now ``_KnitIndex`` properly decode revision ids when loading index data.
  And optimize the knit index parsing code.
  (Dmitry Vasiliev, John Arbash Meinel)

* ``bzrlib/bzrdir.py`` was directly referencing ``bzrlib.workingtree``,
  without importing it. This prevented ``bzr upgrade`` from working
  unless a plugin already imported ``bzrlib.workingtree``
  (John Arbash Meinel, #70716)

* Suppress the traceback on invalid URLs (Vincent Ladeuil, #70803).

* Give nicer error message when an http server returns a 403
  error code. (Vincent Ladeuil, #57644).

* When a multi-range http GET request fails, try a single
  range one. If it fails too, forget about ranges. Remember that until
  the death of the transport and propagates that to the clones.
  (Vincent Ladeuil, #62276, #62029).

* Handles user/passwords supplied in url from command
  line (for the urllib implementation). Don't request already
  known passwords (Vincent Ladeuil, #42383, #44647, #48527)

* ``_KnitIndex.add_versions()`` dictionary compresses revision ids as they
  are added. This fixes bug where fetching remote revisions records
  them as full references rather than integers.
  (John Arbash Meinel, #64789)

* ``bzr ignore`` strips trailing slashes in patterns.
  Also ``bzr ignore`` rejects absolute paths. (Kent Gibson, #4559)

* ``bzr ignore`` takes multiple arguments. (Cheuksan Edward Wang, #29488)

* mv correctly handles paths that traverse symlinks.
  (Aaron Bentley, #66964)

* Give nicer looking error messages when failing to connect over ssh.
  (John Arbash Meinel, #49172)

* Pushing to a remote branch does not currently update the remote working
  tree. After a remote push, ``bzr status`` and ``bzr diff`` on the remote
  machine now show that the working tree is out of date.
  (Cheuksan Edward Wang #48136)

* Use patiencediff instead of difflib for determining deltas to insert
  into knits. This avoids the O(N^3) behavior of difflib. Patience
  diff should be O(N^2). (Cheuksan Edward Wang, #65714)

* Running ``bzr log`` on nonexistent file gives an error instead of the
  entire log history. (Cheuksan Edward Wang #50793)

* ``bzr cat`` can look up contents of removed or renamed files. If the
  pathname is ambiguous, i.e. the files in the old and new trees have
  different id's, the default is the file in the new tree. The user can
  use "--name-from-revision" to select the file in the old tree.
  (Cheuksan Edward Wang, #30190)

Testing
*******

* TestingHTTPRequestHandler really handles the Range header
  (previously it was ignoring it and returning the whole file,).

bzr 0.12  2006-10-30
####################

Internals
*********

* Clean up ``bzr selftest --benchmark bundle`` to correct an import,
  and remove benchmarks that take longer than 10min to run.
  (John Arbash Meinel)

bzr 0.12rc1  2006-10-23
#######################

Improvements
************

* ``bzr log`` now shows dotted-decimal revision numbers for all revisions,
  rather than just showing a decimal revision number for revisions on the
  mainline. These revision numbers are not yet accepted as input into bzr
  commands such as log, diff etc. (Robert Collins)

* revisions can now be specified using dotted-decimal revision numbers.
  For instance, ``bzr diff -r 1.2.1..1.2.3``. (Robert Collins)

* ``bzr help commands`` output is now shorter (Aaron Bentley)

* ``bzr`` now uses lazy importing to reduce the startup time. This has
  a moderate effect on lots of actions, especially ones that have
  little to do. For example ``bzr rocks`` time is down to 116ms from
  283ms. (John Arbash Meinel)

* New Registry class to provide name-to-object registry-like support,
  for example for schemes where plugins can register new classes to
  do certain tasks (e.g. log formatters). Also provides lazy registration
  to allow modules to be loaded on request.
  (John Arbash Meinel, Adeodato Simó)

API Incompatability
*******************

* LogFormatter subclasses show now expect the 'revno' parameter to
  show() to be a string rather than an int. (Robert Collins)

Internals
*********

* ``TestCase.run_bzr``, ``run_bzr_captured``, and ``run_bzr_subprocess``
  can take a ``working_dir='foo'`` parameter, which will change directory
  for the command. (John Arbash Meinel)

* ``bzrlib.lazy_regex.lazy_compile`` can be used to create a proxy
  around a regex, which defers compilation until first use.
  (John Arbash Meinel)

* ``TestCase.run_bzr_subprocess`` defaults to supplying the
  ``--no-plugins`` parameter to ensure test reproducability, and avoid
  problems with system-wide installed plugins. (John Arbash Meinel)

* Unique tree root ids are now supported. Newly created trees still
  use the common root id for compatibility with bzr versions before 0.12.
  (Aaron Bentley)

* ``WorkingTree.set_root_id(None)`` is now deprecated. Please
  pass in ``inventory.ROOT_ID`` if you want the default root id value.
  (Robert Collins, John Arbash Meinel)

* New method ``WorkingTree.flush()`` which will write the current memory
  inventory out to disk. At the same time, ``read_working_inventory`` will
  no longer trash the current tree inventory if it has been modified within
  the current lock, and the tree will now ``flush()`` automatically on
  ``unlock()``. ``WorkingTree.set_root_id()`` has been updated to take
  advantage of this functionality. (Robert Collins, John Arbash Meinel)

* ``bzrlib.tsort.merge_sorted`` now accepts ``generate_revnos``. This
  parameter will cause it to add another column to its output, which
  contains the dotted-decimal revno for each revision, as a tuple.
  (Robert Collins)

* ``LogFormatter.show_merge`` is deprecated in favour of
  ``LogFormatter.show_merge_revno``. (Robert Collins)

Bug Fixes
*********

* Avoid circular imports by creating a deprecated function for
  ``bzrlib.tree.RevisionTree``. Callers should have been using
  ``bzrlib.revisontree.RevisionTree`` anyway. (John Arbash Meinel,
  #66349)

* Don't use ``socket.MSG_WAITALL`` as it doesn't exist on all
  platforms. (Martin Pool, #66356)

* Don't require ``Content-Type`` in range responses. Assume they are a
  single range if ``Content-Type`` does not exist.
  (John Arbash Meinel, #62473)

* bzr branch/pull no longer complain about progress bar cleanup when
  interrupted during fetch.  (Aaron Bentley, #54000)

* ``WorkingTree.set_parent_trees()`` uses the trees to directly write
  the basis inventory, rather than going through the repository. This
  allows us to have 1 inventory read, and 2 inventory writes when
  committing a new tree. (John Arbash Meinel)

* When reverting, files that are not locally modified that do not exist
  in the target are deleted, not just unversioned (Aaron Bentley)

* When trying to acquire a lock, don't fail immediately. Instead, try
  a few times (up to 1 hour) before timing out. Also, report why the
  lock is unavailable (John Arbash Meinel, #43521, #49556)

* Leave HttpTransportBase daughter classes decides how they
  implement cloning. (Vincent Ladeuil, #61606)

* diff3 does not indicate conflicts on clean merge. (Aaron Bentley)

* If a commit fails, the commit message is stored in a file at the root of
  the tree for later commit. (Cheuksan Edward Wang, Stefan Metzmacher,
  #32054)

Testing
*******

* New test base class TestCaseWithMemoryTransport offers memory-only
  testing facilities: its not suitable for tests that need to mutate disk
  state, but most tests should not need that and should be converted to
  TestCaseWithMemoryTransport. (Robert Collins)

* ``TestCase.make_branch_and_memory_tree`` now takes a format
  option to set the BzrDir, Repository and Branch formats of the
  created objects. (Robert Collins, John Arbash Meinel)

bzr 0.11  2006-10-02
####################

* Smart server transport test failures on windows fixed. (Lukáš Lalinský).

bzr 0.11rc2  2006-09-27
#######################

Bug Fixes
*********

* Test suite hangs on windows fixed. (Andrew Bennets, Alexander Belchenko).

* Commit performance regression fixed. (Aaron Bentley, Robert Collins, John
  Arbash Meinel).

bzr 0.11rc1  2006-09-25
#######################

Improvements
************

* Knit files now wait to create their contents until the first data is
  added. The old code used to create an empty .knit and a .kndx with just
  the header. However, this caused a lot of extra round trips over sftp.
  This can change the time for ``bzr push`` to create a new remote branch
  from 160s down to 100s. This also affects ``bzr commit`` performance when
  adding new files, ``bzr commit`` on a new kernel-like tree drops from 50s
  down to 40s (John Arbash Meinel, #44692)

* When an entire subtree has been deleted, commit will now report that
  just the top of the subtree has been deleted, rather than reporting
  all the individual items. (Robert Collins)

* Commit performs one less XML parse. (Robert Collins)

* ``bzr checkout`` now operates on readonly branches as well
  as readwrite branches. This fixes bug #39542. (Robert Collins)

* ``bzr bind`` no longer synchronises history with the master branch.
  Binding should be followed by an update or push to synchronise the
  two branches. This is closely related to the fix for bug #39542.
  (Robert Collins)

* ``bzrlib.lazy_import.lazy_import`` function to create on-demand
  objects.  This allows all imports to stay at the global scope, but
  modules will not actually be imported if they are not used.
  (John Arbash Meinel)

* Support ``bzr://`` and ``bzr+ssh://`` urls to work with the new RPC-based
  transport which will be used with the upcoming high-performance smart
  server. The new command ``bzr serve`` will invoke bzr in server mode,
  which processes these requests. (Andrew Bennetts, Robert Collins, Martin
  Pool)

* New command ``bzr version-info`` which can be used to get a summary
  of the current state of the tree. This is especially useful as part
  of a build commands. See ``doc/version_info.txt`` for more information
  (John Arbash Meinel)

Bug Fixes
*********

* ``'bzr inventory [FILE...]'`` allows restricting the file list to a
  specific set of files. (John Arbash Meinel, #3631)

* Don't abort when annotating empty files (John Arbash Meinel, #56814)

* Add ``Stanza.to_unicode()`` which can be passed to another Stanza
  when nesting stanzas. Also, add ``read_stanza_unicode`` to handle when
  reading a nested Stanza. (John Arbash Meinel)

* Transform._set_mode() needs to stat the right file.
  (John Arbash Meinel, #56549)

* Raise WeaveFormatError rather than StopIteration when trying to read
  an empty Weave file. (John Arbash Meinel, #46871)

* Don't access e.code for generic URLErrors, only HTTPErrors have .code.
  (Vincent Ladeuil, #59835)

* Handle boundary="" lines properly to allow access through a Squid proxy.
  (John Arbash Meinel, #57723)

* revert now removes newly-added directories (Aaron Bentley, #54172)

* ``bzr upgrade sftp://`` shouldn't fail to upgrade v6 branches if there
  isn't a working tree. (David Allouche, #40679)

* Give nicer error messages when a user supplies an invalid --revision
  parameter. (John Arbash Meinel, #55420)

* Handle when LANG is not recognized by python. Emit a warning, but
  just revert to using 'ascii'. (John Arbash Meinel, #35392)

* Don't use ``preexec_fn`` on win32, as it is not supported by subprocess.
  (John Arbash Meinel)

* Skip specific tests when the dependencies aren't met. This includes
  some ``setup.py`` tests when ``python-dev`` is not available, and
  some tests that depend on paramiko. (John Arbash Meinel, Mattheiu Moy)

* Fallback to Paramiko properly, if no ``ssh`` executable exists on
  the system. (Andrew Bennetts, John Arbash Meinel)

* ``Branch.bind(other_branch)`` no longer takes a write lock on the
  other branch, and will not push or pull between the two branches.
  API users will need to perform a push or pull or update operation if they
  require branch synchronisation to take place. (Robert Collins, #47344)

* When creating a tarball or zipfile export, export unicode names as utf-8
  paths. This may not work perfectly on all platforms, but has the best
  chance of working in the common case. (John Arbash Meinel, #56816)

* When committing, only files that exist in working tree or basis tree
  may be specified (Aaron Bentley, #50793)

Portability
***********

* Fixes to run on Python 2.5 (Brian M. Carlson, Martin Pool, Marien Zwart)

Internals
*********

* TestCaseInTempDir now creates a separate directory for HOME, rather
  than having HOME set to the same location as the working directory.
  (John Arbash Meinel)

* ``run_bzr_subprocess()`` can take an optional ``env_changes={}`` parameter,
  which will update os.environ inside the spawned child. It also can
  take a ``universal_newlines=True``, which helps when checking the output
  of the command. (John Arbash Meinel)

* Refactor SFTP vendors to allow easier re-use when ssh is used.
  (Andrew Bennetts)

* ``Transport.list_dir()`` and ``Transport.iter_files_recursive()`` should always
  return urlescaped paths. This is now tested (there were bugs in a few
  of the transports) (Andrew Bennetts, David Allouche, John Arbash Meinel)

* New utility function ``symbol_versioning.deprecation_string``. Returns the
  formatted string for a callable, deprecation format pair. (Robert Collins)

* New TestCase helper applyDeprecated. This allows you to call a callable
  which is deprecated without it spewing to the screen, just by supplying
  the deprecation format string issued for it. (Robert Collins)

* Transport.append and Transport.put have been deprecated in favor of
  ``.append_bytes``, ``.append_file``, ``.put_bytes``, and
  ``.put_file``. This removes the ambiguity in what type of object the
  functions take.  ``Transport.non_atomic_put_{bytes,file}`` has also
  been added. Which works similarly to ``Transport.append()`` except for
  SFTP, it doesn't have a round trip when opening the file. Also, it
  provides functionality for creating a parent directory when trying
  to create a file, rather than raise NoSuchFile and forcing the
  caller to repeat their request.
  (John Arbash Meinel)

* WorkingTree has a new api ``unversion`` which allow the unversioning of
  entries by their file id. (Robert Collins)

* ``WorkingTree.pending_merges`` is deprecated.  Please use the
  ``get_parent_ids`` (introduced in 0.10) method instead. (Robert Collins)

* WorkingTree has a new ``lock_tree_write`` method which locks the branch for
  read rather than write. This is appropriate for actions which only need
  the branch data for reference rather than mutation. A new decorator
  ``needs_tree_write_lock`` is provided in the workingtree module. Like the
  ``needs_read_lock`` and ``needs_write_lock`` decorators this allows static
  declaration of the locking requirements of a function to ensure that
  a lock is taken out for casual scripts. (Robert Collins, #54107)

* All WorkingTree methods which write to the tree, but not to the branch
  have been converted to use ``needs_tree_write_lock`` rather than
  ``needs_write_lock``. Also converted is the revert, conflicts and tree
  transform modules. This provides a modest performance improvement on
  metadir style trees, due to the reduce lock-acquisition, and a more
  significant performance improvement on lightweight checkouts from
  remote branches, where trivial operations used to pay a significant
  penalty. It also provides the basis for allowing readonly checkouts.
  (Robert Collins)

* Special case importing the standard library 'copy' module. This shaves
  off 40ms of startup time, while retaining compatibility. See:
  ``bzrlib/inspect_for_copy.py`` for more details. (John Arbash Meinel)

* WorkingTree has a new parent class MutableTree which represents the
  specialisations of Tree which are able to be altered. (Robert Collins)

* New methods mkdir and ``put_file_bytes_non_atomic`` on MutableTree that
  mutate the tree and its contents. (Robert Collins)

* Transport behaviour at the root of the URL is now defined and tested.
  (Andrew Bennetts, Robert Collins)

Testing
*******

* New test helper classs MemoryTree. This is typically accessed via
  ``self.make_branch_and_memory_tree()`` in test cases. (Robert Collins)

* Add ``start_bzr_subprocess`` and ``stop_bzr_subprocess`` to allow test
  code to continue running concurrently with a subprocess of bzr.
  (Andrew Bennetts, Robert Collins)

* Add a new method ``Transport.get_smart_client()``. This is provided to
  allow upgrades to a richer interface than the VFS one provided by
  Transport. (Andrew Bennetts, Martin Pool)

bzr 0.10  2006-08-29
####################

Improvements
************
* 'merge' now takes --uncommitted, to apply uncommitted changes from a
  tree.  (Aaron Bentley)

* 'bzr add --file-ids-from' can be used to specify another path to use
  for creating file ids, rather than generating all new ones. Internally,
  the 'action' passed to ``smart_add_tree()`` can return ``file_ids`` that
  will be used, rather than having bzrlib generate new ones.
  (John Arbash Meinel, #55781)

* ``bzr selftest --benchmark`` now allows a ``--cache-dir`` parameter.
  This will cache some of the intermediate trees, and decrease the
  setup time for benchmark tests. (John Arbash Meinel)

* Inverse forms are provided for all boolean options.  For example,
  --strict has --no-strict, --no-recurse has --recurse (Aaron Bentley)

* Serialize out Inventories directly, rather than using ElementTree.
  Writing out a kernel sized inventory drops from 2s down to ~350ms.
  (Robert Collins, John Arbash Meinel)

Bug Fixes
*********

* Help diffutils 2.8.4 get along with binary tests (Marien Zwart: #57614)

* Change LockDir so that if the lock directory doesn't exist when
  ``lock_write()`` is called, an attempt will be made to create it.
  (John Arbash Meinel, #56974)

* ``bzr uncommit`` preserves pending merges. (John Arbash Meinel, #57660)

* Active FTP transport now works as intended. (ghozzy, #56472)

* Really fix mutter() so that it won't ever raise a UnicodeError.
  It means it is possible for ~/.bzr.log to contain non UTF-8 characters.
  But it is a debugging log, not a real user file.
  (John Arbash Meinel, #56947, #53880)

* Change Command handle to allow Unicode command and options.
  At present we cannot register Unicode command names, so we will get
  BzrCommandError('unknown command'), or BzrCommandError('unknown option')
  But that is better than a UnicodeError + a traceback.
  (John Arbash Meinel, #57123)

* Handle TZ=UTC properly when reading/writing revisions.
  (John Arbash Meinel, #55783, #56290)

* Use ``GPG_TTY`` to allow gpg --cl to work with gpg-agent in a pipeline,
  (passing text to sign in on stdin). (John Arbash Meinel, #54468)

* External diff does the right thing for binaries even in foreign
  languages. (John Arbash Meinel, #56307)

* Testament handles more cases when content is unicode. Specific bug was
  in handling of revision properties.
  (John Arbash Meinel, Holger Krekel, #54723)

* The bzr selftest was failing on installed versions due to a bug in a new
  test helper. (John Arbash Meinel, Robert Collins, #58057)

Internals
*********

* ``bzrlib.cache_utf8`` contains ``encode()`` and ``decode()`` functions
  which can be used to cache the conversion between utf8 and Unicode.
  Especially helpful for some of the knit annotation code, which has to
  convert revision ids to utf8 to annotate lines in storage.
  (John Arbash Meinel)

* ``setup.py`` now searches the filesystem to find all packages which
  need to be installed. This should help make the life of packagers
  easier. (John Arbash Meinel)

bzr 0.9.0  2006-08-11
#####################

Surprises
*********

* The hard-coded built-in ignore rules have been removed. There are
  now two rulesets which are enforced. A user global one in
  ``~/.bazaar/ignore`` which will apply to every tree, and the tree
  specific one '.bzrignore'.
  ``~/.bazaar/ignore`` will be created if it does not exist, but with
  a more conservative list than the old default.
  This fixes bugs with default rules being enforced no matter what.
  The old list of ignore rules from bzr is available by
  running 'bzr ignore --old-default-rules'.
  (Robert Collins, Martin Pool, John Arbash Meinel)

* 'branches.conf' has been changed to 'locations.conf', since it can apply
  to more locations than just branch locations.
  (Aaron Bentley)

Improvements
************

* The revision specifier "revno:" is extended to accept the syntax
  revno:N:branch. For example,
  revno:42:http://bazaar-vcs.org/bzr/bzr.dev/ means revision 42 in
  bzr.dev.  (Matthieu Moy)

* Tests updates to ensure proper URL handling, UNICODE support, and
  proper printing when the user's terminal encoding cannot display
  the path of a file that has been versioned.
  ``bzr branch`` can take a target URL rather than only a local directory.
  ``Branch.get_parent()/set_parent()`` now save a relative path if possible,
  and normalize the parent based on root, allowing access across
  different transports. (John Arbash Meinel, Wouter van Heyst, Martin Pool)
  (Malone #48906, #42699, #40675, #5281, #3980, #36363, #43689,
  #42517, #42514)

* On Unix, detect terminal width using an ioctl not just $COLUMNS.
  Use terminal width for single-line logs from ``bzr log --line`` and
  pending-merge display.  (Robert Widhopf-Fenk, Gustavo Niemeyer)
  (Malone #3507)

* On Windows, detect terminal width using GetConsoleScreenBufferInfo.
  (Alexander Belchenko)

* Speedup improvement for 'date:'-revision search. (Guillaume Pinot).

* Show the correct number of revisions pushed when pushing a new branch.
  (Robert Collins).

* 'bzr selftest' now shows a progress bar with the number of tests, and
  progress made. 'make check' shows tests in -v mode, to be more useful
  for the PQM status window. (Robert Collins).
  When using a progress bar, failed tests are printed out, rather than
  being overwritten by the progress bar until the suite finishes.
  (John Arbash Meinel)

* 'bzr selftest --benchmark' will run a new benchmarking selftest.
  'bzr selftest --benchmark --lsprof-timed' will use lsprofile to generate
  profile data for the individual profiled calls, allowing for fine
  grained analysis of performance.
  (Robert Collins, Martin Pool).

* 'bzr commit' shows a progress bar. This is useful for commits over sftp
  where commit can take an appreciable time. (Robert Collins)

* 'bzr add' is now less verbose in telling you what ignore globs were
  matched by files being ignored. Instead it just tells you how many
  were ignored (because you might reasonably be expecting none to be
  ignored). 'bzr add -v' is unchanged and will report every ignored
  file. (Robert Collins).

* ftp now has a test server if medusa is installed. As part of testing,
  ftp support has been improved, including support for supplying a
  non-standard port. (John Arbash Meinel).

* 'bzr log --line' shows the revision number, and uses only the
  first line of the log message (#5162, Alexander Belchenko;
  Matthieu Moy)

* 'bzr status' has had the --all option removed. The 'bzr ls' command
  should be used to retrieve all versioned files. (Robert Collins)

* 'bzr bundle OTHER/BRANCH' will create a bundle which can be sent
  over email, and applied on the other end, while maintaining ancestry.
  This bundle can be applied with either 'bzr merge' or 'bzr pull',
  the same way you would apply another branch.
  (John Arbash Meinel, Aaron Bentley)

* 'bzr whoami' can now be used to set your identity from the command line,
  for a branch or globally.  (Robey Pointer)

* 'bzr checkout' now aliased to 'bzr co', and 'bzr annotate' to 'bzr ann'.
  (Michael Ellerman)

* 'bzr revert DIRECTORY' now reverts the contents of the directory as well.
  (Aaron Bentley)

* 'bzr get sftp://foo' gives a better error when paramiko is not present.
  Also updates things like 'http+pycurl://' if pycurl is not present.
  (John Arbash Meinel) (Malone #47821, #52204)

* New env variable ``BZR_PROGRESS_BAR``, sets the default progress bar type.
  Can be set to 'none' or 'dummy' to disable the progress bar, 'dots' or
  'tty' to create the respective type. (John Arbash Meinel, #42197, #51107)

* Improve the help text for 'bzr diff' to explain what various options do.
  (John Arbash Meinel, #6391)

* 'bzr uncommit -r 10' now uncommits revisions 11.. rather than uncommitting
  revision 10. This makes -r10 more in line with what other commands do.
  'bzr uncommit' also now saves the pending merges of the revisions that
  were removed. So it is safe to uncommit after a merge, fix something,
  and commit again. (John Arbash Meinel, #32526, #31426)

* 'bzr init' now also works on remote locations.
  (Wouter van Heyst, #48904)

* HTTP support has been updated. When using pycurl we now support
  connection keep-alive, which reduces dns requests and round trips.
  And for both urllib and pycurl we support multi-range requests,
  which decreases the number of round-trips. Performance results for
  ``bzr branch http://bazaar-vcs.org/bzr/bzr.dev/`` indicate
  http branching is now 2-3x faster, and ``bzr pull`` in an existing
  branch is as much as 4x faster.
  (Michael Ellerman, Johan Rydberg, John Arbash Meinel, #46768)

* Performance improvements for sftp. Branching and pulling are now up to
  2x faster. Utilize paramiko.readv() support for async requests if it
  is available (paramiko > 1.6) (John Arbash Meinel)

Bug Fixes
*********

* Fix shadowed definition of TestLocationConfig that caused some
  tests not to run.
  (Erik Bågfors, Michael Ellerman, Martin Pool, #32587)

* Fix unnecessary requirement of sign-my-commits that it be run from
  a working directory.  (Martin Pool, Robert Collins)

* 'bzr push location' will only remember the push location if it succeeds
  in connecting to the remote location. (John Arbash Meinel, #49742)

* 'bzr revert' no longer toggles the executable bit on win32
  (John Arbash Meinel, #45010)

* Handle broken pipe under win32 correctly. (John Arbash Meinel)

* sftp tests now work correctly on win32 if you have a newer paramiko
  (John Arbash Meinel)

* Cleanup win32 test suite, and general cleanup of places where
  file handles were being held open. (John Arbash Meinel)

* When specifying filenames for 'diff -r x..y', the name of the file in the
  working directory can be used, even if its name is different in both x
  and y.

* File-ids containing single- or double-quotes are handled correctly by
  push. (Aaron Bentley, #52227)

* Normalize unicode filenames to ensure cross-platform consistency.
  (John Arbash Meinel, #43689)

* The argument parser can now handle '-' as an argument. Currently
  no code interprets it specially (it is mostly handled as a file named
  '-'). But plugins, and future operations can use it.
  (John Arbash meinel, #50984)

* Bundles can properly read binary files with a plain '\r' in them.
  (John Arbash Meinel, #51927)

* Tuning ``iter_entries()`` to be more efficient (John Arbash Meinel, #5444)

* Lots of win32 fixes (the test suite passes again).
  (John Arbash Meinel, #50155)

* Handle openbsd returning None for sys.getfilesystemencoding() (#41183)

* Support ftp APPE (append) to allow Knits to be used over ftp (#42592)

* Removals are only committed if they match the filespec (or if there is
  no filespec).  (#46635, Aaron Bentley)

* smart-add recurses through all supplied directories
  (John Arbash Meinel, #52578)

* Make the bundle reader extra lines before and after the bundle text.
  This allows you to parse an email with the bundle inline.
  (John Arbash Meinel, #49182)

* Change the file id generator to squash a little bit more. Helps when
  working with long filenames on windows. (Also helps for unicode filenames
  not generating hidden files). (John Arbash Meinel, #43801)

* Restore terminal mode on C-c while reading sftp password.  (#48923,
  Nicholas Allen, Martin Pool)

* Timestamps are rounded to 1ms, and revision entries can be recreated
  exactly. (John Arbash Meinel, Jamie Wilkinson, #40693)

* Branch.base has changed to a URL, but ~/.bazaar/locations.conf should
  use local paths, since it is user visible (John Arbash Meinel, #53653)

* ``bzr status foo`` when foo was unversioned used to cause a full delta
  to be generated (John Arbash Meinel, #53638)

* When reading revision properties, an empty value should be considered
  the empty string, not None (John Arbash Meinel, #47782)

* ``bzr diff --diff-options`` can now handle binary files being changed.
  Also, the output is consistent when --diff-options is not supplied.
  (John Arbash Meinel, #54651, #52930)

* Use the right suffixes for loading plugins (John Arbash Meinel, #51810)

* Fix ``Branch.get_parent()`` to handle the case when the parent is not
  accessible (John Arbash Meinel, #52976)

Internals
*********

* Combine the ignore rules into a single regex rather than looping over
  them to reduce the threshold where  N^2 behaviour occurs in operations
  like status. (Jan Hudec, Robert Collins).

* Appending to ``bzrlib.DEFAULT_IGNORE`` is now deprecated. Instead, use
  one of the add functions in bzrlib.ignores. (John Arbash Meinel)

* 'bzr push' should only push the ancestry of the current revision, not
  all of the history in the repository. This is especially important for
  shared repositories. (John Arbash Meinel)

* ``bzrlib.delta.compare_trees`` now iterates in alphabetically sorted order,
  rather than randomly walking the inventories. (John Arbash Meinel)

* Doctests are now run in temporary directories which are cleaned up when
  they finish, rather than using special ScratchDir/ScratchBranch objects.
  (Martin Pool)

* Split ``check`` into separate methods on the branch and on the repository,
  so that it can be specialized in ways that are useful or efficient for
  different formats.  (Martin Pool, Robert Collins)

* Deprecate ``Repository.all_revision_ids``; most methods don't really need
  the global revision graph but only that part leading up to a particular
  revision.  (Martin Pool, Robert Collins)

* Add a BzrDirFormat ``control_formats`` list which allows for control formats
  that do not use '.bzr' to store their data - i.e. '.svn', '.hg' etc.
  (Robert Collins, Jelmer Vernooij).

* ``bzrlib.diff.external_diff`` can be redirected to any file-like object.
  Uses subprocess instead of spawnvp.
  (James Henstridge, John Arbash Meinel, #4047, #48914)

* New command line option '--profile-imports', which will install a custom
  importer to log time to import modules and regex compilation time to
  sys.stderr (John Arbash Meinel)

* 'EmptyTree' is now deprecated, please use ``repository.revision_tree(None)``
  instead. (Robert Collins)

* "RevisionTree" is now in bzrlib/revisiontree.py. (Robert Collins)

bzr 0.8.2  2006-05-17
#####################

Bug Fixes
*********

* setup.py failed to install launchpad plugin.  (Martin Pool)

bzr 0.8.1  2006-05-16
#####################

Bug Fixes
*********

* Fix failure to commit a merge in a checkout.  (Martin Pool,
  Robert Collins, Erik Bågfors, #43959)

* Nicer messages from 'commit' in the case of renames, and correct
  messages when a merge has occured. (Robert Collins, Martin Pool)

* Separate functionality from assert statements as they are skipped in
  optimized mode of python. Add the same check to pending merges.
  (Olaf Conradi, #44443)

Changes
*******

* Do not show the None revision in output of bzr ancestry. (Olaf Conradi)

* Add info on standalone branches without a working tree.
  (Olaf Conradi, #44155)

* Fix bug in knits when raising InvalidRevisionId. (Olaf Conradi, #44284)

Changes
*******

* Make editor invocation comply with Debian Policy. First check
  environment variables VISUAL and EDITOR, then try editor from
  alternatives system. If that all fails, fall back to the pre-defined
  list of editors. (Olaf Conradi, #42904)

New Features
************

* New 'register-branch' command registers a public branch into
  Launchpad.net, where it can be associated with bugs, etc.
  (Martin Pool, Bjorn Tillenius, Robert Collins)

Internals
*********

* New public api in InventoryEntry - ``describe_change(old, new)`` which
  provides a human description of the changes between two old and
  new. (Robert Collins, Martin Pool)

Testing
*******

* Fix test case for bzr info in upgrading a standalone branch to metadir,
  uses bzrlib api now. (Olaf Conradi)

bzr 0.8  2006-05-08
###################

Notes When Upgrading
********************

Release 0.8 of bzr introduces a new format for history storage, called
'knit', as an evolution of to the 'weave' format used in 0.7.  Local
and remote operations are faster using knits than weaves.  Several
operations including 'init', 'init-repo', and 'upgrade' take a
--format option that controls this.  Branching from an existing branch
will keep the same format.

It is possible to merge, pull and push between branches of different
formats but this is slower than moving data between homogenous
branches.  It is therefore recommended (but not required) that you
upgrade all branches for a project at the same time.  Information on
formats is shown by 'bzr info'.

bzr 0.8 now allows creation of 'repositories', which hold the history
of files and revisions for several branches.  Previously bzr kept all
the history for a branch within the .bzr directory at the root of the
branch, and this is still the default.  To create a repository, use
the new 'bzr init-repo' command.  Branches exist as directories under
the repository and contain just a small amount of information
indicating the current revision of the branch.

bzr 0.8 also supports 'checkouts', which are similar to in cvs and
subversion.  Checkouts are associated with a branch (optionally in a
repository), which contains all the historical information.  The
result is that a checkout can be deleted without losing any
already-committed revisions.  A new 'update' command is also available.

Repositories and checkouts are not supported with the 0.7 storage
format.  To use them you must upgrad to either knits, or to the
'metaweave' format, which uses weaves but changes the .bzr directory
arrangement.


Improvements
************

* sftp paths can now be relative, or local, according to the lftp
  convention. Paths now take the form::

      sftp://user:pass@host:port/~/relative/path
      or
      sftp://user:pass@host:port/absolute/path

* The FTP transport now tries to reconnect after a temporary
  failure. ftp put is made atomic. (Matthieu Moy)

* The FTP transport now maintains a pool of connections, and
  reuses them to avoid multiple connections to the same host (like
  sftp did). (Daniel Silverstone)

* The ``bzr_man.py`` file has been removed. To create the man page now,
  use ``./generate_docs.py man``. The new program can also create other files.
  Run ``python generate_docs.py --help`` for usage information.
  (Hans Ulrich Niedermann & James Blackwell).

* Man Page now gives full help (James Blackwell).
  Help also updated to reflect user config now being stored in .bazaar
  (Hans Ulrich Niedermann)

* It's now possible to set aliases in bazaar.conf (Erik Bågfors)

* Pull now accepts a --revision argument (Erik Bågfors)

* ``bzr re-sign`` now allows multiple revisions to be supplied on the command
  line. You can now use the following command to sign all of your old
  commits::

    find .bzr/revision-store// -name my@email-* \
      | sed 's/.*\/\/..\///' \
      | xargs bzr re-sign

* Upgrade can now upgrade over the network. (Robert Collins)

* Two new commands 'bzr checkout' and 'bzr update' allow for CVS/SVN-alike
  behaviour.  By default they will cache history in the checkout, but
  with --lightweight almost all data is kept in the master branch.
  (Robert Collins)

* 'revert' unversions newly-versioned files, instead of deleting them.

* 'merge' is more robust.  Conflict messages have changed.

* 'merge' and 'revert' no longer clobber existing files that end in '~' or
  '.moved'.

* Default log format can be set in configuration and plugins can register
  their own formatters. (Erik Bågfors)

* New 'reconcile' command will check branch consistency and repair indexes
  that can become out of sync in pre 0.8 formats. (Robert Collins,
  Daniel Silverstone)

* New 'bzr init --format' and 'bzr upgrade --format' option to control
  what storage format is created or produced.  (Robert Collins,
  Martin Pool)

* Add parent location to 'bzr info', if there is one.  (Olaf Conradi)

* New developer commands 'weave-list' and 'weave-join'.  (Martin Pool)

* New 'init-repository' command, plus support for repositories in 'init'
  and 'branch' (Aaron Bentley, Erik Bågfors, Robert Collins)

* Improve output of 'info' command. Show all relevant locations related to
  working tree, branch and repository. Use kibibytes for binary quantities.
  Fix off-by-one error in missing revisions of working tree.  Make 'info'
  work on branches, repositories and remote locations.  Show locations
  relative to the shared repository, if applicable.  Show locking status
  of locations.  (Olaf Conradi)

* Diff and merge now safely handle binary files. (Aaron Bentley)

* 'pull' and 'push' now normalise the revision history, so that any two
  branches with the same tip revision will have the same output from 'log'.
  (Robert Collins)

* 'merge' accepts --remember option to store parent location, like 'push'
  and 'pull'. (Olaf Conradi)

* bzr status and diff when files given as arguments do not exist
  in the relevant trees.  (Martin Pool, #3619)

* Add '.hg' to the default ignore list.  (Martin Pool)

* 'knit' is now the default disk format. This improves disk performance and
  utilization, increases incremental pull performance, robustness with SFTP
  and allows checkouts over SFTP to perform acceptably.
  The initial Knit code was contributed by Johan Rydberg based on a
  specification by Martin Pool.
  (Robert Collins, Aaron Bentley, Johan Rydberg, Martin Pool).

* New tool to generate all-in-one html version of the manual.  (Alexander
  Belchenko)

* Hitting CTRL-C while doing an SFTP push will no longer cause stale locks
  to be left in the SFTP repository. (Robert Collins, Martin Pool).

* New option 'diff --prefix' to control how files are named in diff
  output, with shortcuts '-p0' and '-p1' corresponding to the options for
  GNU patch.  (Alexander Belchenko, Goffredo Baroncelli, Martin Pool)

* Add --revision option to 'annotate' command.  (Olaf Conradi)

* If bzr shows an unexpected revision-history after pulling (perhaps due
  to a reweave) it can now be corrected by 'bzr reconcile'.
  (Robert Collins)

Changes
*******

* Commit is now verbose by default, and shows changed filenames and the
  new revision number.  (Robert Collins, Martin Pool)

* Unify 'mv', 'move', 'rename'.  (Matthew Fuller, #5379)

* 'bzr -h' shows help.  (Martin Pool, Ian Bicking, #35940)

* Make 'pull' and 'push' remember location on failure using --remember.
  (Olaf Conradi)

* For compatibility, make old format for using weaves inside metadir
  available as 'metaweave' format.  Rename format 'metadir' to 'default'.
  Clean up help for option --format in commands 'init', 'init-repo' and
  'upgrade'.  (Olaf Conradi)

Internals
*********

* The internal storage of history, and logical branch identity have now
  been split into Branch, and Repository. The common locking and file
  management routines are now in bzrlib.lockablefiles.
  (Aaron Bentley, Robert Collins, Martin Pool)

* Transports can now raise DependencyNotPresent if they need a library
  which is not installed, and then another implementation will be
  tried.  (Martin Pool)

* Remove obsolete (and no-op) `decode` parameter to `Transport.get`.
  (Martin Pool)

* Using Tree Transform for merge, revert, tree-building

* WorkingTree.create, Branch.create, ``WorkingTree.create_standalone``,
  Branch.initialize are now deprecated. Please see ``BzrDir.create_*`` for
  replacement API's. (Robert Collins)

* New BzrDir class represents the .bzr control directory and manages
  formatting issues. (Robert Collins)

* New repository.InterRepository class encapsulates Repository to
  Repository actions and allows for clean selection of optimised code
  paths. (Robert Collins)

* ``bzrlib.fetch.fetch`` and ``bzrlib.fetch.greedy_fetch`` are now
  deprecated, please use ``branch.fetch`` or ``repository.fetch``
  depending on your needs. (Robert Collins)

* deprecated methods now have a ``is_deprecated`` flag on them that can
  be checked, if you need to determine whether a given callable is
  deprecated at runtime. (Robert Collins)

* Progress bars are now nested - see
  ``bzrlib.ui.ui_factory.nested_progress_bar``.
  (Robert Collins, Robey Pointer)

* New API call ``get_format_description()`` for each type of format.
  (Olaf Conradi)

* Changed ``branch.set_parent()`` to accept None to remove parent.
  (Olaf Conradi)

* Deprecated BzrError AmbiguousBase.  (Olaf Conradi)

* WorkingTree.branch is now a read only property.  (Robert Collins)

* bzrlib.ui.text.TextUIFactory now accepts a ``bar_type`` parameter which
  can be None or a factory that will create a progress bar. This is
  useful for testing or for overriding the bzrlib.progress heuristic.
  (Robert Collins)

* New API method ``get_physical_lock_status()`` to query locks present on a
  transport.  (Olaf Conradi)

* Repository.reconcile now takes a thorough keyword parameter to allow
  requesting an indepth reconciliation, rather than just a data-loss
  check. (Robert Collins)

* ``bzrlib.ui.ui_factory protocol`` now supports ``get_boolean`` to prompt
  the user for yes/no style input. (Robert Collins)

Testing
*******

* SFTP tests now shortcut the SSH negotiation, reducing test overhead
  for testing SFTP protocol support. (Robey Pointer)

* Branch formats are now tested once per implementation (see ``bzrlib.
  tests.branch_implementations``. This is analagous to the transport
  interface tests, and has been followed up with working tree,
  repository and BzrDir tests. (Robert Collins)

* New test base class TestCaseWithTransport provides a transport aware
  test environment, useful for testing any transport-interface using
  code. The test suite option --transport controls the transport used
  by this class (when its not being used as part of implementation
  contract testing). (Robert Collins)

* Close logging handler on disabling the test log. This will remove the
  handler from the internal list inside python's logging module,
  preventing shutdown from closing it twice.  (Olaf Conradi)

* Move test case for uncommit to blackbox tests.  (Olaf Conradi)

* ``run_bzr`` and ``run_bzr_captured`` now accept a 'stdin="foo"'
  parameter which will provide String("foo") to the command as its stdin.

bzr 0.7 2006-01-09
##################

Changes
*******

* .bzrignore is excluded from exports, on the grounds that it's a bzr
  internal-use file and may not be wanted.  (Jamie Wilkinson)

* The "bzr directories" command were removed in favor of the new
  --kind option to the "bzr inventory" command.  To list all
  versioned directories, now use "bzr inventory --kind directory".
  (Johan Rydberg)

* Under Windows configuration directory is now ``%APPDATA%\bazaar\2.0``
  by default. (John Arbash Meinel)

* The parent of Bzr configuration directory can be set by ``BZR_HOME``
  environment variable. Now the path for it is searched in ``BZR_HOME``,
  then in HOME. Under Windows the order is: ``BZR_HOME``, ``APPDATA``
  (usually points to ``C:\Documents and Settings\User Name\Application Data``),
  ``HOME``. (John Arbash Meinel)

* Plugins with the same name in different directories in the bzr plugin
  path are no longer loaded: only the first successfully loaded one is
  used. (Robert Collins)

* Use systems' external ssh command to open connections if possible.
  This gives better integration with user settings such as ProxyCommand.
  (James Henstridge)

* Permissions on files underneath .bzr/ are inherited from the .bzr
  directory. So for a shared repository, simply doing 'chmod -R g+w .bzr/'
  will mean that future file will be created with group write permissions.

* configure.in and config.guess are no longer in the builtin default
  ignore list.

* '.sw[nop]' pattern ignored, to ignore vim swap files for nameless
  files.  (John Arbash Meinel, Martin Pool)

Improvements
************

* "bzr INIT dir" now initializes the specified directory, and creates
  it if it does not exist.  (John Arbash Meinel)

* New remerge command (Aaron Bentley)

* Better zsh completion script.  (Steve Borho)

* 'bzr diff' now returns 1 when there are changes in the working
  tree. (Robert Collins)

* 'bzr push' now exists and can push changes to a remote location.
  This uses the transport infrastructure, and can store the remote
  location in the ~/.bazaar/branches.conf configuration file.
  (Robert Collins)

* Test directories are only kept if the test fails and the user requests
  that they be kept.

* Tweaks to short log printing

* Added branch nicks, new nick command, printing them in log output.
  (Aaron Bentley)

* If ``$BZR_PDB`` is set, pop into the debugger when an uncaught exception
  occurs.  (Martin Pool)

* Accept 'bzr resolved' (an alias for 'bzr resolve'), as this is
  the same as Subversion.  (Martin Pool)

* New ftp transport support (on ftplib), for ftp:// and aftp://
  URLs.  (Daniel Silverstone)

* Commit editor temporary files now start with ``bzr_log.``, to allow
  text editors to match the file name and set up appropriate modes or
  settings.  (Magnus Therning)

* Improved performance when integrating changes from a remote weave.
  (Goffredo Baroncelli)

* Sftp will attempt to cache the connection, so it is more likely that
  a connection will be reused, rather than requiring multiple password
  requests.

* bzr revno now takes an optional argument indicating the branch whose
  revno should be printed.  (Michael Ellerman)

* bzr cat defaults to printing the last version of the file.
  (Matthieu Moy, #3632)

* New global option 'bzr --lsprof COMMAND' runs bzr under the lsprof
  profiler.  (Denys Duchier)

* Faster commits by reading only the headers of affected weave files.
  (Denys Duchier)

* 'bzr add' now takes a --dry-run parameter which shows you what would be
  added, but doesn't actually add anything. (Michael Ellerman)

* 'bzr add' now lists how many files were ignored per glob.  add --verbose
  lists the specific files.  (Aaron Bentley)

* 'bzr missing' now supports displaying changes in diverged trees and can
  be limited to show what either end of the comparison is missing.
  (Aaron Bently, with a little prompting from Daniel Silverstone)

Bug Fixes
*********

* SFTP can walk up to the root path without index errors. (Robert Collins)

* Fix bugs in running bzr with 'python -O'.  (Martin Pool)

* Error when run with -OO

* Fix bug in reporting http errors that don't have an http error code.
  (Martin Pool)

* Handle more cases of pipe errors in display commands

* Change status to 3 for all errors

* Files that are added and unlinked before committing are completely
  ignored by diff and status

* Stores with some compressed texts and some uncompressed texts are now
  able to be used. (John A Meinel)

* Fix for bzr pull failing sometimes under windows

* Fix for sftp transport under windows when using interactive auth

* Show files which are both renamed and modified as such in 'bzr
  status' output.  (Daniel Silverstone, #4503)

* Make annotate cope better with revisions committed without a valid
  email address.  (Marien Zwart)

* Fix representation of tab characters in commit messages.
  (Harald Meland)

* List of plugin directories in ``BZR_PLUGIN_PATH`` environment variable is
  now parsed properly under Windows. (Alexander Belchenko)

* Show number of revisions pushed/pulled/merged. (Robey Pointer)

* Keep a cached copy of the basis inventory to speed up operations
  that need to refer to it.  (Johan Rydberg, Martin Pool)

* Fix bugs in bzr status display of non-ascii characters.
  (Martin Pool)

* Remove Makefile.in from default ignore list.
  (Tollef Fog Heen, Martin Pool, #6413)

* Fix failure in 'bzr added'.  (Nathan McCallum, Martin Pool)

Testing
*******

* Fix selftest asking for passwords when there are no SFTP keys.
  (Robey Pointer, Jelmer Vernooij)

* Fix selftest run with 'python -O'.  (Martin Pool)

* Fix HTTP tests under Windows. (John Arbash Meinel)

* Make tests work even if HOME is not set (Aaron Bentley)

* Updated ``build_tree`` to use fixed line-endings for tests which read
  the file cotents and compare. Make some tests use this to pass under
  Windows. (John Arbash Meinel)

* Skip stat and symlink tests under Windows. (Alexander Belchenko)

* Delay in selftest/testhashcash is now issued under win32 and Cygwin.
  (John Arbash Meinel)

* Use terminal width to align verbose test output.  (Martin Pool)

* Blackbox tests are maintained within the bzrlib.tests.blackbox directory.
  If adding a new test script please add that to
  ``bzrlib.tests.blackbox.__init__``. (Robert Collins)

* Much better error message if one of the test suites can't be
  imported.  (Martin Pool)

* Make check now runs the test suite twice - once with the default locale,
  and once with all locales forced to C, to expose bugs. This is not
  trivially done within python, so for now its only triggered by running
  Make check. Integrators and packagers who wish to check for full
  platform support should run 'make check' to test the source.
  (Robert Collins)

* Tests can now run TestSkipped if they can't execute for any reason.
  (Martin Pool) (NB: TestSkipped should only be raised for correctable
  reasons - see the wiki spec ImprovingBzrTestSuite).

* Test sftp with relative, absolute-in-homedir and absolute-not-in-homedir
  paths for the transport tests. Introduce blackbox remote sftp tests that
  test the same permutations. (Robert Collins, Robey Pointer)

* Transport implementation tests are now independent of the local file
  system, which allows tests for esoteric transports, and for features
  not available in the local file system. They also repeat for variations
  on the URL scheme that can introduce issues in the transport code,
  see bzrlib.transport.TransportTestProviderAdapter() for this.
  (Robert Collins).

* ``TestCase.build_tree`` uses the transport interface to build trees,
  pass in a transport parameter to give it an existing connection.
  (Robert Collins).

Internals
*********

* WorkingTree.pull has been split across Branch and WorkingTree,
  to allow Branch only pulls. (Robert Collins)

* ``commands.display_command`` now returns the result of the decorated
  function. (Robert Collins)

* LocationConfig now has a ``set_user_option(key, value)`` call to save
  a setting in its matching location section (a new one is created
  if needed). (Robert Collins)

* Branch has two new methods, ``get_push_location`` and
  ``set_push_location`` to respectively, get and set the push location.
  (Robert Collins)

* ``commands.register_command`` now takes an optional flag to signal that
  the registrant is planning to decorate an existing command. When
  given multiple plugins registering a command is not an error, and
  the original command class (whether built in or a plugin based one) is
  returned to the caller. There is a new error 'MustUseDecorated' for
  signalling when a wrapping command should switch to the original
  version. (Robert Collins)

* Some option parsing errors will raise 'BzrOptionError', allowing
  granular detection for decorating commands. (Robert Collins).

* ``Branch.read_working_inventory`` has moved to
  ``WorkingTree.read_working_inventory``. This necessitated changes to
  ``Branch.get_root_id``, and a move of ``Branch.set_inventory`` to
  WorkingTree as well. To make it clear that a WorkingTree cannot always
  be obtained ``Branch.working_tree()`` will raise
  ``errors.NoWorkingTree`` if one cannot be obtained. (Robert Collins)

* All pending merges operations from Branch are now on WorkingTree.
  (Robert Collins)

* The follow operations from Branch have moved to WorkingTree::

      add()
      commit()
      move()
      rename_one()
      unknowns()

  (Robert Collins)

* ``bzrlib.add.smart_add_branch`` is now ``smart_add_tree``. (Robert Collins)

* New "rio" serialization format, similar to rfc-822. (Martin Pool)

* Rename selftests to ``bzrlib.tests.test_foo``.  (John A Meinel, Martin
  Pool)

* ``bzrlib.plugin.all_plugins`` has been changed from an attribute to a
  query method. (Robert Collins)

* New options to read only the table-of-contents of a weave.
  (Denys Duchier)

* Raise NoSuchFile when someone tries to add a non-existant file.
  (Michael Ellerman)

* Simplify handling of DivergedBranches in ``cmd_pull()``.
  (Michael Ellerman)

* Branch.controlfile* logic has moved to lockablefiles.LockableFiles, which
  is exposed as ``Branch().control_files``. Also this has been altered with the
  controlfile pre/suffix replaced by simple method names like 'get' and
  'put'. (Aaron Bentley, Robert Collins).

* Deprecated functions and methods can now be marked as such using the
  ``bzrlib.symbol_versioning`` module. Marked method have their docstring
  updated and will issue a DeprecationWarning using the warnings module
  when they are used. (Robert Collins)

* ``bzrlib.osutils.safe_unicode`` now exists to provide parameter coercion
  for functions that need unicode strings. (Robert Collins)

bzr 0.6 2005-10-28
##################

Improvements
************

* pull now takes --verbose to show you what revisions are added or removed
  (John A Meinel)

* merge now takes a --show-base option to include the base text in
  conflicts.
  (Aaron Bentley)

* The config files are now read using ConfigObj, so '=' should be used as
  a separator, not ':'.
  (Aaron Bentley)

* New 'bzr commit --strict' option refuses to commit if there are
  any unknown files in the tree.  To commit, make sure all files are
  either ignored, added, or deleted.  (Michael Ellerman)

* The config directory is now ~/.bazaar, and there is a single file
  ~/.bazaar/bazaar.conf storing email, editor and other preferences.
  (Robert Collins)

* 'bzr add' no longer takes a --verbose option, and a --quiet option
  has been added that suppresses all output.

* Improved zsh completion support in contrib/zsh, from Clint
  Adams.

* Builtin 'bzr annotate' command, by Martin Pool with improvements from
  Goffredo Baroncelli.

* 'bzr check' now accepts -v for verbose reporting, and checks for
  ghosts in the branch. (Robert Collins)

* New command 're-sign' which will regenerate the gpg signature for
  a revision. (Robert Collins)

* If you set ``check_signatures=require`` for a path in
  ``~/.bazaar/branches.conf`` then bzr will invoke your
  ``gpg_signing_command`` (defaults to gpg) and record a digital signature
  of your commit. (Robert Collins)

* New sftp transport, based on Paramiko.  (Robey Pointer)

* 'bzr pull' now accepts '--clobber' which will discard local changes
  and make this branch identical to the source branch. (Robert Collins)

* Just give a quieter warning if a plugin can't be loaded, and
  put the details in .bzr.log.  (Martin Pool)

* 'bzr branch' will now set the branch-name to the last component of the
  output directory, if one was supplied.

* If the option ``post_commit`` is set to one (or more) python function
  names (must be in the bzrlib namespace), then they will be invoked
  after the commit has completed, with the branch and ``revision_id`` as
  parameters. (Robert Collins)

* Merge now has a retcode of 1 when conflicts occur. (Robert Collins)

* --merge-type weave is now supported for file contents.  Tree-shape
  changes are still three-way based.  (Martin Pool, Aaron Bentley)

* 'bzr check' allows the first revision on revision-history to have
  parents - something that is expected for cheap checkouts, and occurs
  when conversions from baz do not have all history.  (Robert Collins).

* 'bzr merge' can now graft unrelated trees together, if your specify
  0 as a base. (Aaron Bentley)

* 'bzr commit branch' and 'bzr commit branch/file1 branch/file2' now work
  (Aaron Bentley)

* Add '.sconsign*' to default ignore list.  (Alexander Belchenko)

* 'bzr merge --reprocess' minimizes conflicts

Testing
*******

* The 'bzr selftest --pattern' option for has been removed, now
  test specifiers on the command line can be simple strings, or
  regexps, or both. (Robert Collins)

* Passing -v to selftest will now show the time each test took to
  complete, which will aid in analysing performance regressions and
  related questions. (Robert Collins)

* 'bzr selftest' runs all tests, even if one fails, unless '--one'
  is given. (Martin Pool)

* There is a new method for TestCaseInTempDir, assertFileEqual, which
  will check that a given content is equal to the content of the named
  file. (Robert Collins)

* Fix test suite's habit of leaving many temporary log files in $TMPDIR.
  (Martin Pool)

Internals
*********

* New 'testament' command and concept for making gpg-signatures
  of revisions that are not tied to a particular internal
  representation.  (Martin Pool).

* Per-revision properties ('revprops') as key-value associated
  strings on each revision created when the revision is committed.
  Intended mainly for the use of external tools.  (Martin Pool).

* Config options have moved from bzrlib.osutils to bzrlib.config.
  (Robert Collins)

* Improved command line option definitions allowing explanations
  for individual options, among other things.  Contributed by
  Magnus Therning.

* Config options have moved from bzrlib.osutils to bzrlib.config.
  Configuration is now done via the config.Config interface:
  Depending on whether you have a Branch, a Location or no information
  available, construct a ``*Config``, and use its ``signature_checking``,
  ``username`` and ``user_email`` methods. (Robert Collins)

* Plugins are now loaded under bzrlib.plugins, not bzrlib.plugin, and
  they are made available for other plugins to use. You should not
  import other plugins during the ``__init__`` of your plugin though, as
  no ordering is guaranteed, and the plugins directory is not on the
  python path. (Robert Collins)

* Branch.relpath has been moved to WorkingTree.relpath. WorkingTree no
  no longer takes an inventory, rather it takes an option branch
  parameter, and if None is given will open the branch at basedir
  implicitly. (Robert Collins)

* Cleaner exception structure and error reporting.  Suggested by
  Scott James Remnant.  (Martin Pool)

* Branch.remove has been moved to WorkingTree, which has also gained
  ``lock_read``, ``lock_write`` and ``unlock`` methods for convenience.
  (Robert Collins)

* Two decorators, ``needs_read_lock`` and ``needs_write_lock`` have been
  added to the branch module. Use these to cause a function to run in a
  read or write lock respectively. (Robert Collins)

* ``Branch.open_containing`` now returns a tuple (Branch, relative-path),
  which allows direct access to the common case of 'get me this file
  from its branch'. (Robert Collins)

* Transports can register using ``register_lazy_transport``, and they
  will be loaded when first used.  (Martin Pool)

* 'pull' has been factored out of the command as ``WorkingTree.pull()``.
  A new option to WorkingTree.pull has been added, clobber, which will
  ignore diverged history and pull anyway.
  (Robert Collins)

* config.Config has a ``get_user_option`` call that accepts an option name.
  This will be looked up in branches.conf and bazaar.conf as normal.
  It is intended that this be used by plugins to support options -
  options of built in programs should have specific methods on the config.
  (Robert Collins)

* ``merge.merge_inner`` now has tempdir as an optional parameter.
  (Robert Collins)

* Tree.kind is not recorded at the top level of the hierarchy, as it was
  missing on EmptyTree, leading to a bug with merge on EmptyTrees.
  (Robert Collins)

* ``WorkingTree.__del__`` has been removed, it was non deterministic and not
  doing what it was intended to. See ``WorkingTree.__init__`` for a comment
  about future directions. (Robert Collins/Martin Pool)

* bzrlib.transport.http has been modified so that only 404 urllib errors
  are returned as NoSuchFile. Other exceptions will propagate as normal.
  This allows debuging of actual errors. (Robert Collins)

* bzrlib.transport.Transport now accepts *ONLY* url escaped relative paths
  to apis like 'put', 'get' and 'has'. This is to provide consistent
  behaviour - it operates on url's only. (Robert Collins)

* Transports can register using ``register_lazy_transport``, and they
  will be loaded when first used.  (Martin Pool)

* ``merge_flex`` no longer calls ``conflict_handler.finalize()``, instead that
  is called by ``merge_inner``. This is so that the conflict count can be
  retrieved (and potentially manipulated) before returning to the caller
  of ``merge_inner``. Likewise 'merge' now returns the conflict count to the
  caller. (Robert Collins)

* ``revision.revision_graph`` can handle having only partial history for
  a revision - that is no revisions in the graph with no parents.
  (Robert Collins).

* New ``builtins.branch_files`` uses the standard ``file_list`` rules to
  produce a branch and a list of paths, relative to that branch
  (Aaron Bentley)

* New TestCase.addCleanup facility.

* New ``bzrlib.version_info`` tuple (similar to ``sys.version_info``),
  which can be used by programs importing bzrlib.

Bug Fixes
*********

* Better handling of branches in directories with non-ascii names.
  (Joel Rosdahl, Panagiotis Papadakos)

* Upgrades of trees with no commits will not fail due to accessing
  [-1] in the revision-history. (Andres Salomon)


bzr 0.1.1 2005-10-12
####################

Bug Fixes
*********

* Fix problem in pulling over http from machines that do not
  allow directories to be listed.

* Avoid harmless warning about invalid hash cache after
  upgrading branch format.

Performance
***********

* Avoid some unnecessary http operations in branch and pull.


bzr 0.1 2005-10-11
##################

Notes
*****

* 'bzr branch' over http initially gives a very high estimate
  of completion time but it should fall as the first few
  revisions are pulled in.  branch is still slow on
  high-latency connections.

Bug Fixes
*********

* bzr-man.py has been updated to work again. Contributed by
  Rob Weir.

* Locking is now done with fcntl.lockf which works with NFS
  file systems. Contributed by Harald Meland.

* When a merge encounters a file that has been deleted on
  one side and modified on the other, the old contents are
  written out to foo.BASE and foo.SIDE, where SIDE is this
  or OTHER. Contributed by Aaron Bentley.

* Export was choosing incorrect file paths for the content of
  the tarball, this has been fixed by Aaron Bentley.

* Commit will no longer commit without a log message, an
  error is returned instead. Contributed by Jelmer Vernooij.

* If you commit a specific file in a sub directory, any of its
  parent directories that are added but not listed will be
  automatically included. Suggested by Michael Ellerman.

* bzr commit and upgrade did not correctly record new revisions
  for files with only a change to their executable status.
  bzr will correct this when it encounters it. Fixed by
  Robert Collins

* HTTP tests now force off the use of ``http_proxy`` for the duration.
  Contributed by Gustavo Niemeyer.

* Fix problems in merging weave-based branches that have
  different partial views of history.

* Symlink support: working with symlinks when not in the root of a
  bzr tree was broken, patch from Scott James Remnant.

Improvements
************

* 'branch' now accepts a --basis parameter which will take advantage
  of local history when making a new branch. This allows faster
  branching of remote branches. Contributed by Aaron Bentley.

* New tree format based on weave files, called version 5.
  Existing branches can be upgraded to this format using
  'bzr upgrade'.

* Symlinks are now versionable. Initial patch by
  Erik Toubro Nielsen, updated to head by Robert Collins.

* Executable bits are tracked on files. Patch from Gustavo
  Niemeyer.

* 'bzr status' now shows unknown files inside a selected directory.
  Patch from Heikki Paajanen.

* Merge conflicts are recorded in .bzr. Two new commands 'conflicts'
  and 'resolve' have needed added, which list and remove those
  merge conflicts respectively. A conflicted tree cannot be committed
  in. Contributed by Aaron Bentley.

* 'rm' is now an alias for 'remove'.

* Stores now split out their content in a single byte prefixed hash,
  dropping the density of files per directory by 256. Contributed by
  Gustavo Niemeyer.

* 'bzr diff -r branch:URL' will now perform a diff between two branches.
  Contributed by Robert Collins.

* 'bzr log' with the default formatter will show merged revisions,
  indented to the right. Initial implementation contributed by Gustavo
  Niemeyer, made incremental by Robert Collins.


Internals
*********

* Test case failures have the exception printed after the log
  for your viewing pleasure.

* InventoryEntry is now an abstract base class, use one of the
  concrete InventoryDirectory etc classes instead.

* Branch raises an UnsupportedFormatError when it detects a
  bzr branch it cannot understand. This allows for precise
  handling of such circumstances.

* Remove RevisionReference class; ``Revision.parent_ids`` is now simply a
  list of their ids and ``parent_sha1s`` is a list of their corresponding
  sha1s (for old branches only at the moment.)

* New method-object style interface for Commit() and Fetch().

* Renamed ``Branch.last_patch()`` to ``Branch.last_revision()``, since
  we call them revisions not patches.

* Move ``copy_branch`` to ``bzrlib.clone.copy_branch``.  The destination
  directory is created if it doesn't exist.

* Inventories now identify the files which were present by
  giving the revision *of that file*.

* Inventory and Revision XML contains a version identifier.
  This must be consistent with the overall branch version
  but allows for more flexibility in future upgrades.

Testing
*******

* Removed testsweet module so that tests can be run after
  bzr installed by 'bzr selftest'.

* 'bzr selftest' command-line arguments can now be partial ids
  of tests to run, e.g. ``bzr selftest test_weave``


bzr 0.0.9 2005-09-23
####################

Bug Fixes
*********

* Fixed "branch -r" option.

* Fix remote access to branches containing non-compressed history.
  (Robert Collins).

* Better reliability of http server tests.  (John Arbash-Meinel)

* Merge graph maximum distance calculation fix.  (Aaron Bentley)

* Various minor bug in windows support have been fixed, largely in the
  test suite. Contributed by Alexander Belchenko.

Improvements
************

* Status now accepts a -r argument to give status between chosen
  revisions. Contributed by Heikki Paajanen.

* Revision arguments no longer use +/-/= to control ranges, instead
  there is a 'before' namespace, which limits the successive namespace.
  For example '$ bzr log -r date:yesterday..before:date:today' will
  select everything from yesterday and before today. Contributed by
  Robey Pointer

* There is now a bzr.bat file created by distutils when building on
  Windows. Contributed by Alexander Belchenko.

Internals
*********

* Removed uuid() as it was unused.

* Improved 'fetch' code for pulling revisions from one branch into
  another (used by pull, merged, etc.)


bzr 0.0.8 2005-09-20
####################

Improvements
************

* Adding a file whose parent directory is not versioned will
  implicitly add the parent, and so on up to the root. This means
  you should never need to explictly add a directory, they'll just
  get added when you add a file in the directory.  Contributed by
  Michael Ellerman.

* Ignore ``.DS_Store`` (contains Mac metadata) by default.
  (Nir Soffer)

* If you set ``BZR_EDITOR`` in the environment, it is checked in
  preference to EDITOR and the config file for the interactive commit
  editing program. Related to this is a bugfix where a missing program
  set in EDITOR would cause editing to fail, now the fallback program
  for the operating system is still tried.

* Files that are not directories/symlinks/regular files will no longer
  cause bzr to fail, it will just ignore them by default. You cannot add
  them to the tree though - they are not versionable.


Internals
*********

* Refactor xml packing/unpacking.

Bug Fixes
*********

* Fixed 'bzr mv' by Ollie Rutherfurd.

* Fixed strange error when trying to access a nonexistent http
  branch.

* Make sure that the hashcache gets written out if it can't be
  read.


Portability
***********

* Various Windows fixes from Ollie Rutherfurd.

* Quieten warnings about locking; patch from Matt Lavin.


bzr-0.0.7 2005-09-02
####################

New Features
************

* ``bzr shell-complete`` command contributed by Clint Adams to
  help with intelligent shell completion.

* New expert command ``bzr find-merge-base`` for debugging merges.


Enhancements
************

* Much better merge support.

* merge3 conflicts are now reported with markers like '<<<<<<<'
  (seven characters) which is the same as CVS and pleases things
  like emacs smerge.


Bug Fixes
*********

* ``bzr upgrade`` no longer fails when trying to fix trees that
  mention revisions that are not present.

* Fixed bugs in listing plugins from ``bzr plugins``.

* Fix case of $EDITOR containing options for the editor.

* Fix log -r refusing to show the last revision.
  (Patch from Goffredo Baroncelli.)


Changes
*******

* ``bzr log --show-ids`` shows the revision ids of all parents.

* Externally provided commands on your $BZRPATH no longer need
  to recognize --bzr-usage to work properly, and can just handle
  --help themselves.


Library
*******

* Changed trace messages to go through the standard logging
  framework, so that they can more easily be redirected by
  libraries.



bzr-0.0.6 2005-08-18
####################

New Features
************

* Python plugins, automatically loaded from the directories on
  ``BZR_PLUGIN_PATH`` or ``~/.bzr.conf/plugins`` by default.

* New 'bzr mkdir' command.

* Commit mesage is fetched from an editor if not given on the
  command line; patch from Torsten Marek.

* ``bzr log -m FOO`` displays commits whose message matches regexp
  FOO.

* ``bzr add`` with no arguments adds everything under the current directory.

* ``bzr mv`` does move or rename depending on its arguments, like
  the Unix command.

* ``bzr missing`` command shows a summary of the differences
  between two trees.  (Merged from John Arbash-Meinel.)

* An email address for commits to a particular tree can be
  specified by putting it into .bzr/email within a branch.  (Based
  on a patch from Heikki Paajanen.)


Enhancements
************

* Faster working tree operations.


Changes
*******

* 3rd-party modules shipped with bzr are copied within the bzrlib
  python package, so that they can be installed by the setup
  script without clashing with anything already existing on the
  system.  (Contributed by Gustavo Niemeyer.)

* Moved plugins directory to bzrlib/, so that there's a standard
  plugin directory which is not only installed with bzr itself but
  is also available when using bzr from the development tree.
  ``BZR_PLUGIN_PATH`` and ``DEFAULT_PLUGIN_PATH`` are then added to the
  standard plugins directory.

* When exporting to a tarball with ``bzr export --format tgz``, put
  everything under a top directory rather than dumping it into the
  current directory.   This can be overridden with the ``--root``
  option.  Patch from William Dodé and John Meinel.

* New ``bzr upgrade`` command to upgrade the format of a branch,
  replacing ``bzr check --update``.

* Files within store directories are no longer marked readonly on
  disk.

* Changed ``bzr log`` output to a more compact form suggested by
  John A Meinel.  Old format is available with the ``--long`` or
  ``-l`` option, patched by William Dodé.

* By default the commit command refuses to record a revision with
  no changes unless the ``--unchanged`` option is given.

* The ``--no-plugins``, ``--profile`` and ``--builtin`` command
  line options must come before the command name because they
  affect what commands are available; all other options must come
  after the command name because their interpretation depends on
  it.

* ``branch`` and ``clone`` added as aliases for ``branch``.

* Default log format is back to the long format; the compact one
  is available with ``--short``.


Bug Fixes
*********

* Fix bugs in committing only selected files or within a subdirectory.


bzr-0.0.5  2005-06-15
#####################

Changes
*******

* ``bzr`` with no command now shows help rather than giving an
  error.  Suggested by Michael Ellerman.

* ``bzr status`` output format changed, because svn-style output
  doesn't really match the model of bzr.  Now files are grouped by
  status and can be shown with their IDs.  ``bzr status --all``
  shows all versioned files and unknown files but not ignored files.

* ``bzr log`` runs from most-recent to least-recent, the reverse
  of the previous order.  The previous behaviour can be obtained
  with the ``--forward`` option.

* ``bzr inventory`` by default shows only filenames, and also ids
  if ``--show-ids`` is given, in which case the id is the second
  field.


Enhancements
************

* New 'bzr whoami --email' option shows only the email component
  of the user identification, from Jo Vermeulen.

* New ``bzr ignore PATTERN`` command.

* Nicer error message for broken pipe, interrupt and similar
  conditions that don't indicate an internal error.

* Add ``.*.sw[nop] .git .*.tmp *,v`` to default ignore patterns.

* Per-branch locks keyed on ``.bzr/branch-lock``, available in
  either read or write mode.

* New option ``bzr log --show-ids`` shows revision and file ids.

* New usage ``bzr log FILENAME`` shows only revisions that
  affected that file.

* Changed format for describing changes in ``bzr log -v``.

* New option ``bzr commit --file`` to take a message from a file,
  suggested by LarstiQ.

* New syntax ``bzr status [FILE...]`` contributed by Bartosz
  Oler.  File may be in a branch other than the working directory.

* ``bzr log`` and ``bzr root`` can be given an http URL instead of
  a filename.

* Commands can now be defined by external programs or scripts
  in a directory on $BZRPATH.

* New "stat cache" avoids reading the contents of files if they
  haven't changed since the previous time.

* If the Python interpreter is too old, try to find a better one
  or give an error.  Based on a patch from Fredrik Lundh.

* New optional parameter ``bzr info [BRANCH]``.

* New form ``bzr commit SELECTED`` to commit only selected files.

* New form ``bzr log -r FROM:TO`` shows changes in selected
  range; contributed by John A Meinel.

* New option ``bzr diff --diff-options 'OPTS'`` allows passing
  options through to an external GNU diff.

* New option ``bzr add --no-recurse`` to add a directory but not
  their contents.

* ``bzr --version`` now shows more information if bzr is being run
  from a branch.


Bug Fixes
*********

* Fixed diff format so that added and removed files will be
  handled properly by patch.  Fix from Lalo Martins.

* Various fixes for files whose names contain spaces or other
  metacharacters.


Testing
*******

* Converted black-box test suites from Bourne shell into Python;
  now run using ``./testbzr``.  Various structural improvements to
  the tests.

* testbzr by default runs the version of bzr found in the same
  directory as the tests, or the one given as the first parameter.

* testbzr also runs the internal tests, so the only command
  required to check is just ``./testbzr``.

* testbzr requires python2.4, but can be used to test bzr running
  under a different version.

* Tests added for many other changes in this release.


Internal
********

* Included ElementTree library upgraded to 1.2.6 by Fredrik Lundh.

* Refactor command functions into Command objects based on HCT by
  Scott James Remnant.

* Better help messages for many commands.

* Expose ``bzrlib.open_tracefile()`` to start the tracefile; until
  this is called trace messages are just discarded.

* New internal function ``find_touching_revisions()`` and hidden
  command touching-revisions trace the changes to a given file.

* Simpler and faster ``compare_inventories()`` function.

* ``bzrlib.open_tracefile()`` takes a tracefilename parameter.

* New AtomicFile class.

* New developer commands ``added``, ``modified``.


Portability
***********

* Cope on Windows on python2.3 by using the weaker random seed.
  2.4 is now only recommended.


bzr-0.0.4  2005-04-22
#####################

Enhancements
************

* 'bzr diff' optionally takes a list of files to diff.  Still a bit
  basic.  Patch from QuantumG.

* More default ignore patterns.

* New 'bzr log --verbose' shows a list of files changed in the
  changeset.  Patch from Sebastian Cote.

* Roll over ~/.bzr.log if it gets too large.

* Command abbreviations 'ci', 'st', 'stat', '?' based on a patch
  by Jason Diamon.

* New 'bzr help commands' based on a patch from Denys Duchier.


Changes
*******

* User email is determined by looking at $BZREMAIL or ~/.bzr.email
  or $EMAIL.  All are decoded by the locale preferred encoding.
  If none of these are present user@hostname is used.  The host's
  fully-qualified name is not used because that tends to fail when
  there are DNS problems.

* New 'bzr whoami' command instead of username user-email.


Bug Fixes
*********

* Make commit safe for hardlinked bzr trees.

* Some Unicode/locale fixes.

* Partial workaround for ``difflib.unified_diff`` not handling
  trailing newlines properly.


Internal
********

* Allow docstrings for help to be in PEP0257 format.  Patch from
  Matt Brubeck.

* More tests in test.sh.

* Write profile data to a temporary file not into working
  directory and delete it when done.

* Smaller .bzr.log with process ids.


Portability
***********

* Fix opening of ~/.bzr.log on Windows.  Patch from Andrew
  Bennetts.

* Some improvements in handling paths on Windows, based on a patch
  from QuantumG.


bzr-0.0.3  2005-04-06
#####################

Enhancements
************

* New "directories" internal command lists versioned directories
  in the tree.

* Can now say "bzr commit --help".

* New "rename" command to rename one file to a different name
  and/or directory.

* New "move" command to move one or more files into a different
  directory.

* New "renames" command lists files renamed since base revision.

* New cat command contributed by janmar.

Changes
*******

* .bzr.log is placed in $HOME (not pwd) and is always written in
  UTF-8.  (Probably not a completely good long-term solution, but
  will do for now.)

Portability
***********

* Workaround for difflib bug in Python 2.3 that causes an
  exception when comparing empty files.  Reported by Erik Toubro
  Nielsen.

Internal
********

* Refactored inventory storage to insert a root entry at the top.

Testing
*******

* Start of shell-based black-box testing in test.sh.


bzr-0.0.2.1
###########

Portability
***********

* Win32 fixes from Steve Brown.


bzr-0.0.2  "black cube"  2005-03-31
###################################

Enhancements
************

* Default ignore list extended (see bzrlib/__init__.py).

* Patterns in .bzrignore are now added to the default ignore list,
  rather than replacing it.

* Ignore list isn't reread for every file.

* More help topics.

* Reinstate the 'bzr check' command to check invariants of the
  branch.

* New 'ignored' command lists which files are ignored and why;
  'deleted' lists files deleted in the current working tree.

* Performance improvements.

* New global --profile option.

* Ignore patterns like './config.h' now correctly match files in
  the root directory only.


bzr-0.0.1  2005-03-26
#####################

Enhancements
************

* More information from info command.

* Can now say "bzr help COMMAND" for more detailed help.

* Less file flushing and faster performance when writing logs and
  committing to stores.

* More useful verbose output from some commands.

Bug Fixes
*********

* Fix inverted display of 'R' and 'M' during 'commit -v'.

Portability
***********

* Include a subset of ElementTree-1.2.20040618 to make
  installation easier.

* Fix time.localtime call to work with Python 2.3 (the minimum
  supported).


bzr-0.0.0.69  2005-03-22
########################

Enhancements
************

* First public release.

* Storage of local versions: init, add, remove, rm, info, log,
  diff, status, etc.

..
   vim: tw=74 ft=rst ff=unix<|MERGE_RESOLUTION|>--- conflicted
+++ resolved
@@ -160,20 +160,18 @@
 * --subunit support now adds timestamps if the subunit version supports
   it. (Robert Collins)
 
-<<<<<<< HEAD
 Testing
 *******
 
 * Spurious failure in ``check`` tests on rich-root formats fixed.
   (Martin Pool, #408199)
-=======
+
 * The ``bzrlib.tests.TextTestRunner`` will no longer call
   ``countTestsCases`` on the test being run. Progress information is
   instead handled by having the test passed in call ``result.progress``
   before running its contents. This improves the behaviour when using
   ``TextTestRunner`` with test suites that don't support
   ``countTestsCases``. (Robert Collins)
->>>>>>> ea77a83e
 
 
 bzr 1.17 "So late it's brunch" 2009-07-20
