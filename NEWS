IN DEVELOPMENT

  IMPROVEMENTS:

    * Knit files now wait to create their contents until the first data is
      added. The old code used to create an empty .knit and a .kndx with just
      the header. However, this caused a lot of extra round trips over sftp.
      This can change the time for ``bzr push`` to create a new remote branch
      from 160s down to 100s. This also affects ``bzr commit`` performance when
      adding new files, ``bzr commit`` on a new kernel-like tree drops from 50s
      down to 40s (John Arbash Meinel, #44692)

    * When an entire subtree has been deleted, commit will now report that
      just the top of the subtree has been deleted, rather than reporting
      all the individual items. (Robert Collins)

    * Commit performs one less XML parse. (Robert Collins)

    * ``bzr checkout`` now operates on readonly branches as well
      as readwrite branches. This fixes bug #39542. (Robert Collins)

    * ``bzr bind`` no longer synchronises history with the master branch.
      Binding should be followed by an update or push to synchronise the 
      two branches. This is closely related to the fix for bug #39542.
      (Robert Collins)

    * ``bzrlib.lazy_import.lazy_import`` function to create on-demand 
      objects.  This allows all imports to stay at the global scope, but
      modules will not actually be imported if they are not used.
      (John Arbash Meinel)

    * Support bzr:// and bzr+ssh:// urls to work with the new RPC-based
      transport which will be used with the upcoming high-performance smart
      server. The new command ``bzr serve`` will invoke bzr in server mode,
      which processes these requests. (Andrew Bennetts, Robert Collins, Martin
      Pool)

    * New command ``bzr version-info`` which can be used to get a summary
      of the current state of the tree. This is especially useful as part
      of a build commands. See ``doc/version_info.txt`` for more information 
      (John Arbash Meinel)

  BUG FIXES:

    * Transform._set_mode() needs to stat the right file. 
      (John Arbash Meinel, #56549)

    * Raise WeaveFormatError rather than StopIteration when trying to read
      an empty Weave file. (John Arbash Meinel, #46871)

    * Don't access e.code for generic URLErrors, only HTTPErrors have .code.
      (Vincent Ladeuil, #59835)

    * Handle boundary="" lines properly to allow access through a Squid proxy.
      (John Arbash Meinel, #57723)

    * revert now removes newly-added directories (Aaron Bentley, #54172)

    * ``bzr upgrade sftp://`` shouldn't fail to upgrade v6 branches if there 
      isn't a working tree. (David Allouche, #40679)

    * Give nicer error messages when a user supplies an invalid --revision
      parameter. (John Arbash Meinel, #55420)

    * Handle when LANG is not recognized by python. Emit a warning, but
      just revert to using 'ascii'. (John Arbash Meinel, #35392)

<<<<<<< HEAD
    * Don't use preexec_fn on win32, as it is not supported by subprocess.
      (John Arbash Meinel)

    * Skip specific tests when the dependencies aren't met. This includes
      some ``setup.py`` tests when ``python-dev`` is not available, and
      some tests that depend on paramiko. (John Arbash Meinel, Mattheiu Moy)

    * Fallback to Paramiko properly, if no ``ssh`` executable exists on
      the system. (Andrew Bennetts, John Arbash Meinel)

    * ``Branch.bind(other_branch)`` no longer takes a write lock on the
      other branch, and will not push or pull between the two branches.
      API users will need to perform a push or pull or update operation if they
      require branch synchronisation to take place. (Robert Collins, #47344)

    * When creating a tarball or zipfile export, export unicode names as utf-8
      paths. This may not work perfectly on all platforms, but has the best
      chance of working in the common case. (John Arbash Meinel, #56816)
=======
  PORTABILITY:

    * Fixes to run on Python 2.5 (Brian M. Carlson, Martin Pool)
>>>>>>> f7a4f984

  INTERNALS:

    * TestCaseInTempDir now creates a separate directory for HOME, rather
      than having HOME set to the same location as the working directory.
      (John Arbash Meinel)

    * run_bzr_subprocess() can take an optional 'env_changes={}' parameter,
      which will update os.environ inside the spawned child. It also can
      take a 'universal_newlines=True', which helps when checking the output
      of the command. (John Arbash Meinel)

    * Refactor SFTP vendors to allow easier re-use when ssh is used. 
      (Andrew Bennetts)

    * Transport.list_dir() and Transport.iter_files_recursive() should always
      return urlescaped paths. This is now tested (there were bugs in a few
      of the transports) (Andrew Bennetts, David Allouche, John Arbash Meinel)

    * New utility function symbol_versioning.deprecation_string. Returns the
      formatted string for a callable, deprecation format pair. (Robert Collins)

    * New TestCase helper applyDeprecated. This allows you to call a callable
      which is deprecated without it spewing to the screen, just by supplying
      the deprecation format string issued for it. (Robert Collins)

    * Transport.append and Transport.put have been deprecated in favor of
      .append_bytes, .append_file, .put_bytes, and .put_file. This removes the
      ambiguity in what type of object the functions take.
      Transport.non_atomic_put_{bytes,file} has also been added. Which works
      similarly to Transport.append() except for SFTP, it doesn't have a round
      trip when opening the file. Also, it provides functionality for creating
      a parent directory when trying to create a file, rather than raise
      NoSuchFile and forcing the caller to repeat their request.
      (John Arbash Meinel)

    * WorkingTree has a new api ``unversion`` which allow the unversioning of
      entries by their file id. (Robert Collins)

    * WorkingTree.pending_merges is deprecated.  Please use the get_parent_ids
      (introduced in 0.10) method instead. (Robert Collins)

    * WorkingTree has a new lock_tree_write method which locks the branch for
      read rather than write. This is appropriate for actions which only need
      the branch data for reference rather than mutation. A new decorator
      needs_tree_write_lock is provided in the workingtree module. Like the
      needs_read_lock and needs_write_lock decorators this allows static 
      declaration of the locking requirements of a function to ensure that
      a lock is taken out for casual scripts. (Robert Collins)

    * All WorkingTree methods which write to the tree, but not to the branch
      have been converted to use ``needs_tree_write_lock`` rather than 
      ``needs_write_lock``. Also converted is the revert, conflicts and tree
      transform modules. This provides a modest performance improvement on 
      metadir style trees, due to the reduce lock-acquisition, and a more
      significant performance improvement on lightweight checkouts from 
      remote branches, where trivial operations used to pay a significant 
      penalty. It also provides the basis for allowing readonly checkouts.
      (Robert Collins)

    * Special case importing the standard library 'copy' module. This shaves
      off 40ms of startup time, while retaining compatibility. See:
      ``bzrlib/inspect_for_copy.py`` for more details. (John Arbash Meinel)

    * WorkingTree has a new parent class MutableTree which represents the 
      specialisations of Tree which are able to be altered. (Robert Collins)

    * New methods mkdir and put_file_bytes_non_atomic on MutableTree that
      mutate the tree and its contents. (Robert Collins)

    * Transport behaviour at the root of the URL is now defined and tested.
      (Andrew Bennetts, Robert Collins)

  TESTING:

    * New test helper classs MemoryTree. This is typically accessed via
      ``self.make_branch_and_memory_tree()`` in test cases. (Robert Collins)
      
    * Add start_bzr_subprocess and stop_bzr_subprocess to allow test code to
      continue running concurrently with a subprocess of bzr. (Andrew Bennetts,
      Robert Collins)

    * Add a new method ``Transport.get_smart_client()``. This is provided to
      allow upgrades to a richer interface than the VFS one provided by
      Transport. (Andrew Bennetts, Martin Pool)

bzr 0.10  2006-08-29
  
  IMPROVEMENTS:
    * 'merge' now takes --uncommitted, to apply uncommitted changes from a
      tree.  (Aaron Bentley)
  
    * 'bzr add --file-ids-from' can be used to specify another path to use
      for creating file ids, rather than generating all new ones. Internally,
      the 'action' passed to smart_add_tree() can return file_ids that
      will be used, rather than having bzrlib generate new ones.
      (John Arbash Meinel, #55781)

    * ``bzr selftest --benchmark`` now allows a ``--cache-dir`` parameter.
      This will cache some of the intermediate trees, and decrease the
      setup time for benchmark tests. (John Arbash Meinel)

    * Inverse forms are provided for all boolean options.  For example,
      --strict has --no-strict, --no-recurse has --recurse (Aaron Bentley)

    * Serialize out Inventories directly, rather than using ElementTree.
      Writing out a kernel sized inventory drops from 2s down to ~350ms.
      (Robert Collins, John Arbash Meinel)

  BUG FIXES:

    * Help diffutils 2.8.4 get along with binary tests (Marien Zwart: #57614)

    * Change LockDir so that if the lock directory doesn't exist when
      lock_write() is called, an attempt will be made to create it.
      (John Arbash Meinel, #56974)

    * ``bzr uncommit`` preserves pending merges. (John Arbash Meinel, #57660)

    * Active FTP transport now works as intended. (ghozzy, #56472)

    * Really fix mutter() so that it won't ever raise a UnicodeError.
      It means it is possible for ~/.bzr.log to contain non UTF-8 characters.
      But it is a debugging log, not a real user file.
      (John Arbash Meinel, #56947, #53880)

    * Change Command handle to allow Unicode command and options.
      At present we cannot register Unicode command names, so we will get
      BzrCommandError('unknown command'), or BzrCommandError('unknown option')
      But that is better than a UnicodeError + a traceback.
      (John Arbash Meinel, #57123)

    * Handle TZ=UTC properly when reading/writing revisions.
      (John Arbash Meinel, #55783, #56290)

    * Use GPG_TTY to allow gpg --cl to work with gpg-agent in a pipeline,
      (passing text to sign in on stdin). (John Arbash Meinel, #54468)

    * External diff does the right thing for binaries even in foreign 
      languages. (John Arbash Meinel, #56307)

    * Testament handles more cases when content is unicode. Specific bug was
      in handling of revision properties. (John Arbash Meinel, Holger Krekel,
      #54723)

    * The bzr selftest was failing on installed versions due to a bug in a new
      test helper. (John Arbash Meinel, Robert Collins, #58057)

  INTERNALS:

    * ``bzrlib.cache_utf8`` contains ``encode()`` and ``decode()`` functions
      which can be used to cache the conversion between utf8 and Unicode.
      Especially helpful for some of the knit annotation code, which has to
      convert revision ids to utf8 to annotate lines in storage.
      (John Arbash Meinel)

    * ``setup.py`` now searches the filesystem to find all packages which
      need to be installed. This should help make the life of packagers
      easier. (John Arbash Meinel)

bzr 0.9.0  2006-08-11

  SURPRISES:

   * The hard-coded built-in ignore rules have been removed. There are
     now two rulesets which are enforced. A user global one in 
     ~/.bazaar/ignore which will apply to every tree, and the tree
     specific one '.bzrignore'.
     ~/.bazaar/ignore will be created if it does not exist, but with
     a more conservative list than the old default.
     This fixes bugs with default rules being enforced no matter what. 
     The old list of ignore rules from bzr is available by
     running 'bzr ignore --old-default-rules'.
     (Robert Collins, Martin Pool, John Arbash Meinel)

   * 'branches.conf' has been changed to 'locations.conf', since it can apply
     to more locations than just branch locations.
     (Aaron Bentley)
   
  IMPROVEMENTS:

   * The revision specifier "revno:" is extended to accept the syntax
     revno:N:branch. For example,
     revno:42:http://bazaar-vcs.org/bzr/bzr.dev/ means revision 42 in
     bzr.dev.  (Matthieu Moy)

   * Tests updates to ensure proper URL handling, UNICODE support, and
     proper printing when the user's terminal encoding cannot display 
     the path of a file that has been versioned.
     ``bzr branch`` can take a target URL rather than only a local directory.
     Branch.get_parent()/set_parent() now save a relative path if possible,
     and normalize the parent based on root, allowing access across
     different transports. (John Arbash Meinel, Wouter van Heyst, Martin Pool)
     (Malone #48906, #42699, #40675, #5281, #3980, #36363, #43689,
      #42517, #42514)

   * On Unix, detect terminal width using an ioctl not just $COLUMNS.
     Use terminal width for single-line logs from ``bzr log --line`` and
     pending-merge display.  (Robert Widhopf-Fenk, Gustavo Niemeyer)
     (Malone #3507)

   * On Windows, detect terminal width using GetConsoleScreenBufferInfo.
     (Alexander Belchenko)

   * Speedup improvement for 'date:'-revision search. (Guillaume Pinot).

   * Show the correct number of revisions pushed when pushing a new branch.
     (Robert Collins).

   * 'bzr selftest' now shows a progress bar with the number of tests, and 
     progress made. 'make check' shows tests in -v mode, to be more useful
     for the PQM status window. (Robert Collins).
     When using a progress bar, failed tests are printed out, rather than
     being overwritten by the progress bar until the suite finishes.
     (John Arbash Meinel)

   * 'bzr selftest --benchmark' will run a new benchmarking selftest.
     'bzr selftest --benchmark --lsprof-timed' will use lsprofile to generate
     profile data for the individual profiled calls, allowing for fine
     grained analysis of performance.
     (Robert Collins, Martin Pool).

   * 'bzr commit' shows a progress bar. This is useful for commits over sftp
     where commit can take an appreciable time. (Robert Collins)

   * 'bzr add' is now less verbose in telling you what ignore globs were
     matched by files being ignored. Instead it just tells you how many 
     were ignored (because you might reasonably be expecting none to be
     ignored). 'bzr add -v' is unchanged and will report every ignored
     file. (Robert Collins).

   * ftp now has a test server if medusa is installed. As part of testing,
     ftp support has been improved, including support for supplying a
     non-standard port. (John Arbash Meinel).

   * 'bzr log --line' shows the revision number, and uses only the
     first line of the log message (#5162, Alexander Belchenko;
     Matthieu Moy)

   * 'bzr status' has had the --all option removed. The 'bzr ls' command
     should be used to retrieve all versioned files. (Robert Collins)

   * 'bzr bundle OTHER/BRANCH' will create a bundle which can be sent
     over email, and applied on the other end, while maintaining ancestry.
     This bundle can be applied with either 'bzr merge' or 'bzr pull',
     the same way you would apply another branch.
     (John Arbash Meinel, Aaron Bentley)
  
   * 'bzr whoami' can now be used to set your identity from the command line,
     for a branch or globally.  (Robey Pointer)

   * 'bzr checkout' now aliased to 'bzr co', and 'bzr annotate' to 'bzr ann'.
     (Michael Ellerman)

   * 'bzr revert DIRECTORY' now reverts the contents of the directory as well.
     (Aaron Bentley)

   * 'bzr get sftp://foo' gives a better error when paramiko is not present.
     Also updates things like 'http+pycurl://' if pycurl is not present.
     (John Arbash Meinel) (Malone #47821, #52204)

   * New env variable BZR_PROGRESS_BAR, sets the default progress bar type.
     Can be set to 'none' or 'dummy' to disable the progress bar, 'dots' or 
     'tty' to create the respective type. (John Arbash Meinel, #42197, #51107)

   * Improve the help text for 'bzr diff' to explain what various options do.
     (John Arbash Meinel, #6391)

   * 'bzr uncommit -r 10' now uncommits revisions 11.. rather than uncommitting
     revision 10. This makes -r10 more in line with what other commands do.
     'bzr uncommit' also now saves the pending merges of the revisions that
     were removed. So it is safe to uncommit after a merge, fix something,
     and commit again. (John Arbash Meinel, #32526, #31426)

   * 'bzr init' now also works on remote locations.
     (Wouter van Heyst, #48904)

   * HTTP support has been updated. When using pycurl we now support 
     connection keep-alive, which reduces dns requests and round trips.
     And for both urllib and pycurl we support multi-range requests, 
     which decreases the number of round-trips. Performance results for
     ``bzr branch http://bazaar-vcs.org/bzr/bzr.dev/`` indicate
     http branching is now 2-3x faster, and ``bzr pull`` in an existing 
     branch is as much as 4x faster.
     (Michael Ellerman, Johan Rydberg, John Arbash Meinel, #46768)

   * Performance improvements for sftp. Branching and pulling are now up to
     2x faster. Utilize paramiko.readv() support for async requests if it
     is available (paramiko > 1.6) (John Arbash Meinel)

  BUG FIXES:

    * Fix shadowed definition of TestLocationConfig that caused some 
      tests not to run.  (#32587, Erik Bågfors, Michael Ellerman, 
      Martin Pool)

    * Fix unnecessary requirement of sign-my-commits that it be run from
      a working directory.  (Martin Pool, Robert Collins)

    * 'bzr push location' will only remember the push location if it succeeds
      in connecting to the remote location. (#49742, John Arbash Meinel)

    * 'bzr revert' no longer toggles the executable bit on win32
      (#45010, John Arbash Meinel)

    * Handle broken pipe under win32 correctly. (John Arbash Meinel)
    
    * sftp tests now work correctly on win32 if you have a newer paramiko
      (John Arbash Meinel)

    * Cleanup win32 test suite, and general cleanup of places where
      file handles were being held open. (John Arbash Meinel)

    * When specifying filenames for 'diff -r x..y', the name of the file in the
      working directory can be used, even if its name is different in both x
      and y.

    * File-ids containing single- or double-quotes are handled correctly by
      push.  (#52227, Aaron Bentley)

    * Normalize unicode filenames to ensure cross-platform consistency.
      (John Arbash Meinel, #43689)

    * The argument parser can now handle '-' as an argument. Currently
      no code interprets it specially (it is mostly handled as a file named 
      '-'). But plugins, and future operations can use it.
      (John Arbash meinel, #50984)

    * Bundles can properly read binary files with a plain '\r' in them.
      (John Arbash Meinel, #51927)

    * Tuning iter_entries() to be more efficient (John Arbash Meinel, #5444)

    * Lots of win32 fixes (the test suite passes again).
      (John Arbash Meinel, #50155)

    * Handle openbsd returning None for sys.getfilesystemencoding() (#41183) 

    * Support ftp APPE (append) to allow Knits to be used over ftp (#42592)

    * Removals are only committed if they match the filespec (or if there is
      no filespec).  (#46635, Aaron Bentley)

    * smart-add recurses through all supplied directories 
      (John Arbash Meinel, #52578)

    * Make the bundle reader extra lines before and after the bundle text.
      This allows you to parse an email with the bundle inline.
      (John Arbash Meinel, #49182)

    * Change the file id generator to squash a little bit more. Helps when
      working with long filenames on windows. (Also helps for unicode filenames
      not generating hidden files). (John Arbash Meinel, #43801)

    * Restore terminal mode on C-c while reading sftp password.  (#48923, 
      Nicholas Allen, Martin Pool)

    * Timestamps are rounded to 1ms, and revision entries can be recreated
      exactly. (John Arbash Meinel, Jamie Wilkinson, #40693)

    * Branch.base has changed to a URL, but ~/.bazaar/locations.conf should
      use local paths, since it is user visible (John Arbash Meinel, #53653)

    * ``bzr status foo`` when foo was unversioned used to cause a full delta
      to be generated (John Arbash Meinel, #53638)

    * When reading revision properties, an empty value should be considered
      the empty string, not None (John Arbash Meinel, #47782)

    * ``bzr diff --diff-options`` can now handle binary files being changed.
      Also, the output is consistent when --diff-options is not supplied.
      (John Arbash Meinel, #54651, #52930)

    * Use the right suffixes for loading plugins (John Arbash Meinel, #51810)

    * Fix Branch.get_parent() to handle the case when the parent is not 
      accessible (John Arbash Meinel, #52976)

  INTERNALS:

    * Combine the ignore rules into a single regex rather than looping over
      them to reduce the threshold where  N^2 behaviour occurs in operations
      like status. (Jan Hudec, Robert Collins).

    * Appending to bzrlib.DEFAULT_IGNORE is now deprecated. Instead, use
      one of the add functions in bzrlib.ignores. (John Arbash Meinel)

    * 'bzr push' should only push the ancestry of the current revision, not
      all of the history in the repository. This is especially important for
      shared repositories. (John Arbash Meinel)

    * bzrlib.delta.compare_trees now iterates in alphabetically sorted order,
      rather than randomly walking the inventories. (John Arbash Meinel)

    * Doctests are now run in temporary directories which are cleaned up when
      they finish, rather than using special ScratchDir/ScratchBranch objects.
      (Martin Pool)

    * Split ``check`` into separate methods on the branch and on the repository,
      so that it can be specialized in ways that are useful or efficient for
      different formats.  (Martin Pool, Robert Collins)

    * Deprecate Repository.all_revision_ids; most methods don't really need
      the global revision graph but only that part leading up to a particular
      revision.  (Martin Pool, Robert Collins)

    * Add a BzrDirFormat control_formats list which allows for control formats
      that do not use '.bzr' to store their data - i.e. '.svn', '.hg' etc.
      (Robert Collins, Jelmer Vernooij).

    * bzrlib.diff.external_diff can be redirected to any file-like object.
      Uses subprocess instead of spawnvp.
      (#4047, #48914, James Henstridge, John Arbash Meinel)

    * New command line option '--profile-imports', which will install a custom
      importer to log time to import modules and regex compilation time to 
      sys.stderr (John Arbash Meinel)

    * 'EmptyTree' is now deprecated, please use repository.revision_tree(None)
      instead. (Robert Collins)

    * "RevisionTree" is now in bzrlib/revisiontree.py. (Robert Collins)

bzr 0.8.2  2006-05-17
  
  BUG FIXES:
   
    * setup.py failed to install launchpad plugin.  (Martin Pool)

bzr 0.8.1  2006-05-16

  BUG FIXES:

    * Fix failure to commit a merge in a checkout.  (Martin Pool, 
      Robert Collins, Erik Bågfors, #43959)

    * Nicer messages from 'commit' in the case of renames, and correct
      messages when a merge has occured. (Robert Collins, Martin Pool)

    * Separate functionality from assert statements as they are skipped in
      optimized mode of python. Add the same check to pending merges.
      (#44443, Olaf Conradi)

  CHANGES:

    * Do not show the None revision in output of bzr ancestry. (Olaf Conradi)

    * Add info on standalone branches without a working tree.
      (#44155, Olaf Conradi)

    * Fix bug in knits when raising InvalidRevisionId. (#44284, Olaf Conradi)

  CHANGES:

    * Make editor invocation comply with Debian Policy. First check
      environment variables VISUAL and EDITOR, then try editor from
      alternatives system. If that all fails, fall back to the pre-defined
      list of editors. (#42904, Olaf Conradi)

  NEW FEATURES:

    * New 'register-branch' command registers a public branch into 
      Launchpad.net, where it can be associated with bugs, etc.
      (Martin Pool, Bjorn Tillenius, Robert Collins)

  INTERNALS:

    * New public api in InventoryEntry - 'describe_change(old, new)' which
      provides a human description of the changes between two old and
      new. (Robert Collins, Martin Pool)

  TESTING:

    * Fix test case for bzr info in upgrading a standalone branch to metadir,
      uses bzrlib api now. (Olaf Conradi)

bzr 0.8  2006-05-08

  NOTES WHEN UPGRADING:

    Release 0.8 of bzr introduces a new format for history storage, called
    'knit', as an evolution of to the 'weave' format used in 0.7.  Local 
    and remote operations are faster using knits than weaves.  Several
    operations including 'init', 'init-repo', and 'upgrade' take a 
    --format option that controls this.  Branching from an existing branch
    will keep the same format.

    It is possible to merge, pull and push between branches of different
    formats but this is slower than moving data between homogenous
    branches.  It is therefore recommended (but not required) that you
    upgrade all branches for a project at the same time.  Information on
    formats is shown by 'bzr info'.

    bzr 0.8 now allows creation of 'repositories', which hold the history 
    of files and revisions for several branches.  Previously bzr kept all
    the history for a branch within the .bzr directory at the root of the
    branch, and this is still the default.  To create a repository, use
    the new 'bzr init-repo' command.  Branches exist as directories under
    the repository and contain just a small amount of information
    indicating the current revision of the branch.

    bzr 0.8 also supports 'checkouts', which are similar to in cvs and
    subversion.  Checkouts are associated with a branch (optionally in a
    repository), which contains all the historical information.  The
    result is that a checkout can be deleted without losing any
    already-committed revisions.  A new 'update' command is also available. 

    Repositories and checkouts are not supported with the 0.7 storage
    format.  To use them you must upgrad to either knits, or to the
    'metaweave' format, which uses weaves but changes the .bzr directory
    arrangement.
    

  IMPROVEMENTS:

    * Sftp paths can now be relative, or local, according to the lftp
      convention. Paths now take the form:
      sftp://user:pass@host:port/~/relative/path
      or
      sftp://user:pass@host:port/absolute/path

    * The FTP transport now tries to reconnect after a temporary
      failure. ftp put is made atomic. (Matthieu Moy)

    * The FTP transport now maintains a pool of connections, and
      reuses them to avoid multiple connections to the same host (like
      sftp did). (Daniel Silverstone)

    * The bzr_man.py file has been removed. To create the man page now,
      use ./generate_docs.py man. The new program can also create other files.
      Run "python generate_docs.py --help" for usage information. (Hans
      Ulrich Niedermann & James Blackwell).

    * Man Page now gives full help (James Blackwell). Help also updated to 
      reflect user config now being stored in .bazaar (Hans Ulrich
      Niedermann)

    * It's now possible to set aliases in bazaar.conf (Erik Bågfors)

    * Pull now accepts a --revision argument (Erik Bågfors)

    * 'bzr re-sign' now allows multiple revisions to be supplied on the command
      line. You can now use the following command to sign all of your old commits.
        find .bzr/revision-store// -name my@email-* \
          | sed 's/.*\/\/..\///' \
          | xargs bzr re-sign

    * Upgrade can now upgrade over the network. (Robert Collins)

    * Two new commands 'bzr checkout' and 'bzr update' allow for CVS/SVN-alike
      behaviour.  By default they will cache history in the checkout, but
      with --lightweight almost all data is kept in the master branch.
      (Robert Collins)

    * 'revert' unversions newly-versioned files, instead of deleting them.

    * 'merge' is more robust.  Conflict messages have changed.

    * 'merge' and 'revert' no longer clobber existing files that end in '~' or
      '.moved'.

    * Default log format can be set in configuration and plugins can register
      their own formatters. (Erik Bågfors)

    * New 'reconcile' command will check branch consistency and repair indexes
      that can become out of sync in pre 0.8 formats. (Robert Collins,
      Daniel Silverstone)

    * New 'bzr init --format' and 'bzr upgrade --format' option to control 
      what storage format is created or produced.  (Robert Collins, 
      Martin Pool)

    * Add parent location to 'bzr info', if there is one.  (Olaf Conradi)

    * New developer commands 'weave-list' and 'weave-join'.  (Martin Pool)

    * New 'init-repository' command, plus support for repositories in 'init'
      and 'branch' (Aaron Bentley, Erik Bågfors, Robert Collins)

    * Improve output of 'info' command. Show all relevant locations related to
      working tree, branch and repository. Use kibibytes for binary quantities.
      Fix off-by-one error in missing revisions of working tree.  Make 'info'
      work on branches, repositories and remote locations.  Show locations
      relative to the shared repository, if applicable.  Show locking status
      of locations.  (Olaf Conradi)

    * Diff and merge now safely handle binary files. (Aaron Bentley)

    * 'pull' and 'push' now normalise the revision history, so that any two
      branches with the same tip revision will have the same output from 'log'.
      (Robert Collins)

    * 'merge' accepts --remember option to store parent location, like 'push'
      and 'pull'. (Olaf Conradi)

    * bzr status and diff when files given as arguments do not exist
      in the relevant trees.  (Martin Pool, #3619)

    * Add '.hg' to the default ignore list.  (Martin Pool)

    * 'knit' is now the default disk format. This improves disk performance and
      utilization, increases incremental pull performance, robustness with SFTP
      and allows checkouts over SFTP to perform acceptably. 
      The initial Knit code was contributed by Johan Rydberg based on a
      specification by Martin Pool.
      (Robert Collins, Aaron Bentley, Johan Rydberg, Martin Pool).

    * New tool to generate all-in-one html version of the manual.  (Alexander
      Belchenko)

    * Hitting CTRL-C while doing an SFTP push will no longer cause stale locks
      to be left in the SFTP repository. (Robert Collins, Martin Pool).

    * New option 'diff --prefix' to control how files are named in diff
      output, with shortcuts '-p0' and '-p1' corresponding to the options for 
      GNU patch.  (Alexander Belchenko, Goffredo Baroncelli, Martin Pool)

    * Add --revision option to 'annotate' command.  (Olaf Conradi)

    * If bzr shows an unexpected revision-history after pulling (perhaps due
      to a reweave) it can now be corrected by 'bzr reconcile'.
      (Robert Collins)

  CHANGES:

    * Commit is now verbose by default, and shows changed filenames and the 
      new revision number.  (Robert Collins, Martin Pool)

    * Unify 'mv', 'move', 'rename'.  (#5379, Matthew Fuller)

    * 'bzr -h' shows help.  (#35940, Martin Pool, Ian Bicking)

    * Make 'pull' and 'push' remember location on failure using --remember.
      (Olaf Conradi)

    * For compatibility, make old format for using weaves inside metadir
      available as 'metaweave' format.  Rename format 'metadir' to 'default'.
      Clean up help for option --format in commands 'init', 'init-repo' and
      'upgrade'.  (Olaf Conradi)

  INTERNALS:
  
    * The internal storage of history, and logical branch identity have now
      been split into Branch, and Repository. The common locking and file 
      management routines are now in bzrlib.lockablefiles. 
      (Aaron Bentley, Robert Collins, Martin Pool)

    * Transports can now raise DependencyNotPresent if they need a library
      which is not installed, and then another implementation will be 
      tried.  (Martin Pool)

    * Remove obsolete (and no-op) `decode` parameter to `Transport.get`.  
      (Martin Pool)

    * Using Tree Transform for merge, revert, tree-building

    * WorkingTree.create, Branch.create, WorkingTree.create_standalone,
      Branch.initialize are now deprecated. Please see BzrDir.create_* for
      replacement API's. (Robert Collins)

    * New BzrDir class represents the .bzr control directory and manages
      formatting issues. (Robert Collins)

    * New repository.InterRepository class encapsulates Repository to 
      Repository actions and allows for clean selection of optimised code
      paths. (Robert Collins)

    * bzrlib.fetch.fetch and bzrlib.fetch.greedy_fetch are now deprecated,
      please use 'branch.fetch' or 'repository.fetch' depending on your
      needs. (Robert Collins)

    * deprecated methods now have a 'is_deprecated' flag on them that can
      be checked, if you need to determine whether a given callable is 
      deprecated at runtime. (Robert Collins)

    * Progress bars are now nested - see
      bzrlib.ui.ui_factory.nested_progress_bar. (Robert Collins, Robey Pointer)

    * New API call get_format_description() for each type of format.
      (Olaf Conradi)

    * Changed branch.set_parent() to accept None to remove parent.
      (Olaf Conradi)

    * Deprecated BzrError AmbiguousBase.  (Olaf Conradi)

    * WorkingTree.branch is now a read only property.  (Robert Collins)

    * bzrlib.ui.text.TextUIFactory now accepts a bar_type parameter which
      can be None or a factory that will create a progress bar. This is
      useful for testing or for overriding the bzrlib.progress heuristic.
      (Robert Collins)

    * New API method get_physical_lock_status() to query locks present on a
      transport.  (Olaf Conradi)

    * Repository.reconcile now takes a thorough keyword parameter to allow
      requesting an indepth reconciliation, rather than just a data-loss 
      check. (Robert Collins)

    * bzrlib.ui.ui_factory protocol now supports 'get_boolean' to prompt
      the user for yes/no style input. (Robert Collins)

  TESTING:

    * SFTP tests now shortcut the SSH negotiation, reducing test overhead
      for testing SFTP protocol support. (Robey Pointer)

    * Branch formats are now tested once per implementation (see bzrlib.
      tests.branch_implementations. This is analagous to the transport
      interface tests, and has been followed up with working tree,
      repository and BzrDir tests. (Robert Collins)

    * New test base class TestCaseWithTransport provides a transport aware
      test environment, useful for testing any transport-interface using
      code. The test suite option --transport controls the transport used
      by this class (when its not being used as part of implementation
      contract testing). (Robert Collins)

    * Close logging handler on disabling the test log. This will remove the
      handler from the internal list inside python's logging module,
      preventing shutdown from closing it twice.  (Olaf Conradi)

    * Move test case for uncommit to blackbox tests.  (Olaf Conradi)

    * run_bzr and run_bzr_captured now accept a 'stdin="foo"' parameter which
      will provide String("foo") to the command as its stdin.

bzr 0.7 2006-01-09

  CHANGES:

    * .bzrignore is excluded from exports, on the grounds that it's a bzr 
      internal-use file and may not be wanted.  (Jamie Wilkinson)

    * The "bzr directories" command were removed in favor of the new
      --kind option to the "bzr inventory" command.  To list all 
      versioned directories, now use "bzr inventory --kind directory".  
      (Johan Rydberg)

    * Under Windows configuration directory is now %APPDATA%\bazaar\2.0
      by default. (John Arbash Meinel)

    * The parent of Bzr configuration directory can be set by BZR_HOME
      environment variable. Now the path for it is searched in BZR_HOME, then
      in HOME. Under Windows the order is: BZR_HOME, APPDATA (usually
      points to C:\Documents and Settings\User Name\Application Data), HOME.
      (John Arbash Meinel)

    * Plugins with the same name in different directories in the bzr plugin
      path are no longer loaded: only the first successfully loaded one is
      used. (Robert Collins)

    * Use systems' external ssh command to open connections if possible.  
      This gives better integration with user settings such as ProxyCommand.
      (James Henstridge)

    * Permissions on files underneath .bzr/ are inherited from the .bzr 
      directory. So for a shared repository, simply doing 'chmod -R g+w .bzr/'
      will mean that future file will be created with group write permissions.

    * configure.in and config.guess are no longer in the builtin default 
      ignore list.

    * '.sw[nop]' pattern ignored, to ignore vim swap files for nameless
      files.  (John Arbash Meinel, Martin Pool)

  IMPROVEMENTS:

    * "bzr INIT dir" now initializes the specified directory, and creates 
      it if it does not exist.  (John Arbash Meinel)

    * New remerge command (Aaron Bentley)

    * Better zsh completion script.  (Steve Borho)

    * 'bzr diff' now returns 1 when there are changes in the working 
      tree. (Robert Collins)

    * 'bzr push' now exists and can push changes to a remote location. 
      This uses the transport infrastructure, and can store the remote
      location in the ~/.bazaar/branches.conf configuration file.
      (Robert Collins)

    * Test directories are only kept if the test fails and the user requests
      that they be kept.

    * Tweaks to short log printing

    * Added branch nicks, new nick command, printing them in log output. 
      (Aaron Bentley)

    * If $BZR_PDB is set, pop into the debugger when an uncaught exception 
      occurs.  (Martin Pool)

    * Accept 'bzr resolved' (an alias for 'bzr resolve'), as this is
      the same as Subversion.  (Martin Pool)

    * New ftp transport support (on ftplib), for ftp:// and aftp:// 
      URLs.  (Daniel Silverstone)

    * Commit editor temporary files now start with 'bzr_log.', to allow 
      text editors to match the file name and set up appropriate modes or 
      settings.  (Magnus Therning)

    * Improved performance when integrating changes from a remote weave.  
      (Goffredo Baroncelli)

    * Sftp will attempt to cache the connection, so it is more likely that
      a connection will be reused, rather than requiring multiple password
      requests.

    * bzr revno now takes an optional argument indicating the branch whose
      revno should be printed.  (Michael Ellerman)

    * bzr cat defaults to printing the last version of the file.  
      (#3632, Matthieu Moy)

    * New global option 'bzr --lsprof COMMAND' runs bzr under the lsprof 
      profiler.  (Denys Duchier)

    * Faster commits by reading only the headers of affected weave files. 
      (Denys Duchier)

    * 'bzr add' now takes a --dry-run parameter which shows you what would be
      added, but doesn't actually add anything. (Michael Ellerman)

    * 'bzr add' now lists how many files were ignored per glob.  add --verbose
      lists the specific files.  (Aaron Bentley)

    * 'bzr missing' now supports displaying changes in diverged trees and can
      be limited to show what either end of the comparison is missing.
      (Aaron Bently, with a little prompting from Daniel Silverstone)

  BUG FIXES:

    * SFTP can walk up to the root path without index errors. (Robert Collins)

    * Fix bugs in running bzr with 'python -O'.  (Martin Pool)

    * Error when run with -OO

    * Fix bug in reporting http errors that don't have an http error code.
      (Martin Pool)

    * Handle more cases of pipe errors in display commands

    * Change status to 3 for all errors

    * Files that are added and unlinked before committing are completely
      ignored by diff and status

    * Stores with some compressed texts and some uncompressed texts are now
      able to be used. (John A Meinel)

    * Fix for bzr pull failing sometimes under windows

    * Fix for sftp transport under windows when using interactive auth

    * Show files which are both renamed and modified as such in 'bzr 
      status' output.  (#4503, Daniel Silverstone)

    * Make annotate cope better with revisions committed without a valid 
      email address.  (Marien Zwart)

    * Fix representation of tab characters in commit messages.  (Harald 
      Meland)

    * List of plugin directories in BZR_PLUGIN_PATH environment variable is
      now parsed properly under Windows. (Alexander Belchenko)

    * Show number of revisions pushed/pulled/merged. (Robey Pointer)

    * Keep a cached copy of the basis inventory to speed up operations 
      that need to refer to it.  (Johan Rydberg, Martin Pool)

    * Fix bugs in bzr status display of non-ascii characters.  (Martin 
      Pool)

    * Remove Makefile.in from default ignore list.  (#6413, Tollef Fog 
      Heen, Martin Pool)

    * Fix failure in 'bzr added'.  (Nathan McCallum, Martin Pool)

  TESTING:

    * Fix selftest asking for passwords when there are no SFTP keys.  
      (Robey Pointer, Jelmer Vernooij) 

    * Fix selftest run with 'python -O'.  (Martin Pool)

    * Fix HTTP tests under Windows. (John Arbash Meinel)

    * Make tests work even if HOME is not set (Aaron Bentley)

    * Updated build_tree to use fixed line-endings for tests which read 
      the file cotents and compare. Make some tests use this to pass under
      Windows. (John Arbash Meinel)

    * Skip stat and symlink tests under Windows. (Alexander Belchenko)

    * Delay in selftest/testhashcash is now issued under win32 and Cygwin.
      (John Arbash Meinel)

    * Use terminal width to align verbose test output.  (Martin Pool)

    * Blackbox tests are maintained within the bzrlib.tests.blackbox directory.
      If adding a new test script please add that to
      bzrlib.tests.blackbox.__init__. (Robert Collins)

    * Much better error message if one of the test suites can't be 
      imported.  (Martin Pool)

    * Make check now runs the test suite twice - once with the default locale,
      and once with all locales forced to C, to expose bugs. This is not 
      trivially done within python, so for now its only triggered by running
      Make check. Integrators and packagers who wish to check for full 
      platform support should run 'make check' to test the source.
      (Robert Collins)

    * Tests can now run TestSkipped if they can't execute for any reason.
      (Martin Pool) (NB: TestSkipped should only be raised for correctable
      reasons - see the wiki spec ImprovingBzrTestSuite).

    * Test sftp with relative, absolute-in-homedir and absolute-not-in-homedir
      paths for the transport tests. Introduce blackbox remote sftp tests that
      test the same permutations. (Robert Collins, Robey Pointer)

    * Transport implementation tests are now independent of the local file
      system, which allows tests for esoteric transports, and for features
      not available in the local file system. They also repeat for variations
      on the URL scheme that can introduce issues in the transport code,
      see bzrlib.transport.TransportTestProviderAdapter() for this.
      (Robert Collins).

    * TestCase.build_tree uses the transport interface to build trees, pass
      in a transport parameter to give it an existing connection.
      (Robert Collins).

  INTERNALS:

    * WorkingTree.pull has been split across Branch and WorkingTree,
      to allow Branch only pulls. (Robert Collins)

    * commands.display_command now returns the result of the decorated 
      function. (Robert Collins)

    * LocationConfig now has a set_user_option(key, value) call to save
      a setting in its matching location section (a new one is created
      if needed). (Robert Collins)

    * Branch has two new methods, get_push_location and set_push_location
      to respectively, get and set the push location. (Robert Collins)

    * commands.register_command now takes an optional flag to signal that
      the registrant is planning to decorate an existing command. When 
      given multiple plugins registering a command is not an error, and
      the original command class (whether built in or a plugin based one) is
      returned to the caller. There is a new error 'MustUseDecorated' for
      signalling when a wrapping command should switch to the original
      version. (Robert Collins)

    * Some option parsing errors will raise 'BzrOptionError', allowing 
      granular detection for decorating commands. (Robert Collins).

    * Branch.read_working_inventory has moved to
      WorkingTree.read_working_inventory. This necessitated changes to
      Branch.get_root_id, and a move of Branch.set_inventory to WorkingTree
      as well. To make it clear that a WorkingTree cannot always be obtained
      Branch.working_tree() will raise 'errors.NoWorkingTree' if one cannot
      be obtained. (Robert Collins)

    * All pending merges operations from Branch are now on WorkingTree.
      (Robert Collins)

    * The follow operations from Branch have moved to WorkingTree:
      add()
      commit()
      move()
      rename_one()
      unknowns()
      (Robert Collins)

    * bzrlib.add.smart_add_branch is now smart_add_tree. (Robert Collins)

    * New "rio" serialization format, similar to rfc-822. (Martin Pool)

    * Rename selftests to `bzrlib.tests.test_foo`.  (John A Meinel, Martin 
      Pool)

    * bzrlib.plugin.all_plugins has been changed from an attribute to a 
      query method. (Robert Collins)
 
    * New options to read only the table-of-contents of a weave.  
      (Denys Duchier)

    * Raise NoSuchFile when someone tries to add a non-existant file.
      (Michael Ellerman)

    * Simplify handling of DivergedBranches in cmd_pull().
      (Michael Ellerman)
		   
   
    * Branch.controlfile* logic has moved to lockablefiles.LockableFiles, which
      is exposed as Branch().control_files. Also this has been altered with the
      controlfile pre/suffix replaced by simple method names like 'get' and
      'put'. (Aaron Bentley, Robert Collins).

    * Deprecated functions and methods can now be marked as such using the 
      bzrlib.symbol_versioning module. Marked method have their docstring
      updated and will issue a DeprecationWarning using the warnings module
      when they are used. (Robert Collins)

    * bzrlib.osutils.safe_unicode now exists to provide parameter coercion
      for functions that need unicode strings. (Robert Collins)

bzr 0.6 2005-10-28

  IMPROVEMENTS:
  
    * pull now takes --verbose to show you what revisions are added or removed
      (John A Meinel)

    * merge now takes a --show-base option to include the base text in
      conflicts.
      (Aaron Bentley)

    * The config files are now read using ConfigObj, so '=' should be used as
      a separator, not ':'.
      (Aaron Bentley)

    * New 'bzr commit --strict' option refuses to commit if there are 
      any unknown files in the tree.  To commit, make sure all files are 
      either ignored, added, or deleted.  (Michael Ellerman)

    * The config directory is now ~/.bazaar, and there is a single file 
      ~/.bazaar/bazaar.conf storing email, editor and other preferences.
      (Robert Collins)

    * 'bzr add' no longer takes a --verbose option, and a --quiet option
      has been added that suppresses all output.

    * Improved zsh completion support in contrib/zsh, from Clint
      Adams.

    * Builtin 'bzr annotate' command, by Martin Pool with improvements from 
      Goffredo Baroncelli.
    
    * 'bzr check' now accepts -v for verbose reporting, and checks for
      ghosts in the branch. (Robert Collins)

    * New command 're-sign' which will regenerate the gpg signature for 
      a revision. (Robert Collins)

    * If you set check_signatures=require for a path in 
      ~/.bazaar/branches.conf then bzr will invoke your
      gpg_signing_command (defaults to gpg) and record a digital signature
      of your commit. (Robert Collins)

    * New sftp transport, based on Paramiko.  (Robey Pointer)

    * 'bzr pull' now accepts '--clobber' which will discard local changes
      and make this branch identical to the source branch. (Robert Collins)

    * Just give a quieter warning if a plugin can't be loaded, and 
      put the details in .bzr.log.  (Martin Pool)

    * 'bzr branch' will now set the branch-name to the last component of the
      output directory, if one was supplied.

    * If the option 'post_commit' is set to one (or more) python function
      names (must be in the bzrlib namespace), then they will be invoked
      after the commit has completed, with the branch and revision_id as
      parameters. (Robert Collins)

    * Merge now has a retcode of 1 when conflicts occur. (Robert Collins)

    * --merge-type weave is now supported for file contents.  Tree-shape
      changes are still three-way based.  (Martin Pool, Aaron Bentley)

    * 'bzr check' allows the first revision on revision-history to have
      parents - something that is expected for cheap checkouts, and occurs
      when conversions from baz do not have all history.  (Robert Collins).

   * 'bzr merge' can now graft unrelated trees together, if your specify
     0 as a base. (Aaron Bentley)

   * 'bzr commit branch' and 'bzr commit branch/file1 branch/file2' now work
     (Aaron Bentley)

    * Add '.sconsign*' to default ignore list.  (Alexander Belchenko)

   * 'bzr merge --reprocess' minimizes conflicts

  TESTING:

    * The 'bzr selftest --pattern' option for has been removed, now 
      test specifiers on the command line can be simple strings, or 
      regexps, or both. (Robert Collins)

    * Passing -v to selftest will now show the time each test took to 
      complete, which will aid in analysing performance regressions and
      related questions. (Robert Collins)

    * 'bzr selftest' runs all tests, even if one fails, unless '--one'
      is given. (Martin Pool)

    * There is a new method for TestCaseInTempDir, assertFileEqual, which
      will check that a given content is equal to the content of the named
      file. (Robert Collins)

    * Fix test suite's habit of leaving many temporary log files in $TMPDIR.
      (Martin Pool)

  INTERNALS:

    * New 'testament' command and concept for making gpg-signatures 
      of revisions that are not tied to a particular internal
      representation.  (Martin Pool).

    * Per-revision properties ('revprops') as key-value associated 
      strings on each revision created when the revision is committed.
      Intended mainly for the use of external tools.  (Martin Pool).

    * Config options have moved from bzrlib.osutils to bzrlib.config.
      (Robert Collins)

    * Improved command line option definitions allowing explanations
      for individual options, among other things.  Contributed by 
      Magnus Therning.

    * Config options have moved from bzrlib.osutils to bzrlib.config.
      Configuration is now done via the config.Config interface:
      Depending on whether you have a Branch, a Location or no information
      available, construct a *Config, and use its signature_checking,
      username and user_email methods. (Robert Collins)

    * Plugins are now loaded under bzrlib.plugins, not bzrlib.plugin, and
      they are made available for other plugins to use. You should not 
      import other plugins during the __init__ of your plugin though, as 
      no ordering is guaranteed, and the plugins directory is not on the
      python path. (Robert Collins)

    * Branch.relpath has been moved to WorkingTree.relpath. WorkingTree no
      no longer takes an inventory, rather it takes an option branch
      parameter, and if None is given will open the branch at basedir 
      implicitly. (Robert Collins)

    * Cleaner exception structure and error reporting.  Suggested by 
      Scott James Remnant.  (Martin Pool)

    * Branch.remove has been moved to WorkingTree, which has also gained
      lock_read, lock_write and unlock methods for convenience. (Robert
      Collins)

    * Two decorators, needs_read_lock and needs_write_lock have been added
      to the branch module. Use these to cause a function to run in a
      read or write lock respectively. (Robert Collins)

    * Branch.open_containing now returns a tuple (Branch, relative-path),
      which allows direct access to the common case of 'get me this file
      from its branch'. (Robert Collins)

    * Transports can register using register_lazy_transport, and they 
      will be loaded when first used.  (Martin Pool)

    * 'pull' has been factored out of the command as WorkingTree.pull().
      A new option to WorkingTree.pull has been added, clobber, which will
      ignore diverged history and pull anyway.
      (Robert Collins)

    * config.Config has a 'get_user_option' call that accepts an option name.
      This will be looked up in branches.conf and bazaar.conf as normal.
      It is intended that this be used by plugins to support options - 
      options of built in programs should have specific methods on the config.
      (Robert Collins)

    * merge.merge_inner now has tempdir as an optional parameter. (Robert
      Collins)

    * Tree.kind is not recorded at the top level of the hierarchy, as it was
      missing on EmptyTree, leading to a bug with merge on EmptyTrees.
      (Robert Collins)

    * WorkingTree.__del__ has been removed, it was non deterministic and not 
      doing what it was intended to. See WorkingTree.__init__ for a comment
      about future directions. (Robert Collins/Martin Pool)

    * bzrlib.transport.http has been modified so that only 404 urllib errors
      are returned as NoSuchFile. Other exceptions will propogate as normal.
      This allows debuging of actual errors. (Robert Collins)

    * bzrlib.transport.Transport now accepts *ONLY* url escaped relative paths
      to apis like 'put', 'get' and 'has'. This is to provide consistent
      behaviour - it operates on url's only. (Robert Collins)

    * Transports can register using register_lazy_transport, and they 
      will be loaded when first used.  (Martin Pool)

    * 'merge_flex' no longer calls conflict_handler.finalize(), instead that
      is called by merge_inner. This is so that the conflict count can be 
      retrieved (and potentially manipulated) before returning to the caller
      of merge_inner. Likewise 'merge' now returns the conflict count to the
      caller. (Robert Collins)

    * 'revision.revision_graph can handle having only partial history for
      a revision - that is no revisions in the graph with no parents.
      (Robert Collins).

    * New builtins.branch_files uses the standard file_list rules to produce
      a branch and a list of paths, relative to that branch (Aaron Bentley)

    * New TestCase.addCleanup facility.

    * New bzrlib.version_info tuple (similar to sys.version_info), which can
      be used by programs importing bzrlib.

  BUG FIXES:

    * Better handling of branches in directories with non-ascii names. 
      (Joel Rosdahl, Panagiotis Papadakos)

    * Upgrades of trees with no commits will not fail due to accessing
      [-1] in the revision-history. (Andres Salomon)


bzr 0.1.1 2005-10-12

  BUG FIXES:

    * Fix problem in pulling over http from machines that do not 
      allow directories to be listed.

    * Avoid harmless warning about invalid hash cache after 
      upgrading branch format.

  PERFORMANCE: 
  
    * Avoid some unnecessary http operations in branch and pull.


bzr 0.1 2005-10-11

  NOTES:

    * 'bzr branch' over http initially gives a very high estimate
      of completion time but it should fall as the first few 
      revisions are pulled in.  branch is still slow on 
      high-latency connections.

  BUG FIXES:
  
    * bzr-man.py has been updated to work again. Contributed by
      Rob Weir.

    * Locking is now done with fcntl.lockf which works with NFS
      file systems. Contributed by Harald Meland.

    * When a merge encounters a file that has been deleted on
      one side and modified on the other, the old contents are
      written out to foo.BASE and foo.SIDE, where SIDE is this
      or OTHER. Contributed by Aaron Bentley.

    * Export was choosing incorrect file paths for the content of
      the tarball, this has been fixed by Aaron Bentley.

    * Commit will no longer commit without a log message, an 
      error is returned instead. Contributed by Jelmer Vernooij.

    * If you commit a specific file in a sub directory, any of its
      parent directories that are added but not listed will be 
      automatically included. Suggested by Michael Ellerman.

    * bzr commit and upgrade did not correctly record new revisions
      for files with only a change to their executable status.
      bzr will correct this when it encounters it. Fixed by
      Robert Collins

    * HTTP tests now force off the use of http_proxy for the duration.
      Contributed by Gustavo Niemeyer.

    * Fix problems in merging weave-based branches that have 
      different partial views of history.

    * Symlink support: working with symlinks when not in the root of a 
      bzr tree was broken, patch from Scott James Remnant.

  IMPROVEMENTS:

    * 'branch' now accepts a --basis parameter which will take advantage
      of local history when making a new branch. This allows faster 
      branching of remote branches. Contributed by Aaron Bentley.

    * New tree format based on weave files, called version 5.
      Existing branches can be upgraded to this format using 
      'bzr upgrade'.

    * Symlinks are now versionable. Initial patch by 
      Erik Toubro Nielsen, updated to head by Robert Collins.

    * Executable bits are tracked on files. Patch from Gustavo
      Niemeyer.

    * 'bzr status' now shows unknown files inside a selected directory.
      Patch from Heikki Paajanen.

    * Merge conflicts are recorded in .bzr. Two new commands 'conflicts'
      and 'resolve' have needed added, which list and remove those 
      merge conflicts respectively. A conflicted tree cannot be committed
      in. Contributed by Aaron Bentley.

    * 'rm' is now an alias for 'remove'.

    * Stores now split out their content in a single byte prefixed hash,
      dropping the density of files per directory by 256. Contributed by
      Gustavo Niemeyer.

    * 'bzr diff -r branch:URL' will now perform a diff between two branches.
      Contributed by Robert Collins.

    * 'bzr log' with the default formatter will show merged revisions,
      indented to the right. Initial implementation contributed by Gustavo
      Niemeyer, made incremental by Robert Collins.


  INTERNALS:

    * Test case failures have the exception printed after the log 
      for your viewing pleasure.

    * InventoryEntry is now an abstract base class, use one of the
      concrete InventoryDirectory etc classes instead.

    * Branch raises an UnsupportedFormatError when it detects a 
      bzr branch it cannot understand. This allows for precise
      handling of such circumstances.


  TESTING:

    * Removed testsweet module so that tests can be run after 
      bzr installed by 'bzr selftest'.

    * 'bzr selftest' command-line arguments can now be partial ids
      of tests to run, e.g. 'bzr selftest test_weave'

      
bzr 0.0.9 2005-09-23

  BUG FIXES:

    * Fixed "branch -r" option.

    * Fix remote access to branches containing non-compressed history.
      (Robert Collins).

    * Better reliability of http server tests.  (John Arbash-Meinel)

    * Merge graph maximum distance calculation fix.  (Aaron Bentley)
   
    * Various minor bug in windows support have been fixed, largely in the
      test suite. Contributed by Alexander Belchenko.

  IMPROVEMENTS:

    * Status now accepts a -r argument to give status between chosen
      revisions. Contributed by Heikki Paajanen.

    * Revision arguments no longer use +/-/= to control ranges, instead
      there is a 'before' namespace, which limits the successive namespace.
      For example '$ bzr log -r date:yesterday..before:date:today' will
      select everything from yesterday and before today. Contributed by
      Robey Pointer

    * There is now a bzr.bat file created by distutils when building on 
      Windows. Contributed by Alexander Belchenko.

  INTERNALS:

    * Removed uuid() as it was unused.

    * Improved 'fetch' code for pulling revisions from one branch into
      another (used by pull, merged, etc.)


bzr 0.0.8 2005-09-20

  IMPROVEMENTS:

    * Adding a file whose parent directory is not versioned will
      implicitly add the parent, and so on up to the root. This means
      you should never need to explictly add a directory, they'll just
      get added when you add a file in the directory.  Contributed by
      Michael Ellerman.

    * Ignore .DS_Store (contains Mac metadata) by default.  Patch from
      Nir Soffer.

    * If you set BZR_EDITOR in the environment, it is checked in
      preference to EDITOR and the config file for the interactive commit
      editing program. Related to this is a bugfix where a missing program
      set in EDITOR would cause editing to fail, now the fallback program
      for the operating system is still tried.

    * Files that are not directories/symlinks/regular files will no longer
      cause bzr to fail, it will just ignore them by default. You cannot add
      them to the tree though - they are not versionable.


  INTERNALS:

    * Refactor xml packing/unpacking.

  BUG FIXES: 

    * Fixed 'bzr mv' by Ollie Rutherfurd.

    * Fixed strange error when trying to access a nonexistent http
      branch.

    * Make sure that the hashcache gets written out if it can't be
      read.


  PORTABILITY:

    * Various Windows fixes from Ollie Rutherfurd.

    * Quieten warnings about locking; patch from Matt Lavin.


bzr-0.0.7 2005-09-02

  NEW FEATURES:

    * ``bzr shell-complete`` command contributed by Clint Adams to
      help with intelligent shell completion.

    * New expert command ``bzr find-merge-base`` for debugging merges.


  ENHANCEMENTS:

    * Much better merge support.

    * merge3 conflicts are now reported with markers like '<<<<<<<'
      (seven characters) which is the same as CVS and pleases things
      like emacs smerge.


  BUG FIXES:

    * ``bzr upgrade`` no longer fails when trying to fix trees that
      mention revisions that are not present.

    * Fixed bugs in listing plugins from ``bzr plugins``.

    * Fix case of $EDITOR containing options for the editor.

    * Fix log -r refusing to show the last revision.
      (Patch from Goffredo Baroncelli.)


  CHANGES:

    * ``bzr log --show-ids`` shows the revision ids of all parents.

    * Externally provided commands on your $BZRPATH no longer need
      to recognize --bzr-usage to work properly, and can just handle
      --help themselves.


  LIBRARY:

    * Changed trace messages to go through the standard logging
      framework, so that they can more easily be redirected by
      libraries.



bzr-0.0.6 2005-08-18

  NEW FEATURES:

    * Python plugins, automatically loaded from the directories on
      BZR_PLUGIN_PATH or ~/.bzr.conf/plugins by default.

    * New 'bzr mkdir' command.

    * Commit mesage is fetched from an editor if not given on the
      command line; patch from Torsten Marek.

    * ``bzr log -m FOO`` displays commits whose message matches regexp 
      FOO.
      
    * ``bzr add`` with no arguments adds everything under the current directory.

    * ``bzr mv`` does move or rename depending on its arguments, like
      the Unix command.

    * ``bzr missing`` command shows a summary of the differences
      between two trees.  (Merged from John Arbash-Meinel.)

    * An email address for commits to a particular tree can be
      specified by putting it into .bzr/email within a branch.  (Based
      on a patch from Heikki Paajanen.)


  ENHANCEMENTS:

    * Faster working tree operations.


  CHANGES:

    * 3rd-party modules shipped with bzr are copied within the bzrlib
      python package, so that they can be installed by the setup
      script without clashing with anything already existing on the
      system.  (Contributed by Gustavo Niemeyer.)

    * Moved plugins directory to bzrlib/, so that there's a standard
      plugin directory which is not only installed with bzr itself but
      is also available when using bzr from the development tree.
      BZR_PLUGIN_PATH and DEFAULT_PLUGIN_PATH are then added to the
      standard plugins directory.

    * When exporting to a tarball with ``bzr export --format tgz``, put 
      everything under a top directory rather than dumping it into the
      current directory.   This can be overridden with the ``--root`` 
      option.  Patch from William Dodé and John Meinel.

    * New ``bzr upgrade`` command to upgrade the format of a branch,
      replacing ``bzr check --update``.

    * Files within store directories are no longer marked readonly on
      disk.

    * Changed ``bzr log`` output to a more compact form suggested by
      John A Meinel.  Old format is available with the ``--long`` or
      ``-l`` option, patched by William Dodé.

    * By default the commit command refuses to record a revision with
      no changes unless the ``--unchanged`` option is given.

    * The ``--no-plugins``, ``--profile`` and ``--builtin`` command
      line options must come before the command name because they 
      affect what commands are available; all other options must come 
      after the command name because their interpretation depends on
      it.

    * ``branch`` and ``clone`` added as aliases for ``branch``.

    * Default log format is back to the long format; the compact one
      is available with ``--short``.
      
      
  BUG FIXES:
  
    * Fix bugs in committing only selected files or within a subdirectory.


bzr-0.0.5  2005-06-15
  
  CHANGES:

    * ``bzr`` with no command now shows help rather than giving an
      error.  Suggested by Michael Ellerman.

    * ``bzr status`` output format changed, because svn-style output
      doesn't really match the model of bzr.  Now files are grouped by
      status and can be shown with their IDs.  ``bzr status --all``
      shows all versioned files and unknown files but not ignored files.

    * ``bzr log`` runs from most-recent to least-recent, the reverse
      of the previous order.  The previous behaviour can be obtained
      with the ``--forward`` option.
        
    * ``bzr inventory`` by default shows only filenames, and also ids
      if ``--show-ids`` is given, in which case the id is the second
      field.


  ENHANCEMENTS:

    * New 'bzr whoami --email' option shows only the email component
      of the user identification, from Jo Vermeulen.

    * New ``bzr ignore PATTERN`` command.

    * Nicer error message for broken pipe, interrupt and similar
      conditions that don't indicate an internal error.

    * Add ``.*.sw[nop] .git .*.tmp *,v`` to default ignore patterns.

    * Per-branch locks keyed on ``.bzr/branch-lock``, available in
      either read or write mode.

    * New option ``bzr log --show-ids`` shows revision and file ids.

    * New usage ``bzr log FILENAME`` shows only revisions that
      affected that file.

    * Changed format for describing changes in ``bzr log -v``.

    * New option ``bzr commit --file`` to take a message from a file,
      suggested by LarstiQ.

    * New syntax ``bzr status [FILE...]`` contributed by Bartosz
      Oler.  File may be in a branch other than the working directory.

    * ``bzr log`` and ``bzr root`` can be given an http URL instead of
      a filename.

    * Commands can now be defined by external programs or scripts
      in a directory on $BZRPATH.

    * New "stat cache" avoids reading the contents of files if they 
      haven't changed since the previous time.

    * If the Python interpreter is too old, try to find a better one
      or give an error.  Based on a patch from Fredrik Lundh.

    * New optional parameter ``bzr info [BRANCH]``.

    * New form ``bzr commit SELECTED`` to commit only selected files.

    * New form ``bzr log -r FROM:TO`` shows changes in selected
      range; contributed by John A Meinel.

    * New option ``bzr diff --diff-options 'OPTS'`` allows passing
      options through to an external GNU diff.

    * New option ``bzr add --no-recurse`` to add a directory but not
      their contents.

    * ``bzr --version`` now shows more information if bzr is being run
      from a branch.

  
  BUG FIXES:

    * Fixed diff format so that added and removed files will be
      handled properly by patch.  Fix from Lalo Martins.

    * Various fixes for files whose names contain spaces or other
      metacharacters.


  TESTING:

    * Converted black-box test suites from Bourne shell into Python;
      now run using ``./testbzr``.  Various structural improvements to
      the tests.

    * testbzr by default runs the version of bzr found in the same
      directory as the tests, or the one given as the first parameter.

    * testbzr also runs the internal tests, so the only command
      required to check is just ``./testbzr``.

    * testbzr requires python2.4, but can be used to test bzr running
      under a different version.

    * Tests added for many other changes in this release.


  INTERNAL:

    * Included ElementTree library upgraded to 1.2.6 by Fredrik Lundh.

    * Refactor command functions into Command objects based on HCT by
      Scott James Remnant.

    * Better help messages for many commands.

    * Expose bzrlib.open_tracefile() to start the tracefile; until
      this is called trace messages are just discarded.

    * New internal function find_touching_revisions() and hidden
      command touching-revisions trace the changes to a given file.

    * Simpler and faster compare_inventories() function.

    * bzrlib.open_tracefile() takes a tracefilename parameter.

    * New AtomicFile class.

    * New developer commands ``added``, ``modified``.


  PORTABILITY:

    * Cope on Windows on python2.3 by using the weaker random seed.
      2.4 is now only recommended.


bzr-0.0.4  2005-04-22

  ENHANCEMENTS:

    * 'bzr diff' optionally takes a list of files to diff.  Still a bit
      basic.  Patch from QuantumG.

    * More default ignore patterns.

    * New 'bzr log --verbose' shows a list of files changed in the
      changeset.  Patch from Sebastian Cote.

    * Roll over ~/.bzr.log if it gets too large.

    * Command abbreviations 'ci', 'st', 'stat', '?' based on a patch
      by Jason Diamon.

    * New 'bzr help commands' based on a patch from Denys Duchier.


  CHANGES:

    * User email is determined by looking at $BZREMAIL or ~/.bzr.email
      or $EMAIL.  All are decoded by the locale preferred encoding.
      If none of these are present user@hostname is used.  The host's
      fully-qualified name is not used because that tends to fail when
      there are DNS problems.

    * New 'bzr whoami' command instead of username user-email.


  BUG FIXES: 

    * Make commit safe for hardlinked bzr trees.

    * Some Unicode/locale fixes.

    * Partial workaround for difflib.unified_diff not handling
      trailing newlines properly.


  INTERNAL:

    * Allow docstrings for help to be in PEP0257 format.  Patch from
      Matt Brubeck.

    * More tests in test.sh.

    * Write profile data to a temporary file not into working
      directory and delete it when done.

    * Smaller .bzr.log with process ids.


  PORTABILITY:

    * Fix opening of ~/.bzr.log on Windows.  Patch from Andrew
      Bennetts.

    * Some improvements in handling paths on Windows, based on a patch
      from QuantumG.


bzr-0.0.3  2005-04-06

  ENHANCEMENTS:

    * New "directories" internal command lists versioned directories
      in the tree.

    * Can now say "bzr commit --help".

    * New "rename" command to rename one file to a different name
      and/or directory.

    * New "move" command to move one or more files into a different
      directory.

    * New "renames" command lists files renamed since base revision.

    * New cat command contributed by janmar.

  CHANGES:

    * .bzr.log is placed in $HOME (not pwd) and is always written in
      UTF-8.  (Probably not a completely good long-term solution, but
      will do for now.)

  PORTABILITY:

    * Workaround for difflib bug in Python 2.3 that causes an
      exception when comparing empty files.  Reported by Erik Toubro
      Nielsen.

  INTERNAL:

    * Refactored inventory storage to insert a root entry at the top.

  TESTING:

    * Start of shell-based black-box testing in test.sh.


bzr-0.0.2.1

  PORTABILITY:

    * Win32 fixes from Steve Brown.


bzr-0.0.2  "black cube"  2005-03-31

  ENHANCEMENTS:

    * Default ignore list extended (see bzrlib/__init__.py).

    * Patterns in .bzrignore are now added to the default ignore list,
      rather than replacing it.

    * Ignore list isn't reread for every file.

    * More help topics.

    * Reinstate the 'bzr check' command to check invariants of the
      branch.

    * New 'ignored' command lists which files are ignored and why;
      'deleted' lists files deleted in the current working tree.

    * Performance improvements.

    * New global --profile option.
    
    * Ignore patterns like './config.h' now correctly match files in
      the root directory only.


bzr-0.0.1  2005-03-26

  ENHANCEMENTS:

    * More information from info command.

    * Can now say "bzr help COMMAND" for more detailed help.

    * Less file flushing and faster performance when writing logs and
      committing to stores.

    * More useful verbose output from some commands.

  BUG FIXES:

    * Fix inverted display of 'R' and 'M' during 'commit -v'.

  PORTABILITY:

    * Include a subset of ElementTree-1.2.20040618 to make
      installation easier.

    * Fix time.localtime call to work with Python 2.3 (the minimum
      supported).


bzr-0.0.0.69  2005-03-22

  ENHANCEMENTS:

    * First public release.

    * Storage of local versions: init, add, remove, rm, info, log,
      diff, status, etc.<|MERGE_RESOLUTION|>--- conflicted
+++ resolved
@@ -65,7 +65,6 @@
     * Handle when LANG is not recognized by python. Emit a warning, but
       just revert to using 'ascii'. (John Arbash Meinel, #35392)
 
-<<<<<<< HEAD
     * Don't use preexec_fn on win32, as it is not supported by subprocess.
       (John Arbash Meinel)
 
@@ -84,11 +83,10 @@
     * When creating a tarball or zipfile export, export unicode names as utf-8
       paths. This may not work perfectly on all platforms, but has the best
       chance of working in the common case. (John Arbash Meinel, #56816)
-=======
+
   PORTABILITY:
 
-    * Fixes to run on Python 2.5 (Brian M. Carlson, Martin Pool)
->>>>>>> f7a4f984
+    * Fixes to run on Python 2.5 (Brian M. Carlson, Martin Pool, Marien Zwart)
 
   INTERNALS:
 
