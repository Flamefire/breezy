DEVELOPMENT HEAD

<<<<<<< HEAD
=======

>>>>>>> 8cf6e7d4
  BUG FIXES:
  
    * bzr-man.py has been updated to work again. Contributed by
      Rob Weir.

    * Locking is now done with fcntl.lockf which works with NFS
      file systems. Contributed by Harald Meland.

<<<<<<< HEAD
=======

>>>>>>> 8cf6e7d4
  IMPROVEMENTS:

    * 'branch' now accepts a --basis parameter which will take advantage
      of local history when making a new branch. This allows faster 
      branching of remote branches. Contributed by Aaron Bentley.

    * New tree format based on weave files, called version 5.
      Existing branches can be upgraded to this format using 
      'bzr upgrade'.

<<<<<<< HEAD
=======
    * Symlinks are now versionable. Initial patch by 
      Erik Toubro Nielsen, updated to head by Robert Collins.

    * Executable bits are tracked on files. Patch from Gustavo
      Niemeyer.


>>>>>>> 8cf6e7d4
  INTERNALS:

    * Test case failures have the exception printed after the log 
      for your viewing pleasure.


  TESTING:

    * Removed testsweet module so that tests can be run after 
      bzr installed by 'bzr selftest'.

      
bzr 0.0.9 2005-09-23

  BUG FIXES:

    * Fixed "branch -r" option.

    * Fix remote access to branches containing non-compressed history.
      (Robert Collins).

    * Better reliability of http server tests.  (John Arbash-Meinel)

    * Merge graph maximum distance calculation fix.  (Aaron Bentley)
   
    * Various minor bug in windows support have been fixed, largely in the
      test suite. Contributed by Alexander Belchenko.

  IMPROVEMENTS:

    * Status now accepts a -r argument to give status between chosen
      revisions. Contributed by Heikki Paajanen.

    * Revision arguments no longer use +/-/= to control ranges, instead
      there is a 'before' namespace, which limits the successive namespace.
      For example '$ bzr log -r date:yesterday..before:date:today' will
      select everything from yesterday and before today. Contributed by
      Robey Pointer

    * There is now a bzr.bat file created by distutils when building on 
      Windows. Contributed by Alexander Belchenko.

  INTERNALS:

    * Removed uuid() as it was unused.

    * Improved 'fetch' code for pulling revisions from one branch into
      another (used by pull, merged, etc.)


bzr 0.0.8 2005-09-20

  IMPROVEMENTS:

    * Adding a file whose parent directory is not versioned will
      implicitly add the parent, and so on up to the root. This means
      you should never need to explictly add a directory, they'll just
      get added when you add a file in the directory.  Contributed by
      Michael Ellerman.

    * Ignore .DS_Store (contains Mac metadata) by default.  Patch from
      Nir Soffer.

    * If you set BZR_EDITOR in the environment, it is checked in
      preference to EDITOR and the config file for the interactive commit
      editing program. Related to this is a bugfix where a missing program
      set in EDITOR would cause editing to fail, now the fallback program
      for the operating system is still tried.

    * Files that are not directories/symlinks/regular files will no longer
      cause bzr to fail, it will just ignore them by default. You cannot add
      them to the tree though - they are not versionable.


  INTERNALS:

    * Refactor xml packing/unpacking.

  BUG FIXES: 

    * Fixed 'bzr mv' by Ollie Rutherfurd.

    * Fixed strange error when trying to access a nonexistent http
      branch.

    * Make sure that the hashcache gets written out if it can't be
      read.


  PORTABILITY:

    * Various Windows fixes from Ollie Rutherfurd.

    * Quieten warnings about locking; patch from Matt Lavin.


bzr-0.0.7 2005-09-02

  NEW FEATURES:

    * ``bzr shell-complete`` command contributed by Clint Adams to
      help with intelligent shell completion.

    * New expert command ``bzr find-merge-base`` for debugging merges.


  ENHANCEMENTS:

    * Much better merge support.

    * merge3 conflicts are now reported with markers like '<<<<<<<'
      (seven characters) which is the same as CVS and pleases things
      like emacs smerge.


  BUG FIXES:

    * ``bzr upgrade`` no longer fails when trying to fix trees that
      mention revisions that are not present.

    * Fixed bugs in listing plugins from ``bzr plugins``.

    * Fix case of $EDITOR containing options for the editor.

    * Fix log -r refusing to show the last revision.
      (Patch from Goffredo Baroncelli.)


  CHANGES:

    * ``bzr log --show-ids`` shows the revision ids of all parents.

    * Externally provided commands on your $BZRPATH no longer need
      to recognize --bzr-usage to work properly, and can just handle
      --help themselves.


  LIBRARY:

    * Changed trace messages to go through the standard logging
      framework, so that they can more easily be redirected by
      libraries.



bzr-0.0.6 2005-08-18

  NEW FEATURES:

    * Python plugins, automatically loaded from the directories on
      BZR_PLUGIN_PATH or ~/.bzr.conf/plugins by default.

    * New 'bzr mkdir' command.

    * Commit mesage is fetched from an editor if not given on the
      command line; patch from Torsten Marek.

    * ``bzr log -m FOO`` displays commits whose message matches regexp 
      FOO.
      
    * ``bzr add`` with no arguments adds everything under the current directory.

    * ``bzr mv`` does move or rename depending on its arguments, like
      the Unix command.

    * ``bzr missing`` command shows a summary of the differences
      between two trees.  (Merged from John Arbash-Meinel.)

    * An email address for commits to a particular tree can be
      specified by putting it into .bzr/email within a branch.  (Based
      on a patch from Heikki Paajanen.)


  ENHANCEMENTS:

    * Faster working tree operations.


  CHANGES:

    * 3rd-party modules shipped with bzr are copied within the bzrlib
      python package, so that they can be installed by the setup
      script without clashing with anything already existing on the
      system.  (Contributed by Gustavo Niemeyer.)

    * Moved plugins directory to bzrlib/, so that there's a standard
      plugin directory which is not only installed with bzr itself but
      is also available when using bzr from the development tree.
      BZR_PLUGIN_PATH and DEFAULT_PLUGIN_PATH are then added to the
      standard plugins directory.

    * When exporting to a tarball with ``bzr export --format tgz``, put 
      everything under a top directory rather than dumping it into the
      current directory.   This can be overridden with the ``--root`` 
      option.  Patch from William Dodé and John Meinel.

    * New ``bzr upgrade`` command to upgrade the format of a branch,
      replacing ``bzr check --update``.

    * Files within store directories are no longer marked readonly on
      disk.

    * Changed ``bzr log`` output to a more compact form suggested by
      John A Meinel.  Old format is available with the ``--long`` or
      ``-l`` option, patched by William Dodé.

    * By default the commit command refuses to record a revision with
      no changes unless the ``--unchanged`` option is given.

    * The ``--no-plugins``, ``--profile`` and ``--builtin`` command
      line options must come before the command name because they 
      affect what commands are available; all other options must come 
      after the command name because their interpretation depends on
      it.

    * ``branch`` and ``clone`` added as aliases for ``branch``.

    * Default log format is back to the long format; the compact one
      is available with ``--short``.
      
      
  BUG FIXES:
  
    * Fix bugs in committing only selected files or within a subdirectory.


bzr-0.0.5  2005-06-15
  
  CHANGES:

    * ``bzr`` with no command now shows help rather than giving an
      error.  Suggested by Michael Ellerman.

    * ``bzr status`` output format changed, because svn-style output
      doesn't really match the model of bzr.  Now files are grouped by
      status and can be shown with their IDs.  ``bzr status --all``
      shows all versioned files and unknown files but not ignored files.

    * ``bzr log`` runs from most-recent to least-recent, the reverse
      of the previous order.  The previous behaviour can be obtained
      with the ``--forward`` option.
        
    * ``bzr inventory`` by default shows only filenames, and also ids
      if ``--show-ids`` is given, in which case the id is the second
      field.


  ENHANCEMENTS:

    * New 'bzr whoami --email' option shows only the email component
      of the user identification, from Jo Vermeulen.

    * New ``bzr ignore PATTERN`` command.

    * Nicer error message for broken pipe, interrupt and similar
      conditions that don't indicate an internal error.

    * Add ``.*.sw[nop] .git .*.tmp *,v`` to default ignore patterns.

    * Per-branch locks keyed on ``.bzr/branch-lock``, available in
      either read or write mode.

    * New option ``bzr log --show-ids`` shows revision and file ids.

    * New usage ``bzr log FILENAME`` shows only revisions that
      affected that file.

    * Changed format for describing changes in ``bzr log -v``.

    * New option ``bzr commit --file`` to take a message from a file,
      suggested by LarstiQ.

    * New syntax ``bzr status [FILE...]`` contributed by Bartosz
      Oler.  File may be in a branch other than the working directory.

    * ``bzr log`` and ``bzr root`` can be given an http URL instead of
      a filename.

    * Commands can now be defined by external programs or scripts
      in a directory on $BZRPATH.

    * New "stat cache" avoids reading the contents of files if they 
      haven't changed since the previous time.

    * If the Python interpreter is too old, try to find a better one
      or give an error.  Based on a patch from Fredrik Lundh.

    * New optional parameter ``bzr info [BRANCH]``.

    * New form ``bzr commit SELECTED`` to commit only selected files.

    * New form ``bzr log -r FROM:TO`` shows changes in selected
      range; contributed by John A Meinel.

    * New option ``bzr diff --diff-options 'OPTS'`` allows passing
      options through to an external GNU diff.

    * New option ``bzr add --no-recurse`` to add a directory but not
      their contents.

    * ``bzr --version`` now shows more information if bzr is being run
      from a branch.

  
  BUG FIXES:

    * Fixed diff format so that added and removed files will be
      handled properly by patch.  Fix from Lalo Martins.

    * Various fixes for files whose names contain spaces or other
      metacharacters.


  TESTING:

    * Converted black-box test suites from Bourne shell into Python;
      now run using ``./testbzr``.  Various structural improvements to
      the tests.

    * testbzr by default runs the version of bzr found in the same
      directory as the tests, or the one given as the first parameter.

    * testbzr also runs the internal tests, so the only command
      required to check is just ``./testbzr``.

    * testbzr requires python2.4, but can be used to test bzr running
      under a different version.

    * Tests added for many other changes in this release.


  INTERNAL:

    * Included ElementTree library upgraded to 1.2.6 by Fredrik Lundh.

    * Refactor command functions into Command objects based on HCT by
      Scott James Remnant.

    * Better help messages for many commands.

    * Expose bzrlib.open_tracefile() to start the tracefile; until
      this is called trace messages are just discarded.

    * New internal function find_touching_revisions() and hidden
      command touching-revisions trace the changes to a given file.

    * Simpler and faster compare_inventories() function.

    * bzrlib.open_tracefile() takes a tracefilename parameter.

    * New AtomicFile class.

    * New developer commands ``added``, ``modified``.


  PORTABILITY:

    * Cope on Windows on python2.3 by using the weaker random seed.
      2.4 is now only recommended.


bzr-0.0.4  2005-04-22

  ENHANCEMENTS:

    * 'bzr diff' optionally takes a list of files to diff.  Still a bit
      basic.  Patch from QuantumG.

    * More default ignore patterns.

    * New 'bzr log --verbose' shows a list of files changed in the
      changeset.  Patch from Sebastian Cote.

    * Roll over ~/.bzr.log if it gets too large.

    * Command abbreviations 'ci', 'st', 'stat', '?' based on a patch
      by Jason Diamon.

    * New 'bzr help commands' based on a patch from Denys Duchier.


  CHANGES:

    * User email is determined by looking at $BZREMAIL or ~/.bzr.email
      or $EMAIL.  All are decoded by the locale preferred encoding.
      If none of these are present user@hostname is used.  The host's
      fully-qualified name is not used because that tends to fail when
      there are DNS problems.

    * New 'bzr whoami' command instead of username user-email.


  BUG FIXES: 

    * Make commit safe for hardlinked bzr trees.

    * Some Unicode/locale fixes.

    * Partial workaround for difflib.unified_diff not handling
      trailing newlines properly.


  INTERNAL:

    * Allow docstrings for help to be in PEP0257 format.  Patch from
      Matt Brubeck.

    * More tests in test.sh.

    * Write profile data to a temporary file not into working
      directory and delete it when done.

    * Smaller .bzr.log with process ids.


  PORTABILITY:

    * Fix opening of ~/.bzr.log on Windows.  Patch from Andrew
      Bennetts.

    * Some improvements in handling paths on Windows, based on a patch
      from QuantumG.


bzr-0.0.3  2005-04-06

  ENHANCEMENTS:

    * New "directories" internal command lists versioned directories
      in the tree.

    * Can now say "bzr commit --help".

    * New "rename" command to rename one file to a different name
      and/or directory.

    * New "move" command to move one or more files into a different
      directory.

    * New "renames" command lists files renamed since base revision.

    * New cat command contributed by janmar.

  CHANGES:

    * .bzr.log is placed in $HOME (not pwd) and is always written in
      UTF-8.  (Probably not a completely good long-term solution, but
      will do for now.)

  PORTABILITY:

    * Workaround for difflib bug in Python 2.3 that causes an
      exception when comparing empty files.  Reported by Erik Toubro
      Nielsen.

  INTERNAL:

    * Refactored inventory storage to insert a root entry at the top.

  TESTING:

    * Start of shell-based black-box testing in test.sh.


bzr-0.0.2.1

  PORTABILITY:

    * Win32 fixes from Steve Brown.


bzr-0.0.2  "black cube"  2005-03-31

  ENHANCEMENTS:

    * Default ignore list extended (see bzrlib/__init__.py).

    * Patterns in .bzrignore are now added to the default ignore list,
      rather than replacing it.

    * Ignore list isn't reread for every file.

    * More help topics.

    * Reinstate the 'bzr check' command to check invariants of the
      branch.

    * New 'ignored' command lists which files are ignored and why;
      'deleted' lists files deleted in the current working tree.

    * Performance improvements.

    * New global --profile option.
    
    * Ignore patterns like './config.h' now correctly match files in
      the root directory only.


bzr-0.0.1  2005-03-26

  ENHANCEMENTS:

    * More information from info command.

    * Can now say "bzr help COMMAND" for more detailed help.

    * Less file flushing and faster performance when writing logs and
      committing to stores.

    * More useful verbose output from some commands.

  BUG FIXES:

    * Fix inverted display of 'R' and 'M' during 'commit -v'.

  PORTABILITY:

    * Include a subset of ElementTree-1.2.20040618 to make
      installation easier.

    * Fix time.localtime call to work with Python 2.3 (the minimum
      supported).


bzr-0.0.0.69  2005-03-22

  ENHANCEMENTS:

    * First public release.

    * Storage of local versions: init, add, remove, rm, info, log,
      diff, status, etc.<|MERGE_RESOLUTION|>--- conflicted
+++ resolved
@@ -1,9 +1,6 @@
 DEVELOPMENT HEAD
 
-<<<<<<< HEAD
-=======
-
->>>>>>> 8cf6e7d4
+
   BUG FIXES:
   
     * bzr-man.py has been updated to work again. Contributed by
@@ -12,10 +9,7 @@
     * Locking is now done with fcntl.lockf which works with NFS
       file systems. Contributed by Harald Meland.
 
-<<<<<<< HEAD
-=======
-
->>>>>>> 8cf6e7d4
+
   IMPROVEMENTS:
 
     * 'branch' now accepts a --basis parameter which will take advantage
@@ -26,8 +20,6 @@
       Existing branches can be upgraded to this format using 
       'bzr upgrade'.
 
-<<<<<<< HEAD
-=======
     * Symlinks are now versionable. Initial patch by 
       Erik Toubro Nielsen, updated to head by Robert Collins.
 
@@ -35,7 +27,6 @@
       Niemeyer.
 
 
->>>>>>> 8cf6e7d4
   INTERNALS:
 
     * Test case failures have the exception printed after the log 
