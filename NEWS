--- conflicted
+++ resolved
@@ -188,13 +188,11 @@
     * Restore terminal mode on C-c while reading sftp password.  (#48923, 
       Nicholas Allen, Martin Pool)
 
-<<<<<<< HEAD
+    * Branch.base has changed to a URL, but ~/.bazaar/locations.conf should
+      use local paths, since it is user visible (John Arbash Meinel, #53653)
+
     * ``bzr status foo`` when foo was unversioned used to cause a full delta
       to be generated (John Arbash Meinel, #53638)
-=======
-    * Branch.base has changed to a URL, but ~/.bazaar/locations.conf should
-      use local paths, since it is user visible (John Arbash Meinel, #53653)
->>>>>>> 9662dd06
 
   INTERNALS:
 
