--- conflicted
+++ resolved
@@ -249,14 +249,10 @@
 
     * Move test case for uncommit to blackbox tests.  (Olaf Conradi)
 
-<<<<<<< HEAD
-bzr 0.7 2006-01-09
-=======
     * run_bzr and run_bzr_captured now accept a 'stdin="foo"' parameter which
       will provide String("foo") to the command as its stdin.
 
-bzr 0.7rc1 2006-01-09
->>>>>>> a08b2641
+bzr 0.7 2006-01-09
 
   CHANGES:
 
