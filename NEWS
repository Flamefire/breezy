--- conflicted
+++ resolved
@@ -4,7 +4,6 @@
 
 .. contents::
 
-<<<<<<< HEAD
 IN DEVELOPMENT
 --------------
 
@@ -72,9 +71,6 @@
   INTERNALS:
 
 
-bzr 1.7rc2 IN DEVELOPMENT
--------------------------
-=======
 bzr 1.7 2008-09-23
 ------------------
 
@@ -99,7 +95,6 @@
 ``RemoteBranch.get_stacked_on_url`` rpc. This allows clients that are
 trying to access a Stacked branch over the smart protocol, to properly
 connect to the stacked-on location.
->>>>>>> a56dbaee
 
   BUG FIXES:
 
