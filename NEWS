####################
Bazaar Release Notes
####################

.. contents:: List of Releases
   :depth: 1


2.1.0 series (not released yet)
###############################

Compatibility Breaks
********************

New Features
************

* ``bzr+ssh`` and ``bzr`` paths can now be relative to home directories
  specified in the URL.  Paths starting with a path segment of ``~`` are
  relative to the home directory of the user running the server, and paths
  starting with ``~user`` are relative to the home directory of the named
  user.  For example, for a user "bob" with a home directory of
  ``/home/bob``, these URLs are all equivalent:

  * ``bzr+ssh://bob@host/~/repo``
  * ``bzr+ssh://bob@host/~bob/repo``
  * ``bzr+ssh://bob@host/home/bob/repo``

  If ``bzr serve`` was invoked with a ``--directory`` argument, then no
  home directories outside that directory will be accessible via this
  method.

  This is a feature of ``bzr serve``, so pre-2.1 clients will
  automatically benefit from this feature when ``bzr`` on the server is
  upgraded.  (Andrew Bennetts, #109143)

* Give more control on BZR_PLUGIN_PATH by providing a way to refer to or
  disable the user, site and core plugin directories.
  (Vincent Ladeuil, #412930, #316192, #145612)

Bug Fixes
*********

* Bazaar's native protocol code now correctly handles EINTR, which most
  noticeably occurs if you break in to the debugger while connected to a
  bzr+ssh server.  You can now can continue from the debugger (by typing
  'c') and the process continues.  However, note that pressing C-\ in the
  shell may still kill the SSH process, which is bug 162509, so you must
  sent a signal to the bzr process specifically, for example by typing
  ``kill -QUIT PID`` in another shell.  (Martin Pool, #341535)

* ``bzr check`` in pack-0.92, 1.6 and 1.9 format repositories will no
  longer report incorrect errors about ``Missing inventory ('TREE_ROOT', ...)``
  (Robert Collins, #416732)

* ``bzr info -v`` on a 2a format still claimed that it was a "Development
  format" (John Arbash Meinel, #424392)

* ``bzr merge`` and ``bzr remove-tree`` now requires --force if pending
  merges are present in the working tree.
  (Vincent Ladeuil, #426344)

* Clearer message when Bazaar runs out of memory, instead of a ``MemoryError``
  traceback.  (Martin Pool, #109115)

* Conversion to 2a will create a single pack for all the new revisions (as
  long as it ran without interruption). This improves both ``bzr upgrade``
  and ``bzr pull`` or ``bzr merge`` from local branches in older formats.
  The autopack logic that occurs every 100 revisions during local
  conversions was not returning that pack's identifier, which resulted in
  the partial packs created during the conversion not being consolidated
  at the end of the conversion process. (Robert Collins, #423818)

* Don't give a warning on Windows when failing to import ``_readdir_pyx``
  as it is never built. (John Arbash Meinel, #430645)

* Don't restrict the command name used to run the test suite.
  (Vincent Ladeuil, #419950)

* Fetches from 2a to 2a are now again requested in 'groupcompress' order.
  Groups that are seen as 'underutilized' will be repacked on-the-fly.
  This means that when the source is fully packed, there is minimal
  overhead during the fetch, but if the source is poorly packed the result
  is a fairly well packed repository (not as good as 'bzr pack' but
  good-enough.) (Robert Collins, John Arbash Meinel, #402652)

* Network streams now decode adjacent records of the same type into a
  single stream, reducing layering churn. (Robert Collins)

* Make sure that we unlock the tree if we fail to create a TreeTransform
  object when doing a merge, and there is limbo, or pending-deletions
  directory.  (Gary van der Merwe, #427773)

* Prevent some kinds of incomplete data from being committed to a 2a
  repository, such as revisions without inventories or inventories without
  chk_bytes root records.
  (Andrew Bennetts, #423506)

* Registry objects should not use iteritems() when asked to use items().
  (Vincent Ladeuil, #430510)

* Weave based repositories couldn't be cloned when committers were using
  domains or user ids embedding '.sig'. Now they can.
  (Matthew Fuller, Vincent Ladeuil, #430868)

Improvements
************

* Bazaar gives a warning before exiting, and writes into ``.bzr.log``, if 
  compiled extensions can't be loaded.  This typically indicates a
  packaging or installation problem.  In this case Bazaar will keep
  running using pure-Python versions, but this may be substantially
  slower.  The warning can be disabled by setting
  ``ignore_missing_extensions = True`` in ``bazaar.conf``.
  See also <https://answers.launchpad.net/bzr/+faq/703>.
  (Martin Pool, #406113, #430529)

Documentation
*************

* Describe the new shell-like test feature. (Vincent Ladeuil)

* Help on hooks no longer says 'Not deprecated' for hooks that are
  currently supported. (Ian Clatworthy, #422415)

API Changes
***********

* ``bzrlib.user_encoding`` has been removed; use
  ``bzrlib.osutils.get_user_encoding`` instead.  (Martin Pool)

* ``bzrlib.tests`` now uses ``stopTestRun`` for its ``TestResult``
  subclasses - the same as python's unittest module. (Robert Collins)

* ``bzrlib.trace.log_error``, ``error`` and ``info`` have been deprecated.
  (Martin Pool)

Internals
*********

* ``BTreeLeafParser.extract_key`` has been tweaked slightly to reduce
  mallocs while parsing the index (approx 3=>1 mallocs per key read).
  This results in a 10% speedup while reading an index.
  (John Arbash Meinel)

* The ``bzrlib.lsprof`` module has a new class ``BzrProfiler`` which makes
  profiling in some situations like callbacks and generators easier.
  (Robert Collins)

Testing
*******

* Passing ``--lsprof-tests -v`` to bzr selftest will cause lsprof output to
  be output for every test. Note that this is very verbose! (Robert Collins)

<<<<<<< HEAD
* Setting ``BZR_TEST_PDB=1`` when running selftest will cause a pdb
  post_mortem to be triggered when a test failure occurs. (Robert Collins)
=======
* Shell-like tests can now be written. Code in ``bzrlib/tests/script.py`` ,
  documentation in ``developers/testing.txt`` for details.
  (Vincent Ladeuil)
>>>>>>> 2ead9446

* Test parameterisation now does a shallow copy, not a deep copy of the test
  to be parameterised. This is not expected to break external use of test
  parameterisation, and is substantially faster. (Robert Collins)

* Tests that try to open a bzr dir on an arbitrary transport will now
  fail unless they have explicitly permitted the transport via
  ``self.permit_url``. The standard test factories such as ``self.get_url``
  will permit the urls they provide automatically, so only exceptional
  tests should need to do this. (Robert Collins)

* The full test suite is expected to pass when the C extensions are not
  present. (Vincent Ladeuil, #430749)


bzr 2.0.1 (Not Released Yet)
############################

Bug Fixes
*********

* Make sure that we unlock the tree if we fail to create a TreeTransform
  object when doing a merge, and there is limbo, or pending-deletions
  directory.  (Gary van der Merwe, #427773)


bzr 2.0.0 (Not Released Yet)
############################

* Officially branded as 2.0.0 rather than 2.0 to clarify between things
  that "want to happen on the 2.0.x stable series" versus things that want
  to "land in 2.0.0". (Changes how bzrlib._format_version_tuple() handles
  micro = 0.) (John Arbash Meinel)


bzr 2.0.0rc2
############

:2.0.0rc2: 2009-09-10

New Features
************

* Added post_commit hook for mutable trees. This allows the keywords
  plugin to expand keywords on files changed by the commit.
  (Ian Clatworthy, #408841)

Bug Fixes
*********

* Bazaar's native protocol code now correctly handles EINTR, which most
  noticeably occurs if you break in to the debugger while connected to a
  bzr+ssh server.  You can now can continue from the debugger (by typing
  'c') and the process continues.  However, note that pressing C-\ in the
  shell may still kill the SSH process, which is bug 162509, so you must
  sent a signal to the bzr process specifically, for example by typing
  ``kill -QUIT PID`` in another shell.  (Martin Pool, #341535)

* ``bzr check`` in pack-0.92, 1.6 and 1.9 format repositories will no
  longer report incorrect errors about ``Missing inventory ('TREE_ROOT', ...)``
  (Robert Collins, #416732)

* ``bzr info -v`` on a 2a format still claimed that it was a "Development
  format" (John Arbash Meinel, #424392)

* ``bzr log stacked-branch`` shows the full log including
  revisions that are in the fallback repository. (Regressed in 2.0rc1).
  (John Arbash Meinel, #419241)

* Clearer message when Bazaar runs out of memory, instead of a ``MemoryError``
  traceback.  (Martin Pool, #109115)

* Conversion to 2a will create a single pack for all the new revisions (as
  long as it ran without interruption). This improves both ``bzr upgrade``
  and ``bzr pull`` or ``bzr merge`` from local branches in older formats.
  The autopack logic that occurs every 100 revisions during local
  conversions was not returning that pack's identifier, which resulted in
  the partial packs created during the conversion not being consolidated
  at the end of the conversion process. (Robert Collins, #423818)

* Fetches from 2a to 2a are now again requested in 'groupcompress' order.
  Groups that are seen as 'underutilized' will be repacked on-the-fly.
  This means that when the source is fully packed, there is minimal
  overhead during the fetch, but if the source is poorly packed the result
  is a fairly well packed repository (not as good as 'bzr pack' but
  good-enough.) (Robert Collins, John Arbash Meinel, #402652)

* Fix a potential segmentation fault when doing 'log' of a branch that had
  ghosts in its mainline.  (Evaluating None as a tuple is bad.)
  (John Arbash Meinel, #419241)

* ``groupcompress`` sort order is now more stable, rather than relying on
  ``topo_sort`` ordering. The implementation is now
  ``KnownGraph.gc_sort``. (John Arbash Meinel)

* Local data conversion will generate correct deltas. This is a critical
  bugfix vs 2.0rc1, and all 2.0rc1 users should upgrade to 2.0rc2 before
  converting repositories. (Robert Collins, #422849)

* Network streams now decode adjacent records of the same type into a
  single stream, reducing layering churn. (Robert Collins)

* Prevent some kinds of incomplete data from being committed to a 2a
  repository, such as revisions without inventories, a missing chk_bytes
  record for an inventory, or a missing text referenced by an inventory.
  (Andrew Bennetts, #423506, #406687)
  
Documentation
*************

* Fix assertion error about "_remember_remote_is_before" when pushing to
  older smart servers.
  (Andrew Bennetts, #418931)

* Help on hooks no longer says 'Not deprecated' for hooks that are
  currently supported. (Ian Clatworthy, #422415)

* PDF and CHM (Windows HtmlHelp) formats are now supported for the
  user documentation. The HTML documentation is better broken up into
  topics. (Ian Clatworthy)

* The developer and foreign language documents are now separated
  out so that searching in the HTML and CHM files produces more
  useful results. (Ian Clatworthy)

* The main table of contents now provides links to the new Migration Docs
  and Plugins Guide. (Ian Clatworthy)


bzr 2.0.0rc1
############

:Codename: no worries
:2.0.0rc1: 2009-08-26

This release of Bazaar makes 2a 'brisbane-core' format the
default.  Most of the work in this release now focuses on bug
fixes and stabilization, covering both 2a and previous formats.

The Bazaar team decided that 2.0 will be a long-term supported
release, with bugfix-only releases based on it, continuing for at
least six months or until the following stable release.

Compatibility Breaks
********************

* The default format for bzr is now ``2a``. This format brings many
  significant performance and size improvements. bzr can pull from
  any existing repository into a ``2a`` one, but can only transfer
  from ``2a`` into ``rich-root`` repositories. The Upgrade guide
  has more information about this change. (Robert Collins)

* On Windows auto-detection of Putty's plink.exe is disabled.
  Default SSH client for Windows is paramiko. User still can force
  usage of plink if explicitly set environment variable BZR_SSH=plink.
  (#414743, Alexander Belchenko)

New Features
************

* ``bzr branch --switch`` can now switch the checkout in the current directory
  to the newly created branch. (Lukáš Lalinský)

Bug Fixes
*********

* Further tweaks to handling of ``bzr add`` messages about ignored files.
  (Jason Spashett, #76616)

* Fetches were being requested in 'groupcompress' order, but weren't
  recombining the groups. Thus they would 'fragment' to get the correct
  order, but not 'recombine' to actually benefit from it. Until we get
  recombining to work, switching to 'unordered' fetches avoids the
  fragmentation. (John Arbash Meinel, #402645)

* Fix a pycurl related test failure on karmic by recognizing an error
  raised by newer versions of pycurl.
  (Vincent Ladeuil, #306264)

* Fix a test failure on karmic by making a locale test more robust.
  (Vincent Ladeuil, #413514)

* Fix IndexError printing CannotBindAddress errors.
  (Martin Pool, #286871)

* Fix "Revision ... not present" errors when upgrading stacked branches,
  or when doing fetches from a stacked source to a stacked target.
  (Andrew Bennetts, #399140)

* ``bzr branch`` of 2a repositories over HTTP is much faster.  bzr now
  batches together small fetches from 2a repositories, rather than
  fetching only a few hundred bytes at a time.
  (Andrew Bennetts, #402657)

Improvements
************

* A better description of the platform is shown in crash tracebacks, ``bzr
  --version`` and ``bzr selftest``.
  (Martin Pool, #409137)

* bzr can now (again) capture crash data through the apport library, 
  so that a single human-readable file can be attached to bug reports.
  This can be disabled by using ``-Dno_apport`` on the command line, or by
  putting ``no_apport`` into the ``debug_flags`` section of
  ``bazaar.conf``.
  (Martin Pool, Robert Collins, #389328)

* ``bzr push`` locally on windows will no longer give a locking error with
  dirstate based formats. (Robert Collins)

* ``bzr shelve`` and ``bzr unshelve`` now work on windows.
  (Robert Collins, #305006)

* Commit of specific files no longer prevents using the the iter_changes
  codepath. On 2a repositories, commit of specific files should now be as
  fast, or slightly faster, than a full commit. (Robert Collins)

* The internal core code that handles specific file operations like
  ``bzr st FILENAME`` or ``bzr commit FILENAME`` has been changed to
  include the parent directories if they have altered, and when a
  directory stops being a directory its children are always included. This
  fixes a number of causes for ``InconsistentDelta`` errors, and permits
  faster commit of specific paths. (Robert Collins, #347649)

Documentation
*************

* New developer documentation for content filtering.
  (Martin Pool)

API Changes
***********

* ``bzrlib.shelf_ui`` has had the ``from_args`` convenience methods of its
  classes changed to manage lock lifetime of the trees they open in a way
  consistent with reader-exclusive locks. (Robert Collins, #305006)

Testing
*******

bzr 1.18.1
##########

:Codename:     nein nein nein!
:1.18.1:       2009-09-09

This release fixes two small but worthwhile bugs relevant to users on
Microsoft Windows: some commands that failed on with locking errors will
now work, and a bug that caused poor performance after committing a file
with line-ending conversion has now been fixed.  It also fixes a bug in
pushing to older servers.

Bug Fixes
*********

* Fixed a problem where using content filtering and especially end-of-line
  conversion will commit too many copies a file.
  (Martin Pool, #415508)

* Fix assertion error about ``_remember_remote_is_before`` in
  ``set_tags_bytes`` when pushing to older smart servers.  
  (Andrew Bennetts, Alexander Belchenko, #418931)

Improvements
************

* ``bzr push`` locally on Windows will no longer give a locking error with
  dirstate based formats. (Robert Collins)

* ``bzr shelve`` and ``bzr unshelve`` now work on Windows.
  (Robert Collins, #305006)

API Changes
***********

* ``bzrlib.shelf_ui`` has had the ``from_args`` convenience methods of its
  classes changed to manage lock lifetime of the trees they open in a way
  consistent with reader-exclusive locks. (Robert Collins, #305006)

* ``Tree.path_content_summary`` may return a size of None, when called on
  a tree with content filtering where the size of the canonical form
  cannot be cheaply determined.  (Martin Pool)

* When manually creating transport servers in test cases, a new helper
  ``TestCase.start_server`` that registers a cleanup and starts the server
  should be used. (Robert Collins)

bzr 1.18
########

Compatibility Breaks
********************

* Committing directly to a stacked branch from a lightweight checkout will
  no longer work. In previous versions this would appear to work but would
  generate repositories with insufficient data to create deltas, leading
  to later errors when branching or reading from the repository.
  (Robert Collins, bug #375013)

New Features
************

Bug Fixes
*********

* Fetching from 2a branches from a version-2 bzr protocol would fail to
  copy the internal inventory pages from the CHK store. This cannot happen
  in normal use as all 2a compatible clients and servers support the
  version-3 protocol, but it does cause test suite failures when testing
  downlevel protocol behaviour. (Robert Collins)

* Fix a test failure on karmic by making a locale test more robust.
  (Vincent Ladeuil, #413514)

* Fixed "Pack ... already exists" error when running ``bzr pack`` on a
  fully packed 2a repository.  (Andrew Bennetts, #382463)

* Further tweaks to handling of ``bzr add`` messages about ignored files.
  (Jason Spashett, #76616)

* Properly handle fetching into a stacked branch while converting the
  data, especially when there are also ghosts. The code was filling in
  parent inventories incorrectly, and also not handling when one of the
  parents was a ghost. (John Arbash Meinel, #402778, #412198)

* ``RemoteStreamSource.get_stream_for_missing_keys`` will fetch CHK
  inventory pages when appropriate (by falling back to the vfs stream
  source).  (Andrew Bennetts, #406686)

* StreamSource generates rich roots from non-rich root sources correctly
  now.  (Andrew Bennetts, #368921)

* When deciding whether a repository was compatible for upgrading or
  fetching, we previously incorrectly checked the default repository
  format for the bzrdir format, rather than the format that was actually
  present on disk.  (Martin Pool, #408824)

Improvements
************

* A better description of the platform is shown in crash tracebacks, ``bzr
  --version`` and ``bzr selftest``.
  (Martin Pool, #409137)

* Cross-format fetches (such as between 1.9-rich-root and 2a) via the
  smart server are more efficient now.  They send inventory deltas rather
  than full inventories.  The smart server has two new requests,
  ``Repository.get_stream_1.19`` and ``Repository.insert_stream_1.19`` to
  support this.  (Andrew Bennetts, #374738, #385826)

* Extracting the full ancestry and computing the ``merge_sort`` is now
  significantly faster. This effects things like ``bzr log -n0``. (For
  example, ``bzr log -r -10..-1 -n0 bzr.dev`` is 2.5s down to 1.0s.
  (John Arbash Meinel)

Documentation
*************

API Changes
***********

Internals
*********

* ``-Dstrict_locks`` can now be used to check that read and write locks
  are treated properly w.r.t. exclusivity. (We don't try to take an OS
  read lock on a file that we already have an OS write lock on.) This is
  now set by default for all tests, if you have a test which cannot be
  fixed, you can use ``self.thisFailsStrictLockCheck()`` as a
  compatibility knob. (John Arbash Meinel)

* InterDifferingSerializer is now only used locally.  Other fetches that
  would have used InterDifferingSerializer now use the more network
  friendly StreamSource, which now automatically does the same
  transformations as InterDifferingSerializer.  (Andrew Bennetts)

* ``KnownGraph`` now has a ``.topo_sort`` and ``.merge_sort`` member which
  are implemented in pyrex and significantly faster. This is exposed along
  with ``CombinedGraphIndex.find_ancestry()`` as
  ``VersionedFiles.get_known_graph_ancestry(keys)``.
  (John Arbash Meinel)

* RemoteBranch.open now honours ignore_fallbacks correctly on bzr-v2
  protocols. (Robert Collins)

* The index code now has some specialized routines to extract the full
  ancestry of a key in a more efficient manner.
  ``CombinedGraphIndex.find_ancestry()``. (Time to get ancestry for
  bzr.dev drops from 1.5s down to 300ms. For OOo from 33s => 10.5s) (John
  Arbash Meinel)

Testing
*******

* Install the test ssl certificate and key so that installed bzr
  can run the https tests. (Denys Duchier, #392401)
  

bzr 1.18rc1
###########

:Codename: little traveller
:1.18:    2009-08-20
:1.18rc1: 2009-08-10

This release of Bazaar marches on towards the 2.0 release in which the 2a
'brisbane-core' format becomes generally recommended.  Most of the work in
this release now focusses on bug fixes and stabilization, covering both 2a
and previous formats.  There is a new text-mode interactive merge feature,
a new guide to migration to 2a format in the user documentation, and
pushing branches to a smart server is now much faster.  

The Bazaar team decided that 2.0 will be a long-term supported release,
with bugfix-only releases based on it continuing for at least six months
or until the following stable release.

There are no changes from 1.18rc1 to 1.18.

New Features
************

* ``bzr merge --interactive`` applies a user-selected portion of the
  merge.  The UI is similar to ``shelve``.  (Aaron Bentley)

* ``bzr reconfigure`` now takes options ``--stacked-on URL`` and
  ``--unstacked`` to change stacking of a branch.
  (Martin Pool, #391411)

Bug Fixes
*********

* Annotating on a stacked branch will now succeed in simple scenarios.
  There are still some complex scenarios where it will fail (bug #399884)
  (John Arbash Meinel, #393366)

* A progress bar is no longer left dangling when ``bzr selftest``
  completes, and the progress bar updates with zero latency so the
  displayed test name is always the one that's actually running.
  (Martin Pool, #123688)

* Authenticating against an ssh server now uses ``auth_none`` to determine
  if password authentication is even supported. This fixes a bug where
  users would be prompted for a launchpad password, even though launchpad
  only supports publickey authentication. (John Arbash Meinel, #375867)

* BranchBuilder now accepts timezone to avoid test failures in countries far
  from GMT. (Vincent Ladeuil, #397716)

* ``bzr commit`` no longer saves the unversioning of missing files until
  the commit has completed on the branch. This means that aborting a
  commit that found a missing file will leave the tree unedited.
  (Robert Collins, #282402)

* ``bzr mv`` no longer takes out branch locks, which allows it to work
  when the branch is readonly. (Robert Collins, #216541)

* ``bzr revert .`` no longer generates an InconsistentDelta error when
  there are missing subtrees. (Robert Collins, #367632)

* ``bzr send`` now generates valid bundles with ``--2a`` formats. However,
  do to internal changes necessary to support this, older clients will
  fail when trying to insert them. For newer clients, the bundle can be
  used to apply the changes to any rich-root compatible format.
  (John Arbash Meinel, #393349)

* Cope with FTP servers that don't support restart/append by falling back
  to reading and then rewriting the whole file, such as TahoeLAFS.  (This
  fallback may be slow for some access patterns.)  (Nils Durner, #294709)

* Encode the paths in ``mbcs`` encoding on Windows when spawning an
  external diff client. This at least allows supporting filenames that are
  not ascii, but are present in the current locale. Ideally we would be
  able to pass the Unicode path, but that would be client dependent.
  (John Arbash Meinel, #382709)

* Fix a compile bug on Solaris having to do with const and
  pointer-to-pointers. (John Arbash Meinel, #408441)

* Fixed a NameError that occurs when merging or pulling from a URL that
  causes a redirection loop when bzr tries to read a URL as a bundle.
  (Andrew Bennetts, #400847)

* Fix ``AttributeError: 'TestUIFactory' object has no attribute 'tick'``
  running send and similar commands on 2a formats.
  (Martin Pool, #408201)
  
* Fix crash in some invocations of ``bzr status`` in format 2a.
  (Martin Pool, #403523)

* Fixed export to existing directory: if directory is empty then export 
  will succeed, otherwise it fails with error.
  (Alexander Belchenko, #406174)

* Fixed spurious "Source branch does not support stacking" warning when
  pushing. (Andrew Bennetts, #388908)

* Fixed spurious transport activity indicator appearing while tests are
  running.  (Martin Pool, #343532)

* Merge now correctly handles empty right-hand revision specs.
  (Aaron Bentley, #333961)

* Renames to lexographically lower basenames in trees that have never been
  committed to will no longer corrupt the dirstate. This was caused by an
  bug in the dirstate update_minimal method. (Robert Collins, #395556)

* Requests for unknown methods no longer cause the smart server to log
  lots of backtraces about ``UnknownSmartMethod``, ``do_chunk`` or
  ``do_end``.  (Andrew Bennetts, #338561)

* Shelve will not shelve the initial add of the tree root.  (Aaron Bentley)

* Streaming from bzr servers where there is a chain of stacked branches
  (A stacked on B stacked on C) will now work. (Robert Collins, #406597)

* The environment variable ``BZR_PROGRESS_BAR`` set to either ``text`` or ``none``
  always forces progress bars either on or off respectively.  Otherwise,
  they're turned on if ``TERM`` is not ``dumb`` and stderr is a terminal.
  bzr always uses the 'text' user interface when run as a command, so
  ``BZR_USE_TEXT_UI`` is no longer needed.
  (Martin Pool, #339385, #387717)

* The optional ``_knit_load_data_pyx`` C extension was never being
  imported.  This caused significant slowdowns when reading data from
  repositories.  (Andrew Bennetts, #405653)
  
* The ``--hardlink`` option to ``branch`` and ``checkout`` is not
  supported at the moment on workingtree formats that can do content
  filtering.  (See <https://bugs.edge.launchpad.net/bzr/+bug/408193>.)
  bzr now says so, rather than just ignoring the option.  (Martin Pool)

* There was a bug in ``osutils.relpath`` that was only triggered on
  Windows. Essentially if you were at the root of a drive, and did
  something to a branch/repo on another drive, we would go into an
  infinite loop while trying to find a 'relative path'.
  (John Arbash Meinel, #394227)

* ``WorkingTree4.unversion`` will no longer fail to unversion ids which
  were present in a parent tree but renamed in the working tree.
  (Robert Collins, #187207)

Improvements
************

* Can now rename/move files even if they have been removed from the inventory.
  (Marius Kruger)

* Pushing branches with tags via ``bzr://`` and ``bzr+ssh://`` is much
  faster, using a new ``Branch.set_tags_bytes`` smart server verb rather
  than VFS methods.  For example, pushes of small branches with tags take
  11 rather than 18 smart server requests.  (Andrew Bennetts, #398608)

* Sending Ctrl-Break on Windows will now drop you into the debugger, in
  the same way that sending Ctrl-\\ does on other platforms.
  (John Arbash Meinel)

Documentation
*************

* Added Bazaar 2.0 Upgrade Guide. (Ian Clatworthy)

API Changes
***********

* ``CLIUIFactory`` is deprecated; use ``TextUIFactory`` instead if you
  need to subclass or create a specific class, or better yet the existing
  ``make_ui_for_terminal``.  ``SilentUIFactory`` is clarified to do no
  user interaction at all, rather than trying to read from stdin but not
  writing any output, which would be strange if reading prompts or
  passwords.  (Martin Pool)

* New TransformPreview.commit() allows committing without a working tree.
  (Aaron Bentley)

* ``pb`` parameter to ``TextTestResult`` is deprecated and ignored.
  (Martin Pool)

* ProgressTasks now prefer to talk direct to their ProgressView not to the
  UIFactory. 
  (Martin Pool)

* ``WorkingTree._check`` now requires a references dict with keys matching
  those returned by ``WorkingTree._get_check_refs``. (Robert Collins)

Internals
*********

* ``CHKInventory.path2id`` uses the parent_id to basename hash to avoid
  reading the entries along the path, reducing work to lookup ids from
  paths. (Robert Collins)

* ``CHKMap.apply_delta`` now raises ``InconsistentDelta`` if a delta adds
  as new a key which was already mapped. (Robert Collins)

* Inventory delta application catches more cases of corruption and can
  prevent corrupt deltas from affecting consistency of data structures on
  disk. (Robert Collins)

* --subunit support now adds timestamps if the subunit version supports
  it. (Robert Collins)

* The Windows all-in-one installer now bundles the PyQt image format
  plugins, which allows previewing more images as part of 'qdiff'.
  (Alexander Belchenko)


Testing
*******

* Merge directive cherrypick tests must use the same root id.
  (Martin Pool, #409684)

* Spurious failure in ``check`` tests on rich-root formats fixed.
  (Martin Pool, #408199)

* The ``bzrlib.tests.TextTestRunner`` will no longer call
  ``countTestsCases`` on the test being run. Progress information is
  instead handled by having the test passed in call ``result.progress``
  before running its contents. This improves the behaviour when using
  ``TextTestRunner`` with test suites that don't support
  ``countTestsCases``. (Robert Collins)


bzr 1.17.1 (unreleased)
#######################

Bug Fixes
*********

* The optional ``_knit_load_data_pyx`` C extension was never being
  imported.  This caused significant slowdowns when reading data from
  knit format repositories.  (Andrew Bennetts, #405653)
  

bzr 1.17
########
:Codename: so-late-its-brunch
:1.17rc1: 2009-07-13
:1.17: 2009-07-20


Bazaar continues to blaze a straight and shining path to the 2.0 release and
the elevation of the ``2a`` beta format to the full glory of "supported and
stable".

Highlights in this release include greatly reduced memory consumption during
commits, faster ``ls``, faster ``annotate``, faster network operations if
you're specifying a revision number and the final destruction of those
annoying progress bar artifacts.


Changes from 1.17rc1 to 1.17final
*********************************

* Change an extension to call the python ``frozenset()`` rather than the C
  api ``PyFrozenSet_New``. It turns out that python2.4 did not expose the
  C api. (John Arbash Meinel, #399366)

* Fixes for the Makefile and the rename of ``generate_docs.py`` to
  ``tools/generate_docs.py`` to allow everything to be built on Windows.
  (John Arbash Meinel, #399356)

* ``bzr serve`` once again applies a ``ChrootServer`` to the given
  directory before serving it. (Andrew Bennetts, #400535)


Compatibility Breaks
********************

* ``bzr register-branch`` from the Launchpad plugin now refers to "project"
  instead of "product" which is the correct Launchpad terminology.  The
  --product option is deprecated and users should switch to using --project.
  (Neil Martinsen-Burrell, #238764)


New Features
************

* ``bzr push`` now aborts if uncommitted changes (including pending merges)
  are present in the working tree (if one is present) and no revision is
  specified. The configuration option ``push_strict`` can be used to set the
  default for this behavior.  (Vincent Ladeuil, #284038, #322808, #65286)

* ``bzr revno`` and ``bzr revision-info`` now have a ``--tree`` option to
  show revision info for the working tree instead of the branch.
  (Matthew Fuller, John Arbash Meinel)

* ``bzr send`` now aborts if uncommitted changes (including pending merges)
  are present in the working tree and no revision is specified. The
  configuration option ``send_strict`` can be used to set the default for this
  behavior.
  (Vincent Ladeuil, #206577)

* ``bzr switch --create-branch/-b`` can now be used to create and switch
  to a new branch. Supplying a name without a ``/`` will create the branch
  relative to the existing branch. (similar to how ``bzr switch name``
  works when the branch already exists.) (John Arbash Meinel)


Bug Fixes
*********

* Accept uppercase "Y/N" to prompts such as from break lock. 
  (#335182, Tim Powell, Martin Pool)

* Add documentation about diverged branches and how to fix them in the
  centralized workflow with local commits.  Mention ``bzr help
  diverged-branches`` when a push fails because the branches have
  diverged.  (Neil Martinsen-Burrell, #269477)

* Annotate would sometimes 'latch on' to trivial lines, causing important
  lines to be incorrectly annotated. (John Arbash Meinel, #387952)

* Automatic format upgrades triggered by default stacking policies on a
  1.16rc1 (or later) smart server work again.
  (Andrew Bennetts, #388675)

* Avoid progress bar artifacts being left behind on the screen.
  (Martin Pool, #321935)

* Better message in ``bzr split`` error suggesting a rich root format.
  (Neil Martinsen-Burrell, #220067)

* ``Branch.set_append_revisions_only`` now works with branches on a smart
  server. (Andrew Bennetts, #365865)

* By default, ``bzr branch`` will fail if the target directory exists, but
  does not already have a control directory.  The flag ``--use-existing-dir``
  will allow operation to proceed.  (Alexander Belchenko, #307554)

* ``bzr ls DIR --from-root`` now shows only things in DIR, not everything.
  (Ian Clatworthy)

* Fetch between repositories does not error if they have inconsistent data
  that should be irrelevant to the fetch operation. (Aaron Bentley)

* Fix ``AttributeError`` exception when reconfiguring lightweight checkout 
  of a remote repository.
  (Jelmer Vernooij, #332194)

* Fix bug in decoding v3 smart server messages when receiving multiple
  lots of excess bytes after an end-of-message.
  (Andrew Bennetts)

* Force deletion of readonly files during merge, update and other tree
  transforms.
  (Craig Hewetson, Martin Pool, #218206)

* Force socket shutdown in threaded http test servers to avoid client hangs
  (pycurl).  (Vincent Ladeuil, #383920).

* ``LRUCache`` will maintain the linked list pointers even if a nodes
  cleanup function raises an exception. (John Arbash Meinel, #396838)

* Progress bars are now suppressed again when the environment variable
  ``BZR_PROGRESS_BAR`` is set to ``none``.
  (Martin Pool, #339385)

* Reduced memory consumption during ``bzr commit`` of large files. For
  pre 2a formats, should be down to ~3x the size of a file.
  For ``--2a`` format repositories, it is down to the size of the file
  content plus the size of the compressed text.  Related to bug #109114.
  (John Arbash Meinel)

* Set hidden attribute on .bzr directory below unicode path should never
  fail with error. The operation should succeed even if bzr unable to set 
  the attribute.  (Alexander Belchenko, related to bug #335362).
  
* Stacking will no longer accept requests to stack on the same
  branch/repository. Existing branches that incorrectly reference the same
  repository in a stacking configuration will now raise
  UnstackableLocationError when the branch is opened. This can be fixed by
  removing the stacking location inside ``.bzr/branch``.
  (Robert Collins, #376243)

* The ``log+`` decorator, useful in debugging or profiling, could cause
  "AttributeError: 'list' object has no attribute 'next'".  This is now
  fixed.  The log decorator no longer shows the elapsed time or transfer
  rate because they're available in the log prefixes and the transport
  activity display respectively.
  (Martin Pool, #340347)

* Unshelve works correctly when multiple zero-length files are present on
  the shelf. (Aaron Bentley, #363444)

* Progress bars no longer show the network transport scheme or direction.
  (Martin Pool)

* launchpad-login now respects the 'verbose' option.
  (Jonathan Lange, #217031)


Internals
*********

* ``bzrlib.user_encoding`` is now officially deprecated. It is not
  possible to write a deprecation wrapper, but the variable will be
  removed in the near future. Use ``bzrlib.osutils.get_user_encoding()``
  instead. (Alexander Belchenko)

* Command lookup has had hooks added. ``bzrlib.Command.hooks`` has
  three new hook points: ``get_command``, ``get_missing_command`` and
  ``list_commands``, which allow just-in-time command name provision
  rather than requiring all command names be known a-priori.
  (Robert Collins)

* ``get_app_path`` from win32utils.py now supports REG_EXPAND_SZ data type
  and can read path to wordpad.exe. (Alexander Belchenko, #392046)

* ``graph.KnownGraph`` has been added. This is a class that can give
  answers to ``heads()`` very quickly. However, it has the assumption that
  the whole graph has already been loaded. This is true during
  ``annotate`` so it is used there with good success (as much as 2x faster
  for files with long ancestry and 'cherrypicked' changes.)
  (John Arbash Meinel, Vincent Ladeuil)

* OS file locks are now taken out using ``CreateFile`` rather than
  ``LockFileEx`` on Windows. The locking remains exclusive with
  ``LockFileEx`` but now it also works on older versions of Windows (such
  as Win98). (Martin <gzlist>)

* pack <=> pack fetching is now done via a ``PackStreamSource`` rather
  than the ``Packer`` code. The user visible change is that we now
  properly fetch the minimum number of texts for non-smart fetching.
  (John Arbash Meinel)


* ``VersionedFiles._add_text`` is a new api that lets us insert text into
  the repository as a single string, rather than a list of lines. This can
  improve memory overhead and performance of committing large files.
  (Currently a private api, used only by commit). (John Arbash Meinel)


Improvements
************

* ``bzr annotate`` can now be significantly faster. The time for
  ``bzr annotate NEWS`` is down to 7s from 22s in 1.16. Files with long
  histories and lots of 'duplicate insertions' will be improved more than
  others. (John Arbash Meinel, Vincent Ladeuil)

* ``bzr ls`` is now faster. On OpenOffice.org, the time drops from 2.4
  to 1.1 seconds. The improvement for ``bzr ls -r-1`` is more
  substantial dropping from 54.3 to 1.1 seconds. (Ian Clatworthy)

* Improve "Path(s) are not versioned" error reporting for some commands.
  (Benoît PIERRE)

* Initial commit performance in ``--2a`` repositories has been improved by
  making it cheaper to build the initial CHKMap. (John Arbash Meinel)

* Resolving a revno to a revision id on a branch accessed via ``bzr://``
  or ``bzr+ssh://`` is now much faster and involves no VFS operations.
  This speeds up commands like ``bzr pull -r 123``.  (Andrew Bennetts)

* ``revision-info`` now properly aligns the revnos/revids in the output
  and doesn't traceback when given revisions not in the current branch.
  Performance is also significantly improved when requesting multiple revs
  at once.  (Matthew Fuller, John Arbash Meinel)

* Tildes are no longer escaped by Transports. (Andy Kilner)


Documentation
*************

* Avoid bad text wrapping in generated documentation.  Slightly better
  formatting in the user reference.
  (Martin Pool, #249908)

* Minor clarifications to the help for End-Of-Line conversions.
  (Ian Clatworthy)

API Changes
***********

* Removed overspecific error class ``InvalidProgressBarType``.
  (Martin Pool)

* The method ``ProgressView._show_transport_activity`` is now
  ``show_transport_activity`` because it's part of the contract between
  this class and the UI.  (Martin Pool)


bzr 1.16.1
##########

:Released: 2009-06-26

End user testing of the 2a format revealed two serious bugs. The first,
#365615, caused bzr to raise AbsentContentFactory errors when autopacking.
This meant that commits or pushes to 2a-format repositories failed
intermittently.

The second bug, #390563, caused the smart server to raise AbsentContentFactory
when streaming 2a stacked 2a-format branches. This particularly affected
branches stored on Launchpad in the 2a format.

Both of these bugs cause command failures only, neither of them cause data
corruption or data loss. And, of course, both of these bugs are now fixed.

Bug Fixes
*********

* We now properly request a more minimal set of file texts when fetching
  multiple revisions. (Robert Collins, John Arbash Meinel, #390563)

* Repositories using CHK pages (which includes the new 2a format) will no
  longer error during commit or push operations when an autopack operation
  is triggered. (Robert Collins, #365615)

* ``chk_map.iter_interesting_nodes`` now properly uses the *intersection*
  of referenced nodes rather than the *union* to determine what
  uninteresting pages we still need to look at. Prior to this,
  incrementally pushing to stacked branch would push the minimal data, but
  fetching everything would request extra texts. There are some unhandled
  cases wrt trees of different depths, but this fixes the common cases.
  (Robert Collins, John Arbash Meinel, #390563)

* ``GroupCompress`` repositories now take advantage of the pack hints
  parameter to permit cross-format fetching to incrementally pack the
  converted data. (Robert Collins)

* ``Repository.commit_write_group`` now returns opaque data about what
  was committed, for passing to the ``Repository.pack``. Repositories
  without atomic commits will still return None. (Robert Collins)

* ``Repository.pack`` now takes an optional ``hint`` parameter
  which will support doing partial packs for repositories that can do
  that. (Robert Collins)

* RepositoryFormat has a new attribute 'pack_compresses' which is True
  when doing a pack operation changes the compression of content in the
  repository. (Robert Collins)

* ``StreamSink`` and ``InterDifferingSerialiser`` will call
  ``Repository.pack`` with the hint returned by
  ``Repository.commit_write_group`` if the formats were different and the
  repository can increase compression by doing a pack operation.
  (Robert Collins, #376748)


bzr 1.16
########
:Codename: yesterday-in-california
:1.16rc1: 2009-06-11
:1.16: 2009-06-18

This version of Bazaar contains the beta release of the new ``2a`` repository
format, suitable for testing by fearless, advanced users. This format or an
updated version of it will become the default format in Bazaar 2.0. Please
read the NEWS entry before even thinking about upgrading to the new format.

Also included are speedups for many operations on huge projects, a bug fix for
pushing stacked new stacked branches to smart servers and the usual bevy of
bug fixes and improvements.


Changes from 1.16rc1 to 1.16final
*********************************

* Fix the nested tree flag check so that upgrade from development formats to
  2a can work correctly.
  (Jelmer Vernooij, #388727)

* Automatic format upgrades triggered by default stacking policies on a
  1.16rc1 (or later) smart server work again.
  (Andrew Bennetts, #388675)


Compatibility Breaks
********************

* Display prompt on stderr (instead of stdout) when querying users so
  that the output of commands can be safely redirected.
  (Vincent Ladeuil, #376582)


New Features
************

* A new repository format ``2a`` has been added.  This is a beta release
  of the the brisbane-core (aka group-compress) project.  This format now
  suitable for wider testing by advanced users willing to deal with some
  bugs.  We would appreciate test reports, either positive or negative.
  Format 2a is substantially smaller and faster for many operations on
  many trees.  This format or an updated version will become the default
  in bzr 2.0.

  This is a rich-root format, so this repository format can be used with
  bzr-svn.  Bazaar branches in previous non-rich-root formats can be
  converted (including by merge, push and pull) to format 2a, but not vice
  versa.  We recommend upgrading previous development formats to 2a.

  Upgrading to this format can take considerable time because it expands
  and more concisely repacks the full history.

  If you use stacked branches, you must upgrade the stacked branches
  before the stacked-on branches.  (See <https://bugs.launchpad.net/bugs/374735>)

* ``--development7-rich-root`` is a new dev format, similar to ``--dev6``
  but using a Revision serializer using bencode rather than XML.
  (Jelmer Vernooij, John Arbash Meinel)

* mail_client=claws now supports --body (and message body hooks).  Also uses
  configured from address.  (Barry Warsaw)

Improvements
************


* ``--development6-rich-root`` can now stack. (Modulo some smart-server
  bugs with stacking and non default formats.)
  (John Arbash Meinel, #373455)

* ``--development6-rich-root`` delays generating a delta index for the
  first object inserted into a group. This has a beneficial impact on
  ``bzr commit`` since each committed texts goes to its own group. For
  committing a 90MB file, it drops peak memory by about 200MB, and speeds
  up commit from 7s => 4s. (John Arbash Meinel)

* Numerous operations are now faster for huge projects, i.e. those
  with a large number of files and/or a large number of revisions,
  particularly when the latest development format is used. These
  operations (and improvements on OpenOffice.org) include:

  * branch in a shared repository (2X faster)
  * branch --no-tree (100X faster)
  * diff (2X faster)
  * tags (70X faster)

  (Ian Clatworthy)

* Pyrex version of ``bencode`` support. This provides optimized support
  for both encoding and decoding, and is now found at ``bzrlib.bencode``.
  ``bzrlib.utils.bencode`` is now deprecated.
  (Alexander Belchenko, Jelmer Vernooij, John Arbash Meinel)


Bug Fixes
*********

* Bazaar can now pass attachment files to the mutt email client.
  (Edwin Grubbs, #384158)

* Better message in ``bzr add`` output suggesting using ``bzr ignored`` to
  see which files can also be added.  (Jason Spashett, #76616)

* ``bzr pull -r 123`` from a stacked branch on a smart server no longer fails.
  Also, the ``Branch.revision_history()`` API now works in the same
  situation.  (Andrew Bennetts, #380314)
  
* ``bzr serve`` on Windows no longer displays a traceback simply because a
  TCP client disconnected. (Andrew Bennetts)

* Clarify the rules for locking and fallback repositories. Fix bugs in how
  ``RemoteRepository`` was handling fallbacks along with the
  ``_real_repository``. (Andrew Bennetts, John Arbash Meinel, #375496)

* Fix a small bug with fetching revisions w/ ghosts into a new stacked
  branch. Not often triggered, because it required ghosts to be part of
  the fetched revisions, not in the stacked-on ancestry.
  (John Arbash Meinel)

* Fix status and commit to work with content filtered trees, addressing
  numerous bad bugs with line-ending support. (Ian Clatworthy, #362030)

* Fix problem of "directory not empty" when contending for a lock over
  sftp.  (Martin Pool, #340352)

* Fix rule handling so that eol is optional, not mandatory.
  (Ian Clatworthy, #379370)

* Pushing a new stacked branch to a 1.15 smart server was broken due to a
  bug in the ``BzrDirFormat.initialize_ex`` smart verb.  This is fixed in
  1.16, but required changes to the network protocol, so the
  ``BzrDirFormat.initialize_ex`` verb has been removed and replaced with a
  corrected ``BzrDirFormat.initialize_ex_1.16`` verb.  1.15 clients will
  still work with a 1.16 server as they will fallback to slower (and
  bug-free) methods.
  (Jonathan Lange, Robert Collins, Andrew Bennetts, #385132)

* Reconcile can now deal with text revisions that originated in revisions 
  that are ghosts. (Jelmer Vernooij, #336749)

* Support cloning of branches with ghosts in the left hand side history.
  (Jelmer Vernooij, #248540)

* The ''bzr diff'' now catches OSError from osutils.rmtree and logs a
  helpful message to the trace file, unless the temp directory really was
  removed (which would be very strange).  Since the diff operation has
  succeeded from the user's perspective, no output is written to stderr 
  or stdout.  (Maritza Mendez, #363837)

* Translate errors received from a smart server in response to a
  ``BzrDirFormat.initialize`` or ``BzrDirFormat.initialize_ex`` request.
  This was causing tracebacks even for mundane errors like
  ``PermissionDenied``.  (Andrew Bennetts, #381329)

Documentation
*************

* Added directory structure and started translation of docs in Russian.
  (Alexey Shtokalo, Alexander Iljin, Alexander Belchenko, Dmitry Vasiliev,
  Volodymyr Kotulskyi)

API Changes
***********

* Added osutils.parent_directories(). (Ian Clatworthy)

* ``bzrlib.progress.ProgressBar``, ``ChildProgress``, ``DotsProgressBar``,
  ``TTYProgressBar`` and ``child_progress`` are now deprecated; use
  ``ui_factory.nested_progress_bar`` instead.  (Martin Pool)

* ``graph.StackedParentsProvider`` is now a public API, replacing
  ``graph._StackedParentsProvider``. The api is now considered stable and ready
  for external users. (Gary van der Merwe)

* ``bzrlib.user_encoding`` is deprecated in favor of
  ``get_user_encoding``.  (Alexander Belchenko)

* TreeTransformBase no longer assumes that limbo is provided via disk.
  DiskTreeTransform now provides disk functionality.  (Aaron Bentley)

Internals
*********

* Remove ``weave.py`` script for accessing internals of old weave-format
  repositories.  (Martin Pool)

Testing
*******

* ``make check`` no longer repeats the test run in ``LANG=C``.
  (Martin Pool, #386180)

* The number of cores is now correctly detected on OSX. (John Szakmeister)

* The number of cores is also detected on Solaris and win32. (Vincent Ladeuil)

* The number of cores is also detected on FreeBSD. (Matthew Fuller)


bzr 1.15
########
:1.15rc1: 2009-05-16
:1.15: 2009-05-22
:1.15.1: 2009-06-09

The smart server will no longer raise 'NoSuchRevision' when streaming content
with a size mismatch in a reconstructed graph search. New command ``bzr
dpush``. Plugins can now define their own annotation tie-breaker when two
revisions introduce the exact same line.

Changes from 1.15.1 to 1.15.2
*****************************

* Use zdll on Windows to build ``_chk_map_pyx`` extension.
  (Alexander Belchenko)

Changes from 1.15final to 1.15.1
*********************************

* Translate errors received from a smart server in response to a
  ``BzrDirFormat.initialize`` or ``BzrDirFormat.initialize_ex`` request.
  This was causing tracebacks even for mundane errors like
  ``PermissionDenied``.  (Andrew Bennetts, #381329)

Changes from 1.15rc1 to 1.15final
*********************************

* No changes

Compatibility Breaks
********************

* ``bzr ls`` is no longer recursive by default. To recurse, use the
  new ``-R`` option. The old ``--non-recursive`` option has been removed.
  If you alias ``ls`` to ``ls -R``, you can disable recursion using
  ``--no-recursive`` instead.  (Ian Clatworthy)

New Features
************

* New command ``bzr dpush`` that can push changes to foreign 
  branches (svn, git) without setting custom bzr-specific metadata.
  (Jelmer Vernooij)

* The new development format ``--development6-rich-root`` now supports
  stacking. We chose not to use a new format marker, since old clients
  will just fail to open stacked branches, the same as if we used a new
  format flag. (John Arbash Meinel, #373455)

* Plugins can now define their own annotation tie-breaker when two revisions
  introduce the exact same line. See ``bzrlib.annotate._break_annotation_tie``
  Be aware though that this is temporary, private (as indicated by the leading
  '_') and a first step to address the problem. (Vincent Ladeuil, #348459)

* New command ``bzr dpush`` that can push changes to foreign 
  branches (svn, git) without setting custom bzr-specific metadata.
  (Jelmer Vernooij)

* ``bzr send`` will now check the ``child_submit_format`` setting in
  the submit branch to determine what format to use, if none was 
  specified on the command-line.  (Jelmer Vernooij)

Improvements
************

* -Dhpss output now includes the number of VFS calls made to the remote
  server. (Jonathan Lange)

* ``--coverage`` works for code running in threads too.
  (Andrew Bennets, Vincent Ladeuil)

* ``bzr pull`` now has a ``--local`` option to only make changes to the
  local branch, and not the bound master branch.
  (Gary van der Merwe, #194716)

* ``bzr rm *`` is now as fast as ``bzr rm * --keep``. (Johan Walles, #180116)

Bug Fixes
*********

* Adding now works properly when path contains a symbolic link.
  (Geoff Bache, #183831)

* An error is now raised for unknown eol values. (Brian de Alwis, #358199)

* ``bzr merge --weave`` will now generate a conflict if one side deletes a
  line, and the other side modifies the line. (John Arbash Meinel, #328171)

* ``bzr reconfigure --standalone`` no longer raises IncompatibleRepositories.
  (Martin von Gagern, #248932)

* ``bzr send`` works to send emails again using MAPI.
  (Neil Martinsen-Burrell, #346998)

* Check for missing parent inventories in StreamSink.  This prevents
  incomplete stacked branches being created by 1.13 bzr:// and
  bzr+ssh:// clients (which have bug #354036).  Instead, the server now
  causes those clients to send the missing records.  (Andrew Bennetts)

* Correctly handle http servers proposing multiple authentication schemes.
  (Vincent Ladeuil, #366107)

* End-Of-Line content filters are now loaded correctly.
  (Ian Clatworthy, Brian de Alwis, #355280)

* Fix a bug in the pure-python ``GroupCompress`` code when handling copies
  longer than 64KiB. (John Arbash Meinel, #364900)

* Fix TypeError in running ``bzr break-lock`` on some URLs.
  (Alexander Belchenko, Martin Pool, #365891)

* Non-recursive ``bzr ls`` now works properly when a path is specified.
  (Jelmer Vernooij, #357863)

* ssh usernames (defined in ~/.ssh/config) are honoured for bzr+ssh connections.
  (Vincent Ladeuil, #367726)

* Several bugs related to unicode symlinks have been fixed and the test suite
  enhanced to better catch regressions for them. (Vincent Ladeuil)

* The smart server will no longer raise 'NoSuchRevision' when streaming
  content with a size mismatch in a reconstructed graph search: it assumes
  that the client will make sure it is happy with what it got, and this
  sort of mismatch is normal for stacked environments.
  bzr 1.13.0/1 will stream from unstacked branches only - in that case not
  getting all the content expected would be a bug. However the graph
  search is how we figured out what we wanted, so a mismatch is both odd
  and unrecoverable without starting over, and starting over will end up
  with the same data as if we just permitted the mismatch. If data is
  gc'd, doing a new search will find only the truncated data, so sending
  only the truncated data seems reasonable. bzr versions newer than this
  will stream from stacked branches and check the stream to find missing
  content in the stacked-on branch, and thus will handle the situation
  implicitly.  (Robert Collins, #360791)

* Upgrading to, or fetching into a 'rich-root' format will now correctly
  set the root data the same way that reconcile does.
  (Robert Collins, #368921)

* Using unicode Windows API to obtain command-line arguments.
  (Alexander Belchenko, #375934)

Documentation
*************

API Changes
***********

* ``InterPackRepo.fetch`` and ``RepoFetcher`` now raise ``NoSuchRevision``
  instead of ``InstallFailed`` when they detect a missing revision.
  ``InstallFailed`` itself has been deleted. (Jonathan Lange)

* Not passing arguments to ``bzrlib.commands.main()`` will now grab the
  arguments from ``osutils.get_unicode_argv()`` which has proper support
  for unicode arguments on windows. Further, the supplied arguments are now 
  required to be unicode strings, rather than user_encoded strings.
  (Alexander Belchenko)

Internals
*********

* ``bzrlib.branch.Branch.set_parent`` is now present on the base branch
  class and will call ``_set_parent_location`` after doing unicode 
  encoding. (Robert Collins)

* ``bzrlib.remote.RemoteBranch._set_parent_location`` will use a new verb
  ``Branch.set_parent_location`` removing further VFS operations.
  (Robert Collins)

* ``bzrlib.bzrdir.BzrDir._get_config`` now returns a ``TransportConfig``
  or similar when the dir supports configuration settings. The base class
  defaults to None. There is a matching new server verb
  ``BzrDir.get-config_file`` to reduce roundtrips for getting BzrDir
  configuration. (Robert Collins)

* ``bzrlib.tests.ExtendedTestResult`` has new methods ``startTests``
  called before the first test is started, ``done`` called after the last
  test completes, and a new parameter ``strict``. (Robert Collins)

* ``-Dhpss`` when passed to bzr will cause a backtrace to be printed when
  VFS operations are started on a smart server repository. This should not
  occur on regular push and pull operations, and is a key indicator for
  performance regressions. (Robert Collins)

* ``-Dlock`` when passed to the selftest (e.g. ``bzr -Dlock selftest``) will
  cause mismatched physical locks to cause test errors rather than just
  reporting to the screen. (Robert Collins)

* -Dprogress will cause pdb to start up if a progress view jumps
  backwards. (Robert Collins)

* Fallback ``CredentialStore`` instances registered with ``fallback=True``
  are now be able to provide credentials if obtaining credentials 
  via ~/.bazaar/authentication.conf fails. (Jelmer Vernooij, 
  Vincent Ladeuil, #321918)

* New hook ``Lock.lock_broken`` which runs when a lock is
  broken. This is mainly for testing that lock/unlock are
  balanced in tests. (Vincent Ladeuil)

* New MergeDirective hook 'merge_request_body' allows hooks to supply or
  alter a body for the message produced by ``bzr send``.

* New smart server verb ``BzrDir.initialize_ex`` which implements a
  refactoring to the core of clone allowing less round trips on new
  branches. (Robert Collins)

* New method ``Tags.rename_revisions`` that can rename revision ids tags
  are pointing at. (Jelmer Vernooij)

* Updated the bundled ``ConfigObj`` library to 4.6.0 (Matt Nordhoff)

Testing
*******

* ``bzr selftest`` will now fail if lock/unlock are not correctly balanced in
  tests. Using ``-Dlock`` will turn the related failures into warnings.
  (Vincent Ladeuil, Robert Collins)

bzr 1.14
########
:Codename: brisbane-core
:1.14rc1: 2009-04-06
:1.14rc2: 2009-04-19
:1.14: 2009-04-28
:1.14.1: 2009-05-01

New formats 1.14 and 1.14-rich-root supporting End-Of-Line (EOL) conversions,
keyword templating (via the bzr-keywords plugin) and generic content filtering.
End-of-line conversion is now supported for formats supporting content
filtering.

Changes from 1.14final to 1.14.1
********************************

* Change api_minimum_version back to api_minimum_version = (1, 13, 0)

Changes from 1.14rc2 to 1.14final
*********************************

* Fix a bug in the pure-python ``GroupCompress`` code when handling copies
  longer than 64KiB. (John Arbash Meinel, #364900)

Changes from 1.14rc1 to 1.14rc2
*******************************

* Fix for bug 358037 Revision not in
  bzrlib.groupcompress.GroupCompressVersionedFiles (Brian de Alwis, 
  John A Meinel)

* Fix for bug 354036 ErrorFromSmartServer - AbsentContentFactory object has no
  attribute 'get_bytes_as' exception while pulling from Launchpad 
  (Jean-Francois Roy, Andrew Bennetts, Robert Collins)

* Fix for bug 355280 eol content filters are never loaded and thus never
  applied (Brian de Alwis, Ian Clatworthy)
 
* bzr.dev -r4280  Change _fetch_uses_deltas = False for CHK repos until we can
  write a better fix. (John Arbash Meinel, Robert Collins)

* Fix for bug 361574 uncommit recommends undefined --levels and -n options
  (Marius Kruger, Ian Clatworthy)

* bzr.dev r4289 as cherrypicked at lp:~spiv/bzr/stacking-cherrypick-1.14 
  (Andrew Bennetts, Robert Collins)

Compatibility Breaks
********************

* A previously disabled code path to accelerate getting configuration
  settings from a smart server has been reinstated. We think this *may*
  cause a incompatibility with servers older than bzr 0.15. We intend
  to issue a point release to address this if it turns out to be a
  problem. (Robert Collins, Andrew Bennetts)

* bzr no longer autodetects nested trees as 'tree-references'.  They
  must now be explicitly added tree references.  At the commandline, use
  join --reference instead of add.  (Aaron Bentley)

* The ``--long`` log format (the default) no longer shows merged
  revisions implicitly, making it consistent with the ``short`` and
  ``line`` log formats.  To see merged revisions for just a given
  revision, use ``bzr log -n0 -rX``. To see every merged revision,
  use ``bzr log -n0``.  (Ian Clatworthy)

New Features
************

* New formats ``1.14`` and ``1.14-rich-root`` supporting End-Of-Line
  (EOL) conversions, keyword templating (via the bzr-keywords plugin)
  and generic content filtering. These formats replace the experimental
  ``development-wt5`` and ``development-wt5-rich-root`` formats
  respectively, but have support for filtered views disabled.
  (Ian Clatworthy)

* New ``mv --auto`` option recognizes renames after they occur.
  (Aaron Bentley)

* ``bzr`` can now get passwords from stdin without requiring a controlling
  terminal (i.e. by redirecting stdin). (Vincent Ladeuil)

* ``bzr log`` now supports filtering of multiple files and directories
  and will show changes that touch any of them. Furthermore,
  directory filtering now shows the changes to any children of that
  directory, not just the directory object itself.
  (Ian Clatworthy, #97715)

* ``bzr shelve`` can now apply changes without storing anything on the
  shelf, via the new --destroy option.  (Aaron Bentley)

* ``bzr send`` now accepts --body to specify an initial message body.
  (Aaron bentley)

* ``bzr xxx --usage`` where xxx is a command now shows a usage
  message and the options without the descriptive help sections
  (like Description and Examples). A message is also given
  explaining how to see the complete help, i.e. ``bzr help xxx``.
  (Ian Clatworthy)

* Content filters can now be used to provide custom conversion
  between the canonical format of content (i.e. as stored) and
  the convenience format of content (i.e. as created in working
  trees). See ``bzr help content-filters`` for further details.
  (Ian Clatworthy, Alexander Belchenko)

* End-of-line conversion is now supported for formats supporting
  content filtering. See ``bzr help eol`` for details.
  (Ian Clatworthy)

* Newly-blessed `join` command allows combining two trees into one.
  (Aaron Bentley)

Improvements
************

* A new format name alias ``default-rich-root`` has been added and
  points at the closest relative of the default format that supports 
  rich roots. (Jelmer Vernooij, #338061)

* Branching from a stacked branch using ``bzr*://`` will now stream
  the data when the target repository does not need topological
  ordering, reducing round trips and network overhead. This uses the
  existing smart server methods added in 1.13, so will work on any
  1.13 or newer server. (Robert Collins, Andrew Bennetts)

* ``bzr cat`` and ``bzr export`` now supports a ``--filters`` option
  that displays/saves the content after content filters are applied.
  (Ian Clatworthy)

* ``bzr ignore`` gives a more informative message when existing
  version controlled files match the ignore pattern. (Neil
  Martinsen-Burrell, #248895)

* ``bzr log`` now has ``--include-merges`` as an alias for ``--levels 0``.
  (Ian Clatworthy)

* ``bzr send`` is faster on repositories with deep histories.
  (Ian Clatworthy)

* IPv6 literals are accepted in URLs.
  (stlman, Martin Pool, Jelmer Vernooij, #165014)

* Progress bars now show the rate of network activity for
  ``bzr+ssh://`` and ``bzr://`` connections.  (Andrew Bennetts)

* Prompt for user names if they are not in the configuration. 
  (Jelmer Vernooij, #256612)

* Pushing to a stacked pack-format branch on a 1.12 or older smart server
  now takes many less round trips.  (Andrew Bennetts, Robert Collins,
  #294479)
  
* Streaming push can be done to older repository formats.  This is
  implemented using a new ``Repository.insert_stream_locked`` RPC.
  (Andrew Bennetts, Robert Collins)

* The "ignoring files outside view: .." message has been re-worded
  to "Ignoring files outside view. View is .." to reduce confusion
  about what was being considered and what was being ignored.
  (Ian Clatworthy)

* The ``long`` log formatter now shows [merge] indicators. If
  only one level of revisions is displayed and merges are found,
  the ``long`` and ``short`` log formatters now tell the user
  how to see the hidden merged revisions.  (Ian Clatworthy)

* The ``brisbane-core`` project has delivered its beta format
  ``development6-rich-root``. This format is suitable for judicious
  testing by early adopters. In particular if you are benchmarking bzr
  performance please be sure to test using this format. At this stage
  more information is best obtained by contacting the Bazaar mailing list
  or IRC channel if you are interested in using this format. We will make
  end user documentation available closer to blessing the format as
  production ready. (Robert Collins, John Arbash Meinel, Ian Clatworthy,
  Vincent Ladeuil, Andrew Bennetts, Martin Pool)

* Tildes are no longer escaped. No more %7Euser/project/branch!
  (Jonathan Lange)

Bug Fixes
*********

* Pushing a new stacked branch will also push the parent inventories for
  revisions at the stacking boundary.  This makes sure that the stacked
  branch has enough data to calculate inventory deltas for all of its
  revisions (without requiring the fallback branch).  This avoids
  "'AbsentContentFactory' object has no attribute 'get_bytes_as'" errors
  when fetching the stacked branch from a 1.13 (or later) smart server.
  This partially fixes #354036.  (Andrew Bennetts, Robert Collins)

* End-Of-Line content filters are now loaded correctly.
  (Ian Clatworthy, Brian de Alwis, #355280)

* Authentication plugins now receive all the parameters from the request
  itself (aka host, port, realm, path, etc). Previously, only the 
  authentication section name, username and encoded password were 
  provided. (Jean-Francois Roy)

* bzr gives a better message if an invalid regexp is passed to ``bzr log
  -m``.  (Anne Mohsen, Martin Pool)

* ``bzr split`` now says "See also: join" (Aaron Bentley, #335015)

* ``bzr version-info`` now works in empty branches. (Jelmer Vernooij,
  #313028)

* Fix "is not a stackable format" error when pushing a
  stackable-format branch with an unstackable-format repository to a
  destination with a default stacking policy.  (Andrew Bennetts)

* Fixed incorrect "Source format does not support stacking" warning
  when pushing to a smart server.  (Andrew Bennetts, #334114)

* Fix 'make check-dist-tarball' failure by converting paths to unicode when
  needed. (Vincent Ladeuil, #355454)

* Fixed "Specified file 'x/y/z' is outside current view: " occurring
  on ``bzr add x/y/z`` in formats supporting views when no view is
  defined.  (Ian Clatworthy, #344708)

* It is no longer possible to fetch between repositories while the
  target repository is in a write group. This prevents race conditions
  that prevent the use of RPC's to perform fetch, and thus allows
  optimising more operations. (Robert Collins, Andrew Bennetts)

* ``merge --force`` works again. (Robert Collins, #342105)

* No more warnings are issued about ``sha`` being deprecated under python-2.6.
  (Vincent Ladeuil, #346593)

* Pushing a new branch to a server that has a stacking policy will now
  upgrade from the local branch format when the stacking policy points at
  a branch which is itself stackable, because we know the client can read
  both branches, we know that the trunk for the project can be read too,
  so the upgrade will not inconvenience users. (Robert Collins, #345169)

* Pushing a new stacked branch will also push the parent inventories for
  revisions at the stacking boundary.  This makes sure that the stacked
  branch has enough data to calculate inventory deltas for all of its
  revisions (without requiring the fallback branch).  This avoids
  "'AbsentContentFactory' object has no attribute 'get_bytes_as'" errors
  when fetching the stacked branch from a 1.13 (or later) smart server.
  This partially fixes #354036.  (Andrew Bennetts, Robert Collins)

* The full test suite is passing again on OSX. Several minor issues (mostly
  test related) have been fixed. (Vincent Ladeuil, #355273).

* The GNU Changelog formatter is slightly improved in the case where
  the delta is empty, and now correctly claims not to support tags.
  (Andrea Bolognani)

* Shelve can now shelve changes to a symlink target.
  (James Westby, #341558)

* The help for the ``info`` command has been corrected.
  (Ian Clatworthy, #351931)

* Upgrade will now use a sensible default format if the source repository
  uses rich roots.  (Jelmer Vernooij, #252908)

Documentation
*************

* Expanded the index of the developer documentation. (Eric Siegerman)

* New topic `bzr help debug-flags`.  (Martin Pool)

* The generated manpage now explicitly lists aliases as commands.
  (James Westby, #336998)

API Changes
***********

* APIs deprecated in 1.6 and previous versions of bzr are now removed.
  (Martin Pool)

* ``CommitReporter`` is no longer called with ``unchanged`` status during
  commit - this was a full-tree overhead that bzr no longer performs.
  (Robert Collins)

* New abstract ``UIFactory`` method ``get_username`` which will be called to 
  obtain the username to use when connecting to remote machines. 
  (Jelmer Vernooij)

* New API ``Inventory.filter()`` added that filters an inventory by
  a set of file-ids so that only those fileids, their parents and
  their children are included.  (Ian Clatworthy)

* New sort order for ``get_record_stream`` ``groupcompress`` which
  sorts optimally for use with groupcompress compressors. (John Arbash
  Meinel, Robert Collins)

* Repository APIs ``get_deltas_for_revisions()`` and
  ``get_revision_delta()`` now support an optional ``specific_fileids``
  parameter. If provided, the deltas are filtered so that only those
  file-ids, their parents and their children are included.
  (Ian Clatworthy)

* The ``get_credentials`` and ``set_credentials`` methods of 
  ``AuthenticationConfig`` now accept an optional realm argument.
  (Jean-Francois Roy)

* The ``pb`` argument to ``fetch()`` is deprecated.
  (Martin Pool)

* The ``Serializer`` class and the serializer ``format registry`` have moved
  from ``bzrlib.xml_serializer`` to ``bzrlib.serializer``. (Jelmer Vernooij)

* The smart server jail now hooks into BzrDir.open to prevent any BzrDir
  that is not inside the backing transport from being opened.  See the
  module documentation for ``bzrlib.smart.request`` for details.
  (Andrew Bennetts, Robert Collins)

* ``Tree.get_symlink_target`` now always returns a unicode string result
  or None. Previously it would return the bytes from reading the link
  which could be in any arbitrary encoding. (Robert Collins)

Testing
*******

* ``bzrlib.tests.TestCase`` now fails the test if its own ``setUp``
  and ``tearDown`` weren't called.  This catches faulty tests that
  forget to upcall when overriding ``setUp`` and ``tearDown``.  Those
  faulty tests were not properly isolated.
  (Andrew Bennetts, Robert Collins)

* Fix test_msgeditor.MsgEditorTest test isolation.
  (Vincent Ladeuil, #347130)

* ``medusa`` is not used anymore as an FTP test server starting with
  python2.6. A new FTP test server based on ``pyftplib`` can be used
  instead. This new server is a soft dependency as medusa which is still
  preferred if both are available (modulo python version).
  (Vincent Ladeuil)

Internals
*********

* Added ``chk_map`` for fast, trie-based storage of tuple to string maps.
  (Robert Collins, John Arbash Meinel, Vincent Ladeuil)

* Added ``bzrlib.chk_map`` for fast, trie-based storage of tuple to string
  maps.  (Robert Collins, John Arbash Meinel, Vincent Ladeuil)

* Added ``bzrlib.inventory_delta`` module.  This will be used for
  serializing and deserializing inventory deltas for more efficient
  streaming on the the network.  (Robert Collins, Andrew Bennetts)

* ``Branch._get_config`` has been added, which splits out access to the
  specific config file from the branch. This is used to let RemoteBranch
  avoid constructing real branch objects to access configuration settings.
  (Robert Collins, Andrew Bennetts)

* ``Branch`` now implements ``set_stacked_on_url`` in the base class as
  the implementation is generic and should impact foreign formats. This
  helps performance for ``RemoteBranch`` push operations to new stacked
  branches. (Robert Collins, Andrew Bennetts)

* ``BtreeIndex._spill_mem_keys_to_disk()`` now generates disk index with
  optmizations turned off. This only has effect when processing > 100,000
  keys during something like ``bzr pack``. (John Arbash Meinel)

* ``bzr selftest`` now accepts ``--subunit`` to run in subunit output
  mode. Requires ``lp:subunit`` installed to work, but is not a hard
  dependency. (Robert Collins)

* ``BzrDir.open_branch`` now takes an optional ``ignore_fallbacks``
  parameter for controlling opening of stacked branches.
  (Andrew Bennetts, Robert Collins)
  
* ``CommitBuilder`` has a new method, ``record_iter_changes`` which works
  in terms of an iter_changes iterator rather than full tree scanning.
  (Robert Collins)

* ``DirState`` can now be passed a custom ``SHA1Provider`` object
  enabling it to store the SHA1 and stat of the canonical (post
  content filtered) form. (Ian Clatworthy)

* New ``assertLength`` method based on one Martin has squirreled away
  somewhere. (Robert Collins, Martin Pool)

* New hook ``BzrDir.pre_open`` which runs before opening ``BzrDir``
  objects, allowing better enforcement of the smart server jail when
  dealing with stacked branches. (Robert Collins, Andrew Bennetts)

* New hook ``RioVersionInfoBuilder.revision``, allowing extra entries 
  to be added to the stanza that is printed for a particular revision.
  (Jelmer Vernooij)

* New repository method ``refresh_data`` to cause any repository to
  make visible data inserted into the repository by a smart server
  fetch operation. (Robert Collins, Andrew Bennetts)

* ``register_filter_stack_map`` now takes an optional fallback parameter,
  a callable to invoke if a preference has a value not in the map
  of filter stacks. This enhancement allows, for example,  bzr-svn to
  handle existing svn properties that define a list of keywords to be
  expanded.  (Ian Clatworthy)

* ``RemoteBranchConfig`` will use a new verb ``Branch.set_config_option``
  to write config settings to smart servers that support this, saving
  5 round trips on the stacked streaming acceptance test.
  (Robert Collins, Andrew Bennetts)

* ``RemoteBranch`` now provides ``_get_config`` for access to just the
  branch specific configuration from a remote server, which uses the 
  already existing ``Branch.get_config_file`` smart verb.
  (Robert Collins, Andrew Bennetts)

* ``RemoteRepository`` will now negatively cache missing revisions during
  ``get_parent_map`` while read-locked. Write-locks are unaffected.
  (Robert Collins, Andrew Bennetts)

* Removed ``InterRemoteToOther``, ``InterOtherToRemote`` and
  ``InterPackToRemotePack`` classes, as they are now unnecessary.
  (Andrew Bennetts)

* ``RepositoryFormat`` as a new attribute ``fast_deltas`` to indicate
  whether the repository can efficiently generate deltas between trees
  regardless of tree size. (Robert Collins)

* ``Repository.iter_files_bytes()`` now properly returns an "iterable of
  byte strings" (aka 'chunked') for the content. It previously was
  returning a plain string, which worked, but performed very poorly when
  building a working tree (file.writelines(str) is very inefficient). This
  can have a large effect on ``bzr checkout`` times. (John Arbash Meinel)

* selftest now supports a --parallel option, with values of 'fork' or
  'subprocess' to run the test suite in parallel. Currently only linux
  machine work, other platforms need patches submitted. (Robert Collins,
  Vincent Ladeuil)

* ``tests.run_suite`` has a new parameter ``suite_decorators``, a list of 
  callables to use to decorate the test suite. Such decorators can add or
  remove tests, or even remote the test suite to another machine if
  desired. (Robert Collins)

* The smart server verb ``Repository.get_parent_map`` can now include
  information about ghosts when the special revision ``include-missing:``
  is in the requested parents map list. With this flag, ghosts are
  included as ``missing:REVISION_ID``. (Robert Collins, Andrew Bennetts)

* ``_walk_to_common_revisions`` will now batch up at least 50
  revisions before calling ``get_parent_map`` on the target,
  regardless of ``InterRepository``.
  (Andrew Bennetts, Robert Collins)

bzr 1.13
########

:Codename: paraskavedekatriaphobia
:1.13: 2009-03-14
:1.13rc1: 2009-03-10
:1.13.1: 2009-03-23
:1.13.2: 2009-04-27

GNU Changelog output can now be produced by ``bzr log --gnu-changelog``.  Debug
flags can now be set in ``~/.bazaar/bazaar.conf``.  Lightweight checkouts and
stacked branches should both be much faster over remote connections.  

Changes From 1.13.1 to 1.13.2
*****************************

A regression was found in the 1.13.1 release. When bzr 1.13.1 and earlier push
a stacked branch they do not take care to push all the parent inventories for
the transferred revisions. This means that a smart server serving that branch
often cannot calculate inventory deltas for the branch (because smart server
does not/cannot open fallback repositories). Prior to 1.13 the server did not
have a verb to stream revisions out of a repository, so that's why this bug has
appeared now.

Bug Fixes
*********

* Fix for bug 354036 ErrorFromSmartServer - AbsentContentFactory object has no
  attribute 'get_bytes_as' exception while pulling from Launchpad 
  (Jean-Francois Roy, Andrew Bennetts, Robert Collins)

Changes From 1.13final to 1.13.1
********************************

A couple regessions where found in the 1.13 release. The pyrex-generated C
extensions are missing from the .tar.gz and .zip files.  Documentation on how
to generate GNU ChangeLogs is wrong.

Bug Fixes
*********

* Change ``./bzr``'s ``_script_version`` to match ./bzrlib/__init__.py
  version_info. (Bob Tanner, Martin Pool, #345232)

* Distribution archives for 1.13 do not contain generated C extension modules
  (Jean-Francois Roy, Bob Tanner, #344465)

* GNU ChangeLog output can now be produced by bzr log --format gnu-changelog is
  incorrect (Deejay, Bob Tanner, Martin Pool, Robert Collins, #343928)

* ``merge --force`` works again. (Robert Collins, #342105)

Changes From 1.13rc1 to 1.13final
*********************************

* Fix "is not a stackable format" error when pushing a
  stackable-format branch with an unstackable-format repository to a
  destination with a default stacking policy.  (Andrew Bennetts)

* Progress bars now show the rate of network activity for
  ``bzr+ssh://`` and ``bzr://`` connections.  (Andrew Bennetts)

Compatibility Breaks
********************

* ``bzr log --line`` now indicates which revisions are merges with
  `[merge]` after the date.  Scripts which parse the output of this
  command may need to be adjusted.
  (Neil Martinsen-Burrell)

New Features
************

* ``bzr reconfigure`` now supports --with-trees and --with-no-trees
  options to change the default tree-creation policy of shared
  repositories.  (Matthew Fuller, Marius Kruger, #145033)

* Debug flags can now be set in ``~/.bazaar/bazaar.conf``.
  (Martin Pool)

* Filtered views provide a mask over the tree so that users can focus
  on a subset of a tree when doing their work. See ``Filtered views``
  in chapter 7 of the User Guide and ``bzr help view`` for details.
  (Ian Clatworthy)

* GNU Changelog output can now be produced by ``bzr log --gnu-changelog``.
  (Andrea Bolognani, Martin Pool)

* The ``-Dmemory`` flag now gives memory information on Windows.
  (John Arbash Meinel)

* Multiple authors for a commit can now be recorded by using the "--author"
  option multiple times. (James Westby, #185772)

* New clean-tree command, from bzrtools.  (Aaron Bentley, Jelmer Vernoij)

* New command ``bzr launchpad-open`` opens a Launchpad web page for that
  branch in your web browser, as long as the branch is on Launchpad at all.
  (Jonathan Lange)

* New API for getting bugs fixed by a revision: Revision.iter_bugs().
  (Jonathan Lange)

Improvements
************

* All bzr ``Hooks`` classes are now registered in
  ``bzrlib.hooks.known_hooks``. This removes the separate list from
  ``bzrlib.tests`` and ensures that all hooks registered there are
  correctly isolated by the test suite (previously
  ``MutableTreeHooks`` were not being isolated correctly). Further, 
  documentation for hooks is now dynamically generated from the
  present HookPoints. ``bzr hooks`` will now also report on all the
  hooks present in the ``bzrlib.hooks.known_hooks`` registry.
  (Robert Collins)

* ``bzr add`` no longer prints ``add completed`` on success. Failure
  still prints an error message. (Robert Collins)

* ``bzr branch`` now has a ``--no-tree`` option which turns off the
  generation of a working tree in the new branch.
  (Daniel Watkins, John Klinger, #273993)

* Bazaar will now point out ``bzr+ssh://`` to the user when they 
  use ssh://. (Jelmer Vernooij, #330535)

* ``bzr -v info`` now omits the number of committers branch statistic,
  making it many times faster for large projects. To include that
  statistic in the output, use ``bzr -vv info``.
  (Ian Clatworthy)

* ``bzr push`` to a ``bzr`` url (``bzr://``, ``bzr+ssh://`` etc) will
  stream if the server is version 1.13 or greater, reducing roundtrips
  significantly. (Andrew Bennetts, Robert Collins)

* Lightweight Checkouts and Stacked Branches should both be much
  faster over remote connections. Building the working tree now
  batches up requests into approx 5MB requests, rather than a separate
  request for each file. (John Arbash Meinel)

* Support for GSSAPI authentication when using HTTP or HTTPS. 
  (Jelmer Vernooij)

* The ``bzr shelve`` prompt now includes a '?' help option to explain the
  short options better. (Daniel Watkins, #327429)

* ``bzr lp-open`` now falls back to the push location if it cannot find a
  public location. (Jonathan Lange, #332372)

* ``bzr lp-open`` will try to find the Launchpad URL for the location
  passed on the command line. This makes ``bzr lp-open lp:foo`` work as
  expected. (Jonathan Lange, #332705)

* ``bzr send`` now supports MH-E via ``emacsclient``. (Eric Gillespie)

Bug Fixes
*********

* Allows ``bzr log <FILE>`` to be called in an empty branch without
  backtracing. (Vincent Ladeuil, #346431)

* Bazaar now gives a better message including the filename if it's
  unable to read a file in the working directory, for example because
  of a permission error.  (Martin Pool, #338653)

* ``bzr cat -r<old> <path>`` doesn't traceback anymore when <path> has a
  file id in the working tree different from the one in revision <old>.
  (Vincent Ladeuil, #341517, #253806)

* ``bzr send`` help is more specific about how to apply merge
  directives.  (Neil Martinsen-Burrell, #253470)

* ``bzr missing`` now uses ``Repository.get_revision_delta()`` rather
  than fetching trees and determining a delta itself. (Jelmer
  Vernooij, #315048)

* ``bzr push`` to a smart server no longer causes "Revision
  {set([('null:',)])} not present ..." errors when the branch has
  multiple root revisions. (Andrew Bennetts, #317654)

* ``bzr shelve`` now properly handle patches with no terminating newline.
  (Benoît PIERRE, #303569)

* ``bzr unshelve`` gives a more palatable error if passed a non-integer
  shelf id. (Daniel Watkins)

* Export now handles files that are not present in the tree.
  (James Westby, #174539)

* Fixed incorrect "Source format does not support stacking" warning
  when pushing to a smart server.  (Andrew Bennetts, #334114)
  
* Fixed "sprout() got an unexpected keyword argument 'source_branch'"
  error branching from old repositories.
  (Martin Pool, #321695)

* Make ``bzr push --quiet <non-local location>`` less chatty.
  (Kent Gibson, #221461)

* Many Branch hooks would not fire with ``bzr://`` and ``bzr+ssh://``
  branches, and this was not noticed due to a bug in the test logic
  for branches. This is now fixed and a test added to prevent it
  reoccuring. (Robert Collins, Andrew Bennetts)

* Restore the progress bar on Windows. We were disabling it when TERM
  wasn't set, but Windows doesn't set TERM. (Alexander Belchenko,
  #334808)

* ``setup.py build_ext`` now gives a proper error when an extension
  fails to build. (John Arbash Meinel)

* Symlinks to non ascii file names are now supported.
  (Robert Collins, Vincent Ladeuil, #339055, #272444)    

* Under rare circumstances (aka nobody reported a bug about it), the ftp
  transport could revert to ascii mode. It now stays in binary mode except
  when needed.  (Vincent Ladeuil)

* Unshelve does not generate warnings about progress bars.
  (Aaron Bentley, #328148)

* shelve cleans up properly when unversioned files are specified.
  (Benoît Pierre, Aaron Bentley)

Documentation
*************

* Added ``Organizing your workspace`` to the User Guide appendices,
  summarizing some common ways of organizing trees, branches and
  repositories and the processes/workflows implied/enabled by each.
  (Ian Clatworthy)

* Hooks can now be self documenting. ``bzrlib.hooks.Hooks.create_hook``
  is the entry point for this feature. (Robert Collins)

* The documentation for ``shelve`` and ``unshelve`` has been clarified.
  (Daniel Watkins, #327421, #327425)

API Changes
***********

* ``bzr selftest`` now fails if the bazaar sources contain trailing
  whitespace, non-unix style line endings and files not ending in a
  newline. About 372 files and 3243 lines with trailing whitespace was
  updated to comply with this. The code already complied with the other
  criteria, but now it is enforced. (Marius Kruger)

* ``bzrlib.branch.PushResult`` was renamed to 
  ``bzrlib.branch.BranchPushResult``. (Jelmer Vernooij)

* ``Branch.fetch`` and ``Repository.fetch`` now return None rather
  than a count of copied revisions and failed revisions. A while back
  we stopped ever reporting failed revisions because we started
  erroring instead, and the copied revisions count is not used in the
  UI at all - indeed it only reflects the repository status not
  changes to the branch itself. (Robert Collins)

* ``Inventory.apply_delta`` now raises an AssertionError if a file-id
  appears multiple times within the delta. (Ian Clatworthy)

* MutableTree.commit now favours the "authors" argument, with the old
  "author" argument being deprecated.

* Remove deprecated EmptyTree.  (Martin Pool)

* ``Repository.fetch`` now accepts an optional ``fetch_spec``
  parameter.  A ``SearchResult`` or ``MiniSearchResult`` may be passed
  to ``fetch_spec`` instead of a ``last_revision`` to specify exactly
  which revisions to fetch. (Andrew Bennetts)

* ``RepositoryAcquisitionPolicy.acquire_repository`` now returns a
  tuple of ``(repository, is_new_flag)``, rather than just the
  repository.  (Andrew Bennetts)

* Revision.get_apparent_author() is now deprecated, replaced by
  Revision.get_apparent_authors(), which returns a list. The former
  now returns the first item that would be returned from the second.

* The ``BranchBuilder`` test helper now accepts a ``timestamp``
  parameter to ``build_commit`` and ``build_snapshot``.  (Martin Pool)

* The ``_fetch_*`` attributes on ``Repository`` are now on
  ``RepositoryFormat``, more accurately reflecting their intent (they
  describe a disk format capability, not state of a particular
  repository of that format). (Robert Collins)

Internals
*********

* Branching from a non-stacked branch on a smart protocol is now
  free of virtual file system methods.
  (Robert Collins, Andrew Bennetts)

* Branch and Repository creation on a bzr+ssh://server are now done
  via RPC calls rather than VFS calls, reducing round trips for
  pushing new branches substantially. (Robert Collins)

* ``Branch.clone`` now takes the ``repository_policy`` formerly used
  inside ``BzrDir.clone_on_transport``, allowing stacking to be
  configured before the branch tags and revision tip are set. This
  fixes a race condition cloning stacked branches that would cause
  plugins to have hooks called on non-stacked instances.
  (Robert Collins, #334187)

* ``BzrDir.cloning_metadir`` now has a RPC call. (Robert Collins)

* ``BzrDirFormat.__str__`` now uses the human readable description
  rather than the sometimes-absent disk label. (Robert Collins)

* ``bzrlib.fetch`` is now composed of a sender and a sink component
  allowing for decoupling over a network connection. Fetching from
  or into a RemoteRepository with a 1.13 server will use this to
  stream the operation.
  (Andrew Bennetts, Robert Collins)

* ``bzrlib.tests.run_suite`` accepts a runner_class parameter
  supporting the use of different runners. (Robert Collins)

* Change how file_ids and revision_ids are interned as part of
  inventory deserialization. Now we use the real ``intern()``, rather
  than our own workaround that would also cache a Unicode copy of the
  string, and never emptied the cache. This should slightly reduce
  memory consumption. (John Arbash Meinel)

* New branch method ``create_clone_on_transport`` that returns a
  branch object. (Robert Collins)

* New hook Commands['extend_command'] to allow plugins to access a
  command object before the command is run (or help generated from
  it), without overriding the command. (Robert Collins)

* New version of the ``BzrDir.find_repository`` verb supporting
  ``_network_name`` to support removing more _ensure_real calls.
  (Robert Collins)

* ``RemoteBranchFormat`` no longer claims to have a disk format string.
  (Robert Collins)

* ``Repository`` objects now have ``suspend_write_group`` and
  ``resume_write_group`` methods.  These are currently only useful
  with pack repositories. (Andrew Bennetts, Robert Collins)

* ``BzrDirFormat``, ``BranchFormat`` and ``RepositoryFormat`` objects
  now have a ``network_name`` for passing the format across RPC calls.
  (Robert Collins, Andrew Bennetts)

* ``RepositoryFormat`` objects now all have a new attribute
  ``_serializer`` used by fetch when reserialising is required.
  (Robert Collins, Andrew Bennetts)

* Some methods have been pulled up from ``BzrBranch`` to ``Branch``
  to aid branch types that are not bzr branch objects (like
  RemoteBranch). (Robert Collins, Andrew Bennetts)

* Test adaptation has been made consistent throughout the built in
  tests. ``TestScenarioApplier``, ``multiply_tests_from_modules``,
  ``adapt_tests``, ``adapt_modules`` have all been deleted. Please
  use ``multiply_tests``, or for lower level needs ``apply_scenarios``
  and ``apply_scenario``. (Robert Collins)

* ``TestSkipped`` is now detected by TestCase and passed to the
  ``TestResult`` by calling ``addSkip``. For older TestResult objects,
  where ``addSkip`` is not available, ``addError`` is still called.
  This permits test filtering in subunit to strip out skipped tests
  resulting in a faster fix-shrink-list-run cycle. This is compatible
  with the testtools protocol for skips. (Robert Collins)

* The ``_index`` of ``KnitVersionedFiles`` now supports the ability
  to scan an underlying index that is going to be incorporated into
  the ``KnitVersionedFiles`` object, to determine if it has missing
  delta references. The method is ``scan_unvalidated_index``.
  (Andrew Bennetts, Robert Collins)

* There is a RemoteSink object which handles pushing to smart servers.
  (Andrew Bennetts, Robert Collins)

* ``TransportTraceDecorator`` now logs ``put_bytes_non_atomic`` and
  ``rmdir`` calls. (Robert Collins)

* ``VersionedFiles`` record adapters have had their signature change
  from ``(record, record.get_bytes_as(record.storage_kind))`` to
  ``(record)`` reducing excess duplication and allowing adapters
  to access private data in record to obtain content more
  efficiently. (Robert Collins)

* We no longer probe to see if we should create a working tree during
  clone if we cannot get a local_abspath for the new bzrdir.
  (Robert Collins)


bzr 1.12
########

:Codename: 1234567890
:1.12: 2009-02-13
:1.12rc1: 2009-02-10

This release of Bazaar contains many improvements to the speed,
documentation and functionality of ``bzr log`` and the display of logged
revisions by ``bzr status``.  bzr now also gives a better indication of
progress, both in the way operations are drawn onto a text terminal, and
by showing the rate of network IO.

Changes from RC1 to Final
*************************

* ``bzr init --development-wt5[-rich-root]`` would fail because of
  circular import errors. (John Arbash Meinel, #328135)

* Expanded the help for log and added a new help topic called
  ``log-formats``.  (Ian Clatworthy)

Compatibility Breaks
********************

* By default, ``bzr status`` after a merge now shows just the pending
  merge tip revisions. This improves the signal-to-noise ratio after
  merging from trunk and completes much faster. To see all merged
  revisions, use the new ``-v`` flag.  (Ian Clatworthy)

* ``bzr log --line`` now shows any tags after the date and before
  the commit message. If you have scripts which parse the output
  from this command, you may need to adjust them accordingly.
  (Ian Clatworthy)

* ``bzr log --short`` now shows any additional revision properties
  after the date and before the commit message.  Scripts that parse 
  output of the log command in this situation may need to adjust.
  (Neil Martinsen-Burrell)

* The experimental formats ``1.12-preview`` and ``1.12-preview-rich-root``
  have been renamed ``development-wt5`` and ``development-wt5-rich-root``
  respectively, given they are not ready for release in 1.12.
  (Ian Clatworthy)

* ``read_bundle_from_url`` has been deprecated. (Vincent Ladeuil)

New Features
************

* Add support for filtering ``bzr missing`` on revisions.  Remote revisions
  can be filtered using ``bzr missing -r -20..-10`` and local revisions can
  be filtered using ``bzr missing --my-revision -20..-10``.
  (Marius Kruger)

* ``bzr log -p`` displays the patch diff for each revision.
  When logging a file, the diff only includes changes to that file.
  (Ian Clatworthy, #202331, #227335)

* ``bzr log`` supports a new option called ``-n N`` or ``--level N``.
  A value of 0 (zero) means "show all nested merge revisions" while
  a value of 1 (one) means "show just the top level". Values above
  1 can be used to see a limited amount of nesting. That can be
  useful for seeing the level or two below PQM submits for example.
  To force the ``--short`` and ``--line`` formats to display all nested
  merge revisions just like ``--long`` does by default, use a command
  like ``bzr log --short -n0``. To display just the mainline using
  ``--long`` format, ``bzr log --long -n1``.
  (Ian Clatworthy)

Improvements
************

* ``bzr add`` more clearly communicates success vs failure.
  (Daniel Watkins)

* ``bzr init`` will now print a little less verbose output.
  (Marius Kruger)

* ``bzr log`` is now much faster in many use cases, particularly
  at incrementally displaying results and filtering by a
  revision range. (Ian Clatworthy)

* ``bzr log --short`` and ``bzr log --line`` now show tags, if any,
  for each revision. The tags are shown comma-separated inside
  ``{}``. For short format, the tags appear at the end of line
  before the optional ``[merge]`` indicator. For line format,
  the tags appear after the date. (Ian Clatworthy)

* Progress bars now show the rate of activity for some sftp 
  operations, and they are drawn different.  (Martin Pool, #172741)

* Progress bars now show the rate of activity for urllib and pycurl based
  http client implementations. The operations are tracked at the socket
  level for better precision.
  (Vincent Ladeuil)

* Rule-based preferences can now accept multiple patterns for a set of
  rules.  (Marius Kruger)

* The ``ancestor:`` revision spec will now default to referring to the
  parent of the branch if no other location is given.
  (Daniel Watkins, #198417)

* The debugger started as a result of setting ``$BZR_PDB`` works
  around a bug in ``pdb``, http://bugs.python.org/issue4150.  The bug
  can cause truncated tracebacks in Python versions before 2.6.
  (Andrew Bennetts)

* VirtualVersionedFiles now implements
  ``iter_lines_added_or_present_in_keys``. This allows the creation of 
  new branches based on stacked bzr-svn branches. (#311997)

Bug Fixes
*********

* ``bzr annotate --show-ids`` doesn't give a backtrace on empty files
  anymore.
  (Anne Mohsen, Vincent Ladeuil, #314525)

* ``bzr log FILE`` now correctly shows mainline revisions merging
  a change to FILE when the ``--short`` and ``--line`` log formats
  are used. (Ian Clatworthy, #317417)

* ``bzr log -rX..Y FILE`` now shows the history of FILE provided
  it existed in Y or X, even if the file has since been deleted or
  renamed. If no range is given, the current/basis tree and
  initial tree are searched in that order. More generally, log
  now interprets filenames in their historical context.
  (Ian Clatworthy, #175520)

* ``bzr status`` now reports nonexistent files and continues, then
  errors (with code 3) at the end.  (Karl Fogel, #306394)

* Don't require the present compression base in knits to be the same
  when adding records in knits. (Jelmer Vernooij, #307394)

* Fix a problem with CIFS client/server lag on Windows colliding with
  an invariant-per-process algorithm for generating AtomicFile names
  (Adrian Wilkins, #304023)

* Many socket operations now handle EINTR by retrying the operation.
  Previously EINTR was treated as an unrecoverable failure.  There is
  a new ``until_no_eintr`` helper function in ``bzrlib.osutils``.
  (Andrew Bennetts)

* Support symlinks with non-ascii characters in the symlink filename.
  (Jelmer Vernooij, #319323)

* There was a bug in how we handled resolving when a file is deleted
  in one branch, and modified in the other. If there was a criss-cross
  merge, we would cause the deletion to conflict a second time.
  (Vincent Ladeuil, John Arbash Meinel)

* There was another bug in how we chose the correct intermediate LCA in
  criss-cross merges leading to several kind of changes be incorrectly
  handled.
  (John Arbash Meinel, Vincent Ladeuil)

* Unshelve now handles deleted paths without crashing. (Robert Collins)

Documentation
*************

* Improved plugin developer documentation.  (Martin Pool)

API Changes
***********

* ``ProgressBarStack`` is deprecated; instead use
  ``ui_factory.nested_progress_bar`` to create new progress bars.
  (Martin Pool)

* ForeignVcsMapping() now requires a ForeignVcs object as first
  argument. (Jelmer Vernooij)

* ForeignVcsMapping.show_foreign_revid() has been moved to
  ForeignVcs. (Jelmer Vernooij)

* ``read_bundle_from_url`` is deprecated in favor of
  ``read_mergeable_from_url``.  (Vincent Ladeuil)

* Revision specifiers are now registered in
  ``bzrlib.revisionspec.revspec_registry``, and the old list of 
  revisionspec classes (``bzrlib.revisionspec.SPEC_TYPES``) has been
  deprecated. (Jelmer Vernooij, #321183)

* The progress and UI classes have changed; the main APIs remain the
  same but code that provides a new UI or progress bar class may
  need to be updated.  (Martin Pool)

Internals
*********

* Default User Interface (UI) is CLIUIFactory when bzr runs in a dumb
  terminal. It is sometimes desirable do override this default by forcing
  bzr to use TextUIFactory. This can be achieved by setting the
  BZR_USE_TEXT_UI environment variable (emacs shells, as opposed to
  compile buffers, are such an example).
  (Vincent Ladeuil)

* New API ``Branch.iter_merge_sorted_revisions()`` that iterates over
  ``(revision_id, depth, revno, end_of_merge)`` tuples.
  (Ian Clatworthy)

* New ``Branch.dotted_revno_to_revision_id()`` and
  ``Branch.revision_id_to_dotted_revno()`` APIs that pick the most
  efficient way of doing the mapping.
  (Ian Clatworthy)

* Refactor cmd_serve so that it's a little easier to build commands that
  extend it, and perhaps even a bit easier to read.  (Jonathan Lange)

* ``TreeDelta.show()`` now accepts a ``filter`` parameter allowing log
  formatters to retrict the output.
  (Vincent Ladeuil)


bzr 1.11
########

:Codename: "Eyes up!"
:Released: 2009-01-19

This first monthly release of Bazaar for 2009 improves Bazaar's operation
in Windows, Mac OS X, and other situations where file names are matched
without regard to capitalization: Bazaar tries to match the case of an
existing file.  This release of Bazaar also improves the efficiency of
Tortoise Windows Shell integration and lets it work on 64-bit platforms.

The UI through which Bazaar supports historic formats has been improved,
so 'bzr help formats' now gives a simpler and shorter list, with clear
advice.

This release also fixes a number of bugs, particularly a glitch that can
occur when there are concurrent writes to a pack repository.

Bug Fixes
*********

* Fix failing test when CompiledChunksToLines is not available.
  (Vincent Ladeuil)

* Stacked branches don't repeatedly open their transport connection.
  (John Arbash Meinel)



bzr 1.11rc1
###########

:Codename: "Eyes up!"
:Released: 2009-01-09

Changes
*******

* Formats using Knit-based repository formats are now explicitly
  marked as deprecated. (Ian Clatworthy)

New Features
************

* Add support for `bzr tags -r 1..2`, that is we now support showing
  tags applicable for a specified revision range. (Marius Kruger)

* ``authentication.conf`` now accepts pluggable read-only credential
  stores. Such a plugin (``netrc_credential_store``) is now included,
  handles the ``$HOME/.netrc`` file and can server as an example to
  implement other plugins.
  (Vincent Ladeuil)

* ``shelve --list`` can now be used to list shelved changes.
  (Aaron Bentley)

Improvements
************

* Add trailing slash to directories in all output of ``bzr ls``, except
  ``bzr ls --null``. (Gordon P. Hemsley, #306424)

* ``bzr revision-info`` now supports a -d option to specify an
  alternative branch. (Michael Hudson)

* Add connection to a C++ implementation of the Windows Shell Extension
  which is able to fully replace the current Python implemented one.
  Advantages include 64bit support and reduction in overhead for
  processes which drag in shell extensions.
  (Mark Hammond)

* Support the Claws mail client directly, rather than via
  xdg-email. This prevents the display of an unnecessary modal
  dialog in Claws, informing the user that a file has been
  attached to the message, and works around bug #291847 in
  xdg-utils which corrupts the destination address.

* When working on a case-insensitive case-preserving file-system, as
  commonly found with Windows, bzr will often ignore the case of the
  arguments specified by the user in preference to the case of an existing
  item on the file-system or in the inventory to help prevent
  counter-intuitive behaviour on Windows. (Mark Hammond)

Bug Fixes
*********
  
* Allow BzrDir implementation to implement backing up of 
  control directory. (#139691)

* ``bzr push`` creating a new stacked branch will now only open a
  single connection to the target machine. (John Arbash Meinel)

* Don't call iteritems on transport_list_registry, because it may
  change during iteration.  (Martin Pool, #277048)

* Don't make a broken branch when pushing an unstackable-format branch
  that's in a stackable shared repository to a location with default
  stack-on location.  (Andrew Bennetts, #291046)

* Don't require embedding user in HTTP(S) URLs do use authentication.conf.
  (Ben Jansen, Vincent Ladeuil, #300347)

* Fix a problem with CIFS client/server lag on windows colliding with
  an invariant-per-process algorithm for generating AtomicFile names
  (Adrian Wilkins, #304023)

* Fix bogus setUp signature in UnavailableFTPServer.
  (Gary van der Merwe, #313498)

* Fix compilation error in ``_dirstate_helpers_c`` on SunOS/Solaris.
  (Jari Aalto)

* Fix SystemError in ``_patiencediff_c`` module by calling
  PyErr_NoMemory() before returning NULL in PatienceSequenceMatcher_new.
  (Andrew Bennetts, #303206)

* Give proper error message for diff with non-existent dotted revno.
  (Marius Kruger, #301969)

* Handle EACCES (permission denied) errors when launching a message
  editor, and emit warnings when a configured editor cannot be
  started. (Andrew Bennetts)

* ``$HOME/.netrc`` file is now recognized as a read-only credential store
  if configured in ``authentication.conf`` with 'password_encoding=netrc'
  in the appropriate sections.
  (Vincent Ladeuil, #103029)

* Opening a stacked branch now properly shares the connection, rather
  than opening a new connection for the stacked-on branch.
  (John Arbash meinel)

* Preserve transport decorators while following redirections.
  (Vincent Ladeuil, #245964, #270863)

* Provides a finer and more robust filter for accepted redirections.
  (Vincent Ladeuil, #303959, #265070)

* ``shelve`` paths are now interpreted relative to the current working
  tree.  (Aaron Bentley)

* ``Transport.readv()`` defaults to not reading more than 100MB in a
  single array. Further ``RemoteTransport.readv`` sets this to 5MB to
  work better with how it splits its requests.
  (John Arbash Meinel, #303538)

* Pack repositories are now able to reload the pack listing and retry
  the current operation if another action causes the data to be
  repacked.  (John Arbash Meinel, #153786)

* ``pull -v`` now respects the log_format configuration variable.
  (Aaron Bentley)

* ``push -v`` now works on non-initial pushes.  (Aaron Bentley)

* Use the short status format when the short format is used for log.
  (Vincent Ladeuil, #87179)

* Allow files to be renamed or moved via remove + add-by-id. (Charles
  Duffy, #314251)

Documentation
*************

* Improved the formats help topic to explain why multiple formats
  exist and to provide guidelines in selecting one. Introduced
  two new supporting help topics: current-formats and other-formats.
  (Ian Clatworthy)

API Changes
***********

* ``LRUCache(after_cleanup_size)`` was renamed to
  ``after_cleanup_count`` and the old name deprecated. The new name is
  used for clarity, and to avoid confusion with
  ``LRUSizeCache(after_cleanup_size)``. (John Arbash Meinel)

* New ``ForeignRepository`` base class, to help with foreign branch 
  support (e.g. svn).  (Jelmer Vernooij)

* ``node_distances`` and ``select_farthest`` can no longer be imported
  from ``bzrlib.graph``.  They can still be imported from
  ``bzrlib.deprecated_graph``, which has been the preferred way to
  import them since before 1.0.  (Andrew Bennetts)
  
* The logic in commit now delegates inventory basis calculations to
  the ``CommitBuilder`` object; this requires that the commit builder
  in use has been updated to support the new ``recording_deletes`` and
  ``record_delete`` methods. (Robert Collins)

Testing
*******

* An HTTPS server is now available (it requires python-2.6). Future bzr
  versions will allow the use of the python-2.6 ssl module that can be
  installed for 2.5 and 2.4.

* ``bzr selftest`` now fails if new trailing white space is added to
  the bazaar sources. It only checks changes not committed yet. This
  means that PQM will now reject changes that introduce new trailing
  whitespace. (Marius Kruger)

* Introduced new experimental formats called ``1.12-preview`` and
  ``1.12-preview-rich-root`` to enable testing of related pending
  features, namely content filtering and filtered views.
  (Ian Clatworthy)

Internals
*********

* Added an ``InventoryEntry`` cache when deserializing inventories.
  Can cut the time to iterate over multiple RevisionsTrees in half.
  (John Arbash Meinel)

* Added ``bzrlib.fifo_cache.FIFOCache`` which is designed to have
  minimal overhead versus using a plain dict for cache hits, at the
  cost of not preserving the 'active' set as well as an ``LRUCache``.
  (John Arbash Meinel)

* ``bzrlib.patience_diff.unified_diff`` now properly uses a tab
  character to separate the filename from the date stamp, and doesn't
  add trailing whitespace when a date stamp is not supplied.
  (Adeodato Simó, John Arbash Meinel)

* ``DirStateWorkingTree`` and ``DirStateWorkingTreeFormat`` added
  as base classes of ``WorkingTree4`` and ``WorkingTreeFormat4``
  respectively. (Ian Clatworthy)

* ``KnitVersionedFiles._check_should_delta()`` now uses the
  ``get_build_details`` api to avoid multiple hits to the index, and
  to properly follow the ``compression_parent`` rather than assuming
  it is the left-hand parent. (John Arbash Meinel)

* ``KnitVersionedFiles.get_record_stream()`` will now chose a
  more optimal ordering when the keys are requested 'unordered'.
  Previously the order was fully random, now the records should be
  returned from each pack in turn, in forward I/O order.
  (John Arbash Meinel)
    
* ``mutter()`` will now flush the ``~/.bzr.log`` if it has been more
  than 2s since the last time it flushed. (John Arbash Meinel)

* New method ``bzrlib.repository.Repository.add_inventory_by_delta``
  allows adding an inventory via an inventory delta, which can be
  more efficient for some repository types. (Robert Collins)

* Repository ``CommitBuilder`` objects can now accumulate an inventory
  delta. To enable this functionality call ``builder.recording_deletes``
  and additionally call ``builder.record_delete`` when a delete
  against the basis occurs. (Robert Collins)

* The default http handler has been changed from pycurl to urllib.
  The default is still pycurl for https connections. (The only
  advantage of pycurl is that it checks ssl certificates.)
  (John Arbash Meinel)

* ``VersionedFiles.get_record_stream()`` can now return objects with a
  storage_kind of ``chunked``. This is a collection (list/tuple) of
  strings. You can use ``osutils.chunks_to_lines()`` to turn them into
  guaranteed 'lines' or you can use ``''.join(chunks)`` to turn it
  into a fulltext. This allows for some very good memory savings when
  asking for many texts that share ancestry, as the individual chunks
  can be shared between versions of the file. (John Arbash Meinel)

* ``pull -v`` and ``push -v`` use new function
  ``bzrlib.log.show_branch_change`` (Aaron Bentley)



bzr 1.10
########

:Released: 2008-12-05

Bazaar 1.10 has several performance improvements for copying revisions
(especially for small updates to large projects).  There has also been a
significant amount of effort in polishing stacked branches.  The commands
``shelve`` and ``unshelve`` have become core commands, with an improved
implementation.

The only changes versus bzr-1.10rc1 are bugfixes for stacked branches.

bug Fixes
*********

* Don't set a pack write cache size from RepoFetcher, because the
  cache is not coherent with reads and causes ShortReadvErrors.
  This reverses the change that fixed #294479.
  (Martin Pool, #303856)

* Properly handle when a revision can be inserted as a delta versus
  when it needs to be expanded to a fulltext for stacked branches.
  There was a bug involving merge revisions. As a method to help
  prevent future difficulties, also make stacked fetches sort
  topologically. (John Arbash Meinel, #304841)


bzr 1.10rc1
###########

:Released: 2008-11-28

This release of Bazaar focuses on performance improvements when pushing
and pulling revisions, both locally and to remote networks.  The popular
``shelve`` and ``unshelve`` commands, used to interactively revert and
restore work in progress, have been merged from bzrtools into the bzr
core.  There are also bug fixes for portability, and for stacked branches.

New Features
************

* New ``commit_message_template`` hook that is called by the commit
  code to generate a template commit message. (Jelmer Vernooij)

* New `shelve` and `unshelve` commands allow undoing and redoing changes.
  (Aaron Bentley)

Improvements
************

* ``(Remote)Branch.copy_content_into`` no longer generates the full revision
  history just to set the last revision info.
  (Andrew Bennetts, John Arbash Meinel)

* Fetches between formats with different serializers (such as
  pack-0.92-subtree and 1.9-rich-root) are faster now.  This is due to
  operating on batches of 100 revisions at time rather than
  one-by-one.  (Andrew Bennetts, John Arbash Meinel)

* Search index files corresponding to pack files we've already used
  before searching others, because they are more likely to have the
  keys we're looking for.  This reduces the number of iix and tix
  files accessed when pushing 1 new revision, for instance.
  (John Arbash Meinel)

* Signatures to transfer are calculated more efficiently in
  ``item_keys_introduced_by``.  (Andrew Bennetts, John Arbash Meinel)

* The generic fetch code can once again copy revisions and signatures
  without extracting them completely to fulltexts and then serializing
  them back down into byte strings. This is a significant performance
  improvement when fetching from a stacked branch.
  (John Arbash Meinel, #300289)

* When making a large readv() request over ``bzr+ssh``, break up the
  request into more manageable chunks. Because the RPC is not yet able
  to stream, this helps keep us from buffering too much information at
  once. (John Arbash Meinel)

Bug Fixes
*********

* Better message when the user needs to set their Launchpad ID.
  (Martin Pool, #289148)

* ``bzr commit --local`` doesn't access the master branch anymore.
  This fixes a regression introduced in 1.9.  (Marius Kruger, #299313)

* Don't call the system ``chdir()`` with an empty path. Sun OS seems
  to give an error in that case.  Also, don't count on ``getcwd()``
  being able to allocate a new buffer, which is a gnu extension.
  (John Arbash Meinel, Martin Pool, Harry Hirsch, #297831)

* Don't crash when requesting log --forward <file> for a revision range
  starting with a dotted revno.
  (Vincent Ladeuil, #300055)

* Don't create text deltas spanning stacked repositories; this could
  cause "Revision X not present in Y" when later accessing them.
  (Martin Pool, #288751)

* Pack repositories are now able to reload the pack listing and retry
  the current operation if another action causes the data to be
  repacked.  (John Arbash Meinel, #153786)

* PermissionDenied errors from smart servers no longer cause
  "PermissionDenied: "None"" on the client.
  (Andrew Bennetts, #299254)

* Pushing to a stacked pack repository now batches writes, the same
  way writes are batched to ordinary pack repository.  This makes
  pushing to a stacked branch over the network much faster.
  (Andrew Bennetts, #294479)

* TooManyConcurrentRequests no longer occur when a fetch fails and
  tries to abort a write group.  This allows the root cause (e.g. a
  network interruption) to be reported.  (Andrew Bennetts, #297014)

* RemoteRepository.get_parent_map now uses fallback repositories.
  (Aaron Bentley, #297991?, #293679?)

API Changes
***********

* ``CommitBuilder`` now validates the strings it will be committing,
  to ensure that they do not have characters that will not be properly
  round-tripped. For now, it just checks for characters that are
  invalid in the XML form. (John Arbash Meinel, #295161)

* Constructor parameters for NewPack (internal to pack repositories)
  have changed incompatibly.

* ``Repository.abort_write_group`` now accepts an optional
  ``suppress_errors`` flag.  Repository implementations that override
  ``abort_write_group`` will need to be updated to accept the new
  argument.  Subclasses that only override ``_abort_write_group``
  don't need to change.

* Transport implementations must provide copy_tree_to_transport.  A default
  implementation is provided for Transport subclasses.

Testing
*******

* ``bzr selftest`` now fails if no doctests are found in a module
  that's expected to have them.  (Martin Pool)

* Doctests now only report the first failure.  (Martin Pool)


bzr 1.9
#######

:Released: 2008-11-07

This release of Bazaar adds a new repository format, ``1.9``, with smaller
and more efficient index files.  This format can be specified when
creating a new repository, or used to losslessly upgrade an existing
repository.  bzr 1.9 also speeds most operations over the smart server
protocol, makes annotate faster, and uses less memory when making
checkouts or pulling large amounts of data.

Bug Fixes
*********

* Fix "invalid property value 'branch-nick' for None" regression with
  branches bound to svn branches.  (Martin Pool, #293440)

* Fix SSL/https on Python2.6.  (Vincent Ladeuil, #293054)

* ``SFTPTransport.readv()`` had a bug when requests were out-of-order.
  This only triggers some-of-the-time on Knit format repositories.
  (John Arbash Meinel, #293746)


bzr 1.9rc1
##########

:Released: 2008-10-31

New Features
************

* New Branch hook ``transform_fallback_location`` allows a function to
  be called when looking up the stacked source. (Michael Hudson)

* New repository formats ``1.9`` and ``1.9-rich-root``. These have all
  the functionality of ``1.6``, but use the new btree indexes.
  These indexes are both smaller and faster for access to historical
  information.  (John Arbash Meinel)

Improvements
************

* ``BTreeIndex`` code now is able to prefetch extra pages to help tune
  the tradeoff between bandwidth and latency. Should be tuned
  appropriately to not impact commands which need minimal information,
  but provide a significant boost to ones that need more context. Only
  has a direct impact on the ``--development2`` format which uses
  btree's for the indexes. (John Arbash Meinel)

* ``bzr dump-btree`` is a hidden command introduced to allow dumping
  the contents of a compressed btree file.  (John Arbash Meinel)

* ``bzr pack`` now tells the index builders to optimize for size. For
  btree index repositories, this can save 25% of the index size
  (mostly in the text indexes). (John Arbash Meinel)

* ``bzr push`` to an existing branch or repository on a smart server
  is faster, due to Bazaar making more use of the ``get_parent_map``
  RPC when querying the remote branch's revision graph.
  (Andrew Bennetts)

* default username for bzr+ssh and sftp can be configured in
  authentication.conf. (Aaron Bentley)

* launchpad-login now provides a default username for bzr+ssh and sftp
  URLs, allowing username-free URLs to work for everyone. (Aaron Bentley)

* ``lp:`` lookups no longer include usernames, making them shareable and
  shorter. (Aaron Bentley)

* New ``PackRepository.autopack`` smart server RPC, which does
  autopacking entirely on the server.  This is much faster than
  autopacking via plain file methods, which downloads a large amount
  of pack data and then re-uploads the same pack data into a single
  file.  This fixes a major (although infrequent) cause of lengthy
  delays when using a smart server.  For example, pushing the 10th
  revision to a repository with 9 packs now takes 44 RPCs rather than
  179, and much less bandwidth too.  This requires Bazaar 1.9 on both
  the client and the server, otherwise the client will fallback to the
  slower method.  (Andrew Bennetts)

Bug Fixes
*********

* A failure to load a plugin due to an IncompatibleAPI exception is
  now correctly reported. (Robert Collins, #279451)

* API versioning support now has a multiple-version checking api
  ``require_any_api``. (Robert Collins, #279447)

* ``bzr branch --stacked`` from a smart server to a standalone branch
  works again.  This fixes a regression in 1.7 and 1.8.
  (Andrew Bennetts, #270397)

* ``bzr co`` uses less memory. It used to unpack the entire WT into
  memory before writing it to disk. This was a little bit faster, but
  consumed lots of memory. (John Arbash Meinel, #269456)

* ``bzr missing --quiet`` no longer prints messages about whether
  there are missing revisions.  The exit code indicates whether there
  were or not.  (Martin Pool, #284748)

* Fixes to the ``annotate`` code. The fast-path which re-used the
  stored deltas was accidentally disabled all the time, instead of
  only when a branch was stacked. Second, the code would accidentally
  re-use a delta even if it wasn't against the left-parent, this
  could only happen if ``bzr reconcile`` decided that the parent
  ordering was incorrect in the file graph.  (John Arbash Meinel)

* "Permission denied" errors that occur when pushing a new branch to a
  smart server no longer cause tracebacks.  (Andrew Bennetts, #278673)

* Some compatibility fixes for building the extensions with MSVC and
  for python2.4. (John Arbash Meinel, #277484)

* The index logic is now able to reload the list of pack files if and
  index ends up disappearing. We still don't reload if the pack data
  itself goes missing after checking the index. This bug appears as a
  transient failure (file not found) when another process is writing
  to the repository.  (John Arbash Meinel, #153786)

* ``bzr switch`` and ``bzr bind`` will now update the branch nickname if
  it was previously set. All checkouts will now refer to the bound branch
  for a nickname if one was not explicitly set.
  (Marius Kruger, #230903)

Documentation
*************

* Improved hook documentation. (Michael Ernst)

API Changes
***********

* commands.plugins_cmds is now a CommandRegistry, not a dict.

Internals
*********

* New AuthenticationConfig.set_credentials method allows easy programmatic
  configuration of authetication credentials.


bzr 1.8
#######

:Released: 2008-10-16

Bazaar 1.8 includes several fixes that improve working tree performance,
display of revision logs, and merges.  The bzr testsuite now passes on OS
X and Python 2.6, and almost completely passes on Windows.  The
smartserver code has gained several bug fixes and performance
improvements, and can now run server-side hooks within an http server.

Bug Fixes
*********

* Fix "Must end write group" error when another error occurs during
  ``bzr push``.  (Andrew Bennetts, #230902)

Portability
***********

* Some Pyrex versions require the WIN32 macro defined to compile on
  that platform.  (Alexander Belchenko, Martin Pool, #277481)


bzr 1.8rc1
##########

:Released: 2008-10-07

Changes
*******

* ``bzr log file`` has been changed. It now uses a different method
  for determining which revisions to show as merging the changes to
  the file. It now only shows revisions which merged the change
  towards your mainline. This simplifies the output, makes it faster,
  and reduces memory consumption.  (John Arbash Meinel)

* ``bzr merge`` now defaults to having ``--reprocess`` set, whenever
  ``--show-base`` is not supplied.  (John Arbash Meinel)

* ``bzr+http//`` will now optionally load plugins and write logs on the
  server. (Marius Kruger)

* ``bzrlib._dirstate_helpers_c.pyx`` does not compile correctly with
  Pyrex 0.9.4.1 (it generates C code which causes segfaults). We
  explicitly blacklist that version of the compiler for that
  extension. Packaged versions will include .c files created with
  pyrex >= 0.9.6 so it doesn't effect releases, only users running
  from the source tree. (John Arbash Meinel, #276868)

Features
********

* bzr is now compatible with python-2.6. python-2.6 is not yet officially
  supported (nor released, tests were conducted with the dev version of
  python-2.6rc2), but all known problems have been fixed.  Feedback
  welcome.
  (Vincent Ladeuil, #269535)

Improvements
************

* ``bzr annotate`` will now include uncommitted changes from the local
  working tree by default. Such uncommitted changes are given the
  revision number they would get if a commit was done, followed with a
  ? to indicate that its not actually known. (Robert Collins, #3439)

* ``bzr branch`` now accepts a ``--standalone`` option, which creates a
  standalone branch regardless of the presence of shared repositories.
  (Daniel Watkins)

* ``bzr push`` is faster in the case there are no new revisions to
  push.  It is also faster if there are no tags in the local branch.
  (Andrew Bennetts)

* File changes during a commit will update the tree stat cache.
  (Robert Collins)

* Location aliases can now accept a trailing path.  (Micheal Hudson)

* New hooks ``Lock.hooks`` when LockDirs are acquired and released.
  (Robert Collins, MartinPool)

* Switching in heavyweight checkouts uses the master branch's context, not
  the checkout's context.  (Adrian Wilkins)

* ``status`` on large trees is now faster, due to optimisations in the
  walkdirs code. Of particular note, the walkdirs code now performs
  a temporary ``chdir()`` while reading a single directory; if your
  platform has non thread-local current working directories (and is
  not windows which has its own implementation), this may introduce a
  race condition during concurrent uses of bzrlib. The bzrlib CLI
  will not encounter this as it is single threaded for working tree
  operations. (Robert Collins)

* The C extensions now build on python 2.4 (Robert Collins, #271939)

* The ``-Dhpss`` debug flag now reports the number of smart server
  calls per medium to stderr.  This is in addition to the existing
  detailed logging to the .bzr.log trace file.  (Andrew Bennetts)

Bug Fixes
*********

* Avoid random failures arising from misinterpreted ``errno`` values
  in ``_readdir_pyx.read_dir``.
  (Martin Pool, #279381)

* Branching from a shared repository on a smart server into a new
  repository now preserves the repository format.
  (Andrew Bennetts, #269214)

* ``bzr log`` now accepts a ``--change`` option.
  (Vincent Ladeuil, #248427)

* ``bzr missing`` now accepts an ``--include-merges`` option.
  (Vincent Ladeuil, #233817)

* Don't try to filter (internally) '.bzr' from the files to be deleted if
  it's not there.
  (Vincent Ladeuil, #272648)

* Fix '_in_buffer' AttributeError when using the -Dhpss debug flag.
  (Andrew Bennetts)

* Fix TooManyConcurrentRequests errors caused by a connection failure
  when doing ``bzr pull`` or ``bzr merge`` from a ``bzr+ssh`` URL.
  (Andrew Bennetts, #246233)

* Fixed ``bzr st -r branch:PATH_TO_BRANCH`` where the other branch
  is in a different repository than the current one.
  (Lukáš Lalinský, #144421)

* Make the first line of the manpage preamble a comment again.
  (David Futcher, #242106)

* Remove use of optional parameter in GSSAPI FTP support, since
  it breaks newer versions of Python-Kerberos. (Jelmer Vernooij)

* The autopacking logic will now always create a single new pack from
  all of the content which it deems is worth moving. This avoids the
  'repack a single pack' bug and should result in better packing
  overall.  (John Arbash Meinel, #242510, #172644)

* Trivial documentation fix.
  (John Arbash Meinel, #270471)

* ``bzr switch`` and ``bzr bind`` will now update the branch nickname if
  it was previously set. All checkouts will now refer to the bound branch
  for a nickname if one was not explicitly set.
  (Marius Kruger, #230903)

Documentation
*************

* Explain revision/range identifiers. (Daniel Clemente)

API Changes
***********

* ``CommitBuilder.record_entry_contents`` returns one more element in
  its result tuple - an optional file system hash for the hash cache
  to use. (Robert Collins)

* ``dirstate.DirState.update_entry`` will now only calculate the sha1
  of a file if it is likely to be needed in determining the output
  of iter_changes. (Robert Collins)

* The PackRepository, RepositoryPackCollection, NewPack classes have a
  slightly changed interface to support different index types; as a
  result other users of these classes need to supply the index types
  they want. (Robert Collins)

Testing
*******

* ``bzrlib.tests.repository_implementations`` has been renamed to
  ``bzrlib.tests.per_repository`` so that we have a common structure
  (and it is shorter). (John Arbash Meinel, #239343)

* ``LocalTransport.abspath()`` now returns a drive letter if the
  transport has one, fixing numerous tests on Windows.
  (Mark Hammond)

* PreviewTree is now tested via intertree_implementations.
  (Aaron Bentley)

* The full test suite is passing again on OSX.
  (Guillermo Gonzalez, Vincent Ladeuil)

* The full test suite passes when run with ``-Eallow_debug``.
  (Andrew Bennetts)

Internals
*********

* A new hook, ``Branch.open``, has been added, which is called when
  branch objects are opened. (Robert Collins)

* ``bzrlib.osutils._walkdirs_utf8`` has been refactored into common
  tree walking, and modular directory listing code to aid future
  performance optimisations and refactoring. (Robert Collins)

* ``bzrlib.trace.debug_memory`` can be used to get a quick memory dump
  in the middle of processing. It only reports memory if
  ``/proc/PID/status`` is available. (John Arbash Meinel)

* New method ``RevisionSpec.as_tree`` for representing the revision
  specifier as a revision tree object. (Lukáš Lalinský)

* New race-free method on MutableTree ``get_file_with_stat`` for use
  when generating stat cache results. (Robert Collins)

* New win32utils.get_local_appdata_location() provides access to a local
  directory for storing data.  (Mark Hammond)

* To be compatible with python-2.6 a few new rules should be
  observed. 'message' attribute can't be used anymore in exception
  classes, 'sha' and 'md5' modules have been deprecated (use
  osutils.[md5|sha]), object__init__ and object.__new__ don't accept
  parameters anymore.
  (Vincent Ladeuil)


bzr 1.7.1
#########

:Released:  2008-10-01

No changes from 1.7.1rc1.


bzr 1.7.1rc1
############

:Released: 2008-09-24

This release just includes an update to how the merge algorithm handles
file paths when we encounter complex history.

Features
********

* If we encounter a criss-cross in history, use information from
  direct Least Common Ancestors to resolve inventory shape (locations
  of files, adds, deletes, etc). This is similar in concept to using
  ``--lca`` for merging file texts, only applied to paths.
  (John Arbash Meinel)


bzr 1.7
#######

:Released: 2008-09-23

This release includes many bug fixes and a few performance and feature
improvements.  ``bzr rm`` will now scan for missing files and remove them,
like how ``bzr add`` scans for unknown files and adds them. A bit more
polish has been applied to the stacking code. The b-tree indexing code has
been brought in, with an eye on using it in a future repository format.
There are only minor installer changes since bzr-1.7rc2.

Features
********

* Some small updates to the win32 installer. Include localization
  files found in plugins, and include the builtin distutils as part of
  packaging qbzr. (Mark Hammond)


bzr 1.7rc2
##########

:Released: 2008-09-17

A few bug fixes from 1.7rc1. The biggest change is a new
``RemoteBranch.get_stacked_on_url`` rpc. This allows clients that are
trying to access a Stacked branch over the smart protocol, to properly
connect to the stacked-on location.

Bug Fixes
*********

* Branching from a shared repository on a smart server into a new
  repository now preserves the repository format.
  (Andrew Bennetts, #269214)

* Branching from a stacked branch via ``bzr+ssh`` can properly connect
  to the stacked-on branch.  (Martin Pool, #261315)

* ``bzr init`` no longer re-opens the BzrDir multiple times.
  (Vincent Ladeuil)

* Fix '_in_buffer' AttributeError when using the -Dhpss debug flag.
  (Andrew Bennetts)


bzr 1.7rc1
##########

:Released: 2008-09-09

This release candidate for bzr 1.7 has several bug fixes and a few
performance and feature improvements.  ``bzr rm`` will now scan for
missing files and remove them, like how ``bzr add`` scans for unknown
files and adds them. A bit more polish has been applied to the stacking
code. The b-tree indexing code has been brought in, with an eye on using
it in a future repository format.


Changes
*******

* ``bzr export`` can now export a subdirectory of a project.
  (Robert Collins)

* ``bzr remove-tree`` will now refuse to remove a tree with uncommitted
  changes, unless the ``--force`` option is specified.
  (Lukáš Lalinský, #74101)

* ``bzr rm`` will now scan for files that are missing and remove just
  them automatically, much as ``bzr add`` scans for new files that
  are not ignored and adds them automatically. (Robert Collins)

Features
********

* Support for GSSAPI authentication when using FTP as documented in
  RFC2228. (Jelmer Vernooij, #49623)

* Add support for IPv6 in the smart server. (Jelmer Vernooij, #165014)

Improvements
************

* A url like ``log+file:///tmp`` will log all access to that Transport
  to ``.bzr.log``, which may help in debugging or profiling.
  (Martin Pool)

* ``bzr branch`` and ``bzr push`` use the default stacking policy if the
  branch format supports it. (Aaron Bentley)

* ``bzr init`` and ``bzr init-repo`` will now print out the same as
  ``bzr info`` if it completed successfully.
  (Marius Kruger)

* ``bzr uncommit`` logs the old tip revision id, and displays how to
  restore the branch to that tip using ``bzr pull``.  This allows you
  to recover if you realize you uncommitted the wrong thing.
  (John Arbash Meinel)

* Fix problems in accessing stacked repositories over ``bzr://``.
  (Martin Pool, #261315)

* ``SFTPTransport.readv()`` was accidentally using ``list += string``,
  which 'works', but adds each character separately to the list,
  rather than using ``list.append(string)``. Fixing this makes the
  SFTP transport a little bit faster (~20%) and use a bit less memory.
  (John Arbash Meinel)

* When reading index files, if we happen to read the whole file in a
  single request treat it as a ``_buffer_all`` request. This happens
  most often on small indexes over remote transports, where we default
  to reading 64kB. It saves a round trip for each small index during
  fetch operations. Also, if we have read more than 50% of an index
  file, trigger a ``_buffer_all`` on the next request. This works
  around some inefficiencies because reads don't fall neatly on page
  boundaries, so we would ignore those bytes, but request them again
  later. This could trigger a total read size of more than the whole
  file. (John Arbash Meinel)

Bug Fixes
*********

* ``bzr rm`` is now aliased to ``bzr del`` for the convenience of svn
  users. (Robert Collins, #205416)

* Catch the infamous "select/poll returned error" which occurs when
  pycurl try to send a body request to an HTTP/1.0 server which has
  already refused to handle the request. (Vincent Ladeuil, #225020)

* Fix ``ObjectNotLocked`` errors when using various commands
  (including ``bzr cat`` and ``bzr annotate``) in combination with a
  smart server URL.  (Andrew Bennetts, #237067)

* ``FTPTransport.stat()`` would return ``0000`` as the permission bits
  for the containing ``.bzr/`` directory (it does not implement
  permissions). This would cause us to set all subdirectories to
  ``0700`` and files to ``0600`` rather than leaving them unmodified.
  Now we ignore ``0000`` as the permissions and assume they are
  invalid. (John Arbash Meinel, #259855)

* Merging from a previously joined branch will no longer cause
  a traceback. (Jelmer Vernooij, #203376)

* Pack operations on windows network shares will work even with large
  files. (Robert Collins, #255656)

* Running ``bzr st PATH_TO_TREE`` will no longer suppress merge
  status. Status is also about 7% faster on mozilla sized trees
  when the path to the root of the tree has been given. Users of
  the internal ``show_tree_status`` function should be aware that
  the show_pending flag is now authoritative for showing pending
  merges, as it was originally. (Robert Collins, #225204)

* Set valid default _param_name for Option so that ListOption can embed
  '-' in names. (Vincent Ladeuil, #263249)

* Show proper error rather than traceback when an unknown revision
  id is specified to ``bzr cat-revision``. (Jelmer Vernooij, #175569)

* Trailing text in the dirstate file could cause the C dirstate parser
  to try to allocate an invalid amount of memory. We now properly
  check and test for parsing a dirstate with invalid trailing data.
  (John Arbash Meinel, #186014)

* Unexpected error responses from a smart server no longer cause the
  client to traceback.  (Andrew Bennetts, #263527)

* Use a Windows api function to get a Unicode host name, rather than
  assuming the host name is ascii.
  (Mark Hammond, John Arbash Meinel, #256550)

* ``WorkingTree4`` trees will now correctly report missing-and-new
  paths in the output of ``iter_changes``. (Robert Collins)

Documentation
*************

* Updated developer documentation.  (Martin Pool)

API Changes
***********

* Exporters now take 4 parameters. (Robert Collins)

* ``Tree.iter_changes`` will now return False for the content change
  field when a file is missing in the basis tree and not present in
  the target tree. Previously it returned True unconditionally.
  (Robert Collins)

* The deprecated ``Branch.abspath`` and unimplemented
  ``Branch.rename_one`` and ``Branch.move`` were removed. (Jelmer Vernooij)

* BzrDir.clone_on_transport implementations must now accept a stacked_on
  parameter.  (Aaron Bentley)

* BzrDir.cloning_metadir implementations must now take a require_stacking
  parameter.  (Aaron Bentley)

Testing
*******

* ``addCleanup`` now takes ``*arguments`` and ``**keyword_arguments``
  which are then passed to the cleanup callable as it is run. In
  addition, addCleanup no longer requires that the callables passed to
  it be unique. (Jonathan Lange)

* Fix some tests that fail on Windows because files are deleted while
  still in use.
  (Mark Hammond)

* ``selftest``'s ``--starting-with`` option can now use predefined
  prefixes so that one can say ``bzr selftest -s bp.loom`` instead of
  ``bzr selftest -s bzrlib.plugins.loom``. (Vincent Ladeuil)

* ``selftest``'s ``--starting-with`` option now accepts multiple values.
  (Vincent Ladeuil)

Internals
*********

* A new plugin interface, ``bzrlib.log.log_adapters``, has been added.
  This allows dynamic log output filtering by plugins.
  (Robert Collins)

* ``bzrlib.btree_index`` is now available, providing a b-tree index
  layer. The design is memory conservative (limited memory cache),
  faster to seek (approx 100 nodes per page, gives 100-way fan out),
  and stores compressed pages allowing more keys per page.
  (Robert Collins, John Arbash Meinel)

* ``bzrlib.diff.DiffTree.show_diff`` now skips changes where the kind
  is unknown in both source and target.
  (Robert Collins, Aaron Bentley)

* ``GraphIndexBuilder.add_node`` and ``BTreeBuilder`` have been
  streamlined a bit. This should make creating large indexes faster.
  (In benchmarking, it now takes less time to create a BTree index than
  it takes to read the GraphIndex one.) (John Arbash Meinel)

* Mail clients for `bzr send` are now listed in a registry.  This
  allows plugins to add new clients by registering them with
  ``bzrlib.mail_client.mail_client_registry``.  All of the built-in
  clients now use this mechanism.  (Neil Martinsen-Burrell)


bzr 1.6.1
#########

:Released: 2008-09-05

A couple regressions were found in the 1.6 release. There was a
performance issue when using ``bzr+ssh`` to branch large repositories,
and some problems with stacking and ``rich-root`` capable repositories.


bzr 1.6.1rc2
############

:Released: 2008-09-03

Bug Fixes
*********

* Copying between ``rich-root`` and ``rich-root-pack`` (and vice
  versa) was accidentally using the inter-model fetcher, instead of
  recognizing that both were 'rich root' formats.
  (John Arbash Meinel, #264321)


bzr 1.6.1rc1
############

:Released: 2008-08-29

This release fixes a few regressions found in the 1.6 client. Fetching
changes was using an O(N^2) buffering algorithm, so for large projects it
would cause memory thrashing. There is also a specific problem with the
``--1.6-rich-root`` format, which prevented stacking on top of
``--rich-root-pack`` repositories, and could allow users to accidentally
fetch experimental data (``-subtree``) without representing it properly.
The ``--1.6-rich-root`` format has been deprecated and users are
recommended to upgrade to ``--1.6.1-rich-root`` immediately.  Also we
re-introduced a workaround for users who have repositories with incorrect
nodes (not possible if you only used official releases).
I should also clarify that none of this is data loss level issues, but
still sufficient enough to warrant an updated release.

Bug Fixes
*********

* ``RemoteTransport.readv()`` was being inefficient about how it
  buffered the readv data and processed it. It would keep appending to
  the same string (causing many copies) and then pop bytes out of the
  start of the string (causing more copies).
  With this patch "bzr+ssh://local" can improve dramatically,
  especially for projects with large files.
  (John Arbash Meinel)

* Revision texts were always meant to be stored as fulltexts. There
  was a bug in a bzr.dev version that would accidentally create deltas
  when copying from a Pack repo to a Knit repo. This has been fixed,
  but to support those repositories, we know always request full texts
  for Revision texts. (John Arbash Meinel, #261339)

* The previous ``--1.6-rich-root`` format used an incorrect xml
  serializer, which would accidentally support fetching from a
  repository that supported subtrees, even though the local one would
  not. We deprecated that format, and introduced a new one that uses
  the correct serializer ``--1.6.1-rich-root``.
  (John Arbash Meinel, #262333)


bzr 1.6
#######

:Released: 2008-08-25

Finally, the long awaited bzr 1.6 has been released. This release includes
new features like Stacked Branches, improved weave merge, and an updated
server protocol (now on v3) which will allow for better cross version
compatibility. With this release we have deprecated Knit format
repositories, and recommend that users upgrade them, we will continue to
support reading and writing them for the forseeable future, but we will
not be tuning them for performance as pack repositories have proven to be
better at scaling. This will also be the first release to bundle
TortoiseBzr in the standalone Windows installer.


bzr 1.6rc5
##########

:Released: 2008-08-19

Bug Fixes
*********

* Disable automatic detection of stacking based on a containing
  directory of the target. It interacted badly with push, and needs a
  bit more work to get the edges polished before it should happen
  automatically. (John Arbash Meinel, #259275)
  (This change was reverted when merged to bzr.dev)


bzr 1.6rc4
##########

:Released: 2008-08-18

Bug Fixes
*********

* Fix a regression in knit => pack fetching.  We had a logic
  inversion, causing the fetch to insert fulltexts in random order,
  rather than preserving deltas.  (John Arbash Meinel, #256757)


bzr 1.6rc3
##########

:Released: 2008-08-14

Changes
*******

* Disable reading ``.bzrrules`` as a per-branch rule preferences
  file. The feature was not quite ready for a full release.
  (Robert Collins)

Improvements
************

* Update the windows installer to bundle TortoiseBzr and ``qbzr``
  into the standalone installer. This will be the first official
  windows release that installs Tortoise by default.
  (Mark Hammond)

Bug Fixes
*********

* Fix a regression in ``bzr+http`` support. There was a missing
  function (``_read_line``) that needed to be carried over from
  ``bzr+ssh`` support. (Andrew Bennetts)

* ``GraphIndex`` objects will internally read an entire index if more
  than 1/20th of their keyspace is requested in a single operation.
  This largely mitigates a performance regression in ``bzr log FILE``
  and completely corrects the performance regression in ``bzr log``.
  The regression was caused by removing an accomodation which had been
  supporting the index format in use. A newer index format is in
  development which is substantially faster. (Robert Collins)


bzr 1.6rc2
##########

:Released: 2008-08-13

This release candidate has a few minor bug fixes, and some regression
fixes for Windows.

Bug Fixes
*********

* ``bzr upgrade`` on remote branches accessed via bzr:// and
  bzr+ssh:// now works.  (Andrew Bennetts)

* Change the ``get_format_description()`` strings for
  ``RepositoryFormatKnitPack5`` et al to be single line messages.
  (Aaron Bentley)

* Fix for a regression on Win32 where we would try to call
  ``os.listdir()`` on a file and not catch the exception properly.
  (Windows raises a different exception.) This would manifest in
  places like ``bzr rm file`` or ``bzr switch``.
  (Mark Hammond, John Arbash Meinel)

* ``Inventory.copy()`` was failing to set the revision property for
  the root entry. (Jelmer Vernooij)

* sftp transport: added missing ``FileExists`` case to
  ``_translate_io_exception`` (Christophe Troestler, #123475)

* The help for ``bzr ignored`` now suggests ``bzr ls --ignored`` for
  scripting use. (Robert Collins, #3834)

* The default ``annotate`` logic will now always assign the
  last-modified value of a line to one of the revisions that modified
  it, rather than a merge revision. This would happen when both sides
  claimed to have modified the line resulting in the same text. The
  choice is arbitrary but stable, so merges in different directions
  will get the same results.  (John Arbash Meinel, #232188)


bzr 1.6rc1
##########

:Released: 2008-08-06

This release candidate for bzr 1.6 solidifies the new branch stacking
feature.  Bazaar now recommends that users upgrade all knit repositories,
because later formats are much faster.  However, we plan to continue read/write and
upgrade support for knit repostories for the forseeable future.  Several
other bugs and performance issues were fixed.

Changes
*******

* Knit format repositories are deprecated and bzr will now emit
  warnings whenever it encounters one.  Use ``bzr upgrade`` to upgrade
  knit repositories to pack format.  (Andrew Bennetts)

Improvements
************

* ``bzr check`` can now be told which elements at a location it should
  check.  (Daniel Watkins)

* Commit now supports ``--exclude`` (or ``-x``) to exclude some files
  from the commit. (Robert Collins, #3117)

* Fetching data between repositories that have the same model but no
  optimised fetcher will not reserialise all the revisions, increasing
  performance. (Robert Collins, John Arbash Meinel)

* Give a more specific error when target branch is not reachable.
  (James Westby)

* Implemented a custom ``walkdirs_utf8`` implementation for win32.
  This uses a pyrex extension to get direct access to the
  ``FindFirstFileW`` style apis, rather than using ``listdir`` +
  ``lstat``. Shows a very strong improvement in commands like
  ``status`` and ``diff`` which have to iterate the working tree.
  Anywhere from 2x-6x faster depending on the size of the tree (bigger
  trees, bigger benefit.) (John Arbash Meinel)

* New registry for log properties handles  and the method in
  LongLogFormatter to display the custom properties returned by the
  registered handlers. (Guillermo Gonzalez, #162469)

Bug Fixes
*********

* Add more tests that stacking does not create deltas spanning
  physical repository boundaries.
  (Martin Pool, #252428)

* Better message about incompatible repositories.
  (Martin Pool, #206258)

* ``bzr branch --stacked`` ensures the destination branch format can
  support stacking, even if the origin does not.
  (Martin Pool)

* ``bzr export`` no longer exports ``.bzrrules``.
  (Ian Clatworthy)

* ``bzr serve --directory=/`` now correctly allows the whole
  filesystem to be accessed on Windows, not just the root of the drive
  that Python is running from.
  (Adrian Wilkins, #240910)

* Deleting directories by hand before running ``bzr rm`` will not
  cause subsequent errors in ``bzr st`` and ``bzr commit``.
  (Robert Collins, #150438)

* Fix a test case that was failing if encoding wasn't UTF-8.
  (John Arbash Meinel, #247585)

* Fix "no buffer space available" error when branching with the new
  smart server protocol to or from Windows.
  (Andrew Bennetts, #246180)

* Fixed problem in branching from smart server.
  (#249256, Michael Hudson, Martin Pool)

* Handle a file turning in to a directory in TreeTransform.
  (James Westby, #248448)

API Changes
***********

* ``MutableTree.commit`` has an extra optional keywork parameter
  ``exclude`` that will be unconditionally supplied by the command
  line UI - plugins that add tree formats may need an update.
  (Robert Collins)

* The API minimum version for plugin compatibility has been raised to
  1.6 - there are significant changes throughout the code base.
  (Robert Collins)

* The generic fetch code now uses three attributes on Repository objects
  to control fetch. The streams requested are controlled via :
  ``_fetch_order`` and ``_fetch_uses_deltas``. Setting these
  appropriately allows different repository implementations to recieve
  data in their optimial form. If the ``_fetch_reconcile`` is set then
  a reconcile operation is triggered at the end of the fetch.
  (Robert Collins)

* The ``put_on_disk`` and ``get_tar_item`` methods in
  ``InventoryEntry`` were deprecated. (Ian Clatworthy)

* ``Repository.is_shared`` doesn't take a read lock. It didn't
  need one in the first place (nobody cached the value, and
  ``RemoteRepository`` wasn't taking one either). This saves a round
  trip when probing Pack repositories, as they read the ``pack-names``
  file when locked. And during probe, locking the repo isn't very
  useful. (John Arbash Meinel)

Internals
*********

* ``bzrlib.branchbuilder.BranchBuilder`` is now much more capable of
  putting together a real history without having to create a full
  WorkingTree. It is recommended that tests that are not directly
  testing the WorkingTree use BranchBuilder instead.  See
  ``BranchBuilder.build_snapshot`` or
  ``TestCaseWithMemoryTree.make_branch_builder``.  (John Arbash Meinel)

* ``bzrlib.builtins.internal_tree_files`` broken into two giving a new
  helper ``safe_relpath_files`` - used by the new ``exclude``
  parameter to commit. (Robert Collins)

* Make it easier to introduce new WorkingTree formats.
  (Ian Clatworthy)

* The code for exporting trees was refactored not to use the
  deprecated ``InventoryEntry`` methods. (Ian Clatworthy)

* RuleSearchers return () instead of [] now when there are no matches.
  (Ian Clatworthy)


bzr 1.6beta3
############

:Released: 2008-07-17

This release adds a new 'stacked branches' feature allowing branches to
share storage without being in the same repository or on the same machine.
(See the user guide for more details.)  It also adds a new hook, improved
weaves, aliases for related locations, faster bzr+ssh push, and several
bug fixes.

Features
********

* New ``pre_change_branch_tip`` hook that is called before the
  branch tip is moved, while the branch is write-locked.  See the User
  Reference for signature details.  (Andrew Bennetts)

* Rule-based preferences can now be defined for selected files in
  selected branches, allowing commands and plugins to provide
  custom behaviour for files matching defined patterns.
  See ``Rule-based preferences`` (part of ``Configuring Bazaar``)
  in the User Guide and ``bzr help rules`` for more information.
  (Ian Clatworthy)

* Sites may suggest a branch to stack new branches on.  (Aaron Bentley)

* Stacked branches are now supported. See ``bzr help branch`` and
  ``bzr help push``.  Branches must be in the ``development1`` format
  to stack, though the stacked-on branch can be of any format.
  (Robert Collins)

Improvements
************

* ``bzr export --format=tgz --root=NAME -`` to export a gzipped tarball
  to stdout; also ``tar`` and ``tbz2``.
  (Martin Pool)

* ``bzr (re)merge --weave`` will now use a standard Weave algorithm,
  rather than the annotation-based merge it was using. It does so by
  building up a Weave of the important texts, without needing to build
  the full ancestry. (John Arbash Meinel, #238895)

* ``bzr send`` documents and better supports ``emacsclient`` (proper
  escaping of mail headers and handling of the MUA Mew).
  (Christophe Troestler)

* Remembered locations can be specified by aliases, e.g. :parent, :public,
  :submit.  (Aaron Bentley)

* The smart protocol now has improved support for setting branches'
  revision info directly.  This makes operations like push
  faster.  The new request method name is
  ``Branch.set_last_revision_ex``.  (Andrew Bennetts)

Bug Fixes
*********

* Bazaar is now able to be a client to the web server of IIS 6 and 7.
  The broken implementations of RFC822 in Python and RFC2046 in IIS
  combined with boundary-line checking in Bazaar previously made this
  impossible. (NB, IIS 5 does not suffer from this problem).
  (Adrian Wilkins, #247585)

* ``bzr log --long`` with a ghost in your mainline now handles that
  ghost properly. (John Arbash Meinel, #243536)

* ``check`` handles the split-up .bzr layout correctly, so no longer
  requires a branch to be present.
  (Daniel Watkins, #64783)

* Clearer message about how to set the PYTHONPATH if bzrlib can't be
  loaded.
  (Martin Pool, #205230)

* Errors about missing libraries are now shown without a traceback,
  and with a suggestion to install the library.  The full traceback is
  still in ``.bzr.log`` and can be shown with ``-Derror``.
  (Martin Pool, #240161)

* Fetch from a stacked branch copies all required data.
  (Aaron Bentley, #248506)

* Handle urls such as ftp://user@host.com@www.host.com where the user
  name contains an @.
  (Neil Martinsen-Burrell, #228058)

* ``needs_read_lock`` and ``needs_write_lock`` now suppress an error during
  ``unlock`` if there was an error in the original function. This helps
  most when there is a failure with a smart server action, since often the
  connection closes and we cannot unlock.
  (Andrew Bennetts, John Arbash Meinel, #125784)

* Obsolete hidden command ``bzr fetch`` removed.
  (Martin Pool, #172870)

* Raise the correct exception when doing ``-rbefore:0`` or ``-c0``.
  (John Arbash Meinel, #239933)

* You can now compare file revisions in Windows diff programs from
  Cygwin Bazaar.
  (Matt McClure, #209281)

* revision_history now tolerates mainline ghosts for Branch format 6.
  (Aaron Bentley, #235055)

* Set locale from environment for third party libs.
  (Martin von Gagern, #128496)

Documentation
*************

* Added *Using stacked branches* to the User Guide.
  (Ian Clatworthy)

* Updated developer documentation.
  (Martin Pool)

Testing
*******

* ``-Dmemory`` will cause /proc/PID/status to be catted before bzr
  exits, allowing low-key analysis of peak memory use. (Robert Collins)

* ``TestCaseWithTransport.make_branch_and_tree`` tries harder to return
  a tree with a ``branch`` attribute of the right format.  This was
  preventing some ``RemoteBranch`` tests from actually running with
  ``RemoteBranch`` instances.  (Andrew Bennetts)

API Changes
***********

* Removed ``Repository.text_store``, ``control_store``, etc.  Instead,
  there are new attributes ``texts, inventories, revisions,
  signatures``, each of which is a ``VersionedFiles``.  See the
  Repository docstring for more details.
  (Robert Collins)

* ``Branch.pull`` now accepts an ``_override_hook_target`` optional
  parameter.  If you have a subclass of ``Branch`` that overrides
  ``pull`` then you should add this parameter.  (Andrew Bennetts)

* ``bzrlib.check.check()`` has been deprecated in favour of the more
  aptly-named ``bzrlib.check.check_branch()``.
  (Daniel Watkins)

* ``Tree.print_file`` and ``Repository.print_file`` are deprecated.
  These methods are bad APIs because they write directly to sys.stdout.
  bzrlib does not use them internally, and there are no direct tests
  for them. (Alexander Belchenko)

Internals
*********

* ``cat`` command no longer uses ``Tree.print_file()`` internally.
  (Alexander Belchenko)

* New class method ``BzrDir.open_containing_tree_branch_or_repository``
  which eases the discovery of the tree, the branch and the repository
  containing a given location.
  (Daniel Watkins)

* New ``versionedfile.KeyMapper`` interface to abstract out the access to
  underlying .knit/.kndx etc files in repositories with partitioned
  storage. (Robert Collins)

* Obsolete developer-use command ``weave-join`` has been removed.
  (Robert Collins)

* ``RemoteToOtherFetcher`` and ``get_data_stream_for_search`` removed,
  to support new ``VersionedFiles`` layering.
  (Robert Collins)


bzr 1.6beta2
############

:Released: 2008-06-10

This release contains further progress towards our 1.6 goals of shallow
repositories, and contains a fix for some user-affecting bugs in the
repository layer.  Building working trees during checkout and branch is
now faster.

Bug Fixes
*********

* Avoid KnitCorrupt error extracting inventories from some repositories.
  (The data is not corrupt; an internal check is detecting a problem
  reading from the repository.)
  (Martin Pool, Andrew Bennetts, Robert Collins, #234748)

* ``bzr status`` was breaking if you merged the same revision twice.
  (John Arbash Meinel, #235407)

* Fix infinite loop consuming 100% CPU when a connection is lost while
  reading a response body via the smart protocol v1 or v2.
  (Andrew Bennetts)

* Inserting a bundle which changes the contents of a file with no trailing
  end of line, causing a knit snapshot in a 'knits' repository will no longer
  cause KnitCorrupt. (Robert Collins)

* ``RemoteBranch.pull`` needs to return the ``self._real_branch``'s
  pull result. It was instead just returning None, which breaks ``bzr
  pull``. (John Arbash Meinel, #238149)

* Sanitize branch nick before using it as an attachment filename in
  ``bzr send``. (Lukáš Lalinský, #210218)

* Squash ``inv_entry.symlink_target`` to a plain string when
  generating DirState details. This prevents from getting a
  ``UnicodeError`` when you have symlinks and non-ascii filenames.
  (John Arbash Meinel, #135320)

Improvements
************

* Added the 'alias' command to set/unset and display aliases. (Tim Penhey)

* ``added``, ``modified``, and ``unknowns`` behaviour made consistent (all three
  now quote paths where required). Added ``--null`` option to ``added`` and
  ``modified`` (for null-separated unknowns, use ``ls --unknown --null``)
  (Adrian Wilkins)

* Faster branching (1.09x) and lightweight checkouts (1.06x) on large trees.
  (Ian Clatworthy, Aaron Bentley)

Documentation
*************

* Added *Bazaar Zen* section to the User Guide. (Ian Clatworthy)

Testing
*******

* Fix the test HTTPServer to be isolated from chdir calls made while it is
  running, allowing it to be used in blackbox tests. (Robert Collins)

API Changes
***********

* ``WorkingTree.set_parent_(ids/trees)`` will now filter out revisions
  which are in the ancestry of other revisions. So if you merge the same
  tree twice, or merge an ancestor of an existing merge, it will only
  record the newest. (If you merge a descendent, it will replace its
  ancestor). (John Arbash Meinel, #235407)

* ``RepositoryPolicy.__init__`` now requires stack_on and stack_on_pwd,
  through the derived classes do not.  (Aaron Bentley)

Internals
*********

* ``bzrlib.bzrdir.BzrDir.sprout`` now accepts ``stacked`` to control
  creating stacked branches. (Robert Collins)

* Knit record serialisation is now stricter on what it will accept, to
  guard against potential internal bugs, or broken input. (Robert Collins)

bzr 1.6beta1
############

:Released: 2008-06-02

Commands that work on the revision history such as push, pull, missing,
uncommit and log are now substantially faster.  This release adds a
translation of some of the user documentation into Spanish.  (Contributions of
other translations would be very welcome.)  Bazaar 1.6beta1 adds a new network
protocol which is used by default and which allows for more efficient transfers
and future extensions.


Notes When Upgrading
********************

* There is a new version of the network protocol used for bzr://, bzr+ssh://
  and bzr+http:// connections.  This will allow more efficient requests and
  responses, and more graceful fallback when a server is too old to
  recognise a request from a more recent client.  Bazaar 1.6 will
  interoperate with 0.16 and later versions, but servers should be upgraded
  when possible.  Bazaar 1.6 no longer interoperates with 0.15 and earlier via
  these protocols.  Use alternatives like SFTP or upgrade those servers.
  (Andrew Bennetts, #83935)

Changes
*******

* Deprecation warnings will not be suppressed when running ``bzr selftest``
  so that developers can see if their code is using deprecated functions.
  (John Arbash Meinel)

Features
********

* Adding ``-Derror`` will now display a traceback when a plugin fails to
  load. (James Westby)

Improvements
************

* ``bzr branch/push/pull -r XXX`` now have a helper function for finding
  the revno of the new revision (``Graph.find_distance_to_null``). This
  should make something like ``bzr branch -r -100`` in a shared, no-trees
  repository much snappier. (John Arbash Meinel)

* ``bzr log --short -r X..Y`` no longer needs to access the full revision
  history. This makes it noticeably faster when logging the last few
  revisions. (John Arbash Meinel)

* ``bzr ls`` now accepts ``-V`` as an alias for ``--versioned``.
  (Jerad Cramp, #165086)

* ``bzr missing`` uses the new ``Graph.find_unique_ancestors`` and
  ``Graph.find_differences`` to determine missing revisions without having
  to search the whole ancestry. (John Arbash Meinel, #174625)

* ``bzr uncommit`` now uses partial history access, rather than always
  extracting the full revision history for a branch. This makes it
  resolve the appropriate revisions much faster (in testing it drops
  uncommit from 1.5s => 0.4s). It also means ``bzr log --short`` is one
  step closer to not using full revision history.
  (John Arbash Meinel, #172649)

Bugfixes
********

* ``bzr merge --lca`` should handle when two revisions have no common
  ancestor other than NULL_REVISION. (John Arbash Meinel, #235715)

* ``bzr status`` was breaking if you merged the same revision twice.
  (John Arbash Meinel, #235407)

* ``bzr push`` with both ``--overwrite`` and ``-r NNN`` options no longer
  fails.  (Andrew Bennetts, #234229)

* Correctly track the base URL of a smart medium when using bzr+http://
  URLs, which was causing spurious "No repository present" errors with
  branches in shared repositories accessed over bzr+http.
  (Andrew Bennetts, #230550)

* Define ``_remote_is_at_least_1_2`` on ``SmartClientMedium`` so that all
  implementations have the attribute.  Fixes 'PyCurlTransport' object has no
  attribute '_remote_is_at_least_1_2' attribute errors.
  (Andrew Bennetts, #220806)

* Failure to delete an obsolete pack file should just give a warning
  message, not a fatal error.  It may for example fail if the file is still
  in use by another process.
  (Martin Pool)

* Fix MemoryError during large fetches over HTTP by limiting the amount of
  data we try to read per ``recv`` call.  The problem was observed with
  Windows and a proxy, but might affect other environments as well.
  (Eric Holmberg, #215426)

* Handle old merge directives correctly in Merger.from_mergeable.  Stricter
  get_parent_map requirements exposed a latent bug here.  (Aaron Bentley)

* Issue a warning and ignore passwords declared in authentication.conf when
  used for an ssh scheme (sftp or bzr+ssh).
  (Vincent Ladeuil, #203186)

* Make both http implementations raise appropriate exceptions on 403
  Forbidden when POSTing smart requests.
  (Vincent Ladeuil, #230223)

* Properly *title* header names in http requests instead of capitalizing
  them.
  (Vincent Ladeuil, #229076)

* The "Unable to obtain lock" error message now also suggests using
  ``bzr break-lock`` to fix it.  (Martin Albisetti, #139202)

* Treat an encoding of '' as ascii; this can happen when bzr is run
  under vim on Mac OS X.
  (Neil Martinsen-Burrell)

* ``VersionedFile.make_mpdiffs()`` was raising an exception that wasn't in
  scope. (Daniel Fischer #235687)

Documentation
*************

* Added directory structure and started translation of docs in spanish.
  (Martin Albisetti, Lucio Albenga)

* Incorporate feedback from Jelmer Vernooij and Neil Martinsen-Burrell
  on the plugin and integration chapters of the User Guide.
  (Ian Clatworthy)

* More Bazaar developer documentation about packaging and release process,
  and about use of Python reprs.
  (Martin Pool, Martin Albisetti)

* Updated Tortise strategy document. (Mark Hammond)

Testing
*******

* ``bzrlib.tests.adapt_tests`` was broken and unused - it has been fixed.
  (Robert Collins)

* Fix the test HTTPServer to be isolated from chdir calls made while it is
  running, allowing it to be used in blackbox tests. (Robert Collins)

* New helper function for splitting test suites
  ``split_suite_by_condition``. (Robert Collins)

Internals
*********

* ``Branch.missing_revisions`` has been deprecated. Similar functionality
  can be obtained using ``bzrlib.missing.find_unmerged``. The api was
  fairly broken, and the function was unused, so we are getting rid of it.
  (John Arbash Meinel)

API Changes
***********

* ``Branch.abspath`` is deprecated; use the Tree or Transport
  instead.  (Martin Pool)

* ``Branch.update_revisions`` now takes an optional ``Graph``
  object. This can be used by ``update_revisions`` when it is
  checking ancestry, and allows callers to prefer request to go to a
  local branch.  (John Arbash Meinel)

* Branch, Repository, Tree and BzrDir should expose a Transport as an
  attribute if they have one, rather than having it indirectly accessible
  as ``.control_files._transport``.  This doesn't add a requirement
  to support a Transport in cases where it was not needed before;
  it just simplifies the way it is reached.  (Martin Pool)

* ``bzr missing --mine-only`` will return status code 0 if you have no
  new revisions, but the remote does. Similarly for ``--theirs-only``.
  The new code only checks one side, so it doesn't know if the other
  side has changes. This seems more accurate with the request anyway.
  It also changes the output to print '[This|Other] branch is up to
  date.' rather than displaying nothing.  (John Arbash Meinel)

* ``LockableFiles.put_utf8``, ``put_bytes`` and ``controlfilename``
  are now deprecated in favor of using Transport operations.
  (Martin Pool)

* Many methods on ``VersionedFile``, ``Repository`` and in
  ``bzrlib.revision``  deprecated before bzrlib 1.5 have been removed.
  (Robert Collins)

* ``RevisionSpec.wants_revision_history`` can be set to False for a given
  ``RevisionSpec``. This will disable the existing behavior of passing in
  the full revision history to ``self._match_on``. Useful for specs that
  don't actually need access to the full history. (John Arbash Meinel)

* The constructors of ``SmartClientMedium`` and its subclasses now require a
  ``base`` parameter.  ``SmartClientMedium`` implementations now also need
  to provide a ``remote_path_from_transport`` method.  (Andrew Bennetts)

* The default permissions for creating new files and directories
  should now be obtained from ``BzrDir._get_file_mode()`` and
  ``_get_dir_mode()``, rather than from LockableFiles.  The ``_set_file_mode``
  and ``_set_dir_mode`` variables on LockableFiles which were advertised
  as a way for plugins to control this are no longer consulted.
  (Martin Pool)

* ``VersionedFile.join`` is deprecated. This method required local
  instances of both versioned file objects and was thus hostile to being
  used for streaming from a smart server. The new get_record_stream and
  insert_record_stream are meant to efficiently replace this method.
  (Robert Collins)

* ``WorkingTree.set_parent_(ids/trees)`` will now filter out revisions
  which are in the ancestry of other revisions. So if you merge the same
  tree twice, or merge an ancestor of an existing merge, it will only
  record the newest. (If you merge a descendent, it will replace its
  ancestor). (John Arbash Meinel, #235407)

* ``WorkingTreeFormat2.stub_initialize_remote`` is now private.
  (Martin Pool)


bzr 1.5
#######

:Released: 2008-05-16

This release of Bazaar includes several updates to the documentation, and fixes
to prepare for making rich root support the default format. Many bugs have been
squashed, including fixes to log, bzr+ssh inter-operation with older servers.

Changes
*******

* Suppress deprecation warnings when bzrlib is a 'final' release. This way
  users of packaged software won't be bothered with DeprecationWarnings,
  but developers and testers will still see them. (John Arbash Meinel)

Documentation
*************

* Incorporate feedback from Jelmer Vernooij and Neil Martinsen-Burrell
  on the plugin and integration chapters of the User Guide.
  (Ian Clatworthy)


bzr 1.5rc1
##########

:Released: 2008-05-09

Changes
*******

* Broader support of GNU Emacs mail clients. Set
  ``mail_client=emacsclient`` in your bazaar.conf and ``send`` will pop the
  bundle in a mail buffer according to the value of ``mail-user-agent``
  variable. (Xavier Maillard)

Improvements
************

* Diff now handles revision specs like "branch:" and "submit:" more
  efficiently.  (Aaron Bentley, #202928)

* More friendly error given when attempt to start the smart server
  on an address already in use. (Andrea Corbellini, #200575)

* Pull completes much faster when there is nothing to pull.
  (Aaron Bentley)

Bugfixes
********

* Authentication.conf can define sections without password.
  (Vincent Ladeuil, #199440)

* Avoid muttering every time a child update does not cause a progress bar
  update. (John Arbash Meinel, #213771)

* ``Branch.reconcile()`` is now implemented. This allows ``bzr reconcile``
  to fix when a Branch has a non-canonical mainline history. ``bzr check``
  also detects this condition. (John Arbash Meinel, #177855)

* ``bzr log -r ..X bzr://`` was failing, because it was getting a request
  for ``revision_id=None`` which was not a string.
  (John Arbash Meinel, #211661)

* ``bzr commit`` now works with Microsoft's FTP service.
  (Andreas Deininger)

* Catch definitions outside sections in authentication.conf.
  (Vincent Ladeuil, #217650)

* Conversion from non-rich-root to rich-root(-pack) updates inventory
  sha1s, even when bundles are used.  (Aaron Bentley, #181391)

* Conversion from non-rich-root to rich-root(-pack) works correctly even
  though search keys are not topologically sorted.  (Aaron Bentley)

* Conversion from non-rich-root to rich-root(-pack) works even when a
  parent revision has a different root id.  (Aaron Bentley, #177874)

* Disable strace testing until strace is fixed (see bug #103133) and emit a
  warning when selftest ends to remind us of leaking tests.
  (Vincent Ladeuil, #226769)

* Fetching all revisions from a repository does not cause pack collisions.
  (Robert Collins, Aaron Bentley, #212908)

* Fix error about "attempt to add line-delta in non-delta knit".
  (Andrew Bennetts, #217701)

* Pushing a branch in "dirstate" format (Branch5) over bzr+ssh would break
  if the remote server was < version 1.2. This was due to a bug in the
  RemoteRepository.get_parent_map() fallback code.
  (John Arbash Meinel, #214894)

* Remove leftover code in ``bzr_branch`` that inappropriately creates
  a ``branch-name`` file in the branch control directory.
  (Martin Pool)

* Set SO_REUSEADDR on server sockets of ``bzr serve`` to avoid problems
  rebinding the socket when starting the server a second time.
  (John Arbash Meinel, Martin Pool, #164288)

* Severe performance degradation in fetching from knit repositories to
  knits and packs due to parsing the entire revisions.kndx on every graph
  walk iteration fixed by using the Repository.get_graph API.  There was
  another regression in knit => knit fetching which re-read the index for
  every revision each side had in common.
  (Robert Collins, John Arbash Meinel)

* When logging the changes to a particular file, there was a bug if there
  were ghosts in the revision ancestry. (John Arbash Meinel, #209948)

* xs4all's ftp server returns a temporary error when trying to list an
  empty directory, rather than returning an empty list. Adding a
  workaround so that we don't get spurious failures.
  (John Arbash Meinel, #215522)

Documentation
*************

* Expanded the User Guide to include new chapters on popular plugins and
  integrating Bazaar into your environment. The *Best practices* chapter
  was renamed to *Miscellaneous topics* as suggested by community
  feedback as well. (Ian Clatworthy)

* Document outlining strategies for TortoiseBzr. (Mark Hammond)

* Improved the documentation on hooks. (Ian Clatworthy)

* Update authentication docs regarding ssh agents.
  (Vincent Ladeuil, #183705)

Testing
*******

* Add ``thread_name_suffix`` parameter to SmartTCPServer_for_testing, to
  make it easy to identify which test spawned a thread with an unhandled
  exception. (Andrew Bennetts)

* New ``--debugflag``/``-E`` option to ``bzr selftest`` for setting
  options for debugging tests, these are complementary to the the -D
  options.  The ``-Dselftest_debug`` global option has been replaced by the
  ``-E=allow_debug`` option for selftest. (Andrew Bennetts)

* Parameterised test ids are preserved correctly to aid diagnosis of test
  failures. (Robert Collins, Andrew Bennetts)

* selftest now accepts --starting-with <id> to load only the tests whose id
  starts with the one specified. This greatly speeds up running the test
  suite on a limited set of tests and can be used to run the tests for a
  single module, a single class or even a single test.  (Vincent Ladeuil)

* The test suite modules have been modified to define load_tests() instead
  of test_suite(). That speeds up selective loading (via --load-list)
  significantly and provides many examples on how to migrate (grep for
  load_tests).  (Vincent Ladeuil)

Internals
*********

* ``Hooks.install_hook`` is now deprecated in favour of
  ``Hooks.install_named_hook`` which adds a required ``name`` parameter, to
  avoid having to call ``Hooks.name_hook``. (Daniel Watkins)

* Implement xml8 serializer.  (Aaron Bentley)

* New form ``@deprecated_method(deprecated_in(1, 5, 0))`` for making
  deprecation wrappers.  (Martin Pool)

* ``Repository.revision_parents`` is now deprecated in favour of
  ``Repository.get_parent_map([revid])[revid]``. (Jelmer Vernooij)

* The Python ``assert`` statement is no longer used in Bazaar source, and
  a test checks this.  (Martin Pool)

API Changes
***********

* ``bzrlib.status.show_pending_merges`` requires the repository to be
  locked by the caller. Callers should have been doing it anyway, but it
  will now raise an exception if they do not. (John Arbash Meinel)

* Repository.get_data_stream, Repository.get_data_stream_for_search(),
  Repository.get_deltas_for_revsions(), Repository.revision_trees(),
  Repository.item_keys_introduced_by() no longer take read locks.
  (Aaron Bentley)

* ``LockableFiles.get_utf8`` and ``.get`` are deprecated, as a start
  towards removing LockableFiles and ``.control_files`` entirely.
  (Martin Pool)

* Methods deprecated prior to 1.1 have been removed.
  (Martin Pool)


bzr 1.4 
#######

:Released: 2008-04-28

This release of Bazaar includes handy improvements to the speed of log and
status, new options for several commands, improved documentation, and better
hooks, including initial code for server-side hooks.  A number of bugs have
been fixed, particularly in interoperability between different formats or
different releases of Bazaar over there network.  There's been substantial
internal work in both the repository and network code to enable new features
and faster performance.

Bug Fixes
*********

* Pushing a branch in "dirstate" format (Branch5) over bzr+ssh would break
  if the remote server was < version 1.2.  This was due to a bug in the
  RemoteRepository.get_parent_map() fallback code.
  (John Arbash Meinel, Andrew Bennetts, #214894)


bzr 1.4rc2
##########

:Released: 2008-04-21

Bug Fixes
*********

* ``bzr log -r ..X bzr://`` was failing, because it was getting a request
  for ``revision_id=None`` which was not a string.
  (John Arbash Meinel, #211661)

* Fixed a bug in handling ghost revisions when logging changes in a
  particular file.  (John Arbash Meinel, #209948)

* Fix error about "attempt to add line-delta in non-delta knit".
  (Andrew Bennetts, #205156)

* Fixed performance degradation in fetching from knit repositories to
  knits and packs due to parsing the entire revisions.kndx on every graph
  walk iteration fixed by using the Repository.get_graph API.  There was
  another regression in knit => knit fetching which re-read the index for
  every revision each side had in common.
  (Robert Collins, John Arbash Meinel)


bzr 1.4rc1
##########

:Released: 2008-04-11

Changes
*******

* bzr main script cannot be imported (Benjamin Peterson)

* On Linux bzr additionally looks for plugins in arch-independent site
  directory. (Toshio Kuratomi)

* The ``set_rh`` branch hook is now deprecated. Please migrate
  any plugins using this hook to use an alternative, e.g.
  ``post_change_branch_tip``. (Ian Clatworthy)

* When a plugin cannot be loaded as the file path is not a valid
  python module name bzr will now strip a ``bzr_`` prefix from the
  front of the suggested name, as many plugins (e.g. bzr-svn)
  want to be installed without this prefix. It is a common mistake
  to have a folder named "bzr-svn" for that plugin, especially
  as this is what bzr branch lp:bzr-svn will give you. (James Westby,
  Andrew Cowie)

* UniqueIntegerBugTracker now appends bug-ids instead of joining
  them to the base URL. Plugins that register bug trackers may
  need a trailing / added to the base URL if one is not already there.
  (James Wesby, Andrew Cowie)

Features
********

* Added start_commit hook for mutable trees. (Jelmer Vernooij, #186422)

* ``status`` now accepts ``--no-pending`` to show the status without
  listing pending merges, which speeds up the command a lot on large
  histories.  (James Westby, #202830)

* New ``post_change_branch_tip`` hook that is called after the
  branch tip is moved but while the branch is still write-locked.
  See the User Reference for signature details.
  (Ian Clatworthy, James Henstridge)

* Reconfigure can convert a branch to be standalone or to use a shared
  repository.  (Aaron Bentley)

Improvements
************

* The smart protocol now has support for setting branches' revision info
  directly.  This should make operations like push slightly faster, and is a
  step towards server-side hooks.  The new request method name is
  ``Branch.set_last_revision_info``.  (Andrew Bennetts)

* ``bzr commit --fixes`` now recognises "gnome" as a tag by default.
  (James Westby, Andrew Cowie)

* ``bzr switch`` will attempt to find branches to switch to relative to the
  current branch. E.g. ``bzr switch branchname`` will look for
  ``current_branch/../branchname``. (Robert Collins, Jelmer Vernooij,
  Wouter van Heyst)

* Diff is now more specific about execute-bit changes it describes
  (Chad Miller)

* Fetching data over HTTP is a bit faster when urllib is used.  This is done
  by forcing it to recv 64k at a time when reading lines in HTTP headers,
  rather than just 1 byte at a time.  (Andrew Bennetts)

* Log --short and --line are much faster when -r is not specified.
  (Aaron Bentley)

* Merge is faster.  We no longer check a file's existence unnecessarily
  when merging the execute bit.  (Aaron Bentley)

* ``bzr status`` on an explicit list of files no longer shows pending
  merges, making it much faster on large trees. (John Arbash Meinel)

* The launchpad directory service now warns the user if they have not set
  their launchpad login and are trying to resolve a URL using it, just
  in case they want to do a write operation with it.  (James Westby)

* The smart protocol client is slightly faster, because it now only queries
  the server for the protocol version once per connection.  Also, the HTTP
  transport will now automatically probe for and use a smart server if
  one is present.  You can use the new ``nosmart+`` transport decorator
  to get the old behaviour.  (Andrew Bennetts)

* The ``version`` command takes a ``--short`` option to print just the
  version number, for easier use in scripts.  (Martin Pool)

* Various operations with revision specs and commands that calculate
  revnos and revision ids are faster.  (John A. Meinel, Aaron Bentley)

Bugfixes
********

* Add ``root_client_path`` parameter to SmartWSGIApp and
  SmartServerRequest.  This makes it possible to publish filesystem
  locations that don't exactly match URL paths. SmartServerRequest
  subclasses should use the new ``translate_client_path`` and
  ``transport_from_client_path`` methods when dealing with paths received
  from a client to take this into account.  (Andrew Bennetts, #124089)

* ``bzr mv a b`` can be now used also to rename previously renamed
  directories, not only files. (Lukáš Lalinský, #107967)

* ``bzr uncommit --local`` can now remove revisions from the local
  branch to be symmetric with ``bzr commit --local``.
  (John Arbash Meinel, #93412)

* Don't ask for a password if there is no real terminal.
  (Alexander Belchenko, #69851)

* Fix a bug causing a ValueError crash in ``parse_line_delta_iter`` when
  fetching revisions from a knit to pack repository or vice versa using
  bzr:// (including over http or ssh).
  (#208418, Andrew Bennetts, Martin Pool, Robert Collins)

* Fixed ``_get_line`` in ``bzrlib.smart.medium``, which was buggy.  Also
  fixed ``_get_bytes`` in the same module to use the push back buffer.
  These bugs had no known impact in normal use, but were problematic for
  developers working on the code, and were likely to cause real bugs sooner
  or later.  (Andrew Bennetts)

* Implement handling of basename parameter for DefaultMail.  (James Westby)

* Incompatibility with Paramiko versions newer than 1.7.2 was fixed.
  (Andrew Bennetts, #213425)

* Launchpad locations (lp: URLs) can be pulled.  (Aaron Bentley, #181945)

* Merges that add files to deleted root directories complete.  They
  do create conflicts.  (Aaron Bentley, #210092)

* vsftp's return ``550 RNFR command failed.`` supported.
  (Marcus Trautwig, #129786)

Documentation
*************

* Improved documentation on send/merge relationship. (Peter Schuller)

* Minor fixes to the User Guide. (Matthew Fuller)

* Reduced the evangelism in the User Guide. (Ian Clatworthy)

* Added Integrating with Bazaar document for developers (Martin Albisetti)

API Breaks
**********

* Attempting to pull data from a ghost aware repository (e.g. knits) into a
  non-ghost aware repository such as weaves will now fail if there are
  ghosts.  (Robert Collins)

* ``KnitVersionedFile`` no longer accepts an ``access_mode`` parameter, and
  now requires the ``index`` and ``access_method`` parameters to be
  supplied. A compatible shim has been kept in the new function
  ``knit.make_file_knit``. (Robert Collins)

* Log formatters must now provide log_revision instead of show and
  show_merge_revno methods. The latter had been deprecated since the 0.17
  release. (James Westby)

* ``LoopbackSFTP`` is now called ``SocketAsChannelAdapter``.
  (Andrew Bennetts)

* ``osutils.backup_file`` is removed. (Alexander Belchenko)

* ``Repository.get_revision_graph`` is deprecated, with no replacement
  method. The method was size(history) and not desirable. (Robert Collins)

* ``revision.revision_graph`` is deprecated, with no replacement function.
  The function was size(history) and not desirable. (Robert Collins)

* ``Transport.get_shared_medium`` is deprecated.  Use
  ``Transport.get_smart_medium`` instead.  (Andrew Bennetts)

* ``VersionedFile`` factories now accept a get_scope parameter rather
  than using a call to ``transaction_finished``, allowing the removal of
  the fixed list of versioned files per repository. (Robert Collins)

* ``VersionedFile.annotate_iter`` is deprecated. While in principle this
  allowed lower memory use, all users of annotations wanted full file
  annotations, and there is no storage format suitable for incremental
  line-by-line annotation. (Robert Collins)

* ``VersionedFile.clone_text`` is deprecated. This performance optimisation
  is no longer used - reading the content of a file that is undergoing a
  file level merge to identical state on two branches is rare enough, and
  not expensive enough to special case. (Robert Collins)

* ``VersionedFile.clear_cache`` and ``enable_cache`` are deprecated.
  These methods added significant complexity to the ``VersionedFile``
  implementation, but were only used for optimising fetches from knits -
  which can be done from outside the knit layer, or via a caching
  decorator. As knits are not the default format, the complexity is no
  longer worth paying. (Robert Collins)

* ``VersionedFile.create_empty`` is removed. This method presupposed a
  sensible mapping to a transport for individual files, but pack backed
  versioned files have no such mapping. (Robert Collins)

* ``VersionedFile.get_graph`` is deprecated, with no replacement method.
  The method was size(history) and not desirable. (Robert Collins)

* ``VersionedFile.get_graph_with_ghosts`` is deprecated, with no
  replacement method.  The method was size(history) and not desirable.
  (Robert Collins)

* ``VersionedFile.get_parents`` is deprecated, please use
  ``VersionedFile.get_parent_map``. (Robert Collins)

* ``VersionedFile.get_sha1`` is deprecated, please use
  ``VersionedFile.get_sha1s``. (Robert Collins)

* ``VersionedFile.has_ghost`` is now deprecated, as it is both expensive
  and unused outside of a single test. (Robert Collins)

* ``VersionedFile.iter_parents`` is now deprecated in favour of
  ``get_parent_map`` which can be used to instantiate a Graph on a
  VersionedFile. (Robert Collins)

* ``VersionedFileStore`` no longer uses the transaction parameter given
  to most methods; amongst other things this means that the
  get_weave_or_empty method no longer guarantees errors on a missing weave
  in a readonly transaction, and no longer caches versioned file instances
  which reduces memory pressure (but requires more careful management by
  callers to preserve performance). (Robert Collins)

Testing
*******

* New -Dselftest_debug flag disables clearing of the debug flags during
  tests.  This is useful if you want to use e.g. -Dhpss to help debug a
  failing test.  Be aware that using this feature is likely to cause
  spurious test failures if used with the full suite. (Andrew Bennetts)

* selftest --load-list now uses a new more agressive test loader that will
  avoid loading unneeded modules and building their tests. Plugins can use
  this new loader by defining a load_tests function instead of a test_suite
  function. (a forthcoming patch will provide many examples on how to
  implement this).
  (Vincent Ladeuil)

* selftest --load-list now does some sanity checks regarding duplicate test
  IDs and tests present in the list but not found in the actual test suite.
  (Vincent Ladeuil)

* Slightly more concise format for the selftest progress bar, so there's
  more space to show the test name.  (Martin Pool) ::

    [2500/10884, 1fail, 3miss in 1m29s] test_revisionnamespaces.TestRev

* The test suite takes much less memory to run, and is a bit faster.  This
  is done by clearing most attributes of TestCases after running them, if
  they succeeded.  (Andrew Bennetts)

Internals
*********

* Added ``_build_client_protocol`` to ``_SmartClient``.  (Andrew Bennetts)

* Added basic infrastructure for automatic plugin suggestion.
  (Martin Albisetti)

* If a ``LockableFiles`` object is not explicitly unlocked (for example
  because of a missing ``try/finally`` block, it will give a warning but
  not automatically unlock itself.  (Previously they did.)  This
  sometimes caused knock-on errors if for example the network connection
  had already failed, and should not be relied upon by code.
  (Martin Pool, #109520)

* ``make dist`` target to build a release tarball, and also
  ``check-dist-tarball`` and ``dist-upload-escudero``.  (Martin Pool)

* The ``read_response_tuple`` method of ``SmartClientRequestProtocol*``
  classes will now raise ``UnknownSmartMethod`` when appropriate, so that
  callers don't need to try distinguish unknown request errors from other
  errors.  (Andrew Bennetts)

* ``set_make_working_trees`` is now implemented provided on all repository
  implementations (Aaron Bentley)

* ``VersionedFile`` now has a new method ``get_parent_map`` which, like
  ``Graph.get_parent_map`` returns a dict of key:parents. (Robert Collins)


bzr 1.3.1
#########

:Released: 2008-04-09

No changes from 1.3.1rc1.


bzr 1.3.1rc1
############

:Released: 2008-04-04

Bug Fixes
*********

* Fix a bug causing a ValueError crash in ``parse_line_delta_iter`` when
  fetching revisions from a knit to pack repository or vice versa using
  bzr:// (including over http or ssh).
  (#208418, Andrew Bennetts, Martin Pool, Robert Collins)


bzr 1.3
#######

:Released: 2008-03-20

Bazaar has become part of the GNU project <http://www.gnu.org>

Many operations that act on history, including ``log`` and ``annotate`` are now
substantially faster.  Several bugs have been fixed and several new options and
features have been added.

Testing
*******

* Avoid spurious failure of ``TestVersion.test_version`` matching
  directory names.
  (#202778, Martin Pool)


bzr 1.3rc1
##########

:Released: 2008-03-16

Notes When Upgrading
********************

* The backup directory created by ``upgrade`` is now called
  ``backup.bzr``, not ``.bzr.backup``. (Martin Albisetti)

Changes
*******

* A new repository format 'development' has been added. This format will
  represent the latest 'in-progress' format that the bzr developers are
  interested in getting early-adopter testing and feedback on.
  ``doc/developers/development-repo.txt`` has detailed information.
  (Robert Collins)

* BZR_LOG environment variable controls location of .bzr.log trace file.
  User can suppress writing messages to .bzr.log by using '/dev/null'
  filename (on Linux) or 'NUL' (on Windows). If BZR_LOG variable
  is not defined but BZR_HOME is defined then default location
  for .bzr.log trace file is ``$BZR_HOME/.bzr.log``.
  (Alexander Belchenko, #106117)

* ``launchpad`` builtin plugin now shipped as separate part in standalone
  bzr.exe, installed to ``C:\Program Files\Bazaar\plugins`` directory,
  and standalone installer allows user to skip installation of this plugin.
  (Alexander Belchenko)

* Restore auto-detection of plink.exe on Windows. (Dmitry Vasiliev)

* Version number is now shown as "1.2" or "1.2pr2", without zeroed or
  missing final fields.  (Martin Pool)

Features
********

* ``branch`` and ``checkout`` can hard-link working tree files, which is
  faster and saves space.  (Aaron Bentley)

* ``bzr send`` will now also look at the ``child_submit_to`` setting in
  the submit branch to determine the email address to send to.
  (Jelmer Vernooij)

Improvements
************

* BzrBranch._lefthand_history is faster on pack repos.  (Aaron Bentley)

* Branch6.generate_revision_history is faster.  (Aaron Bentley)

* Directory services can now be registered, allowing special URLs to be
  dereferenced into real URLs.  This is a generalization and cleanup of
  the lp: transport lookup.  (Aaron Bentley)

* Merge directives that are automatically attached to emails have nicer
  filenames, based on branch-nick + revno. (Aaron Bentley)

* ``push`` has a ``--revision`` option, to specify what revision to push up
  to.  (Daniel Watkins)

* Significantly reducing execution time and network traffic for trivial
  case of running ``bzr missing`` command for two identical branches.
  (Alexander Belchenko)

* Speed up operations that look at the revision graph (such as 'bzr log').
  ``KnitPackRepositor.get_revision_graph`` uses ``Graph.iter_ancestry`` to
  extract the revision history. This allows filtering ghosts while
  stepping instead of needing to peek ahead. (John Arbash Meinel)

* The ``hooks`` command lists installed hooks, to assist in debugging.
  (Daniel Watkins)

* Updates to how ``annotate`` work. Should see a measurable improvement in
  performance and memory consumption for file with a lot of merges.
  Also, correctly handle when a line is introduced by both parents (it
  should be attributed to the first merge which notices this, and not
  to all subsequent merges.) (John Arbash Meinel)

Bugfixes
********

* Autopacking no longer holds the full set of inventory lines in
  memory while copying. For large repositories, this can amount to
  hundreds of MB of ram consumption.
  (Ian Clatworthy, John Arbash Meinel)

* Cherrypicking when using ``--format=merge3`` now explictly excludes
  BASE lines. (John Arbash Meinel, #151731)

* Disable plink's interactive prompt for password.
  (#107593, Dmitry Vasiliev)

* Encode command line arguments from unicode to user_encoding before
  invoking external mail client in `bzr send` command.
  (#139318, Alexander Belchenko)

* Fixed problem connecting to ``bzr+https://`` servers.
  (#198793, John Ferlito)

* Improved error reporting in the Launchpad plugin. (Daniel Watkins,
  #196618)

* Include quick-start-summary.svg file to python-based installer(s)
  for Windows. (#192924, Alexander Belchenko)

* lca merge now respects specified files. (Aaron Bentley)

* Make version-info --custom imply --all. (#195560, James Westby)

* ``merge --preview`` now works for merges that add or modify
  symlinks (James Henstridge)

* Redirecting the output from ``bzr merge`` (when the remembered
  location is used) now works. (John Arbash Meinel)

* setup.py script explicitly checks for Python version.
  (Jari Aalto, Alexander Belchenko, #200569)

* UnknownFormatErrors no longer refer to branches regardless of kind of
  unknown format. (Daniel Watkins, #173980)

* Upgrade bundled ConfigObj to version 4.5.2, which properly quotes #
  signs, among other small improvements. (Matt Nordhoff, #86838)

* Use correct indices when emitting LCA conflicts.  This fixes IndexError
  errors.  (Aaron Bentley, #196780)

Documentation
*************

* Explained how to use ``version-info --custom`` in the User Guide.
  (Neil Martinsen-Burrell)

API Breaks
**********

* Support for loading plugins from zip files and
  ``bzrlib.plugin.load_from_zip()`` function are deprecated.
  (Alexander Belchenko)

Testing
*******

* Added missing blackbox tests for ``modified`` (Adrian Wilkins)

* The branch interface tests were invalid for branches using rich-root
  repositories because the empty string is not a valid file-id.
  (Robert Collins)

Internals
*********

* ``Graph.iter_ancestry`` returns the ancestry of revision ids. Similar to
  ``Repository.get_revision_graph()`` except it includes ghosts and you can
  stop part-way through. (John Arbash Meinel)

* New module ``tools/package_mf.py`` provide custom module finder for
  python packages (improves standard python library's modulefinder.py)
  used by ``setup.py`` script while building standalone bzr.exe.
  (Alexander Belchenko)

* New remote method ``RemoteBzrDir.find_repositoryV2`` adding support for
  detecting external lookup support on remote repositories. This method is
  now attempted first when lookup up repositories, leading to an extra
  round trip on older bzr smart servers. (Robert Collins)

* Repository formats have a new supported-feature attribute
  ``supports_external_lookups`` used to indicate repositories which support
  falling back to other repositories when they have partial data.
  (Robert Collins)

* ``Repository.get_revision_graph_with_ghosts`` and
  ``bzrlib.revision.(common_ancestor,MultipleRevisionSources,common_graph)``
  have been deprecated.  (John Arbash Meinel)

* ``Tree.iter_changes`` is now a public API, replacing the work-in-progress
  ``Tree._iter_changes``. The api is now considered stable and ready for
  external users.  (Aaron Bentley)

* The bzrdir format registry now accepts an ``alias`` keyword to
  register_metadir, used to indicate that a format name is an alias for
  some other format and thus should not be reported when describing the
  format. (Robert Collins)


bzr 1.2
#######

:Released: 2008-02-15

Bug Fixes
*********

* Fix failing test in Launchpad plugin. (Martin Pool)


bzr 1.2rc1
##########

:Released: 2008-02-13

Notes When Upgrading
********************

* Fetching via the smart protocol may need to reconnect once during a fetch
  if the remote server is running Bazaar 1.1 or earlier, because the client
  attempts to use more efficient requests that confuse older servers.  You
  may be required to re-enter a password or passphrase when this happens.
  This won't happen if the server is upgraded to Bazaar 1.2.
  (Andrew Bennetts)

Changes
*******

* Fetching via bzr+ssh will no longer fill ghosts by default (this is
  consistent with pack-0.92 fetching over SFTP). (Robert Collins)

* Formatting of ``bzr plugins`` output is changed to be more human-
  friendly. Full path of plugins locations will be shown only with
  ``--verbose`` command-line option. (Alexander Belchenko)

* ``merge`` now prefers to use the submit branch, but will fall back to
  parent branch.  For many users, this has no effect.  But some users who
  pull and merge on the same branch will notice a change.  This change
  makes it easier to work on a branch on two different machines, pulling
  between the machines, while merging from the upstream.
  ``merge --remember`` can now be used to set the submit_branch.
  (Aaron Bentley)

Features
********

* ``merge --preview`` produces a diff of the changes merge would make,
  but does not actually perform the merge.  (Aaron Bentley)

* New smart method ``Repository.get_parent_map`` for getting revision
  parent data. This returns additional parent information topologically
  adjacent to the requested data to reduce round trip latency impacts.
  (Robert Collins)

* New smart method, ``Repository.stream_revisions_chunked``, for fetching
  revision data that streams revision data via a chunked encoding.  This
  avoids buffering large amounts of revision data on the server and on the
  client, and sends less data to the server to request the revisions.
  (Andrew Bennetts, Robert Collins, #178353)

* The launchpad plugin now handles lp urls of the form
  ``lp://staging/``, ``lp://demo/``, ``lp://dev/`` to use the appropriate
  launchpad instance to do the resolution of the branch identities.
  This is primarily of use to Launchpad developers, but can also
  be used by other users who want to try out Launchpad as
  a branch location without messing up their public Launchpad
  account.  Branches that are pushed to the staging environment
  have an expected lifetime of one day. (Tim Penhey)

Improvements
************

* Creating a new branch no longer tries to read the entire revision-history
  unnecessarily over smart server operations. (Robert Collins)

* Fetching between different repository formats with compatible models now
  takes advantage of the smart method to stream revisions.  (Andrew Bennetts)

* The ``--coverage`` option is now global, rather specific to ``bzr
  selftest``.  (Andrew Bennetts)

* The ``register-branch`` command will now use the public url of the branch
  containing the current directory, if one has been set and no explicit
  branch is provided.  (Robert Collins)

* Tweak the ``reannotate`` code path to optimize the 2-parent case.
  Speeds up ``bzr annotate`` with a pack repository by approx 3:2.
  (John Arbash Meinel)

Bugfixes
********

* Calculate remote path relative to the shared medium in _SmartClient.  This
  is related to the problem in bug #124089.  (Andrew Bennetts)

* Cleanly handle connection errors in smart protocol version two, the same
  way as they are handled by version one.  (Andrew Bennetts)

* Clearer error when ``version-info --custom`` is used without
  ``--template`` (Lukáš Lalinský)

* Don't raise UnavailableFeature during test setup when medusa is not
  available or tearDown is never called leading to nasty side effects.
  (#137823, Vincent Ladeuil)

* If a plugin's test suite cannot be loaded, for example because of a syntax
  error in the tests, then ``selftest`` fails, rather than just printing
  a warning.  (Martin Pool, #189771)

* List possible values for BZR_SSH environment variable in env-variables
  help topic. (Alexander Belchenko, #181842)

* New methods ``push_log_file`` and ``pop_log_file`` to intercept messages:
  popping the log redirection now precisely restores the previous state,
  which makes it easier to use bzr log output from other programs.
  TestCaseInTempDir no longer depends on a log redirection being established
  by the test framework, which lets bzr tests cleanly run from a normal
  unittest runner.
  (#124153, #124849, Martin Pool, Jonathan Lange)

* ``pull --quiet`` is now more quiet, in particular a message is no longer
  printed when the remembered pull location is used. (James Westby,
  #185907)

* ``reconfigure`` can safely be interrupted while fetching.
  (Aaron Bentley, #179316)

* ``reconfigure`` preserves tags when converting to and from lightweight
  checkouts.  (Aaron Bentley, #182040)

* Stop polluting /tmp when running selftest.
  (Vincent Ladeuil, #123363)

* Switch from NFKC => NFC for normalization checks. NFC allows a few
  more characters which should be considered valid.
  (John Arbash Meinel, #185458)

* The launchpad plugin now uses the ``edge`` xmlrpc server to avoid
  interacting badly with a bug on the launchpad side. (Robert Collins)

* Unknown hostnames when connecting to a ``bzr://`` URL no longer cause
  tracebacks.  (Andrew Bennetts, #182849)

API Breaks
**********

* Classes implementing Merge types like Merge3Merger must now accept (and
  honour) a do_merge flag in their constructor.  (Aaron Bentley)

* ``Repository.add_inventory`` and ``add_revision`` now require the caller
  to previously take a write lock (and start a write group.)
  (Martin Pool)

Testing
*******

* selftest now accepts --load-list <file> to load a test id list. This
  speeds up running the test suite on a limited set of tests.
  (Vincent Ladeuil)

Internals
*********

* Add a new method ``get_result`` to graph search objects. The resulting
  ``SearchResult`` can be used to recreate the search later, which will
  be useful in reducing network traffic. (Robert Collins)

* Use convenience function to check whether two repository handles
  are referring to the same repository in ``Repository.get_graph``.
  (Jelmer Vernooij, #187162)

* Fetching now passes the find_ghosts flag through to the
  ``InterRepository.missing_revision_ids`` call consistently for all
  repository types. This will enable faster missing revision discovery with
  bzr+ssh. (Robert Collins)

* Fix error handling in Repository.insert_data_stream. (Lukas Lalinsky)

* ``InterRepository.missing_revision_ids`` is now deprecated in favour of
  ``InterRepository.search_missing_revision_ids`` which returns a
  ``bzrlib.graph.SearchResult`` suitable for making requests from the smart
  server. (Robert Collins)

* New error ``NoPublicBranch`` for commands that need a public branch to
  operate. (Robert Collins)

* New method ``iter_inventories`` on Repository for access to many
  inventories. This is primarily used by the ``revision_trees`` method, as
  direct access to inventories is discouraged. (Robert Collins)

* New method ``next_with_ghosts`` on the Graph breadth-first-search objects
  which will split out ghosts and present parents into two separate sets,
  useful for code which needs to be aware of ghosts (e.g. fetching data
  cares about ghosts during revision selection). (Robert Collins)

* Record a timestamp against each mutter to the trace file, relative to the
  first import of bzrlib.  (Andrew Bennetts)

* ``Repository.get_data_stream`` is now deprecated in favour of
  ``Repository.get_data_stream_for_search`` which allows less network
  traffic when requesting data streams over a smart server. (Robert Collins)

* ``RemoteBzrDir._get_tree_branch`` no longer triggers ``_ensure_real``,
  removing one round trip on many network operations. (Robert Collins)

* RemoteTransport's ``recommended_page_size`` method now returns 64k, like
  SFTPTransport and HttpTransportBase.  (Andrew Bennetts)

* Repository has a new method ``has_revisions`` which signals the presence
  of many revisions by returning a set of the revisions listed which are
  present. This can be done by index queries without reading data for parent
  revision names etc. (Robert Collins)


bzr 1.1
#######

:Released: 2008-01-15

(no changes from 1.1rc1)

bzr 1.1rc1
##########

:Released: 2008-01-05

Changes
*******

* Dotted revision numbers have been revised. Instead of growing longer with
  nested branches the branch number just increases. (eg instead of 1.1.1.1.1
  we now report 1.2.1.) This helps scale long lived branches which have many
  feature branches merged between them. (John Arbash Meinel)

* The syntax ``bzr diff branch1 branch2`` is no longer supported.
  Use ``bzr diff branch1 --new branch2`` instead. This change has
  been made to remove the ambiguity where ``branch2`` is in fact a
  specific file to diff within ``branch1``.

Features
********

* New option to use custom template-based formats in  ``bzr version-info``.
  (Lukáš Lalinský)

* diff '--using' allows an external diff tool to be used for files.
  (Aaron Bentley)

* New "lca" merge-type for fast everyday merging that also supports
  criss-cross merges.  (Aaron Bentley)

Improvements
************

* ``annotate`` now doesn't require a working tree. (Lukáš Lalinský,
  #90049)

* ``branch`` and ``checkout`` can now use files from a working tree to
  to speed up the process.  For checkout, this requires the new
  --files-from flag.  (Aaron Bentley)

* ``bzr diff`` now sorts files in alphabetical order.  (Aaron Bentley)

* ``bzr diff`` now works on branches without working trees. Tree-less
  branches can also be compared to each other and to working trees using
  the new diff options ``--old`` and ``--new``. Diffing between branches,
  with or without trees, now supports specific file filtering as well.
  (Ian Clatworthy, #6700)

* ``bzr pack`` now orders revision texts in topological order, with newest
  at the start of the file, promoting linear reads for ``bzr log`` and the
  like. This partially fixes #154129. (Robert Collins)

* Merge directives now fetch prerequisites from the target branch if
  needed.  (Aaron Bentley)

* pycurl now handles digest authentication.
  (Vincent Ladeuil)

* ``reconfigure`` can now convert from repositories.  (Aaron Bentley)

* ``-l`` is now a short form for ``--limit`` in ``log``.  (Matt Nordhoff)

* ``merge`` now warns when merge directives cause cherrypicks.
  (Aaron Bentley)

* ``split`` now supported, to enable splitting large trees into smaller
  pieces.  (Aaron Bentley)

Bugfixes
********

* Avoid AttributeError when unlocking a pack repository when an error occurs.
  (Martin Pool, #180208)

* Better handle short reads when processing multiple range requests.
  (Vincent Ladeuil, #179368)

* build_tree acceleration uses the correct path when a file has been moved.
  (Aaron Bentley)

* ``commit`` now succeeds when a checkout and its master branch share a
  repository.  (Aaron Bentley, #177592)

* Fixed error reporting of unsupported timezone format in
  ``log --timezone``. (Lukáš Lalinský, #178722)

* Fixed Unicode encoding error in ``ignored`` when the output is
  redirected to a pipe. (Lukáš Lalinský)

* Fix traceback when sending large response bodies over the smart protocol
  on Windows. (Andrew Bennetts, #115781)

* Fix ``urlutils.relative_url`` for the case of two ``file:///`` URLs
  pointed to different logical drives on Windows.
  (Alexander Belchenko, #90847)

* HTTP test servers are now compatible with the http protocol version 1.1.
  (Vincent Ladeuil, #175524)

* _KnitParentsProvider.get_parent_map now handles requests for ghosts
  correctly, instead of erroring or attributing incorrect parents to ghosts.
  (Aaron Bentley)

* ``merge --weave --uncommitted`` now works.  (Aaron Bentley)

* pycurl authentication handling was broken and incomplete. Fix handling of
  user:pass embedded in the urls.
  (Vincent Ladeuil, #177643)

* Files inside non-directories are now handled like other conflict types.
  (Aaron Bentley, #177390)

* ``reconfigure`` is able to convert trees into lightweight checkouts.
  (Aaron Bentley)

* Reduce lockdir timeout to 0 when running ``bzr serve``.  (Andrew Bennetts,
  #148087)

* Test that the old ``version_info_format`` functions still work, even
  though they are deprecated. (John Arbash Meinel, ShenMaq, #177872)

* Transform failures no longer cause ImmortalLimbo errors (Aaron Bentley,
  #137681)

* ``uncommit`` works even when the commit messages of revisions to be
  removed use characters not supported in the terminal encoding.
  (Aaron Bentley)

* When dumb http servers return whole files instead of the requested ranges,
  read the remaining bytes by chunks to avoid overflowing network buffers.
  (Vincent Ladeuil, #175886)

Documentation
*************

* Minor tweaks made to the bug tracker integration documentation.
  (Ian Clatworthy)

* Reference material has now be moved out of the User Guide and added
  to the User Reference. The User Reference has gained 4 sections as
  a result: Authenication Settings, Configuration Settings, Conflicts
  and Hooks. All help topics are now dumped into text format in the
  doc/en/user-reference directory for those who like browsing that
  information in their editor. (Ian Clatworthy)

* *Using Bazaar with Launchpad* tutorial added. (Ian Clatworthy)

Internals
*********

* find_* methods available for BzrDirs, Branches and WorkingTrees.
  (Aaron Bentley)

* Help topics can now be loaded from files.
  (Ian Clatworthy, Alexander Belchenko)

* get_parent_map now always provides tuples as its output.  (Aaron Bentley)

* Parent Providers should now implement ``get_parent_map`` returning a
  dictionary instead of ``get_parents`` returning a list.
  ``Graph.get_parents`` is now deprecated. (John Arbash Meinel,
  Robert Collins)

* Patience Diff now supports arbitrary python objects, as long as they
  support ``hash()``. (John Arbash Meinel)

* Reduce selftest overhead to establish test names by memoization.
  (Vincent Ladeuil)

API Breaks
**********

Testing
*******

* Modules can now customise their tests by defining a ``load_tests``
  attribute. ``pydoc bzrlib.tests.TestUtil.TestLoader.loadTestsFromModule``
  for the documentation on this attribute. (Robert Collins)

* New helper function ``bzrlib.tests.condition_id_re`` which helps
  filter tests based on a regular expression search on the tests id.
  (Robert Collins)

* New helper function ``bzrlib.tests.condition_isinstance`` which helps
  filter tests based on class. (Robert Collins)

* New helper function ``bzrlib.tests.exclude_suite_by_condition`` which
  generalises the ``exclude_suite_by_re`` function. (Robert Collins)

* New helper function ``bzrlib.tests.filter_suite_by_condition`` which
  generalises the ``filter_suite_by_re`` function. (Robert Collins)

* New helper method ``bzrlib.tests.exclude_tests_by_re`` which gives a new
  TestSuite that does not contain tests from the input that matched a
  regular expression. (Robert Collins)

* New helper method ``bzrlib.tests.randomize_suite`` which returns a
  randomized copy of the input suite. (Robert Collins)

* New helper method ``bzrlib.tests.split_suite_by_re`` which splits a test
  suite into two according to a regular expression. (Robert Collins)

* Parametrize all http tests for the transport implementations, the http
  protocol versions (1.0 and 1.1) and the authentication schemes.
  (Vincent Ladeuil)

* The ``exclude_pattern`` and ``random_order`` parameters to the function
  ``bzrlib.tests.filter_suite_by_re`` have been deprecated. (Robert Collins)

* The method ``bzrlib.tests.sort_suite_by_re`` has been deprecated. It is
  replaced by the new helper methods added in this release. (Robert Collins)


bzr 1.0
#######

:Released: 2007-12-14

Documentation
*************

* More improvements and fixes to the User Guide.  (Ian Clatworthy)

* Add information on cherrypicking/rebasing to the User Guide.
  (Ian Clatworthy)

* Improve bug tracker integration documentation. (Ian Clatworthy)

* Minor edits to ``Bazaar in five minutes`` from David Roberts and
  to the rebasing section of the User Guide from Aaron Bentley.
  (Ian Clatworthy)


bzr 1.0rc3
##########

:Released: 2007-12-11

Changes
*******

* If a traceback occurs, users are now asked to report the bug
  through Launchpad (https://bugs.launchpad.net/bzr/), rather than
  by mail to the mailing list.
  (Martin Pool)

Bugfixes
********

* Fix Makefile rules for doc generation. (Ian Clatworthy, #175207)

* Give more feedback during long http downloads by making readv deliver data
  as it arrives for urllib, and issue more requests for pycurl. High latency
  networks are better handled by urllib, the pycurl implementation give more
  feedback but also incur more latency.
  (Vincent Ladeuil, #173010)

* Implement _make_parents_provider on RemoteRepository, allowing generating
  bundles against branches on a smart server.  (Andrew Bennetts, #147836)

Documentation
*************

* Improved user guide.  (Ian Clatworthy)

* The single-page quick reference guide is now available as a PDF.
  (Ian Clatworthy)

Internals
*********

* readv urllib http implementation is now a real iterator above the
  underlying socket and deliver data as soon as it arrives. 'get' still
  wraps its output in a StringIO.
  (Vincent Ladeuil)


bzr 1.0rc2
##########

:Released: 2007-12-07

Improvements
************

* Added a --coverage option to selftest. (Andrew Bennetts)

* Annotate merge (merge-type=weave) now supports cherrypicking.
  (Aaron Bentley)

* ``bzr commit`` now doesn't print the revision number twice. (Matt
  Nordhoff, #172612)

* New configuration option ``bugtracker_<tracker_abbrevation>_url`` to
  define locations of bug trackers that are not directly supported by
  bzr or a plugin. The URL will be treated as a template and ``{id}``
  placeholders will be replaced by specific bug IDs.  (Lukáš Lalinský)

* Support logging single merge revisions with short and line log formatters.
  (Kent Gibson)

* User Guide enhanced with suggested readability improvements from
  Matt Revell and corrections from John Arbash Meinel. (Ian Clatworthy)

* Quick Start Guide renamed to Quick Start Card, moved down in
  the catalog, provided in pdf and png format and updated to refer
  to ``send`` instead of ``bundle``. (Ian Clatworthy, #165080)

* ``switch`` can now be used on heavyweight checkouts as well as
  lightweight ones. After switching a heavyweight checkout, the
  local branch is a mirror/cache of the new bound branch and
  uncommitted changes in the working tree are merged. As a safety
  check, if there are local commits in a checkout which have not
  been committed to the previously bound branch, then ``switch``
  fails unless the ``--force`` option is given. This option is
  now also required if the branch a lightweight checkout is pointing
  to has been moved. (Ian Clatworthy)

Internals
*********

* New -Dhttp debug option reports http connections, requests and responses.
  (Vincent Ladeuil)

* New -Dmerge debug option, which emits merge plans for merge-type=weave.

Bugfixes
********

* Better error message when running ``bzr cat`` on a non-existant branch.
  (Lukáš Lalinský, #133782)

* Catch OSError 17 (file exists) in final phase of tree transform and show
  filename to user.
  (Alexander Belchenko, #111758)

* Catch ShortReadvErrors while using pycurl. Also make readv more robust by
  allowing multiple GET requests to be issued if too many ranges are
  required.
  (Vincent Ladeuil, #172701)

* Check for missing basis texts when fetching from packs to packs.
  (John Arbash Meinel, #165290)

* Fall back to showing e-mail in ``log --short/--line`` if the
  committer/author has only e-mail. (Lukáš Lalinský, #157026)

API Breaks
**********

* Deprecate not passing a ``location`` argument to commit reporters'
  ``started`` methods. (Matt Nordhoff)


bzr 1.0rc1
##########

:Released: 2007-11-30

Notes When Upgrading
********************

* The default repository format is now ``pack-0.92``.  This
  default is used when creating new repositories with ``init`` and
  ``init-repo``, and when branching over bzr+ssh or bzr+hpss.
  (See https://bugs.launchpad.net/bugs/164626)

  This format can be read and written by Bazaar 0.92 and later, and
  data can be transferred to and from older formats.

  To upgrade, please reconcile your repository (``bzr reconcile``), and then
  upgrade (``bzr upgrade``).

  ``pack-0.92`` offers substantially better scaling and performance than the
  previous knits format. Some operations are slower where the code already
  had bad scaling characteristics under knits, the pack format makes such
  operations more visible as part of being more scalable overall. We will
  correct such operations over the coming releases and encourage the filing
  of bugs on any operation which you observe to be slower in a packs
  repository. One particular case that we do not intend to fix is pulling
  data from a pack repository into a knit repository over a high latency
  link;  downgrading such data requires reinsertion of the file texts, and
  this is a classic space/time tradeoff. The current implementation is
  conservative on memory usage because we need to support converting data
  from any tree without problems.
  (Robert Collins, Martin Pool, #164476)

Changes
*******

* Disable detection of plink.exe as possible ssh vendor. Plink vendor
  still available if user selects it explicitly with BZR_SSH environment
  variable. (Alexander Belchenko, workaround for bug #107593)

* The pack format is now accessible as "pack-0.92", or "pack-0.92-subtree"
  to enable the subtree functions (for example, for bzr-svn).
  (Martin Pool)

Features
********

* New ``authentication.conf`` file holding the password or other credentials
  for remote servers. This can be used for ssh, sftp, smtp and other
  supported transports.
  (Vincent Ladeuil)

* New rich-root and rich-root-pack formats, recording the same data about
  tree roots that's recorded for all other directories.
  (Aaron Bentley, #164639)

* ``pack-0.92`` repositories can now be reconciled.
  (Robert Collins, #154173)

* ``switch`` command added for changing the branch a lightweight checkout
  is associated with and updating the tree to reflect the latest content
  accordingly. This command was previously part of the BzrTools plug-in.
  (Ian Clatworthy, Aaron Bentley, David Allouche)

* ``reconfigure`` command can now convert branches, trees, or checkouts to
  lightweight checkouts.  (Aaron Bentley)

Performance
***********

* Commit updates the state of the working tree via a delta rather than
  supplying entirely new basis trees. For commit of a single specified file
  this reduces the wall clock time for commit by roughly a 30%.
  (Robert Collins, Martin Pool)

* Commit with many automatically found deleted paths no longer performs
  linear scanning for the children of those paths during inventory
  iteration. This should fix commit performance blowing out when many such
  paths occur during commit. (Robert Collins, #156491)

* Fetch with pack repositories will no longer read the entire history graph.
  (Robert Collins, #88319)

* Revert takes out an appropriate lock when reverting to a basis tree, and
  does not read the basis inventory twice. (Robert Collins)

* Diff does not require an inventory to be generated on dirstate trees.
  (Aaron Bentley, #149254)

* New annotate merge (--merge-type=weave) implementation is fast on
  versionedfiles withough cached annotations, e.g. pack-0.92.
  (Aaron Bentley)

Improvements
************

* ``bzr merge`` now warns when it encounters a criss-cross merge.
  (Aaron Bentley)

* ``bzr send`` now doesn't require the target e-mail address to be
  specified on the command line if an interactive e-mail client is used.
  (Lukáš Lalinský)

* ``bzr tags`` now prints the revision number for each tag, instead of
  the revision id, unless --show-ids is passed. In addition, tags can be
  sorted chronologically instead of lexicographically with --sort=time.
  (Adeodato Simó, #120231)

* Windows standalone version of bzr is able to load system-wide plugins from
  "plugins" subdirectory in installation directory. In addition standalone
  installer write to the registry (HKLM\SOFTWARE\Bazaar) useful info
  about paths and bzr version. (Alexander Belchenko, #129298)

Documentation
*************

Bug Fixes
*********

* A progress bar has been added for knitpack -> knitpack fetching.
  (Robert Collins, #157789, #159147)

* Branching from a branch via smart server now preserves the repository
  format. (Andrew Bennetts,  #164626)

* ``commit`` is now able to invoke an external editor in a non-ascii
  directory. (Daniel Watkins, #84043)

* Catch connection errors for ftp.
  (Vincent Ladeuil, #164567)

* ``check`` no longer reports spurious unreferenced text versions.
  (Robert Collins, John A Meinel, #162931, #165071)

* Conflicts are now resolved recursively by ``revert``.
  (Aaron Bentley, #102739)

* Detect invalid transport reuse attempts by catching invalid URLs.
  (Vincent Ladeuil, #161819)

* Deleting a file without removing it shows a correct diff, not a traceback.
  (Aaron Bentley)

* Do no use timeout in HttpServer anymore.
  (Vincent Ladeuil, #158972).

* Don't catch the exceptions related to the http pipeline status before
  retrying an http request or some programming errors may be masked.
  (Vincent Ladeuil, #160012)

* Fix ``bzr rm`` to not delete modified and ignored files.
  (Lukáš Lalinský, #172598)

* Fix exception when revisionspec contains merge revisons but log
  formatter doesn't support merge revisions. (Kent Gibson, #148908)

* Fix exception when ScopeReplacer is assigned to before any members have
  been retrieved.  (Aaron Bentley)

* Fix multiple connections during checkout --lightweight.
  (Vincent Ladeuil, #159150)

* Fix possible error in insert_data_stream when copying between
  pack repositories over bzr+ssh or bzr+http.
  KnitVersionedFile.get_data_stream now makes sure that requested
  compression parents are sent before any delta hunks that depend
  on them.
  (Martin Pool, #164637)

* Fix typo in limiting offsets coalescing for http, leading to
  whole files being downloaded instead of parts.
  (Vincent Ladeuil, #165061)

* FTP server errors don't error in the error handling code.
  (Robert Collins, #161240)

* Give a clearer message when a pull fails because the source needs
  to be reconciled.
  (Martin Pool, #164443)

* It is clearer when a plugin cannot be loaded because of its name, and a
  suggestion for an acceptable name is given. (Daniel Watkins, #103023)

* Leave port as None in transport objects if user doesn't
  specify a port in urls.
  (vincent Ladeuil, #150860)

* Make sure Repository.fetch(self) is properly a no-op for all
  Repository implementations. (John Arbash Meinel, #158333)

* Mark .bzr directories as "hidden" on Windows.
  (Alexander Belchenko, #71147)

* ``merge --uncommitted`` can now operate on a single file.
  (Aaron Bentley, Lukáš Lalinský, #136890)

* Obsolete packs are now cleaned up by pack and autopack operations.
  (Robert Collins, #153789)

* Operations pulling data from a smart server where the underlying
  repositories are not both annotated/both unannotated will now work.
  (Robert Collins, #165304).

* Reconcile now shows progress bars. (Robert Collins, #159351)

* ``RemoteBranch`` was not initializing ``self._revision_id_to_revno_map``
  properly. (John Arbash Meinel, #162486)

* Removing an already-removed file reports the file does not exist. (Daniel
  Watkins, #152811)

* Rename on Windows is able to change filename case.
  (Alexander Belchenko, #77740)

* Return error instead of a traceback for ``bzr log -r0``.
  (Kent Gibson, #133751)

* Return error instead of a traceback when bzr is unable to create
  symlink on some platforms (e.g. on Windows).
  (Alexander Belchenko, workaround for #81689)

* Revert doesn't crash when restoring a single file from a deleted
  directory. (Aaron Bentley)

* Stderr output via logging mechanism now goes through encoded wrapper
  and no more uses utf-8, but terminal encoding instead. So all unicode
  strings now should be readable in non-utf-8 terminal.
  (Alexander Belchenko, #54173)

* The error message when ``move --after`` should be used makes how to do so
  clearer. (Daniel Watkins, #85237)

* Unicode-safe output from ``bzr info``. The output will be encoded
  using the terminal encoding and unrepresentable characters will be
  replaced by '?'. (Lukáš Lalinský, #151844)

* Working trees are no longer created when pushing into a local no-trees
  repo. (Daniel Watkins, #50582)

* Upgrade util/configobj to version 4.4.0.
  (Vincent Ladeuil, #151208).

* Wrap medusa ftp test server as an FTPServer feature.
  (Vincent Ladeuil, #157752)

API Breaks
**********

* ``osutils.backup_file`` is deprecated. Actually it's not used in bzrlib
  during very long time. (Alexander Belchenko)

* The return value of
  ``VersionedFile.iter_lines_added_or_present_in_versions`` has been
  changed. Previously it was an iterator of lines, now it is an iterator of
  (line, version_id) tuples. This change has been made to aid reconcile and
  fetch operations. (Robert Collins)

* ``bzrlib.repository.get_versioned_file_checker`` is now private.
  (Robert Collins)

* The Repository format registry default has been removed; it was previously
  obsoleted by the bzrdir format default, which implies a default repository
  format.
  (Martin Pool)

Internals
*********

* Added ``ContainerSerialiser`` and ``ContainerPushParser`` to
  ``bzrlib.pack``.  These classes provide more convenient APIs for generating
  and parsing containers from streams rather than from files.  (Andrew
  Bennetts)

* New module ``lru_cache`` providing a cache for use by tasks that need
  semi-random access to large amounts of data. (John A Meinel)

* InventoryEntry.diff is now deprecated.  Please use diff.DiffTree instead.


bzr 0.92
########

:Released: 2007-11-05

Changes
*******

  * New uninstaller on Win32.  (Alexander Belchenko)


bzr 0.92rc1
###########

:Released: 2007-10-29

Changes
*******

* ``bzr`` now returns exit code 4 if an internal error occurred, and
  3 if a normal error occurred.  (Martin Pool)

* ``pull``, ``merge`` and ``push`` will no longer silently correct some
  repository index errors that occured as a result of the Weave disk format.
  Instead the ``reconcile`` command needs to be run to correct those
  problems if they exist (and it has been able to fix most such problems
  since bzr 0.8). Some new problems have been identified during this release
  and you should run ``bzr check`` once on every repository to see if you
  need to reconcile. If you cannot ``pull`` or ``merge`` from a remote
  repository due to mismatched parent errors - a symptom of index errors -
  you should simply take a full copy of that remote repository to a clean
  directory outside any local repositories, then run reconcile on it, and
  finally pull from it locally. (And naturally email the repositories owner
  to ask them to upgrade and run reconcile).
  (Robert Collins)

Features
********

* New ``knitpack-experimental`` repository format. This is interoperable with
  the ``dirstate-tags`` format but uses a smarter storage design that greatly
  speeds up many operations, both local and remote. This new format can be
  used as an option to the ``init``, ``init-repository`` and ``upgrade``
  commands. (Robert Collins)

* For users of bzr-svn (and those testing the prototype subtree support) that
  wish to try packs, a new ``knitpack-subtree-experimental`` format has also
  been added. This is interoperable with the ``dirstate-subtrees`` format.
  (Robert Collins)

* New ``reconfigure`` command. (Aaron Bentley)

* New ``revert --forget-merges`` command, which removes the record of a pending
  merge without affecting the working tree contents.  (Martin Pool)

* New ``bzr_remote_path`` configuration variable allows finer control of
  remote bzr locations than BZR_REMOTE_PATH environment variable.
  (Aaron Bentley)

* New ``launchpad-login`` command to tell Bazaar your Launchpad
  user ID.  This can then be used by other functions of the
  Launchpad plugin. (James Henstridge)

Performance
***********

* Commit in quiet mode is now slightly faster as the information to
  output is no longer calculated. (Ian Clatworthy)

* Commit no longer checks for new text keys during insertion when the
  revision id was deterministically unique. (Robert Collins)

* Committing a change which is not a merge and does not change the number of
  files in the tree is faster by utilising the data about whether files are
  changed to determine if the tree is unchanged rather than recalculating
  it at the end of the commit process. (Robert Collins)

* Inventory serialisation no longer double-sha's the content.
  (Robert Collins)

* Knit text reconstruction now avoids making copies of the lines list for
  interim texts when building a single text. The new ``apply_delta`` method
  on ``KnitContent`` aids this by allowing modification of the revision id
  such objects represent. (Robert Collins)

* Pack indices are now partially parsed for specific key lookup using a
  bisection approach. (Robert Collins)

* Partial commits are now approximately 40% faster by walking over the
  unselected current tree more efficiently. (Robert Collins)

* XML inventory serialisation takes 20% less time while being stricter about
  the contents. (Robert Collins)

* Graph ``heads()`` queries have been fixed to no longer access all history
  unnecessarily. (Robert Collins)

Improvements
************

* ``bzr+https://`` smart server across https now supported.
  (John Ferlito, Martin Pool, #128456)

* Mutt is now a supported mail client; set ``mail_client=mutt`` in your
  bazaar.conf and ``send`` will use mutt. (Keir Mierle)

* New option ``-c``/``--change`` for ``merge`` command for cherrypicking
  changes from one revision. (Alexander Belchenko, #141368)

* Show encodings, locale and list of plugins in the traceback message.
  (Martin Pool, #63894)

* Experimental directory formats can now be marked with
  ``experimental = True`` during registration. (Ian Clatworthy)

Documentation
*************

* New *Bazaar in Five Minutes* guide.  (Matthew Revell)

* The hooks reference documentation is now converted to html as expected.
  (Ian Clatworthy)

Bug Fixes
*********

* Connection error reporting for the smart server has been fixed to
  display a user friendly message instead of a traceback.
  (Ian Clatworthy, #115601)

* Make sure to use ``O_BINARY`` when opening files to check their
  sha1sum. (Alexander Belchenko, John Arbash Meinel, #153493)

* Fix a problem with Win32 handling of the executable bit.
  (John Arbash Meinel, #149113)

* ``bzr+ssh://`` and ``sftp://`` URLs that do not specify ports explicitly
  no longer assume that means port 22.  This allows people using OpenSSH to
  override the default port in their ``~/.ssh/config`` if they wish.  This
  fixes a bug introduced in bzr 0.91.  (Andrew Bennetts, #146715)

* Commands reporting exceptions can now be profiled and still have their
  data correctly dumped to a file. For example, a ``bzr commit`` with
  no changes still reports the operation as pointless but doing so no
  longer throws away the profiling data if this command is run with
  ``--lsprof-file callgrind.out.ci`` say. (Ian Clatworthy)

* Fallback to ftp when paramiko is not installed and sftp can't be used for
  ``tests/commands`` so that the test suite is still usable without
  paramiko.
  (Vincent Ladeuil, #59150)

* Fix commit ordering in corner case. (Aaron Bentley, #94975)

* Fix long standing bug in partial commit when there are renames
  left in tree. (Robert Collins, #140419)

* Fix selftest semi-random noise during http related tests.
  (Vincent Ladeuil, #140614)

* Fix typo in ftp.py making the reconnection fail on temporary errors.
  (Vincent Ladeuil, #154259)

* Fix failing test by comparing real paths to cover the case where the TMPDIR
  contains a symbolic link.
  (Vincent Ladeuil, #141382).

* Fix log against smart server branches that don't support tags.
  (James Westby, #140615)

* Fix pycurl http implementation by defining error codes from
  pycurl instead of relying on an old curl definition.
  (Vincent Ladeuil, #147530)

* Fix 'unprintable error' message when displaying BzrCheckError and
  some other exceptions on Python 2.5.
  (Martin Pool, #144633)

* Fix ``Inventory.copy()`` and add test for it. (Jelmer Vernooij)

* Handles default value for ListOption in cmd_commit.
  (Vincent Ladeuil, #140432)

* HttpServer and FtpServer need to be closed properly or a listening socket
  will remain opened.
  (Vincent Ladeuil, #140055)

* Monitor the .bzr directory created in the top level test
  directory to detect leaking tests.
  (Vincent Ladeuil, #147986)

* The basename, not the full path, is now used when checking whether
  the profiling dump file begins with ``callgrind.out`` or not. This
  fixes a bug reported by Aaron Bentley on IRC. (Ian Clatworthy)

* Trivial fix for invoking command ``reconfigure`` without arguments.
  (Rob Weir, #141629)

* ``WorkingTree.rename_one`` will now raise an error if normalisation of the
  new path causes bzr to be unable to access the file. (Robert Collins)

* Correctly detect a NoSuchFile when using a filezilla server. (Gary van der
  Merwe)

API Breaks
**********

* ``bzrlib.index.GraphIndex`` now requires a size parameter to the
  constructor, for enabling bisection searches. (Robert Collins)

* ``CommitBuilder.record_entry_contents`` now requires the root entry of a
  tree be supplied to it, previously failing to do so would trigger a
  deprecation warning. (Robert Collins)

* ``KnitVersionedFile.add*`` will no longer cache added records even when
  enable_cache() has been called - the caching feature is now exclusively for
  reading existing data. (Robert Collins)

* ``ReadOnlyLockError`` is deprecated; ``LockFailed`` is usually more
  appropriate.  (Martin Pool)

* Removed ``bzrlib.transport.TransportLogger`` - please see the new
  ``trace+`` transport instead. (Robert Collins)

* Removed previously deprecated varargs interface to ``TestCase.run_bzr`` and
  deprecated methods ``TestCase.capture`` and ``TestCase.run_bzr_captured``.
  (Martin Pool)

* Removed previous deprecated ``basis_knit`` parameter to the
  ``KnitVersionedFile`` constructor. (Robert Collins)

* Special purpose method ``TestCase.run_bzr_decode`` is moved to the test_non_ascii
  class that needs it.
  (Martin Pool)

* The class ``bzrlib.repofmt.knitrepo.KnitRepository3`` has been folded into
  ``KnitRepository`` by parameters to the constructor. (Robert Collins)

* The ``VersionedFile`` interface now allows content checks to be bypassed
  by supplying check_content=False.  This saves nearly 30% of the minimum
  cost to store a version of a file. (Robert Collins)

* Tree's with bad state such as files with no length or sha will no longer
  be silently accepted by the repository XML serialiser. To serialise
  inventories without such data, pass working=True to write_inventory.
  (Robert Collins)

* ``VersionedFile.fix_parents`` has been removed as a harmful API.
  ``VersionedFile.join`` will no longer accept different parents on either
  side of a join - it will either ignore them, or error, depending on the
  implementation. See notes when upgrading for more information.
  (Robert Collins)

Internals
*********

* ``bzrlib.transport.Transport.put_file`` now returns the number of bytes
  put by the method call, to allow avoiding stat-after-write or
  housekeeping in callers. (Robert Collins)

* ``bzrlib.xml_serializer.Serializer`` is now responsible for checking that
  mandatory attributes are present on serialisation and deserialisation.
  This fixes some holes in API usage and allows better separation between
  physical storage and object serialisation. (Robert Collins)

* New class ``bzrlib.errors.InternalBzrError`` which is just a convenient
  shorthand for deriving from BzrError and setting internal_error = True.
  (Robert Collins)

* New method ``bzrlib.mutabletree.update_to_one_parent_via_delta`` for
  moving the state of a parent tree to a new version via a delta rather than
  a complete replacement tree. (Robert Collins)

* New method ``bzrlib.osutils.minimum_path_selection`` useful for removing
  duplication from user input, when a user mentions both a path and an item
  contained within that path. (Robert Collins)

* New method ``bzrlib.repository.Repository.is_write_locked`` useful for
  determining if a repository is write locked. (Robert Collins)

* New method on ``bzrlib.tree.Tree`` ``path_content_summary`` provides a
  tuple containing the key information about a path for commit processing
  to complete. (Robert Collins)

* New method on xml serialisers, write_inventory_to_lines, which matches the
  API used by knits for adding content. (Robert Collins)

* New module ``bzrlib.bisect_multi`` with generic multiple-bisection-at-once
  logic, currently only available for byte-based lookup
  (``bisect_multi_bytes``). (Robert Collins)

* New helper ``bzrlib.tuned_gzip.bytes_to_gzip`` which takes a byte string
  and returns a gzipped version of the same. This is used to avoid a bunch
  of api friction during adding of knit hunks. (Robert Collins)

* New parameter on ``bzrlib.transport.Transport.readv``
  ``adjust_for_latency`` which changes readv from returning strictly the
  requested data to inserted return larger ranges and in forward read order
  to reduce the effect of network latency. (Robert Collins)

* New parameter yield_parents on ``Inventory.iter_entries_by_dir`` which
  causes the parents of a selected id to be returned recursively, so all the
  paths from the root down to each element of selected_file_ids are
  returned. (Robert Collins)

* Knit joining has been enhanced to support plain to annotated conversion
  and annotated to plain conversion. (Ian Clatworthy)

* The CommitBuilder method ``record_entry_contents`` now returns summary
  information about the effect of the commit on the repository. This tuple
  contains an inventory delta item if the entry changed from the basis, and a
  boolean indicating whether a new file graph node was recorded.
  (Robert Collins)

* The python path used in the Makefile can now be overridden.
  (Andrew Bennetts, Ian Clatworthy)

Testing
*******

* New transport implementation ``trace+`` which is useful for testing,
  logging activity taken to its _activity attribute. (Robert Collins)

* When running bzr commands within the test suite, internal exceptions are
  not caught and reported in the usual way, but rather allowed to propagate
  up and be visible to the test suite.  A new API ``run_bzr_catch_user_errors``
  makes this behavior available to other users.
  (Martin Pool)

* New method ``TestCase.call_catch_warnings`` for testing methods that
  raises a Python warning.  (Martin Pool)


bzr 0.91
########

:Released: 2007-09-26

Bug Fixes
*********

* Print a warning instead of aborting the ``python setup.py install``
  process if building of a C extension is not possible.
  (Lukáš Lalinský, Alexander Belchenko)

* Fix commit ordering in corner case (Aaron Bentley, #94975)

* Fix ''bzr info bzr://host/'' and other operations on ''bzr://' URLs with
  an implicit port.  We were incorrectly raising PathNotChild due to
  inconsistent treatment of the ''_port'' attribute on the Transport object.
  (Andrew Bennetts, #133965)

* Make RemoteRepository.sprout cope gracefully with servers that don't
  support the ``Repository.tarball`` request.
  (Andrew Bennetts)


bzr 0.91rc2
###########

:Released: 2007-09-11

* Replaced incorrect tarball for previous release; a debug statement was left
  in bzrlib/remote.py.


bzr 0.91rc1
###########

:Released: 2007-09-11

Changes
*******

* The default branch and repository format has changed to
  ``dirstate-tags``, so tag commands are active by default.
  This format is compatible with Bazaar 0.15 and later.
  This incidentally fixes bug #126141.
  (Martin Pool)

* ``--quiet`` or ``-q`` is no longer a global option. If present, it
  must now appear after the command name. Scripts doing things like
  ``bzr -q missing`` need to be rewritten as ``bzr missing -q``.
  (Ian Clatworthy)

Features
********

* New option ``--author`` in ``bzr commit`` to specify the author of the
  change, if it's different from the committer. ``bzr log`` and
  ``bzr annotate`` display the author instead of the committer.
  (Lukáš Lalinský)

* In addition to global options and command specific options, a set of
  standard options are now supported. Standard options are legal for
  all commands. The initial set of standard options are:

  * ``--help`` or ``-h`` - display help message
  * ``--verbose`` or ``-v`` - display additional information
  * ``--quiet``  or ``-q`` - only output warnings and errors.

  Unlike global options, standard options can be used in aliases and
  may have command-specific help. (Ian Clatworthy)

* Verbosity level processing has now been unified. If ``--verbose``
  or ``-v`` is specified on the command line multiple times, the
  verbosity level is made positive the first time then increased.
  If ``--quiet`` or ``-q`` is specified on the command line
  multiple times, the verbosity level is made negative the first
  time then decreased. To get the default verbosity level of zero,
  either specify none of the above , ``--no-verbose`` or ``--no-quiet``.
  Note that most commands currently ignore the magnitude of the
  verbosity level but do respect *quiet vs normal vs verbose* when
  generating output. (Ian Clatworthy)

* ``Branch.hooks`` now supports ``pre_commit`` hook. The hook's signature
  is documented in BranchHooks constructor. (Nam T. Nguyen, #102747)

* New ``Repository.stream_knit_data_for_revisions`` request added to the
  network protocol for greatly reduced roundtrips when retrieving a set of
  revisions. (Andrew Bennetts)

Bug Fixes
*********

* ``bzr plugins`` now lists the version number for each plugin in square
  brackets after the path. (Robert Collins, #125421)

* Pushing, pulling and branching branches with subtree references was not
  copying the subtree weave, preventing the file graph from being accessed
  and causing errors in commits in clones. (Robert Collins)

* Suppress warning "integer argument expected, got float" from Paramiko,
  which sometimes caused false test failures.  (Martin Pool)

* Fix bug in bundle 4 that could cause attempts to write data to wrong
  versionedfile.  (Aaron Bentley)

* Diffs generated using "diff -p" no longer break the patch parser.
  (Aaron Bentley)

* get_transport treats an empty possible_transports list the same as a non-
  empty one.  (Aaron Bentley)

* patch verification for merge directives is reactivated, and works with
  CRLF and CR files.  (Aaron Bentley)

* Accept ..\ as a path in revision specifiers. This fixes for example
  "-r branch:..\other-branch" on Windows.  (Lukáš Lalinský)

* ``BZR_PLUGIN_PATH`` may now contain trailing slashes.
  (Blake Winton, #129299)

* man page no longer lists hidden options (#131667, Aaron Bentley)

* ``uncommit --help`` now explains the -r option adequately.  (Daniel
  Watkins, #106726)

* Error messages are now better formatted with parameters (such as
  filenames) quoted when necessary. This avoids confusion when directory
  names ending in a '.' at the end of messages were confused with a
  full stop that may or not have been there. (Daniel Watkins, #129791)

* Fix ``status FILE -r X..Y``. (Lukáš Lalinský)

* If a particular command is an alias, ``help`` will show the alias
  instead of claiming there is no help for said alias. (Daniel Watkins,
  #133548)

* TreeTransform-based operations, like pull, merge, revert, and branch,
  now roll back if they encounter an error.  (Aaron Bentley, #67699)

* ``bzr commit`` now exits cleanly if a character unsupported by the
  current encoding is used in the commit message.  (Daniel Watkins,
  #116143)

* bzr send uses default values for ranges when only half of an elipsis
  is specified ("-r..5" or "-r5..").  (#61685, Aaron Bentley)

* Avoid trouble when Windows ssh calls itself 'plink' but no plink
  binary is present.  (Martin Albisetti, #107155)

* ``bzr remove`` should remove clean subtrees.  Now it will remove (without
  needing ``--force``) subtrees that contain no files with text changes or
  modified files.  With ``--force`` it removes the subtree regardless of
  text changes or unknown files. Directories with renames in or out (but
  not changed otherwise) will now be removed without needing ``--force``.
  Unknown ignored files will be deleted without needing ``--force``.
  (Marius Kruger, #111665)

* When two plugins conflict, the source of both the losing and now the
  winning definition is shown.  (Konstantin Mikhaylov, #5454)

* When committing to a branch, the location being committed to is
  displayed.  (Daniel Watkins, #52479)

* ``bzr --version`` takes care about encoding of stdout, especially
  when output is redirected. (Alexander Belchenko, #131100)

* Prompt for an ftp password if none is provided.
  (Vincent Ladeuil, #137044)

* Reuse bound branch associated transport to avoid multiple
  connections.
  (Vincent Ladeuil, #128076, #131396)

* Overwrite conflicting tags by ``push`` and ``pull`` if the
  ``--overwrite`` option is specified.  (Lukáš Lalinský, #93947)

* In checkouts, tags are copied into the master branch when created,
  changed or deleted, and are copied into the checkout when it is
  updated.  (Martin Pool, #93856, #93860)

* Print a warning instead of aborting the ``python setup.py install``
  process if building of a C extension is not possible.
  (Lukáš Lalinský, Alexander Belchenko)

Improvements
************

* Add the option "--show-diff" to the commit command in order to display
  the diff during the commit log creation. (Goffredo Baroncelli)

* ``pull`` and ``merge`` are much faster at installing bundle format 4.
  (Aaron Bentley)

* ``pull -v`` no longer includes deltas, making it much faster.
  (Aaron Bentley)

* ``send`` now sends the directive as an attachment by default.
  (Aaron Bentley, Lukáš Lalinský, Alexander Belchenko)

* Documentation updates (Martin Albisetti)

* Help on debug flags is now included in ``help global-options``.
  (Daniel Watkins, #124853)

* Parameters passed on the command line are checked to ensure they are
  supported by the encoding in use. (Daniel Watkins)

* The compression used within the bzr repository has changed from zlib
  level 9 to the zlib default level. This improves commit performance with
  only a small increase in space used (and in some cases a reduction in
  space). (Robert Collins)

* Initial commit no longer SHAs files twice and now reuses the path
  rather than looking it up again, making it faster.
  (Ian Clatworthy)

* New option ``-c``/``--change`` for ``diff`` and ``status`` to show
  changes in one revision.  (Lukáš Lalinský)

* If versioned files match a given ignore pattern, a warning is now
  given. (Daniel Watkins, #48623)

* ``bzr status`` now has -S as a short name for --short and -V as a
  short name for --versioned. These have been added to assist users
  migrating from Subversion: ``bzr status -SV`` is now like
  ``svn status -q``.  (Daniel Watkins, #115990)

* Added C implementation of  ``PatienceSequenceMatcher``, which is about
  10x faster than the Python version. This speeds up commands that
  need file diffing, such as ``bzr commit`` or ``bzr diff``.
  (Lukáš Lalinský)

* HACKING has been extended with a large section on core developer tasks.
  (Ian Clatworthy)

* Add ``branches`` and ``standalone-trees`` as online help topics and
  include them as Concepts within the User Reference.
  (Paul Moore, Ian Clatworthy)

* ``check`` can detect versionedfile parent references that are
  inconsistent with revision and inventory info, and ``reconcile`` can fix
  them.  These faulty references were generated by 0.8-era releases,
  so repositories which were manipulated by old bzrs should be
  checked, and possibly reconciled ASAP.  (Aaron Bentley, Andrew Bennetts)

API Breaks
**********

* ``Branch.append_revision`` is removed altogether; please use
  ``Branch.set_last_revision_info`` instead.  (Martin Pool)

* CommitBuilder now advertises itself as requiring the root entry to be
  supplied. This only affects foreign repository implementations which reuse
  CommitBuilder directly and have changed record_entry_contents to require
  that the root not be supplied. This should be precisely zero plugins
  affected. (Robert Collins)

* The ``add_lines`` methods on ``VersionedFile`` implementations has changed
  its return value to include the sha1 and length of the inserted text. This
  allows the avoidance of double-sha1 calculations during commit.
  (Robert Collins)

* ``Transport.should_cache`` has been removed.  It was not called in the
  previous release.  (Martin Pool)

Testing
*******

* Tests may now raise TestNotApplicable to indicate they shouldn't be
  run in a particular scenario.  (Martin Pool)

* New function multiply_tests_from_modules to give a simpler interface
  to test parameterization.  (Martin Pool, Robert Collins)

* ``Transport.should_cache`` has been removed.  It was not called in the
  previous release.  (Martin Pool)

* NULL_REVISION is returned to indicate the null revision, not None.
  (Aaron Bentley)

* Use UTF-8 encoded StringIO for log tests to avoid failures on
  non-ASCII committer names.  (Lukáš Lalinský)

Internals
*********

* ``bzrlib.plugin.all_plugins`` has been deprecated in favour of
  ``bzrlib.plugin.plugins()`` which returns PlugIn objects that provide
  useful functionality for determining the path of a plugin, its tests, and
  its version information. (Robert Collins)

* Add the option user_encoding to the function 'show_diff_trees()'
  in order to move the user encoding at the UI level. (Goffredo Baroncelli)

* Add the function make_commit_message_template_encoded() and the function
  edit_commit_message_encoded() which handle encoded strings.
  This is done in order to mix the commit messages (which is a unicode
  string), and the diff which is a raw string. (Goffredo Baroncelli)

* CommitBuilder now defaults to using add_lines_with_ghosts, reducing
  overhead on non-weave repositories which don't require all parents to be
  present. (Robert Collins)

* Deprecated method ``find_previous_heads`` on
  ``bzrlib.inventory.InventoryEntry``. This has been superseded by the use
  of ``parent_candidates`` and a separate heads check via the repository
  API. (Robert Collins)

* New trace function ``mutter_callsite`` will print out a subset of the
  stack to the log, which can be useful for gathering debug details.
  (Robert Collins)

* ``bzrlib.pack.ContainerWriter`` now tracks how many records have been
  added via a public attribute records_written. (Robert Collins)

* New method ``bzrlib.transport.Transport.get_recommended_page_size``.
  This provides a hint to users of transports as to the reasonable
  minimum data to read. In principle this can take latency and
  bandwidth into account on a per-connection basis, but for now it
  just has hard coded values based on the url. (e.g. http:// has a large
  page size, file:// has a small one.) (Robert Collins)

* New method on ``bzrlib.transport.Transport`` ``open_write_stream`` allows
  incremental addition of data to a file without requiring that all the
  data be buffered in memory. (Robert Collins)

* New methods on ``bzrlib.knit.KnitVersionedFile``:
  ``get_data_stream(versions)``, ``insert_data_stream(stream)`` and
  ``get_format_signature()``.  These provide some infrastructure for
  efficiently streaming the knit data for a set of versions over the smart
  protocol.

* Knits with no annotation cache still produce correct annotations.
  (Aaron Bentley)

* Three new methods have been added to ``bzrlib.trace``:
  ``set_verbosity_level``, ``get_verbosity_level`` and ``is_verbose``.
  ``set_verbosity_level`` expects a numeric value: negative for quiet,
  zero for normal, positive for verbose. The size of the number can be
  used to determine just how quiet or verbose the application should be.
  The existing ``be_quiet`` and ``is_quiet`` routines have been
  integrated into this new scheme. (Ian Clatworthy)

* Options can now be delcared with a ``custom_callback`` parameter. If
  set, this routine is called after the option is processed. This feature
  is now used by the standard options ``verbose`` and ``quiet`` so that
  setting one implicitly resets the other. (Ian Clatworthy)

* Rather than declaring a new option from scratch in order to provide
  custom help, a centrally registered option can be decorated using the
  new ``bzrlib.Option.custom_help`` routine. In particular, this routine
  is useful when declaring better help for the ``verbose`` and ``quiet``
  standard options as the base definition of these is now more complex
  than before thanks to their use of a custom callback. (Ian Clatworthy)

* Tree._iter_changes(specific_file=[]) now iterates through no files,
  instead of iterating through all files.  None is used to iterate through
  all files.  (Aaron Bentley)

* WorkingTree.revert() now accepts None to revert all files.  The use of
  [] to revert all files is deprecated.  (Aaron Bentley)


bzr 0.90
########

:Released: 2007-08-28

Improvements
************

* Documentation is now organized into multiple directories with a level
  added for different languages or locales. Added the Mini Tutorial
  and Quick Start Summary (en) documents from the Wiki, improving the
  content and readability of the former. Formatted NEWS as Release Notes
  complete with a Table of Conents, one heading per release. Moved the
  Developer Guide into the main document catalog and provided a link
  from the developer document catalog back to the main one.
  (Ian Clatworthy, Sabin Iacob, Alexander Belchenko)


API Changes
***********

* The static convenience method ``BzrDir.create_repository``
  is deprecated.  Callers should instead create a ``BzrDir`` instance
  and call ``create_repository`` on that.  (Martin Pool)


bzr 0.90rc1
###########

:Released: 2007-08-14

Bugfixes
********

* ``bzr init`` should connect to the remote location one time only.  We
  have been connecting several times because we forget to pass around the
  Transport object. This modifies ``BzrDir.create_branch_convenience``,
  so that we can give it the Transport we already have.
  (John Arbash Meinel, Vincent Ladeuil, #111702)

* Get rid of sftp connection cache (get rid of the FTP one too).
  (Vincent Ladeuil, #43731)

* bzr branch {local|remote} remote don't try to create a working tree
  anymore.
  (Vincent Ladeuil, #112173)

* All identified multiple connections for a single bzr command have been
  fixed. See bzrlib/tests/commands directory.
  (Vincent Ladeuil)

* ``bzr rm`` now does not insist on ``--force`` to delete files that
  have been renamed but not otherwise modified.  (Marius Kruger,
  #111664)

* ``bzr selftest --bench`` no longer emits deprecation warnings
  (Lukáš Lalinský)

* ``bzr status`` now honours FILE parameters for conflict lists
  (Aaron Bentley, #127606)

* ``bzr checkout`` now honours -r when reconstituting a working tree.
  It also honours -r 0.  (Aaron Bentley, #127708)

* ``bzr add *`` no more fails on Windows if working tree contains
  non-ascii file names. (Kuno Meyer, #127361)

* allow ``easy_install bzr`` runs without fatal errors.
  (Alexander Belchenko, #125521)

* Graph._filter_candidate_lca does not raise KeyError if a candidate
  is eliminated just before it would normally be examined.  (Aaron Bentley)

* SMTP connection failures produce a nice message, not a traceback.
  (Aaron Bentley)

Improvements
************

* Don't show "dots" progress indicators when run non-interactively, such
  as from cron.  (Martin Pool)

* ``info`` now formats locations more nicely and lists "submit" and
  "public" branches (Aaron Bentley)

* New ``pack`` command that will trigger database compression within
  the repository (Robert Collins)

* Implement ``_KnitIndex._load_data`` in a pyrex extension. The pyrex
  version is approximately 2-3x faster at parsing a ``.kndx`` file.
  Which yields a measurable improvement for commands which have to
  read from the repository, such as a 1s => 0.75s improvement in
  ``bzr diff`` when there are changes to be shown.  (John Arbash Meinel)

* Merge is now faster.  Depending on the scenario, it can be more than 2x
  faster. (Aaron Bentley)

* Give a clearer warning, and allow ``python setup.py install`` to
  succeed even if pyrex is not available.
  (John Arbash Meinel)

* ``DirState._read_dirblocks`` now has an optional Pyrex
  implementation. This improves the speed of any command that has to
  read the entire DirState. (``diff``, ``status``, etc, improve by
  about 10%).
  ``bisect_dirblocks`` has also been improved, which helps all
  ``_get_entry`` type calls (whenever we are searching for a
  particular entry in the in-memory DirState).
  (John Arbash Meinel)

* ``bzr pull`` and ``bzr push`` no longer do a complete walk of the
  branch revision history for ui display unless -v is supplied.
  (Robert Collins)

* ``bzr log -rA..B`` output shifted to the left margin if the log only
  contains merge revisions. (Kent Gibson)

* The ``plugins`` command is now public with improved help.
  (Ian Clatworthy)

* New bundle and merge directive formats are faster to generate, and

* Annotate merge now works when there are local changes. (Aaron Bentley)

* Commit now only shows the progress in terms of directories instead of
  entries. (Ian Clatworthy)

* Fix ``KnitRepository.get_revision_graph`` to not request the graph 2
  times. This makes ``get_revision_graph`` 2x faster. (John Arbash
  Meinel)

* Fix ``VersionedFile.get_graph()`` to avoid using
  ``set.difference_update(other)``, which has bad scaling when
  ``other`` is large. This improves ``VF.get_graph([version_id])`` for
  a 12.5k graph from 2.9s down to 200ms. (John Arbash Meinel)

* The ``--lsprof-file`` option now generates output for KCacheGrind if
  the file starts with ``callgrind.out``. This matches the default file
  filtering done by KCacheGrind's Open Dialog. (Ian Clatworthy)

* Fix ``bzr update`` to avoid an unnecessary
  ``branch.get_master_branch`` call, which avoids 1 extra connection
  to the remote server. (Partial fix for #128076, John Arbash Meinel)

* Log errors from the smart server in the trace file, to make debugging
  test failures (and live failures!) easier.  (Andrew Bennetts)

* The HTML version of the man page has been superceded by a more
  comprehensive manual called the Bazaar User Reference. This manual
  is completed generated from the online help topics. As part of this
  change, limited reStructuredText is now explicitly supported in help
  topics and command help with 'unnatural' markup being removed prior
  to display by the online help or inclusion in the man page.
  (Ian Clatworthy)

* HTML documentation now use files extension ``*.html``
  (Alexander Belchenko)

* The cache of ignore definitions is now cleared in WorkingTree.unlock()
  so that changes to .bzrignore aren't missed. (#129694, Daniel Watkins)

* ``bzr selftest --strict`` fails if there are any missing features or
  expected test failures. (Daniel Watkins, #111914)

* Link to registration survey added to README. (Ian Clatworthy)

* Windows standalone installer show link to registration survey
  when installation finished. (Alexander Belchenko)

Library API Breaks
******************

* Deprecated dictionary ``bzrlib.option.SHORT_OPTIONS`` removed.
  Options are now required to provide a help string and it must
  comply with the style guide by being one or more sentences with an
  initial capital and final period. (Martin Pool)

* KnitIndex.get_parents now returns tuples. (Robert Collins)

* Ancient unused ``Repository.text_store`` attribute has been removed.
  (Robert Collins)

* The ``bzrlib.pack`` interface has changed to use tuples of bytestrings
  rather than just bytestrings, making it easier to represent multiple
  element names. As this interface was not used by any internal facilities
  since it was introduced in 0.18 no API compatibility is being preserved.
  The serialised form of these packs is identical with 0.18 when a single
  element tuple is in use. (Robert Collins)

Internals
*********

* merge now uses ``iter_changes`` to calculate changes, which makes room for
  future performance increases.  It is also more consistent with other
  operations that perform comparisons, and reduces reliance on
  Tree.inventory.  (Aaron Bentley)

* Refactoring of transport classes connected to a remote server.
  ConnectedTransport is a new class that serves as a basis for all
  transports needing to connect to a remote server.  transport.split_url
  have been deprecated, use the static method on the object instead. URL
  tests have been refactored too.
  (Vincent Ladeuil)

* Better connection sharing for ConnectedTransport objects.
  transport.get_transport() now accepts a 'possible_transports' parameter.
  If a newly requested transport can share a connection with one of the
  list, it will.
  (Vincent Ladeuil)

* Most functions now accept ``bzrlib.revision.NULL_REVISION`` to indicate
  the null revision, and consider using ``None`` for this purpose
  deprecated.  (Aaron Bentley)

* New ``index`` module with abstract index functionality. This will be
  used during the planned changes in the repository layer. Currently the
  index layer provides a graph aware immutable index, a builder for the
  same index type to allow creating them, and finally a composer for
  such indices to allow the use of many indices in a single query. The
  index performance is not optimised, however the API is stable to allow
  development on top of the index. (Robert Collins)

* ``bzrlib.dirstate.cmp_by_dirs`` can be used to compare two paths by
  their directory sections. This is equivalent to comparing
  ``path.split('/')``, only without having to split the paths.
  This has a Pyrex implementation available.
  (John Arbash Meinel)

* New transport decorator 'unlistable+' which disables the list_dir
  functionality for testing.

* Deprecated ``change_entry`` in transform.py. (Ian Clatworthy)

* RevisionTree.get_weave is now deprecated.  Tree.plan_merge is now used
  for performing annotate-merge.  (Aaron Bentley)

* New EmailMessage class to create email messages. (Adeodato Simó)

* Unused functions on the private interface KnitIndex have been removed.
  (Robert Collins)

* New ``knit.KnitGraphIndex`` which provides a ``KnitIndex`` layered on top
  of a ``index.GraphIndex``. (Robert Collins)

* New ``knit.KnitVersionedFile.iter_parents`` method that allows querying
  the parents of many knit nodes at once, reducing round trips to the
  underlying index. (Robert Collins)

* Graph now has an is_ancestor method, various bits use it.
  (Aaron Bentley)

* The ``-Dhpss`` flag now includes timing information. As well as
  logging when a new connection is opened. (John Arbash Meinel)

* ``bzrlib.pack.ContainerWriter`` now returns an offset, length tuple to
  callers when inserting data, allowing generation of readv style access
  during pack creation, without needing a separate pass across the output
  pack to gather such details. (Robert Collins)

* ``bzrlib.pack.make_readv_reader`` allows readv based access to pack
  files that are stored on a transport. (Robert Collins)

* New ``Repository.has_same_location`` method that reports if two
  repository objects refer to the same repository (although with some risk
  of false negatives).  (Andrew Bennetts)

* InterTree.compare now passes require_versioned on correctly.
  (Marius Kruger)

* New methods on Repository - ``start_write_group``,
  ``commit_write_group``, ``abort_write_group`` and ``is_in_write_group`` -
  which provide a clean hook point for transactional Repositories - ones
  where all the data for a fetch or commit needs to be made atomically
  available in one step. This allows the write lock to remain while making
  a series of data insertions.  (e.g. data conversion). (Robert Collins)

* In ``bzrlib.knit`` the internal interface has been altered to use
  3-tuples (index, pos, length) rather than two-tuples (pos, length) to
  describe where data in a knit is, allowing knits to be split into
  many files. (Robert Collins)

* ``bzrlib.knit._KnitData`` split into cache management and physical access
  with two access classes - ``_PackAccess`` and ``_KnitAccess`` defined.
  The former provides access into a .pack file, and the latter provides the
  current production repository form of .knit files. (Robert Collins)

Testing
*******

* Remove selftest ``--clean-output``, ``--numbered-dirs`` and
  ``--keep-output`` options, which are obsolete now that tests
  are done within directories in $TMPDIR.  (Martin Pool)

* The SSH_AUTH_SOCK environment variable is now reset to avoid
  interaction with any running ssh agents.  (Jelmer Vernooij, #125955)

* run_bzr_subprocess handles parameters the same way as run_bzr:
  either a string or a list of strings should be passed as the first
  parameter.  Varargs-style parameters are deprecated. (Aaron Bentley)


bzr 0.18
########

:Released:  2007-07-17

Bugfixes
********

* Fix 'bzr add' crash under Win32 (Kuno Meyer)


bzr 0.18rc1
###########

:Released:  2007-07-10

Bugfixes
********

* Do not suppress pipe errors, etc. in non-display commands
  (Alexander Belchenko, #87178)

* Display a useful error message when the user requests to annotate
  a file that is not present in the specified revision.
  (James Westby, #122656)

* Commands that use status flags now have a reference to 'help
  status-flags'.  (Daniel Watkins, #113436)

* Work around python-2.4.1 inhability to correctly parse the
  authentication header.
  (Vincent Ladeuil, #121889)

* Use exact encoding for merge directives. (Adeodato Simó, #120591)

* Fix tempfile permissions error in smart server tar bundling under
  Windows. (Martin _, #119330)

* Fix detection of directory entries in the inventory. (James Westby)

* Fix handling of http code 400: Bad Request When issuing too many ranges.
  (Vincent Ladeuil, #115209)

* Issue a CONNECT request when connecting to an https server
  via a proxy to enable SSL tunneling.
  (Vincent Ladeuil, #120678)

* Fix ``bzr log -r`` to support selecting merge revisions, both
  individually and as part of revision ranges.
  (Kent Gibson, #4663)

* Don't leave cruft behind when failing to acquire a lockdir.
  (Martin Pool, #109169)

* Don't use the '-f' strace option during tests.
  (Vincent Ladeuil, #102019).

* Warn when setting ``push_location`` to a value that will be masked by
  locations.conf.  (Aaron Bentley, #122286)

* Fix commit ordering in corner case (Aaron Bentley, #94975)

*  Make annotate behave in a non-ASCII world (Adeodato Simó).

Improvements
************

* The --lsprof-file option now dumps a text rendering of the profiling
  information if the filename ends in ".txt". It will also convert the
  profiling information to a format suitable for KCacheGrind if the
  output filename ends in ".callgrind". Fixes to the lsprofcalltree
  conversion process by Jean Paul Calderone and Itamar were also merged.
  See http://ddaa.net/blog/python/lsprof-calltree. (Ian Clatworthy)

* ``info`` now defaults to non-verbose mode, displaying only paths and
  abbreviated format info.  ``info -v`` displays all the information
  formerly displayed by ``info``.  (Aaron Bentley, Adeodato Simó)

* ``bzr missing`` now has better option names ``--this`` and ``--other``.
  (Elliot Murphy)

* The internal ``weave-list`` command has become ``versionedfile-list``,
  and now lists knits as well as weaves.  (Aaron Bentley)

* Automatic merge base selection uses a faster algorithm that chooses
  better bases in criss-cross merge situations (Aaron Bentley)

* Progress reporting in ``commit`` has been improved. The various logical
  stages are now reported on as follows, namely:

  * Collecting changes [Entry x/y] - Stage n/m
  * Saving data locally - Stage n/m
  * Uploading data to master branch - Stage n/m
  * Updating the working tree - Stage n/m
  * Running post commit hooks - Stage n/m

  If there is no master branch, the 3rd stage is omitted and the total
  number of stages is adjusted accordingly.

  Each hook that is run after commit is listed with a name (as hooks
  can be slow it is useful feedback).
  (Ian Clatworthy, Robert Collins)

* Various operations that are now faster due to avoiding unnecessary
  topological sorts. (Aaron Bentley)

* Make merge directives robust against broken bundles. (Aaron Bentley)

* The lsprof filename note is emitted via trace.note(), not standard
  output.  (Aaron Bentley)

* ``bzrlib`` now exports explicit API compatibility information to assist
  library users and plugins. See the ``bzrlib.api`` module for details.
  (Robert Collins)

* Remove unnecessary lock probes when acquiring a lockdir.
  (Martin Pool)

* ``bzr --version`` now shows the location of the bzr log file, which
  is especially useful on Windows.  (Martin Pool)

* -D now supports hooks to get debug tracing of hooks (though its currently
  minimal in nature). (Robert Collins)

* Long log format reports deltas on merge revisions.
  (John Arbash Meinel, Kent Gibson)

* Make initial push over ftp more resilient. (John Arbash Meinel)

* Print a summary of changes for update just like pull does.
  (Daniel Watkins, #113990)

* Add a -Dhpss option to trace smart protocol requests and responses.
  (Andrew Bennetts)

Library API Breaks
******************

* Testing cleanups -
  ``bzrlib.repository.RepositoryTestProviderAdapter`` has been moved
  to ``bzrlib.tests.repository_implementations``;
  ``bzrlib.repository.InterRepositoryTestProviderAdapter`` has been moved
  to ``bzrlib.tests.interrepository_implementations``;
  ``bzrlib.transport.TransportTestProviderAdapter`` has moved to
  ``bzrlib.tests.test_transport_implementations``.
  ``bzrlib.branch.BranchTestProviderAdapter`` has moved to
  ``bzrlib.tests.branch_implementations``.
  ``bzrlib.bzrdir.BzrDirTestProviderAdapter`` has moved to
  ``bzrlib.tests.bzrdir_implementations``.
  ``bzrlib.versionedfile.InterVersionedFileTestProviderAdapter`` has moved
  to ``bzrlib.tests.interversionedfile_implementations``.
  ``bzrlib.store.revision.RevisionStoreTestProviderAdapter`` has moved to
  ``bzrlib.tests.revisionstore_implementations``.
  ``bzrlib.workingtree.WorkingTreeTestProviderAdapter`` has moved to
  ``bzrlib.tests.workingtree_implementations``.
  These changes are an API break in the testing infrastructure only.
  (Robert Collins)

* Relocate TestCaseWithRepository to be more central. (Robert Collins)

* ``bzrlib.add.smart_add_tree`` will no longer perform glob expansion on
  win32. Callers of the function should do this and use the new
  ``MutableTree.smart_add`` method instead. (Robert Collins)

* ``bzrlib.add.glob_expand_for_win32`` is now
  ``bzrlib.win32utils.glob_expand``.  (Robert Collins)

* ``bzrlib.add.FastPath`` is now private and moved to
  ``bzrlib.mutabletree._FastPath``. (Robert Collins, Martin Pool)

* ``LockDir.wait`` removed.  (Martin Pool)

* The ``SmartServer`` hooks API has changed for the ``server_started`` and
  ``server_stopped`` hooks. The first parameter is now an iterable of
  backing URLs rather than a single URL. This is to reflect that many
  URLs may map to the external URL of the server. E.g. the server interally
  may have a chrooted URL but also the local file:// URL will be at the
  same location. (Robert Collins)

Internals
*********

* New SMTPConnection class to unify email handling.  (Adeodato Simó)

* Fix documentation of BzrError. (Adeodato Simó)

* Make BzrBadParameter an internal error. (Adeodato Simó)

* Remove use of 'assert False' to raise an exception unconditionally.
  (Martin Pool)

* Give a cleaner error when failing to decode knit index entry.
  (Martin Pool)

* TreeConfig would mistakenly search the top level when asked for options
  from a section. It now respects the section argument and only
  searches the specified section. (James Westby)

* Improve ``make api-docs`` output. (John Arbash Meinel)

* Use os.lstat rather than os.stat for osutils.make_readonly and
  osutils.make_writeable. This makes the difftools plugin more
  robust when dangling symlinks are found. (Elliot Murphy)

* New ``-Dlock`` option to log (to ~/.bzr.log) information on when
  lockdirs are taken or released.  (Martin Pool)

* ``bzrlib`` Hooks are now nameable using ``Hooks.name_hook``. This
  allows a nicer UI when hooks are running as the current hook can
  be displayed. (Robert Collins)

* ``Transport.get`` has had its interface made more clear for ease of use.
  Retrieval of a directory must now fail with either 'PathError' at open
  time, or raise 'ReadError' on a read. (Robert Collins)

* New method ``_maybe_expand_globs`` on the ``Command`` class for
  dealing with unexpanded glob lists - e.g. on the win32 platform. This
  was moved from ``bzrlib.add._prepare_file_list``. (Robert Collins)

* ``bzrlib.add.smart_add`` and ``bzrlib.add.smart_add_tree`` are now
  deprecated in favour of ``MutableTree.smart_add``. (Robert Collins,
  Martin Pool)

* New method ``external_url`` on Transport for obtaining the url to
  hand to external processes. (Robert Collins)

* Teach windows installers to build pyrex/C extensions.
  (Alexander Belchenko)

Testing
*******

* Removed the ``--keep-output`` option from selftest and clean up test
  directories as they're used.  This reduces the IO load from
  running the test suite and cuts the time by about half.
  (Andrew Bennetts, Martin Pool)

* Add scenarios as a public attribute on the TestAdapter classes to allow
  modification of the generated scenarios before adaption and easier
  testing. (Robert Collins)

* New testing support class ``TestScenarioApplier`` which multiplies
  out a single teste by a list of supplied scenarios. (RobertCollins)

* Setting ``repository_to_test_repository`` on a repository_implementations
  test will cause it to be called during repository creation, allowing the
  testing of repository classes which are not based around the Format
  concept. For example a repository adapter can be tested in this manner,
  by altering the repository scenarios to include a scenario that sets this
  attribute during the test parameterisation in
  ``bzrlib.tests.repository.repository_implementations``. (Robert Collins)

* Clean up many of the APIs for blackbox testing of Bazaar.  The standard
  interface is now self.run_bzr.  The command to run can be passed as
  either a list of parameters, a string containing the command line, or
  (deprecated) varargs parameters.  (Martin Pool)

* The base TestCase now isolates tests from -D parameters by clearing
  ``debug.debug_flags`` and restores it afterwards. (Robert Collins)

* Add a relpath parameter to get_transport methods in test framework to
  avoid useless cloning.
  (Vincent Ladeuil, #110448)


bzr 0.17
########

:Released:  2007-06-18

Bugfixes
********

* Fix crash of commit due to wrong lookup of filesystem encoding.
  (Colin Watson, #120647)

* Revert logging just to stderr in commit as broke unicode filenames.
  (Aaron Bentley, Ian Clatworthy, #120930)


bzr 0.17rc1
###########

:Released:  2007-06-12

Notes When Upgrading
********************

* The kind() and is_executable() APIs on the WorkingTree interface no
  longer implicitly (read) locks and unlocks the tree. This *might*
  impact some plug-ins and tools using this part of the API. If you find
  an issue that may be caused by this change, please let us know,
  particularly the plug-in/tool maintainer. If encountered, the API
  fix is to surround kind() and is_executable() calls with lock_read()
  and unlock() like so::

    work_tree.lock_read()
    try:
        kind = work_tree.kind(...)
    finally:
        work_tree.unlock()

Internals
*********
* Rework of LogFormatter API to provide beginning/end of log hooks and to
  encapsulate the details of the revision to be logged in a LogRevision
  object.
  In long log formats, merge revision ids are only shown when --show-ids
  is specified, and are labelled "revision-id:", as per mainline
  revisions, instead of "merged:". (Kent Gibson)

* New ``BranchBuilder`` API which allows the construction of particular
  histories quickly. Useful for testing and potentially other applications
  too. (Robert Collins)

Improvements
************

* There are two new help topics, working-trees and repositories that
  attempt to explain these concepts. (James Westby, John Arbash Meinel,
  Aaron Bentley)

* Added ``bzr log --limit`` to report a limited number of revisions.
  (Kent Gibson, #3659)

* Revert does not try to preserve file contents that were originally
  produced by reverting to a historical revision.  (Aaron Bentley)

* ``bzr log --short`` now includes ``[merge]`` for revisions which
  have more than one parent. This is a small improvement to help
  understanding what changes have occurred
  (John Arbash Meinel, #83887)

* TreeTransform avoids many renames when contructing large trees,
  improving speed.  3.25x speedups have been observed for construction of
  kernel-sized-trees, and checkouts are 1.28x faster.  (Aaron Bentley)

* Commit on large trees is now faster. In my environment, a commit of
  a small change to the Mozilla tree (55k files) has dropped from
  66 seconds to 32 seconds. For a small tree of 600 files, commit of a
  small change is 33% faster. (Ian Clatworthy)

* New --create-prefix option to bzr init, like for push.  (Daniel Watkins,
  #56322)

Bugfixes
********

* ``bzr push`` should only connect to the remote location one time.
  We have been connecting 3 times because we forget to pass around
  the Transport object. This adds ``BzrDir.clone_on_transport()``, so
  that we can pass in the Transport that we already have.
  (John Arbash Meinel, #75721)

* ``DirState.set_state_from_inventory()`` needs to properly order
  based on split paths, not just string paths.
  (John Arbash Meinel, #115947)

* Let TestUIFactoy encode the password prompt with its own stdout.
  (Vincent Ladeuil, #110204)

* pycurl should take use the range header that takes the range hint
  into account.
  (Vincent Ladeuil, #112719)

* WorkingTree4.get_file_sha1 no longer raises an exception when invoked
  on a missing file.  (Aaron Bentley, #118186)

* WorkingTree.remove works correctly with tree references, and when pwd is
  not the tree root. (Aaron Bentley)

* Merge no longer fails when a file is renamed in one tree and deleted
  in the other. (Aaron Bentley, #110279)

* ``revision-info`` now accepts dotted revnos, doesn't require a tree,
  and defaults to the last revision (Matthew Fuller, #90048)

* Tests no longer fail when BZR_REMOTE_PATH is set in the environment.
  (Daniel Watkins, #111958)

* ``bzr branch -r revid:foo`` can be used to branch any revision in
  your repository. (Previously Branch6 only supported revisions in your
  mainline). (John Arbash Meinel, #115343)

bzr 0.16
########

:Released:  2007-05-07

Bugfixes
********

* Handle when you have 2 directories with similar names, but one has a
  hyphen. (``'abc'`` versus ``'abc-2'``). The WT4._iter_changes
  iterator was using direct comparison and ``'abc/a'`` sorts after
  ``'abc-2'``, but ``('abc', 'a')`` sorts before ``('abc-2',)``.
  (John Arbash Meinel, #111227)

* Handle when someone renames a file on disk without telling bzr.
  Previously we would report the first file as missing, but not show
  the new unknown file. (John Arbash Meinel, #111288)

* Avoid error when running hooks after pulling into or pushing from
  a branch bound to a smartserver branch.  (Martin Pool, #111968)

Improvements
************

* Move developer documentation to doc/developers/. This reduces clutter in
  the root of the source tree and allows HACKING to be split into multiple
  files. (Robert Collins, Alexander Belchenko)

* Clean up the ``WorkingTree4._iter_changes()`` internal loops as well as
  ``DirState.update_entry()``. This optimizes the core logic for ``bzr
  diff`` and ``bzr status`` significantly improving the speed of
  both. (John Arbash Meinel)

bzr 0.16rc2
###########

:Released:  2007-04-30

Bugfixes
********

* Handle the case when you delete a file, and then rename another file
  on top of it. Also handle the case of ``bzr rm --keep foo``. ``bzr
  status`` should show the removed file and an unknown file in its
  place. (John Arbash Meinel, #109993)

* Bundles properly read and write revision properties that have an
  empty value. And when the value is not ASCII.
  (John Arbash Meinel, #109613)

* Fix the bzr commit message to be in text mode.
  (Alexander Belchenko, #110901)

* Also handle when you rename a file and create a file where it used
  to be. (John Arbash Meinel, #110256)

* ``WorkingTree4._iter_changes`` should not descend into unversioned
  directories. (John Arbash Meinel, #110399)

bzr 0.16rc1
###########

:Released:  2007-04-26

Notes When Upgrading
********************

* ``bzr remove`` and ``bzr rm`` will now remove the working file, if
  it could be recovered again.
  This has been done for consistency with svn and the unix rm command.
  The old ``remove`` behaviour has been retained in the new option
  ``bzr remove --keep``, which will just stop versioning the file,
  but not delete it.
  ``bzr remove --force`` have been added which will always delete the
  files.
  ``bzr remove`` is also more verbose.
  (Marius Kruger, #82602)

Improvements
************

* Merge directives can now be supplied as input to `merge` and `pull`,
  like bundles can.  (Aaron Bentley)

* Sending the SIGQUIT signal to bzr, which can be done on Unix by
  pressing Control-Backslash, drops bzr into a debugger.  Type ``'c'``
  to continue.  This can be disabled by setting the environment variable
  ``BZR_SIGQUIT_PDB=0``.  (Martin Pool)

* selftest now supports --list-only to list tests instead of running
  them. (Ian Clatworthy)

* selftest now supports --exclude PATTERN (or -x PATTERN) to exclude
  tests with names that match that regular expression.
  (Ian Clatworthy, #102679)

* selftest now supports --randomize SEED to run tests in a random order.
  SEED is typically the value 'now' meaning 'use the current time'.
  (Ian Clatworthy, #102686)

* New option ``--fixes`` to commit, which stores bug fixing annotations as
  revision properties. Built-in support for Launchpad, Debian, Trac and
  Bugzilla bug trackers. (Jonathan Lange, James Henstridge, Robert Collins)

* New API, ``bzrlib.bugtracker.tracker_registry``, for adding support for
  other bug trackers to ``fixes``. (Jonathan Lange, James Henstridge,
  Robert Collins)

* ``selftest`` has new short options ``-f`` and ``-1``.  (Martin
  Pool)

* ``bzrlib.tsort.MergeSorter`` optimizations. Change the inner loop
  into using local variables instead of going through ``self._var``.
  Improves the time to ``merge_sort`` a 10k revision graph by
  approximately 40% (~700->400ms).  (John Arbash Meinel)

* ``make docs`` now creates a man page at ``man1/bzr.1`` fixing bug 107388.
  (Robert Collins)

* ``bzr help`` now provides cross references to other help topics using
  the _see_also facility on command classes. Likewise the bzr_man
  documentation, and the bzr.1 man page also include this information.
  (Robert Collins)

* Tags are now included in logs, that use the long log formatter.
  (Erik Bågfors, Alexander Belchenko)

* ``bzr help`` provides a clearer message when a help topic cannot be
  found. (Robert Collins, #107656)

* ``bzr help`` now accepts optional prefixes for command help. The help
  for all commands can now be found at ``bzr help commands/COMMANDNAME``
  as well as ``bzr help COMMANDNAME`` (which only works for commands
  where the name is not the same as a more general help topic).
  (Robert Collins)

* ``bzr help PLUGINNAME`` will now return the module docstring from the
  plugin PLUGINNAME. (Robert Collins, #50408)

* New help topic ``urlspec`` which lists the availables transports.
  (Goffredo Baroncelli)

* doc/server.txt updated to document the default bzr:// port
  and also update the blurb about the hpss' current status.
  (Robert Collins, #107125).

* ``bzr serve`` now listens on interface 0.0.0.0 by default, making it
  serve out to the local LAN (and anyone in the world that can reach the
  machine running ``bzr serve``. (Robert Collins, #98918)

* A new smart server protocol version has been added.  It prefixes requests
  and responses with an explicit version identifier so that future protocol
  revisions can be dealt with gracefully.  (Andrew Bennetts, Robert Collins)

* The bzr protocol version 2 indicates success or failure in every response
  without depending on particular commands encoding that consistently,
  allowing future client refactorings to be much more robust about error
  handling. (Robert Collins, Martin Pool, Andrew Bennetts)

* The smart protocol over HTTP client has been changed to always post to the
  same ``.bzr/smart`` URL under the original location when it can.  This allows
  HTTP servers to only have to pass URLs ending in .bzr/smart to the smart
  server handler, and not arbitrary ``.bzr/*/smart`` URLs.  (Andrew Bennetts)

* digest authentication is now supported for proxies and HTTP by the urllib
  based http implementation. Tested against Apache 2.0.55 and Squid
  2.6.5. Basic and digest authentication are handled coherently for HTTP
  and proxy: if the user is provided in the url (bzr command line for HTTP,
  proxy environment variables for proxies), the password is prompted for
  (only once). If the password is provided, it is taken into account. Once
  the first authentication is successful, all further authentication
  roundtrips are avoided by preventively setting the right authentication
  header(s).
  (Vincent Ladeuil).

Internals
*********

* bzrlib API compatability with 0.8 has been dropped, cleaning up some
  code paths. (Robert Collins)

* Change the format of chroot urls so that they can be safely manipulated
  by generic url utilities without causing the resulting urls to have
  escaped the chroot. A side effect of this is that creating a chroot
  requires an explicit action using a ChrootServer.
  (Robert Collins, Andrew Bennetts)

* Deprecate ``Branch.get_root_id()`` because branches don't have root ids,
  rather than fixing bug #96847.  (Aaron Bentley)

* ``WorkingTree.apply_inventory_delta`` provides a better alternative to
  ``WorkingTree._write_inventory``.  (Aaron Bentley)

* Convenience method ``TestCase.expectFailure`` ensures that known failures
  do not silently pass.  (Aaron Bentley)

* ``Transport.local_abspath`` now raises ``NotLocalUrl`` rather than
  ``TransportNotPossible``. (Martin Pool, Ian Clatworthy)

* New SmartServer hooks facility. There are two initial hooks documented
  in ``bzrlib.transport.smart.SmartServerHooks``. The two initial hooks allow
  plugins to execute code upon server startup and shutdown.
  (Robert Collins).

* SmartServer in standalone mode will now close its listening socket
  when it stops, rather than waiting for garbage collection. This primarily
  fixes test suite hangs when a test tries to connect to a shutdown server.
  It may also help improve behaviour when dealing with a server running
  on a specific port (rather than dynamically assigned ports).
  (Robert Collins)

* Move most SmartServer code into a new package, bzrlib/smart.
  bzrlib/transport/remote.py contains just the Transport classes that used
  to be in bzrlib/transport/smart.py.  (Andrew Bennetts)

* urllib http implementation avoid roundtrips associated with
  401 (and 407) errors once the authentication succeeds.
  (Vincent Ladeuil).

* urlib http now supports querying the user for a proxy password if
  needed. Realm is shown in the prompt for both HTTP and proxy
  authentication when the user is required to type a password.
  (Vincent Ladeuil).

* Renamed SmartTransport (and subclasses like SmartTCPTransport) to
  RemoteTransport (and subclasses to RemoteTCPTransport, etc).  This is more
  consistent with its new home in ``bzrlib/transport/remote.py``, and because
  it's not really a "smart" transport, just one that does file operations
  via remote procedure calls.  (Andrew Bennetts)

* The ``lock_write`` method of ``LockableFiles``, ``Repository`` and
  ``Branch`` now accept a ``token`` keyword argument, so that separate
  instances of those objects can share a lock if it has the right token.
  (Andrew Bennetts, Robert Collins)

* New method ``get_branch_reference`` on ``BzrDir`` allows the detection of
  branch references - which the smart server component needs.

* The Repository API ``make_working_trees`` is now permitted to return
  False when ``set_make_working_trees`` is not implemented - previously
  an unimplemented ``set_make_working_trees`` implied the result True
  from ``make_working_trees``. This has been changed to accomodate the
  smart server, where it does not make sense (at this point) to ever
  make working trees by default. (Robert Collins)

* Command objects can now declare related help topics by having _see_also
  set to a list of related topic. (Robert Collins)

* ``bzrlib.help`` now delegates to the Command class for Command specific
  help. (Robert Collins)

* New class ``TransportListRegistry``, derived from the Registry class, which
  simplifies tracking the available Transports. (Goffredo Baroncelli)

* New function ``Branch.get_revision_id_to_revno_map`` which will
  return a dictionary mapping revision ids to dotted revnos. Since
  dotted revnos are defined in the context of the branch tip, it makes
  sense to generate them from a ``Branch`` object.
  (John Arbash Meinel)

* Fix the 'Unprintable error' message display to use the repr of the
  exception that prevented printing the error because the str value
  for it is often not useful in debugging (e.g. KeyError('foo') has a
  str() of 'foo' but a repr of 'KeyError('foo')' which is much more
  useful. (Robert Collins)

* ``urlutils.normalize_url`` now unescapes unreserved characters, such as "~".
  (Andrew Bennetts)

Bugfixes
********

* Don't fail bundle selftest if email has 'two' embedded.
  (Ian Clatworthy, #98510)

* Remove ``--verbose`` from ``bzr bundle``. It didn't work anyway.
  (Robert Widhopf-Fenk, #98591)

* Remove ``--basis`` from the checkout/branch commands - it didn't work
  properly and is no longer beneficial.
  (Robert Collins, #53675, #43486)

* Don't produce encoding error when adding duplicate files.
  (Aaron Bentley)

* Fix ``bzr log <file>`` so it only logs the revisions that changed
  the file, and does it faster.
  (Kent Gibson, John Arbash Meinel, #51980, #69477)

* Fix ``InterDirstateTre._iter_changes`` to handle when we come across
  an empty versioned directory, which now has files in it.
  (John Arbash Meinel, #104257)

* Teach ``common_ancestor`` to shortcut when the tip of one branch is
  inside the ancestry of the other. Saves a lot of graph processing
  (with an ancestry of 16k revisions, ``bzr merge ../already-merged``
  changes from 2m10s to 13s).  (John Arbash Meinel, #103757)

* Fix ``show_diff_trees`` to handle the case when a file is modified,
  and the containing directory is renamed. (The file path is different
  in this versus base, but it isn't marked as a rename).
  (John Arbash Meinel, #103870)

* FTP now works even when the FTP server does not support atomic rename.
  (Aaron Bentley, #89436)

* Correct handling in bundles and merge directives of timezones with
  that are not an integer number of hours offset from UTC.  Always
  represent the epoch time in UTC to avoid problems with formatting
  earlier times on win32.  (Martin Pool, Alexander Belchenko, John
  Arbash Meinel)

* Typo in the help for ``register-branch`` fixed. (Robert Collins, #96770)

* "dirstate" and "dirstate-tags" formats now produce branches compatible
  with old versions of bzr. (Aaron Bentley, #107168))

* Handle moving a directory when children have been added, removed,
  and renamed. (John Arbash Meinel, #105479)

* Don't preventively use basic authentication for proxy before receiving a
  407 error. Otherwise people willing to use other authentication schemes
  may expose their password in the clear (or nearly). This add one
  roundtrip in case basic authentication should be used, but plug the
  security hole.
  (Vincent Ladeuil)

* Handle http and proxy digest authentication.
  (Vincent Ladeuil, #94034).

Testing
*******

* Added ``bzrlib.strace.strace`` which will strace a single callable and
  return a StraceResult object which contains just the syscalls involved
  in running it. (Robert Collins)

* New test method ``reduceLockdirTimeout`` to drop the default (ui-centric)
  default time down to one suitable for tests. (Andrew Bennetts)

* Add new ``vfs_transport_factory`` attribute on tests which provides the
  common vfs backing for both the readonly and readwrite transports.
  This allows the RemoteObject tests to back onto local disk or memory,
  and use the existing ``transport_server`` attribute all tests know about
  to be the smart server transport. This in turn allows tests to
  differentiate between 'transport to access the branch', and
  'transport which is a VFS' - which matters in Remote* tests.
  (Robert Collins, Andrew Bennetts)

* The ``make_branch_and_tree`` method for tests will now create a
  lightweight checkout for the tree if the ``vfs_transport_factory`` is not
  a LocalURLServer. (Robert Collins, Andrew Bennetts)

* Branch implementation tests have been audited to ensure that all urls
  passed to Branch APIs use proper urls, except when local-disk paths
  are intended. This is so that tests correctly access the test transport
  which is often not equivalent to local disk in Remote* tests. As part
  of this many tests were adjusted to remove dependencies on local disk
  access.
  (Robert Collins, Andrew Bennetts)

* Mark bzrlib.tests and bzrlib.tests.TestUtil as providing assertFOO helper
  functions by adding a ``__unittest`` global attribute. (Robert Collins,
  Andrew Bennetts, Martin Pool, Jonathan Lange)

* Refactored proxy and authentication handling to simplify the
  implementation of new auth schemes for both http and proxy.
  (Vincent Ladeuil)

bzr 0.15
########

:Released: 2007-04-01

Bugfixes
********

* Handle incompatible repositories as a user issue when fetching.
  (Aaron Bentley)

* Don't give a recommendation to upgrade when branching or
  checking out a branch that contains an old-format working tree.
  (Martin Pool)

bzr 0.15rc3
###########

:Released:  2007-03-26

Changes
*******

* A warning is now displayed when opening working trees in older
  formats, to encourage people to upgrade to WorkingTreeFormat4.
  (Martin Pool)

Improvements
************

* HTTP redirections are now taken into account when a branch (or a
  bundle) is accessed for the first time. A message is issued at each
  redirection to inform the user. In the past, http redirections were
  silently followed for each request which significantly degraded the
  performances. The http redirections are not followed anymore by
  default, instead a RedirectRequested exception is raised. For bzrlib
  users needing to follow http redirections anyway,
  ``bzrlib.transport.do_catching_redirections`` provide an easy transition
  path.  (vila)

Internals
*********

* Added ``ReadLock.temporary_write_lock()`` to allow upgrading an OS read
  lock to an OS write lock. Linux can do this without unlocking, Win32
  needs to unlock in between. (John Arbash Meinel)

* New parameter ``recommend_upgrade`` to ``BzrDir.open_workingtree``
  to silence (when false) warnings about opening old formats.
  (Martin Pool)

* Fix minor performance regression with bzr-0.15 on pre-dirstate
  trees. (We were reading the working inventory too many times).
  (John Arbash Meinel)

* Remove ``Branch.get_transaction()`` in favour of a simple cache of
  ``revision_history``.  Branch subclasses should override
  ``_gen_revision_history`` rather than ``revision_history`` to make use of
  this cache, and call ``_clear_revision_history_cache`` and
  ``_cache_revision_history`` at appropriate times. (Andrew Bennetts)

Bugfixes
********

* Take ``smtp_server`` from user config into account.
  (vila, #92195)

* Restore Unicode filename handling for versioned and unversioned files.
  (John Arbash Meinel, #92608)

* Don't fail during ``bzr commit`` if a file is marked removed, and
  the containing directory is auto-removed.  (John Arbash Meinel, #93681)

* ``bzr status FILENAME`` failed on Windows because of an uncommon
  errno. (``ERROR_DIRECTORY == 267 != ENOTDIR``).
  (Wouter van Heyst, John Arbash Meinel, #90819)

* ``bzr checkout source`` should create a local branch in the same
  format as source. (John Arbash Meinel, #93854)

* ``bzr commit`` with a kind change was failing to update the
  last-changed-revision for directories.  The
  InventoryDirectory._unchanged only looked at the ``parent_id`` and name,
  ignoring the fact that the kind could have changed, too.
  (John Arbash Meinel, #90111)

* ``bzr mv dir/subdir other`` was incorrectly updating files inside
  the directory. So that there was a chance it would break commit,
  etc. (John Arbash Meinel, #94037)

* Correctly handles mutiple permanent http redirections.
  (vila, #88780)

bzr 0.15rc2
###########

:Released:  2007-03-14

Notes When Upgrading
********************

* Release 0.15rc2 of bzr changes the ``bzr init-repo`` command to
  default to ``--trees`` instead of ``--no-trees``.
  Existing shared repositories are not affected.

Improvements
************

* New ``merge-directive`` command to generate machine- and human-readable
  merge requests.  (Aaron Bentley)

* New ``submit:`` revision specifier makes it easy to diff against the
  common ancestor with the submit location (Aaron Bentley)

* Added support for Putty's SSH implementation. (Dmitry Vasiliev)

* Added ``bzr status --versioned`` to report only versioned files,
  not unknowns. (Kent Gibson)

* Merge now autodetects the correct line-ending style for its conflict
  markers.  (Aaron Bentley)

Internals
*********

* Refactored SSH vendor registration into SSHVendorManager class.
  (Dmitry Vasiliev)

Bugfixes
********

* New ``--numbered-dirs`` option to ``bzr selftest`` to use
  numbered dirs for TestCaseInTempDir. This is default behavior
  on Windows. Anyone can force named dirs on Windows
  with ``--no-numbered-dirs``. (Alexander Belchenko)

* Fix ``RevisionSpec_revid`` to handle the Unicode strings passed in
  from the command line. (Marien Zwart, #90501)

* Fix ``TreeTransform._iter_changes`` when both the source and
  destination are missing. (Aaron Bentley, #88842)

* Fix commit of merges with symlinks in dirstate trees.
  (Marien Zwart)

* Switch the ``bzr init-repo`` default from --no-trees to --trees.
  (Wouter van Heyst, #53483)


bzr 0.15rc1
###########

:Released:  2007-03-07

Surprises
*********

* The default disk format has changed. Please run 'bzr upgrade' in your
  working trees to upgrade. This new default is compatible for network
  operations, but not for local operations. That is, if you have two
  versions of bzr installed locally, after upgrading you can only use the
  bzr 0.15 version. This new default does not enable tags or nested-trees
  as they are incompatible with bzr versions before 0.15 over the network.

* For users of bzrlib: Two major changes have been made to the working tree
  api in bzrlib. The first is that many methods and attributes, including
  the inventory attribute, are no longer valid for use until one of
  ``lock_read``/``lock_write``/``lock_tree_write`` has been called,
  and become invalid again after unlock is called. This has been done
  to improve performance and correctness as part of the dirstate
  development.
  (Robert Collins, John A Meinel, Martin Pool, and others).

* For users of bzrlib: The attribute 'tree.inventory' should be considered
  readonly. Previously it was possible to directly alter this attribute, or
  its contents, and have the tree notice this. This has been made
  unsupported - it may work in some tree formats, but in the newer dirstate
  format such actions will have no effect and will be ignored, or even
  cause assertions. All operations possible can still be carried out by a
  combination of the tree API, and the bzrlib.transform API. (Robert
  Collins, John A Meinel, Martin Pool, and others).

Improvements
************

* Support for OS Windows 98. Also .bzr.log on any windows system
  saved in My Documents folder. (Alexander Belchenko)

* ``bzr mv`` enhanced to support already moved files.
  In the past the mv command would have failed if the source file doesn't
  exist. In this situation ``bzr mv`` would now detect that the file has
  already moved and update the repository accordingly, if the target file
  does exist.
  A new option ``--after`` has been added so that if two files already
  exist, you could notify Bazaar that you have moved a (versioned) file
  and replaced it with another. Thus in this case ``bzr move --after``
  will only update the Bazaar identifier.
  (Steffen Eichenberg, Marius Kruger)

* ``ls`` now works on treeless branches and remote branches.
  (Aaron Bentley)

* ``bzr help global-options`` describes the global options.
  (Aaron Bentley)

* ``bzr pull --overwrite`` will now correctly overwrite checkouts.
  (Robert Collins)

* Files are now allowed to change kind (e.g. from file to symlink).
  Supported by ``commit``, ``revert`` and ``status``
  (Aaron Bentley)

* ``inventory`` and ``unknowns`` hidden in favour of ``ls``
  (Aaron Bentley)

* ``bzr help checkouts`` descibes what checkouts are and some possible
  uses of them. (James Westby, Aaron Bentley)

* A new ``-d`` option to push, pull and merge overrides the default
  directory.  (Martin Pool)

* Branch format 6: smaller, and potentially faster than format 5.  Supports
  ``append_history_only`` mode, where the log view and revnos do not change,
  except by being added to.  Stores policy settings in
  ".bzr/branch/branch.conf".

* ``append_only`` branches:  Format 6 branches may be configured so that log
  view and revnos are always consistent.  Either create the branch using
  "bzr init --append-revisions-only" or edit the config file as descriped
  in docs/configuration.txt.

* rebind: Format 6 branches retain the last-used bind location, so if you
  "bzr unbind", you can "bzr bind" to bind to the previously-selected
  bind location.

* Builtin tags support, created and deleted by the ``tag`` command and
  stored in the branch.  Tags can be accessed with the revisionspec
  ``-rtag:``, and listed with ``bzr tags``.  Tags are not versioned
  at present. Tags require a network incompatible upgrade. To perform this
  upgrade, run ``bzr upgrade --dirstate-tags`` in your branch and
  repositories. (Martin Pool)

* The ``bzr://`` transport now has a well-known port number, 4155,
  which it will use by default.  (Andrew Bennetts, Martin Pool)

* Bazaar now looks for user-installed plugins before looking for site-wide
  plugins. (Jonathan Lange)

* ``bzr resolve`` now detects and marks resolved text conflicts.
  (Aaron Bentley)

Internals
*********

* Internally revision ids and file ids are now passed around as utf-8
  bytestrings, rather than treating them as Unicode strings. This has
  performance benefits for Knits, since we no longer need to decode the
  revision id for each line of content, nor for each entry in the index.
  This will also help with the future dirstate format.
  (John Arbash Meinel)

* Reserved ids (any revision-id ending in a colon) are rejected by
  versionedfiles, repositories, branches, and working trees
  (Aaron Bentley)

* Minor performance improvement by not creating a ProgressBar for
  every KnitIndex we create. (about 90ms for a bzr.dev tree)
  (John Arbash Meinel)

* New easier to use Branch hooks facility. There are five initial hooks,
  all documented in bzrlib.branch.BranchHooks.__init__ - ``'set_rh'``,
  ``'post_push'``, ``'post_pull'``, ``'post_commit'``,
  ``'post_uncommit'``. These hooks fire after the matching operation
  on a branch has taken place, and were originally added for the
  branchrss plugin. (Robert Collins)

* New method ``Branch.push()`` which should be used when pushing from a
  branch as it makes performance and policy decisions to match the UI
  level command ``push``. (Robert Collins).

* Add a new method ``Tree.revision_tree`` which allows access to cached
  trees for arbitrary revisions. This allows the in development dirstate
  tree format to provide access to the callers to cached copies of
  inventory data which are cheaper to access than inventories from the
  repository.
  (Robert Collins, Martin Pool)

* New ``Branch.last_revision_info`` method, this is being done to allow
  optimization of requests for both the number of revisions and the last
  revision of a branch with smartservers and potentially future branch
  formats. (Wouter van Heyst, Robert Collins)

* Allow ``'import bzrlib.plugins.NAME'`` to work when the plugin NAME has not
  yet been loaded by ``load_plugins()``. This allows plugins to depend on each
  other for code reuse without requiring users to perform file-renaming
  gymnastics. (Robert Collins)

* New Repository method ``'gather_stats'`` for statistic data collection.
  This is expected to grow to cover a number of related uses mainly
  related to bzr info. (Robert Collins)

* Log formatters are now managed with a registry.
  ``log.register_formatter`` continues to work, but callers accessing
  the FORMATTERS dictionary directly will not.

* Allow a start message to be passed to the ``edit_commit_message``
  function.  This will be placed in the message offered to the user
  for editing above the separator. It allows a template commit message
  to be used more easily. (James Westby)

* ``GPGStrategy.sign()`` will now raise ``BzrBadParameterUnicode`` if
  you pass a Unicode string rather than an 8-bit string. Callers need
  to be updated to encode first. (John Arbash Meinel)

* Branch.push, pull, merge now return Result objects with information
  about what happened, rather than a scattering of various methods.  These
  are also passed to the post hooks.  (Martin Pool)

* File formats and architecture is in place for managing a forest of trees
  in bzr, and splitting up existing trees into smaller subtrees, and
  finally joining trees to make a larger tree. This is the first iteration
  of this support, and the user-facing aspects still require substantial
  work.  If you wish to experiment with it, use ``bzr upgrade
  --dirstate-with-subtree`` in your working trees and repositories.
  You can use the hidden commands ``split`` and ``join`` and to create
  and manipulate nested trees, but please consider using the nested-trees
  branch, which contains substantial UI improvements, instead.
  http://code.aaronbentley.com/bzr/bzrrepo/nested-trees/
  (Aaron Bentley, Martin Pool, Robert Collins).

Bugfixes
********

* ``bzr annotate`` now uses dotted revnos from the viewpoint of the
  branch, rather than the last changed revision of the file.
  (John Arbash Meinel, #82158)

* Lock operations no longer hang if they encounter a permission problem.
  (Aaron Bentley)

* ``bzr push`` can resume a push that was canceled before it finished.
  Also, it can push even if the target directory exists if you supply
  the ``--use-existing-dir`` flag.
  (John Arbash Meinel, #30576, #45504)

* Fix http proxy authentication when user and an optional
  password appears in the ``*_proxy`` vars. (Vincent Ladeuil,
  #83954).

* ``bzr log branch/file`` works for local treeless branches
  (Aaron Bentley, #84247)

* Fix problem with UNC paths on Windows 98. (Alexander Belchenko, #84728)

* Searching location of CA bundle for PyCurl in env variable
  (``CURL_CA_BUNDLE``), and on win32 along the PATH.
  (Alexander Belchenko, #82086)

* ``bzr init`` works with unicode argument LOCATION.
  (Alexander Belchenko, #85599)

* Raise ``DependencyNotPresent`` if pycurl do not support https.
  (Vincent Ladeuil, #85305)

* Invalid proxy env variables should not cause a traceback.
  (Vincent Ladeuil, #87765)

* Ignore patterns normalised to use '/' path separator.
  (Kent Gibson, #86451)

* bzr rocks. It sure does! Fix case. (Vincent Ladeuil, #78026)

* Fix bzrtools shelve command for removed lines beginning with "--"
  (Johan Dahlberg, #75577)

Testing
*******

* New ``--first`` option to ``bzr selftest`` to run specified tests
  before the rest of the suite.  (Martin Pool)


bzr 0.14
########

:Released:  2007-01-23

Improvements
************

* ``bzr help global-options`` describes the global options. (Aaron Bentley)

Bug Fixes
*********

* Skip documentation generation tests if the tools to do so are not
  available. Fixes running selftest for installled copies of bzr.
  (John Arbash Meinel, #80330)

* Fix the code that discovers whether bzr is being run from it's
  working tree to handle the case when it isn't but the directory
  it is in is below a repository. (James Westby, #77306)


bzr 0.14rc1
###########

:Released:  2007-01-16

Improvements
************

* New connection: ``bzr+http://`` which supports tunnelling the smart
  protocol over an HTTP connection. If writing is enabled on the bzr
  server, then you can write over the http connection.
  (Andrew Bennetts, John Arbash Meinel)

* Aliases now support quotation marks, so they can contain whitespace
  (Marius Kruger)

* PyCurlTransport now use a single curl object. By specifying explicitly
  the 'Range' header, we avoid the need to use two different curl objects
  (and two connections to the same server). (Vincent Ladeuil)

* ``bzr commit`` does not prompt for a message until it is very likely to
  succeed.  (Aaron Bentley)

* ``bzr conflicts`` now takes --text to list pathnames of text conflicts
  (Aaron Bentley)

* Fix ``iter_lines_added_or_present_in_versions`` to use a set instead
  of a list while checking if a revision id was requested. Takes 10s
  off of the ``fileids_affected_by_revision_ids`` time, which is 10s
  of the ``bzr branch`` time. Also improve ``fileids_...`` time by
  filtering lines with a regex rather than multiple ``str.find()``
  calls. (saves another 300ms) (John Arbash Meinel)

* Policy can be set for each configuration key. This allows keys to be
  inherited properly across configuration entries. For example, this
  should enable you to do::

    [/home/user/project]
    push_location = sftp://host/srv/project/
    push_location:policy = appendpath

  And then a branch like ``/home/user/project/mybranch`` should get an
  automatic push location of ``sftp://host/srv/project/mybranch``.
  (James Henstridge)

* Added ``bzr status --short`` to make status report svn style flags
  for each file.  For example::

    $ bzr status --short
    A  foo
    A  bar
    D  baz
    ?  wooley

* 'bzr selftest --clean-output' allows easily clean temporary tests
  directories without running tests. (Alexander Belchenko)

* ``bzr help hidden-commands`` lists all hidden commands. (Aaron Bentley)

* ``bzr merge`` now has an option ``--pull`` to fall back to pull if
  local is fully merged into remote. (Jan Hudec)

* ``bzr help formats`` describes available directory formats. (Aaron Bentley)

Internals
*********

* A few tweaks directly to ``fileids_affected_by_revision_ids`` to
  help speed up processing, as well allowing to extract unannotated
  lines. Between the two ``fileids_affected_by_revision_ids`` is
  improved by approx 10%. (John Arbash Meinel)

* Change Revision serialization to only write out millisecond
  resolution. Rather than expecting floating point serialization to
  preserve more resolution than we need. (Henri Weichers, Martin Pool)

* Test suite ends cleanly on Windows.  (Vincent Ladeuil)

* When ``encoding_type`` attribute of class Command is equal to 'exact',
  force sys.stdout to be a binary stream on Windows, and therefore
  keep exact line-endings (without LF -> CRLF conversion).
  (Alexander Belchenko)

* Single-letter short options are no longer globally declared.  (Martin
  Pool)

* Before using detected user/terminal encoding bzr should check
  that Python has corresponding codec. (Alexander Belchenko)

* Formats for end-user selection are provided via a FormatRegistry (Aaron Bentley)

Bug Fixes
*********

* ``bzr missing --verbose`` was showing adds/removals in the wrong
  direction. (John Arbash Meinel)

* ``bzr annotate`` now defaults to showing dotted revnos for merged
  revisions. It cuts them off at a depth of 12 characters, but you can
  supply ``--long`` to see the full number. You can also use
  ``--show-ids`` to display the original revision ids, rather than
  revision numbers and committer names. (John Arbash Meinel, #75637)

* bzr now supports Win32 UNC path (e.g. ``\HOST\path``.
  (Alexander Belchenko, #57869)

* Win32-specific: output of cat, bundle and diff commands don't mangle
  line-endings (Alexander Belchenko, #55276)

* Replace broken fnmatch based ignore pattern matching with custom pattern
  matcher.
  (Kent Gibson, Jan Hudec #57637)

* pycurl and urllib can detect short reads at different places. Update
  the test suite to test more cases. Also detect http error code 416
  which was raised for that specific bug. Also enhance the urllib
  robustness by detecting invalid ranges (and pycurl's one by detecting
  short reads during the initial GET). (Vincent Ladeuil, #73948)

* The urllib connection sharing interacts badly with urllib2
  proxy setting (the connections didn't go thru the proxy
  anymore). Defining a proper ProxyHandler solves the
  problem.  (Vincent Ladeuil, #74759)

* Use urlutils to generate relative URLs, not osutils
  (Aaron Bentley, #76229)

* ``bzr status`` in a readonly directory should work without giving
  lots of errors. (John Arbash Meinel, #76299)

* Mention the revisionspec topic for the revision option help.
  (Wouter van Heyst, #31663)

* Allow plugins import from zip archives.
  (Alexander Belchenko, #68124)


bzr 0.13
########

:Released:  2006-12-05

No changes from 0.13rc


bzr 0.13rc1
###########

:Released:  2006-11-27

Improvements
************

* New command ``bzr remove-tree`` allows the removal of the working
  tree from a branch.
  (Daniel Silverstone)

* urllib uses shared keep-alive connections, so http
  operations are substantially faster.
  (Vincent Ladeuil, #53654)

* ``bzr export`` allows an optional branch parameter, to export a bzr
  tree from some other url. For example:
  ``bzr export bzr.tar.gz http://bazaar-vcs.org/bzr/bzr.dev``
  (Daniel Silverstone)

* Added ``bzr help topics`` to the bzr help system. This gives a
  location for general information, outside of a specific command.
  This includes updates for ``bzr help revisionspec`` the first topic
  included. (Goffredo Baroncelli, John Arbash Meinel, #42714)

* WSGI-compatible HTTP smart server.  See ``doc/http_smart_server.txt``.
  (Andrew Bennetts)

* Knit files will now cache full texts only when the size of the
  deltas is as large as the size of the fulltext. (Or after 200
  deltas, whichever comes first). This has the most benefit on large
  files with small changes, such as the inventory for a large project.
  (eg For a project with 2500 files, and 7500 revisions, it changes
  the size of inventory.knit from 11MB to 5.4MB) (John Arbash Meinel)

Internals
*********

* New -D option given before the command line turns on debugging output
  for particular areas.  -Derror shows tracebacks on all errors.
  (Martin Pool)

* Clean up ``bzr selftest --benchmark bundle`` to correct an import,
  and remove benchmarks that take longer than 10min to run.
  (John Arbash Meinel)

* Use ``time.time()`` instead of ``time.clock()`` to decide on
  progress throttling. Because ``time.clock()`` is actually CPU time,
  so over a high-latency connection, too many updates get throttled.
  (John Arbash Meinel)

* ``MemoryTransport.list_dir()`` would strip the first character for
  files or directories in root directory. (John Arbash Meinel)

* New method ``get_branch_reference`` on 'BzrDir' allows the detection of
  branch references - which the smart server component needs.

* New ``ChrootTransportDecorator``, accessible via the ``chroot+`` url
  prefix.  It disallows any access to locations above a set URL.  (Andrew
  Bennetts)

Bug Fixes
*********

* Now ``_KnitIndex`` properly decode revision ids when loading index data.
  And optimize the knit index parsing code.
  (Dmitry Vasiliev, John Arbash Meinel)

* ``bzrlib/bzrdir.py`` was directly referencing ``bzrlib.workingtree``,
  without importing it. This prevented ``bzr upgrade`` from working
  unless a plugin already imported ``bzrlib.workingtree``
  (John Arbash Meinel, #70716)

* Suppress the traceback on invalid URLs (Vincent Ladeuil, #70803).

* Give nicer error message when an http server returns a 403
  error code. (Vincent Ladeuil, #57644).

* When a multi-range http GET request fails, try a single
  range one. If it fails too, forget about ranges. Remember that until
  the death of the transport and propagates that to the clones.
  (Vincent Ladeuil, #62276, #62029).

* Handles user/passwords supplied in url from command
  line (for the urllib implementation). Don't request already
  known passwords (Vincent Ladeuil, #42383, #44647, #48527)

* ``_KnitIndex.add_versions()`` dictionary compresses revision ids as they
  are added. This fixes bug where fetching remote revisions records
  them as full references rather than integers.
  (John Arbash Meinel, #64789)

* ``bzr ignore`` strips trailing slashes in patterns.
  Also ``bzr ignore`` rejects absolute paths. (Kent Gibson, #4559)

* ``bzr ignore`` takes multiple arguments. (Cheuksan Edward Wang, #29488)

* mv correctly handles paths that traverse symlinks.
  (Aaron Bentley, #66964)

* Give nicer looking error messages when failing to connect over ssh.
  (John Arbash Meinel, #49172)

* Pushing to a remote branch does not currently update the remote working
  tree. After a remote push, ``bzr status`` and ``bzr diff`` on the remote
  machine now show that the working tree is out of date.
  (Cheuksan Edward Wang #48136)

* Use patiencediff instead of difflib for determining deltas to insert
  into knits. This avoids the O(N^3) behavior of difflib. Patience
  diff should be O(N^2). (Cheuksan Edward Wang, #65714)

* Running ``bzr log`` on nonexistent file gives an error instead of the
  entire log history. (Cheuksan Edward Wang #50793)

* ``bzr cat`` can look up contents of removed or renamed files. If the
  pathname is ambiguous, i.e. the files in the old and new trees have
  different id's, the default is the file in the new tree. The user can
  use "--name-from-revision" to select the file in the old tree.
  (Cheuksan Edward Wang, #30190)

Testing
*******

* TestingHTTPRequestHandler really handles the Range header
  (previously it was ignoring it and returning the whole file,).

bzr 0.12
########

:Released:  2006-10-30

Internals
*********

* Clean up ``bzr selftest --benchmark bundle`` to correct an import,
  and remove benchmarks that take longer than 10min to run.
  (John Arbash Meinel)

bzr 0.12rc1
###########

:Released:  2006-10-23

Improvements
************

* ``bzr log`` now shows dotted-decimal revision numbers for all revisions,
  rather than just showing a decimal revision number for revisions on the
  mainline. These revision numbers are not yet accepted as input into bzr
  commands such as log, diff etc. (Robert Collins)

* revisions can now be specified using dotted-decimal revision numbers.
  For instance, ``bzr diff -r 1.2.1..1.2.3``. (Robert Collins)

* ``bzr help commands`` output is now shorter (Aaron Bentley)

* ``bzr`` now uses lazy importing to reduce the startup time. This has
  a moderate effect on lots of actions, especially ones that have
  little to do. For example ``bzr rocks`` time is down to 116ms from
  283ms. (John Arbash Meinel)

* New Registry class to provide name-to-object registry-like support,
  for example for schemes where plugins can register new classes to
  do certain tasks (e.g. log formatters). Also provides lazy registration
  to allow modules to be loaded on request.
  (John Arbash Meinel, Adeodato Simó)

API Incompatability
*******************

* LogFormatter subclasses show now expect the 'revno' parameter to
  show() to be a string rather than an int. (Robert Collins)

Internals
*********

* ``TestCase.run_bzr``, ``run_bzr_captured``, and ``run_bzr_subprocess``
  can take a ``working_dir='foo'`` parameter, which will change directory
  for the command. (John Arbash Meinel)

* ``bzrlib.lazy_regex.lazy_compile`` can be used to create a proxy
  around a regex, which defers compilation until first use.
  (John Arbash Meinel)

* ``TestCase.run_bzr_subprocess`` defaults to supplying the
  ``--no-plugins`` parameter to ensure test reproducability, and avoid
  problems with system-wide installed plugins. (John Arbash Meinel)

* Unique tree root ids are now supported. Newly created trees still
  use the common root id for compatibility with bzr versions before 0.12.
  (Aaron Bentley)

* ``WorkingTree.set_root_id(None)`` is now deprecated. Please
  pass in ``inventory.ROOT_ID`` if you want the default root id value.
  (Robert Collins, John Arbash Meinel)

* New method ``WorkingTree.flush()`` which will write the current memory
  inventory out to disk. At the same time, ``read_working_inventory`` will
  no longer trash the current tree inventory if it has been modified within
  the current lock, and the tree will now ``flush()`` automatically on
  ``unlock()``. ``WorkingTree.set_root_id()`` has been updated to take
  advantage of this functionality. (Robert Collins, John Arbash Meinel)

* ``bzrlib.tsort.merge_sorted`` now accepts ``generate_revnos``. This
  parameter will cause it to add another column to its output, which
  contains the dotted-decimal revno for each revision, as a tuple.
  (Robert Collins)

* ``LogFormatter.show_merge`` is deprecated in favour of
  ``LogFormatter.show_merge_revno``. (Robert Collins)

Bug Fixes
*********

* Avoid circular imports by creating a deprecated function for
  ``bzrlib.tree.RevisionTree``. Callers should have been using
  ``bzrlib.revisontree.RevisionTree`` anyway. (John Arbash Meinel,
  #66349)

* Don't use ``socket.MSG_WAITALL`` as it doesn't exist on all
  platforms. (Martin Pool, #66356)

* Don't require ``Content-Type`` in range responses. Assume they are a
  single range if ``Content-Type`` does not exist.
  (John Arbash Meinel, #62473)

* bzr branch/pull no longer complain about progress bar cleanup when
  interrupted during fetch.  (Aaron Bentley, #54000)

* ``WorkingTree.set_parent_trees()`` uses the trees to directly write
  the basis inventory, rather than going through the repository. This
  allows us to have 1 inventory read, and 2 inventory writes when
  committing a new tree. (John Arbash Meinel)

* When reverting, files that are not locally modified that do not exist
  in the target are deleted, not just unversioned (Aaron Bentley)

* When trying to acquire a lock, don't fail immediately. Instead, try
  a few times (up to 1 hour) before timing out. Also, report why the
  lock is unavailable (John Arbash Meinel, #43521, #49556)

* Leave HttpTransportBase daughter classes decides how they
  implement cloning. (Vincent Ladeuil, #61606)

* diff3 does not indicate conflicts on clean merge. (Aaron Bentley)

* If a commit fails, the commit message is stored in a file at the root of
  the tree for later commit. (Cheuksan Edward Wang, Stefan Metzmacher,
  #32054)

Testing
*******

* New test base class TestCaseWithMemoryTransport offers memory-only
  testing facilities: its not suitable for tests that need to mutate disk
  state, but most tests should not need that and should be converted to
  TestCaseWithMemoryTransport. (Robert Collins)

* ``TestCase.make_branch_and_memory_tree`` now takes a format
  option to set the BzrDir, Repository and Branch formats of the
  created objects. (Robert Collins, John Arbash Meinel)

bzr 0.11
########

:Released:  2006-10-02

* Smart server transport test failures on windows fixed. (Lukáš Lalinský).

bzr 0.11rc2
###########

:Released:  2006-09-27

Bug Fixes
*********

* Test suite hangs on windows fixed. (Andrew Bennets, Alexander Belchenko).

* Commit performance regression fixed. (Aaron Bentley, Robert Collins, John
  Arbash Meinel).

bzr 0.11rc1
###########

:Released:  2006-09-25

Improvements
************

* Knit files now wait to create their contents until the first data is
  added. The old code used to create an empty .knit and a .kndx with just
  the header. However, this caused a lot of extra round trips over sftp.
  This can change the time for ``bzr push`` to create a new remote branch
  from 160s down to 100s. This also affects ``bzr commit`` performance when
  adding new files, ``bzr commit`` on a new kernel-like tree drops from 50s
  down to 40s (John Arbash Meinel, #44692)

* When an entire subtree has been deleted, commit will now report that
  just the top of the subtree has been deleted, rather than reporting
  all the individual items. (Robert Collins)

* Commit performs one less XML parse. (Robert Collins)

* ``bzr checkout`` now operates on readonly branches as well
  as readwrite branches. This fixes bug #39542. (Robert Collins)

* ``bzr bind`` no longer synchronises history with the master branch.
  Binding should be followed by an update or push to synchronise the
  two branches. This is closely related to the fix for bug #39542.
  (Robert Collins)

* ``bzrlib.lazy_import.lazy_import`` function to create on-demand
  objects.  This allows all imports to stay at the global scope, but
  modules will not actually be imported if they are not used.
  (John Arbash Meinel)

* Support ``bzr://`` and ``bzr+ssh://`` urls to work with the new RPC-based
  transport which will be used with the upcoming high-performance smart
  server. The new command ``bzr serve`` will invoke bzr in server mode,
  which processes these requests. (Andrew Bennetts, Robert Collins, Martin
  Pool)

* New command ``bzr version-info`` which can be used to get a summary
  of the current state of the tree. This is especially useful as part
  of a build commands. See ``doc/version_info.txt`` for more information
  (John Arbash Meinel)

Bug Fixes
*********

* ``'bzr inventory [FILE...]'`` allows restricting the file list to a
  specific set of files. (John Arbash Meinel, #3631)

* Don't abort when annotating empty files (John Arbash Meinel, #56814)

* Add ``Stanza.to_unicode()`` which can be passed to another Stanza
  when nesting stanzas. Also, add ``read_stanza_unicode`` to handle when
  reading a nested Stanza. (John Arbash Meinel)

* Transform._set_mode() needs to stat the right file.
  (John Arbash Meinel, #56549)

* Raise WeaveFormatError rather than StopIteration when trying to read
  an empty Weave file. (John Arbash Meinel, #46871)

* Don't access e.code for generic URLErrors, only HTTPErrors have .code.
  (Vincent Ladeuil, #59835)

* Handle boundary="" lines properly to allow access through a Squid proxy.
  (John Arbash Meinel, #57723)

* revert now removes newly-added directories (Aaron Bentley, #54172)

* ``bzr upgrade sftp://`` shouldn't fail to upgrade v6 branches if there
  isn't a working tree. (David Allouche, #40679)

* Give nicer error messages when a user supplies an invalid --revision
  parameter. (John Arbash Meinel, #55420)

* Handle when LANG is not recognized by python. Emit a warning, but
  just revert to using 'ascii'. (John Arbash Meinel, #35392)

* Don't use ``preexec_fn`` on win32, as it is not supported by subprocess.
  (John Arbash Meinel)

* Skip specific tests when the dependencies aren't met. This includes
  some ``setup.py`` tests when ``python-dev`` is not available, and
  some tests that depend on paramiko. (John Arbash Meinel, Mattheiu Moy)

* Fallback to Paramiko properly, if no ``ssh`` executable exists on
  the system. (Andrew Bennetts, John Arbash Meinel)

* ``Branch.bind(other_branch)`` no longer takes a write lock on the
  other branch, and will not push or pull between the two branches.
  API users will need to perform a push or pull or update operation if they
  require branch synchronisation to take place. (Robert Collins, #47344)

* When creating a tarball or zipfile export, export unicode names as utf-8
  paths. This may not work perfectly on all platforms, but has the best
  chance of working in the common case. (John Arbash Meinel, #56816)

* When committing, only files that exist in working tree or basis tree
  may be specified (Aaron Bentley, #50793)

Portability
***********

* Fixes to run on Python 2.5 (Brian M. Carlson, Martin Pool, Marien Zwart)

Internals
*********

* TestCaseInTempDir now creates a separate directory for HOME, rather
  than having HOME set to the same location as the working directory.
  (John Arbash Meinel)

* ``run_bzr_subprocess()`` can take an optional ``env_changes={}`` parameter,
  which will update os.environ inside the spawned child. It also can
  take a ``universal_newlines=True``, which helps when checking the output
  of the command. (John Arbash Meinel)

* Refactor SFTP vendors to allow easier re-use when ssh is used.
  (Andrew Bennetts)

* ``Transport.list_dir()`` and ``Transport.iter_files_recursive()`` should always
  return urlescaped paths. This is now tested (there were bugs in a few
  of the transports) (Andrew Bennetts, David Allouche, John Arbash Meinel)

* New utility function ``symbol_versioning.deprecation_string``. Returns the
  formatted string for a callable, deprecation format pair. (Robert Collins)

* New TestCase helper applyDeprecated. This allows you to call a callable
  which is deprecated without it spewing to the screen, just by supplying
  the deprecation format string issued for it. (Robert Collins)

* Transport.append and Transport.put have been deprecated in favor of
  ``.append_bytes``, ``.append_file``, ``.put_bytes``, and
  ``.put_file``. This removes the ambiguity in what type of object the
  functions take.  ``Transport.non_atomic_put_{bytes,file}`` has also
  been added. Which works similarly to ``Transport.append()`` except for
  SFTP, it doesn't have a round trip when opening the file. Also, it
  provides functionality for creating a parent directory when trying
  to create a file, rather than raise NoSuchFile and forcing the
  caller to repeat their request.
  (John Arbash Meinel)

* WorkingTree has a new api ``unversion`` which allow the unversioning of
  entries by their file id. (Robert Collins)

* ``WorkingTree.pending_merges`` is deprecated.  Please use the
  ``get_parent_ids`` (introduced in 0.10) method instead. (Robert Collins)

* WorkingTree has a new ``lock_tree_write`` method which locks the branch for
  read rather than write. This is appropriate for actions which only need
  the branch data for reference rather than mutation. A new decorator
  ``needs_tree_write_lock`` is provided in the workingtree module. Like the
  ``needs_read_lock`` and ``needs_write_lock`` decorators this allows static
  declaration of the locking requirements of a function to ensure that
  a lock is taken out for casual scripts. (Robert Collins, #54107)

* All WorkingTree methods which write to the tree, but not to the branch
  have been converted to use ``needs_tree_write_lock`` rather than
  ``needs_write_lock``. Also converted is the revert, conflicts and tree
  transform modules. This provides a modest performance improvement on
  metadir style trees, due to the reduce lock-acquisition, and a more
  significant performance improvement on lightweight checkouts from
  remote branches, where trivial operations used to pay a significant
  penalty. It also provides the basis for allowing readonly checkouts.
  (Robert Collins)

* Special case importing the standard library 'copy' module. This shaves
  off 40ms of startup time, while retaining compatibility. See:
  ``bzrlib/inspect_for_copy.py`` for more details. (John Arbash Meinel)

* WorkingTree has a new parent class MutableTree which represents the
  specialisations of Tree which are able to be altered. (Robert Collins)

* New methods mkdir and ``put_file_bytes_non_atomic`` on MutableTree that
  mutate the tree and its contents. (Robert Collins)

* Transport behaviour at the root of the URL is now defined and tested.
  (Andrew Bennetts, Robert Collins)

Testing
*******

* New test helper classs MemoryTree. This is typically accessed via
  ``self.make_branch_and_memory_tree()`` in test cases. (Robert Collins)

* Add ``start_bzr_subprocess`` and ``stop_bzr_subprocess`` to allow test
  code to continue running concurrently with a subprocess of bzr.
  (Andrew Bennetts, Robert Collins)

* Add a new method ``Transport.get_smart_client()``. This is provided to
  allow upgrades to a richer interface than the VFS one provided by
  Transport. (Andrew Bennetts, Martin Pool)

bzr 0.10
########

:Released:  2006-08-29

Improvements
************
* 'merge' now takes --uncommitted, to apply uncommitted changes from a
  tree.  (Aaron Bentley)

* 'bzr add --file-ids-from' can be used to specify another path to use
  for creating file ids, rather than generating all new ones. Internally,
  the 'action' passed to ``smart_add_tree()`` can return ``file_ids`` that
  will be used, rather than having bzrlib generate new ones.
  (John Arbash Meinel, #55781)

* ``bzr selftest --benchmark`` now allows a ``--cache-dir`` parameter.
  This will cache some of the intermediate trees, and decrease the
  setup time for benchmark tests. (John Arbash Meinel)

* Inverse forms are provided for all boolean options.  For example,
  --strict has --no-strict, --no-recurse has --recurse (Aaron Bentley)

* Serialize out Inventories directly, rather than using ElementTree.
  Writing out a kernel sized inventory drops from 2s down to ~350ms.
  (Robert Collins, John Arbash Meinel)

Bug Fixes
*********

* Help diffutils 2.8.4 get along with binary tests (Marien Zwart: #57614)

* Change LockDir so that if the lock directory doesn't exist when
  ``lock_write()`` is called, an attempt will be made to create it.
  (John Arbash Meinel, #56974)

* ``bzr uncommit`` preserves pending merges. (John Arbash Meinel, #57660)

* Active FTP transport now works as intended. (ghozzy, #56472)

* Really fix mutter() so that it won't ever raise a UnicodeError.
  It means it is possible for ~/.bzr.log to contain non UTF-8 characters.
  But it is a debugging log, not a real user file.
  (John Arbash Meinel, #56947, #53880)

* Change Command handle to allow Unicode command and options.
  At present we cannot register Unicode command names, so we will get
  BzrCommandError('unknown command'), or BzrCommandError('unknown option')
  But that is better than a UnicodeError + a traceback.
  (John Arbash Meinel, #57123)

* Handle TZ=UTC properly when reading/writing revisions.
  (John Arbash Meinel, #55783, #56290)

* Use ``GPG_TTY`` to allow gpg --cl to work with gpg-agent in a pipeline,
  (passing text to sign in on stdin). (John Arbash Meinel, #54468)

* External diff does the right thing for binaries even in foreign
  languages. (John Arbash Meinel, #56307)

* Testament handles more cases when content is unicode. Specific bug was
  in handling of revision properties.
  (John Arbash Meinel, Holger Krekel, #54723)

* The bzr selftest was failing on installed versions due to a bug in a new
  test helper. (John Arbash Meinel, Robert Collins, #58057)

Internals
*********

* ``bzrlib.cache_utf8`` contains ``encode()`` and ``decode()`` functions
  which can be used to cache the conversion between utf8 and Unicode.
  Especially helpful for some of the knit annotation code, which has to
  convert revision ids to utf8 to annotate lines in storage.
  (John Arbash Meinel)

* ``setup.py`` now searches the filesystem to find all packages which
  need to be installed. This should help make the life of packagers
  easier. (John Arbash Meinel)

bzr 0.9.0
#########

:Released:  2006-08-11

Surprises
*********

* The hard-coded built-in ignore rules have been removed. There are
  now two rulesets which are enforced. A user global one in
  ``~/.bazaar/ignore`` which will apply to every tree, and the tree
  specific one '.bzrignore'.
  ``~/.bazaar/ignore`` will be created if it does not exist, but with
  a more conservative list than the old default.
  This fixes bugs with default rules being enforced no matter what.
  The old list of ignore rules from bzr is available by
  running 'bzr ignore --old-default-rules'.
  (Robert Collins, Martin Pool, John Arbash Meinel)

* 'branches.conf' has been changed to 'locations.conf', since it can apply
  to more locations than just branch locations.
  (Aaron Bentley)

Improvements
************

* The revision specifier "revno:" is extended to accept the syntax
  revno:N:branch. For example,
  revno:42:http://bazaar-vcs.org/bzr/bzr.dev/ means revision 42 in
  bzr.dev.  (Matthieu Moy)

* Tests updates to ensure proper URL handling, UNICODE support, and
  proper printing when the user's terminal encoding cannot display
  the path of a file that has been versioned.
  ``bzr branch`` can take a target URL rather than only a local directory.
  ``Branch.get_parent()/set_parent()`` now save a relative path if possible,
  and normalize the parent based on root, allowing access across
  different transports. (John Arbash Meinel, Wouter van Heyst, Martin Pool)
  (Malone #48906, #42699, #40675, #5281, #3980, #36363, #43689,
  #42517, #42514)

* On Unix, detect terminal width using an ioctl not just $COLUMNS.
  Use terminal width for single-line logs from ``bzr log --line`` and
  pending-merge display.  (Robert Widhopf-Fenk, Gustavo Niemeyer)
  (Malone #3507)

* On Windows, detect terminal width using GetConsoleScreenBufferInfo.
  (Alexander Belchenko)

* Speedup improvement for 'date:'-revision search. (Guillaume Pinot).

* Show the correct number of revisions pushed when pushing a new branch.
  (Robert Collins).

* 'bzr selftest' now shows a progress bar with the number of tests, and
  progress made. 'make check' shows tests in -v mode, to be more useful
  for the PQM status window. (Robert Collins).
  When using a progress bar, failed tests are printed out, rather than
  being overwritten by the progress bar until the suite finishes.
  (John Arbash Meinel)

* 'bzr selftest --benchmark' will run a new benchmarking selftest.
  'bzr selftest --benchmark --lsprof-timed' will use lsprofile to generate
  profile data for the individual profiled calls, allowing for fine
  grained analysis of performance.
  (Robert Collins, Martin Pool).

* 'bzr commit' shows a progress bar. This is useful for commits over sftp
  where commit can take an appreciable time. (Robert Collins)

* 'bzr add' is now less verbose in telling you what ignore globs were
  matched by files being ignored. Instead it just tells you how many
  were ignored (because you might reasonably be expecting none to be
  ignored). 'bzr add -v' is unchanged and will report every ignored
  file. (Robert Collins).

* ftp now has a test server if medusa is installed. As part of testing,
  ftp support has been improved, including support for supplying a
  non-standard port. (John Arbash Meinel).

* 'bzr log --line' shows the revision number, and uses only the
  first line of the log message (#5162, Alexander Belchenko;
  Matthieu Moy)

* 'bzr status' has had the --all option removed. The 'bzr ls' command
  should be used to retrieve all versioned files. (Robert Collins)

* 'bzr bundle OTHER/BRANCH' will create a bundle which can be sent
  over email, and applied on the other end, while maintaining ancestry.
  This bundle can be applied with either 'bzr merge' or 'bzr pull',
  the same way you would apply another branch.
  (John Arbash Meinel, Aaron Bentley)

* 'bzr whoami' can now be used to set your identity from the command line,
  for a branch or globally.  (Robey Pointer)

* 'bzr checkout' now aliased to 'bzr co', and 'bzr annotate' to 'bzr ann'.
  (Michael Ellerman)

* 'bzr revert DIRECTORY' now reverts the contents of the directory as well.
  (Aaron Bentley)

* 'bzr get sftp://foo' gives a better error when paramiko is not present.
  Also updates things like 'http+pycurl://' if pycurl is not present.
  (John Arbash Meinel) (Malone #47821, #52204)

* New env variable ``BZR_PROGRESS_BAR``, sets the default progress bar type.
  Can be set to 'none' or 'dummy' to disable the progress bar, 'dots' or
  'tty' to create the respective type. (John Arbash Meinel, #42197, #51107)

* Improve the help text for 'bzr diff' to explain what various options do.
  (John Arbash Meinel, #6391)

* 'bzr uncommit -r 10' now uncommits revisions 11.. rather than uncommitting
  revision 10. This makes -r10 more in line with what other commands do.
  'bzr uncommit' also now saves the pending merges of the revisions that
  were removed. So it is safe to uncommit after a merge, fix something,
  and commit again. (John Arbash Meinel, #32526, #31426)

* 'bzr init' now also works on remote locations.
  (Wouter van Heyst, #48904)

* HTTP support has been updated. When using pycurl we now support
  connection keep-alive, which reduces dns requests and round trips.
  And for both urllib and pycurl we support multi-range requests,
  which decreases the number of round-trips. Performance results for
  ``bzr branch http://bazaar-vcs.org/bzr/bzr.dev/`` indicate
  http branching is now 2-3x faster, and ``bzr pull`` in an existing
  branch is as much as 4x faster.
  (Michael Ellerman, Johan Rydberg, John Arbash Meinel, #46768)

* Performance improvements for sftp. Branching and pulling are now up to
  2x faster. Utilize paramiko.readv() support for async requests if it
  is available (paramiko > 1.6) (John Arbash Meinel)

Bug Fixes
*********

* Fix shadowed definition of TestLocationConfig that caused some
  tests not to run.
  (Erik Bågfors, Michael Ellerman, Martin Pool, #32587)

* Fix unnecessary requirement of sign-my-commits that it be run from
  a working directory.  (Martin Pool, Robert Collins)

* 'bzr push location' will only remember the push location if it succeeds
  in connecting to the remote location. (John Arbash Meinel, #49742)

* 'bzr revert' no longer toggles the executable bit on win32
  (John Arbash Meinel, #45010)

* Handle broken pipe under win32 correctly. (John Arbash Meinel)

* sftp tests now work correctly on win32 if you have a newer paramiko
  (John Arbash Meinel)

* Cleanup win32 test suite, and general cleanup of places where
  file handles were being held open. (John Arbash Meinel)

* When specifying filenames for 'diff -r x..y', the name of the file in the
  working directory can be used, even if its name is different in both x
  and y.

* File-ids containing single- or double-quotes are handled correctly by
  push. (Aaron Bentley, #52227)

* Normalize unicode filenames to ensure cross-platform consistency.
  (John Arbash Meinel, #43689)

* The argument parser can now handle '-' as an argument. Currently
  no code interprets it specially (it is mostly handled as a file named
  '-'). But plugins, and future operations can use it.
  (John Arbash meinel, #50984)

* Bundles can properly read binary files with a plain '\r' in them.
  (John Arbash Meinel, #51927)

* Tuning ``iter_entries()`` to be more efficient (John Arbash Meinel, #5444)

* Lots of win32 fixes (the test suite passes again).
  (John Arbash Meinel, #50155)

* Handle openbsd returning None for sys.getfilesystemencoding() (#41183)

* Support ftp APPE (append) to allow Knits to be used over ftp (#42592)

* Removals are only committed if they match the filespec (or if there is
  no filespec).  (#46635, Aaron Bentley)

* smart-add recurses through all supplied directories
  (John Arbash Meinel, #52578)

* Make the bundle reader extra lines before and after the bundle text.
  This allows you to parse an email with the bundle inline.
  (John Arbash Meinel, #49182)

* Change the file id generator to squash a little bit more. Helps when
  working with long filenames on windows. (Also helps for unicode filenames
  not generating hidden files). (John Arbash Meinel, #43801)

* Restore terminal mode on C-c while reading sftp password.  (#48923,
  Nicholas Allen, Martin Pool)

* Timestamps are rounded to 1ms, and revision entries can be recreated
  exactly. (John Arbash Meinel, Jamie Wilkinson, #40693)

* Branch.base has changed to a URL, but ~/.bazaar/locations.conf should
  use local paths, since it is user visible (John Arbash Meinel, #53653)

* ``bzr status foo`` when foo was unversioned used to cause a full delta
  to be generated (John Arbash Meinel, #53638)

* When reading revision properties, an empty value should be considered
  the empty string, not None (John Arbash Meinel, #47782)

* ``bzr diff --diff-options`` can now handle binary files being changed.
  Also, the output is consistent when --diff-options is not supplied.
  (John Arbash Meinel, #54651, #52930)

* Use the right suffixes for loading plugins (John Arbash Meinel, #51810)

* Fix ``Branch.get_parent()`` to handle the case when the parent is not
  accessible (John Arbash Meinel, #52976)

Internals
*********

* Combine the ignore rules into a single regex rather than looping over
  them to reduce the threshold where  N^2 behaviour occurs in operations
  like status. (Jan Hudec, Robert Collins).

* Appending to ``bzrlib.DEFAULT_IGNORE`` is now deprecated. Instead, use
  one of the add functions in bzrlib.ignores. (John Arbash Meinel)

* 'bzr push' should only push the ancestry of the current revision, not
  all of the history in the repository. This is especially important for
  shared repositories. (John Arbash Meinel)

* ``bzrlib.delta.compare_trees`` now iterates in alphabetically sorted order,
  rather than randomly walking the inventories. (John Arbash Meinel)

* Doctests are now run in temporary directories which are cleaned up when
  they finish, rather than using special ScratchDir/ScratchBranch objects.
  (Martin Pool)

* Split ``check`` into separate methods on the branch and on the repository,
  so that it can be specialized in ways that are useful or efficient for
  different formats.  (Martin Pool, Robert Collins)

* Deprecate ``Repository.all_revision_ids``; most methods don't really need
  the global revision graph but only that part leading up to a particular
  revision.  (Martin Pool, Robert Collins)

* Add a BzrDirFormat ``control_formats`` list which allows for control formats
  that do not use '.bzr' to store their data - i.e. '.svn', '.hg' etc.
  (Robert Collins, Jelmer Vernooij).

* ``bzrlib.diff.external_diff`` can be redirected to any file-like object.
  Uses subprocess instead of spawnvp.
  (James Henstridge, John Arbash Meinel, #4047, #48914)

* New command line option '--profile-imports', which will install a custom
  importer to log time to import modules and regex compilation time to
  sys.stderr (John Arbash Meinel)

* 'EmptyTree' is now deprecated, please use ``repository.revision_tree(None)``
  instead. (Robert Collins)

* "RevisionTree" is now in bzrlib/revisiontree.py. (Robert Collins)

bzr 0.8.2
#########

:Released:  2006-05-17

Bug Fixes
*********

* setup.py failed to install launchpad plugin.  (Martin Pool)

bzr 0.8.1
#########

:Released:  2006-05-16

Bug Fixes
*********

* Fix failure to commit a merge in a checkout.  (Martin Pool,
  Robert Collins, Erik Bågfors, #43959)

* Nicer messages from 'commit' in the case of renames, and correct
  messages when a merge has occured. (Robert Collins, Martin Pool)

* Separate functionality from assert statements as they are skipped in
  optimized mode of python. Add the same check to pending merges.
  (Olaf Conradi, #44443)

Changes
*******

* Do not show the None revision in output of bzr ancestry. (Olaf Conradi)

* Add info on standalone branches without a working tree.
  (Olaf Conradi, #44155)

* Fix bug in knits when raising InvalidRevisionId. (Olaf Conradi, #44284)

Changes
*******

* Make editor invocation comply with Debian Policy. First check
  environment variables VISUAL and EDITOR, then try editor from
  alternatives system. If that all fails, fall back to the pre-defined
  list of editors. (Olaf Conradi, #42904)

New Features
************

* New 'register-branch' command registers a public branch into
  Launchpad.net, where it can be associated with bugs, etc.
  (Martin Pool, Bjorn Tillenius, Robert Collins)

Internals
*********

* New public api in InventoryEntry - ``describe_change(old, new)`` which
  provides a human description of the changes between two old and
  new. (Robert Collins, Martin Pool)

Testing
*******

* Fix test case for bzr info in upgrading a standalone branch to metadir,
  uses bzrlib api now. (Olaf Conradi)

bzr 0.8
#######

:Released:  2006-05-08

Notes When Upgrading
********************

Release 0.8 of bzr introduces a new format for history storage, called
'knit', as an evolution of to the 'weave' format used in 0.7.  Local
and remote operations are faster using knits than weaves.  Several
operations including 'init', 'init-repo', and 'upgrade' take a
--format option that controls this.  Branching from an existing branch
will keep the same format.

It is possible to merge, pull and push between branches of different
formats but this is slower than moving data between homogenous
branches.  It is therefore recommended (but not required) that you
upgrade all branches for a project at the same time.  Information on
formats is shown by 'bzr info'.

bzr 0.8 now allows creation of 'repositories', which hold the history
of files and revisions for several branches.  Previously bzr kept all
the history for a branch within the .bzr directory at the root of the
branch, and this is still the default.  To create a repository, use
the new 'bzr init-repo' command.  Branches exist as directories under
the repository and contain just a small amount of information
indicating the current revision of the branch.

bzr 0.8 also supports 'checkouts', which are similar to in cvs and
subversion.  Checkouts are associated with a branch (optionally in a
repository), which contains all the historical information.  The
result is that a checkout can be deleted without losing any
already-committed revisions.  A new 'update' command is also available.

Repositories and checkouts are not supported with the 0.7 storage
format.  To use them you must upgrad to either knits, or to the
'metaweave' format, which uses weaves but changes the .bzr directory
arrangement.


Improvements
************

* sftp paths can now be relative, or local, according to the lftp
  convention. Paths now take the form::

      sftp://user:pass@host:port/~/relative/path
      or
      sftp://user:pass@host:port/absolute/path

* The FTP transport now tries to reconnect after a temporary
  failure. ftp put is made atomic. (Matthieu Moy)

* The FTP transport now maintains a pool of connections, and
  reuses them to avoid multiple connections to the same host (like
  sftp did). (Daniel Silverstone)

* The ``bzr_man.py`` file has been removed. To create the man page now,
  use ``./generate_docs.py man``. The new program can also create other files.
  Run ``python generate_docs.py --help`` for usage information.
  (Hans Ulrich Niedermann & James Blackwell).

* Man Page now gives full help (James Blackwell).
  Help also updated to reflect user config now being stored in .bazaar
  (Hans Ulrich Niedermann)

* It's now possible to set aliases in bazaar.conf (Erik Bågfors)

* Pull now accepts a --revision argument (Erik Bågfors)

* ``bzr re-sign`` now allows multiple revisions to be supplied on the command
  line. You can now use the following command to sign all of your old
  commits::

    find .bzr/revision-store// -name my@email-* \
      | sed 's/.*\/\/..\///' \
      | xargs bzr re-sign

* Upgrade can now upgrade over the network. (Robert Collins)

* Two new commands 'bzr checkout' and 'bzr update' allow for CVS/SVN-alike
  behaviour.  By default they will cache history in the checkout, but
  with --lightweight almost all data is kept in the master branch.
  (Robert Collins)

* 'revert' unversions newly-versioned files, instead of deleting them.

* 'merge' is more robust.  Conflict messages have changed.

* 'merge' and 'revert' no longer clobber existing files that end in '~' or
  '.moved'.

* Default log format can be set in configuration and plugins can register
  their own formatters. (Erik Bågfors)

* New 'reconcile' command will check branch consistency and repair indexes
  that can become out of sync in pre 0.8 formats. (Robert Collins,
  Daniel Silverstone)

* New 'bzr init --format' and 'bzr upgrade --format' option to control
  what storage format is created or produced.  (Robert Collins,
  Martin Pool)

* Add parent location to 'bzr info', if there is one.  (Olaf Conradi)

* New developer commands 'weave-list' and 'weave-join'.  (Martin Pool)

* New 'init-repository' command, plus support for repositories in 'init'
  and 'branch' (Aaron Bentley, Erik Bågfors, Robert Collins)

* Improve output of 'info' command. Show all relevant locations related to
  working tree, branch and repository. Use kibibytes for binary quantities.
  Fix off-by-one error in missing revisions of working tree.  Make 'info'
  work on branches, repositories and remote locations.  Show locations
  relative to the shared repository, if applicable.  Show locking status
  of locations.  (Olaf Conradi)

* Diff and merge now safely handle binary files. (Aaron Bentley)

* 'pull' and 'push' now normalise the revision history, so that any two
  branches with the same tip revision will have the same output from 'log'.
  (Robert Collins)

* 'merge' accepts --remember option to store parent location, like 'push'
  and 'pull'. (Olaf Conradi)

* bzr status and diff when files given as arguments do not exist
  in the relevant trees.  (Martin Pool, #3619)

* Add '.hg' to the default ignore list.  (Martin Pool)

* 'knit' is now the default disk format. This improves disk performance and
  utilization, increases incremental pull performance, robustness with SFTP
  and allows checkouts over SFTP to perform acceptably.
  The initial Knit code was contributed by Johan Rydberg based on a
  specification by Martin Pool.
  (Robert Collins, Aaron Bentley, Johan Rydberg, Martin Pool).

* New tool to generate all-in-one html version of the manual.  (Alexander
  Belchenko)

* Hitting CTRL-C while doing an SFTP push will no longer cause stale locks
  to be left in the SFTP repository. (Robert Collins, Martin Pool).

* New option 'diff --prefix' to control how files are named in diff
  output, with shortcuts '-p0' and '-p1' corresponding to the options for
  GNU patch.  (Alexander Belchenko, Goffredo Baroncelli, Martin Pool)

* Add --revision option to 'annotate' command.  (Olaf Conradi)

* If bzr shows an unexpected revision-history after pulling (perhaps due
  to a reweave) it can now be corrected by 'bzr reconcile'.
  (Robert Collins)

Changes
*******

* Commit is now verbose by default, and shows changed filenames and the
  new revision number.  (Robert Collins, Martin Pool)

* Unify 'mv', 'move', 'rename'.  (Matthew Fuller, #5379)

* 'bzr -h' shows help.  (Martin Pool, Ian Bicking, #35940)

* Make 'pull' and 'push' remember location on failure using --remember.
  (Olaf Conradi)

* For compatibility, make old format for using weaves inside metadir
  available as 'metaweave' format.  Rename format 'metadir' to 'default'.
  Clean up help for option --format in commands 'init', 'init-repo' and
  'upgrade'.  (Olaf Conradi)

Internals
*********

* The internal storage of history, and logical branch identity have now
  been split into Branch, and Repository. The common locking and file
  management routines are now in bzrlib.lockablefiles.
  (Aaron Bentley, Robert Collins, Martin Pool)

* Transports can now raise DependencyNotPresent if they need a library
  which is not installed, and then another implementation will be
  tried.  (Martin Pool)

* Remove obsolete (and no-op) `decode` parameter to `Transport.get`.
  (Martin Pool)

* Using Tree Transform for merge, revert, tree-building

* WorkingTree.create, Branch.create, ``WorkingTree.create_standalone``,
  Branch.initialize are now deprecated. Please see ``BzrDir.create_*`` for
  replacement API's. (Robert Collins)

* New BzrDir class represents the .bzr control directory and manages
  formatting issues. (Robert Collins)

* New repository.InterRepository class encapsulates Repository to
  Repository actions and allows for clean selection of optimised code
  paths. (Robert Collins)

* ``bzrlib.fetch.fetch`` and ``bzrlib.fetch.greedy_fetch`` are now
  deprecated, please use ``branch.fetch`` or ``repository.fetch``
  depending on your needs. (Robert Collins)

* deprecated methods now have a ``is_deprecated`` flag on them that can
  be checked, if you need to determine whether a given callable is
  deprecated at runtime. (Robert Collins)

* Progress bars are now nested - see
  ``bzrlib.ui.ui_factory.nested_progress_bar``.
  (Robert Collins, Robey Pointer)

* New API call ``get_format_description()`` for each type of format.
  (Olaf Conradi)

* Changed ``branch.set_parent()`` to accept None to remove parent.
  (Olaf Conradi)

* Deprecated BzrError AmbiguousBase.  (Olaf Conradi)

* WorkingTree.branch is now a read only property.  (Robert Collins)

* bzrlib.ui.text.TextUIFactory now accepts a ``bar_type`` parameter which
  can be None or a factory that will create a progress bar. This is
  useful for testing or for overriding the bzrlib.progress heuristic.
  (Robert Collins)

* New API method ``get_physical_lock_status()`` to query locks present on a
  transport.  (Olaf Conradi)

* Repository.reconcile now takes a thorough keyword parameter to allow
  requesting an indepth reconciliation, rather than just a data-loss
  check. (Robert Collins)

* ``bzrlib.ui.ui_factory protocol`` now supports ``get_boolean`` to prompt
  the user for yes/no style input. (Robert Collins)

Testing
*******

* SFTP tests now shortcut the SSH negotiation, reducing test overhead
  for testing SFTP protocol support. (Robey Pointer)

* Branch formats are now tested once per implementation (see ``bzrlib.
  tests.branch_implementations``. This is analagous to the transport
  interface tests, and has been followed up with working tree,
  repository and BzrDir tests. (Robert Collins)

* New test base class TestCaseWithTransport provides a transport aware
  test environment, useful for testing any transport-interface using
  code. The test suite option --transport controls the transport used
  by this class (when its not being used as part of implementation
  contract testing). (Robert Collins)

* Close logging handler on disabling the test log. This will remove the
  handler from the internal list inside python's logging module,
  preventing shutdown from closing it twice.  (Olaf Conradi)

* Move test case for uncommit to blackbox tests.  (Olaf Conradi)

* ``run_bzr`` and ``run_bzr_captured`` now accept a 'stdin="foo"'
  parameter which will provide String("foo") to the command as its stdin.

bzr 0.7
#######

:Released: 2006-01-09

Changes
*******

* .bzrignore is excluded from exports, on the grounds that it's a bzr
  internal-use file and may not be wanted.  (Jamie Wilkinson)

* The "bzr directories" command were removed in favor of the new
  --kind option to the "bzr inventory" command.  To list all
  versioned directories, now use "bzr inventory --kind directory".
  (Johan Rydberg)

* Under Windows configuration directory is now ``%APPDATA%\bazaar\2.0``
  by default. (John Arbash Meinel)

* The parent of Bzr configuration directory can be set by ``BZR_HOME``
  environment variable. Now the path for it is searched in ``BZR_HOME``,
  then in HOME. Under Windows the order is: ``BZR_HOME``, ``APPDATA``
  (usually points to ``C:\Documents and Settings\User Name\Application Data``),
  ``HOME``. (John Arbash Meinel)

* Plugins with the same name in different directories in the bzr plugin
  path are no longer loaded: only the first successfully loaded one is
  used. (Robert Collins)

* Use systems' external ssh command to open connections if possible.
  This gives better integration with user settings such as ProxyCommand.
  (James Henstridge)

* Permissions on files underneath .bzr/ are inherited from the .bzr
  directory. So for a shared repository, simply doing 'chmod -R g+w .bzr/'
  will mean that future file will be created with group write permissions.

* configure.in and config.guess are no longer in the builtin default
  ignore list.

* '.sw[nop]' pattern ignored, to ignore vim swap files for nameless
  files.  (John Arbash Meinel, Martin Pool)

Improvements
************

* "bzr INIT dir" now initializes the specified directory, and creates
  it if it does not exist.  (John Arbash Meinel)

* New remerge command (Aaron Bentley)

* Better zsh completion script.  (Steve Borho)

* 'bzr diff' now returns 1 when there are changes in the working
  tree. (Robert Collins)

* 'bzr push' now exists and can push changes to a remote location.
  This uses the transport infrastructure, and can store the remote
  location in the ~/.bazaar/branches.conf configuration file.
  (Robert Collins)

* Test directories are only kept if the test fails and the user requests
  that they be kept.

* Tweaks to short log printing

* Added branch nicks, new nick command, printing them in log output.
  (Aaron Bentley)

* If ``$BZR_PDB`` is set, pop into the debugger when an uncaught exception
  occurs.  (Martin Pool)

* Accept 'bzr resolved' (an alias for 'bzr resolve'), as this is
  the same as Subversion.  (Martin Pool)

* New ftp transport support (on ftplib), for ftp:// and aftp://
  URLs.  (Daniel Silverstone)

* Commit editor temporary files now start with ``bzr_log.``, to allow
  text editors to match the file name and set up appropriate modes or
  settings.  (Magnus Therning)

* Improved performance when integrating changes from a remote weave.
  (Goffredo Baroncelli)

* Sftp will attempt to cache the connection, so it is more likely that
  a connection will be reused, rather than requiring multiple password
  requests.

* bzr revno now takes an optional argument indicating the branch whose
  revno should be printed.  (Michael Ellerman)

* bzr cat defaults to printing the last version of the file.
  (Matthieu Moy, #3632)

* New global option 'bzr --lsprof COMMAND' runs bzr under the lsprof
  profiler.  (Denys Duchier)

* Faster commits by reading only the headers of affected weave files.
  (Denys Duchier)

* 'bzr add' now takes a --dry-run parameter which shows you what would be
  added, but doesn't actually add anything. (Michael Ellerman)

* 'bzr add' now lists how many files were ignored per glob.  add --verbose
  lists the specific files.  (Aaron Bentley)

* 'bzr missing' now supports displaying changes in diverged trees and can
  be limited to show what either end of the comparison is missing.
  (Aaron Bently, with a little prompting from Daniel Silverstone)

Bug Fixes
*********

* SFTP can walk up to the root path without index errors. (Robert Collins)

* Fix bugs in running bzr with 'python -O'.  (Martin Pool)

* Error when run with -OO

* Fix bug in reporting http errors that don't have an http error code.
  (Martin Pool)

* Handle more cases of pipe errors in display commands

* Change status to 3 for all errors

* Files that are added and unlinked before committing are completely
  ignored by diff and status

* Stores with some compressed texts and some uncompressed texts are now
  able to be used. (John A Meinel)

* Fix for bzr pull failing sometimes under windows

* Fix for sftp transport under windows when using interactive auth

* Show files which are both renamed and modified as such in 'bzr
  status' output.  (Daniel Silverstone, #4503)

* Make annotate cope better with revisions committed without a valid
  email address.  (Marien Zwart)

* Fix representation of tab characters in commit messages.
  (Harald Meland)

* List of plugin directories in ``BZR_PLUGIN_PATH`` environment variable is
  now parsed properly under Windows. (Alexander Belchenko)

* Show number of revisions pushed/pulled/merged. (Robey Pointer)

* Keep a cached copy of the basis inventory to speed up operations
  that need to refer to it.  (Johan Rydberg, Martin Pool)

* Fix bugs in bzr status display of non-ascii characters.
  (Martin Pool)

* Remove Makefile.in from default ignore list.
  (Tollef Fog Heen, Martin Pool, #6413)

* Fix failure in 'bzr added'.  (Nathan McCallum, Martin Pool)

Testing
*******

* Fix selftest asking for passwords when there are no SFTP keys.
  (Robey Pointer, Jelmer Vernooij)

* Fix selftest run with 'python -O'.  (Martin Pool)

* Fix HTTP tests under Windows. (John Arbash Meinel)

* Make tests work even if HOME is not set (Aaron Bentley)

* Updated ``build_tree`` to use fixed line-endings for tests which read
  the file cotents and compare. Make some tests use this to pass under
  Windows. (John Arbash Meinel)

* Skip stat and symlink tests under Windows. (Alexander Belchenko)

* Delay in selftest/testhashcash is now issued under win32 and Cygwin.
  (John Arbash Meinel)

* Use terminal width to align verbose test output.  (Martin Pool)

* Blackbox tests are maintained within the bzrlib.tests.blackbox directory.
  If adding a new test script please add that to
  ``bzrlib.tests.blackbox.__init__``. (Robert Collins)

* Much better error message if one of the test suites can't be
  imported.  (Martin Pool)

* Make check now runs the test suite twice - once with the default locale,
  and once with all locales forced to C, to expose bugs. This is not
  trivially done within python, so for now its only triggered by running
  Make check. Integrators and packagers who wish to check for full
  platform support should run 'make check' to test the source.
  (Robert Collins)

* Tests can now run TestSkipped if they can't execute for any reason.
  (Martin Pool) (NB: TestSkipped should only be raised for correctable
  reasons - see the wiki spec ImprovingBzrTestSuite).

* Test sftp with relative, absolute-in-homedir and absolute-not-in-homedir
  paths for the transport tests. Introduce blackbox remote sftp tests that
  test the same permutations. (Robert Collins, Robey Pointer)

* Transport implementation tests are now independent of the local file
  system, which allows tests for esoteric transports, and for features
  not available in the local file system. They also repeat for variations
  on the URL scheme that can introduce issues in the transport code,
  see bzrlib.transport.TransportTestProviderAdapter() for this.
  (Robert Collins).

* ``TestCase.build_tree`` uses the transport interface to build trees,
  pass in a transport parameter to give it an existing connection.
  (Robert Collins).

Internals
*********

* WorkingTree.pull has been split across Branch and WorkingTree,
  to allow Branch only pulls. (Robert Collins)

* ``commands.display_command`` now returns the result of the decorated
  function. (Robert Collins)

* LocationConfig now has a ``set_user_option(key, value)`` call to save
  a setting in its matching location section (a new one is created
  if needed). (Robert Collins)

* Branch has two new methods, ``get_push_location`` and
  ``set_push_location`` to respectively, get and set the push location.
  (Robert Collins)

* ``commands.register_command`` now takes an optional flag to signal that
  the registrant is planning to decorate an existing command. When
  given multiple plugins registering a command is not an error, and
  the original command class (whether built in or a plugin based one) is
  returned to the caller. There is a new error 'MustUseDecorated' for
  signalling when a wrapping command should switch to the original
  version. (Robert Collins)

* Some option parsing errors will raise 'BzrOptionError', allowing
  granular detection for decorating commands. (Robert Collins).

* ``Branch.read_working_inventory`` has moved to
  ``WorkingTree.read_working_inventory``. This necessitated changes to
  ``Branch.get_root_id``, and a move of ``Branch.set_inventory`` to
  WorkingTree as well. To make it clear that a WorkingTree cannot always
  be obtained ``Branch.working_tree()`` will raise
  ``errors.NoWorkingTree`` if one cannot be obtained. (Robert Collins)

* All pending merges operations from Branch are now on WorkingTree.
  (Robert Collins)

* The follow operations from Branch have moved to WorkingTree::

      add()
      commit()
      move()
      rename_one()
      unknowns()

  (Robert Collins)

* ``bzrlib.add.smart_add_branch`` is now ``smart_add_tree``. (Robert Collins)

* New "rio" serialization format, similar to rfc-822. (Martin Pool)

* Rename selftests to ``bzrlib.tests.test_foo``.  (John A Meinel, Martin
  Pool)

* ``bzrlib.plugin.all_plugins`` has been changed from an attribute to a
  query method. (Robert Collins)

* New options to read only the table-of-contents of a weave.
  (Denys Duchier)

* Raise NoSuchFile when someone tries to add a non-existant file.
  (Michael Ellerman)

* Simplify handling of DivergedBranches in ``cmd_pull()``.
  (Michael Ellerman)

* Branch.controlfile* logic has moved to lockablefiles.LockableFiles, which
  is exposed as ``Branch().control_files``. Also this has been altered with the
  controlfile pre/suffix replaced by simple method names like 'get' and
  'put'. (Aaron Bentley, Robert Collins).

* Deprecated functions and methods can now be marked as such using the
  ``bzrlib.symbol_versioning`` module. Marked method have their docstring
  updated and will issue a DeprecationWarning using the warnings module
  when they are used. (Robert Collins)

* ``bzrlib.osutils.safe_unicode`` now exists to provide parameter coercion
  for functions that need unicode strings. (Robert Collins)

bzr 0.6
#######

:Released: 2005-10-28

Improvements
************

* pull now takes --verbose to show you what revisions are added or removed
  (John A Meinel)

* merge now takes a --show-base option to include the base text in
  conflicts.
  (Aaron Bentley)

* The config files are now read using ConfigObj, so '=' should be used as
  a separator, not ':'.
  (Aaron Bentley)

* New 'bzr commit --strict' option refuses to commit if there are
  any unknown files in the tree.  To commit, make sure all files are
  either ignored, added, or deleted.  (Michael Ellerman)

* The config directory is now ~/.bazaar, and there is a single file
  ~/.bazaar/bazaar.conf storing email, editor and other preferences.
  (Robert Collins)

* 'bzr add' no longer takes a --verbose option, and a --quiet option
  has been added that suppresses all output.

* Improved zsh completion support in contrib/zsh, from Clint
  Adams.

* Builtin 'bzr annotate' command, by Martin Pool with improvements from
  Goffredo Baroncelli.

* 'bzr check' now accepts -v for verbose reporting, and checks for
  ghosts in the branch. (Robert Collins)

* New command 're-sign' which will regenerate the gpg signature for
  a revision. (Robert Collins)

* If you set ``check_signatures=require`` for a path in
  ``~/.bazaar/branches.conf`` then bzr will invoke your
  ``gpg_signing_command`` (defaults to gpg) and record a digital signature
  of your commit. (Robert Collins)

* New sftp transport, based on Paramiko.  (Robey Pointer)

* 'bzr pull' now accepts '--clobber' which will discard local changes
  and make this branch identical to the source branch. (Robert Collins)

* Just give a quieter warning if a plugin can't be loaded, and
  put the details in .bzr.log.  (Martin Pool)

* 'bzr branch' will now set the branch-name to the last component of the
  output directory, if one was supplied.

* If the option ``post_commit`` is set to one (or more) python function
  names (must be in the bzrlib namespace), then they will be invoked
  after the commit has completed, with the branch and ``revision_id`` as
  parameters. (Robert Collins)

* Merge now has a retcode of 1 when conflicts occur. (Robert Collins)

* --merge-type weave is now supported for file contents.  Tree-shape
  changes are still three-way based.  (Martin Pool, Aaron Bentley)

* 'bzr check' allows the first revision on revision-history to have
  parents - something that is expected for cheap checkouts, and occurs
  when conversions from baz do not have all history.  (Robert Collins).

* 'bzr merge' can now graft unrelated trees together, if your specify
  0 as a base. (Aaron Bentley)

* 'bzr commit branch' and 'bzr commit branch/file1 branch/file2' now work
  (Aaron Bentley)

* Add '.sconsign*' to default ignore list.  (Alexander Belchenko)

* 'bzr merge --reprocess' minimizes conflicts

Testing
*******

* The 'bzr selftest --pattern' option for has been removed, now
  test specifiers on the command line can be simple strings, or
  regexps, or both. (Robert Collins)

* Passing -v to selftest will now show the time each test took to
  complete, which will aid in analysing performance regressions and
  related questions. (Robert Collins)

* 'bzr selftest' runs all tests, even if one fails, unless '--one'
  is given. (Martin Pool)

* There is a new method for TestCaseInTempDir, assertFileEqual, which
  will check that a given content is equal to the content of the named
  file. (Robert Collins)

* Fix test suite's habit of leaving many temporary log files in $TMPDIR.
  (Martin Pool)

Internals
*********

* New 'testament' command and concept for making gpg-signatures
  of revisions that are not tied to a particular internal
  representation.  (Martin Pool).

* Per-revision properties ('revprops') as key-value associated
  strings on each revision created when the revision is committed.
  Intended mainly for the use of external tools.  (Martin Pool).

* Config options have moved from bzrlib.osutils to bzrlib.config.
  (Robert Collins)

* Improved command line option definitions allowing explanations
  for individual options, among other things.  Contributed by
  Magnus Therning.

* Config options have moved from bzrlib.osutils to bzrlib.config.
  Configuration is now done via the config.Config interface:
  Depending on whether you have a Branch, a Location or no information
  available, construct a ``*Config``, and use its ``signature_checking``,
  ``username`` and ``user_email`` methods. (Robert Collins)

* Plugins are now loaded under bzrlib.plugins, not bzrlib.plugin, and
  they are made available for other plugins to use. You should not
  import other plugins during the ``__init__`` of your plugin though, as
  no ordering is guaranteed, and the plugins directory is not on the
  python path. (Robert Collins)

* Branch.relpath has been moved to WorkingTree.relpath. WorkingTree no
  no longer takes an inventory, rather it takes an option branch
  parameter, and if None is given will open the branch at basedir
  implicitly. (Robert Collins)

* Cleaner exception structure and error reporting.  Suggested by
  Scott James Remnant.  (Martin Pool)

* Branch.remove has been moved to WorkingTree, which has also gained
  ``lock_read``, ``lock_write`` and ``unlock`` methods for convenience.
  (Robert Collins)

* Two decorators, ``needs_read_lock`` and ``needs_write_lock`` have been
  added to the branch module. Use these to cause a function to run in a
  read or write lock respectively. (Robert Collins)

* ``Branch.open_containing`` now returns a tuple (Branch, relative-path),
  which allows direct access to the common case of 'get me this file
  from its branch'. (Robert Collins)

* Transports can register using ``register_lazy_transport``, and they
  will be loaded when first used.  (Martin Pool)

* 'pull' has been factored out of the command as ``WorkingTree.pull()``.
  A new option to WorkingTree.pull has been added, clobber, which will
  ignore diverged history and pull anyway.
  (Robert Collins)

* config.Config has a ``get_user_option`` call that accepts an option name.
  This will be looked up in branches.conf and bazaar.conf as normal.
  It is intended that this be used by plugins to support options -
  options of built in programs should have specific methods on the config.
  (Robert Collins)

* ``merge.merge_inner`` now has tempdir as an optional parameter.
  (Robert Collins)

* Tree.kind is not recorded at the top level of the hierarchy, as it was
  missing on EmptyTree, leading to a bug with merge on EmptyTrees.
  (Robert Collins)

* ``WorkingTree.__del__`` has been removed, it was non deterministic and not
  doing what it was intended to. See ``WorkingTree.__init__`` for a comment
  about future directions. (Robert Collins/Martin Pool)

* bzrlib.transport.http has been modified so that only 404 urllib errors
  are returned as NoSuchFile. Other exceptions will propagate as normal.
  This allows debuging of actual errors. (Robert Collins)

* bzrlib.transport.Transport now accepts *ONLY* url escaped relative paths
  to apis like 'put', 'get' and 'has'. This is to provide consistent
  behaviour - it operates on url's only. (Robert Collins)

* Transports can register using ``register_lazy_transport``, and they
  will be loaded when first used.  (Martin Pool)

* ``merge_flex`` no longer calls ``conflict_handler.finalize()``, instead that
  is called by ``merge_inner``. This is so that the conflict count can be
  retrieved (and potentially manipulated) before returning to the caller
  of ``merge_inner``. Likewise 'merge' now returns the conflict count to the
  caller. (Robert Collins)

* ``revision.revision_graph`` can handle having only partial history for
  a revision - that is no revisions in the graph with no parents.
  (Robert Collins).

* New ``builtins.branch_files`` uses the standard ``file_list`` rules to
  produce a branch and a list of paths, relative to that branch
  (Aaron Bentley)

* New TestCase.addCleanup facility.

* New ``bzrlib.version_info`` tuple (similar to ``sys.version_info``),
  which can be used by programs importing bzrlib.

Bug Fixes
*********

* Better handling of branches in directories with non-ascii names.
  (Joel Rosdahl, Panagiotis Papadakos)

* Upgrades of trees with no commits will not fail due to accessing
  [-1] in the revision-history. (Andres Salomon)


bzr 0.1.1
#########

:Released: 2005-10-12

Bug Fixes
*********

* Fix problem in pulling over http from machines that do not
  allow directories to be listed.

* Avoid harmless warning about invalid hash cache after
  upgrading branch format.

Performance
***********

* Avoid some unnecessary http operations in branch and pull.


bzr 0.1
#######

:Released: 2005-10-11

Notes
*****

* 'bzr branch' over http initially gives a very high estimate
  of completion time but it should fall as the first few
  revisions are pulled in.  branch is still slow on
  high-latency connections.

Bug Fixes
*********

* bzr-man.py has been updated to work again. Contributed by
  Rob Weir.

* Locking is now done with fcntl.lockf which works with NFS
  file systems. Contributed by Harald Meland.

* When a merge encounters a file that has been deleted on
  one side and modified on the other, the old contents are
  written out to foo.BASE and foo.SIDE, where SIDE is this
  or OTHER. Contributed by Aaron Bentley.

* Export was choosing incorrect file paths for the content of
  the tarball, this has been fixed by Aaron Bentley.

* Commit will no longer commit without a log message, an
  error is returned instead. Contributed by Jelmer Vernooij.

* If you commit a specific file in a sub directory, any of its
  parent directories that are added but not listed will be
  automatically included. Suggested by Michael Ellerman.

* bzr commit and upgrade did not correctly record new revisions
  for files with only a change to their executable status.
  bzr will correct this when it encounters it. Fixed by
  Robert Collins

* HTTP tests now force off the use of ``http_proxy`` for the duration.
  Contributed by Gustavo Niemeyer.

* Fix problems in merging weave-based branches that have
  different partial views of history.

* Symlink support: working with symlinks when not in the root of a
  bzr tree was broken, patch from Scott James Remnant.

Improvements
************

* 'branch' now accepts a --basis parameter which will take advantage
  of local history when making a new branch. This allows faster
  branching of remote branches. Contributed by Aaron Bentley.

* New tree format based on weave files, called version 5.
  Existing branches can be upgraded to this format using
  'bzr upgrade'.

* Symlinks are now versionable. Initial patch by
  Erik Toubro Nielsen, updated to head by Robert Collins.

* Executable bits are tracked on files. Patch from Gustavo
  Niemeyer.

* 'bzr status' now shows unknown files inside a selected directory.
  Patch from Heikki Paajanen.

* Merge conflicts are recorded in .bzr. Two new commands 'conflicts'
  and 'resolve' have needed added, which list and remove those
  merge conflicts respectively. A conflicted tree cannot be committed
  in. Contributed by Aaron Bentley.

* 'rm' is now an alias for 'remove'.

* Stores now split out their content in a single byte prefixed hash,
  dropping the density of files per directory by 256. Contributed by
  Gustavo Niemeyer.

* 'bzr diff -r branch:URL' will now perform a diff between two branches.
  Contributed by Robert Collins.

* 'bzr log' with the default formatter will show merged revisions,
  indented to the right. Initial implementation contributed by Gustavo
  Niemeyer, made incremental by Robert Collins.


Internals
*********

* Test case failures have the exception printed after the log
  for your viewing pleasure.

* InventoryEntry is now an abstract base class, use one of the
  concrete InventoryDirectory etc classes instead.

* Branch raises an UnsupportedFormatError when it detects a
  bzr branch it cannot understand. This allows for precise
  handling of such circumstances.

* Remove RevisionReference class; ``Revision.parent_ids`` is now simply a
  list of their ids and ``parent_sha1s`` is a list of their corresponding
  sha1s (for old branches only at the moment.)

* New method-object style interface for Commit() and Fetch().

* Renamed ``Branch.last_patch()`` to ``Branch.last_revision()``, since
  we call them revisions not patches.

* Move ``copy_branch`` to ``bzrlib.clone.copy_branch``.  The destination
  directory is created if it doesn't exist.

* Inventories now identify the files which were present by
  giving the revision *of that file*.

* Inventory and Revision XML contains a version identifier.
  This must be consistent with the overall branch version
  but allows for more flexibility in future upgrades.

Testing
*******

* Removed testsweet module so that tests can be run after
  bzr installed by 'bzr selftest'.

* 'bzr selftest' command-line arguments can now be partial ids
  of tests to run, e.g. ``bzr selftest test_weave``


bzr 0.0.9
#########

:Released: 2005-09-23

Bug Fixes
*********

* Fixed "branch -r" option.

* Fix remote access to branches containing non-compressed history.
  (Robert Collins).

* Better reliability of http server tests.  (John Arbash-Meinel)

* Merge graph maximum distance calculation fix.  (Aaron Bentley)

* Various minor bug in windows support have been fixed, largely in the
  test suite. Contributed by Alexander Belchenko.

Improvements
************

* Status now accepts a -r argument to give status between chosen
  revisions. Contributed by Heikki Paajanen.

* Revision arguments no longer use +/-/= to control ranges, instead
  there is a 'before' namespace, which limits the successive namespace.
  For example '$ bzr log -r date:yesterday..before:date:today' will
  select everything from yesterday and before today. Contributed by
  Robey Pointer

* There is now a bzr.bat file created by distutils when building on
  Windows. Contributed by Alexander Belchenko.

Internals
*********

* Removed uuid() as it was unused.

* Improved 'fetch' code for pulling revisions from one branch into
  another (used by pull, merged, etc.)


bzr 0.0.8
#########

:Released: 2005-09-20


Improvements
************

* Adding a file whose parent directory is not versioned will
  implicitly add the parent, and so on up to the root. This means
  you should never need to explictly add a directory, they'll just
  get added when you add a file in the directory.  Contributed by
  Michael Ellerman.

* Ignore ``.DS_Store`` (contains Mac metadata) by default.
  (Nir Soffer)

* If you set ``BZR_EDITOR`` in the environment, it is checked in
  preference to EDITOR and the config file for the interactive commit
  editing program. Related to this is a bugfix where a missing program
  set in EDITOR would cause editing to fail, now the fallback program
  for the operating system is still tried.

* Files that are not directories/symlinks/regular files will no longer
  cause bzr to fail, it will just ignore them by default. You cannot add
  them to the tree though - they are not versionable.


Internals
*********

* Refactor xml packing/unpacking.

Bug Fixes
*********

* Fixed 'bzr mv' by Ollie Rutherfurd.

* Fixed strange error when trying to access a nonexistent http
  branch.

* Make sure that the hashcache gets written out if it can't be
  read.


Portability
***********

* Various Windows fixes from Ollie Rutherfurd.

* Quieten warnings about locking; patch from Matt Lavin.


bzr-0.0.7
#########

:Released: 2005-09-02

New Features
************

* ``bzr shell-complete`` command contributed by Clint Adams to
  help with intelligent shell completion.

* New expert command ``bzr find-merge-base`` for debugging merges.


Enhancements
************

* Much better merge support.

* merge3 conflicts are now reported with markers like '<<<<<<<'
  (seven characters) which is the same as CVS and pleases things
  like emacs smerge.


Bug Fixes
*********

* ``bzr upgrade`` no longer fails when trying to fix trees that
  mention revisions that are not present.

* Fixed bugs in listing plugins from ``bzr plugins``.

* Fix case of $EDITOR containing options for the editor.

* Fix log -r refusing to show the last revision.
  (Patch from Goffredo Baroncelli.)


Changes
*******

* ``bzr log --show-ids`` shows the revision ids of all parents.

* Externally provided commands on your $BZRPATH no longer need
  to recognize --bzr-usage to work properly, and can just handle
  --help themselves.


Library
*******

* Changed trace messages to go through the standard logging
  framework, so that they can more easily be redirected by
  libraries.



bzr-0.0.6
#########

:Released: 2005-08-18

New Features
************

* Python plugins, automatically loaded from the directories on
  ``BZR_PLUGIN_PATH`` or ``~/.bzr.conf/plugins`` by default.

* New 'bzr mkdir' command.

* Commit mesage is fetched from an editor if not given on the
  command line; patch from Torsten Marek.

* ``bzr log -m FOO`` displays commits whose message matches regexp
  FOO.

* ``bzr add`` with no arguments adds everything under the current directory.

* ``bzr mv`` does move or rename depending on its arguments, like
  the Unix command.

* ``bzr missing`` command shows a summary of the differences
  between two trees.  (Merged from John Arbash-Meinel.)

* An email address for commits to a particular tree can be
  specified by putting it into .bzr/email within a branch.  (Based
  on a patch from Heikki Paajanen.)


Enhancements
************

* Faster working tree operations.


Changes
*******

* 3rd-party modules shipped with bzr are copied within the bzrlib
  python package, so that they can be installed by the setup
  script without clashing with anything already existing on the
  system.  (Contributed by Gustavo Niemeyer.)

* Moved plugins directory to bzrlib/, so that there's a standard
  plugin directory which is not only installed with bzr itself but
  is also available when using bzr from the development tree.
  ``BZR_PLUGIN_PATH`` and ``DEFAULT_PLUGIN_PATH`` are then added to the
  standard plugins directory.

* When exporting to a tarball with ``bzr export --format tgz``, put
  everything under a top directory rather than dumping it into the
  current directory.   This can be overridden with the ``--root``
  option.  Patch from William Dodé and John Meinel.

* New ``bzr upgrade`` command to upgrade the format of a branch,
  replacing ``bzr check --update``.

* Files within store directories are no longer marked readonly on
  disk.

* Changed ``bzr log`` output to a more compact form suggested by
  John A Meinel.  Old format is available with the ``--long`` or
  ``-l`` option, patched by William Dodé.

* By default the commit command refuses to record a revision with
  no changes unless the ``--unchanged`` option is given.

* The ``--no-plugins``, ``--profile`` and ``--builtin`` command
  line options must come before the command name because they
  affect what commands are available; all other options must come
  after the command name because their interpretation depends on
  it.

* ``branch`` and ``clone`` added as aliases for ``branch``.

* Default log format is back to the long format; the compact one
  is available with ``--short``.


Bug Fixes
*********

* Fix bugs in committing only selected files or within a subdirectory.


bzr-0.0.5
#########

:Released:  2005-06-15

Changes
*******

* ``bzr`` with no command now shows help rather than giving an
  error.  Suggested by Michael Ellerman.

* ``bzr status`` output format changed, because svn-style output
  doesn't really match the model of bzr.  Now files are grouped by
  status and can be shown with their IDs.  ``bzr status --all``
  shows all versioned files and unknown files but not ignored files.

* ``bzr log`` runs from most-recent to least-recent, the reverse
  of the previous order.  The previous behaviour can be obtained
  with the ``--forward`` option.

* ``bzr inventory`` by default shows only filenames, and also ids
  if ``--show-ids`` is given, in which case the id is the second
  field.


Enhancements
************

* New 'bzr whoami --email' option shows only the email component
  of the user identification, from Jo Vermeulen.

* New ``bzr ignore PATTERN`` command.

* Nicer error message for broken pipe, interrupt and similar
  conditions that don't indicate an internal error.

* Add ``.*.sw[nop] .git .*.tmp *,v`` to default ignore patterns.

* Per-branch locks keyed on ``.bzr/branch-lock``, available in
  either read or write mode.

* New option ``bzr log --show-ids`` shows revision and file ids.

* New usage ``bzr log FILENAME`` shows only revisions that
  affected that file.

* Changed format for describing changes in ``bzr log -v``.

* New option ``bzr commit --file`` to take a message from a file,
  suggested by LarstiQ.

* New syntax ``bzr status [FILE...]`` contributed by Bartosz
  Oler.  File may be in a branch other than the working directory.

* ``bzr log`` and ``bzr root`` can be given an http URL instead of
  a filename.

* Commands can now be defined by external programs or scripts
  in a directory on $BZRPATH.

* New "stat cache" avoids reading the contents of files if they
  haven't changed since the previous time.

* If the Python interpreter is too old, try to find a better one
  or give an error.  Based on a patch from Fredrik Lundh.

* New optional parameter ``bzr info [BRANCH]``.

* New form ``bzr commit SELECTED`` to commit only selected files.

* New form ``bzr log -r FROM:TO`` shows changes in selected
  range; contributed by John A Meinel.

* New option ``bzr diff --diff-options 'OPTS'`` allows passing
  options through to an external GNU diff.

* New option ``bzr add --no-recurse`` to add a directory but not
  their contents.

* ``bzr --version`` now shows more information if bzr is being run
  from a branch.


Bug Fixes
*********

* Fixed diff format so that added and removed files will be
  handled properly by patch.  Fix from Lalo Martins.

* Various fixes for files whose names contain spaces or other
  metacharacters.


Testing
*******

* Converted black-box test suites from Bourne shell into Python;
  now run using ``./testbzr``.  Various structural improvements to
  the tests.

* testbzr by default runs the version of bzr found in the same
  directory as the tests, or the one given as the first parameter.

* testbzr also runs the internal tests, so the only command
  required to check is just ``./testbzr``.

* testbzr requires python2.4, but can be used to test bzr running
  under a different version.

* Tests added for many other changes in this release.


Internal
********

* Included ElementTree library upgraded to 1.2.6 by Fredrik Lundh.

* Refactor command functions into Command objects based on HCT by
  Scott James Remnant.

* Better help messages for many commands.

* Expose ``bzrlib.open_tracefile()`` to start the tracefile; until
  this is called trace messages are just discarded.

* New internal function ``find_touching_revisions()`` and hidden
  command touching-revisions trace the changes to a given file.

* Simpler and faster ``compare_inventories()`` function.

* ``bzrlib.open_tracefile()`` takes a tracefilename parameter.

* New AtomicFile class.

* New developer commands ``added``, ``modified``.


Portability
***********

* Cope on Windows on python2.3 by using the weaker random seed.
  2.4 is now only recommended.


bzr-0.0.4
#########

:Released:  2005-04-22

Enhancements
************

* 'bzr diff' optionally takes a list of files to diff.  Still a bit
  basic.  Patch from QuantumG.

* More default ignore patterns.

* New 'bzr log --verbose' shows a list of files changed in the
  changeset.  Patch from Sebastian Cote.

* Roll over ~/.bzr.log if it gets too large.

* Command abbreviations 'ci', 'st', 'stat', '?' based on a patch
  by Jason Diamon.

* New 'bzr help commands' based on a patch from Denys Duchier.


Changes
*******

* User email is determined by looking at $BZREMAIL or ~/.bzr.email
  or $EMAIL.  All are decoded by the locale preferred encoding.
  If none of these are present user@hostname is used.  The host's
  fully-qualified name is not used because that tends to fail when
  there are DNS problems.

* New 'bzr whoami' command instead of username user-email.


Bug Fixes
*********

* Make commit safe for hardlinked bzr trees.

* Some Unicode/locale fixes.

* Partial workaround for ``difflib.unified_diff`` not handling
  trailing newlines properly.


Internal
********

* Allow docstrings for help to be in PEP0257 format.  Patch from
  Matt Brubeck.

* More tests in test.sh.

* Write profile data to a temporary file not into working
  directory and delete it when done.

* Smaller .bzr.log with process ids.


Portability
***********

* Fix opening of ~/.bzr.log on Windows.  Patch from Andrew
  Bennetts.

* Some improvements in handling paths on Windows, based on a patch
  from QuantumG.


bzr-0.0.3
#########

:Released:  2005-04-06

Enhancements
************

* New "directories" internal command lists versioned directories
  in the tree.

* Can now say "bzr commit --help".

* New "rename" command to rename one file to a different name
  and/or directory.

* New "move" command to move one or more files into a different
  directory.

* New "renames" command lists files renamed since base revision.

* New cat command contributed by janmar.

Changes
*******

* .bzr.log is placed in $HOME (not pwd) and is always written in
  UTF-8.  (Probably not a completely good long-term solution, but
  will do for now.)

Portability
***********

* Workaround for difflib bug in Python 2.3 that causes an
  exception when comparing empty files.  Reported by Erik Toubro
  Nielsen.

Internal
********

* Refactored inventory storage to insert a root entry at the top.

Testing
*******

* Start of shell-based black-box testing in test.sh.


bzr-0.0.2.1
###########

Portability
***********

* Win32 fixes from Steve Brown.


bzr-0.0.2
#########

:Codename: "black cube"
:Released: 2005-03-31

Enhancements
************

* Default ignore list extended (see bzrlib/__init__.py).

* Patterns in .bzrignore are now added to the default ignore list,
  rather than replacing it.

* Ignore list isn't reread for every file.

* More help topics.

* Reinstate the 'bzr check' command to check invariants of the
  branch.

* New 'ignored' command lists which files are ignored and why;
  'deleted' lists files deleted in the current working tree.

* Performance improvements.

* New global --profile option.

* Ignore patterns like './config.h' now correctly match files in
  the root directory only.


bzr-0.0.1
#########

:Released:  2005-03-26

Enhancements
************

* More information from info command.

* Can now say "bzr help COMMAND" for more detailed help.

* Less file flushing and faster performance when writing logs and
  committing to stores.

* More useful verbose output from some commands.

Bug Fixes
*********

* Fix inverted display of 'R' and 'M' during 'commit -v'.

Portability
***********

* Include a subset of ElementTree-1.2.20040618 to make
  installation easier.

* Fix time.localtime call to work with Python 2.3 (the minimum
  supported).


bzr-0.0.0.69
############

:Released:  2005-03-22

Enhancements
************

* First public release.

* Storage of local versions: init, add, remove, rm, info, log,
  diff, status, etc.

..
   vim: tw=74 ft=rst ff=unix<|MERGE_RESOLUTION|>--- conflicted
+++ resolved
@@ -153,14 +153,12 @@
 * Passing ``--lsprof-tests -v`` to bzr selftest will cause lsprof output to
   be output for every test. Note that this is very verbose! (Robert Collins)
 
-<<<<<<< HEAD
 * Setting ``BZR_TEST_PDB=1`` when running selftest will cause a pdb
   post_mortem to be triggered when a test failure occurs. (Robert Collins)
-=======
+
 * Shell-like tests can now be written. Code in ``bzrlib/tests/script.py`` ,
   documentation in ``developers/testing.txt`` for details.
   (Vincent Ladeuil)
->>>>>>> 2ead9446
 
 * Test parameterisation now does a shallow copy, not a deep copy of the test
   to be parameterised. This is not expected to break external use of test
