####################
Bazaar Release Notes
####################

.. contents:: List of Releases
   :depth: 1

<<<<<<< HEAD

bzr 2.1.0b2 (not released yet)
##############################

:Codename:
:2.1.0b2: ???


API Changes
###########

* ``UIFactory`` now has new ``show_error``, ``show_message`` and
  ``show_warning`` methods, which can be hooked by non-text UIs.  
  (Martin Pool)

Internals
*********

* Added ``bzrlib._simple_set_pyx``. This is a hybrid between a Set and a
  Dict (it only holds keys, but you can lookup the object located at a
  given key). It has significantly reduced memory consumption versus the
  builtin objects (1/2 the size of Set, 1/3rd the size of Dict). This is
  used as the interning structure for StaticTuple objects.
  (John Arbash Meinel)

* ``bzrlib._static_tuple_pyx.StaticTuple`` is now available. This class
  functions similarly to ``tuple`` objects. However, it can only point at
  other ``StaticTuple`` instances or strings. This allows us to remove it
  from the garbage collector (it cannot be in a cycle), it also allows us
  to intern the objects. In testing, this can reduce peak memory by
  20-40%, and significantly improve performance by removing objects from
  being inspected by the garbage collector. (John Arbash Meinel)


bzr 2.1.0b1
###########

:Codename: While the cat is away
:2.1.0b1: 2009-10-14

This is the first development release in the new split "stable" and
"development" series. As such, the release is a snapshot of bzr.dev
without creating a release candidate first. This release includes a
fair amount of internal changes, with deprecated code being removed,
and several new feature developments. People looking for a stable code
base with only bugfixes should focus on the 2.0.1 release. All bugfixes
present in 2.0.1 are present in 2.1.0b1.

Highlights include support for ``bzr+ssh://host/~/homedir`` style urls,
finer control over the plugin search path via extended BZR_PLUGIN_PATH
syntax, visible warnings when extension modules fail to load, and improved
error handling during unlocking.

=======
bzr 2.0.2 (not released yet)
############################

:Codename:
:2.0.2: ???

Compatibility Breaks
********************
>>>>>>> 26cb026a

New Features
************

<<<<<<< HEAD
* Bazaar can now send mail through Apple OS X Mail.app. 
  (Brian de Alwis)

* ``bzr+ssh`` and ``bzr`` paths can now be relative to home directories
  specified in the URL.  Paths starting with a path segment of ``~`` are
  relative to the home directory of the user running the server, and paths
  starting with ``~user`` are relative to the home directory of the named
  user.  For example, for a user "bob" with a home directory of
  ``/home/bob``, these URLs are all equivalent:

  * ``bzr+ssh://bob@host/~/repo``
  * ``bzr+ssh://bob@host/~bob/repo``
  * ``bzr+ssh://bob@host/home/bob/repo``

  If ``bzr serve`` was invoked with a ``--directory`` argument, then no
  home directories outside that directory will be accessible via this
  method.

  This is a feature of ``bzr serve``, so pre-2.1 clients will
  automatically benefit from this feature when ``bzr`` on the server is
  upgraded.  (Andrew Bennetts, #109143)

* Extensions can now be compiled if either Cython or Pyrex is available.
  Currently Pyrex is preferred, but that may change in the future.
  (Arkanes)

* Give more control on BZR_PLUGIN_PATH by providing a way to refer to or
  disable the user, site and core plugin directories.
  (Vincent Ladeuil, #412930, #316192, #145612)

Bug Fixes
*********

* Bazaar's native protocol code now correctly handles EINTR, which most
  noticeably occurs if you break in to the debugger while connected to a
  bzr+ssh server.  You can now can continue from the debugger (by typing
  'c') and the process continues.  However, note that pressing C-\ in the
  shell may still kill the SSH process, which is bug 162509, so you must
  sent a signal to the bzr process specifically, for example by typing
  ``kill -QUIT PID`` in another shell.  (Martin Pool, #341535)

* ``bzr add`` in a tree that has files with ``\r`` or ``\n`` in the
  filename will issue a warning and skip over those files.
  (Robert Collins, #3918)

* ``bzr dpush`` now aborts if uncommitted changes (including pending merges)
  are present in the working tree. The configuration option ``dpush_strict``
  can be used to set the default for this behavior.
  (Vincent Ladeuil, #438158)

* ``bzr merge`` and ``bzr remove-tree`` now requires --force if pending
  merges are present in the working tree.
  (Vincent Ladeuil, #426344)

* Clearer message when Bazaar runs out of memory, instead of a ``MemoryError``
  traceback.  (Martin Pool, #109115)

* Don't give a warning on Windows when failing to import ``_readdir_pyx``
  as it is never built. (John Arbash Meinel, #430645)

* Don't restrict the command name used to run the test suite.
  (Vincent Ladeuil, #419950)

* ftp transports were built differently when the kerberos python module was
  present leading to obscure failures related to ASCII/BINARY modes.
  (Vincent Ladeuil, #443041)

* Network streams now decode adjacent records of the same type into a
  single stream, reducing layering churn. (Robert Collins)

* PreviewTree behaves correctly when get_file_mtime is invoked on an unmodified
  file. (Aaron Bentley, #251532)

* Registry objects should not use iteritems() when asked to use items().
  (Vincent Ladeuil, #430510)

* Weave based repositories couldn't be cloned when committers were using
  domains or user ids embedding '.sig'. Now they can.
  (Matthew Fuller, Vincent Ladeuil, #430868)

Improvements
************

* Bazaar gives a warning before exiting, and writes into ``.bzr.log``, if 
  compiled extensions can't be loaded.  This typically indicates a
  packaging or installation problem.  In this case Bazaar will keep
  running using pure-Python versions, but this may be substantially
  slower.  The warning can be disabled by setting
  ``ignore_missing_extensions = True`` in ``bazaar.conf``.
  See also <https://answers.launchpad.net/bzr/+faq/703>.
  (Martin Pool, #406113, #430529)

* Secondary errors that occur during Branch.unlock and Repository.unlock
  no longer obscure the original error.  These methods now use a new
  decorator, ``only_raises``.  This fixes many causes of
  ``TooManyConcurrentRequests`` and similar errors.
  (Andrew Bennetts, #429747)

Documentation
*************

* Describe the new shell-like test feature. (Vincent Ladeuil)

* Help on hooks no longer says 'Not deprecated' for hooks that are
  currently supported. (Ian Clatworthy, #422415)

API Changes
***********

* ``bzrlib.user_encoding`` has been removed; use
  ``bzrlib.osutils.get_user_encoding`` instead.  (Martin Pool)

* ``bzrlib.tests`` now uses ``stopTestRun`` for its ``TestResult``
  subclasses - the same as python's unittest module. (Robert Collins)
  
* ``diff._get_trees_to_diff`` has been renamed to 
  ``diff.get_trees_and_branches_to_diff``. It is now a public API, and it 
  returns the old and new branches. (Gary van der Merwe)

* ``bzrlib.trace.log_error``, ``error`` and ``info`` have been deprecated.
  (Martin Pool)

* ``MutableTree.has_changes()`` does not require a tree parameter anymore. It
  now defaults to comparing to the basis tree. It now checks for pending
  merges too.  ``Merger.check_basis`` has been deprecated and replaced by the
  corresponding has_changes() calls. ``Merge.compare_basis``,
  ``Merger.file_revisions`` and ``Merger.ensure_revision_trees`` have also
  been deprecated.
  (Vincent Ladeuil, #440631)

* ``ProgressTask.note`` is deprecated.
  (Martin Pool)

Internals
*********

* Added ``-Drelock`` debug flag.  It will ``note`` a message every time a
  repository or branch object is unlocked then relocked the same way.
  (Andrew Bennetts)
  
* ``BTreeLeafParser.extract_key`` has been tweaked slightly to reduce
  mallocs while parsing the index (approx 3=>1 mallocs per key read).
  This results in a 10% speedup while reading an index.
  (John Arbash Meinel)

* The ``bzrlib.lsprof`` module has a new class ``BzrProfiler`` which makes
  profiling in some situations like callbacks and generators easier.
  (Robert Collins)

Testing
*******

* Passing ``--lsprof-tests -v`` to bzr selftest will cause lsprof output to
  be output for every test. Note that this is very verbose! (Robert Collins)

* Setting ``BZR_TEST_PDB=1`` when running selftest will cause a pdb
  post_mortem to be triggered when a test failure occurs. (Robert Collins)

* Shell-like tests can now be written. Code in ``bzrlib/tests/script.py`` ,
  documentation in ``developers/testing.txt`` for details.
  (Vincent Ladeuil)

* Some tests could end up with the same id, that was dormant for
  a long time.
  (Vincent Ladeuil, #442980)

* Stop showing the number of tests due to missing features in the test
  progress bar.  (Martin Pool)

* Test parameterisation now does a shallow copy, not a deep copy of the test
  to be parameterised. This is not expected to break external use of test
  parameterisation, and is substantially faster. (Robert Collins)

* Tests that try to open a bzr dir on an arbitrary transport will now
  fail unless they have explicitly permitted the transport via
  ``self.permit_url``. The standard test factories such as ``self.get_url``
  will permit the urls they provide automatically, so only exceptional
  tests should need to do this. (Robert Collins)

* The break-in test no longer cares about clean shutdown of the child,
  instead it is happy if the debugger starts up. (Robert  Collins)

* The full test suite is expected to pass when the C extensions are not
  present. (Vincent Ladeuil, #430749)

=======
Bug Fixes
*********

Improvements
************

Documentation
*************

API Changes
***********

Internals
*********

Testing
*******

>>>>>>> 26cb026a

bzr 2.0.1
#########

:Codename: Stability First
:2.0.1: 2009-10-14

The first of our new ongoing bugfix-only stable releases has arrived. It
includes a collection of 12 bugfixes applied to bzr 2.0.0, but does not
include any of the feature development in the 2.1.0 series.


Bug Fixes
*********

* ``bzr add`` in a tree that has files with ``\r`` or ``\n`` in the
  filename will issue a warning and skip over those files.
  (Robert Collins, #3918)

* bzr will attempt to authenticate with SSH servers that support
  ``keyboard-interactive`` auth but not ``password`` auth when using
  Paramiko.   (Andrew Bennetts, #433846)

* Fixed fetches from a stacked branch on a smart server that were failing
  with some combinations of remote and local formats.  This was causing
  "unknown object type identifier 60" errors.  (Andrew Bennetts, #427736)

* Fixed ``ObjectNotLocked`` errors when doing some log and diff operations
  on branches via a smart server.  (Andrew Bennetts, #389413)

* Handle things like ``bzr add foo`` and ``bzr rm foo`` when the tree is
  at the root of a drive. ``osutils._cicp_canonical_relpath`` always
  assumed that ``abspath()`` returned a path that did not have a trailing
  ``/``, but that is not true when working at the root of the filesystem.
  (John Arbash Meinel, Jason Spashett, #322807)

* Hide deprecation warnings for 'final' releases for python2.6.
  (John Arbash Meinel, #440062)

* Improve the time for ``bzr log DIR`` for 2a format repositories.
  We had been using the same code path as for <2a formats, which required
  iterating over all objects in all revisions.
  (John Arbash Meinel, #374730)

* Make sure that we unlock the tree if we fail to create a TreeTransform
  object when doing a merge, and there is limbo, or pending-deletions
  directory.  (Gary van der Merwe, #427773)

* Occasional IndexError on renamed files have been fixed. Operations that
  set a full inventory in the working tree will now go via the
  apply_inventory_delta code path which is simpler and easier to
  understand than dirstates set_state_from_inventory method. This may
  have a small performance impact on operations built on _write_inventory,
  but such operations are already doing full tree scans, so no radical
  performance change should be observed. (Robert Collins, #403322)

* Retrieving file text or mtime from a _PreviewTree has good performance when
  there are many changes.  (Aaron Bentley)

* The CHK index pages now use an unlimited cache size. With a limited
  cache and a large project, the random access of chk pages could cause us
  to download the entire cix file many times.
  (John Arbash Meinel, #402623)

* When a file kind becomes unversionable after being added, a sensible
  error will be shown instead of a traceback. (Robert Collins, #438569)

Documentation
*************

* Improved README. (Ian Clatworthy)

* Improved upgrade documentation for Launchpad branches.
  (Barry Warsaw)


bzr 2.0.0
#########

:2.0.0: 2009-09-22
:Codename: Instant Karma

This release of Bazaar makes the 2a (previously 'brisbane-core') format
the default when new branches or repositories are created.  This format is
substantially smaller and faster for many operations.  Most of the work in
this release focuses on bug fixes and stabilization, covering both 2a and
previous formats.  (See the Upgrade Guide for information on migrating
existing projects.)

This release also improves the documentation content and presentation,
including adding Windows HtmlHelp manuals.

The Bazaar team decided that 2.0 will be a long-term supported release,
with bugfix-only 2.0.x releases based on it, continuing for at least six
months or until the following stable release.

Changes from 2.0.0rc2 to final
******************************

* Officially branded as 2.0.0 rather than 2.0 to clarify between things
  that "want to happen on the 2.0.x stable series" versus things that want
  to "land in 2.0.0". (Changes how bzrlib._format_version_tuple() handles
  micro = 0.) (John Arbash Meinel)


bzr 2.0.0rc2
############

:2.0.0rc2: 2009-09-10

New Features
************

* Added post_commit hook for mutable trees. This allows the keywords
  plugin to expand keywords on files changed by the commit.
  (Ian Clatworthy, #408841)

Bug Fixes
*********

* Bazaar's native protocol code now correctly handles EINTR, which most
  noticeably occurs if you break in to the debugger while connected to a
  bzr+ssh server.  You can now can continue from the debugger (by typing
  'c') and the process continues.  However, note that pressing C-\ in the
  shell may still kill the SSH process, which is bug 162509, so you must
  sent a signal to the bzr process specifically, for example by typing
  ``kill -QUIT PID`` in another shell.  (Martin Pool, #341535)

* ``bzr check`` in pack-0.92, 1.6 and 1.9 format repositories will no
  longer report incorrect errors about ``Missing inventory ('TREE_ROOT', ...)``
  (Robert Collins, #416732)

* ``bzr info -v`` on a 2a format still claimed that it was a "Development
  format" (John Arbash Meinel, #424392)

* ``bzr log stacked-branch`` shows the full log including
  revisions that are in the fallback repository. (Regressed in 2.0rc1).
  (John Arbash Meinel, #419241)

* Clearer message when Bazaar runs out of memory, instead of a ``MemoryError``
  traceback.  (Martin Pool, #109115)

* Conversion to 2a will create a single pack for all the new revisions (as
  long as it ran without interruption). This improves both ``bzr upgrade``
  and ``bzr pull`` or ``bzr merge`` from local branches in older formats.
  The autopack logic that occurs every 100 revisions during local
  conversions was not returning that pack's identifier, which resulted in
  the partial packs created during the conversion not being consolidated
  at the end of the conversion process. (Robert Collins, #423818)

* Fetches from 2a to 2a are now again requested in 'groupcompress' order.
  Groups that are seen as 'underutilized' will be repacked on-the-fly.
  This means that when the source is fully packed, there is minimal
  overhead during the fetch, but if the source is poorly packed the result
  is a fairly well packed repository (not as good as 'bzr pack' but
  good-enough.) (Robert Collins, John Arbash Meinel, #402652)

* Fix a potential segmentation fault when doing 'log' of a branch that had
  ghosts in its mainline.  (Evaluating None as a tuple is bad.)
  (John Arbash Meinel, #419241)

* ``groupcompress`` sort order is now more stable, rather than relying on
  ``topo_sort`` ordering. The implementation is now
  ``KnownGraph.gc_sort``. (John Arbash Meinel)

* Local data conversion will generate correct deltas. This is a critical
  bugfix vs 2.0rc1, and all 2.0rc1 users should upgrade to 2.0rc2 before
  converting repositories. (Robert Collins, #422849)

* Network streams now decode adjacent records of the same type into a
  single stream, reducing layering churn. (Robert Collins)

* Prevent some kinds of incomplete data from being committed to a 2a
  repository, such as revisions without inventories, a missing chk_bytes
  record for an inventory, or a missing text referenced by an inventory.
  (Andrew Bennetts, #423506, #406687)
  
Documentation
*************

* Fix assertion error about "_remember_remote_is_before" when pushing to
  older smart servers.
  (Andrew Bennetts, #418931)

* Help on hooks no longer says 'Not deprecated' for hooks that are
  currently supported. (Ian Clatworthy, #422415)

* PDF and CHM (Windows HtmlHelp) formats are now supported for the
  user documentation. The HTML documentation is better broken up into
  topics. (Ian Clatworthy)

* The developer and foreign language documents are now separated
  out so that searching in the HTML and CHM files produces more
  useful results. (Ian Clatworthy)

* The main table of contents now provides links to the new Migration Docs
  and Plugins Guide. (Ian Clatworthy)


bzr 2.0.0rc1
############

:Codename: no worries
:2.0.0rc1: 2009-08-26

Compatibility Breaks
********************

* The default format for bzr is now ``2a``. This format brings many
  significant performance and size improvements. bzr can pull from
  any existing repository into a ``2a`` one, but can only transfer
  from ``2a`` into ``rich-root`` repositories. The Upgrade guide
  has more information about this change. (Robert Collins)

* On Windows auto-detection of Putty's plink.exe is disabled.
  Default SSH client for Windows is paramiko. User still can force
  usage of plink if explicitly set environment variable BZR_SSH=plink.
  (#414743, Alexander Belchenko)

New Features
************

* ``bzr branch --switch`` can now switch the checkout in the current directory
  to the newly created branch. (Lukáš Lalinský)

Bug Fixes
*********

* Further tweaks to handling of ``bzr add`` messages about ignored files.
  (Jason Spashett, #76616)

* Fetches were being requested in 'groupcompress' order, but weren't
  recombining the groups. Thus they would 'fragment' to get the correct
  order, but not 'recombine' to actually benefit from it. Until we get
  recombining to work, switching to 'unordered' fetches avoids the
  fragmentation. (John Arbash Meinel, #402645)

* Fix a pycurl related test failure on karmic by recognizing an error
  raised by newer versions of pycurl.
  (Vincent Ladeuil, #306264)

* Fix a test failure on karmic by making a locale test more robust.
  (Vincent Ladeuil, #413514)

* Fix IndexError printing CannotBindAddress errors.
  (Martin Pool, #286871)

* Fix "Revision ... not present" errors when upgrading stacked branches,
  or when doing fetches from a stacked source to a stacked target.
  (Andrew Bennetts, #399140)

* ``bzr branch`` of 2a repositories over HTTP is much faster.  bzr now
  batches together small fetches from 2a repositories, rather than
  fetching only a few hundred bytes at a time.
  (Andrew Bennetts, #402657)

Improvements
************

* A better description of the platform is shown in crash tracebacks, ``bzr
  --version`` and ``bzr selftest``.
  (Martin Pool, #409137)

* bzr can now (again) capture crash data through the apport library, 
  so that a single human-readable file can be attached to bug reports.
  This can be disabled by using ``-Dno_apport`` on the command line, or by
  putting ``no_apport`` into the ``debug_flags`` section of
  ``bazaar.conf``.
  (Martin Pool, Robert Collins, #389328)

* ``bzr push`` locally on windows will no longer give a locking error with
  dirstate based formats. (Robert Collins)

* ``bzr shelve`` and ``bzr unshelve`` now work on windows.
  (Robert Collins, #305006)

* Commit of specific files no longer prevents using the the iter_changes
  codepath. On 2a repositories, commit of specific files should now be as
  fast, or slightly faster, than a full commit. (Robert Collins)

* The internal core code that handles specific file operations like
  ``bzr st FILENAME`` or ``bzr commit FILENAME`` has been changed to
  include the parent directories if they have altered, and when a
  directory stops being a directory its children are always included. This
  fixes a number of causes for ``InconsistentDelta`` errors, and permits
  faster commit of specific paths. (Robert Collins, #347649)

Documentation
*************

* New developer documentation for content filtering.
  (Martin Pool)

API Changes
***********

* ``bzrlib.shelf_ui`` has had the ``from_args`` convenience methods of its
  classes changed to manage lock lifetime of the trees they open in a way
  consistent with reader-exclusive locks. (Robert Collins, #305006)

Testing
*******

bzr 1.18.1
##########

:Codename:     nein nein nein!
:1.18.1:       2009-09-09

This release fixes two small but worthwhile bugs relevant to users on
Microsoft Windows: some commands that failed on with locking errors will
now work, and a bug that caused poor performance after committing a file
with line-ending conversion has now been fixed.  It also fixes a bug in
pushing to older servers.

Bug Fixes
*********

* Fixed a problem where using content filtering and especially end-of-line
  conversion will commit too many copies a file.
  (Martin Pool, #415508)

* Fix assertion error about ``_remember_remote_is_before`` in
  ``set_tags_bytes`` when pushing to older smart servers.  
  (Andrew Bennetts, Alexander Belchenko, #418931)

Improvements
************

* ``bzr push`` locally on Windows will no longer give a locking error with
  dirstate based formats. (Robert Collins)

* ``bzr shelve`` and ``bzr unshelve`` now work on Windows.
  (Robert Collins, #305006)

API Changes
***********

* ``bzrlib.shelf_ui`` has had the ``from_args`` convenience methods of its
  classes changed to manage lock lifetime of the trees they open in a way
  consistent with reader-exclusive locks. (Robert Collins, #305006)

* ``Tree.path_content_summary`` may return a size of None, when called on
  a tree with content filtering where the size of the canonical form
  cannot be cheaply determined.  (Martin Pool)

* When manually creating transport servers in test cases, a new helper
  ``TestCase.start_server`` that registers a cleanup and starts the server
  should be used. (Robert Collins)

bzr 1.18
########

Compatibility Breaks
********************

* Committing directly to a stacked branch from a lightweight checkout will
  no longer work. In previous versions this would appear to work but would
  generate repositories with insufficient data to create deltas, leading
  to later errors when branching or reading from the repository.
  (Robert Collins, bug #375013)

New Features
************

Bug Fixes
*********

* Fetching from 2a branches from a version-2 bzr protocol would fail to
  copy the internal inventory pages from the CHK store. This cannot happen
  in normal use as all 2a compatible clients and servers support the
  version-3 protocol, but it does cause test suite failures when testing
  downlevel protocol behaviour. (Robert Collins)

* Fix a test failure on karmic by making a locale test more robust.
  (Vincent Ladeuil, #413514)

* Fixed "Pack ... already exists" error when running ``bzr pack`` on a
  fully packed 2a repository.  (Andrew Bennetts, #382463)

* Further tweaks to handling of ``bzr add`` messages about ignored files.
  (Jason Spashett, #76616)

* Properly handle fetching into a stacked branch while converting the
  data, especially when there are also ghosts. The code was filling in
  parent inventories incorrectly, and also not handling when one of the
  parents was a ghost. (John Arbash Meinel, #402778, #412198)

* ``RemoteStreamSource.get_stream_for_missing_keys`` will fetch CHK
  inventory pages when appropriate (by falling back to the vfs stream
  source).  (Andrew Bennetts, #406686)

* StreamSource generates rich roots from non-rich root sources correctly
  now.  (Andrew Bennetts, #368921)

* When deciding whether a repository was compatible for upgrading or
  fetching, we previously incorrectly checked the default repository
  format for the bzrdir format, rather than the format that was actually
  present on disk.  (Martin Pool, #408824)

Improvements
************

* A better description of the platform is shown in crash tracebacks, ``bzr
  --version`` and ``bzr selftest``.
  (Martin Pool, #409137)

* Cross-format fetches (such as between 1.9-rich-root and 2a) via the
  smart server are more efficient now.  They send inventory deltas rather
  than full inventories.  The smart server has two new requests,
  ``Repository.get_stream_1.19`` and ``Repository.insert_stream_1.19`` to
  support this.  (Andrew Bennetts, #374738, #385826)

* Extracting the full ancestry and computing the ``merge_sort`` is now
  significantly faster. This effects things like ``bzr log -n0``. (For
  example, ``bzr log -r -10..-1 -n0 bzr.dev`` is 2.5s down to 1.0s.
  (John Arbash Meinel)

Documentation
*************

API Changes
***********

Internals
*********

* ``-Dstrict_locks`` can now be used to check that read and write locks
  are treated properly w.r.t. exclusivity. (We don't try to take an OS
  read lock on a file that we already have an OS write lock on.) This is
  now set by default for all tests, if you have a test which cannot be
  fixed, you can use ``self.thisFailsStrictLockCheck()`` as a
  compatibility knob. (John Arbash Meinel)

* InterDifferingSerializer is now only used locally.  Other fetches that
  would have used InterDifferingSerializer now use the more network
  friendly StreamSource, which now automatically does the same
  transformations as InterDifferingSerializer.  (Andrew Bennetts)

* ``KnownGraph`` now has a ``.topo_sort`` and ``.merge_sort`` member which
  are implemented in pyrex and significantly faster. This is exposed along
  with ``CombinedGraphIndex.find_ancestry()`` as
  ``VersionedFiles.get_known_graph_ancestry(keys)``.
  (John Arbash Meinel)

* RemoteBranch.open now honours ignore_fallbacks correctly on bzr-v2
  protocols. (Robert Collins)

* The index code now has some specialized routines to extract the full
  ancestry of a key in a more efficient manner.
  ``CombinedGraphIndex.find_ancestry()``. (Time to get ancestry for
  bzr.dev drops from 1.5s down to 300ms. For OOo from 33s => 10.5s) (John
  Arbash Meinel)

Testing
*******

* Install the test ssl certificate and key so that installed bzr
  can run the https tests. (Denys Duchier, #392401)
  

bzr 1.18rc1
###########

:Codename: little traveller
:1.18:    2009-08-20
:1.18rc1: 2009-08-10

This release of Bazaar marches on towards the 2.0 release in which the 2a
'brisbane-core' format becomes generally recommended.  Most of the work in
this release now focusses on bug fixes and stabilization, covering both 2a
and previous formats.  There is a new text-mode interactive merge feature,
a new guide to migration to 2a format in the user documentation, and
pushing branches to a smart server is now much faster.  

The Bazaar team decided that 2.0 will be a long-term supported release,
with bugfix-only releases based on it continuing for at least six months
or until the following stable release.

There are no changes from 1.18rc1 to 1.18.

New Features
************

* ``bzr merge --interactive`` applies a user-selected portion of the
  merge.  The UI is similar to ``shelve``.  (Aaron Bentley)

* ``bzr reconfigure`` now takes options ``--stacked-on URL`` and
  ``--unstacked`` to change stacking of a branch.
  (Martin Pool, #391411)

Bug Fixes
*********

* Annotating on a stacked branch will now succeed in simple scenarios.
  There are still some complex scenarios where it will fail (bug #399884)
  (John Arbash Meinel, #393366)

* A progress bar is no longer left dangling when ``bzr selftest``
  completes, and the progress bar updates with zero latency so the
  displayed test name is always the one that's actually running.
  (Martin Pool, #123688)

* Authenticating against an ssh server now uses ``auth_none`` to determine
  if password authentication is even supported. This fixes a bug where
  users would be prompted for a launchpad password, even though launchpad
  only supports publickey authentication. (John Arbash Meinel, #375867)

* BranchBuilder now accepts timezone to avoid test failures in countries far
  from GMT. (Vincent Ladeuil, #397716)

* ``bzr commit`` no longer saves the unversioning of missing files until
  the commit has completed on the branch. This means that aborting a
  commit that found a missing file will leave the tree unedited.
  (Robert Collins, #282402)

* ``bzr mv`` no longer takes out branch locks, which allows it to work
  when the branch is readonly. (Robert Collins, #216541)

* ``bzr revert .`` no longer generates an InconsistentDelta error when
  there are missing subtrees. (Robert Collins, #367632)

* ``bzr send`` now generates valid bundles with ``--2a`` formats. However,
  do to internal changes necessary to support this, older clients will
  fail when trying to insert them. For newer clients, the bundle can be
  used to apply the changes to any rich-root compatible format.
  (John Arbash Meinel, #393349)

* Cope with FTP servers that don't support restart/append by falling back
  to reading and then rewriting the whole file, such as TahoeLAFS.  (This
  fallback may be slow for some access patterns.)  (Nils Durner, #294709)

* Encode the paths in ``mbcs`` encoding on Windows when spawning an
  external diff client. This at least allows supporting filenames that are
  not ascii, but are present in the current locale. Ideally we would be
  able to pass the Unicode path, but that would be client dependent.
  (John Arbash Meinel, #382709)

* Fix a compile bug on Solaris having to do with const and
  pointer-to-pointers. (John Arbash Meinel, #408441)

* Fixed a NameError that occurs when merging or pulling from a URL that
  causes a redirection loop when bzr tries to read a URL as a bundle.
  (Andrew Bennetts, #400847)

* Fix ``AttributeError: 'TestUIFactory' object has no attribute 'tick'``
  running send and similar commands on 2a formats.
  (Martin Pool, #408201)
  
* Fix crash in some invocations of ``bzr status`` in format 2a.
  (Martin Pool, #403523)

* Fixed export to existing directory: if directory is empty then export 
  will succeed, otherwise it fails with error.
  (Alexander Belchenko, #406174)

* Fixed spurious "Source branch does not support stacking" warning when
  pushing. (Andrew Bennetts, #388908)

* Fixed spurious transport activity indicator appearing while tests are
  running.  (Martin Pool, #343532)

* Merge now correctly handles empty right-hand revision specs.
  (Aaron Bentley, #333961)

* Renames to lexographically lower basenames in trees that have never been
  committed to will no longer corrupt the dirstate. This was caused by an
  bug in the dirstate update_minimal method. (Robert Collins, #395556)

* Requests for unknown methods no longer cause the smart server to log
  lots of backtraces about ``UnknownSmartMethod``, ``do_chunk`` or
  ``do_end``.  (Andrew Bennetts, #338561)

* Shelve will not shelve the initial add of the tree root.  (Aaron Bentley)

* Streaming from bzr servers where there is a chain of stacked branches
  (A stacked on B stacked on C) will now work. (Robert Collins, #406597)

* The environment variable ``BZR_PROGRESS_BAR`` set to either ``text`` or ``none``
  always forces progress bars either on or off respectively.  Otherwise,
  they're turned on if ``TERM`` is not ``dumb`` and stderr is a terminal.
  bzr always uses the 'text' user interface when run as a command, so
  ``BZR_USE_TEXT_UI`` is no longer needed.
  (Martin Pool, #339385, #387717)

* The optional ``_knit_load_data_pyx`` C extension was never being
  imported.  This caused significant slowdowns when reading data from
  repositories.  (Andrew Bennetts, #405653)
  
* The ``--hardlink`` option to ``branch`` and ``checkout`` is not
  supported at the moment on workingtree formats that can do content
  filtering.  (See <https://bugs.edge.launchpad.net/bzr/+bug/408193>.)
  bzr now says so, rather than just ignoring the option.  (Martin Pool)

* There was a bug in ``osutils.relpath`` that was only triggered on
  Windows. Essentially if you were at the root of a drive, and did
  something to a branch/repo on another drive, we would go into an
  infinite loop while trying to find a 'relative path'.
  (John Arbash Meinel, #394227)

* ``WorkingTree4.unversion`` will no longer fail to unversion ids which
  were present in a parent tree but renamed in the working tree.
  (Robert Collins, #187207)

Improvements
************

* Can now rename/move files even if they have been removed from the inventory.
  (Marius Kruger)

* Pushing branches with tags via ``bzr://`` and ``bzr+ssh://`` is much
  faster, using a new ``Branch.set_tags_bytes`` smart server verb rather
  than VFS methods.  For example, pushes of small branches with tags take
  11 rather than 18 smart server requests.  (Andrew Bennetts, #398608)

* Sending Ctrl-Break on Windows will now drop you into the debugger, in
  the same way that sending Ctrl-\\ does on other platforms.
  (John Arbash Meinel)

Documentation
*************

* Added Bazaar 2.0 Upgrade Guide. (Ian Clatworthy)

API Changes
***********

* ``CLIUIFactory`` is deprecated; use ``TextUIFactory`` instead if you
  need to subclass or create a specific class, or better yet the existing
  ``make_ui_for_terminal``.  ``SilentUIFactory`` is clarified to do no
  user interaction at all, rather than trying to read from stdin but not
  writing any output, which would be strange if reading prompts or
  passwords.  (Martin Pool)

* New TransformPreview.commit() allows committing without a working tree.
  (Aaron Bentley)

* ``pb`` parameter to ``TextTestResult`` is deprecated and ignored.
  (Martin Pool)

* ProgressTasks now prefer to talk direct to their ProgressView not to the
  UIFactory. 
  (Martin Pool)

* ``WorkingTree._check`` now requires a references dict with keys matching
  those returned by ``WorkingTree._get_check_refs``. (Robert Collins)

Internals
*********

* ``CHKInventory.path2id`` uses the parent_id to basename hash to avoid
  reading the entries along the path, reducing work to lookup ids from
  paths. (Robert Collins)

* ``CHKMap.apply_delta`` now raises ``InconsistentDelta`` if a delta adds
  as new a key which was already mapped. (Robert Collins)

* Inventory delta application catches more cases of corruption and can
  prevent corrupt deltas from affecting consistency of data structures on
  disk. (Robert Collins)

* --subunit support now adds timestamps if the subunit version supports
  it. (Robert Collins)

* The Windows all-in-one installer now bundles the PyQt image format
  plugins, which allows previewing more images as part of 'qdiff'.
  (Alexander Belchenko)


Testing
*******

* Merge directive cherrypick tests must use the same root id.
  (Martin Pool, #409684)

* Spurious failure in ``check`` tests on rich-root formats fixed.
  (Martin Pool, #408199)

* The ``bzrlib.tests.TextTestRunner`` will no longer call
  ``countTestsCases`` on the test being run. Progress information is
  instead handled by having the test passed in call ``result.progress``
  before running its contents. This improves the behaviour when using
  ``TextTestRunner`` with test suites that don't support
  ``countTestsCases``. (Robert Collins)


bzr 1.17.1 (unreleased)
#######################

Bug Fixes
*********

* The optional ``_knit_load_data_pyx`` C extension was never being
  imported.  This caused significant slowdowns when reading data from
  knit format repositories.  (Andrew Bennetts, #405653)
  

bzr 1.17
########
:Codename: so-late-its-brunch
:1.17rc1: 2009-07-13
:1.17: 2009-07-20


Bazaar continues to blaze a straight and shining path to the 2.0 release and
the elevation of the ``2a`` beta format to the full glory of "supported and
stable".

Highlights in this release include greatly reduced memory consumption during
commits, faster ``ls``, faster ``annotate``, faster network operations if
you're specifying a revision number and the final destruction of those
annoying progress bar artifacts.


Changes from 1.17rc1 to 1.17final
*********************************

* Change an extension to call the python ``frozenset()`` rather than the C
  api ``PyFrozenSet_New``. It turns out that python2.4 did not expose the
  C api. (John Arbash Meinel, #399366)

* Fixes for the Makefile and the rename of ``generate_docs.py`` to
  ``tools/generate_docs.py`` to allow everything to be built on Windows.
  (John Arbash Meinel, #399356)

* ``bzr serve`` once again applies a ``ChrootServer`` to the given
  directory before serving it. (Andrew Bennetts, #400535)


Compatibility Breaks
********************

* ``bzr register-branch`` from the Launchpad plugin now refers to "project"
  instead of "product" which is the correct Launchpad terminology.  The
  --product option is deprecated and users should switch to using --project.
  (Neil Martinsen-Burrell, #238764)


New Features
************

* ``bzr push`` now aborts if uncommitted changes (including pending merges)
  are present in the working tree (if one is present) and no revision is
  specified. The configuration option ``push_strict`` can be used to set the
  default for this behavior.  (Vincent Ladeuil, #284038, #322808, #65286)

* ``bzr revno`` and ``bzr revision-info`` now have a ``--tree`` option to
  show revision info for the working tree instead of the branch.
  (Matthew Fuller, John Arbash Meinel)

* ``bzr send`` now aborts if uncommitted changes (including pending merges)
  are present in the working tree and no revision is specified. The
  configuration option ``send_strict`` can be used to set the default for this
  behavior.
  (Vincent Ladeuil, #206577)

* ``bzr switch --create-branch/-b`` can now be used to create and switch
  to a new branch. Supplying a name without a ``/`` will create the branch
  relative to the existing branch. (similar to how ``bzr switch name``
  works when the branch already exists.) (John Arbash Meinel)


Bug Fixes
*********

* Accept uppercase "Y/N" to prompts such as from break lock. 
  (#335182, Tim Powell, Martin Pool)

* Add documentation about diverged branches and how to fix them in the
  centralized workflow with local commits.  Mention ``bzr help
  diverged-branches`` when a push fails because the branches have
  diverged.  (Neil Martinsen-Burrell, #269477)

* Annotate would sometimes 'latch on' to trivial lines, causing important
  lines to be incorrectly annotated. (John Arbash Meinel, #387952)

* Automatic format upgrades triggered by default stacking policies on a
  1.16rc1 (or later) smart server work again.
  (Andrew Bennetts, #388675)

* Avoid progress bar artifacts being left behind on the screen.
  (Martin Pool, #321935)

* Better message in ``bzr split`` error suggesting a rich root format.
  (Neil Martinsen-Burrell, #220067)

* ``Branch.set_append_revisions_only`` now works with branches on a smart
  server. (Andrew Bennetts, #365865)

* By default, ``bzr branch`` will fail if the target directory exists, but
  does not already have a control directory.  The flag ``--use-existing-dir``
  will allow operation to proceed.  (Alexander Belchenko, #307554)

* ``bzr ls DIR --from-root`` now shows only things in DIR, not everything.
  (Ian Clatworthy)

* Fetch between repositories does not error if they have inconsistent data
  that should be irrelevant to the fetch operation. (Aaron Bentley)

* Fix ``AttributeError`` exception when reconfiguring lightweight checkout 
  of a remote repository.
  (Jelmer Vernooij, #332194)

* Fix bug in decoding v3 smart server messages when receiving multiple
  lots of excess bytes after an end-of-message.
  (Andrew Bennetts)

* Force deletion of readonly files during merge, update and other tree
  transforms.
  (Craig Hewetson, Martin Pool, #218206)

* Force socket shutdown in threaded http test servers to avoid client hangs
  (pycurl).  (Vincent Ladeuil, #383920).

* ``LRUCache`` will maintain the linked list pointers even if a nodes
  cleanup function raises an exception. (John Arbash Meinel, #396838)

* Progress bars are now suppressed again when the environment variable
  ``BZR_PROGRESS_BAR`` is set to ``none``.
  (Martin Pool, #339385)

* Reduced memory consumption during ``bzr commit`` of large files. For
  pre 2a formats, should be down to ~3x the size of a file.
  For ``--2a`` format repositories, it is down to the size of the file
  content plus the size of the compressed text.  Related to bug #109114.
  (John Arbash Meinel)

* Set hidden attribute on .bzr directory below unicode path should never
  fail with error. The operation should succeed even if bzr unable to set 
  the attribute.  (Alexander Belchenko, related to bug #335362).
  
* Stacking will no longer accept requests to stack on the same
  branch/repository. Existing branches that incorrectly reference the same
  repository in a stacking configuration will now raise
  UnstackableLocationError when the branch is opened. This can be fixed by
  removing the stacking location inside ``.bzr/branch``.
  (Robert Collins, #376243)

* The ``log+`` decorator, useful in debugging or profiling, could cause
  "AttributeError: 'list' object has no attribute 'next'".  This is now
  fixed.  The log decorator no longer shows the elapsed time or transfer
  rate because they're available in the log prefixes and the transport
  activity display respectively.
  (Martin Pool, #340347)

* Unshelve works correctly when multiple zero-length files are present on
  the shelf. (Aaron Bentley, #363444)

* Progress bars no longer show the network transport scheme or direction.
  (Martin Pool)

* launchpad-login now respects the 'verbose' option.
  (Jonathan Lange, #217031)


Internals
*********

* ``bzrlib.user_encoding`` is now officially deprecated. It is not
  possible to write a deprecation wrapper, but the variable will be
  removed in the near future. Use ``bzrlib.osutils.get_user_encoding()``
  instead. (Alexander Belchenko)

* Command lookup has had hooks added. ``bzrlib.Command.hooks`` has
  three new hook points: ``get_command``, ``get_missing_command`` and
  ``list_commands``, which allow just-in-time command name provision
  rather than requiring all command names be known a-priori.
  (Robert Collins)

* ``get_app_path`` from win32utils.py now supports REG_EXPAND_SZ data type
  and can read path to wordpad.exe. (Alexander Belchenko, #392046)

* ``graph.KnownGraph`` has been added. This is a class that can give
  answers to ``heads()`` very quickly. However, it has the assumption that
  the whole graph has already been loaded. This is true during
  ``annotate`` so it is used there with good success (as much as 2x faster
  for files with long ancestry and 'cherrypicked' changes.)
  (John Arbash Meinel, Vincent Ladeuil)

* OS file locks are now taken out using ``CreateFile`` rather than
  ``LockFileEx`` on Windows. The locking remains exclusive with
  ``LockFileEx`` but now it also works on older versions of Windows (such
  as Win98). (Martin <gzlist>)

* pack <=> pack fetching is now done via a ``PackStreamSource`` rather
  than the ``Packer`` code. The user visible change is that we now
  properly fetch the minimum number of texts for non-smart fetching.
  (John Arbash Meinel)


* ``VersionedFiles._add_text`` is a new api that lets us insert text into
  the repository as a single string, rather than a list of lines. This can
  improve memory overhead and performance of committing large files.
  (Currently a private api, used only by commit). (John Arbash Meinel)


Improvements
************

* ``bzr annotate`` can now be significantly faster. The time for
  ``bzr annotate NEWS`` is down to 7s from 22s in 1.16. Files with long
  histories and lots of 'duplicate insertions' will be improved more than
  others. (John Arbash Meinel, Vincent Ladeuil)

* ``bzr ls`` is now faster. On OpenOffice.org, the time drops from 2.4
  to 1.1 seconds. The improvement for ``bzr ls -r-1`` is more
  substantial dropping from 54.3 to 1.1 seconds. (Ian Clatworthy)

* Improve "Path(s) are not versioned" error reporting for some commands.
  (Benoît PIERRE)

* Initial commit performance in ``--2a`` repositories has been improved by
  making it cheaper to build the initial CHKMap. (John Arbash Meinel)

* Resolving a revno to a revision id on a branch accessed via ``bzr://``
  or ``bzr+ssh://`` is now much faster and involves no VFS operations.
  This speeds up commands like ``bzr pull -r 123``.  (Andrew Bennetts)

* ``revision-info`` now properly aligns the revnos/revids in the output
  and doesn't traceback when given revisions not in the current branch.
  Performance is also significantly improved when requesting multiple revs
  at once.  (Matthew Fuller, John Arbash Meinel)

* Tildes are no longer escaped by Transports. (Andy Kilner)


Documentation
*************

* Avoid bad text wrapping in generated documentation.  Slightly better
  formatting in the user reference.
  (Martin Pool, #249908)

* Minor clarifications to the help for End-Of-Line conversions.
  (Ian Clatworthy)

API Changes
***********

* Removed overspecific error class ``InvalidProgressBarType``.
  (Martin Pool)

* The method ``ProgressView._show_transport_activity`` is now
  ``show_transport_activity`` because it's part of the contract between
  this class and the UI.  (Martin Pool)


bzr 1.16.1
##########

:Released: 2009-06-26

End user testing of the 2a format revealed two serious bugs. The first,
#365615, caused bzr to raise AbsentContentFactory errors when autopacking.
This meant that commits or pushes to 2a-format repositories failed
intermittently.

The second bug, #390563, caused the smart server to raise AbsentContentFactory
when streaming 2a stacked 2a-format branches. This particularly affected
branches stored on Launchpad in the 2a format.

Both of these bugs cause command failures only, neither of them cause data
corruption or data loss. And, of course, both of these bugs are now fixed.

Bug Fixes
*********

* We now properly request a more minimal set of file texts when fetching
  multiple revisions. (Robert Collins, John Arbash Meinel, #390563)

* Repositories using CHK pages (which includes the new 2a format) will no
  longer error during commit or push operations when an autopack operation
  is triggered. (Robert Collins, #365615)

* ``chk_map.iter_interesting_nodes`` now properly uses the *intersection*
  of referenced nodes rather than the *union* to determine what
  uninteresting pages we still need to look at. Prior to this,
  incrementally pushing to stacked branch would push the minimal data, but
  fetching everything would request extra texts. There are some unhandled
  cases wrt trees of different depths, but this fixes the common cases.
  (Robert Collins, John Arbash Meinel, #390563)

* ``GroupCompress`` repositories now take advantage of the pack hints
  parameter to permit cross-format fetching to incrementally pack the
  converted data. (Robert Collins)

* ``Repository.commit_write_group`` now returns opaque data about what
  was committed, for passing to the ``Repository.pack``. Repositories
  without atomic commits will still return None. (Robert Collins)

* ``Repository.pack`` now takes an optional ``hint`` parameter
  which will support doing partial packs for repositories that can do
  that. (Robert Collins)

* RepositoryFormat has a new attribute 'pack_compresses' which is True
  when doing a pack operation changes the compression of content in the
  repository. (Robert Collins)

* ``StreamSink`` and ``InterDifferingSerialiser`` will call
  ``Repository.pack`` with the hint returned by
  ``Repository.commit_write_group`` if the formats were different and the
  repository can increase compression by doing a pack operation.
  (Robert Collins, #376748)


bzr 1.16
########
:Codename: yesterday-in-california
:1.16rc1: 2009-06-11
:1.16: 2009-06-18

This version of Bazaar contains the beta release of the new ``2a`` repository
format, suitable for testing by fearless, advanced users. This format or an
updated version of it will become the default format in Bazaar 2.0. Please
read the NEWS entry before even thinking about upgrading to the new format.

Also included are speedups for many operations on huge projects, a bug fix for
pushing stacked new stacked branches to smart servers and the usual bevy of
bug fixes and improvements.


Changes from 1.16rc1 to 1.16final
*********************************

* Fix the nested tree flag check so that upgrade from development formats to
  2a can work correctly.
  (Jelmer Vernooij, #388727)

* Automatic format upgrades triggered by default stacking policies on a
  1.16rc1 (or later) smart server work again.
  (Andrew Bennetts, #388675)


Compatibility Breaks
********************

* Display prompt on stderr (instead of stdout) when querying users so
  that the output of commands can be safely redirected.
  (Vincent Ladeuil, #376582)


New Features
************

* A new repository format ``2a`` has been added.  This is a beta release
  of the the brisbane-core (aka group-compress) project.  This format now
  suitable for wider testing by advanced users willing to deal with some
  bugs.  We would appreciate test reports, either positive or negative.
  Format 2a is substantially smaller and faster for many operations on
  many trees.  This format or an updated version will become the default
  in bzr 2.0.

  This is a rich-root format, so this repository format can be used with
  bzr-svn.  Bazaar branches in previous non-rich-root formats can be
  converted (including by merge, push and pull) to format 2a, but not vice
  versa.  We recommend upgrading previous development formats to 2a.

  Upgrading to this format can take considerable time because it expands
  and more concisely repacks the full history.

  If you use stacked branches, you must upgrade the stacked branches
  before the stacked-on branches.  (See <https://bugs.launchpad.net/bugs/374735>)

* ``--development7-rich-root`` is a new dev format, similar to ``--dev6``
  but using a Revision serializer using bencode rather than XML.
  (Jelmer Vernooij, John Arbash Meinel)

* mail_client=claws now supports --body (and message body hooks).  Also uses
  configured from address.  (Barry Warsaw)

Improvements
************


* ``--development6-rich-root`` can now stack. (Modulo some smart-server
  bugs with stacking and non default formats.)
  (John Arbash Meinel, #373455)

* ``--development6-rich-root`` delays generating a delta index for the
  first object inserted into a group. This has a beneficial impact on
  ``bzr commit`` since each committed texts goes to its own group. For
  committing a 90MB file, it drops peak memory by about 200MB, and speeds
  up commit from 7s => 4s. (John Arbash Meinel)

* Numerous operations are now faster for huge projects, i.e. those
  with a large number of files and/or a large number of revisions,
  particularly when the latest development format is used. These
  operations (and improvements on OpenOffice.org) include:

  * branch in a shared repository (2X faster)
  * branch --no-tree (100X faster)
  * diff (2X faster)
  * tags (70X faster)

  (Ian Clatworthy)

* Pyrex version of ``bencode`` support. This provides optimized support
  for both encoding and decoding, and is now found at ``bzrlib.bencode``.
  ``bzrlib.utils.bencode`` is now deprecated.
  (Alexander Belchenko, Jelmer Vernooij, John Arbash Meinel)


Bug Fixes
*********

* Bazaar can now pass attachment files to the mutt email client.
  (Edwin Grubbs, #384158)

* Better message in ``bzr add`` output suggesting using ``bzr ignored`` to
  see which files can also be added.  (Jason Spashett, #76616)

* ``bzr pull -r 123`` from a stacked branch on a smart server no longer fails.
  Also, the ``Branch.revision_history()`` API now works in the same
  situation.  (Andrew Bennetts, #380314)
  
* ``bzr serve`` on Windows no longer displays a traceback simply because a
  TCP client disconnected. (Andrew Bennetts)

* Clarify the rules for locking and fallback repositories. Fix bugs in how
  ``RemoteRepository`` was handling fallbacks along with the
  ``_real_repository``. (Andrew Bennetts, John Arbash Meinel, #375496)

* Fix a small bug with fetching revisions w/ ghosts into a new stacked
  branch. Not often triggered, because it required ghosts to be part of
  the fetched revisions, not in the stacked-on ancestry.
  (John Arbash Meinel)

* Fix status and commit to work with content filtered trees, addressing
  numerous bad bugs with line-ending support. (Ian Clatworthy, #362030)

* Fix problem of "directory not empty" when contending for a lock over
  sftp.  (Martin Pool, #340352)

* Fix rule handling so that eol is optional, not mandatory.
  (Ian Clatworthy, #379370)

* Pushing a new stacked branch to a 1.15 smart server was broken due to a
  bug in the ``BzrDirFormat.initialize_ex`` smart verb.  This is fixed in
  1.16, but required changes to the network protocol, so the
  ``BzrDirFormat.initialize_ex`` verb has been removed and replaced with a
  corrected ``BzrDirFormat.initialize_ex_1.16`` verb.  1.15 clients will
  still work with a 1.16 server as they will fallback to slower (and
  bug-free) methods.
  (Jonathan Lange, Robert Collins, Andrew Bennetts, #385132)

* Reconcile can now deal with text revisions that originated in revisions 
  that are ghosts. (Jelmer Vernooij, #336749)

* Support cloning of branches with ghosts in the left hand side history.
  (Jelmer Vernooij, #248540)

* The ''bzr diff'' now catches OSError from osutils.rmtree and logs a
  helpful message to the trace file, unless the temp directory really was
  removed (which would be very strange).  Since the diff operation has
  succeeded from the user's perspective, no output is written to stderr 
  or stdout.  (Maritza Mendez, #363837)

* Translate errors received from a smart server in response to a
  ``BzrDirFormat.initialize`` or ``BzrDirFormat.initialize_ex`` request.
  This was causing tracebacks even for mundane errors like
  ``PermissionDenied``.  (Andrew Bennetts, #381329)

Documentation
*************

* Added directory structure and started translation of docs in Russian.
  (Alexey Shtokalo, Alexander Iljin, Alexander Belchenko, Dmitry Vasiliev,
  Volodymyr Kotulskyi)

API Changes
***********

* Added osutils.parent_directories(). (Ian Clatworthy)

* ``bzrlib.progress.ProgressBar``, ``ChildProgress``, ``DotsProgressBar``,
  ``TTYProgressBar`` and ``child_progress`` are now deprecated; use
  ``ui_factory.nested_progress_bar`` instead.  (Martin Pool)

* ``graph.StackedParentsProvider`` is now a public API, replacing
  ``graph._StackedParentsProvider``. The api is now considered stable and ready
  for external users. (Gary van der Merwe)

* ``bzrlib.user_encoding`` is deprecated in favor of
  ``get_user_encoding``.  (Alexander Belchenko)

* TreeTransformBase no longer assumes that limbo is provided via disk.
  DiskTreeTransform now provides disk functionality.  (Aaron Bentley)

Internals
*********

* Remove ``weave.py`` script for accessing internals of old weave-format
  repositories.  (Martin Pool)

Testing
*******

* ``make check`` no longer repeats the test run in ``LANG=C``.
  (Martin Pool, #386180)

* The number of cores is now correctly detected on OSX. (John Szakmeister)

* The number of cores is also detected on Solaris and win32. (Vincent Ladeuil)

* The number of cores is also detected on FreeBSD. (Matthew Fuller)


bzr 1.15
########
:1.15rc1: 2009-05-16
:1.15: 2009-05-22
:1.15.1: 2009-06-09

The smart server will no longer raise 'NoSuchRevision' when streaming content
with a size mismatch in a reconstructed graph search. New command ``bzr
dpush``. Plugins can now define their own annotation tie-breaker when two
revisions introduce the exact same line.

Changes from 1.15.1 to 1.15.2
*****************************

* Use zdll on Windows to build ``_chk_map_pyx`` extension.
  (Alexander Belchenko)

Changes from 1.15final to 1.15.1
*********************************

* Translate errors received from a smart server in response to a
  ``BzrDirFormat.initialize`` or ``BzrDirFormat.initialize_ex`` request.
  This was causing tracebacks even for mundane errors like
  ``PermissionDenied``.  (Andrew Bennetts, #381329)

Changes from 1.15rc1 to 1.15final
*********************************

* No changes

Compatibility Breaks
********************

* ``bzr ls`` is no longer recursive by default. To recurse, use the
  new ``-R`` option. The old ``--non-recursive`` option has been removed.
  If you alias ``ls`` to ``ls -R``, you can disable recursion using
  ``--no-recursive`` instead.  (Ian Clatworthy)

New Features
************

* New command ``bzr dpush`` that can push changes to foreign 
  branches (svn, git) without setting custom bzr-specific metadata.
  (Jelmer Vernooij)

* The new development format ``--development6-rich-root`` now supports
  stacking. We chose not to use a new format marker, since old clients
  will just fail to open stacked branches, the same as if we used a new
  format flag. (John Arbash Meinel, #373455)

* Plugins can now define their own annotation tie-breaker when two revisions
  introduce the exact same line. See ``bzrlib.annotate._break_annotation_tie``
  Be aware though that this is temporary, private (as indicated by the leading
  '_') and a first step to address the problem. (Vincent Ladeuil, #348459)

* New command ``bzr dpush`` that can push changes to foreign 
  branches (svn, git) without setting custom bzr-specific metadata.
  (Jelmer Vernooij)

* ``bzr send`` will now check the ``child_submit_format`` setting in
  the submit branch to determine what format to use, if none was 
  specified on the command-line.  (Jelmer Vernooij)

Improvements
************

* -Dhpss output now includes the number of VFS calls made to the remote
  server. (Jonathan Lange)

* ``--coverage`` works for code running in threads too.
  (Andrew Bennets, Vincent Ladeuil)

* ``bzr pull`` now has a ``--local`` option to only make changes to the
  local branch, and not the bound master branch.
  (Gary van der Merwe, #194716)

* ``bzr rm *`` is now as fast as ``bzr rm * --keep``. (Johan Walles, #180116)

Bug Fixes
*********

* Adding now works properly when path contains a symbolic link.
  (Geoff Bache, #183831)

* An error is now raised for unknown eol values. (Brian de Alwis, #358199)

* ``bzr merge --weave`` will now generate a conflict if one side deletes a
  line, and the other side modifies the line. (John Arbash Meinel, #328171)

* ``bzr reconfigure --standalone`` no longer raises IncompatibleRepositories.
  (Martin von Gagern, #248932)

* ``bzr send`` works to send emails again using MAPI.
  (Neil Martinsen-Burrell, #346998)

* Check for missing parent inventories in StreamSink.  This prevents
  incomplete stacked branches being created by 1.13 bzr:// and
  bzr+ssh:// clients (which have bug #354036).  Instead, the server now
  causes those clients to send the missing records.  (Andrew Bennetts)

* Correctly handle http servers proposing multiple authentication schemes.
  (Vincent Ladeuil, #366107)

* End-Of-Line content filters are now loaded correctly.
  (Ian Clatworthy, Brian de Alwis, #355280)

* Fix a bug in the pure-python ``GroupCompress`` code when handling copies
  longer than 64KiB. (John Arbash Meinel, #364900)

* Fix TypeError in running ``bzr break-lock`` on some URLs.
  (Alexander Belchenko, Martin Pool, #365891)

* Non-recursive ``bzr ls`` now works properly when a path is specified.
  (Jelmer Vernooij, #357863)

* ssh usernames (defined in ~/.ssh/config) are honoured for bzr+ssh connections.
  (Vincent Ladeuil, #367726)

* Several bugs related to unicode symlinks have been fixed and the test suite
  enhanced to better catch regressions for them. (Vincent Ladeuil)

* The smart server will no longer raise 'NoSuchRevision' when streaming
  content with a size mismatch in a reconstructed graph search: it assumes
  that the client will make sure it is happy with what it got, and this
  sort of mismatch is normal for stacked environments.
  bzr 1.13.0/1 will stream from unstacked branches only - in that case not
  getting all the content expected would be a bug. However the graph
  search is how we figured out what we wanted, so a mismatch is both odd
  and unrecoverable without starting over, and starting over will end up
  with the same data as if we just permitted the mismatch. If data is
  gc'd, doing a new search will find only the truncated data, so sending
  only the truncated data seems reasonable. bzr versions newer than this
  will stream from stacked branches and check the stream to find missing
  content in the stacked-on branch, and thus will handle the situation
  implicitly.  (Robert Collins, #360791)

* Upgrading to, or fetching into a 'rich-root' format will now correctly
  set the root data the same way that reconcile does.
  (Robert Collins, #368921)

* Using unicode Windows API to obtain command-line arguments.
  (Alexander Belchenko, #375934)

Documentation
*************

API Changes
***********

* ``InterPackRepo.fetch`` and ``RepoFetcher`` now raise ``NoSuchRevision``
  instead of ``InstallFailed`` when they detect a missing revision.
  ``InstallFailed`` itself has been deleted. (Jonathan Lange)

* Not passing arguments to ``bzrlib.commands.main()`` will now grab the
  arguments from ``osutils.get_unicode_argv()`` which has proper support
  for unicode arguments on windows. Further, the supplied arguments are now 
  required to be unicode strings, rather than user_encoded strings.
  (Alexander Belchenko)

Internals
*********

* ``bzrlib.branch.Branch.set_parent`` is now present on the base branch
  class and will call ``_set_parent_location`` after doing unicode 
  encoding. (Robert Collins)

* ``bzrlib.remote.RemoteBranch._set_parent_location`` will use a new verb
  ``Branch.set_parent_location`` removing further VFS operations.
  (Robert Collins)

* ``bzrlib.bzrdir.BzrDir._get_config`` now returns a ``TransportConfig``
  or similar when the dir supports configuration settings. The base class
  defaults to None. There is a matching new server verb
  ``BzrDir.get-config_file`` to reduce roundtrips for getting BzrDir
  configuration. (Robert Collins)

* ``bzrlib.tests.ExtendedTestResult`` has new methods ``startTests``
  called before the first test is started, ``done`` called after the last
  test completes, and a new parameter ``strict``. (Robert Collins)

* ``-Dhpss`` when passed to bzr will cause a backtrace to be printed when
  VFS operations are started on a smart server repository. This should not
  occur on regular push and pull operations, and is a key indicator for
  performance regressions. (Robert Collins)

* ``-Dlock`` when passed to the selftest (e.g. ``bzr -Dlock selftest``) will
  cause mismatched physical locks to cause test errors rather than just
  reporting to the screen. (Robert Collins)

* -Dprogress will cause pdb to start up if a progress view jumps
  backwards. (Robert Collins)

* Fallback ``CredentialStore`` instances registered with ``fallback=True``
  are now be able to provide credentials if obtaining credentials 
  via ~/.bazaar/authentication.conf fails. (Jelmer Vernooij, 
  Vincent Ladeuil, #321918)

* New hook ``Lock.lock_broken`` which runs when a lock is
  broken. This is mainly for testing that lock/unlock are
  balanced in tests. (Vincent Ladeuil)

* New MergeDirective hook 'merge_request_body' allows hooks to supply or
  alter a body for the message produced by ``bzr send``.

* New smart server verb ``BzrDir.initialize_ex`` which implements a
  refactoring to the core of clone allowing less round trips on new
  branches. (Robert Collins)

* New method ``Tags.rename_revisions`` that can rename revision ids tags
  are pointing at. (Jelmer Vernooij)

* Updated the bundled ``ConfigObj`` library to 4.6.0 (Matt Nordhoff)

Testing
*******

* ``bzr selftest`` will now fail if lock/unlock are not correctly balanced in
  tests. Using ``-Dlock`` will turn the related failures into warnings.
  (Vincent Ladeuil, Robert Collins)

bzr 1.14
########
:Codename: brisbane-core
:1.14rc1: 2009-04-06
:1.14rc2: 2009-04-19
:1.14: 2009-04-28
:1.14.1: 2009-05-01

New formats 1.14 and 1.14-rich-root supporting End-Of-Line (EOL) conversions,
keyword templating (via the bzr-keywords plugin) and generic content filtering.
End-of-line conversion is now supported for formats supporting content
filtering.

Changes from 1.14final to 1.14.1
********************************

* Change api_minimum_version back to api_minimum_version = (1, 13, 0)

Changes from 1.14rc2 to 1.14final
*********************************

* Fix a bug in the pure-python ``GroupCompress`` code when handling copies
  longer than 64KiB. (John Arbash Meinel, #364900)

Changes from 1.14rc1 to 1.14rc2
*******************************

* Fix for bug 358037 Revision not in
  bzrlib.groupcompress.GroupCompressVersionedFiles (Brian de Alwis, 
  John A Meinel)

* Fix for bug 354036 ErrorFromSmartServer - AbsentContentFactory object has no
  attribute 'get_bytes_as' exception while pulling from Launchpad 
  (Jean-Francois Roy, Andrew Bennetts, Robert Collins)

* Fix for bug 355280 eol content filters are never loaded and thus never
  applied (Brian de Alwis, Ian Clatworthy)
 
* bzr.dev -r4280  Change _fetch_uses_deltas = False for CHK repos until we can
  write a better fix. (John Arbash Meinel, Robert Collins)

* Fix for bug 361574 uncommit recommends undefined --levels and -n options
  (Marius Kruger, Ian Clatworthy)

* bzr.dev r4289 as cherrypicked at lp:~spiv/bzr/stacking-cherrypick-1.14 
  (Andrew Bennetts, Robert Collins)

Compatibility Breaks
********************

* A previously disabled code path to accelerate getting configuration
  settings from a smart server has been reinstated. We think this *may*
  cause a incompatibility with servers older than bzr 0.15. We intend
  to issue a point release to address this if it turns out to be a
  problem. (Robert Collins, Andrew Bennetts)

* bzr no longer autodetects nested trees as 'tree-references'.  They
  must now be explicitly added tree references.  At the commandline, use
  join --reference instead of add.  (Aaron Bentley)

* The ``--long`` log format (the default) no longer shows merged
  revisions implicitly, making it consistent with the ``short`` and
  ``line`` log formats.  To see merged revisions for just a given
  revision, use ``bzr log -n0 -rX``. To see every merged revision,
  use ``bzr log -n0``.  (Ian Clatworthy)

New Features
************

* New formats ``1.14`` and ``1.14-rich-root`` supporting End-Of-Line
  (EOL) conversions, keyword templating (via the bzr-keywords plugin)
  and generic content filtering. These formats replace the experimental
  ``development-wt5`` and ``development-wt5-rich-root`` formats
  respectively, but have support for filtered views disabled.
  (Ian Clatworthy)

* New ``mv --auto`` option recognizes renames after they occur.
  (Aaron Bentley)

* ``bzr`` can now get passwords from stdin without requiring a controlling
  terminal (i.e. by redirecting stdin). (Vincent Ladeuil)

* ``bzr log`` now supports filtering of multiple files and directories
  and will show changes that touch any of them. Furthermore,
  directory filtering now shows the changes to any children of that
  directory, not just the directory object itself.
  (Ian Clatworthy, #97715)

* ``bzr shelve`` can now apply changes without storing anything on the
  shelf, via the new --destroy option.  (Aaron Bentley)

* ``bzr send`` now accepts --body to specify an initial message body.
  (Aaron bentley)

* ``bzr xxx --usage`` where xxx is a command now shows a usage
  message and the options without the descriptive help sections
  (like Description and Examples). A message is also given
  explaining how to see the complete help, i.e. ``bzr help xxx``.
  (Ian Clatworthy)

* Content filters can now be used to provide custom conversion
  between the canonical format of content (i.e. as stored) and
  the convenience format of content (i.e. as created in working
  trees). See ``bzr help content-filters`` for further details.
  (Ian Clatworthy, Alexander Belchenko)

* End-of-line conversion is now supported for formats supporting
  content filtering. See ``bzr help eol`` for details.
  (Ian Clatworthy)

* Newly-blessed `join` command allows combining two trees into one.
  (Aaron Bentley)

Improvements
************

* A new format name alias ``default-rich-root`` has been added and
  points at the closest relative of the default format that supports 
  rich roots. (Jelmer Vernooij, #338061)

* Branching from a stacked branch using ``bzr*://`` will now stream
  the data when the target repository does not need topological
  ordering, reducing round trips and network overhead. This uses the
  existing smart server methods added in 1.13, so will work on any
  1.13 or newer server. (Robert Collins, Andrew Bennetts)

* ``bzr cat`` and ``bzr export`` now supports a ``--filters`` option
  that displays/saves the content after content filters are applied.
  (Ian Clatworthy)

* ``bzr ignore`` gives a more informative message when existing
  version controlled files match the ignore pattern. (Neil
  Martinsen-Burrell, #248895)

* ``bzr log`` now has ``--include-merges`` as an alias for ``--levels 0``.
  (Ian Clatworthy)

* ``bzr send`` is faster on repositories with deep histories.
  (Ian Clatworthy)

* IPv6 literals are accepted in URLs.
  (stlman, Martin Pool, Jelmer Vernooij, #165014)

* Progress bars now show the rate of network activity for
  ``bzr+ssh://`` and ``bzr://`` connections.  (Andrew Bennetts)

* Prompt for user names if they are not in the configuration. 
  (Jelmer Vernooij, #256612)

* Pushing to a stacked pack-format branch on a 1.12 or older smart server
  now takes many less round trips.  (Andrew Bennetts, Robert Collins,
  #294479)
  
* Streaming push can be done to older repository formats.  This is
  implemented using a new ``Repository.insert_stream_locked`` RPC.
  (Andrew Bennetts, Robert Collins)

* The "ignoring files outside view: .." message has been re-worded
  to "Ignoring files outside view. View is .." to reduce confusion
  about what was being considered and what was being ignored.
  (Ian Clatworthy)

* The ``long`` log formatter now shows [merge] indicators. If
  only one level of revisions is displayed and merges are found,
  the ``long`` and ``short`` log formatters now tell the user
  how to see the hidden merged revisions.  (Ian Clatworthy)

* The ``brisbane-core`` project has delivered its beta format
  ``development6-rich-root``. This format is suitable for judicious
  testing by early adopters. In particular if you are benchmarking bzr
  performance please be sure to test using this format. At this stage
  more information is best obtained by contacting the Bazaar mailing list
  or IRC channel if you are interested in using this format. We will make
  end user documentation available closer to blessing the format as
  production ready. (Robert Collins, John Arbash Meinel, Ian Clatworthy,
  Vincent Ladeuil, Andrew Bennetts, Martin Pool)

* Tildes are no longer escaped. No more %7Euser/project/branch!
  (Jonathan Lange)

Bug Fixes
*********

* Pushing a new stacked branch will also push the parent inventories for
  revisions at the stacking boundary.  This makes sure that the stacked
  branch has enough data to calculate inventory deltas for all of its
  revisions (without requiring the fallback branch).  This avoids
  "'AbsentContentFactory' object has no attribute 'get_bytes_as'" errors
  when fetching the stacked branch from a 1.13 (or later) smart server.
  This partially fixes #354036.  (Andrew Bennetts, Robert Collins)

* End-Of-Line content filters are now loaded correctly.
  (Ian Clatworthy, Brian de Alwis, #355280)

* Authentication plugins now receive all the parameters from the request
  itself (aka host, port, realm, path, etc). Previously, only the 
  authentication section name, username and encoded password were 
  provided. (Jean-Francois Roy)

* bzr gives a better message if an invalid regexp is passed to ``bzr log
  -m``.  (Anne Mohsen, Martin Pool)

* ``bzr split`` now says "See also: join" (Aaron Bentley, #335015)

* ``bzr version-info`` now works in empty branches. (Jelmer Vernooij,
  #313028)

* Fix "is not a stackable format" error when pushing a
  stackable-format branch with an unstackable-format repository to a
  destination with a default stacking policy.  (Andrew Bennetts)

* Fixed incorrect "Source format does not support stacking" warning
  when pushing to a smart server.  (Andrew Bennetts, #334114)

* Fix 'make check-dist-tarball' failure by converting paths to unicode when
  needed. (Vincent Ladeuil, #355454)

* Fixed "Specified file 'x/y/z' is outside current view: " occurring
  on ``bzr add x/y/z`` in formats supporting views when no view is
  defined.  (Ian Clatworthy, #344708)

* It is no longer possible to fetch between repositories while the
  target repository is in a write group. This prevents race conditions
  that prevent the use of RPC's to perform fetch, and thus allows
  optimising more operations. (Robert Collins, Andrew Bennetts)

* ``merge --force`` works again. (Robert Collins, #342105)

* No more warnings are issued about ``sha`` being deprecated under python-2.6.
  (Vincent Ladeuil, #346593)

* Pushing a new branch to a server that has a stacking policy will now
  upgrade from the local branch format when the stacking policy points at
  a branch which is itself stackable, because we know the client can read
  both branches, we know that the trunk for the project can be read too,
  so the upgrade will not inconvenience users. (Robert Collins, #345169)

* Pushing a new stacked branch will also push the parent inventories for
  revisions at the stacking boundary.  This makes sure that the stacked
  branch has enough data to calculate inventory deltas for all of its
  revisions (without requiring the fallback branch).  This avoids
  "'AbsentContentFactory' object has no attribute 'get_bytes_as'" errors
  when fetching the stacked branch from a 1.13 (or later) smart server.
  This partially fixes #354036.  (Andrew Bennetts, Robert Collins)

* The full test suite is passing again on OSX. Several minor issues (mostly
  test related) have been fixed. (Vincent Ladeuil, #355273).

* The GNU Changelog formatter is slightly improved in the case where
  the delta is empty, and now correctly claims not to support tags.
  (Andrea Bolognani)

* Shelve can now shelve changes to a symlink target.
  (James Westby, #341558)

* The help for the ``info`` command has been corrected.
  (Ian Clatworthy, #351931)

* Upgrade will now use a sensible default format if the source repository
  uses rich roots.  (Jelmer Vernooij, #252908)

Documentation
*************

* Expanded the index of the developer documentation. (Eric Siegerman)

* New topic `bzr help debug-flags`.  (Martin Pool)

* The generated manpage now explicitly lists aliases as commands.
  (James Westby, #336998)

API Changes
***********

* APIs deprecated in 1.6 and previous versions of bzr are now removed.
  (Martin Pool)

* ``CommitReporter`` is no longer called with ``unchanged`` status during
  commit - this was a full-tree overhead that bzr no longer performs.
  (Robert Collins)

* New abstract ``UIFactory`` method ``get_username`` which will be called to 
  obtain the username to use when connecting to remote machines. 
  (Jelmer Vernooij)

* New API ``Inventory.filter()`` added that filters an inventory by
  a set of file-ids so that only those fileids, their parents and
  their children are included.  (Ian Clatworthy)

* New sort order for ``get_record_stream`` ``groupcompress`` which
  sorts optimally for use with groupcompress compressors. (John Arbash
  Meinel, Robert Collins)

* Repository APIs ``get_deltas_for_revisions()`` and
  ``get_revision_delta()`` now support an optional ``specific_fileids``
  parameter. If provided, the deltas are filtered so that only those
  file-ids, their parents and their children are included.
  (Ian Clatworthy)

* The ``get_credentials`` and ``set_credentials`` methods of 
  ``AuthenticationConfig`` now accept an optional realm argument.
  (Jean-Francois Roy)

* The ``pb`` argument to ``fetch()`` is deprecated.
  (Martin Pool)

* The ``Serializer`` class and the serializer ``format registry`` have moved
  from ``bzrlib.xml_serializer`` to ``bzrlib.serializer``. (Jelmer Vernooij)

* The smart server jail now hooks into BzrDir.open to prevent any BzrDir
  that is not inside the backing transport from being opened.  See the
  module documentation for ``bzrlib.smart.request`` for details.
  (Andrew Bennetts, Robert Collins)

* ``Tree.get_symlink_target`` now always returns a unicode string result
  or None. Previously it would return the bytes from reading the link
  which could be in any arbitrary encoding. (Robert Collins)

Testing
*******

* ``bzrlib.tests.TestCase`` now fails the test if its own ``setUp``
  and ``tearDown`` weren't called.  This catches faulty tests that
  forget to upcall when overriding ``setUp`` and ``tearDown``.  Those
  faulty tests were not properly isolated.
  (Andrew Bennetts, Robert Collins)

* Fix test_msgeditor.MsgEditorTest test isolation.
  (Vincent Ladeuil, #347130)

* ``medusa`` is not used anymore as an FTP test server starting with
  python2.6. A new FTP test server based on ``pyftplib`` can be used
  instead. This new server is a soft dependency as medusa which is still
  preferred if both are available (modulo python version).
  (Vincent Ladeuil)

Internals
*********

* Added ``chk_map`` for fast, trie-based storage of tuple to string maps.
  (Robert Collins, John Arbash Meinel, Vincent Ladeuil)

* Added ``bzrlib.chk_map`` for fast, trie-based storage of tuple to string
  maps.  (Robert Collins, John Arbash Meinel, Vincent Ladeuil)

* Added ``bzrlib.inventory_delta`` module.  This will be used for
  serializing and deserializing inventory deltas for more efficient
  streaming on the the network.  (Robert Collins, Andrew Bennetts)

* ``Branch._get_config`` has been added, which splits out access to the
  specific config file from the branch. This is used to let RemoteBranch
  avoid constructing real branch objects to access configuration settings.
  (Robert Collins, Andrew Bennetts)

* ``Branch`` now implements ``set_stacked_on_url`` in the base class as
  the implementation is generic and should impact foreign formats. This
  helps performance for ``RemoteBranch`` push operations to new stacked
  branches. (Robert Collins, Andrew Bennetts)

* ``BtreeIndex._spill_mem_keys_to_disk()`` now generates disk index with
  optmizations turned off. This only has effect when processing > 100,000
  keys during something like ``bzr pack``. (John Arbash Meinel)

* ``bzr selftest`` now accepts ``--subunit`` to run in subunit output
  mode. Requires ``lp:subunit`` installed to work, but is not a hard
  dependency. (Robert Collins)

* ``BzrDir.open_branch`` now takes an optional ``ignore_fallbacks``
  parameter for controlling opening of stacked branches.
  (Andrew Bennetts, Robert Collins)
  
* ``CommitBuilder`` has a new method, ``record_iter_changes`` which works
  in terms of an iter_changes iterator rather than full tree scanning.
  (Robert Collins)

* ``DirState`` can now be passed a custom ``SHA1Provider`` object
  enabling it to store the SHA1 and stat of the canonical (post
  content filtered) form. (Ian Clatworthy)

* New ``assertLength`` method based on one Martin has squirreled away
  somewhere. (Robert Collins, Martin Pool)

* New hook ``BzrDir.pre_open`` which runs before opening ``BzrDir``
  objects, allowing better enforcement of the smart server jail when
  dealing with stacked branches. (Robert Collins, Andrew Bennetts)

* New hook ``RioVersionInfoBuilder.revision``, allowing extra entries 
  to be added to the stanza that is printed for a particular revision.
  (Jelmer Vernooij)

* New repository method ``refresh_data`` to cause any repository to
  make visible data inserted into the repository by a smart server
  fetch operation. (Robert Collins, Andrew Bennetts)

* ``register_filter_stack_map`` now takes an optional fallback parameter,
  a callable to invoke if a preference has a value not in the map
  of filter stacks. This enhancement allows, for example,  bzr-svn to
  handle existing svn properties that define a list of keywords to be
  expanded.  (Ian Clatworthy)

* ``RemoteBranchConfig`` will use a new verb ``Branch.set_config_option``
  to write config settings to smart servers that support this, saving
  5 round trips on the stacked streaming acceptance test.
  (Robert Collins, Andrew Bennetts)

* ``RemoteBranch`` now provides ``_get_config`` for access to just the
  branch specific configuration from a remote server, which uses the 
  already existing ``Branch.get_config_file`` smart verb.
  (Robert Collins, Andrew Bennetts)

* ``RemoteRepository`` will now negatively cache missing revisions during
  ``get_parent_map`` while read-locked. Write-locks are unaffected.
  (Robert Collins, Andrew Bennetts)

* Removed ``InterRemoteToOther``, ``InterOtherToRemote`` and
  ``InterPackToRemotePack`` classes, as they are now unnecessary.
  (Andrew Bennetts)

* ``RepositoryFormat`` as a new attribute ``fast_deltas`` to indicate
  whether the repository can efficiently generate deltas between trees
  regardless of tree size. (Robert Collins)

* ``Repository.iter_files_bytes()`` now properly returns an "iterable of
  byte strings" (aka 'chunked') for the content. It previously was
  returning a plain string, which worked, but performed very poorly when
  building a working tree (file.writelines(str) is very inefficient). This
  can have a large effect on ``bzr checkout`` times. (John Arbash Meinel)

* selftest now supports a --parallel option, with values of 'fork' or
  'subprocess' to run the test suite in parallel. Currently only linux
  machine work, other platforms need patches submitted. (Robert Collins,
  Vincent Ladeuil)

* ``tests.run_suite`` has a new parameter ``suite_decorators``, a list of 
  callables to use to decorate the test suite. Such decorators can add or
  remove tests, or even remote the test suite to another machine if
  desired. (Robert Collins)

* The smart server verb ``Repository.get_parent_map`` can now include
  information about ghosts when the special revision ``include-missing:``
  is in the requested parents map list. With this flag, ghosts are
  included as ``missing:REVISION_ID``. (Robert Collins, Andrew Bennetts)

* ``_walk_to_common_revisions`` will now batch up at least 50
  revisions before calling ``get_parent_map`` on the target,
  regardless of ``InterRepository``.
  (Andrew Bennetts, Robert Collins)

bzr 1.13
########

:Codename: paraskavedekatriaphobia
:1.13: 2009-03-14
:1.13rc1: 2009-03-10
:1.13.1: 2009-03-23
:1.13.2: 2009-04-27

GNU Changelog output can now be produced by ``bzr log --gnu-changelog``.  Debug
flags can now be set in ``~/.bazaar/bazaar.conf``.  Lightweight checkouts and
stacked branches should both be much faster over remote connections.  

Changes From 1.13.1 to 1.13.2
*****************************

A regression was found in the 1.13.1 release. When bzr 1.13.1 and earlier push
a stacked branch they do not take care to push all the parent inventories for
the transferred revisions. This means that a smart server serving that branch
often cannot calculate inventory deltas for the branch (because smart server
does not/cannot open fallback repositories). Prior to 1.13 the server did not
have a verb to stream revisions out of a repository, so that's why this bug has
appeared now.

Bug Fixes
*********

* Fix for bug 354036 ErrorFromSmartServer - AbsentContentFactory object has no
  attribute 'get_bytes_as' exception while pulling from Launchpad 
  (Jean-Francois Roy, Andrew Bennetts, Robert Collins)

Changes From 1.13final to 1.13.1
********************************

A couple regessions where found in the 1.13 release. The pyrex-generated C
extensions are missing from the .tar.gz and .zip files.  Documentation on how
to generate GNU ChangeLogs is wrong.

Bug Fixes
*********

* Change ``./bzr``'s ``_script_version`` to match ./bzrlib/__init__.py
  version_info. (Bob Tanner, Martin Pool, #345232)

* Distribution archives for 1.13 do not contain generated C extension modules
  (Jean-Francois Roy, Bob Tanner, #344465)

* GNU ChangeLog output can now be produced by bzr log --format gnu-changelog is
  incorrect (Deejay, Bob Tanner, Martin Pool, Robert Collins, #343928)

* ``merge --force`` works again. (Robert Collins, #342105)

Changes From 1.13rc1 to 1.13final
*********************************

* Fix "is not a stackable format" error when pushing a
  stackable-format branch with an unstackable-format repository to a
  destination with a default stacking policy.  (Andrew Bennetts)

* Progress bars now show the rate of network activity for
  ``bzr+ssh://`` and ``bzr://`` connections.  (Andrew Bennetts)

Compatibility Breaks
********************

* ``bzr log --line`` now indicates which revisions are merges with
  `[merge]` after the date.  Scripts which parse the output of this
  command may need to be adjusted.
  (Neil Martinsen-Burrell)

New Features
************

* ``bzr reconfigure`` now supports --with-trees and --with-no-trees
  options to change the default tree-creation policy of shared
  repositories.  (Matthew Fuller, Marius Kruger, #145033)

* Debug flags can now be set in ``~/.bazaar/bazaar.conf``.
  (Martin Pool)

* Filtered views provide a mask over the tree so that users can focus
  on a subset of a tree when doing their work. See ``Filtered views``
  in chapter 7 of the User Guide and ``bzr help view`` for details.
  (Ian Clatworthy)

* GNU Changelog output can now be produced by ``bzr log --gnu-changelog``.
  (Andrea Bolognani, Martin Pool)

* The ``-Dmemory`` flag now gives memory information on Windows.
  (John Arbash Meinel)

* Multiple authors for a commit can now be recorded by using the "--author"
  option multiple times. (James Westby, #185772)

* New clean-tree command, from bzrtools.  (Aaron Bentley, Jelmer Vernoij)

* New command ``bzr launchpad-open`` opens a Launchpad web page for that
  branch in your web browser, as long as the branch is on Launchpad at all.
  (Jonathan Lange)

* New API for getting bugs fixed by a revision: Revision.iter_bugs().
  (Jonathan Lange)

Improvements
************

* All bzr ``Hooks`` classes are now registered in
  ``bzrlib.hooks.known_hooks``. This removes the separate list from
  ``bzrlib.tests`` and ensures that all hooks registered there are
  correctly isolated by the test suite (previously
  ``MutableTreeHooks`` were not being isolated correctly). Further, 
  documentation for hooks is now dynamically generated from the
  present HookPoints. ``bzr hooks`` will now also report on all the
  hooks present in the ``bzrlib.hooks.known_hooks`` registry.
  (Robert Collins)

* ``bzr add`` no longer prints ``add completed`` on success. Failure
  still prints an error message. (Robert Collins)

* ``bzr branch`` now has a ``--no-tree`` option which turns off the
  generation of a working tree in the new branch.
  (Daniel Watkins, John Klinger, #273993)

* Bazaar will now point out ``bzr+ssh://`` to the user when they 
  use ssh://. (Jelmer Vernooij, #330535)

* ``bzr -v info`` now omits the number of committers branch statistic,
  making it many times faster for large projects. To include that
  statistic in the output, use ``bzr -vv info``.
  (Ian Clatworthy)

* ``bzr push`` to a ``bzr`` url (``bzr://``, ``bzr+ssh://`` etc) will
  stream if the server is version 1.13 or greater, reducing roundtrips
  significantly. (Andrew Bennetts, Robert Collins)

* Lightweight Checkouts and Stacked Branches should both be much
  faster over remote connections. Building the working tree now
  batches up requests into approx 5MB requests, rather than a separate
  request for each file. (John Arbash Meinel)

* Support for GSSAPI authentication when using HTTP or HTTPS. 
  (Jelmer Vernooij)

* The ``bzr shelve`` prompt now includes a '?' help option to explain the
  short options better. (Daniel Watkins, #327429)

* ``bzr lp-open`` now falls back to the push location if it cannot find a
  public location. (Jonathan Lange, #332372)

* ``bzr lp-open`` will try to find the Launchpad URL for the location
  passed on the command line. This makes ``bzr lp-open lp:foo`` work as
  expected. (Jonathan Lange, #332705)

* ``bzr send`` now supports MH-E via ``emacsclient``. (Eric Gillespie)

Bug Fixes
*********

* Allows ``bzr log <FILE>`` to be called in an empty branch without
  backtracing. (Vincent Ladeuil, #346431)

* Bazaar now gives a better message including the filename if it's
  unable to read a file in the working directory, for example because
  of a permission error.  (Martin Pool, #338653)

* ``bzr cat -r<old> <path>`` doesn't traceback anymore when <path> has a
  file id in the working tree different from the one in revision <old>.
  (Vincent Ladeuil, #341517, #253806)

* ``bzr send`` help is more specific about how to apply merge
  directives.  (Neil Martinsen-Burrell, #253470)

* ``bzr missing`` now uses ``Repository.get_revision_delta()`` rather
  than fetching trees and determining a delta itself. (Jelmer
  Vernooij, #315048)

* ``bzr push`` to a smart server no longer causes "Revision
  {set([('null:',)])} not present ..." errors when the branch has
  multiple root revisions. (Andrew Bennetts, #317654)

* ``bzr shelve`` now properly handle patches with no terminating newline.
  (Benoît PIERRE, #303569)

* ``bzr unshelve`` gives a more palatable error if passed a non-integer
  shelf id. (Daniel Watkins)

* Export now handles files that are not present in the tree.
  (James Westby, #174539)

* Fixed incorrect "Source format does not support stacking" warning
  when pushing to a smart server.  (Andrew Bennetts, #334114)
  
* Fixed "sprout() got an unexpected keyword argument 'source_branch'"
  error branching from old repositories.
  (Martin Pool, #321695)

* Make ``bzr push --quiet <non-local location>`` less chatty.
  (Kent Gibson, #221461)

* Many Branch hooks would not fire with ``bzr://`` and ``bzr+ssh://``
  branches, and this was not noticed due to a bug in the test logic
  for branches. This is now fixed and a test added to prevent it
  reoccuring. (Robert Collins, Andrew Bennetts)

* Restore the progress bar on Windows. We were disabling it when TERM
  wasn't set, but Windows doesn't set TERM. (Alexander Belchenko,
  #334808)

* ``setup.py build_ext`` now gives a proper error when an extension
  fails to build. (John Arbash Meinel)

* Symlinks to non ascii file names are now supported.
  (Robert Collins, Vincent Ladeuil, #339055, #272444)    

* Under rare circumstances (aka nobody reported a bug about it), the ftp
  transport could revert to ascii mode. It now stays in binary mode except
  when needed.  (Vincent Ladeuil)

* Unshelve does not generate warnings about progress bars.
  (Aaron Bentley, #328148)

* shelve cleans up properly when unversioned files are specified.
  (Benoît Pierre, Aaron Bentley)

Documentation
*************

* Added ``Organizing your workspace`` to the User Guide appendices,
  summarizing some common ways of organizing trees, branches and
  repositories and the processes/workflows implied/enabled by each.
  (Ian Clatworthy)

* Hooks can now be self documenting. ``bzrlib.hooks.Hooks.create_hook``
  is the entry point for this feature. (Robert Collins)

* The documentation for ``shelve`` and ``unshelve`` has been clarified.
  (Daniel Watkins, #327421, #327425)

API Changes
***********

* ``bzr selftest`` now fails if the bazaar sources contain trailing
  whitespace, non-unix style line endings and files not ending in a
  newline. About 372 files and 3243 lines with trailing whitespace was
  updated to comply with this. The code already complied with the other
  criteria, but now it is enforced. (Marius Kruger)

* ``bzrlib.branch.PushResult`` was renamed to 
  ``bzrlib.branch.BranchPushResult``. (Jelmer Vernooij)

* ``Branch.fetch`` and ``Repository.fetch`` now return None rather
  than a count of copied revisions and failed revisions. A while back
  we stopped ever reporting failed revisions because we started
  erroring instead, and the copied revisions count is not used in the
  UI at all - indeed it only reflects the repository status not
  changes to the branch itself. (Robert Collins)

* ``Inventory.apply_delta`` now raises an AssertionError if a file-id
  appears multiple times within the delta. (Ian Clatworthy)

* MutableTree.commit now favours the "authors" argument, with the old
  "author" argument being deprecated.

* Remove deprecated EmptyTree.  (Martin Pool)

* ``Repository.fetch`` now accepts an optional ``fetch_spec``
  parameter.  A ``SearchResult`` or ``MiniSearchResult`` may be passed
  to ``fetch_spec`` instead of a ``last_revision`` to specify exactly
  which revisions to fetch. (Andrew Bennetts)

* ``RepositoryAcquisitionPolicy.acquire_repository`` now returns a
  tuple of ``(repository, is_new_flag)``, rather than just the
  repository.  (Andrew Bennetts)

* Revision.get_apparent_author() is now deprecated, replaced by
  Revision.get_apparent_authors(), which returns a list. The former
  now returns the first item that would be returned from the second.

* The ``BranchBuilder`` test helper now accepts a ``timestamp``
  parameter to ``build_commit`` and ``build_snapshot``.  (Martin Pool)

* The ``_fetch_*`` attributes on ``Repository`` are now on
  ``RepositoryFormat``, more accurately reflecting their intent (they
  describe a disk format capability, not state of a particular
  repository of that format). (Robert Collins)

Internals
*********

* Branching from a non-stacked branch on a smart protocol is now
  free of virtual file system methods.
  (Robert Collins, Andrew Bennetts)

* Branch and Repository creation on a bzr+ssh://server are now done
  via RPC calls rather than VFS calls, reducing round trips for
  pushing new branches substantially. (Robert Collins)

* ``Branch.clone`` now takes the ``repository_policy`` formerly used
  inside ``BzrDir.clone_on_transport``, allowing stacking to be
  configured before the branch tags and revision tip are set. This
  fixes a race condition cloning stacked branches that would cause
  plugins to have hooks called on non-stacked instances.
  (Robert Collins, #334187)

* ``BzrDir.cloning_metadir`` now has a RPC call. (Robert Collins)

* ``BzrDirFormat.__str__`` now uses the human readable description
  rather than the sometimes-absent disk label. (Robert Collins)

* ``bzrlib.fetch`` is now composed of a sender and a sink component
  allowing for decoupling over a network connection. Fetching from
  or into a RemoteRepository with a 1.13 server will use this to
  stream the operation.
  (Andrew Bennetts, Robert Collins)

* ``bzrlib.tests.run_suite`` accepts a runner_class parameter
  supporting the use of different runners. (Robert Collins)

* Change how file_ids and revision_ids are interned as part of
  inventory deserialization. Now we use the real ``intern()``, rather
  than our own workaround that would also cache a Unicode copy of the
  string, and never emptied the cache. This should slightly reduce
  memory consumption. (John Arbash Meinel)

* New branch method ``create_clone_on_transport`` that returns a
  branch object. (Robert Collins)

* New hook Commands['extend_command'] to allow plugins to access a
  command object before the command is run (or help generated from
  it), without overriding the command. (Robert Collins)

* New version of the ``BzrDir.find_repository`` verb supporting
  ``_network_name`` to support removing more _ensure_real calls.
  (Robert Collins)

* ``RemoteBranchFormat`` no longer claims to have a disk format string.
  (Robert Collins)

* ``Repository`` objects now have ``suspend_write_group`` and
  ``resume_write_group`` methods.  These are currently only useful
  with pack repositories. (Andrew Bennetts, Robert Collins)

* ``BzrDirFormat``, ``BranchFormat`` and ``RepositoryFormat`` objects
  now have a ``network_name`` for passing the format across RPC calls.
  (Robert Collins, Andrew Bennetts)

* ``RepositoryFormat`` objects now all have a new attribute
  ``_serializer`` used by fetch when reserialising is required.
  (Robert Collins, Andrew Bennetts)

* Some methods have been pulled up from ``BzrBranch`` to ``Branch``
  to aid branch types that are not bzr branch objects (like
  RemoteBranch). (Robert Collins, Andrew Bennetts)

* Test adaptation has been made consistent throughout the built in
  tests. ``TestScenarioApplier``, ``multiply_tests_from_modules``,
  ``adapt_tests``, ``adapt_modules`` have all been deleted. Please
  use ``multiply_tests``, or for lower level needs ``apply_scenarios``
  and ``apply_scenario``. (Robert Collins)

* ``TestSkipped`` is now detected by TestCase and passed to the
  ``TestResult`` by calling ``addSkip``. For older TestResult objects,
  where ``addSkip`` is not available, ``addError`` is still called.
  This permits test filtering in subunit to strip out skipped tests
  resulting in a faster fix-shrink-list-run cycle. This is compatible
  with the testtools protocol for skips. (Robert Collins)

* The ``_index`` of ``KnitVersionedFiles`` now supports the ability
  to scan an underlying index that is going to be incorporated into
  the ``KnitVersionedFiles`` object, to determine if it has missing
  delta references. The method is ``scan_unvalidated_index``.
  (Andrew Bennetts, Robert Collins)

* There is a RemoteSink object which handles pushing to smart servers.
  (Andrew Bennetts, Robert Collins)

* ``TransportTraceDecorator`` now logs ``put_bytes_non_atomic`` and
  ``rmdir`` calls. (Robert Collins)

* ``VersionedFiles`` record adapters have had their signature change
  from ``(record, record.get_bytes_as(record.storage_kind))`` to
  ``(record)`` reducing excess duplication and allowing adapters
  to access private data in record to obtain content more
  efficiently. (Robert Collins)

* We no longer probe to see if we should create a working tree during
  clone if we cannot get a local_abspath for the new bzrdir.
  (Robert Collins)


bzr 1.12
########

:Codename: 1234567890
:1.12: 2009-02-13
:1.12rc1: 2009-02-10

This release of Bazaar contains many improvements to the speed,
documentation and functionality of ``bzr log`` and the display of logged
revisions by ``bzr status``.  bzr now also gives a better indication of
progress, both in the way operations are drawn onto a text terminal, and
by showing the rate of network IO.

Changes from RC1 to Final
*************************

* ``bzr init --development-wt5[-rich-root]`` would fail because of
  circular import errors. (John Arbash Meinel, #328135)

* Expanded the help for log and added a new help topic called
  ``log-formats``.  (Ian Clatworthy)

Compatibility Breaks
********************

* By default, ``bzr status`` after a merge now shows just the pending
  merge tip revisions. This improves the signal-to-noise ratio after
  merging from trunk and completes much faster. To see all merged
  revisions, use the new ``-v`` flag.  (Ian Clatworthy)

* ``bzr log --line`` now shows any tags after the date and before
  the commit message. If you have scripts which parse the output
  from this command, you may need to adjust them accordingly.
  (Ian Clatworthy)

* ``bzr log --short`` now shows any additional revision properties
  after the date and before the commit message.  Scripts that parse 
  output of the log command in this situation may need to adjust.
  (Neil Martinsen-Burrell)

* The experimental formats ``1.12-preview`` and ``1.12-preview-rich-root``
  have been renamed ``development-wt5`` and ``development-wt5-rich-root``
  respectively, given they are not ready for release in 1.12.
  (Ian Clatworthy)

* ``read_bundle_from_url`` has been deprecated. (Vincent Ladeuil)

New Features
************

* Add support for filtering ``bzr missing`` on revisions.  Remote revisions
  can be filtered using ``bzr missing -r -20..-10`` and local revisions can
  be filtered using ``bzr missing --my-revision -20..-10``.
  (Marius Kruger)

* ``bzr log -p`` displays the patch diff for each revision.
  When logging a file, the diff only includes changes to that file.
  (Ian Clatworthy, #202331, #227335)

* ``bzr log`` supports a new option called ``-n N`` or ``--level N``.
  A value of 0 (zero) means "show all nested merge revisions" while
  a value of 1 (one) means "show just the top level". Values above
  1 can be used to see a limited amount of nesting. That can be
  useful for seeing the level or two below PQM submits for example.
  To force the ``--short`` and ``--line`` formats to display all nested
  merge revisions just like ``--long`` does by default, use a command
  like ``bzr log --short -n0``. To display just the mainline using
  ``--long`` format, ``bzr log --long -n1``.
  (Ian Clatworthy)

Improvements
************

* ``bzr add`` more clearly communicates success vs failure.
  (Daniel Watkins)

* ``bzr init`` will now print a little less verbose output.
  (Marius Kruger)

* ``bzr log`` is now much faster in many use cases, particularly
  at incrementally displaying results and filtering by a
  revision range. (Ian Clatworthy)

* ``bzr log --short`` and ``bzr log --line`` now show tags, if any,
  for each revision. The tags are shown comma-separated inside
  ``{}``. For short format, the tags appear at the end of line
  before the optional ``[merge]`` indicator. For line format,
  the tags appear after the date. (Ian Clatworthy)

* Progress bars now show the rate of activity for some sftp 
  operations, and they are drawn different.  (Martin Pool, #172741)

* Progress bars now show the rate of activity for urllib and pycurl based
  http client implementations. The operations are tracked at the socket
  level for better precision.
  (Vincent Ladeuil)

* Rule-based preferences can now accept multiple patterns for a set of
  rules.  (Marius Kruger)

* The ``ancestor:`` revision spec will now default to referring to the
  parent of the branch if no other location is given.
  (Daniel Watkins, #198417)

* The debugger started as a result of setting ``$BZR_PDB`` works
  around a bug in ``pdb``, http://bugs.python.org/issue4150.  The bug
  can cause truncated tracebacks in Python versions before 2.6.
  (Andrew Bennetts)

* VirtualVersionedFiles now implements
  ``iter_lines_added_or_present_in_keys``. This allows the creation of 
  new branches based on stacked bzr-svn branches. (#311997)

Bug Fixes
*********

* ``bzr annotate --show-ids`` doesn't give a backtrace on empty files
  anymore.
  (Anne Mohsen, Vincent Ladeuil, #314525)

* ``bzr log FILE`` now correctly shows mainline revisions merging
  a change to FILE when the ``--short`` and ``--line`` log formats
  are used. (Ian Clatworthy, #317417)

* ``bzr log -rX..Y FILE`` now shows the history of FILE provided
  it existed in Y or X, even if the file has since been deleted or
  renamed. If no range is given, the current/basis tree and
  initial tree are searched in that order. More generally, log
  now interprets filenames in their historical context.
  (Ian Clatworthy, #175520)

* ``bzr status`` now reports nonexistent files and continues, then
  errors (with code 3) at the end.  (Karl Fogel, #306394)

* Don't require the present compression base in knits to be the same
  when adding records in knits. (Jelmer Vernooij, #307394)

* Fix a problem with CIFS client/server lag on Windows colliding with
  an invariant-per-process algorithm for generating AtomicFile names
  (Adrian Wilkins, #304023)

* Many socket operations now handle EINTR by retrying the operation.
  Previously EINTR was treated as an unrecoverable failure.  There is
  a new ``until_no_eintr`` helper function in ``bzrlib.osutils``.
  (Andrew Bennetts)

* Support symlinks with non-ascii characters in the symlink filename.
  (Jelmer Vernooij, #319323)

* There was a bug in how we handled resolving when a file is deleted
  in one branch, and modified in the other. If there was a criss-cross
  merge, we would cause the deletion to conflict a second time.
  (Vincent Ladeuil, John Arbash Meinel)

* There was another bug in how we chose the correct intermediate LCA in
  criss-cross merges leading to several kind of changes be incorrectly
  handled.
  (John Arbash Meinel, Vincent Ladeuil)

* Unshelve now handles deleted paths without crashing. (Robert Collins)

Documentation
*************

* Improved plugin developer documentation.  (Martin Pool)

API Changes
***********

* ``ProgressBarStack`` is deprecated; instead use
  ``ui_factory.nested_progress_bar`` to create new progress bars.
  (Martin Pool)

* ForeignVcsMapping() now requires a ForeignVcs object as first
  argument. (Jelmer Vernooij)

* ForeignVcsMapping.show_foreign_revid() has been moved to
  ForeignVcs. (Jelmer Vernooij)

* ``read_bundle_from_url`` is deprecated in favor of
  ``read_mergeable_from_url``.  (Vincent Ladeuil)

* Revision specifiers are now registered in
  ``bzrlib.revisionspec.revspec_registry``, and the old list of 
  revisionspec classes (``bzrlib.revisionspec.SPEC_TYPES``) has been
  deprecated. (Jelmer Vernooij, #321183)

* The progress and UI classes have changed; the main APIs remain the
  same but code that provides a new UI or progress bar class may
  need to be updated.  (Martin Pool)

Internals
*********

* Default User Interface (UI) is CLIUIFactory when bzr runs in a dumb
  terminal. It is sometimes desirable do override this default by forcing
  bzr to use TextUIFactory. This can be achieved by setting the
  BZR_USE_TEXT_UI environment variable (emacs shells, as opposed to
  compile buffers, are such an example).
  (Vincent Ladeuil)

* New API ``Branch.iter_merge_sorted_revisions()`` that iterates over
  ``(revision_id, depth, revno, end_of_merge)`` tuples.
  (Ian Clatworthy)

* New ``Branch.dotted_revno_to_revision_id()`` and
  ``Branch.revision_id_to_dotted_revno()`` APIs that pick the most
  efficient way of doing the mapping.
  (Ian Clatworthy)

* Refactor cmd_serve so that it's a little easier to build commands that
  extend it, and perhaps even a bit easier to read.  (Jonathan Lange)

* ``TreeDelta.show()`` now accepts a ``filter`` parameter allowing log
  formatters to retrict the output.
  (Vincent Ladeuil)


bzr 1.11
########

:Codename: "Eyes up!"
:Released: 2009-01-19

This first monthly release of Bazaar for 2009 improves Bazaar's operation
in Windows, Mac OS X, and other situations where file names are matched
without regard to capitalization: Bazaar tries to match the case of an
existing file.  This release of Bazaar also improves the efficiency of
Tortoise Windows Shell integration and lets it work on 64-bit platforms.

The UI through which Bazaar supports historic formats has been improved,
so 'bzr help formats' now gives a simpler and shorter list, with clear
advice.

This release also fixes a number of bugs, particularly a glitch that can
occur when there are concurrent writes to a pack repository.

Bug Fixes
*********

* Fix failing test when CompiledChunksToLines is not available.
  (Vincent Ladeuil)

* Stacked branches don't repeatedly open their transport connection.
  (John Arbash Meinel)



bzr 1.11rc1
###########

:Codename: "Eyes up!"
:Released: 2009-01-09

Changes
*******

* Formats using Knit-based repository formats are now explicitly
  marked as deprecated. (Ian Clatworthy)

New Features
************

* Add support for `bzr tags -r 1..2`, that is we now support showing
  tags applicable for a specified revision range. (Marius Kruger)

* ``authentication.conf`` now accepts pluggable read-only credential
  stores. Such a plugin (``netrc_credential_store``) is now included,
  handles the ``$HOME/.netrc`` file and can server as an example to
  implement other plugins.
  (Vincent Ladeuil)

* ``shelve --list`` can now be used to list shelved changes.
  (Aaron Bentley)

Improvements
************

* Add trailing slash to directories in all output of ``bzr ls``, except
  ``bzr ls --null``. (Gordon P. Hemsley, #306424)

* ``bzr revision-info`` now supports a -d option to specify an
  alternative branch. (Michael Hudson)

* Add connection to a C++ implementation of the Windows Shell Extension
  which is able to fully replace the current Python implemented one.
  Advantages include 64bit support and reduction in overhead for
  processes which drag in shell extensions.
  (Mark Hammond)

* Support the Claws mail client directly, rather than via
  xdg-email. This prevents the display of an unnecessary modal
  dialog in Claws, informing the user that a file has been
  attached to the message, and works around bug #291847 in
  xdg-utils which corrupts the destination address.

* When working on a case-insensitive case-preserving file-system, as
  commonly found with Windows, bzr will often ignore the case of the
  arguments specified by the user in preference to the case of an existing
  item on the file-system or in the inventory to help prevent
  counter-intuitive behaviour on Windows. (Mark Hammond)

Bug Fixes
*********
  
* Allow BzrDir implementation to implement backing up of 
  control directory. (#139691)

* ``bzr push`` creating a new stacked branch will now only open a
  single connection to the target machine. (John Arbash Meinel)

* Don't call iteritems on transport_list_registry, because it may
  change during iteration.  (Martin Pool, #277048)

* Don't make a broken branch when pushing an unstackable-format branch
  that's in a stackable shared repository to a location with default
  stack-on location.  (Andrew Bennetts, #291046)

* Don't require embedding user in HTTP(S) URLs do use authentication.conf.
  (Ben Jansen, Vincent Ladeuil, #300347)

* Fix a problem with CIFS client/server lag on windows colliding with
  an invariant-per-process algorithm for generating AtomicFile names
  (Adrian Wilkins, #304023)

* Fix bogus setUp signature in UnavailableFTPServer.
  (Gary van der Merwe, #313498)

* Fix compilation error in ``_dirstate_helpers_c`` on SunOS/Solaris.
  (Jari Aalto)

* Fix SystemError in ``_patiencediff_c`` module by calling
  PyErr_NoMemory() before returning NULL in PatienceSequenceMatcher_new.
  (Andrew Bennetts, #303206)

* Give proper error message for diff with non-existent dotted revno.
  (Marius Kruger, #301969)

* Handle EACCES (permission denied) errors when launching a message
  editor, and emit warnings when a configured editor cannot be
  started. (Andrew Bennetts)

* ``$HOME/.netrc`` file is now recognized as a read-only credential store
  if configured in ``authentication.conf`` with 'password_encoding=netrc'
  in the appropriate sections.
  (Vincent Ladeuil, #103029)

* Opening a stacked branch now properly shares the connection, rather
  than opening a new connection for the stacked-on branch.
  (John Arbash meinel)

* Preserve transport decorators while following redirections.
  (Vincent Ladeuil, #245964, #270863)

* Provides a finer and more robust filter for accepted redirections.
  (Vincent Ladeuil, #303959, #265070)

* ``shelve`` paths are now interpreted relative to the current working
  tree.  (Aaron Bentley)

* ``Transport.readv()`` defaults to not reading more than 100MB in a
  single array. Further ``RemoteTransport.readv`` sets this to 5MB to
  work better with how it splits its requests.
  (John Arbash Meinel, #303538)

* Pack repositories are now able to reload the pack listing and retry
  the current operation if another action causes the data to be
  repacked.  (John Arbash Meinel, #153786)

* ``pull -v`` now respects the log_format configuration variable.
  (Aaron Bentley)

* ``push -v`` now works on non-initial pushes.  (Aaron Bentley)

* Use the short status format when the short format is used for log.
  (Vincent Ladeuil, #87179)

* Allow files to be renamed or moved via remove + add-by-id. (Charles
  Duffy, #314251)

Documentation
*************

* Improved the formats help topic to explain why multiple formats
  exist and to provide guidelines in selecting one. Introduced
  two new supporting help topics: current-formats and other-formats.
  (Ian Clatworthy)

API Changes
***********

* ``LRUCache(after_cleanup_size)`` was renamed to
  ``after_cleanup_count`` and the old name deprecated. The new name is
  used for clarity, and to avoid confusion with
  ``LRUSizeCache(after_cleanup_size)``. (John Arbash Meinel)

* New ``ForeignRepository`` base class, to help with foreign branch 
  support (e.g. svn).  (Jelmer Vernooij)

* ``node_distances`` and ``select_farthest`` can no longer be imported
  from ``bzrlib.graph``.  They can still be imported from
  ``bzrlib.deprecated_graph``, which has been the preferred way to
  import them since before 1.0.  (Andrew Bennetts)
  
* The logic in commit now delegates inventory basis calculations to
  the ``CommitBuilder`` object; this requires that the commit builder
  in use has been updated to support the new ``recording_deletes`` and
  ``record_delete`` methods. (Robert Collins)

Testing
*******

* An HTTPS server is now available (it requires python-2.6). Future bzr
  versions will allow the use of the python-2.6 ssl module that can be
  installed for 2.5 and 2.4.

* ``bzr selftest`` now fails if new trailing white space is added to
  the bazaar sources. It only checks changes not committed yet. This
  means that PQM will now reject changes that introduce new trailing
  whitespace. (Marius Kruger)

* Introduced new experimental formats called ``1.12-preview`` and
  ``1.12-preview-rich-root`` to enable testing of related pending
  features, namely content filtering and filtered views.
  (Ian Clatworthy)

Internals
*********

* Added an ``InventoryEntry`` cache when deserializing inventories.
  Can cut the time to iterate over multiple RevisionsTrees in half.
  (John Arbash Meinel)

* Added ``bzrlib.fifo_cache.FIFOCache`` which is designed to have
  minimal overhead versus using a plain dict for cache hits, at the
  cost of not preserving the 'active' set as well as an ``LRUCache``.
  (John Arbash Meinel)

* ``bzrlib.patience_diff.unified_diff`` now properly uses a tab
  character to separate the filename from the date stamp, and doesn't
  add trailing whitespace when a date stamp is not supplied.
  (Adeodato Simó, John Arbash Meinel)

* ``DirStateWorkingTree`` and ``DirStateWorkingTreeFormat`` added
  as base classes of ``WorkingTree4`` and ``WorkingTreeFormat4``
  respectively. (Ian Clatworthy)

* ``KnitVersionedFiles._check_should_delta()`` now uses the
  ``get_build_details`` api to avoid multiple hits to the index, and
  to properly follow the ``compression_parent`` rather than assuming
  it is the left-hand parent. (John Arbash Meinel)

* ``KnitVersionedFiles.get_record_stream()`` will now chose a
  more optimal ordering when the keys are requested 'unordered'.
  Previously the order was fully random, now the records should be
  returned from each pack in turn, in forward I/O order.
  (John Arbash Meinel)
    
* ``mutter()`` will now flush the ``~/.bzr.log`` if it has been more
  than 2s since the last time it flushed. (John Arbash Meinel)

* New method ``bzrlib.repository.Repository.add_inventory_by_delta``
  allows adding an inventory via an inventory delta, which can be
  more efficient for some repository types. (Robert Collins)

* Repository ``CommitBuilder`` objects can now accumulate an inventory
  delta. To enable this functionality call ``builder.recording_deletes``
  and additionally call ``builder.record_delete`` when a delete
  against the basis occurs. (Robert Collins)

* The default http handler has been changed from pycurl to urllib.
  The default is still pycurl for https connections. (The only
  advantage of pycurl is that it checks ssl certificates.)
  (John Arbash Meinel)

* ``VersionedFiles.get_record_stream()`` can now return objects with a
  storage_kind of ``chunked``. This is a collection (list/tuple) of
  strings. You can use ``osutils.chunks_to_lines()`` to turn them into
  guaranteed 'lines' or you can use ``''.join(chunks)`` to turn it
  into a fulltext. This allows for some very good memory savings when
  asking for many texts that share ancestry, as the individual chunks
  can be shared between versions of the file. (John Arbash Meinel)

* ``pull -v`` and ``push -v`` use new function
  ``bzrlib.log.show_branch_change`` (Aaron Bentley)



bzr 1.10
########

:Released: 2008-12-05

Bazaar 1.10 has several performance improvements for copying revisions
(especially for small updates to large projects).  There has also been a
significant amount of effort in polishing stacked branches.  The commands
``shelve`` and ``unshelve`` have become core commands, with an improved
implementation.

The only changes versus bzr-1.10rc1 are bugfixes for stacked branches.

bug Fixes
*********

* Don't set a pack write cache size from RepoFetcher, because the
  cache is not coherent with reads and causes ShortReadvErrors.
  This reverses the change that fixed #294479.
  (Martin Pool, #303856)

* Properly handle when a revision can be inserted as a delta versus
  when it needs to be expanded to a fulltext for stacked branches.
  There was a bug involving merge revisions. As a method to help
  prevent future difficulties, also make stacked fetches sort
  topologically. (John Arbash Meinel, #304841)


bzr 1.10rc1
###########

:Released: 2008-11-28

This release of Bazaar focuses on performance improvements when pushing
and pulling revisions, both locally and to remote networks.  The popular
``shelve`` and ``unshelve`` commands, used to interactively revert and
restore work in progress, have been merged from bzrtools into the bzr
core.  There are also bug fixes for portability, and for stacked branches.

New Features
************

* New ``commit_message_template`` hook that is called by the commit
  code to generate a template commit message. (Jelmer Vernooij)

* New `shelve` and `unshelve` commands allow undoing and redoing changes.
  (Aaron Bentley)

Improvements
************

* ``(Remote)Branch.copy_content_into`` no longer generates the full revision
  history just to set the last revision info.
  (Andrew Bennetts, John Arbash Meinel)

* Fetches between formats with different serializers (such as
  pack-0.92-subtree and 1.9-rich-root) are faster now.  This is due to
  operating on batches of 100 revisions at time rather than
  one-by-one.  (Andrew Bennetts, John Arbash Meinel)

* Search index files corresponding to pack files we've already used
  before searching others, because they are more likely to have the
  keys we're looking for.  This reduces the number of iix and tix
  files accessed when pushing 1 new revision, for instance.
  (John Arbash Meinel)

* Signatures to transfer are calculated more efficiently in
  ``item_keys_introduced_by``.  (Andrew Bennetts, John Arbash Meinel)

* The generic fetch code can once again copy revisions and signatures
  without extracting them completely to fulltexts and then serializing
  them back down into byte strings. This is a significant performance
  improvement when fetching from a stacked branch.
  (John Arbash Meinel, #300289)

* When making a large readv() request over ``bzr+ssh``, break up the
  request into more manageable chunks. Because the RPC is not yet able
  to stream, this helps keep us from buffering too much information at
  once. (John Arbash Meinel)

Bug Fixes
*********

* Better message when the user needs to set their Launchpad ID.
  (Martin Pool, #289148)

* ``bzr commit --local`` doesn't access the master branch anymore.
  This fixes a regression introduced in 1.9.  (Marius Kruger, #299313)

* Don't call the system ``chdir()`` with an empty path. Sun OS seems
  to give an error in that case.  Also, don't count on ``getcwd()``
  being able to allocate a new buffer, which is a gnu extension.
  (John Arbash Meinel, Martin Pool, Harry Hirsch, #297831)

* Don't crash when requesting log --forward <file> for a revision range
  starting with a dotted revno.
  (Vincent Ladeuil, #300055)

* Don't create text deltas spanning stacked repositories; this could
  cause "Revision X not present in Y" when later accessing them.
  (Martin Pool, #288751)

* Pack repositories are now able to reload the pack listing and retry
  the current operation if another action causes the data to be
  repacked.  (John Arbash Meinel, #153786)

* PermissionDenied errors from smart servers no longer cause
  "PermissionDenied: "None"" on the client.
  (Andrew Bennetts, #299254)

* Pushing to a stacked pack repository now batches writes, the same
  way writes are batched to ordinary pack repository.  This makes
  pushing to a stacked branch over the network much faster.
  (Andrew Bennetts, #294479)

* TooManyConcurrentRequests no longer occur when a fetch fails and
  tries to abort a write group.  This allows the root cause (e.g. a
  network interruption) to be reported.  (Andrew Bennetts, #297014)

* RemoteRepository.get_parent_map now uses fallback repositories.
  (Aaron Bentley, #297991?, #293679?)

API Changes
***********

* ``CommitBuilder`` now validates the strings it will be committing,
  to ensure that they do not have characters that will not be properly
  round-tripped. For now, it just checks for characters that are
  invalid in the XML form. (John Arbash Meinel, #295161)

* Constructor parameters for NewPack (internal to pack repositories)
  have changed incompatibly.

* ``Repository.abort_write_group`` now accepts an optional
  ``suppress_errors`` flag.  Repository implementations that override
  ``abort_write_group`` will need to be updated to accept the new
  argument.  Subclasses that only override ``_abort_write_group``
  don't need to change.

* Transport implementations must provide copy_tree_to_transport.  A default
  implementation is provided for Transport subclasses.

Testing
*******

* ``bzr selftest`` now fails if no doctests are found in a module
  that's expected to have them.  (Martin Pool)

* Doctests now only report the first failure.  (Martin Pool)


bzr 1.9
#######

:Released: 2008-11-07

This release of Bazaar adds a new repository format, ``1.9``, with smaller
and more efficient index files.  This format can be specified when
creating a new repository, or used to losslessly upgrade an existing
repository.  bzr 1.9 also speeds most operations over the smart server
protocol, makes annotate faster, and uses less memory when making
checkouts or pulling large amounts of data.

Bug Fixes
*********

* Fix "invalid property value 'branch-nick' for None" regression with
  branches bound to svn branches.  (Martin Pool, #293440)

* Fix SSL/https on Python2.6.  (Vincent Ladeuil, #293054)

* ``SFTPTransport.readv()`` had a bug when requests were out-of-order.
  This only triggers some-of-the-time on Knit format repositories.
  (John Arbash Meinel, #293746)


bzr 1.9rc1
##########

:Released: 2008-10-31

New Features
************

* New Branch hook ``transform_fallback_location`` allows a function to
  be called when looking up the stacked source. (Michael Hudson)

* New repository formats ``1.9`` and ``1.9-rich-root``. These have all
  the functionality of ``1.6``, but use the new btree indexes.
  These indexes are both smaller and faster for access to historical
  information.  (John Arbash Meinel)

Improvements
************

* ``BTreeIndex`` code now is able to prefetch extra pages to help tune
  the tradeoff between bandwidth and latency. Should be tuned
  appropriately to not impact commands which need minimal information,
  but provide a significant boost to ones that need more context. Only
  has a direct impact on the ``--development2`` format which uses
  btree's for the indexes. (John Arbash Meinel)

* ``bzr dump-btree`` is a hidden command introduced to allow dumping
  the contents of a compressed btree file.  (John Arbash Meinel)

* ``bzr pack`` now tells the index builders to optimize for size. For
  btree index repositories, this can save 25% of the index size
  (mostly in the text indexes). (John Arbash Meinel)

* ``bzr push`` to an existing branch or repository on a smart server
  is faster, due to Bazaar making more use of the ``get_parent_map``
  RPC when querying the remote branch's revision graph.
  (Andrew Bennetts)

* default username for bzr+ssh and sftp can be configured in
  authentication.conf. (Aaron Bentley)

* launchpad-login now provides a default username for bzr+ssh and sftp
  URLs, allowing username-free URLs to work for everyone. (Aaron Bentley)

* ``lp:`` lookups no longer include usernames, making them shareable and
  shorter. (Aaron Bentley)

* New ``PackRepository.autopack`` smart server RPC, which does
  autopacking entirely on the server.  This is much faster than
  autopacking via plain file methods, which downloads a large amount
  of pack data and then re-uploads the same pack data into a single
  file.  This fixes a major (although infrequent) cause of lengthy
  delays when using a smart server.  For example, pushing the 10th
  revision to a repository with 9 packs now takes 44 RPCs rather than
  179, and much less bandwidth too.  This requires Bazaar 1.9 on both
  the client and the server, otherwise the client will fallback to the
  slower method.  (Andrew Bennetts)

Bug Fixes
*********

* A failure to load a plugin due to an IncompatibleAPI exception is
  now correctly reported. (Robert Collins, #279451)

* API versioning support now has a multiple-version checking api
  ``require_any_api``. (Robert Collins, #279447)

* ``bzr branch --stacked`` from a smart server to a standalone branch
  works again.  This fixes a regression in 1.7 and 1.8.
  (Andrew Bennetts, #270397)

* ``bzr co`` uses less memory. It used to unpack the entire WT into
  memory before writing it to disk. This was a little bit faster, but
  consumed lots of memory. (John Arbash Meinel, #269456)

* ``bzr missing --quiet`` no longer prints messages about whether
  there are missing revisions.  The exit code indicates whether there
  were or not.  (Martin Pool, #284748)

* Fixes to the ``annotate`` code. The fast-path which re-used the
  stored deltas was accidentally disabled all the time, instead of
  only when a branch was stacked. Second, the code would accidentally
  re-use a delta even if it wasn't against the left-parent, this
  could only happen if ``bzr reconcile`` decided that the parent
  ordering was incorrect in the file graph.  (John Arbash Meinel)

* "Permission denied" errors that occur when pushing a new branch to a
  smart server no longer cause tracebacks.  (Andrew Bennetts, #278673)

* Some compatibility fixes for building the extensions with MSVC and
  for python2.4. (John Arbash Meinel, #277484)

* The index logic is now able to reload the list of pack files if and
  index ends up disappearing. We still don't reload if the pack data
  itself goes missing after checking the index. This bug appears as a
  transient failure (file not found) when another process is writing
  to the repository.  (John Arbash Meinel, #153786)

* ``bzr switch`` and ``bzr bind`` will now update the branch nickname if
  it was previously set. All checkouts will now refer to the bound branch
  for a nickname if one was not explicitly set.
  (Marius Kruger, #230903)

Documentation
*************

* Improved hook documentation. (Michael Ernst)

API Changes
***********

* commands.plugins_cmds is now a CommandRegistry, not a dict.

Internals
*********

* New AuthenticationConfig.set_credentials method allows easy programmatic
  configuration of authetication credentials.


bzr 1.8
#######

:Released: 2008-10-16

Bazaar 1.8 includes several fixes that improve working tree performance,
display of revision logs, and merges.  The bzr testsuite now passes on OS
X and Python 2.6, and almost completely passes on Windows.  The
smartserver code has gained several bug fixes and performance
improvements, and can now run server-side hooks within an http server.

Bug Fixes
*********

* Fix "Must end write group" error when another error occurs during
  ``bzr push``.  (Andrew Bennetts, #230902)

Portability
***********

* Some Pyrex versions require the WIN32 macro defined to compile on
  that platform.  (Alexander Belchenko, Martin Pool, #277481)


bzr 1.8rc1
##########

:Released: 2008-10-07

Changes
*******

* ``bzr log file`` has been changed. It now uses a different method
  for determining which revisions to show as merging the changes to
  the file. It now only shows revisions which merged the change
  towards your mainline. This simplifies the output, makes it faster,
  and reduces memory consumption.  (John Arbash Meinel)

* ``bzr merge`` now defaults to having ``--reprocess`` set, whenever
  ``--show-base`` is not supplied.  (John Arbash Meinel)

* ``bzr+http//`` will now optionally load plugins and write logs on the
  server. (Marius Kruger)

* ``bzrlib._dirstate_helpers_c.pyx`` does not compile correctly with
  Pyrex 0.9.4.1 (it generates C code which causes segfaults). We
  explicitly blacklist that version of the compiler for that
  extension. Packaged versions will include .c files created with
  pyrex >= 0.9.6 so it doesn't effect releases, only users running
  from the source tree. (John Arbash Meinel, #276868)

Features
********

* bzr is now compatible with python-2.6. python-2.6 is not yet officially
  supported (nor released, tests were conducted with the dev version of
  python-2.6rc2), but all known problems have been fixed.  Feedback
  welcome.
  (Vincent Ladeuil, #269535)

Improvements
************

* ``bzr annotate`` will now include uncommitted changes from the local
  working tree by default. Such uncommitted changes are given the
  revision number they would get if a commit was done, followed with a
  ? to indicate that its not actually known. (Robert Collins, #3439)

* ``bzr branch`` now accepts a ``--standalone`` option, which creates a
  standalone branch regardless of the presence of shared repositories.
  (Daniel Watkins)

* ``bzr push`` is faster in the case there are no new revisions to
  push.  It is also faster if there are no tags in the local branch.
  (Andrew Bennetts)

* File changes during a commit will update the tree stat cache.
  (Robert Collins)

* Location aliases can now accept a trailing path.  (Micheal Hudson)

* New hooks ``Lock.hooks`` when LockDirs are acquired and released.
  (Robert Collins, MartinPool)

* Switching in heavyweight checkouts uses the master branch's context, not
  the checkout's context.  (Adrian Wilkins)

* ``status`` on large trees is now faster, due to optimisations in the
  walkdirs code. Of particular note, the walkdirs code now performs
  a temporary ``chdir()`` while reading a single directory; if your
  platform has non thread-local current working directories (and is
  not windows which has its own implementation), this may introduce a
  race condition during concurrent uses of bzrlib. The bzrlib CLI
  will not encounter this as it is single threaded for working tree
  operations. (Robert Collins)

* The C extensions now build on python 2.4 (Robert Collins, #271939)

* The ``-Dhpss`` debug flag now reports the number of smart server
  calls per medium to stderr.  This is in addition to the existing
  detailed logging to the .bzr.log trace file.  (Andrew Bennetts)

Bug Fixes
*********

* Avoid random failures arising from misinterpreted ``errno`` values
  in ``_readdir_pyx.read_dir``.
  (Martin Pool, #279381)

* Branching from a shared repository on a smart server into a new
  repository now preserves the repository format.
  (Andrew Bennetts, #269214)

* ``bzr log`` now accepts a ``--change`` option.
  (Vincent Ladeuil, #248427)

* ``bzr missing`` now accepts an ``--include-merges`` option.
  (Vincent Ladeuil, #233817)

* Don't try to filter (internally) '.bzr' from the files to be deleted if
  it's not there.
  (Vincent Ladeuil, #272648)

* Fix '_in_buffer' AttributeError when using the -Dhpss debug flag.
  (Andrew Bennetts)

* Fix TooManyConcurrentRequests errors caused by a connection failure
  when doing ``bzr pull`` or ``bzr merge`` from a ``bzr+ssh`` URL.
  (Andrew Bennetts, #246233)

* Fixed ``bzr st -r branch:PATH_TO_BRANCH`` where the other branch
  is in a different repository than the current one.
  (Lukáš Lalinský, #144421)

* Make the first line of the manpage preamble a comment again.
  (David Futcher, #242106)

* Remove use of optional parameter in GSSAPI FTP support, since
  it breaks newer versions of Python-Kerberos. (Jelmer Vernooij)

* The autopacking logic will now always create a single new pack from
  all of the content which it deems is worth moving. This avoids the
  'repack a single pack' bug and should result in better packing
  overall.  (John Arbash Meinel, #242510, #172644)

* Trivial documentation fix.
  (John Arbash Meinel, #270471)

* ``bzr switch`` and ``bzr bind`` will now update the branch nickname if
  it was previously set. All checkouts will now refer to the bound branch
  for a nickname if one was not explicitly set.
  (Marius Kruger, #230903)

Documentation
*************

* Explain revision/range identifiers. (Daniel Clemente)

API Changes
***********

* ``CommitBuilder.record_entry_contents`` returns one more element in
  its result tuple - an optional file system hash for the hash cache
  to use. (Robert Collins)

* ``dirstate.DirState.update_entry`` will now only calculate the sha1
  of a file if it is likely to be needed in determining the output
  of iter_changes. (Robert Collins)

* The PackRepository, RepositoryPackCollection, NewPack classes have a
  slightly changed interface to support different index types; as a
  result other users of these classes need to supply the index types
  they want. (Robert Collins)

Testing
*******

* ``bzrlib.tests.repository_implementations`` has been renamed to
  ``bzrlib.tests.per_repository`` so that we have a common structure
  (and it is shorter). (John Arbash Meinel, #239343)

* ``LocalTransport.abspath()`` now returns a drive letter if the
  transport has one, fixing numerous tests on Windows.
  (Mark Hammond)

* PreviewTree is now tested via intertree_implementations.
  (Aaron Bentley)

* The full test suite is passing again on OSX.
  (Guillermo Gonzalez, Vincent Ladeuil)

* The full test suite passes when run with ``-Eallow_debug``.
  (Andrew Bennetts)

Internals
*********

* A new hook, ``Branch.open``, has been added, which is called when
  branch objects are opened. (Robert Collins)

* ``bzrlib.osutils._walkdirs_utf8`` has been refactored into common
  tree walking, and modular directory listing code to aid future
  performance optimisations and refactoring. (Robert Collins)

* ``bzrlib.trace.debug_memory`` can be used to get a quick memory dump
  in the middle of processing. It only reports memory if
  ``/proc/PID/status`` is available. (John Arbash Meinel)

* New method ``RevisionSpec.as_tree`` for representing the revision
  specifier as a revision tree object. (Lukáš Lalinský)

* New race-free method on MutableTree ``get_file_with_stat`` for use
  when generating stat cache results. (Robert Collins)

* New win32utils.get_local_appdata_location() provides access to a local
  directory for storing data.  (Mark Hammond)

* To be compatible with python-2.6 a few new rules should be
  observed. 'message' attribute can't be used anymore in exception
  classes, 'sha' and 'md5' modules have been deprecated (use
  osutils.[md5|sha]), object__init__ and object.__new__ don't accept
  parameters anymore.
  (Vincent Ladeuil)


bzr 1.7.1
#########

:Released:  2008-10-01

No changes from 1.7.1rc1.


bzr 1.7.1rc1
############

:Released: 2008-09-24

This release just includes an update to how the merge algorithm handles
file paths when we encounter complex history.

Features
********

* If we encounter a criss-cross in history, use information from
  direct Least Common Ancestors to resolve inventory shape (locations
  of files, adds, deletes, etc). This is similar in concept to using
  ``--lca`` for merging file texts, only applied to paths.
  (John Arbash Meinel)


bzr 1.7
#######

:Released: 2008-09-23

This release includes many bug fixes and a few performance and feature
improvements.  ``bzr rm`` will now scan for missing files and remove them,
like how ``bzr add`` scans for unknown files and adds them. A bit more
polish has been applied to the stacking code. The b-tree indexing code has
been brought in, with an eye on using it in a future repository format.
There are only minor installer changes since bzr-1.7rc2.

Features
********

* Some small updates to the win32 installer. Include localization
  files found in plugins, and include the builtin distutils as part of
  packaging qbzr. (Mark Hammond)


bzr 1.7rc2
##########

:Released: 2008-09-17

A few bug fixes from 1.7rc1. The biggest change is a new
``RemoteBranch.get_stacked_on_url`` rpc. This allows clients that are
trying to access a Stacked branch over the smart protocol, to properly
connect to the stacked-on location.

Bug Fixes
*********

* Branching from a shared repository on a smart server into a new
  repository now preserves the repository format.
  (Andrew Bennetts, #269214)

* Branching from a stacked branch via ``bzr+ssh`` can properly connect
  to the stacked-on branch.  (Martin Pool, #261315)

* ``bzr init`` no longer re-opens the BzrDir multiple times.
  (Vincent Ladeuil)

* Fix '_in_buffer' AttributeError when using the -Dhpss debug flag.
  (Andrew Bennetts)


bzr 1.7rc1
##########

:Released: 2008-09-09

This release candidate for bzr 1.7 has several bug fixes and a few
performance and feature improvements.  ``bzr rm`` will now scan for
missing files and remove them, like how ``bzr add`` scans for unknown
files and adds them. A bit more polish has been applied to the stacking
code. The b-tree indexing code has been brought in, with an eye on using
it in a future repository format.


Changes
*******

* ``bzr export`` can now export a subdirectory of a project.
  (Robert Collins)

* ``bzr remove-tree`` will now refuse to remove a tree with uncommitted
  changes, unless the ``--force`` option is specified.
  (Lukáš Lalinský, #74101)

* ``bzr rm`` will now scan for files that are missing and remove just
  them automatically, much as ``bzr add`` scans for new files that
  are not ignored and adds them automatically. (Robert Collins)

Features
********

* Support for GSSAPI authentication when using FTP as documented in
  RFC2228. (Jelmer Vernooij, #49623)

* Add support for IPv6 in the smart server. (Jelmer Vernooij, #165014)

Improvements
************

* A url like ``log+file:///tmp`` will log all access to that Transport
  to ``.bzr.log``, which may help in debugging or profiling.
  (Martin Pool)

* ``bzr branch`` and ``bzr push`` use the default stacking policy if the
  branch format supports it. (Aaron Bentley)

* ``bzr init`` and ``bzr init-repo`` will now print out the same as
  ``bzr info`` if it completed successfully.
  (Marius Kruger)

* ``bzr uncommit`` logs the old tip revision id, and displays how to
  restore the branch to that tip using ``bzr pull``.  This allows you
  to recover if you realize you uncommitted the wrong thing.
  (John Arbash Meinel)

* Fix problems in accessing stacked repositories over ``bzr://``.
  (Martin Pool, #261315)

* ``SFTPTransport.readv()`` was accidentally using ``list += string``,
  which 'works', but adds each character separately to the list,
  rather than using ``list.append(string)``. Fixing this makes the
  SFTP transport a little bit faster (~20%) and use a bit less memory.
  (John Arbash Meinel)

* When reading index files, if we happen to read the whole file in a
  single request treat it as a ``_buffer_all`` request. This happens
  most often on small indexes over remote transports, where we default
  to reading 64kB. It saves a round trip for each small index during
  fetch operations. Also, if we have read more than 50% of an index
  file, trigger a ``_buffer_all`` on the next request. This works
  around some inefficiencies because reads don't fall neatly on page
  boundaries, so we would ignore those bytes, but request them again
  later. This could trigger a total read size of more than the whole
  file. (John Arbash Meinel)

Bug Fixes
*********

* ``bzr rm`` is now aliased to ``bzr del`` for the convenience of svn
  users. (Robert Collins, #205416)

* Catch the infamous "select/poll returned error" which occurs when
  pycurl try to send a body request to an HTTP/1.0 server which has
  already refused to handle the request. (Vincent Ladeuil, #225020)

* Fix ``ObjectNotLocked`` errors when using various commands
  (including ``bzr cat`` and ``bzr annotate``) in combination with a
  smart server URL.  (Andrew Bennetts, #237067)

* ``FTPTransport.stat()`` would return ``0000`` as the permission bits
  for the containing ``.bzr/`` directory (it does not implement
  permissions). This would cause us to set all subdirectories to
  ``0700`` and files to ``0600`` rather than leaving them unmodified.
  Now we ignore ``0000`` as the permissions and assume they are
  invalid. (John Arbash Meinel, #259855)

* Merging from a previously joined branch will no longer cause
  a traceback. (Jelmer Vernooij, #203376)

* Pack operations on windows network shares will work even with large
  files. (Robert Collins, #255656)

* Running ``bzr st PATH_TO_TREE`` will no longer suppress merge
  status. Status is also about 7% faster on mozilla sized trees
  when the path to the root of the tree has been given. Users of
  the internal ``show_tree_status`` function should be aware that
  the show_pending flag is now authoritative for showing pending
  merges, as it was originally. (Robert Collins, #225204)

* Set valid default _param_name for Option so that ListOption can embed
  '-' in names. (Vincent Ladeuil, #263249)

* Show proper error rather than traceback when an unknown revision
  id is specified to ``bzr cat-revision``. (Jelmer Vernooij, #175569)

* Trailing text in the dirstate file could cause the C dirstate parser
  to try to allocate an invalid amount of memory. We now properly
  check and test for parsing a dirstate with invalid trailing data.
  (John Arbash Meinel, #186014)

* Unexpected error responses from a smart server no longer cause the
  client to traceback.  (Andrew Bennetts, #263527)

* Use a Windows api function to get a Unicode host name, rather than
  assuming the host name is ascii.
  (Mark Hammond, John Arbash Meinel, #256550)

* ``WorkingTree4`` trees will now correctly report missing-and-new
  paths in the output of ``iter_changes``. (Robert Collins)

Documentation
*************

* Updated developer documentation.  (Martin Pool)

API Changes
***********

* Exporters now take 4 parameters. (Robert Collins)

* ``Tree.iter_changes`` will now return False for the content change
  field when a file is missing in the basis tree and not present in
  the target tree. Previously it returned True unconditionally.
  (Robert Collins)

* The deprecated ``Branch.abspath`` and unimplemented
  ``Branch.rename_one`` and ``Branch.move`` were removed. (Jelmer Vernooij)

* BzrDir.clone_on_transport implementations must now accept a stacked_on
  parameter.  (Aaron Bentley)

* BzrDir.cloning_metadir implementations must now take a require_stacking
  parameter.  (Aaron Bentley)

Testing
*******

* ``addCleanup`` now takes ``*arguments`` and ``**keyword_arguments``
  which are then passed to the cleanup callable as it is run. In
  addition, addCleanup no longer requires that the callables passed to
  it be unique. (Jonathan Lange)

* Fix some tests that fail on Windows because files are deleted while
  still in use.
  (Mark Hammond)

* ``selftest``'s ``--starting-with`` option can now use predefined
  prefixes so that one can say ``bzr selftest -s bp.loom`` instead of
  ``bzr selftest -s bzrlib.plugins.loom``. (Vincent Ladeuil)

* ``selftest``'s ``--starting-with`` option now accepts multiple values.
  (Vincent Ladeuil)

Internals
*********

* A new plugin interface, ``bzrlib.log.log_adapters``, has been added.
  This allows dynamic log output filtering by plugins.
  (Robert Collins)

* ``bzrlib.btree_index`` is now available, providing a b-tree index
  layer. The design is memory conservative (limited memory cache),
  faster to seek (approx 100 nodes per page, gives 100-way fan out),
  and stores compressed pages allowing more keys per page.
  (Robert Collins, John Arbash Meinel)

* ``bzrlib.diff.DiffTree.show_diff`` now skips changes where the kind
  is unknown in both source and target.
  (Robert Collins, Aaron Bentley)

* ``GraphIndexBuilder.add_node`` and ``BTreeBuilder`` have been
  streamlined a bit. This should make creating large indexes faster.
  (In benchmarking, it now takes less time to create a BTree index than
  it takes to read the GraphIndex one.) (John Arbash Meinel)

* Mail clients for `bzr send` are now listed in a registry.  This
  allows plugins to add new clients by registering them with
  ``bzrlib.mail_client.mail_client_registry``.  All of the built-in
  clients now use this mechanism.  (Neil Martinsen-Burrell)


bzr 1.6.1
#########

:Released: 2008-09-05

A couple regressions were found in the 1.6 release. There was a
performance issue when using ``bzr+ssh`` to branch large repositories,
and some problems with stacking and ``rich-root`` capable repositories.


bzr 1.6.1rc2
############

:Released: 2008-09-03

Bug Fixes
*********

* Copying between ``rich-root`` and ``rich-root-pack`` (and vice
  versa) was accidentally using the inter-model fetcher, instead of
  recognizing that both were 'rich root' formats.
  (John Arbash Meinel, #264321)


bzr 1.6.1rc1
############

:Released: 2008-08-29

This release fixes a few regressions found in the 1.6 client. Fetching
changes was using an O(N^2) buffering algorithm, so for large projects it
would cause memory thrashing. There is also a specific problem with the
``--1.6-rich-root`` format, which prevented stacking on top of
``--rich-root-pack`` repositories, and could allow users to accidentally
fetch experimental data (``-subtree``) without representing it properly.
The ``--1.6-rich-root`` format has been deprecated and users are
recommended to upgrade to ``--1.6.1-rich-root`` immediately.  Also we
re-introduced a workaround for users who have repositories with incorrect
nodes (not possible if you only used official releases).
I should also clarify that none of this is data loss level issues, but
still sufficient enough to warrant an updated release.

Bug Fixes
*********

* ``RemoteTransport.readv()`` was being inefficient about how it
  buffered the readv data and processed it. It would keep appending to
  the same string (causing many copies) and then pop bytes out of the
  start of the string (causing more copies).
  With this patch "bzr+ssh://local" can improve dramatically,
  especially for projects with large files.
  (John Arbash Meinel)

* Revision texts were always meant to be stored as fulltexts. There
  was a bug in a bzr.dev version that would accidentally create deltas
  when copying from a Pack repo to a Knit repo. This has been fixed,
  but to support those repositories, we know always request full texts
  for Revision texts. (John Arbash Meinel, #261339)

* The previous ``--1.6-rich-root`` format used an incorrect xml
  serializer, which would accidentally support fetching from a
  repository that supported subtrees, even though the local one would
  not. We deprecated that format, and introduced a new one that uses
  the correct serializer ``--1.6.1-rich-root``.
  (John Arbash Meinel, #262333)


bzr 1.6
#######

:Released: 2008-08-25

Finally, the long awaited bzr 1.6 has been released. This release includes
new features like Stacked Branches, improved weave merge, and an updated
server protocol (now on v3) which will allow for better cross version
compatibility. With this release we have deprecated Knit format
repositories, and recommend that users upgrade them, we will continue to
support reading and writing them for the forseeable future, but we will
not be tuning them for performance as pack repositories have proven to be
better at scaling. This will also be the first release to bundle
TortoiseBzr in the standalone Windows installer.


bzr 1.6rc5
##########

:Released: 2008-08-19

Bug Fixes
*********

* Disable automatic detection of stacking based on a containing
  directory of the target. It interacted badly with push, and needs a
  bit more work to get the edges polished before it should happen
  automatically. (John Arbash Meinel, #259275)
  (This change was reverted when merged to bzr.dev)


bzr 1.6rc4
##########

:Released: 2008-08-18

Bug Fixes
*********

* Fix a regression in knit => pack fetching.  We had a logic
  inversion, causing the fetch to insert fulltexts in random order,
  rather than preserving deltas.  (John Arbash Meinel, #256757)


bzr 1.6rc3
##########

:Released: 2008-08-14

Changes
*******

* Disable reading ``.bzrrules`` as a per-branch rule preferences
  file. The feature was not quite ready for a full release.
  (Robert Collins)

Improvements
************

* Update the windows installer to bundle TortoiseBzr and ``qbzr``
  into the standalone installer. This will be the first official
  windows release that installs Tortoise by default.
  (Mark Hammond)

Bug Fixes
*********

* Fix a regression in ``bzr+http`` support. There was a missing
  function (``_read_line``) that needed to be carried over from
  ``bzr+ssh`` support. (Andrew Bennetts)

* ``GraphIndex`` objects will internally read an entire index if more
  than 1/20th of their keyspace is requested in a single operation.
  This largely mitigates a performance regression in ``bzr log FILE``
  and completely corrects the performance regression in ``bzr log``.
  The regression was caused by removing an accomodation which had been
  supporting the index format in use. A newer index format is in
  development which is substantially faster. (Robert Collins)


bzr 1.6rc2
##########

:Released: 2008-08-13

This release candidate has a few minor bug fixes, and some regression
fixes for Windows.

Bug Fixes
*********

* ``bzr upgrade`` on remote branches accessed via bzr:// and
  bzr+ssh:// now works.  (Andrew Bennetts)

* Change the ``get_format_description()`` strings for
  ``RepositoryFormatKnitPack5`` et al to be single line messages.
  (Aaron Bentley)

* Fix for a regression on Win32 where we would try to call
  ``os.listdir()`` on a file and not catch the exception properly.
  (Windows raises a different exception.) This would manifest in
  places like ``bzr rm file`` or ``bzr switch``.
  (Mark Hammond, John Arbash Meinel)

* ``Inventory.copy()`` was failing to set the revision property for
  the root entry. (Jelmer Vernooij)

* sftp transport: added missing ``FileExists`` case to
  ``_translate_io_exception`` (Christophe Troestler, #123475)

* The help for ``bzr ignored`` now suggests ``bzr ls --ignored`` for
  scripting use. (Robert Collins, #3834)

* The default ``annotate`` logic will now always assign the
  last-modified value of a line to one of the revisions that modified
  it, rather than a merge revision. This would happen when both sides
  claimed to have modified the line resulting in the same text. The
  choice is arbitrary but stable, so merges in different directions
  will get the same results.  (John Arbash Meinel, #232188)


bzr 1.6rc1
##########

:Released: 2008-08-06

This release candidate for bzr 1.6 solidifies the new branch stacking
feature.  Bazaar now recommends that users upgrade all knit repositories,
because later formats are much faster.  However, we plan to continue read/write and
upgrade support for knit repostories for the forseeable future.  Several
other bugs and performance issues were fixed.

Changes
*******

* Knit format repositories are deprecated and bzr will now emit
  warnings whenever it encounters one.  Use ``bzr upgrade`` to upgrade
  knit repositories to pack format.  (Andrew Bennetts)

Improvements
************

* ``bzr check`` can now be told which elements at a location it should
  check.  (Daniel Watkins)

* Commit now supports ``--exclude`` (or ``-x``) to exclude some files
  from the commit. (Robert Collins, #3117)

* Fetching data between repositories that have the same model but no
  optimised fetcher will not reserialise all the revisions, increasing
  performance. (Robert Collins, John Arbash Meinel)

* Give a more specific error when target branch is not reachable.
  (James Westby)

* Implemented a custom ``walkdirs_utf8`` implementation for win32.
  This uses a pyrex extension to get direct access to the
  ``FindFirstFileW`` style apis, rather than using ``listdir`` +
  ``lstat``. Shows a very strong improvement in commands like
  ``status`` and ``diff`` which have to iterate the working tree.
  Anywhere from 2x-6x faster depending on the size of the tree (bigger
  trees, bigger benefit.) (John Arbash Meinel)

* New registry for log properties handles  and the method in
  LongLogFormatter to display the custom properties returned by the
  registered handlers. (Guillermo Gonzalez, #162469)

Bug Fixes
*********

* Add more tests that stacking does not create deltas spanning
  physical repository boundaries.
  (Martin Pool, #252428)

* Better message about incompatible repositories.
  (Martin Pool, #206258)

* ``bzr branch --stacked`` ensures the destination branch format can
  support stacking, even if the origin does not.
  (Martin Pool)

* ``bzr export`` no longer exports ``.bzrrules``.
  (Ian Clatworthy)

* ``bzr serve --directory=/`` now correctly allows the whole
  filesystem to be accessed on Windows, not just the root of the drive
  that Python is running from.
  (Adrian Wilkins, #240910)

* Deleting directories by hand before running ``bzr rm`` will not
  cause subsequent errors in ``bzr st`` and ``bzr commit``.
  (Robert Collins, #150438)

* Fix a test case that was failing if encoding wasn't UTF-8.
  (John Arbash Meinel, #247585)

* Fix "no buffer space available" error when branching with the new
  smart server protocol to or from Windows.
  (Andrew Bennetts, #246180)

* Fixed problem in branching from smart server.
  (#249256, Michael Hudson, Martin Pool)

* Handle a file turning in to a directory in TreeTransform.
  (James Westby, #248448)

API Changes
***********

* ``MutableTree.commit`` has an extra optional keywork parameter
  ``exclude`` that will be unconditionally supplied by the command
  line UI - plugins that add tree formats may need an update.
  (Robert Collins)

* The API minimum version for plugin compatibility has been raised to
  1.6 - there are significant changes throughout the code base.
  (Robert Collins)

* The generic fetch code now uses three attributes on Repository objects
  to control fetch. The streams requested are controlled via :
  ``_fetch_order`` and ``_fetch_uses_deltas``. Setting these
  appropriately allows different repository implementations to recieve
  data in their optimial form. If the ``_fetch_reconcile`` is set then
  a reconcile operation is triggered at the end of the fetch.
  (Robert Collins)

* The ``put_on_disk`` and ``get_tar_item`` methods in
  ``InventoryEntry`` were deprecated. (Ian Clatworthy)

* ``Repository.is_shared`` doesn't take a read lock. It didn't
  need one in the first place (nobody cached the value, and
  ``RemoteRepository`` wasn't taking one either). This saves a round
  trip when probing Pack repositories, as they read the ``pack-names``
  file when locked. And during probe, locking the repo isn't very
  useful. (John Arbash Meinel)

Internals
*********

* ``bzrlib.branchbuilder.BranchBuilder`` is now much more capable of
  putting together a real history without having to create a full
  WorkingTree. It is recommended that tests that are not directly
  testing the WorkingTree use BranchBuilder instead.  See
  ``BranchBuilder.build_snapshot`` or
  ``TestCaseWithMemoryTree.make_branch_builder``.  (John Arbash Meinel)

* ``bzrlib.builtins.internal_tree_files`` broken into two giving a new
  helper ``safe_relpath_files`` - used by the new ``exclude``
  parameter to commit. (Robert Collins)

* Make it easier to introduce new WorkingTree formats.
  (Ian Clatworthy)

* The code for exporting trees was refactored not to use the
  deprecated ``InventoryEntry`` methods. (Ian Clatworthy)

* RuleSearchers return () instead of [] now when there are no matches.
  (Ian Clatworthy)


bzr 1.6beta3
############

:Released: 2008-07-17

This release adds a new 'stacked branches' feature allowing branches to
share storage without being in the same repository or on the same machine.
(See the user guide for more details.)  It also adds a new hook, improved
weaves, aliases for related locations, faster bzr+ssh push, and several
bug fixes.

Features
********

* New ``pre_change_branch_tip`` hook that is called before the
  branch tip is moved, while the branch is write-locked.  See the User
  Reference for signature details.  (Andrew Bennetts)

* Rule-based preferences can now be defined for selected files in
  selected branches, allowing commands and plugins to provide
  custom behaviour for files matching defined patterns.
  See ``Rule-based preferences`` (part of ``Configuring Bazaar``)
  in the User Guide and ``bzr help rules`` for more information.
  (Ian Clatworthy)

* Sites may suggest a branch to stack new branches on.  (Aaron Bentley)

* Stacked branches are now supported. See ``bzr help branch`` and
  ``bzr help push``.  Branches must be in the ``development1`` format
  to stack, though the stacked-on branch can be of any format.
  (Robert Collins)

Improvements
************

* ``bzr export --format=tgz --root=NAME -`` to export a gzipped tarball
  to stdout; also ``tar`` and ``tbz2``.
  (Martin Pool)

* ``bzr (re)merge --weave`` will now use a standard Weave algorithm,
  rather than the annotation-based merge it was using. It does so by
  building up a Weave of the important texts, without needing to build
  the full ancestry. (John Arbash Meinel, #238895)

* ``bzr send`` documents and better supports ``emacsclient`` (proper
  escaping of mail headers and handling of the MUA Mew).
  (Christophe Troestler)

* Remembered locations can be specified by aliases, e.g. :parent, :public,
  :submit.  (Aaron Bentley)

* The smart protocol now has improved support for setting branches'
  revision info directly.  This makes operations like push
  faster.  The new request method name is
  ``Branch.set_last_revision_ex``.  (Andrew Bennetts)

Bug Fixes
*********

* Bazaar is now able to be a client to the web server of IIS 6 and 7.
  The broken implementations of RFC822 in Python and RFC2046 in IIS
  combined with boundary-line checking in Bazaar previously made this
  impossible. (NB, IIS 5 does not suffer from this problem).
  (Adrian Wilkins, #247585)

* ``bzr log --long`` with a ghost in your mainline now handles that
  ghost properly. (John Arbash Meinel, #243536)

* ``check`` handles the split-up .bzr layout correctly, so no longer
  requires a branch to be present.
  (Daniel Watkins, #64783)

* Clearer message about how to set the PYTHONPATH if bzrlib can't be
  loaded.
  (Martin Pool, #205230)

* Errors about missing libraries are now shown without a traceback,
  and with a suggestion to install the library.  The full traceback is
  still in ``.bzr.log`` and can be shown with ``-Derror``.
  (Martin Pool, #240161)

* Fetch from a stacked branch copies all required data.
  (Aaron Bentley, #248506)

* Handle urls such as ftp://user@host.com@www.host.com where the user
  name contains an @.
  (Neil Martinsen-Burrell, #228058)

* ``needs_read_lock`` and ``needs_write_lock`` now suppress an error during
  ``unlock`` if there was an error in the original function. This helps
  most when there is a failure with a smart server action, since often the
  connection closes and we cannot unlock.
  (Andrew Bennetts, John Arbash Meinel, #125784)

* Obsolete hidden command ``bzr fetch`` removed.
  (Martin Pool, #172870)

* Raise the correct exception when doing ``-rbefore:0`` or ``-c0``.
  (John Arbash Meinel, #239933)

* You can now compare file revisions in Windows diff programs from
  Cygwin Bazaar.
  (Matt McClure, #209281)

* revision_history now tolerates mainline ghosts for Branch format 6.
  (Aaron Bentley, #235055)

* Set locale from environment for third party libs.
  (Martin von Gagern, #128496)

Documentation
*************

* Added *Using stacked branches* to the User Guide.
  (Ian Clatworthy)

* Updated developer documentation.
  (Martin Pool)

Testing
*******

* ``-Dmemory`` will cause /proc/PID/status to be catted before bzr
  exits, allowing low-key analysis of peak memory use. (Robert Collins)

* ``TestCaseWithTransport.make_branch_and_tree`` tries harder to return
  a tree with a ``branch`` attribute of the right format.  This was
  preventing some ``RemoteBranch`` tests from actually running with
  ``RemoteBranch`` instances.  (Andrew Bennetts)

API Changes
***********

* Removed ``Repository.text_store``, ``control_store``, etc.  Instead,
  there are new attributes ``texts, inventories, revisions,
  signatures``, each of which is a ``VersionedFiles``.  See the
  Repository docstring for more details.
  (Robert Collins)

* ``Branch.pull`` now accepts an ``_override_hook_target`` optional
  parameter.  If you have a subclass of ``Branch`` that overrides
  ``pull`` then you should add this parameter.  (Andrew Bennetts)

* ``bzrlib.check.check()`` has been deprecated in favour of the more
  aptly-named ``bzrlib.check.check_branch()``.
  (Daniel Watkins)

* ``Tree.print_file`` and ``Repository.print_file`` are deprecated.
  These methods are bad APIs because they write directly to sys.stdout.
  bzrlib does not use them internally, and there are no direct tests
  for them. (Alexander Belchenko)

Internals
*********

* ``cat`` command no longer uses ``Tree.print_file()`` internally.
  (Alexander Belchenko)

* New class method ``BzrDir.open_containing_tree_branch_or_repository``
  which eases the discovery of the tree, the branch and the repository
  containing a given location.
  (Daniel Watkins)

* New ``versionedfile.KeyMapper`` interface to abstract out the access to
  underlying .knit/.kndx etc files in repositories with partitioned
  storage. (Robert Collins)

* Obsolete developer-use command ``weave-join`` has been removed.
  (Robert Collins)

* ``RemoteToOtherFetcher`` and ``get_data_stream_for_search`` removed,
  to support new ``VersionedFiles`` layering.
  (Robert Collins)


bzr 1.6beta2
############

:Released: 2008-06-10

This release contains further progress towards our 1.6 goals of shallow
repositories, and contains a fix for some user-affecting bugs in the
repository layer.  Building working trees during checkout and branch is
now faster.

Bug Fixes
*********

* Avoid KnitCorrupt error extracting inventories from some repositories.
  (The data is not corrupt; an internal check is detecting a problem
  reading from the repository.)
  (Martin Pool, Andrew Bennetts, Robert Collins, #234748)

* ``bzr status`` was breaking if you merged the same revision twice.
  (John Arbash Meinel, #235407)

* Fix infinite loop consuming 100% CPU when a connection is lost while
  reading a response body via the smart protocol v1 or v2.
  (Andrew Bennetts)

* Inserting a bundle which changes the contents of a file with no trailing
  end of line, causing a knit snapshot in a 'knits' repository will no longer
  cause KnitCorrupt. (Robert Collins)

* ``RemoteBranch.pull`` needs to return the ``self._real_branch``'s
  pull result. It was instead just returning None, which breaks ``bzr
  pull``. (John Arbash Meinel, #238149)

* Sanitize branch nick before using it as an attachment filename in
  ``bzr send``. (Lukáš Lalinský, #210218)

* Squash ``inv_entry.symlink_target`` to a plain string when
  generating DirState details. This prevents from getting a
  ``UnicodeError`` when you have symlinks and non-ascii filenames.
  (John Arbash Meinel, #135320)

Improvements
************

* Added the 'alias' command to set/unset and display aliases. (Tim Penhey)

* ``added``, ``modified``, and ``unknowns`` behaviour made consistent (all three
  now quote paths where required). Added ``--null`` option to ``added`` and
  ``modified`` (for null-separated unknowns, use ``ls --unknown --null``)
  (Adrian Wilkins)

* Faster branching (1.09x) and lightweight checkouts (1.06x) on large trees.
  (Ian Clatworthy, Aaron Bentley)

Documentation
*************

* Added *Bazaar Zen* section to the User Guide. (Ian Clatworthy)

Testing
*******

* Fix the test HTTPServer to be isolated from chdir calls made while it is
  running, allowing it to be used in blackbox tests. (Robert Collins)

API Changes
***********

* ``WorkingTree.set_parent_(ids/trees)`` will now filter out revisions
  which are in the ancestry of other revisions. So if you merge the same
  tree twice, or merge an ancestor of an existing merge, it will only
  record the newest. (If you merge a descendent, it will replace its
  ancestor). (John Arbash Meinel, #235407)

* ``RepositoryPolicy.__init__`` now requires stack_on and stack_on_pwd,
  through the derived classes do not.  (Aaron Bentley)

Internals
*********

* ``bzrlib.bzrdir.BzrDir.sprout`` now accepts ``stacked`` to control
  creating stacked branches. (Robert Collins)

* Knit record serialisation is now stricter on what it will accept, to
  guard against potential internal bugs, or broken input. (Robert Collins)

bzr 1.6beta1
############

:Released: 2008-06-02

Commands that work on the revision history such as push, pull, missing,
uncommit and log are now substantially faster.  This release adds a
translation of some of the user documentation into Spanish.  (Contributions of
other translations would be very welcome.)  Bazaar 1.6beta1 adds a new network
protocol which is used by default and which allows for more efficient transfers
and future extensions.


Notes When Upgrading
********************

* There is a new version of the network protocol used for bzr://, bzr+ssh://
  and bzr+http:// connections.  This will allow more efficient requests and
  responses, and more graceful fallback when a server is too old to
  recognise a request from a more recent client.  Bazaar 1.6 will
  interoperate with 0.16 and later versions, but servers should be upgraded
  when possible.  Bazaar 1.6 no longer interoperates with 0.15 and earlier via
  these protocols.  Use alternatives like SFTP or upgrade those servers.
  (Andrew Bennetts, #83935)

Changes
*******

* Deprecation warnings will not be suppressed when running ``bzr selftest``
  so that developers can see if their code is using deprecated functions.
  (John Arbash Meinel)

Features
********

* Adding ``-Derror`` will now display a traceback when a plugin fails to
  load. (James Westby)

Improvements
************

* ``bzr branch/push/pull -r XXX`` now have a helper function for finding
  the revno of the new revision (``Graph.find_distance_to_null``). This
  should make something like ``bzr branch -r -100`` in a shared, no-trees
  repository much snappier. (John Arbash Meinel)

* ``bzr log --short -r X..Y`` no longer needs to access the full revision
  history. This makes it noticeably faster when logging the last few
  revisions. (John Arbash Meinel)

* ``bzr ls`` now accepts ``-V`` as an alias for ``--versioned``.
  (Jerad Cramp, #165086)

* ``bzr missing`` uses the new ``Graph.find_unique_ancestors`` and
  ``Graph.find_differences`` to determine missing revisions without having
  to search the whole ancestry. (John Arbash Meinel, #174625)

* ``bzr uncommit`` now uses partial history access, rather than always
  extracting the full revision history for a branch. This makes it
  resolve the appropriate revisions much faster (in testing it drops
  uncommit from 1.5s => 0.4s). It also means ``bzr log --short`` is one
  step closer to not using full revision history.
  (John Arbash Meinel, #172649)

Bugfixes
********

* ``bzr merge --lca`` should handle when two revisions have no common
  ancestor other than NULL_REVISION. (John Arbash Meinel, #235715)

* ``bzr status`` was breaking if you merged the same revision twice.
  (John Arbash Meinel, #235407)

* ``bzr push`` with both ``--overwrite`` and ``-r NNN`` options no longer
  fails.  (Andrew Bennetts, #234229)

* Correctly track the base URL of a smart medium when using bzr+http://
  URLs, which was causing spurious "No repository present" errors with
  branches in shared repositories accessed over bzr+http.
  (Andrew Bennetts, #230550)

* Define ``_remote_is_at_least_1_2`` on ``SmartClientMedium`` so that all
  implementations have the attribute.  Fixes 'PyCurlTransport' object has no
  attribute '_remote_is_at_least_1_2' attribute errors.
  (Andrew Bennetts, #220806)

* Failure to delete an obsolete pack file should just give a warning
  message, not a fatal error.  It may for example fail if the file is still
  in use by another process.
  (Martin Pool)

* Fix MemoryError during large fetches over HTTP by limiting the amount of
  data we try to read per ``recv`` call.  The problem was observed with
  Windows and a proxy, but might affect other environments as well.
  (Eric Holmberg, #215426)

* Handle old merge directives correctly in Merger.from_mergeable.  Stricter
  get_parent_map requirements exposed a latent bug here.  (Aaron Bentley)

* Issue a warning and ignore passwords declared in authentication.conf when
  used for an ssh scheme (sftp or bzr+ssh).
  (Vincent Ladeuil, #203186)

* Make both http implementations raise appropriate exceptions on 403
  Forbidden when POSTing smart requests.
  (Vincent Ladeuil, #230223)

* Properly *title* header names in http requests instead of capitalizing
  them.
  (Vincent Ladeuil, #229076)

* The "Unable to obtain lock" error message now also suggests using
  ``bzr break-lock`` to fix it.  (Martin Albisetti, #139202)

* Treat an encoding of '' as ascii; this can happen when bzr is run
  under vim on Mac OS X.
  (Neil Martinsen-Burrell)

* ``VersionedFile.make_mpdiffs()`` was raising an exception that wasn't in
  scope. (Daniel Fischer #235687)

Documentation
*************

* Added directory structure and started translation of docs in spanish.
  (Martin Albisetti, Lucio Albenga)

* Incorporate feedback from Jelmer Vernooij and Neil Martinsen-Burrell
  on the plugin and integration chapters of the User Guide.
  (Ian Clatworthy)

* More Bazaar developer documentation about packaging and release process,
  and about use of Python reprs.
  (Martin Pool, Martin Albisetti)

* Updated Tortise strategy document. (Mark Hammond)

Testing
*******

* ``bzrlib.tests.adapt_tests`` was broken and unused - it has been fixed.
  (Robert Collins)

* Fix the test HTTPServer to be isolated from chdir calls made while it is
  running, allowing it to be used in blackbox tests. (Robert Collins)

* New helper function for splitting test suites
  ``split_suite_by_condition``. (Robert Collins)

Internals
*********

* ``Branch.missing_revisions`` has been deprecated. Similar functionality
  can be obtained using ``bzrlib.missing.find_unmerged``. The api was
  fairly broken, and the function was unused, so we are getting rid of it.
  (John Arbash Meinel)

API Changes
***********

* ``Branch.abspath`` is deprecated; use the Tree or Transport
  instead.  (Martin Pool)

* ``Branch.update_revisions`` now takes an optional ``Graph``
  object. This can be used by ``update_revisions`` when it is
  checking ancestry, and allows callers to prefer request to go to a
  local branch.  (John Arbash Meinel)

* Branch, Repository, Tree and BzrDir should expose a Transport as an
  attribute if they have one, rather than having it indirectly accessible
  as ``.control_files._transport``.  This doesn't add a requirement
  to support a Transport in cases where it was not needed before;
  it just simplifies the way it is reached.  (Martin Pool)

* ``bzr missing --mine-only`` will return status code 0 if you have no
  new revisions, but the remote does. Similarly for ``--theirs-only``.
  The new code only checks one side, so it doesn't know if the other
  side has changes. This seems more accurate with the request anyway.
  It also changes the output to print '[This|Other] branch is up to
  date.' rather than displaying nothing.  (John Arbash Meinel)

* ``LockableFiles.put_utf8``, ``put_bytes`` and ``controlfilename``
  are now deprecated in favor of using Transport operations.
  (Martin Pool)

* Many methods on ``VersionedFile``, ``Repository`` and in
  ``bzrlib.revision``  deprecated before bzrlib 1.5 have been removed.
  (Robert Collins)

* ``RevisionSpec.wants_revision_history`` can be set to False for a given
  ``RevisionSpec``. This will disable the existing behavior of passing in
  the full revision history to ``self._match_on``. Useful for specs that
  don't actually need access to the full history. (John Arbash Meinel)

* The constructors of ``SmartClientMedium`` and its subclasses now require a
  ``base`` parameter.  ``SmartClientMedium`` implementations now also need
  to provide a ``remote_path_from_transport`` method.  (Andrew Bennetts)

* The default permissions for creating new files and directories
  should now be obtained from ``BzrDir._get_file_mode()`` and
  ``_get_dir_mode()``, rather than from LockableFiles.  The ``_set_file_mode``
  and ``_set_dir_mode`` variables on LockableFiles which were advertised
  as a way for plugins to control this are no longer consulted.
  (Martin Pool)

* ``VersionedFile.join`` is deprecated. This method required local
  instances of both versioned file objects and was thus hostile to being
  used for streaming from a smart server. The new get_record_stream and
  insert_record_stream are meant to efficiently replace this method.
  (Robert Collins)

* ``WorkingTree.set_parent_(ids/trees)`` will now filter out revisions
  which are in the ancestry of other revisions. So if you merge the same
  tree twice, or merge an ancestor of an existing merge, it will only
  record the newest. (If you merge a descendent, it will replace its
  ancestor). (John Arbash Meinel, #235407)

* ``WorkingTreeFormat2.stub_initialize_remote`` is now private.
  (Martin Pool)


bzr 1.5
#######

:Released: 2008-05-16

This release of Bazaar includes several updates to the documentation, and fixes
to prepare for making rich root support the default format. Many bugs have been
squashed, including fixes to log, bzr+ssh inter-operation with older servers.

Changes
*******

* Suppress deprecation warnings when bzrlib is a 'final' release. This way
  users of packaged software won't be bothered with DeprecationWarnings,
  but developers and testers will still see them. (John Arbash Meinel)

Documentation
*************

* Incorporate feedback from Jelmer Vernooij and Neil Martinsen-Burrell
  on the plugin and integration chapters of the User Guide.
  (Ian Clatworthy)


bzr 1.5rc1
##########

:Released: 2008-05-09

Changes
*******

* Broader support of GNU Emacs mail clients. Set
  ``mail_client=emacsclient`` in your bazaar.conf and ``send`` will pop the
  bundle in a mail buffer according to the value of ``mail-user-agent``
  variable. (Xavier Maillard)

Improvements
************

* Diff now handles revision specs like "branch:" and "submit:" more
  efficiently.  (Aaron Bentley, #202928)

* More friendly error given when attempt to start the smart server
  on an address already in use. (Andrea Corbellini, #200575)

* Pull completes much faster when there is nothing to pull.
  (Aaron Bentley)

Bugfixes
********

* Authentication.conf can define sections without password.
  (Vincent Ladeuil, #199440)

* Avoid muttering every time a child update does not cause a progress bar
  update. (John Arbash Meinel, #213771)

* ``Branch.reconcile()`` is now implemented. This allows ``bzr reconcile``
  to fix when a Branch has a non-canonical mainline history. ``bzr check``
  also detects this condition. (John Arbash Meinel, #177855)

* ``bzr log -r ..X bzr://`` was failing, because it was getting a request
  for ``revision_id=None`` which was not a string.
  (John Arbash Meinel, #211661)

* ``bzr commit`` now works with Microsoft's FTP service.
  (Andreas Deininger)

* Catch definitions outside sections in authentication.conf.
  (Vincent Ladeuil, #217650)

* Conversion from non-rich-root to rich-root(-pack) updates inventory
  sha1s, even when bundles are used.  (Aaron Bentley, #181391)

* Conversion from non-rich-root to rich-root(-pack) works correctly even
  though search keys are not topologically sorted.  (Aaron Bentley)

* Conversion from non-rich-root to rich-root(-pack) works even when a
  parent revision has a different root id.  (Aaron Bentley, #177874)

* Disable strace testing until strace is fixed (see bug #103133) and emit a
  warning when selftest ends to remind us of leaking tests.
  (Vincent Ladeuil, #226769)

* Fetching all revisions from a repository does not cause pack collisions.
  (Robert Collins, Aaron Bentley, #212908)

* Fix error about "attempt to add line-delta in non-delta knit".
  (Andrew Bennetts, #217701)

* Pushing a branch in "dirstate" format (Branch5) over bzr+ssh would break
  if the remote server was < version 1.2. This was due to a bug in the
  RemoteRepository.get_parent_map() fallback code.
  (John Arbash Meinel, #214894)

* Remove leftover code in ``bzr_branch`` that inappropriately creates
  a ``branch-name`` file in the branch control directory.
  (Martin Pool)

* Set SO_REUSEADDR on server sockets of ``bzr serve`` to avoid problems
  rebinding the socket when starting the server a second time.
  (John Arbash Meinel, Martin Pool, #164288)

* Severe performance degradation in fetching from knit repositories to
  knits and packs due to parsing the entire revisions.kndx on every graph
  walk iteration fixed by using the Repository.get_graph API.  There was
  another regression in knit => knit fetching which re-read the index for
  every revision each side had in common.
  (Robert Collins, John Arbash Meinel)

* When logging the changes to a particular file, there was a bug if there
  were ghosts in the revision ancestry. (John Arbash Meinel, #209948)

* xs4all's ftp server returns a temporary error when trying to list an
  empty directory, rather than returning an empty list. Adding a
  workaround so that we don't get spurious failures.
  (John Arbash Meinel, #215522)

Documentation
*************

* Expanded the User Guide to include new chapters on popular plugins and
  integrating Bazaar into your environment. The *Best practices* chapter
  was renamed to *Miscellaneous topics* as suggested by community
  feedback as well. (Ian Clatworthy)

* Document outlining strategies for TortoiseBzr. (Mark Hammond)

* Improved the documentation on hooks. (Ian Clatworthy)

* Update authentication docs regarding ssh agents.
  (Vincent Ladeuil, #183705)

Testing
*******

* Add ``thread_name_suffix`` parameter to SmartTCPServer_for_testing, to
  make it easy to identify which test spawned a thread with an unhandled
  exception. (Andrew Bennetts)

* New ``--debugflag``/``-E`` option to ``bzr selftest`` for setting
  options for debugging tests, these are complementary to the the -D
  options.  The ``-Dselftest_debug`` global option has been replaced by the
  ``-E=allow_debug`` option for selftest. (Andrew Bennetts)

* Parameterised test ids are preserved correctly to aid diagnosis of test
  failures. (Robert Collins, Andrew Bennetts)

* selftest now accepts --starting-with <id> to load only the tests whose id
  starts with the one specified. This greatly speeds up running the test
  suite on a limited set of tests and can be used to run the tests for a
  single module, a single class or even a single test.  (Vincent Ladeuil)

* The test suite modules have been modified to define load_tests() instead
  of test_suite(). That speeds up selective loading (via --load-list)
  significantly and provides many examples on how to migrate (grep for
  load_tests).  (Vincent Ladeuil)

Internals
*********

* ``Hooks.install_hook`` is now deprecated in favour of
  ``Hooks.install_named_hook`` which adds a required ``name`` parameter, to
  avoid having to call ``Hooks.name_hook``. (Daniel Watkins)

* Implement xml8 serializer.  (Aaron Bentley)

* New form ``@deprecated_method(deprecated_in(1, 5, 0))`` for making
  deprecation wrappers.  (Martin Pool)

* ``Repository.revision_parents`` is now deprecated in favour of
  ``Repository.get_parent_map([revid])[revid]``. (Jelmer Vernooij)

* The Python ``assert`` statement is no longer used in Bazaar source, and
  a test checks this.  (Martin Pool)

API Changes
***********

* ``bzrlib.status.show_pending_merges`` requires the repository to be
  locked by the caller. Callers should have been doing it anyway, but it
  will now raise an exception if they do not. (John Arbash Meinel)

* Repository.get_data_stream, Repository.get_data_stream_for_search(),
  Repository.get_deltas_for_revsions(), Repository.revision_trees(),
  Repository.item_keys_introduced_by() no longer take read locks.
  (Aaron Bentley)

* ``LockableFiles.get_utf8`` and ``.get`` are deprecated, as a start
  towards removing LockableFiles and ``.control_files`` entirely.
  (Martin Pool)

* Methods deprecated prior to 1.1 have been removed.
  (Martin Pool)


bzr 1.4 
#######

:Released: 2008-04-28

This release of Bazaar includes handy improvements to the speed of log and
status, new options for several commands, improved documentation, and better
hooks, including initial code for server-side hooks.  A number of bugs have
been fixed, particularly in interoperability between different formats or
different releases of Bazaar over there network.  There's been substantial
internal work in both the repository and network code to enable new features
and faster performance.

Bug Fixes
*********

* Pushing a branch in "dirstate" format (Branch5) over bzr+ssh would break
  if the remote server was < version 1.2.  This was due to a bug in the
  RemoteRepository.get_parent_map() fallback code.
  (John Arbash Meinel, Andrew Bennetts, #214894)


bzr 1.4rc2
##########

:Released: 2008-04-21

Bug Fixes
*********

* ``bzr log -r ..X bzr://`` was failing, because it was getting a request
  for ``revision_id=None`` which was not a string.
  (John Arbash Meinel, #211661)

* Fixed a bug in handling ghost revisions when logging changes in a
  particular file.  (John Arbash Meinel, #209948)

* Fix error about "attempt to add line-delta in non-delta knit".
  (Andrew Bennetts, #205156)

* Fixed performance degradation in fetching from knit repositories to
  knits and packs due to parsing the entire revisions.kndx on every graph
  walk iteration fixed by using the Repository.get_graph API.  There was
  another regression in knit => knit fetching which re-read the index for
  every revision each side had in common.
  (Robert Collins, John Arbash Meinel)


bzr 1.4rc1
##########

:Released: 2008-04-11

Changes
*******

* bzr main script cannot be imported (Benjamin Peterson)

* On Linux bzr additionally looks for plugins in arch-independent site
  directory. (Toshio Kuratomi)

* The ``set_rh`` branch hook is now deprecated. Please migrate
  any plugins using this hook to use an alternative, e.g.
  ``post_change_branch_tip``. (Ian Clatworthy)

* When a plugin cannot be loaded as the file path is not a valid
  python module name bzr will now strip a ``bzr_`` prefix from the
  front of the suggested name, as many plugins (e.g. bzr-svn)
  want to be installed without this prefix. It is a common mistake
  to have a folder named "bzr-svn" for that plugin, especially
  as this is what bzr branch lp:bzr-svn will give you. (James Westby,
  Andrew Cowie)

* UniqueIntegerBugTracker now appends bug-ids instead of joining
  them to the base URL. Plugins that register bug trackers may
  need a trailing / added to the base URL if one is not already there.
  (James Wesby, Andrew Cowie)

Features
********

* Added start_commit hook for mutable trees. (Jelmer Vernooij, #186422)

* ``status`` now accepts ``--no-pending`` to show the status without
  listing pending merges, which speeds up the command a lot on large
  histories.  (James Westby, #202830)

* New ``post_change_branch_tip`` hook that is called after the
  branch tip is moved but while the branch is still write-locked.
  See the User Reference for signature details.
  (Ian Clatworthy, James Henstridge)

* Reconfigure can convert a branch to be standalone or to use a shared
  repository.  (Aaron Bentley)

Improvements
************

* The smart protocol now has support for setting branches' revision info
  directly.  This should make operations like push slightly faster, and is a
  step towards server-side hooks.  The new request method name is
  ``Branch.set_last_revision_info``.  (Andrew Bennetts)

* ``bzr commit --fixes`` now recognises "gnome" as a tag by default.
  (James Westby, Andrew Cowie)

* ``bzr switch`` will attempt to find branches to switch to relative to the
  current branch. E.g. ``bzr switch branchname`` will look for
  ``current_branch/../branchname``. (Robert Collins, Jelmer Vernooij,
  Wouter van Heyst)

* Diff is now more specific about execute-bit changes it describes
  (Chad Miller)

* Fetching data over HTTP is a bit faster when urllib is used.  This is done
  by forcing it to recv 64k at a time when reading lines in HTTP headers,
  rather than just 1 byte at a time.  (Andrew Bennetts)

* Log --short and --line are much faster when -r is not specified.
  (Aaron Bentley)

* Merge is faster.  We no longer check a file's existence unnecessarily
  when merging the execute bit.  (Aaron Bentley)

* ``bzr status`` on an explicit list of files no longer shows pending
  merges, making it much faster on large trees. (John Arbash Meinel)

* The launchpad directory service now warns the user if they have not set
  their launchpad login and are trying to resolve a URL using it, just
  in case they want to do a write operation with it.  (James Westby)

* The smart protocol client is slightly faster, because it now only queries
  the server for the protocol version once per connection.  Also, the HTTP
  transport will now automatically probe for and use a smart server if
  one is present.  You can use the new ``nosmart+`` transport decorator
  to get the old behaviour.  (Andrew Bennetts)

* The ``version`` command takes a ``--short`` option to print just the
  version number, for easier use in scripts.  (Martin Pool)

* Various operations with revision specs and commands that calculate
  revnos and revision ids are faster.  (John A. Meinel, Aaron Bentley)

Bugfixes
********

* Add ``root_client_path`` parameter to SmartWSGIApp and
  SmartServerRequest.  This makes it possible to publish filesystem
  locations that don't exactly match URL paths. SmartServerRequest
  subclasses should use the new ``translate_client_path`` and
  ``transport_from_client_path`` methods when dealing with paths received
  from a client to take this into account.  (Andrew Bennetts, #124089)

* ``bzr mv a b`` can be now used also to rename previously renamed
  directories, not only files. (Lukáš Lalinský, #107967)

* ``bzr uncommit --local`` can now remove revisions from the local
  branch to be symmetric with ``bzr commit --local``.
  (John Arbash Meinel, #93412)

* Don't ask for a password if there is no real terminal.
  (Alexander Belchenko, #69851)

* Fix a bug causing a ValueError crash in ``parse_line_delta_iter`` when
  fetching revisions from a knit to pack repository or vice versa using
  bzr:// (including over http or ssh).
  (#208418, Andrew Bennetts, Martin Pool, Robert Collins)

* Fixed ``_get_line`` in ``bzrlib.smart.medium``, which was buggy.  Also
  fixed ``_get_bytes`` in the same module to use the push back buffer.
  These bugs had no known impact in normal use, but were problematic for
  developers working on the code, and were likely to cause real bugs sooner
  or later.  (Andrew Bennetts)

* Implement handling of basename parameter for DefaultMail.  (James Westby)

* Incompatibility with Paramiko versions newer than 1.7.2 was fixed.
  (Andrew Bennetts, #213425)

* Launchpad locations (lp: URLs) can be pulled.  (Aaron Bentley, #181945)

* Merges that add files to deleted root directories complete.  They
  do create conflicts.  (Aaron Bentley, #210092)

* vsftp's return ``550 RNFR command failed.`` supported.
  (Marcus Trautwig, #129786)

Documentation
*************

* Improved documentation on send/merge relationship. (Peter Schuller)

* Minor fixes to the User Guide. (Matthew Fuller)

* Reduced the evangelism in the User Guide. (Ian Clatworthy)

* Added Integrating with Bazaar document for developers (Martin Albisetti)

API Breaks
**********

* Attempting to pull data from a ghost aware repository (e.g. knits) into a
  non-ghost aware repository such as weaves will now fail if there are
  ghosts.  (Robert Collins)

* ``KnitVersionedFile`` no longer accepts an ``access_mode`` parameter, and
  now requires the ``index`` and ``access_method`` parameters to be
  supplied. A compatible shim has been kept in the new function
  ``knit.make_file_knit``. (Robert Collins)

* Log formatters must now provide log_revision instead of show and
  show_merge_revno methods. The latter had been deprecated since the 0.17
  release. (James Westby)

* ``LoopbackSFTP`` is now called ``SocketAsChannelAdapter``.
  (Andrew Bennetts)

* ``osutils.backup_file`` is removed. (Alexander Belchenko)

* ``Repository.get_revision_graph`` is deprecated, with no replacement
  method. The method was size(history) and not desirable. (Robert Collins)

* ``revision.revision_graph`` is deprecated, with no replacement function.
  The function was size(history) and not desirable. (Robert Collins)

* ``Transport.get_shared_medium`` is deprecated.  Use
  ``Transport.get_smart_medium`` instead.  (Andrew Bennetts)

* ``VersionedFile`` factories now accept a get_scope parameter rather
  than using a call to ``transaction_finished``, allowing the removal of
  the fixed list of versioned files per repository. (Robert Collins)

* ``VersionedFile.annotate_iter`` is deprecated. While in principle this
  allowed lower memory use, all users of annotations wanted full file
  annotations, and there is no storage format suitable for incremental
  line-by-line annotation. (Robert Collins)

* ``VersionedFile.clone_text`` is deprecated. This performance optimisation
  is no longer used - reading the content of a file that is undergoing a
  file level merge to identical state on two branches is rare enough, and
  not expensive enough to special case. (Robert Collins)

* ``VersionedFile.clear_cache`` and ``enable_cache`` are deprecated.
  These methods added significant complexity to the ``VersionedFile``
  implementation, but were only used for optimising fetches from knits -
  which can be done from outside the knit layer, or via a caching
  decorator. As knits are not the default format, the complexity is no
  longer worth paying. (Robert Collins)

* ``VersionedFile.create_empty`` is removed. This method presupposed a
  sensible mapping to a transport for individual files, but pack backed
  versioned files have no such mapping. (Robert Collins)

* ``VersionedFile.get_graph`` is deprecated, with no replacement method.
  The method was size(history) and not desirable. (Robert Collins)

* ``VersionedFile.get_graph_with_ghosts`` is deprecated, with no
  replacement method.  The method was size(history) and not desirable.
  (Robert Collins)

* ``VersionedFile.get_parents`` is deprecated, please use
  ``VersionedFile.get_parent_map``. (Robert Collins)

* ``VersionedFile.get_sha1`` is deprecated, please use
  ``VersionedFile.get_sha1s``. (Robert Collins)

* ``VersionedFile.has_ghost`` is now deprecated, as it is both expensive
  and unused outside of a single test. (Robert Collins)

* ``VersionedFile.iter_parents`` is now deprecated in favour of
  ``get_parent_map`` which can be used to instantiate a Graph on a
  VersionedFile. (Robert Collins)

* ``VersionedFileStore`` no longer uses the transaction parameter given
  to most methods; amongst other things this means that the
  get_weave_or_empty method no longer guarantees errors on a missing weave
  in a readonly transaction, and no longer caches versioned file instances
  which reduces memory pressure (but requires more careful management by
  callers to preserve performance). (Robert Collins)

Testing
*******

* New -Dselftest_debug flag disables clearing of the debug flags during
  tests.  This is useful if you want to use e.g. -Dhpss to help debug a
  failing test.  Be aware that using this feature is likely to cause
  spurious test failures if used with the full suite. (Andrew Bennetts)

* selftest --load-list now uses a new more agressive test loader that will
  avoid loading unneeded modules and building their tests. Plugins can use
  this new loader by defining a load_tests function instead of a test_suite
  function. (a forthcoming patch will provide many examples on how to
  implement this).
  (Vincent Ladeuil)

* selftest --load-list now does some sanity checks regarding duplicate test
  IDs and tests present in the list but not found in the actual test suite.
  (Vincent Ladeuil)

* Slightly more concise format for the selftest progress bar, so there's
  more space to show the test name.  (Martin Pool) ::

    [2500/10884, 1fail, 3miss in 1m29s] test_revisionnamespaces.TestRev

* The test suite takes much less memory to run, and is a bit faster.  This
  is done by clearing most attributes of TestCases after running them, if
  they succeeded.  (Andrew Bennetts)

Internals
*********

* Added ``_build_client_protocol`` to ``_SmartClient``.  (Andrew Bennetts)

* Added basic infrastructure for automatic plugin suggestion.
  (Martin Albisetti)

* If a ``LockableFiles`` object is not explicitly unlocked (for example
  because of a missing ``try/finally`` block, it will give a warning but
  not automatically unlock itself.  (Previously they did.)  This
  sometimes caused knock-on errors if for example the network connection
  had already failed, and should not be relied upon by code.
  (Martin Pool, #109520)

* ``make dist`` target to build a release tarball, and also
  ``check-dist-tarball`` and ``dist-upload-escudero``.  (Martin Pool)

* The ``read_response_tuple`` method of ``SmartClientRequestProtocol*``
  classes will now raise ``UnknownSmartMethod`` when appropriate, so that
  callers don't need to try distinguish unknown request errors from other
  errors.  (Andrew Bennetts)

* ``set_make_working_trees`` is now implemented provided on all repository
  implementations (Aaron Bentley)

* ``VersionedFile`` now has a new method ``get_parent_map`` which, like
  ``Graph.get_parent_map`` returns a dict of key:parents. (Robert Collins)


bzr 1.3.1
#########

:Released: 2008-04-09

No changes from 1.3.1rc1.


bzr 1.3.1rc1
############

:Released: 2008-04-04

Bug Fixes
*********

* Fix a bug causing a ValueError crash in ``parse_line_delta_iter`` when
  fetching revisions from a knit to pack repository or vice versa using
  bzr:// (including over http or ssh).
  (#208418, Andrew Bennetts, Martin Pool, Robert Collins)


bzr 1.3
#######

:Released: 2008-03-20

Bazaar has become part of the GNU project <http://www.gnu.org>

Many operations that act on history, including ``log`` and ``annotate`` are now
substantially faster.  Several bugs have been fixed and several new options and
features have been added.

Testing
*******

* Avoid spurious failure of ``TestVersion.test_version`` matching
  directory names.
  (#202778, Martin Pool)


bzr 1.3rc1
##########

:Released: 2008-03-16

Notes When Upgrading
********************

* The backup directory created by ``upgrade`` is now called
  ``backup.bzr``, not ``.bzr.backup``. (Martin Albisetti)

Changes
*******

* A new repository format 'development' has been added. This format will
  represent the latest 'in-progress' format that the bzr developers are
  interested in getting early-adopter testing and feedback on.
  ``doc/developers/development-repo.txt`` has detailed information.
  (Robert Collins)

* BZR_LOG environment variable controls location of .bzr.log trace file.
  User can suppress writing messages to .bzr.log by using '/dev/null'
  filename (on Linux) or 'NUL' (on Windows). If BZR_LOG variable
  is not defined but BZR_HOME is defined then default location
  for .bzr.log trace file is ``$BZR_HOME/.bzr.log``.
  (Alexander Belchenko, #106117)

* ``launchpad`` builtin plugin now shipped as separate part in standalone
  bzr.exe, installed to ``C:\Program Files\Bazaar\plugins`` directory,
  and standalone installer allows user to skip installation of this plugin.
  (Alexander Belchenko)

* Restore auto-detection of plink.exe on Windows. (Dmitry Vasiliev)

* Version number is now shown as "1.2" or "1.2pr2", without zeroed or
  missing final fields.  (Martin Pool)

Features
********

* ``branch`` and ``checkout`` can hard-link working tree files, which is
  faster and saves space.  (Aaron Bentley)

* ``bzr send`` will now also look at the ``child_submit_to`` setting in
  the submit branch to determine the email address to send to.
  (Jelmer Vernooij)

Improvements
************

* BzrBranch._lefthand_history is faster on pack repos.  (Aaron Bentley)

* Branch6.generate_revision_history is faster.  (Aaron Bentley)

* Directory services can now be registered, allowing special URLs to be
  dereferenced into real URLs.  This is a generalization and cleanup of
  the lp: transport lookup.  (Aaron Bentley)

* Merge directives that are automatically attached to emails have nicer
  filenames, based on branch-nick + revno. (Aaron Bentley)

* ``push`` has a ``--revision`` option, to specify what revision to push up
  to.  (Daniel Watkins)

* Significantly reducing execution time and network traffic for trivial
  case of running ``bzr missing`` command for two identical branches.
  (Alexander Belchenko)

* Speed up operations that look at the revision graph (such as 'bzr log').
  ``KnitPackRepositor.get_revision_graph`` uses ``Graph.iter_ancestry`` to
  extract the revision history. This allows filtering ghosts while
  stepping instead of needing to peek ahead. (John Arbash Meinel)

* The ``hooks`` command lists installed hooks, to assist in debugging.
  (Daniel Watkins)

* Updates to how ``annotate`` work. Should see a measurable improvement in
  performance and memory consumption for file with a lot of merges.
  Also, correctly handle when a line is introduced by both parents (it
  should be attributed to the first merge which notices this, and not
  to all subsequent merges.) (John Arbash Meinel)

Bugfixes
********

* Autopacking no longer holds the full set of inventory lines in
  memory while copying. For large repositories, this can amount to
  hundreds of MB of ram consumption.
  (Ian Clatworthy, John Arbash Meinel)

* Cherrypicking when using ``--format=merge3`` now explictly excludes
  BASE lines. (John Arbash Meinel, #151731)

* Disable plink's interactive prompt for password.
  (#107593, Dmitry Vasiliev)

* Encode command line arguments from unicode to user_encoding before
  invoking external mail client in `bzr send` command.
  (#139318, Alexander Belchenko)

* Fixed problem connecting to ``bzr+https://`` servers.
  (#198793, John Ferlito)

* Improved error reporting in the Launchpad plugin. (Daniel Watkins,
  #196618)

* Include quick-start-summary.svg file to python-based installer(s)
  for Windows. (#192924, Alexander Belchenko)

* lca merge now respects specified files. (Aaron Bentley)

* Make version-info --custom imply --all. (#195560, James Westby)

* ``merge --preview`` now works for merges that add or modify
  symlinks (James Henstridge)

* Redirecting the output from ``bzr merge`` (when the remembered
  location is used) now works. (John Arbash Meinel)

* setup.py script explicitly checks for Python version.
  (Jari Aalto, Alexander Belchenko, #200569)

* UnknownFormatErrors no longer refer to branches regardless of kind of
  unknown format. (Daniel Watkins, #173980)

* Upgrade bundled ConfigObj to version 4.5.2, which properly quotes #
  signs, among other small improvements. (Matt Nordhoff, #86838)

* Use correct indices when emitting LCA conflicts.  This fixes IndexError
  errors.  (Aaron Bentley, #196780)

Documentation
*************

* Explained how to use ``version-info --custom`` in the User Guide.
  (Neil Martinsen-Burrell)

API Breaks
**********

* Support for loading plugins from zip files and
  ``bzrlib.plugin.load_from_zip()`` function are deprecated.
  (Alexander Belchenko)

Testing
*******

* Added missing blackbox tests for ``modified`` (Adrian Wilkins)

* The branch interface tests were invalid for branches using rich-root
  repositories because the empty string is not a valid file-id.
  (Robert Collins)

Internals
*********

* ``Graph.iter_ancestry`` returns the ancestry of revision ids. Similar to
  ``Repository.get_revision_graph()`` except it includes ghosts and you can
  stop part-way through. (John Arbash Meinel)

* New module ``tools/package_mf.py`` provide custom module finder for
  python packages (improves standard python library's modulefinder.py)
  used by ``setup.py`` script while building standalone bzr.exe.
  (Alexander Belchenko)

* New remote method ``RemoteBzrDir.find_repositoryV2`` adding support for
  detecting external lookup support on remote repositories. This method is
  now attempted first when lookup up repositories, leading to an extra
  round trip on older bzr smart servers. (Robert Collins)

* Repository formats have a new supported-feature attribute
  ``supports_external_lookups`` used to indicate repositories which support
  falling back to other repositories when they have partial data.
  (Robert Collins)

* ``Repository.get_revision_graph_with_ghosts`` and
  ``bzrlib.revision.(common_ancestor,MultipleRevisionSources,common_graph)``
  have been deprecated.  (John Arbash Meinel)

* ``Tree.iter_changes`` is now a public API, replacing the work-in-progress
  ``Tree._iter_changes``. The api is now considered stable and ready for
  external users.  (Aaron Bentley)

* The bzrdir format registry now accepts an ``alias`` keyword to
  register_metadir, used to indicate that a format name is an alias for
  some other format and thus should not be reported when describing the
  format. (Robert Collins)


bzr 1.2
#######

:Released: 2008-02-15

Bug Fixes
*********

* Fix failing test in Launchpad plugin. (Martin Pool)


bzr 1.2rc1
##########

:Released: 2008-02-13

Notes When Upgrading
********************

* Fetching via the smart protocol may need to reconnect once during a fetch
  if the remote server is running Bazaar 1.1 or earlier, because the client
  attempts to use more efficient requests that confuse older servers.  You
  may be required to re-enter a password or passphrase when this happens.
  This won't happen if the server is upgraded to Bazaar 1.2.
  (Andrew Bennetts)

Changes
*******

* Fetching via bzr+ssh will no longer fill ghosts by default (this is
  consistent with pack-0.92 fetching over SFTP). (Robert Collins)

* Formatting of ``bzr plugins`` output is changed to be more human-
  friendly. Full path of plugins locations will be shown only with
  ``--verbose`` command-line option. (Alexander Belchenko)

* ``merge`` now prefers to use the submit branch, but will fall back to
  parent branch.  For many users, this has no effect.  But some users who
  pull and merge on the same branch will notice a change.  This change
  makes it easier to work on a branch on two different machines, pulling
  between the machines, while merging from the upstream.
  ``merge --remember`` can now be used to set the submit_branch.
  (Aaron Bentley)

Features
********

* ``merge --preview`` produces a diff of the changes merge would make,
  but does not actually perform the merge.  (Aaron Bentley)

* New smart method ``Repository.get_parent_map`` for getting revision
  parent data. This returns additional parent information topologically
  adjacent to the requested data to reduce round trip latency impacts.
  (Robert Collins)

* New smart method, ``Repository.stream_revisions_chunked``, for fetching
  revision data that streams revision data via a chunked encoding.  This
  avoids buffering large amounts of revision data on the server and on the
  client, and sends less data to the server to request the revisions.
  (Andrew Bennetts, Robert Collins, #178353)

* The launchpad plugin now handles lp urls of the form
  ``lp://staging/``, ``lp://demo/``, ``lp://dev/`` to use the appropriate
  launchpad instance to do the resolution of the branch identities.
  This is primarily of use to Launchpad developers, but can also
  be used by other users who want to try out Launchpad as
  a branch location without messing up their public Launchpad
  account.  Branches that are pushed to the staging environment
  have an expected lifetime of one day. (Tim Penhey)

Improvements
************

* Creating a new branch no longer tries to read the entire revision-history
  unnecessarily over smart server operations. (Robert Collins)

* Fetching between different repository formats with compatible models now
  takes advantage of the smart method to stream revisions.  (Andrew Bennetts)

* The ``--coverage`` option is now global, rather specific to ``bzr
  selftest``.  (Andrew Bennetts)

* The ``register-branch`` command will now use the public url of the branch
  containing the current directory, if one has been set and no explicit
  branch is provided.  (Robert Collins)

* Tweak the ``reannotate`` code path to optimize the 2-parent case.
  Speeds up ``bzr annotate`` with a pack repository by approx 3:2.
  (John Arbash Meinel)

Bugfixes
********

* Calculate remote path relative to the shared medium in _SmartClient.  This
  is related to the problem in bug #124089.  (Andrew Bennetts)

* Cleanly handle connection errors in smart protocol version two, the same
  way as they are handled by version one.  (Andrew Bennetts)

* Clearer error when ``version-info --custom`` is used without
  ``--template`` (Lukáš Lalinský)

* Don't raise UnavailableFeature during test setup when medusa is not
  available or tearDown is never called leading to nasty side effects.
  (#137823, Vincent Ladeuil)

* If a plugin's test suite cannot be loaded, for example because of a syntax
  error in the tests, then ``selftest`` fails, rather than just printing
  a warning.  (Martin Pool, #189771)

* List possible values for BZR_SSH environment variable in env-variables
  help topic. (Alexander Belchenko, #181842)

* New methods ``push_log_file`` and ``pop_log_file`` to intercept messages:
  popping the log redirection now precisely restores the previous state,
  which makes it easier to use bzr log output from other programs.
  TestCaseInTempDir no longer depends on a log redirection being established
  by the test framework, which lets bzr tests cleanly run from a normal
  unittest runner.
  (#124153, #124849, Martin Pool, Jonathan Lange)

* ``pull --quiet`` is now more quiet, in particular a message is no longer
  printed when the remembered pull location is used. (James Westby,
  #185907)

* ``reconfigure`` can safely be interrupted while fetching.
  (Aaron Bentley, #179316)

* ``reconfigure`` preserves tags when converting to and from lightweight
  checkouts.  (Aaron Bentley, #182040)

* Stop polluting /tmp when running selftest.
  (Vincent Ladeuil, #123363)

* Switch from NFKC => NFC for normalization checks. NFC allows a few
  more characters which should be considered valid.
  (John Arbash Meinel, #185458)

* The launchpad plugin now uses the ``edge`` xmlrpc server to avoid
  interacting badly with a bug on the launchpad side. (Robert Collins)

* Unknown hostnames when connecting to a ``bzr://`` URL no longer cause
  tracebacks.  (Andrew Bennetts, #182849)

API Breaks
**********

* Classes implementing Merge types like Merge3Merger must now accept (and
  honour) a do_merge flag in their constructor.  (Aaron Bentley)

* ``Repository.add_inventory`` and ``add_revision`` now require the caller
  to previously take a write lock (and start a write group.)
  (Martin Pool)

Testing
*******

* selftest now accepts --load-list <file> to load a test id list. This
  speeds up running the test suite on a limited set of tests.
  (Vincent Ladeuil)

Internals
*********

* Add a new method ``get_result`` to graph search objects. The resulting
  ``SearchResult`` can be used to recreate the search later, which will
  be useful in reducing network traffic. (Robert Collins)

* Use convenience function to check whether two repository handles
  are referring to the same repository in ``Repository.get_graph``.
  (Jelmer Vernooij, #187162)

* Fetching now passes the find_ghosts flag through to the
  ``InterRepository.missing_revision_ids`` call consistently for all
  repository types. This will enable faster missing revision discovery with
  bzr+ssh. (Robert Collins)

* Fix error handling in Repository.insert_data_stream. (Lukas Lalinsky)

* ``InterRepository.missing_revision_ids`` is now deprecated in favour of
  ``InterRepository.search_missing_revision_ids`` which returns a
  ``bzrlib.graph.SearchResult`` suitable for making requests from the smart
  server. (Robert Collins)

* New error ``NoPublicBranch`` for commands that need a public branch to
  operate. (Robert Collins)

* New method ``iter_inventories`` on Repository for access to many
  inventories. This is primarily used by the ``revision_trees`` method, as
  direct access to inventories is discouraged. (Robert Collins)

* New method ``next_with_ghosts`` on the Graph breadth-first-search objects
  which will split out ghosts and present parents into two separate sets,
  useful for code which needs to be aware of ghosts (e.g. fetching data
  cares about ghosts during revision selection). (Robert Collins)

* Record a timestamp against each mutter to the trace file, relative to the
  first import of bzrlib.  (Andrew Bennetts)

* ``Repository.get_data_stream`` is now deprecated in favour of
  ``Repository.get_data_stream_for_search`` which allows less network
  traffic when requesting data streams over a smart server. (Robert Collins)

* ``RemoteBzrDir._get_tree_branch`` no longer triggers ``_ensure_real``,
  removing one round trip on many network operations. (Robert Collins)

* RemoteTransport's ``recommended_page_size`` method now returns 64k, like
  SFTPTransport and HttpTransportBase.  (Andrew Bennetts)

* Repository has a new method ``has_revisions`` which signals the presence
  of many revisions by returning a set of the revisions listed which are
  present. This can be done by index queries without reading data for parent
  revision names etc. (Robert Collins)


bzr 1.1
#######

:Released: 2008-01-15

(no changes from 1.1rc1)

bzr 1.1rc1
##########

:Released: 2008-01-05

Changes
*******

* Dotted revision numbers have been revised. Instead of growing longer with
  nested branches the branch number just increases. (eg instead of 1.1.1.1.1
  we now report 1.2.1.) This helps scale long lived branches which have many
  feature branches merged between them. (John Arbash Meinel)

* The syntax ``bzr diff branch1 branch2`` is no longer supported.
  Use ``bzr diff branch1 --new branch2`` instead. This change has
  been made to remove the ambiguity where ``branch2`` is in fact a
  specific file to diff within ``branch1``.

Features
********

* New option to use custom template-based formats in  ``bzr version-info``.
  (Lukáš Lalinský)

* diff '--using' allows an external diff tool to be used for files.
  (Aaron Bentley)

* New "lca" merge-type for fast everyday merging that also supports
  criss-cross merges.  (Aaron Bentley)

Improvements
************

* ``annotate`` now doesn't require a working tree. (Lukáš Lalinský,
  #90049)

* ``branch`` and ``checkout`` can now use files from a working tree to
  to speed up the process.  For checkout, this requires the new
  --files-from flag.  (Aaron Bentley)

* ``bzr diff`` now sorts files in alphabetical order.  (Aaron Bentley)

* ``bzr diff`` now works on branches without working trees. Tree-less
  branches can also be compared to each other and to working trees using
  the new diff options ``--old`` and ``--new``. Diffing between branches,
  with or without trees, now supports specific file filtering as well.
  (Ian Clatworthy, #6700)

* ``bzr pack`` now orders revision texts in topological order, with newest
  at the start of the file, promoting linear reads for ``bzr log`` and the
  like. This partially fixes #154129. (Robert Collins)

* Merge directives now fetch prerequisites from the target branch if
  needed.  (Aaron Bentley)

* pycurl now handles digest authentication.
  (Vincent Ladeuil)

* ``reconfigure`` can now convert from repositories.  (Aaron Bentley)

* ``-l`` is now a short form for ``--limit`` in ``log``.  (Matt Nordhoff)

* ``merge`` now warns when merge directives cause cherrypicks.
  (Aaron Bentley)

* ``split`` now supported, to enable splitting large trees into smaller
  pieces.  (Aaron Bentley)

Bugfixes
********

* Avoid AttributeError when unlocking a pack repository when an error occurs.
  (Martin Pool, #180208)

* Better handle short reads when processing multiple range requests.
  (Vincent Ladeuil, #179368)

* build_tree acceleration uses the correct path when a file has been moved.
  (Aaron Bentley)

* ``commit`` now succeeds when a checkout and its master branch share a
  repository.  (Aaron Bentley, #177592)

* Fixed error reporting of unsupported timezone format in
  ``log --timezone``. (Lukáš Lalinský, #178722)

* Fixed Unicode encoding error in ``ignored`` when the output is
  redirected to a pipe. (Lukáš Lalinský)

* Fix traceback when sending large response bodies over the smart protocol
  on Windows. (Andrew Bennetts, #115781)

* Fix ``urlutils.relative_url`` for the case of two ``file:///`` URLs
  pointed to different logical drives on Windows.
  (Alexander Belchenko, #90847)

* HTTP test servers are now compatible with the http protocol version 1.1.
  (Vincent Ladeuil, #175524)

* _KnitParentsProvider.get_parent_map now handles requests for ghosts
  correctly, instead of erroring or attributing incorrect parents to ghosts.
  (Aaron Bentley)

* ``merge --weave --uncommitted`` now works.  (Aaron Bentley)

* pycurl authentication handling was broken and incomplete. Fix handling of
  user:pass embedded in the urls.
  (Vincent Ladeuil, #177643)

* Files inside non-directories are now handled like other conflict types.
  (Aaron Bentley, #177390)

* ``reconfigure`` is able to convert trees into lightweight checkouts.
  (Aaron Bentley)

* Reduce lockdir timeout to 0 when running ``bzr serve``.  (Andrew Bennetts,
  #148087)

* Test that the old ``version_info_format`` functions still work, even
  though they are deprecated. (John Arbash Meinel, ShenMaq, #177872)

* Transform failures no longer cause ImmortalLimbo errors (Aaron Bentley,
  #137681)

* ``uncommit`` works even when the commit messages of revisions to be
  removed use characters not supported in the terminal encoding.
  (Aaron Bentley)

* When dumb http servers return whole files instead of the requested ranges,
  read the remaining bytes by chunks to avoid overflowing network buffers.
  (Vincent Ladeuil, #175886)

Documentation
*************

* Minor tweaks made to the bug tracker integration documentation.
  (Ian Clatworthy)

* Reference material has now be moved out of the User Guide and added
  to the User Reference. The User Reference has gained 4 sections as
  a result: Authenication Settings, Configuration Settings, Conflicts
  and Hooks. All help topics are now dumped into text format in the
  doc/en/user-reference directory for those who like browsing that
  information in their editor. (Ian Clatworthy)

* *Using Bazaar with Launchpad* tutorial added. (Ian Clatworthy)

Internals
*********

* find_* methods available for BzrDirs, Branches and WorkingTrees.
  (Aaron Bentley)

* Help topics can now be loaded from files.
  (Ian Clatworthy, Alexander Belchenko)

* get_parent_map now always provides tuples as its output.  (Aaron Bentley)

* Parent Providers should now implement ``get_parent_map`` returning a
  dictionary instead of ``get_parents`` returning a list.
  ``Graph.get_parents`` is now deprecated. (John Arbash Meinel,
  Robert Collins)

* Patience Diff now supports arbitrary python objects, as long as they
  support ``hash()``. (John Arbash Meinel)

* Reduce selftest overhead to establish test names by memoization.
  (Vincent Ladeuil)

API Breaks
**********

Testing
*******

* Modules can now customise their tests by defining a ``load_tests``
  attribute. ``pydoc bzrlib.tests.TestUtil.TestLoader.loadTestsFromModule``
  for the documentation on this attribute. (Robert Collins)

* New helper function ``bzrlib.tests.condition_id_re`` which helps
  filter tests based on a regular expression search on the tests id.
  (Robert Collins)

* New helper function ``bzrlib.tests.condition_isinstance`` which helps
  filter tests based on class. (Robert Collins)

* New helper function ``bzrlib.tests.exclude_suite_by_condition`` which
  generalises the ``exclude_suite_by_re`` function. (Robert Collins)

* New helper function ``bzrlib.tests.filter_suite_by_condition`` which
  generalises the ``filter_suite_by_re`` function. (Robert Collins)

* New helper method ``bzrlib.tests.exclude_tests_by_re`` which gives a new
  TestSuite that does not contain tests from the input that matched a
  regular expression. (Robert Collins)

* New helper method ``bzrlib.tests.randomize_suite`` which returns a
  randomized copy of the input suite. (Robert Collins)

* New helper method ``bzrlib.tests.split_suite_by_re`` which splits a test
  suite into two according to a regular expression. (Robert Collins)

* Parametrize all http tests for the transport implementations, the http
  protocol versions (1.0 and 1.1) and the authentication schemes.
  (Vincent Ladeuil)

* The ``exclude_pattern`` and ``random_order`` parameters to the function
  ``bzrlib.tests.filter_suite_by_re`` have been deprecated. (Robert Collins)

* The method ``bzrlib.tests.sort_suite_by_re`` has been deprecated. It is
  replaced by the new helper methods added in this release. (Robert Collins)


bzr 1.0
#######

:Released: 2007-12-14

Documentation
*************

* More improvements and fixes to the User Guide.  (Ian Clatworthy)

* Add information on cherrypicking/rebasing to the User Guide.
  (Ian Clatworthy)

* Improve bug tracker integration documentation. (Ian Clatworthy)

* Minor edits to ``Bazaar in five minutes`` from David Roberts and
  to the rebasing section of the User Guide from Aaron Bentley.
  (Ian Clatworthy)


bzr 1.0rc3
##########

:Released: 2007-12-11

Changes
*******

* If a traceback occurs, users are now asked to report the bug
  through Launchpad (https://bugs.launchpad.net/bzr/), rather than
  by mail to the mailing list.
  (Martin Pool)

Bugfixes
********

* Fix Makefile rules for doc generation. (Ian Clatworthy, #175207)

* Give more feedback during long http downloads by making readv deliver data
  as it arrives for urllib, and issue more requests for pycurl. High latency
  networks are better handled by urllib, the pycurl implementation give more
  feedback but also incur more latency.
  (Vincent Ladeuil, #173010)

* Implement _make_parents_provider on RemoteRepository, allowing generating
  bundles against branches on a smart server.  (Andrew Bennetts, #147836)

Documentation
*************

* Improved user guide.  (Ian Clatworthy)

* The single-page quick reference guide is now available as a PDF.
  (Ian Clatworthy)

Internals
*********

* readv urllib http implementation is now a real iterator above the
  underlying socket and deliver data as soon as it arrives. 'get' still
  wraps its output in a StringIO.
  (Vincent Ladeuil)


bzr 1.0rc2
##########

:Released: 2007-12-07

Improvements
************

* Added a --coverage option to selftest. (Andrew Bennetts)

* Annotate merge (merge-type=weave) now supports cherrypicking.
  (Aaron Bentley)

* ``bzr commit`` now doesn't print the revision number twice. (Matt
  Nordhoff, #172612)

* New configuration option ``bugtracker_<tracker_abbrevation>_url`` to
  define locations of bug trackers that are not directly supported by
  bzr or a plugin. The URL will be treated as a template and ``{id}``
  placeholders will be replaced by specific bug IDs.  (Lukáš Lalinský)

* Support logging single merge revisions with short and line log formatters.
  (Kent Gibson)

* User Guide enhanced with suggested readability improvements from
  Matt Revell and corrections from John Arbash Meinel. (Ian Clatworthy)

* Quick Start Guide renamed to Quick Start Card, moved down in
  the catalog, provided in pdf and png format and updated to refer
  to ``send`` instead of ``bundle``. (Ian Clatworthy, #165080)

* ``switch`` can now be used on heavyweight checkouts as well as
  lightweight ones. After switching a heavyweight checkout, the
  local branch is a mirror/cache of the new bound branch and
  uncommitted changes in the working tree are merged. As a safety
  check, if there are local commits in a checkout which have not
  been committed to the previously bound branch, then ``switch``
  fails unless the ``--force`` option is given. This option is
  now also required if the branch a lightweight checkout is pointing
  to has been moved. (Ian Clatworthy)

Internals
*********

* New -Dhttp debug option reports http connections, requests and responses.
  (Vincent Ladeuil)

* New -Dmerge debug option, which emits merge plans for merge-type=weave.

Bugfixes
********

* Better error message when running ``bzr cat`` on a non-existant branch.
  (Lukáš Lalinský, #133782)

* Catch OSError 17 (file exists) in final phase of tree transform and show
  filename to user.
  (Alexander Belchenko, #111758)

* Catch ShortReadvErrors while using pycurl. Also make readv more robust by
  allowing multiple GET requests to be issued if too many ranges are
  required.
  (Vincent Ladeuil, #172701)

* Check for missing basis texts when fetching from packs to packs.
  (John Arbash Meinel, #165290)

* Fall back to showing e-mail in ``log --short/--line`` if the
  committer/author has only e-mail. (Lukáš Lalinský, #157026)

API Breaks
**********

* Deprecate not passing a ``location`` argument to commit reporters'
  ``started`` methods. (Matt Nordhoff)


bzr 1.0rc1
##########

:Released: 2007-11-30

Notes When Upgrading
********************

* The default repository format is now ``pack-0.92``.  This
  default is used when creating new repositories with ``init`` and
  ``init-repo``, and when branching over bzr+ssh or bzr+hpss.
  (See https://bugs.launchpad.net/bugs/164626)

  This format can be read and written by Bazaar 0.92 and later, and
  data can be transferred to and from older formats.

  To upgrade, please reconcile your repository (``bzr reconcile``), and then
  upgrade (``bzr upgrade``).

  ``pack-0.92`` offers substantially better scaling and performance than the
  previous knits format. Some operations are slower where the code already
  had bad scaling characteristics under knits, the pack format makes such
  operations more visible as part of being more scalable overall. We will
  correct such operations over the coming releases and encourage the filing
  of bugs on any operation which you observe to be slower in a packs
  repository. One particular case that we do not intend to fix is pulling
  data from a pack repository into a knit repository over a high latency
  link;  downgrading such data requires reinsertion of the file texts, and
  this is a classic space/time tradeoff. The current implementation is
  conservative on memory usage because we need to support converting data
  from any tree without problems.
  (Robert Collins, Martin Pool, #164476)

Changes
*******

* Disable detection of plink.exe as possible ssh vendor. Plink vendor
  still available if user selects it explicitly with BZR_SSH environment
  variable. (Alexander Belchenko, workaround for bug #107593)

* The pack format is now accessible as "pack-0.92", or "pack-0.92-subtree"
  to enable the subtree functions (for example, for bzr-svn).
  (Martin Pool)

Features
********

* New ``authentication.conf`` file holding the password or other credentials
  for remote servers. This can be used for ssh, sftp, smtp and other
  supported transports.
  (Vincent Ladeuil)

* New rich-root and rich-root-pack formats, recording the same data about
  tree roots that's recorded for all other directories.
  (Aaron Bentley, #164639)

* ``pack-0.92`` repositories can now be reconciled.
  (Robert Collins, #154173)

* ``switch`` command added for changing the branch a lightweight checkout
  is associated with and updating the tree to reflect the latest content
  accordingly. This command was previously part of the BzrTools plug-in.
  (Ian Clatworthy, Aaron Bentley, David Allouche)

* ``reconfigure`` command can now convert branches, trees, or checkouts to
  lightweight checkouts.  (Aaron Bentley)

Performance
***********

* Commit updates the state of the working tree via a delta rather than
  supplying entirely new basis trees. For commit of a single specified file
  this reduces the wall clock time for commit by roughly a 30%.
  (Robert Collins, Martin Pool)

* Commit with many automatically found deleted paths no longer performs
  linear scanning for the children of those paths during inventory
  iteration. This should fix commit performance blowing out when many such
  paths occur during commit. (Robert Collins, #156491)

* Fetch with pack repositories will no longer read the entire history graph.
  (Robert Collins, #88319)

* Revert takes out an appropriate lock when reverting to a basis tree, and
  does not read the basis inventory twice. (Robert Collins)

* Diff does not require an inventory to be generated on dirstate trees.
  (Aaron Bentley, #149254)

* New annotate merge (--merge-type=weave) implementation is fast on
  versionedfiles withough cached annotations, e.g. pack-0.92.
  (Aaron Bentley)

Improvements
************

* ``bzr merge`` now warns when it encounters a criss-cross merge.
  (Aaron Bentley)

* ``bzr send`` now doesn't require the target e-mail address to be
  specified on the command line if an interactive e-mail client is used.
  (Lukáš Lalinský)

* ``bzr tags`` now prints the revision number for each tag, instead of
  the revision id, unless --show-ids is passed. In addition, tags can be
  sorted chronologically instead of lexicographically with --sort=time.
  (Adeodato Simó, #120231)

* Windows standalone version of bzr is able to load system-wide plugins from
  "plugins" subdirectory in installation directory. In addition standalone
  installer write to the registry (HKLM\SOFTWARE\Bazaar) useful info
  about paths and bzr version. (Alexander Belchenko, #129298)

Documentation
*************

Bug Fixes
*********

* A progress bar has been added for knitpack -> knitpack fetching.
  (Robert Collins, #157789, #159147)

* Branching from a branch via smart server now preserves the repository
  format. (Andrew Bennetts,  #164626)

* ``commit`` is now able to invoke an external editor in a non-ascii
  directory. (Daniel Watkins, #84043)

* Catch connection errors for ftp.
  (Vincent Ladeuil, #164567)

* ``check`` no longer reports spurious unreferenced text versions.
  (Robert Collins, John A Meinel, #162931, #165071)

* Conflicts are now resolved recursively by ``revert``.
  (Aaron Bentley, #102739)

* Detect invalid transport reuse attempts by catching invalid URLs.
  (Vincent Ladeuil, #161819)

* Deleting a file without removing it shows a correct diff, not a traceback.
  (Aaron Bentley)

* Do no use timeout in HttpServer anymore.
  (Vincent Ladeuil, #158972).

* Don't catch the exceptions related to the http pipeline status before
  retrying an http request or some programming errors may be masked.
  (Vincent Ladeuil, #160012)

* Fix ``bzr rm`` to not delete modified and ignored files.
  (Lukáš Lalinský, #172598)

* Fix exception when revisionspec contains merge revisons but log
  formatter doesn't support merge revisions. (Kent Gibson, #148908)

* Fix exception when ScopeReplacer is assigned to before any members have
  been retrieved.  (Aaron Bentley)

* Fix multiple connections during checkout --lightweight.
  (Vincent Ladeuil, #159150)

* Fix possible error in insert_data_stream when copying between
  pack repositories over bzr+ssh or bzr+http.
  KnitVersionedFile.get_data_stream now makes sure that requested
  compression parents are sent before any delta hunks that depend
  on them.
  (Martin Pool, #164637)

* Fix typo in limiting offsets coalescing for http, leading to
  whole files being downloaded instead of parts.
  (Vincent Ladeuil, #165061)

* FTP server errors don't error in the error handling code.
  (Robert Collins, #161240)

* Give a clearer message when a pull fails because the source needs
  to be reconciled.
  (Martin Pool, #164443)

* It is clearer when a plugin cannot be loaded because of its name, and a
  suggestion for an acceptable name is given. (Daniel Watkins, #103023)

* Leave port as None in transport objects if user doesn't
  specify a port in urls.
  (vincent Ladeuil, #150860)

* Make sure Repository.fetch(self) is properly a no-op for all
  Repository implementations. (John Arbash Meinel, #158333)

* Mark .bzr directories as "hidden" on Windows.
  (Alexander Belchenko, #71147)

* ``merge --uncommitted`` can now operate on a single file.
  (Aaron Bentley, Lukáš Lalinský, #136890)

* Obsolete packs are now cleaned up by pack and autopack operations.
  (Robert Collins, #153789)

* Operations pulling data from a smart server where the underlying
  repositories are not both annotated/both unannotated will now work.
  (Robert Collins, #165304).

* Reconcile now shows progress bars. (Robert Collins, #159351)

* ``RemoteBranch`` was not initializing ``self._revision_id_to_revno_map``
  properly. (John Arbash Meinel, #162486)

* Removing an already-removed file reports the file does not exist. (Daniel
  Watkins, #152811)

* Rename on Windows is able to change filename case.
  (Alexander Belchenko, #77740)

* Return error instead of a traceback for ``bzr log -r0``.
  (Kent Gibson, #133751)

* Return error instead of a traceback when bzr is unable to create
  symlink on some platforms (e.g. on Windows).
  (Alexander Belchenko, workaround for #81689)

* Revert doesn't crash when restoring a single file from a deleted
  directory. (Aaron Bentley)

* Stderr output via logging mechanism now goes through encoded wrapper
  and no more uses utf-8, but terminal encoding instead. So all unicode
  strings now should be readable in non-utf-8 terminal.
  (Alexander Belchenko, #54173)

* The error message when ``move --after`` should be used makes how to do so
  clearer. (Daniel Watkins, #85237)

* Unicode-safe output from ``bzr info``. The output will be encoded
  using the terminal encoding and unrepresentable characters will be
  replaced by '?'. (Lukáš Lalinský, #151844)

* Working trees are no longer created when pushing into a local no-trees
  repo. (Daniel Watkins, #50582)

* Upgrade util/configobj to version 4.4.0.
  (Vincent Ladeuil, #151208).

* Wrap medusa ftp test server as an FTPServer feature.
  (Vincent Ladeuil, #157752)

API Breaks
**********

* ``osutils.backup_file`` is deprecated. Actually it's not used in bzrlib
  during very long time. (Alexander Belchenko)

* The return value of
  ``VersionedFile.iter_lines_added_or_present_in_versions`` has been
  changed. Previously it was an iterator of lines, now it is an iterator of
  (line, version_id) tuples. This change has been made to aid reconcile and
  fetch operations. (Robert Collins)

* ``bzrlib.repository.get_versioned_file_checker`` is now private.
  (Robert Collins)

* The Repository format registry default has been removed; it was previously
  obsoleted by the bzrdir format default, which implies a default repository
  format.
  (Martin Pool)

Internals
*********

* Added ``ContainerSerialiser`` and ``ContainerPushParser`` to
  ``bzrlib.pack``.  These classes provide more convenient APIs for generating
  and parsing containers from streams rather than from files.  (Andrew
  Bennetts)

* New module ``lru_cache`` providing a cache for use by tasks that need
  semi-random access to large amounts of data. (John A Meinel)

* InventoryEntry.diff is now deprecated.  Please use diff.DiffTree instead.


bzr 0.92
########

:Released: 2007-11-05

Changes
*******

  * New uninstaller on Win32.  (Alexander Belchenko)


bzr 0.92rc1
###########

:Released: 2007-10-29

Changes
*******

* ``bzr`` now returns exit code 4 if an internal error occurred, and
  3 if a normal error occurred.  (Martin Pool)

* ``pull``, ``merge`` and ``push`` will no longer silently correct some
  repository index errors that occured as a result of the Weave disk format.
  Instead the ``reconcile`` command needs to be run to correct those
  problems if they exist (and it has been able to fix most such problems
  since bzr 0.8). Some new problems have been identified during this release
  and you should run ``bzr check`` once on every repository to see if you
  need to reconcile. If you cannot ``pull`` or ``merge`` from a remote
  repository due to mismatched parent errors - a symptom of index errors -
  you should simply take a full copy of that remote repository to a clean
  directory outside any local repositories, then run reconcile on it, and
  finally pull from it locally. (And naturally email the repositories owner
  to ask them to upgrade and run reconcile).
  (Robert Collins)

Features
********

* New ``knitpack-experimental`` repository format. This is interoperable with
  the ``dirstate-tags`` format but uses a smarter storage design that greatly
  speeds up many operations, both local and remote. This new format can be
  used as an option to the ``init``, ``init-repository`` and ``upgrade``
  commands. (Robert Collins)

* For users of bzr-svn (and those testing the prototype subtree support) that
  wish to try packs, a new ``knitpack-subtree-experimental`` format has also
  been added. This is interoperable with the ``dirstate-subtrees`` format.
  (Robert Collins)

* New ``reconfigure`` command. (Aaron Bentley)

* New ``revert --forget-merges`` command, which removes the record of a pending
  merge without affecting the working tree contents.  (Martin Pool)

* New ``bzr_remote_path`` configuration variable allows finer control of
  remote bzr locations than BZR_REMOTE_PATH environment variable.
  (Aaron Bentley)

* New ``launchpad-login`` command to tell Bazaar your Launchpad
  user ID.  This can then be used by other functions of the
  Launchpad plugin. (James Henstridge)

Performance
***********

* Commit in quiet mode is now slightly faster as the information to
  output is no longer calculated. (Ian Clatworthy)

* Commit no longer checks for new text keys during insertion when the
  revision id was deterministically unique. (Robert Collins)

* Committing a change which is not a merge and does not change the number of
  files in the tree is faster by utilising the data about whether files are
  changed to determine if the tree is unchanged rather than recalculating
  it at the end of the commit process. (Robert Collins)

* Inventory serialisation no longer double-sha's the content.
  (Robert Collins)

* Knit text reconstruction now avoids making copies of the lines list for
  interim texts when building a single text. The new ``apply_delta`` method
  on ``KnitContent`` aids this by allowing modification of the revision id
  such objects represent. (Robert Collins)

* Pack indices are now partially parsed for specific key lookup using a
  bisection approach. (Robert Collins)

* Partial commits are now approximately 40% faster by walking over the
  unselected current tree more efficiently. (Robert Collins)

* XML inventory serialisation takes 20% less time while being stricter about
  the contents. (Robert Collins)

* Graph ``heads()`` queries have been fixed to no longer access all history
  unnecessarily. (Robert Collins)

Improvements
************

* ``bzr+https://`` smart server across https now supported.
  (John Ferlito, Martin Pool, #128456)

* Mutt is now a supported mail client; set ``mail_client=mutt`` in your
  bazaar.conf and ``send`` will use mutt. (Keir Mierle)

* New option ``-c``/``--change`` for ``merge`` command for cherrypicking
  changes from one revision. (Alexander Belchenko, #141368)

* Show encodings, locale and list of plugins in the traceback message.
  (Martin Pool, #63894)

* Experimental directory formats can now be marked with
  ``experimental = True`` during registration. (Ian Clatworthy)

Documentation
*************

* New *Bazaar in Five Minutes* guide.  (Matthew Revell)

* The hooks reference documentation is now converted to html as expected.
  (Ian Clatworthy)

Bug Fixes
*********

* Connection error reporting for the smart server has been fixed to
  display a user friendly message instead of a traceback.
  (Ian Clatworthy, #115601)

* Make sure to use ``O_BINARY`` when opening files to check their
  sha1sum. (Alexander Belchenko, John Arbash Meinel, #153493)

* Fix a problem with Win32 handling of the executable bit.
  (John Arbash Meinel, #149113)

* ``bzr+ssh://`` and ``sftp://`` URLs that do not specify ports explicitly
  no longer assume that means port 22.  This allows people using OpenSSH to
  override the default port in their ``~/.ssh/config`` if they wish.  This
  fixes a bug introduced in bzr 0.91.  (Andrew Bennetts, #146715)

* Commands reporting exceptions can now be profiled and still have their
  data correctly dumped to a file. For example, a ``bzr commit`` with
  no changes still reports the operation as pointless but doing so no
  longer throws away the profiling data if this command is run with
  ``--lsprof-file callgrind.out.ci`` say. (Ian Clatworthy)

* Fallback to ftp when paramiko is not installed and sftp can't be used for
  ``tests/commands`` so that the test suite is still usable without
  paramiko.
  (Vincent Ladeuil, #59150)

* Fix commit ordering in corner case. (Aaron Bentley, #94975)

* Fix long standing bug in partial commit when there are renames
  left in tree. (Robert Collins, #140419)

* Fix selftest semi-random noise during http related tests.
  (Vincent Ladeuil, #140614)

* Fix typo in ftp.py making the reconnection fail on temporary errors.
  (Vincent Ladeuil, #154259)

* Fix failing test by comparing real paths to cover the case where the TMPDIR
  contains a symbolic link.
  (Vincent Ladeuil, #141382).

* Fix log against smart server branches that don't support tags.
  (James Westby, #140615)

* Fix pycurl http implementation by defining error codes from
  pycurl instead of relying on an old curl definition.
  (Vincent Ladeuil, #147530)

* Fix 'unprintable error' message when displaying BzrCheckError and
  some other exceptions on Python 2.5.
  (Martin Pool, #144633)

* Fix ``Inventory.copy()`` and add test for it. (Jelmer Vernooij)

* Handles default value for ListOption in cmd_commit.
  (Vincent Ladeuil, #140432)

* HttpServer and FtpServer need to be closed properly or a listening socket
  will remain opened.
  (Vincent Ladeuil, #140055)

* Monitor the .bzr directory created in the top level test
  directory to detect leaking tests.
  (Vincent Ladeuil, #147986)

* The basename, not the full path, is now used when checking whether
  the profiling dump file begins with ``callgrind.out`` or not. This
  fixes a bug reported by Aaron Bentley on IRC. (Ian Clatworthy)

* Trivial fix for invoking command ``reconfigure`` without arguments.
  (Rob Weir, #141629)

* ``WorkingTree.rename_one`` will now raise an error if normalisation of the
  new path causes bzr to be unable to access the file. (Robert Collins)

* Correctly detect a NoSuchFile when using a filezilla server. (Gary van der
  Merwe)

API Breaks
**********

* ``bzrlib.index.GraphIndex`` now requires a size parameter to the
  constructor, for enabling bisection searches. (Robert Collins)

* ``CommitBuilder.record_entry_contents`` now requires the root entry of a
  tree be supplied to it, previously failing to do so would trigger a
  deprecation warning. (Robert Collins)

* ``KnitVersionedFile.add*`` will no longer cache added records even when
  enable_cache() has been called - the caching feature is now exclusively for
  reading existing data. (Robert Collins)

* ``ReadOnlyLockError`` is deprecated; ``LockFailed`` is usually more
  appropriate.  (Martin Pool)

* Removed ``bzrlib.transport.TransportLogger`` - please see the new
  ``trace+`` transport instead. (Robert Collins)

* Removed previously deprecated varargs interface to ``TestCase.run_bzr`` and
  deprecated methods ``TestCase.capture`` and ``TestCase.run_bzr_captured``.
  (Martin Pool)

* Removed previous deprecated ``basis_knit`` parameter to the
  ``KnitVersionedFile`` constructor. (Robert Collins)

* Special purpose method ``TestCase.run_bzr_decode`` is moved to the test_non_ascii
  class that needs it.
  (Martin Pool)

* The class ``bzrlib.repofmt.knitrepo.KnitRepository3`` has been folded into
  ``KnitRepository`` by parameters to the constructor. (Robert Collins)

* The ``VersionedFile`` interface now allows content checks to be bypassed
  by supplying check_content=False.  This saves nearly 30% of the minimum
  cost to store a version of a file. (Robert Collins)

* Tree's with bad state such as files with no length or sha will no longer
  be silently accepted by the repository XML serialiser. To serialise
  inventories without such data, pass working=True to write_inventory.
  (Robert Collins)

* ``VersionedFile.fix_parents`` has been removed as a harmful API.
  ``VersionedFile.join`` will no longer accept different parents on either
  side of a join - it will either ignore them, or error, depending on the
  implementation. See notes when upgrading for more information.
  (Robert Collins)

Internals
*********

* ``bzrlib.transport.Transport.put_file`` now returns the number of bytes
  put by the method call, to allow avoiding stat-after-write or
  housekeeping in callers. (Robert Collins)

* ``bzrlib.xml_serializer.Serializer`` is now responsible for checking that
  mandatory attributes are present on serialisation and deserialisation.
  This fixes some holes in API usage and allows better separation between
  physical storage and object serialisation. (Robert Collins)

* New class ``bzrlib.errors.InternalBzrError`` which is just a convenient
  shorthand for deriving from BzrError and setting internal_error = True.
  (Robert Collins)

* New method ``bzrlib.mutabletree.update_to_one_parent_via_delta`` for
  moving the state of a parent tree to a new version via a delta rather than
  a complete replacement tree. (Robert Collins)

* New method ``bzrlib.osutils.minimum_path_selection`` useful for removing
  duplication from user input, when a user mentions both a path and an item
  contained within that path. (Robert Collins)

* New method ``bzrlib.repository.Repository.is_write_locked`` useful for
  determining if a repository is write locked. (Robert Collins)

* New method on ``bzrlib.tree.Tree`` ``path_content_summary`` provides a
  tuple containing the key information about a path for commit processing
  to complete. (Robert Collins)

* New method on xml serialisers, write_inventory_to_lines, which matches the
  API used by knits for adding content. (Robert Collins)

* New module ``bzrlib.bisect_multi`` with generic multiple-bisection-at-once
  logic, currently only available for byte-based lookup
  (``bisect_multi_bytes``). (Robert Collins)

* New helper ``bzrlib.tuned_gzip.bytes_to_gzip`` which takes a byte string
  and returns a gzipped version of the same. This is used to avoid a bunch
  of api friction during adding of knit hunks. (Robert Collins)

* New parameter on ``bzrlib.transport.Transport.readv``
  ``adjust_for_latency`` which changes readv from returning strictly the
  requested data to inserted return larger ranges and in forward read order
  to reduce the effect of network latency. (Robert Collins)

* New parameter yield_parents on ``Inventory.iter_entries_by_dir`` which
  causes the parents of a selected id to be returned recursively, so all the
  paths from the root down to each element of selected_file_ids are
  returned. (Robert Collins)

* Knit joining has been enhanced to support plain to annotated conversion
  and annotated to plain conversion. (Ian Clatworthy)

* The CommitBuilder method ``record_entry_contents`` now returns summary
  information about the effect of the commit on the repository. This tuple
  contains an inventory delta item if the entry changed from the basis, and a
  boolean indicating whether a new file graph node was recorded.
  (Robert Collins)

* The python path used in the Makefile can now be overridden.
  (Andrew Bennetts, Ian Clatworthy)

Testing
*******

* New transport implementation ``trace+`` which is useful for testing,
  logging activity taken to its _activity attribute. (Robert Collins)

* When running bzr commands within the test suite, internal exceptions are
  not caught and reported in the usual way, but rather allowed to propagate
  up and be visible to the test suite.  A new API ``run_bzr_catch_user_errors``
  makes this behavior available to other users.
  (Martin Pool)

* New method ``TestCase.call_catch_warnings`` for testing methods that
  raises a Python warning.  (Martin Pool)


bzr 0.91
########

:Released: 2007-09-26

Bug Fixes
*********

* Print a warning instead of aborting the ``python setup.py install``
  process if building of a C extension is not possible.
  (Lukáš Lalinský, Alexander Belchenko)

* Fix commit ordering in corner case (Aaron Bentley, #94975)

* Fix ''bzr info bzr://host/'' and other operations on ''bzr://' URLs with
  an implicit port.  We were incorrectly raising PathNotChild due to
  inconsistent treatment of the ''_port'' attribute on the Transport object.
  (Andrew Bennetts, #133965)

* Make RemoteRepository.sprout cope gracefully with servers that don't
  support the ``Repository.tarball`` request.
  (Andrew Bennetts)


bzr 0.91rc2
###########

:Released: 2007-09-11

* Replaced incorrect tarball for previous release; a debug statement was left
  in bzrlib/remote.py.


bzr 0.91rc1
###########

:Released: 2007-09-11

Changes
*******

* The default branch and repository format has changed to
  ``dirstate-tags``, so tag commands are active by default.
  This format is compatible with Bazaar 0.15 and later.
  This incidentally fixes bug #126141.
  (Martin Pool)

* ``--quiet`` or ``-q`` is no longer a global option. If present, it
  must now appear after the command name. Scripts doing things like
  ``bzr -q missing`` need to be rewritten as ``bzr missing -q``.
  (Ian Clatworthy)

Features
********

* New option ``--author`` in ``bzr commit`` to specify the author of the
  change, if it's different from the committer. ``bzr log`` and
  ``bzr annotate`` display the author instead of the committer.
  (Lukáš Lalinský)

* In addition to global options and command specific options, a set of
  standard options are now supported. Standard options are legal for
  all commands. The initial set of standard options are:

  * ``--help`` or ``-h`` - display help message
  * ``--verbose`` or ``-v`` - display additional information
  * ``--quiet``  or ``-q`` - only output warnings and errors.

  Unlike global options, standard options can be used in aliases and
  may have command-specific help. (Ian Clatworthy)

* Verbosity level processing has now been unified. If ``--verbose``
  or ``-v`` is specified on the command line multiple times, the
  verbosity level is made positive the first time then increased.
  If ``--quiet`` or ``-q`` is specified on the command line
  multiple times, the verbosity level is made negative the first
  time then decreased. To get the default verbosity level of zero,
  either specify none of the above , ``--no-verbose`` or ``--no-quiet``.
  Note that most commands currently ignore the magnitude of the
  verbosity level but do respect *quiet vs normal vs verbose* when
  generating output. (Ian Clatworthy)

* ``Branch.hooks`` now supports ``pre_commit`` hook. The hook's signature
  is documented in BranchHooks constructor. (Nam T. Nguyen, #102747)

* New ``Repository.stream_knit_data_for_revisions`` request added to the
  network protocol for greatly reduced roundtrips when retrieving a set of
  revisions. (Andrew Bennetts)

Bug Fixes
*********

* ``bzr plugins`` now lists the version number for each plugin in square
  brackets after the path. (Robert Collins, #125421)

* Pushing, pulling and branching branches with subtree references was not
  copying the subtree weave, preventing the file graph from being accessed
  and causing errors in commits in clones. (Robert Collins)

* Suppress warning "integer argument expected, got float" from Paramiko,
  which sometimes caused false test failures.  (Martin Pool)

* Fix bug in bundle 4 that could cause attempts to write data to wrong
  versionedfile.  (Aaron Bentley)

* Diffs generated using "diff -p" no longer break the patch parser.
  (Aaron Bentley)

* get_transport treats an empty possible_transports list the same as a non-
  empty one.  (Aaron Bentley)

* patch verification for merge directives is reactivated, and works with
  CRLF and CR files.  (Aaron Bentley)

* Accept ..\ as a path in revision specifiers. This fixes for example
  "-r branch:..\other-branch" on Windows.  (Lukáš Lalinský)

* ``BZR_PLUGIN_PATH`` may now contain trailing slashes.
  (Blake Winton, #129299)

* man page no longer lists hidden options (#131667, Aaron Bentley)

* ``uncommit --help`` now explains the -r option adequately.  (Daniel
  Watkins, #106726)

* Error messages are now better formatted with parameters (such as
  filenames) quoted when necessary. This avoids confusion when directory
  names ending in a '.' at the end of messages were confused with a
  full stop that may or not have been there. (Daniel Watkins, #129791)

* Fix ``status FILE -r X..Y``. (Lukáš Lalinský)

* If a particular command is an alias, ``help`` will show the alias
  instead of claiming there is no help for said alias. (Daniel Watkins,
  #133548)

* TreeTransform-based operations, like pull, merge, revert, and branch,
  now roll back if they encounter an error.  (Aaron Bentley, #67699)

* ``bzr commit`` now exits cleanly if a character unsupported by the
  current encoding is used in the commit message.  (Daniel Watkins,
  #116143)

* bzr send uses default values for ranges when only half of an elipsis
  is specified ("-r..5" or "-r5..").  (#61685, Aaron Bentley)

* Avoid trouble when Windows ssh calls itself 'plink' but no plink
  binary is present.  (Martin Albisetti, #107155)

* ``bzr remove`` should remove clean subtrees.  Now it will remove (without
  needing ``--force``) subtrees that contain no files with text changes or
  modified files.  With ``--force`` it removes the subtree regardless of
  text changes or unknown files. Directories with renames in or out (but
  not changed otherwise) will now be removed without needing ``--force``.
  Unknown ignored files will be deleted without needing ``--force``.
  (Marius Kruger, #111665)

* When two plugins conflict, the source of both the losing and now the
  winning definition is shown.  (Konstantin Mikhaylov, #5454)

* When committing to a branch, the location being committed to is
  displayed.  (Daniel Watkins, #52479)

* ``bzr --version`` takes care about encoding of stdout, especially
  when output is redirected. (Alexander Belchenko, #131100)

* Prompt for an ftp password if none is provided.
  (Vincent Ladeuil, #137044)

* Reuse bound branch associated transport to avoid multiple
  connections.
  (Vincent Ladeuil, #128076, #131396)

* Overwrite conflicting tags by ``push`` and ``pull`` if the
  ``--overwrite`` option is specified.  (Lukáš Lalinský, #93947)

* In checkouts, tags are copied into the master branch when created,
  changed or deleted, and are copied into the checkout when it is
  updated.  (Martin Pool, #93856, #93860)

* Print a warning instead of aborting the ``python setup.py install``
  process if building of a C extension is not possible.
  (Lukáš Lalinský, Alexander Belchenko)

Improvements
************

* Add the option "--show-diff" to the commit command in order to display
  the diff during the commit log creation. (Goffredo Baroncelli)

* ``pull`` and ``merge`` are much faster at installing bundle format 4.
  (Aaron Bentley)

* ``pull -v`` no longer includes deltas, making it much faster.
  (Aaron Bentley)

* ``send`` now sends the directive as an attachment by default.
  (Aaron Bentley, Lukáš Lalinský, Alexander Belchenko)

* Documentation updates (Martin Albisetti)

* Help on debug flags is now included in ``help global-options``.
  (Daniel Watkins, #124853)

* Parameters passed on the command line are checked to ensure they are
  supported by the encoding in use. (Daniel Watkins)

* The compression used within the bzr repository has changed from zlib
  level 9 to the zlib default level. This improves commit performance with
  only a small increase in space used (and in some cases a reduction in
  space). (Robert Collins)

* Initial commit no longer SHAs files twice and now reuses the path
  rather than looking it up again, making it faster.
  (Ian Clatworthy)

* New option ``-c``/``--change`` for ``diff`` and ``status`` to show
  changes in one revision.  (Lukáš Lalinský)

* If versioned files match a given ignore pattern, a warning is now
  given. (Daniel Watkins, #48623)

* ``bzr status`` now has -S as a short name for --short and -V as a
  short name for --versioned. These have been added to assist users
  migrating from Subversion: ``bzr status -SV`` is now like
  ``svn status -q``.  (Daniel Watkins, #115990)

* Added C implementation of  ``PatienceSequenceMatcher``, which is about
  10x faster than the Python version. This speeds up commands that
  need file diffing, such as ``bzr commit`` or ``bzr diff``.
  (Lukáš Lalinský)

* HACKING has been extended with a large section on core developer tasks.
  (Ian Clatworthy)

* Add ``branches`` and ``standalone-trees`` as online help topics and
  include them as Concepts within the User Reference.
  (Paul Moore, Ian Clatworthy)

* ``check`` can detect versionedfile parent references that are
  inconsistent with revision and inventory info, and ``reconcile`` can fix
  them.  These faulty references were generated by 0.8-era releases,
  so repositories which were manipulated by old bzrs should be
  checked, and possibly reconciled ASAP.  (Aaron Bentley, Andrew Bennetts)

API Breaks
**********

* ``Branch.append_revision`` is removed altogether; please use
  ``Branch.set_last_revision_info`` instead.  (Martin Pool)

* CommitBuilder now advertises itself as requiring the root entry to be
  supplied. This only affects foreign repository implementations which reuse
  CommitBuilder directly and have changed record_entry_contents to require
  that the root not be supplied. This should be precisely zero plugins
  affected. (Robert Collins)

* The ``add_lines`` methods on ``VersionedFile`` implementations has changed
  its return value to include the sha1 and length of the inserted text. This
  allows the avoidance of double-sha1 calculations during commit.
  (Robert Collins)

* ``Transport.should_cache`` has been removed.  It was not called in the
  previous release.  (Martin Pool)

Testing
*******

* Tests may now raise TestNotApplicable to indicate they shouldn't be
  run in a particular scenario.  (Martin Pool)

* New function multiply_tests_from_modules to give a simpler interface
  to test parameterization.  (Martin Pool, Robert Collins)

* ``Transport.should_cache`` has been removed.  It was not called in the
  previous release.  (Martin Pool)

* NULL_REVISION is returned to indicate the null revision, not None.
  (Aaron Bentley)

* Use UTF-8 encoded StringIO for log tests to avoid failures on
  non-ASCII committer names.  (Lukáš Lalinský)

Internals
*********

* ``bzrlib.plugin.all_plugins`` has been deprecated in favour of
  ``bzrlib.plugin.plugins()`` which returns PlugIn objects that provide
  useful functionality for determining the path of a plugin, its tests, and
  its version information. (Robert Collins)

* Add the option user_encoding to the function 'show_diff_trees()'
  in order to move the user encoding at the UI level. (Goffredo Baroncelli)

* Add the function make_commit_message_template_encoded() and the function
  edit_commit_message_encoded() which handle encoded strings.
  This is done in order to mix the commit messages (which is a unicode
  string), and the diff which is a raw string. (Goffredo Baroncelli)

* CommitBuilder now defaults to using add_lines_with_ghosts, reducing
  overhead on non-weave repositories which don't require all parents to be
  present. (Robert Collins)

* Deprecated method ``find_previous_heads`` on
  ``bzrlib.inventory.InventoryEntry``. This has been superseded by the use
  of ``parent_candidates`` and a separate heads check via the repository
  API. (Robert Collins)

* New trace function ``mutter_callsite`` will print out a subset of the
  stack to the log, which can be useful for gathering debug details.
  (Robert Collins)

* ``bzrlib.pack.ContainerWriter`` now tracks how many records have been
  added via a public attribute records_written. (Robert Collins)

* New method ``bzrlib.transport.Transport.get_recommended_page_size``.
  This provides a hint to users of transports as to the reasonable
  minimum data to read. In principle this can take latency and
  bandwidth into account on a per-connection basis, but for now it
  just has hard coded values based on the url. (e.g. http:// has a large
  page size, file:// has a small one.) (Robert Collins)

* New method on ``bzrlib.transport.Transport`` ``open_write_stream`` allows
  incremental addition of data to a file without requiring that all the
  data be buffered in memory. (Robert Collins)

* New methods on ``bzrlib.knit.KnitVersionedFile``:
  ``get_data_stream(versions)``, ``insert_data_stream(stream)`` and
  ``get_format_signature()``.  These provide some infrastructure for
  efficiently streaming the knit data for a set of versions over the smart
  protocol.

* Knits with no annotation cache still produce correct annotations.
  (Aaron Bentley)

* Three new methods have been added to ``bzrlib.trace``:
  ``set_verbosity_level``, ``get_verbosity_level`` and ``is_verbose``.
  ``set_verbosity_level`` expects a numeric value: negative for quiet,
  zero for normal, positive for verbose. The size of the number can be
  used to determine just how quiet or verbose the application should be.
  The existing ``be_quiet`` and ``is_quiet`` routines have been
  integrated into this new scheme. (Ian Clatworthy)

* Options can now be delcared with a ``custom_callback`` parameter. If
  set, this routine is called after the option is processed. This feature
  is now used by the standard options ``verbose`` and ``quiet`` so that
  setting one implicitly resets the other. (Ian Clatworthy)

* Rather than declaring a new option from scratch in order to provide
  custom help, a centrally registered option can be decorated using the
  new ``bzrlib.Option.custom_help`` routine. In particular, this routine
  is useful when declaring better help for the ``verbose`` and ``quiet``
  standard options as the base definition of these is now more complex
  than before thanks to their use of a custom callback. (Ian Clatworthy)

* Tree._iter_changes(specific_file=[]) now iterates through no files,
  instead of iterating through all files.  None is used to iterate through
  all files.  (Aaron Bentley)

* WorkingTree.revert() now accepts None to revert all files.  The use of
  [] to revert all files is deprecated.  (Aaron Bentley)


bzr 0.90
########

:Released: 2007-08-28

Improvements
************

* Documentation is now organized into multiple directories with a level
  added for different languages or locales. Added the Mini Tutorial
  and Quick Start Summary (en) documents from the Wiki, improving the
  content and readability of the former. Formatted NEWS as Release Notes
  complete with a Table of Conents, one heading per release. Moved the
  Developer Guide into the main document catalog and provided a link
  from the developer document catalog back to the main one.
  (Ian Clatworthy, Sabin Iacob, Alexander Belchenko)


API Changes
***********

* The static convenience method ``BzrDir.create_repository``
  is deprecated.  Callers should instead create a ``BzrDir`` instance
  and call ``create_repository`` on that.  (Martin Pool)


bzr 0.90rc1
###########

:Released: 2007-08-14

Bugfixes
********

* ``bzr init`` should connect to the remote location one time only.  We
  have been connecting several times because we forget to pass around the
  Transport object. This modifies ``BzrDir.create_branch_convenience``,
  so that we can give it the Transport we already have.
  (John Arbash Meinel, Vincent Ladeuil, #111702)

* Get rid of sftp connection cache (get rid of the FTP one too).
  (Vincent Ladeuil, #43731)

* bzr branch {local|remote} remote don't try to create a working tree
  anymore.
  (Vincent Ladeuil, #112173)

* All identified multiple connections for a single bzr command have been
  fixed. See bzrlib/tests/commands directory.
  (Vincent Ladeuil)

* ``bzr rm`` now does not insist on ``--force`` to delete files that
  have been renamed but not otherwise modified.  (Marius Kruger,
  #111664)

* ``bzr selftest --bench`` no longer emits deprecation warnings
  (Lukáš Lalinský)

* ``bzr status`` now honours FILE parameters for conflict lists
  (Aaron Bentley, #127606)

* ``bzr checkout`` now honours -r when reconstituting a working tree.
  It also honours -r 0.  (Aaron Bentley, #127708)

* ``bzr add *`` no more fails on Windows if working tree contains
  non-ascii file names. (Kuno Meyer, #127361)

* allow ``easy_install bzr`` runs without fatal errors.
  (Alexander Belchenko, #125521)

* Graph._filter_candidate_lca does not raise KeyError if a candidate
  is eliminated just before it would normally be examined.  (Aaron Bentley)

* SMTP connection failures produce a nice message, not a traceback.
  (Aaron Bentley)

Improvements
************

* Don't show "dots" progress indicators when run non-interactively, such
  as from cron.  (Martin Pool)

* ``info`` now formats locations more nicely and lists "submit" and
  "public" branches (Aaron Bentley)

* New ``pack`` command that will trigger database compression within
  the repository (Robert Collins)

* Implement ``_KnitIndex._load_data`` in a pyrex extension. The pyrex
  version is approximately 2-3x faster at parsing a ``.kndx`` file.
  Which yields a measurable improvement for commands which have to
  read from the repository, such as a 1s => 0.75s improvement in
  ``bzr diff`` when there are changes to be shown.  (John Arbash Meinel)

* Merge is now faster.  Depending on the scenario, it can be more than 2x
  faster. (Aaron Bentley)

* Give a clearer warning, and allow ``python setup.py install`` to
  succeed even if pyrex is not available.
  (John Arbash Meinel)

* ``DirState._read_dirblocks`` now has an optional Pyrex
  implementation. This improves the speed of any command that has to
  read the entire DirState. (``diff``, ``status``, etc, improve by
  about 10%).
  ``bisect_dirblocks`` has also been improved, which helps all
  ``_get_entry`` type calls (whenever we are searching for a
  particular entry in the in-memory DirState).
  (John Arbash Meinel)

* ``bzr pull`` and ``bzr push`` no longer do a complete walk of the
  branch revision history for ui display unless -v is supplied.
  (Robert Collins)

* ``bzr log -rA..B`` output shifted to the left margin if the log only
  contains merge revisions. (Kent Gibson)

* The ``plugins`` command is now public with improved help.
  (Ian Clatworthy)

* New bundle and merge directive formats are faster to generate, and

* Annotate merge now works when there are local changes. (Aaron Bentley)

* Commit now only shows the progress in terms of directories instead of
  entries. (Ian Clatworthy)

* Fix ``KnitRepository.get_revision_graph`` to not request the graph 2
  times. This makes ``get_revision_graph`` 2x faster. (John Arbash
  Meinel)

* Fix ``VersionedFile.get_graph()`` to avoid using
  ``set.difference_update(other)``, which has bad scaling when
  ``other`` is large. This improves ``VF.get_graph([version_id])`` for
  a 12.5k graph from 2.9s down to 200ms. (John Arbash Meinel)

* The ``--lsprof-file`` option now generates output for KCacheGrind if
  the file starts with ``callgrind.out``. This matches the default file
  filtering done by KCacheGrind's Open Dialog. (Ian Clatworthy)

* Fix ``bzr update`` to avoid an unnecessary
  ``branch.get_master_branch`` call, which avoids 1 extra connection
  to the remote server. (Partial fix for #128076, John Arbash Meinel)

* Log errors from the smart server in the trace file, to make debugging
  test failures (and live failures!) easier.  (Andrew Bennetts)

* The HTML version of the man page has been superceded by a more
  comprehensive manual called the Bazaar User Reference. This manual
  is completed generated from the online help topics. As part of this
  change, limited reStructuredText is now explicitly supported in help
  topics and command help with 'unnatural' markup being removed prior
  to display by the online help or inclusion in the man page.
  (Ian Clatworthy)

* HTML documentation now use files extension ``*.html``
  (Alexander Belchenko)

* The cache of ignore definitions is now cleared in WorkingTree.unlock()
  so that changes to .bzrignore aren't missed. (#129694, Daniel Watkins)

* ``bzr selftest --strict`` fails if there are any missing features or
  expected test failures. (Daniel Watkins, #111914)

* Link to registration survey added to README. (Ian Clatworthy)

* Windows standalone installer show link to registration survey
  when installation finished. (Alexander Belchenko)

Library API Breaks
******************

* Deprecated dictionary ``bzrlib.option.SHORT_OPTIONS`` removed.
  Options are now required to provide a help string and it must
  comply with the style guide by being one or more sentences with an
  initial capital and final period. (Martin Pool)

* KnitIndex.get_parents now returns tuples. (Robert Collins)

* Ancient unused ``Repository.text_store`` attribute has been removed.
  (Robert Collins)

* The ``bzrlib.pack`` interface has changed to use tuples of bytestrings
  rather than just bytestrings, making it easier to represent multiple
  element names. As this interface was not used by any internal facilities
  since it was introduced in 0.18 no API compatibility is being preserved.
  The serialised form of these packs is identical with 0.18 when a single
  element tuple is in use. (Robert Collins)

Internals
*********

* merge now uses ``iter_changes`` to calculate changes, which makes room for
  future performance increases.  It is also more consistent with other
  operations that perform comparisons, and reduces reliance on
  Tree.inventory.  (Aaron Bentley)

* Refactoring of transport classes connected to a remote server.
  ConnectedTransport is a new class that serves as a basis for all
  transports needing to connect to a remote server.  transport.split_url
  have been deprecated, use the static method on the object instead. URL
  tests have been refactored too.
  (Vincent Ladeuil)

* Better connection sharing for ConnectedTransport objects.
  transport.get_transport() now accepts a 'possible_transports' parameter.
  If a newly requested transport can share a connection with one of the
  list, it will.
  (Vincent Ladeuil)

* Most functions now accept ``bzrlib.revision.NULL_REVISION`` to indicate
  the null revision, and consider using ``None`` for this purpose
  deprecated.  (Aaron Bentley)

* New ``index`` module with abstract index functionality. This will be
  used during the planned changes in the repository layer. Currently the
  index layer provides a graph aware immutable index, a builder for the
  same index type to allow creating them, and finally a composer for
  such indices to allow the use of many indices in a single query. The
  index performance is not optimised, however the API is stable to allow
  development on top of the index. (Robert Collins)

* ``bzrlib.dirstate.cmp_by_dirs`` can be used to compare two paths by
  their directory sections. This is equivalent to comparing
  ``path.split('/')``, only without having to split the paths.
  This has a Pyrex implementation available.
  (John Arbash Meinel)

* New transport decorator 'unlistable+' which disables the list_dir
  functionality for testing.

* Deprecated ``change_entry`` in transform.py. (Ian Clatworthy)

* RevisionTree.get_weave is now deprecated.  Tree.plan_merge is now used
  for performing annotate-merge.  (Aaron Bentley)

* New EmailMessage class to create email messages. (Adeodato Simó)

* Unused functions on the private interface KnitIndex have been removed.
  (Robert Collins)

* New ``knit.KnitGraphIndex`` which provides a ``KnitIndex`` layered on top
  of a ``index.GraphIndex``. (Robert Collins)

* New ``knit.KnitVersionedFile.iter_parents`` method that allows querying
  the parents of many knit nodes at once, reducing round trips to the
  underlying index. (Robert Collins)

* Graph now has an is_ancestor method, various bits use it.
  (Aaron Bentley)

* The ``-Dhpss`` flag now includes timing information. As well as
  logging when a new connection is opened. (John Arbash Meinel)

* ``bzrlib.pack.ContainerWriter`` now returns an offset, length tuple to
  callers when inserting data, allowing generation of readv style access
  during pack creation, without needing a separate pass across the output
  pack to gather such details. (Robert Collins)

* ``bzrlib.pack.make_readv_reader`` allows readv based access to pack
  files that are stored on a transport. (Robert Collins)

* New ``Repository.has_same_location`` method that reports if two
  repository objects refer to the same repository (although with some risk
  of false negatives).  (Andrew Bennetts)

* InterTree.compare now passes require_versioned on correctly.
  (Marius Kruger)

* New methods on Repository - ``start_write_group``,
  ``commit_write_group``, ``abort_write_group`` and ``is_in_write_group`` -
  which provide a clean hook point for transactional Repositories - ones
  where all the data for a fetch or commit needs to be made atomically
  available in one step. This allows the write lock to remain while making
  a series of data insertions.  (e.g. data conversion). (Robert Collins)

* In ``bzrlib.knit`` the internal interface has been altered to use
  3-tuples (index, pos, length) rather than two-tuples (pos, length) to
  describe where data in a knit is, allowing knits to be split into
  many files. (Robert Collins)

* ``bzrlib.knit._KnitData`` split into cache management and physical access
  with two access classes - ``_PackAccess`` and ``_KnitAccess`` defined.
  The former provides access into a .pack file, and the latter provides the
  current production repository form of .knit files. (Robert Collins)

Testing
*******

* Remove selftest ``--clean-output``, ``--numbered-dirs`` and
  ``--keep-output`` options, which are obsolete now that tests
  are done within directories in $TMPDIR.  (Martin Pool)

* The SSH_AUTH_SOCK environment variable is now reset to avoid
  interaction with any running ssh agents.  (Jelmer Vernooij, #125955)

* run_bzr_subprocess handles parameters the same way as run_bzr:
  either a string or a list of strings should be passed as the first
  parameter.  Varargs-style parameters are deprecated. (Aaron Bentley)


bzr 0.18
########

:Released:  2007-07-17

Bugfixes
********

* Fix 'bzr add' crash under Win32 (Kuno Meyer)


bzr 0.18rc1
###########

:Released:  2007-07-10

Bugfixes
********

* Do not suppress pipe errors, etc. in non-display commands
  (Alexander Belchenko, #87178)

* Display a useful error message when the user requests to annotate
  a file that is not present in the specified revision.
  (James Westby, #122656)

* Commands that use status flags now have a reference to 'help
  status-flags'.  (Daniel Watkins, #113436)

* Work around python-2.4.1 inhability to correctly parse the
  authentication header.
  (Vincent Ladeuil, #121889)

* Use exact encoding for merge directives. (Adeodato Simó, #120591)

* Fix tempfile permissions error in smart server tar bundling under
  Windows. (Martin _, #119330)

* Fix detection of directory entries in the inventory. (James Westby)

* Fix handling of http code 400: Bad Request When issuing too many ranges.
  (Vincent Ladeuil, #115209)

* Issue a CONNECT request when connecting to an https server
  via a proxy to enable SSL tunneling.
  (Vincent Ladeuil, #120678)

* Fix ``bzr log -r`` to support selecting merge revisions, both
  individually and as part of revision ranges.
  (Kent Gibson, #4663)

* Don't leave cruft behind when failing to acquire a lockdir.
  (Martin Pool, #109169)

* Don't use the '-f' strace option during tests.
  (Vincent Ladeuil, #102019).

* Warn when setting ``push_location`` to a value that will be masked by
  locations.conf.  (Aaron Bentley, #122286)

* Fix commit ordering in corner case (Aaron Bentley, #94975)

*  Make annotate behave in a non-ASCII world (Adeodato Simó).

Improvements
************

* The --lsprof-file option now dumps a text rendering of the profiling
  information if the filename ends in ".txt". It will also convert the
  profiling information to a format suitable for KCacheGrind if the
  output filename ends in ".callgrind". Fixes to the lsprofcalltree
  conversion process by Jean Paul Calderone and Itamar were also merged.
  See http://ddaa.net/blog/python/lsprof-calltree. (Ian Clatworthy)

* ``info`` now defaults to non-verbose mode, displaying only paths and
  abbreviated format info.  ``info -v`` displays all the information
  formerly displayed by ``info``.  (Aaron Bentley, Adeodato Simó)

* ``bzr missing`` now has better option names ``--this`` and ``--other``.
  (Elliot Murphy)

* The internal ``weave-list`` command has become ``versionedfile-list``,
  and now lists knits as well as weaves.  (Aaron Bentley)

* Automatic merge base selection uses a faster algorithm that chooses
  better bases in criss-cross merge situations (Aaron Bentley)

* Progress reporting in ``commit`` has been improved. The various logical
  stages are now reported on as follows, namely:

  * Collecting changes [Entry x/y] - Stage n/m
  * Saving data locally - Stage n/m
  * Uploading data to master branch - Stage n/m
  * Updating the working tree - Stage n/m
  * Running post commit hooks - Stage n/m

  If there is no master branch, the 3rd stage is omitted and the total
  number of stages is adjusted accordingly.

  Each hook that is run after commit is listed with a name (as hooks
  can be slow it is useful feedback).
  (Ian Clatworthy, Robert Collins)

* Various operations that are now faster due to avoiding unnecessary
  topological sorts. (Aaron Bentley)

* Make merge directives robust against broken bundles. (Aaron Bentley)

* The lsprof filename note is emitted via trace.note(), not standard
  output.  (Aaron Bentley)

* ``bzrlib`` now exports explicit API compatibility information to assist
  library users and plugins. See the ``bzrlib.api`` module for details.
  (Robert Collins)

* Remove unnecessary lock probes when acquiring a lockdir.
  (Martin Pool)

* ``bzr --version`` now shows the location of the bzr log file, which
  is especially useful on Windows.  (Martin Pool)

* -D now supports hooks to get debug tracing of hooks (though its currently
  minimal in nature). (Robert Collins)

* Long log format reports deltas on merge revisions.
  (John Arbash Meinel, Kent Gibson)

* Make initial push over ftp more resilient. (John Arbash Meinel)

* Print a summary of changes for update just like pull does.
  (Daniel Watkins, #113990)

* Add a -Dhpss option to trace smart protocol requests and responses.
  (Andrew Bennetts)

Library API Breaks
******************

* Testing cleanups -
  ``bzrlib.repository.RepositoryTestProviderAdapter`` has been moved
  to ``bzrlib.tests.repository_implementations``;
  ``bzrlib.repository.InterRepositoryTestProviderAdapter`` has been moved
  to ``bzrlib.tests.interrepository_implementations``;
  ``bzrlib.transport.TransportTestProviderAdapter`` has moved to
  ``bzrlib.tests.test_transport_implementations``.
  ``bzrlib.branch.BranchTestProviderAdapter`` has moved to
  ``bzrlib.tests.branch_implementations``.
  ``bzrlib.bzrdir.BzrDirTestProviderAdapter`` has moved to
  ``bzrlib.tests.bzrdir_implementations``.
  ``bzrlib.versionedfile.InterVersionedFileTestProviderAdapter`` has moved
  to ``bzrlib.tests.interversionedfile_implementations``.
  ``bzrlib.store.revision.RevisionStoreTestProviderAdapter`` has moved to
  ``bzrlib.tests.revisionstore_implementations``.
  ``bzrlib.workingtree.WorkingTreeTestProviderAdapter`` has moved to
  ``bzrlib.tests.workingtree_implementations``.
  These changes are an API break in the testing infrastructure only.
  (Robert Collins)

* Relocate TestCaseWithRepository to be more central. (Robert Collins)

* ``bzrlib.add.smart_add_tree`` will no longer perform glob expansion on
  win32. Callers of the function should do this and use the new
  ``MutableTree.smart_add`` method instead. (Robert Collins)

* ``bzrlib.add.glob_expand_for_win32`` is now
  ``bzrlib.win32utils.glob_expand``.  (Robert Collins)

* ``bzrlib.add.FastPath`` is now private and moved to
  ``bzrlib.mutabletree._FastPath``. (Robert Collins, Martin Pool)

* ``LockDir.wait`` removed.  (Martin Pool)

* The ``SmartServer`` hooks API has changed for the ``server_started`` and
  ``server_stopped`` hooks. The first parameter is now an iterable of
  backing URLs rather than a single URL. This is to reflect that many
  URLs may map to the external URL of the server. E.g. the server interally
  may have a chrooted URL but also the local file:// URL will be at the
  same location. (Robert Collins)

Internals
*********

* New SMTPConnection class to unify email handling.  (Adeodato Simó)

* Fix documentation of BzrError. (Adeodato Simó)

* Make BzrBadParameter an internal error. (Adeodato Simó)

* Remove use of 'assert False' to raise an exception unconditionally.
  (Martin Pool)

* Give a cleaner error when failing to decode knit index entry.
  (Martin Pool)

* TreeConfig would mistakenly search the top level when asked for options
  from a section. It now respects the section argument and only
  searches the specified section. (James Westby)

* Improve ``make api-docs`` output. (John Arbash Meinel)

* Use os.lstat rather than os.stat for osutils.make_readonly and
  osutils.make_writeable. This makes the difftools plugin more
  robust when dangling symlinks are found. (Elliot Murphy)

* New ``-Dlock`` option to log (to ~/.bzr.log) information on when
  lockdirs are taken or released.  (Martin Pool)

* ``bzrlib`` Hooks are now nameable using ``Hooks.name_hook``. This
  allows a nicer UI when hooks are running as the current hook can
  be displayed. (Robert Collins)

* ``Transport.get`` has had its interface made more clear for ease of use.
  Retrieval of a directory must now fail with either 'PathError' at open
  time, or raise 'ReadError' on a read. (Robert Collins)

* New method ``_maybe_expand_globs`` on the ``Command`` class for
  dealing with unexpanded glob lists - e.g. on the win32 platform. This
  was moved from ``bzrlib.add._prepare_file_list``. (Robert Collins)

* ``bzrlib.add.smart_add`` and ``bzrlib.add.smart_add_tree`` are now
  deprecated in favour of ``MutableTree.smart_add``. (Robert Collins,
  Martin Pool)

* New method ``external_url`` on Transport for obtaining the url to
  hand to external processes. (Robert Collins)

* Teach windows installers to build pyrex/C extensions.
  (Alexander Belchenko)

Testing
*******

* Removed the ``--keep-output`` option from selftest and clean up test
  directories as they're used.  This reduces the IO load from
  running the test suite and cuts the time by about half.
  (Andrew Bennetts, Martin Pool)

* Add scenarios as a public attribute on the TestAdapter classes to allow
  modification of the generated scenarios before adaption and easier
  testing. (Robert Collins)

* New testing support class ``TestScenarioApplier`` which multiplies
  out a single teste by a list of supplied scenarios. (RobertCollins)

* Setting ``repository_to_test_repository`` on a repository_implementations
  test will cause it to be called during repository creation, allowing the
  testing of repository classes which are not based around the Format
  concept. For example a repository adapter can be tested in this manner,
  by altering the repository scenarios to include a scenario that sets this
  attribute during the test parameterisation in
  ``bzrlib.tests.repository.repository_implementations``. (Robert Collins)

* Clean up many of the APIs for blackbox testing of Bazaar.  The standard
  interface is now self.run_bzr.  The command to run can be passed as
  either a list of parameters, a string containing the command line, or
  (deprecated) varargs parameters.  (Martin Pool)

* The base TestCase now isolates tests from -D parameters by clearing
  ``debug.debug_flags`` and restores it afterwards. (Robert Collins)

* Add a relpath parameter to get_transport methods in test framework to
  avoid useless cloning.
  (Vincent Ladeuil, #110448)


bzr 0.17
########

:Released:  2007-06-18

Bugfixes
********

* Fix crash of commit due to wrong lookup of filesystem encoding.
  (Colin Watson, #120647)

* Revert logging just to stderr in commit as broke unicode filenames.
  (Aaron Bentley, Ian Clatworthy, #120930)


bzr 0.17rc1
###########

:Released:  2007-06-12

Notes When Upgrading
********************

* The kind() and is_executable() APIs on the WorkingTree interface no
  longer implicitly (read) locks and unlocks the tree. This *might*
  impact some plug-ins and tools using this part of the API. If you find
  an issue that may be caused by this change, please let us know,
  particularly the plug-in/tool maintainer. If encountered, the API
  fix is to surround kind() and is_executable() calls with lock_read()
  and unlock() like so::

    work_tree.lock_read()
    try:
        kind = work_tree.kind(...)
    finally:
        work_tree.unlock()

Internals
*********
* Rework of LogFormatter API to provide beginning/end of log hooks and to
  encapsulate the details of the revision to be logged in a LogRevision
  object.
  In long log formats, merge revision ids are only shown when --show-ids
  is specified, and are labelled "revision-id:", as per mainline
  revisions, instead of "merged:". (Kent Gibson)

* New ``BranchBuilder`` API which allows the construction of particular
  histories quickly. Useful for testing and potentially other applications
  too. (Robert Collins)

Improvements
************

* There are two new help topics, working-trees and repositories that
  attempt to explain these concepts. (James Westby, John Arbash Meinel,
  Aaron Bentley)

* Added ``bzr log --limit`` to report a limited number of revisions.
  (Kent Gibson, #3659)

* Revert does not try to preserve file contents that were originally
  produced by reverting to a historical revision.  (Aaron Bentley)

* ``bzr log --short`` now includes ``[merge]`` for revisions which
  have more than one parent. This is a small improvement to help
  understanding what changes have occurred
  (John Arbash Meinel, #83887)

* TreeTransform avoids many renames when contructing large trees,
  improving speed.  3.25x speedups have been observed for construction of
  kernel-sized-trees, and checkouts are 1.28x faster.  (Aaron Bentley)

* Commit on large trees is now faster. In my environment, a commit of
  a small change to the Mozilla tree (55k files) has dropped from
  66 seconds to 32 seconds. For a small tree of 600 files, commit of a
  small change is 33% faster. (Ian Clatworthy)

* New --create-prefix option to bzr init, like for push.  (Daniel Watkins,
  #56322)

Bugfixes
********

* ``bzr push`` should only connect to the remote location one time.
  We have been connecting 3 times because we forget to pass around
  the Transport object. This adds ``BzrDir.clone_on_transport()``, so
  that we can pass in the Transport that we already have.
  (John Arbash Meinel, #75721)

* ``DirState.set_state_from_inventory()`` needs to properly order
  based on split paths, not just string paths.
  (John Arbash Meinel, #115947)

* Let TestUIFactoy encode the password prompt with its own stdout.
  (Vincent Ladeuil, #110204)

* pycurl should take use the range header that takes the range hint
  into account.
  (Vincent Ladeuil, #112719)

* WorkingTree4.get_file_sha1 no longer raises an exception when invoked
  on a missing file.  (Aaron Bentley, #118186)

* WorkingTree.remove works correctly with tree references, and when pwd is
  not the tree root. (Aaron Bentley)

* Merge no longer fails when a file is renamed in one tree and deleted
  in the other. (Aaron Bentley, #110279)

* ``revision-info`` now accepts dotted revnos, doesn't require a tree,
  and defaults to the last revision (Matthew Fuller, #90048)

* Tests no longer fail when BZR_REMOTE_PATH is set in the environment.
  (Daniel Watkins, #111958)

* ``bzr branch -r revid:foo`` can be used to branch any revision in
  your repository. (Previously Branch6 only supported revisions in your
  mainline). (John Arbash Meinel, #115343)

bzr 0.16
########

:Released:  2007-05-07

Bugfixes
********

* Handle when you have 2 directories with similar names, but one has a
  hyphen. (``'abc'`` versus ``'abc-2'``). The WT4._iter_changes
  iterator was using direct comparison and ``'abc/a'`` sorts after
  ``'abc-2'``, but ``('abc', 'a')`` sorts before ``('abc-2',)``.
  (John Arbash Meinel, #111227)

* Handle when someone renames a file on disk without telling bzr.
  Previously we would report the first file as missing, but not show
  the new unknown file. (John Arbash Meinel, #111288)

* Avoid error when running hooks after pulling into or pushing from
  a branch bound to a smartserver branch.  (Martin Pool, #111968)

Improvements
************

* Move developer documentation to doc/developers/. This reduces clutter in
  the root of the source tree and allows HACKING to be split into multiple
  files. (Robert Collins, Alexander Belchenko)

* Clean up the ``WorkingTree4._iter_changes()`` internal loops as well as
  ``DirState.update_entry()``. This optimizes the core logic for ``bzr
  diff`` and ``bzr status`` significantly improving the speed of
  both. (John Arbash Meinel)

bzr 0.16rc2
###########

:Released:  2007-04-30

Bugfixes
********

* Handle the case when you delete a file, and then rename another file
  on top of it. Also handle the case of ``bzr rm --keep foo``. ``bzr
  status`` should show the removed file and an unknown file in its
  place. (John Arbash Meinel, #109993)

* Bundles properly read and write revision properties that have an
  empty value. And when the value is not ASCII.
  (John Arbash Meinel, #109613)

* Fix the bzr commit message to be in text mode.
  (Alexander Belchenko, #110901)

* Also handle when you rename a file and create a file where it used
  to be. (John Arbash Meinel, #110256)

* ``WorkingTree4._iter_changes`` should not descend into unversioned
  directories. (John Arbash Meinel, #110399)

bzr 0.16rc1
###########

:Released:  2007-04-26

Notes When Upgrading
********************

* ``bzr remove`` and ``bzr rm`` will now remove the working file, if
  it could be recovered again.
  This has been done for consistency with svn and the unix rm command.
  The old ``remove`` behaviour has been retained in the new option
  ``bzr remove --keep``, which will just stop versioning the file,
  but not delete it.
  ``bzr remove --force`` have been added which will always delete the
  files.
  ``bzr remove`` is also more verbose.
  (Marius Kruger, #82602)

Improvements
************

* Merge directives can now be supplied as input to `merge` and `pull`,
  like bundles can.  (Aaron Bentley)

* Sending the SIGQUIT signal to bzr, which can be done on Unix by
  pressing Control-Backslash, drops bzr into a debugger.  Type ``'c'``
  to continue.  This can be disabled by setting the environment variable
  ``BZR_SIGQUIT_PDB=0``.  (Martin Pool)

* selftest now supports --list-only to list tests instead of running
  them. (Ian Clatworthy)

* selftest now supports --exclude PATTERN (or -x PATTERN) to exclude
  tests with names that match that regular expression.
  (Ian Clatworthy, #102679)

* selftest now supports --randomize SEED to run tests in a random order.
  SEED is typically the value 'now' meaning 'use the current time'.
  (Ian Clatworthy, #102686)

* New option ``--fixes`` to commit, which stores bug fixing annotations as
  revision properties. Built-in support for Launchpad, Debian, Trac and
  Bugzilla bug trackers. (Jonathan Lange, James Henstridge, Robert Collins)

* New API, ``bzrlib.bugtracker.tracker_registry``, for adding support for
  other bug trackers to ``fixes``. (Jonathan Lange, James Henstridge,
  Robert Collins)

* ``selftest`` has new short options ``-f`` and ``-1``.  (Martin
  Pool)

* ``bzrlib.tsort.MergeSorter`` optimizations. Change the inner loop
  into using local variables instead of going through ``self._var``.
  Improves the time to ``merge_sort`` a 10k revision graph by
  approximately 40% (~700->400ms).  (John Arbash Meinel)

* ``make docs`` now creates a man page at ``man1/bzr.1`` fixing bug 107388.
  (Robert Collins)

* ``bzr help`` now provides cross references to other help topics using
  the _see_also facility on command classes. Likewise the bzr_man
  documentation, and the bzr.1 man page also include this information.
  (Robert Collins)

* Tags are now included in logs, that use the long log formatter.
  (Erik Bågfors, Alexander Belchenko)

* ``bzr help`` provides a clearer message when a help topic cannot be
  found. (Robert Collins, #107656)

* ``bzr help`` now accepts optional prefixes for command help. The help
  for all commands can now be found at ``bzr help commands/COMMANDNAME``
  as well as ``bzr help COMMANDNAME`` (which only works for commands
  where the name is not the same as a more general help topic).
  (Robert Collins)

* ``bzr help PLUGINNAME`` will now return the module docstring from the
  plugin PLUGINNAME. (Robert Collins, #50408)

* New help topic ``urlspec`` which lists the availables transports.
  (Goffredo Baroncelli)

* doc/server.txt updated to document the default bzr:// port
  and also update the blurb about the hpss' current status.
  (Robert Collins, #107125).

* ``bzr serve`` now listens on interface 0.0.0.0 by default, making it
  serve out to the local LAN (and anyone in the world that can reach the
  machine running ``bzr serve``. (Robert Collins, #98918)

* A new smart server protocol version has been added.  It prefixes requests
  and responses with an explicit version identifier so that future protocol
  revisions can be dealt with gracefully.  (Andrew Bennetts, Robert Collins)

* The bzr protocol version 2 indicates success or failure in every response
  without depending on particular commands encoding that consistently,
  allowing future client refactorings to be much more robust about error
  handling. (Robert Collins, Martin Pool, Andrew Bennetts)

* The smart protocol over HTTP client has been changed to always post to the
  same ``.bzr/smart`` URL under the original location when it can.  This allows
  HTTP servers to only have to pass URLs ending in .bzr/smart to the smart
  server handler, and not arbitrary ``.bzr/*/smart`` URLs.  (Andrew Bennetts)

* digest authentication is now supported for proxies and HTTP by the urllib
  based http implementation. Tested against Apache 2.0.55 and Squid
  2.6.5. Basic and digest authentication are handled coherently for HTTP
  and proxy: if the user is provided in the url (bzr command line for HTTP,
  proxy environment variables for proxies), the password is prompted for
  (only once). If the password is provided, it is taken into account. Once
  the first authentication is successful, all further authentication
  roundtrips are avoided by preventively setting the right authentication
  header(s).
  (Vincent Ladeuil).

Internals
*********

* bzrlib API compatability with 0.8 has been dropped, cleaning up some
  code paths. (Robert Collins)

* Change the format of chroot urls so that they can be safely manipulated
  by generic url utilities without causing the resulting urls to have
  escaped the chroot. A side effect of this is that creating a chroot
  requires an explicit action using a ChrootServer.
  (Robert Collins, Andrew Bennetts)

* Deprecate ``Branch.get_root_id()`` because branches don't have root ids,
  rather than fixing bug #96847.  (Aaron Bentley)

* ``WorkingTree.apply_inventory_delta`` provides a better alternative to
  ``WorkingTree._write_inventory``.  (Aaron Bentley)

* Convenience method ``TestCase.expectFailure`` ensures that known failures
  do not silently pass.  (Aaron Bentley)

* ``Transport.local_abspath`` now raises ``NotLocalUrl`` rather than
  ``TransportNotPossible``. (Martin Pool, Ian Clatworthy)

* New SmartServer hooks facility. There are two initial hooks documented
  in ``bzrlib.transport.smart.SmartServerHooks``. The two initial hooks allow
  plugins to execute code upon server startup and shutdown.
  (Robert Collins).

* SmartServer in standalone mode will now close its listening socket
  when it stops, rather than waiting for garbage collection. This primarily
  fixes test suite hangs when a test tries to connect to a shutdown server.
  It may also help improve behaviour when dealing with a server running
  on a specific port (rather than dynamically assigned ports).
  (Robert Collins)

* Move most SmartServer code into a new package, bzrlib/smart.
  bzrlib/transport/remote.py contains just the Transport classes that used
  to be in bzrlib/transport/smart.py.  (Andrew Bennetts)

* urllib http implementation avoid roundtrips associated with
  401 (and 407) errors once the authentication succeeds.
  (Vincent Ladeuil).

* urlib http now supports querying the user for a proxy password if
  needed. Realm is shown in the prompt for both HTTP and proxy
  authentication when the user is required to type a password.
  (Vincent Ladeuil).

* Renamed SmartTransport (and subclasses like SmartTCPTransport) to
  RemoteTransport (and subclasses to RemoteTCPTransport, etc).  This is more
  consistent with its new home in ``bzrlib/transport/remote.py``, and because
  it's not really a "smart" transport, just one that does file operations
  via remote procedure calls.  (Andrew Bennetts)

* The ``lock_write`` method of ``LockableFiles``, ``Repository`` and
  ``Branch`` now accept a ``token`` keyword argument, so that separate
  instances of those objects can share a lock if it has the right token.
  (Andrew Bennetts, Robert Collins)

* New method ``get_branch_reference`` on ``BzrDir`` allows the detection of
  branch references - which the smart server component needs.

* The Repository API ``make_working_trees`` is now permitted to return
  False when ``set_make_working_trees`` is not implemented - previously
  an unimplemented ``set_make_working_trees`` implied the result True
  from ``make_working_trees``. This has been changed to accomodate the
  smart server, where it does not make sense (at this point) to ever
  make working trees by default. (Robert Collins)

* Command objects can now declare related help topics by having _see_also
  set to a list of related topic. (Robert Collins)

* ``bzrlib.help`` now delegates to the Command class for Command specific
  help. (Robert Collins)

* New class ``TransportListRegistry``, derived from the Registry class, which
  simplifies tracking the available Transports. (Goffredo Baroncelli)

* New function ``Branch.get_revision_id_to_revno_map`` which will
  return a dictionary mapping revision ids to dotted revnos. Since
  dotted revnos are defined in the context of the branch tip, it makes
  sense to generate them from a ``Branch`` object.
  (John Arbash Meinel)

* Fix the 'Unprintable error' message display to use the repr of the
  exception that prevented printing the error because the str value
  for it is often not useful in debugging (e.g. KeyError('foo') has a
  str() of 'foo' but a repr of 'KeyError('foo')' which is much more
  useful. (Robert Collins)

* ``urlutils.normalize_url`` now unescapes unreserved characters, such as "~".
  (Andrew Bennetts)

Bugfixes
********

* Don't fail bundle selftest if email has 'two' embedded.
  (Ian Clatworthy, #98510)

* Remove ``--verbose`` from ``bzr bundle``. It didn't work anyway.
  (Robert Widhopf-Fenk, #98591)

* Remove ``--basis`` from the checkout/branch commands - it didn't work
  properly and is no longer beneficial.
  (Robert Collins, #53675, #43486)

* Don't produce encoding error when adding duplicate files.
  (Aaron Bentley)

* Fix ``bzr log <file>`` so it only logs the revisions that changed
  the file, and does it faster.
  (Kent Gibson, John Arbash Meinel, #51980, #69477)

* Fix ``InterDirstateTre._iter_changes`` to handle when we come across
  an empty versioned directory, which now has files in it.
  (John Arbash Meinel, #104257)

* Teach ``common_ancestor`` to shortcut when the tip of one branch is
  inside the ancestry of the other. Saves a lot of graph processing
  (with an ancestry of 16k revisions, ``bzr merge ../already-merged``
  changes from 2m10s to 13s).  (John Arbash Meinel, #103757)

* Fix ``show_diff_trees`` to handle the case when a file is modified,
  and the containing directory is renamed. (The file path is different
  in this versus base, but it isn't marked as a rename).
  (John Arbash Meinel, #103870)

* FTP now works even when the FTP server does not support atomic rename.
  (Aaron Bentley, #89436)

* Correct handling in bundles and merge directives of timezones with
  that are not an integer number of hours offset from UTC.  Always
  represent the epoch time in UTC to avoid problems with formatting
  earlier times on win32.  (Martin Pool, Alexander Belchenko, John
  Arbash Meinel)

* Typo in the help for ``register-branch`` fixed. (Robert Collins, #96770)

* "dirstate" and "dirstate-tags" formats now produce branches compatible
  with old versions of bzr. (Aaron Bentley, #107168))

* Handle moving a directory when children have been added, removed,
  and renamed. (John Arbash Meinel, #105479)

* Don't preventively use basic authentication for proxy before receiving a
  407 error. Otherwise people willing to use other authentication schemes
  may expose their password in the clear (or nearly). This add one
  roundtrip in case basic authentication should be used, but plug the
  security hole.
  (Vincent Ladeuil)

* Handle http and proxy digest authentication.
  (Vincent Ladeuil, #94034).

Testing
*******

* Added ``bzrlib.strace.strace`` which will strace a single callable and
  return a StraceResult object which contains just the syscalls involved
  in running it. (Robert Collins)

* New test method ``reduceLockdirTimeout`` to drop the default (ui-centric)
  default time down to one suitable for tests. (Andrew Bennetts)

* Add new ``vfs_transport_factory`` attribute on tests which provides the
  common vfs backing for both the readonly and readwrite transports.
  This allows the RemoteObject tests to back onto local disk or memory,
  and use the existing ``transport_server`` attribute all tests know about
  to be the smart server transport. This in turn allows tests to
  differentiate between 'transport to access the branch', and
  'transport which is a VFS' - which matters in Remote* tests.
  (Robert Collins, Andrew Bennetts)

* The ``make_branch_and_tree`` method for tests will now create a
  lightweight checkout for the tree if the ``vfs_transport_factory`` is not
  a LocalURLServer. (Robert Collins, Andrew Bennetts)

* Branch implementation tests have been audited to ensure that all urls
  passed to Branch APIs use proper urls, except when local-disk paths
  are intended. This is so that tests correctly access the test transport
  which is often not equivalent to local disk in Remote* tests. As part
  of this many tests were adjusted to remove dependencies on local disk
  access.
  (Robert Collins, Andrew Bennetts)

* Mark bzrlib.tests and bzrlib.tests.TestUtil as providing assertFOO helper
  functions by adding a ``__unittest`` global attribute. (Robert Collins,
  Andrew Bennetts, Martin Pool, Jonathan Lange)

* Refactored proxy and authentication handling to simplify the
  implementation of new auth schemes for both http and proxy.
  (Vincent Ladeuil)

bzr 0.15
########

:Released: 2007-04-01

Bugfixes
********

* Handle incompatible repositories as a user issue when fetching.
  (Aaron Bentley)

* Don't give a recommendation to upgrade when branching or
  checking out a branch that contains an old-format working tree.
  (Martin Pool)

bzr 0.15rc3
###########

:Released:  2007-03-26

Changes
*******

* A warning is now displayed when opening working trees in older
  formats, to encourage people to upgrade to WorkingTreeFormat4.
  (Martin Pool)

Improvements
************

* HTTP redirections are now taken into account when a branch (or a
  bundle) is accessed for the first time. A message is issued at each
  redirection to inform the user. In the past, http redirections were
  silently followed for each request which significantly degraded the
  performances. The http redirections are not followed anymore by
  default, instead a RedirectRequested exception is raised. For bzrlib
  users needing to follow http redirections anyway,
  ``bzrlib.transport.do_catching_redirections`` provide an easy transition
  path.  (vila)

Internals
*********

* Added ``ReadLock.temporary_write_lock()`` to allow upgrading an OS read
  lock to an OS write lock. Linux can do this without unlocking, Win32
  needs to unlock in between. (John Arbash Meinel)

* New parameter ``recommend_upgrade`` to ``BzrDir.open_workingtree``
  to silence (when false) warnings about opening old formats.
  (Martin Pool)

* Fix minor performance regression with bzr-0.15 on pre-dirstate
  trees. (We were reading the working inventory too many times).
  (John Arbash Meinel)

* Remove ``Branch.get_transaction()`` in favour of a simple cache of
  ``revision_history``.  Branch subclasses should override
  ``_gen_revision_history`` rather than ``revision_history`` to make use of
  this cache, and call ``_clear_revision_history_cache`` and
  ``_cache_revision_history`` at appropriate times. (Andrew Bennetts)

Bugfixes
********

* Take ``smtp_server`` from user config into account.
  (vila, #92195)

* Restore Unicode filename handling for versioned and unversioned files.
  (John Arbash Meinel, #92608)

* Don't fail during ``bzr commit`` if a file is marked removed, and
  the containing directory is auto-removed.  (John Arbash Meinel, #93681)

* ``bzr status FILENAME`` failed on Windows because of an uncommon
  errno. (``ERROR_DIRECTORY == 267 != ENOTDIR``).
  (Wouter van Heyst, John Arbash Meinel, #90819)

* ``bzr checkout source`` should create a local branch in the same
  format as source. (John Arbash Meinel, #93854)

* ``bzr commit`` with a kind change was failing to update the
  last-changed-revision for directories.  The
  InventoryDirectory._unchanged only looked at the ``parent_id`` and name,
  ignoring the fact that the kind could have changed, too.
  (John Arbash Meinel, #90111)

* ``bzr mv dir/subdir other`` was incorrectly updating files inside
  the directory. So that there was a chance it would break commit,
  etc. (John Arbash Meinel, #94037)

* Correctly handles mutiple permanent http redirections.
  (vila, #88780)

bzr 0.15rc2
###########

:Released:  2007-03-14

Notes When Upgrading
********************

* Release 0.15rc2 of bzr changes the ``bzr init-repo`` command to
  default to ``--trees`` instead of ``--no-trees``.
  Existing shared repositories are not affected.

Improvements
************

* New ``merge-directive`` command to generate machine- and human-readable
  merge requests.  (Aaron Bentley)

* New ``submit:`` revision specifier makes it easy to diff against the
  common ancestor with the submit location (Aaron Bentley)

* Added support for Putty's SSH implementation. (Dmitry Vasiliev)

* Added ``bzr status --versioned`` to report only versioned files,
  not unknowns. (Kent Gibson)

* Merge now autodetects the correct line-ending style for its conflict
  markers.  (Aaron Bentley)

Internals
*********

* Refactored SSH vendor registration into SSHVendorManager class.
  (Dmitry Vasiliev)

Bugfixes
********

* New ``--numbered-dirs`` option to ``bzr selftest`` to use
  numbered dirs for TestCaseInTempDir. This is default behavior
  on Windows. Anyone can force named dirs on Windows
  with ``--no-numbered-dirs``. (Alexander Belchenko)

* Fix ``RevisionSpec_revid`` to handle the Unicode strings passed in
  from the command line. (Marien Zwart, #90501)

* Fix ``TreeTransform._iter_changes`` when both the source and
  destination are missing. (Aaron Bentley, #88842)

* Fix commit of merges with symlinks in dirstate trees.
  (Marien Zwart)

* Switch the ``bzr init-repo`` default from --no-trees to --trees.
  (Wouter van Heyst, #53483)


bzr 0.15rc1
###########

:Released:  2007-03-07

Surprises
*********

* The default disk format has changed. Please run 'bzr upgrade' in your
  working trees to upgrade. This new default is compatible for network
  operations, but not for local operations. That is, if you have two
  versions of bzr installed locally, after upgrading you can only use the
  bzr 0.15 version. This new default does not enable tags or nested-trees
  as they are incompatible with bzr versions before 0.15 over the network.

* For users of bzrlib: Two major changes have been made to the working tree
  api in bzrlib. The first is that many methods and attributes, including
  the inventory attribute, are no longer valid for use until one of
  ``lock_read``/``lock_write``/``lock_tree_write`` has been called,
  and become invalid again after unlock is called. This has been done
  to improve performance and correctness as part of the dirstate
  development.
  (Robert Collins, John A Meinel, Martin Pool, and others).

* For users of bzrlib: The attribute 'tree.inventory' should be considered
  readonly. Previously it was possible to directly alter this attribute, or
  its contents, and have the tree notice this. This has been made
  unsupported - it may work in some tree formats, but in the newer dirstate
  format such actions will have no effect and will be ignored, or even
  cause assertions. All operations possible can still be carried out by a
  combination of the tree API, and the bzrlib.transform API. (Robert
  Collins, John A Meinel, Martin Pool, and others).

Improvements
************

* Support for OS Windows 98. Also .bzr.log on any windows system
  saved in My Documents folder. (Alexander Belchenko)

* ``bzr mv`` enhanced to support already moved files.
  In the past the mv command would have failed if the source file doesn't
  exist. In this situation ``bzr mv`` would now detect that the file has
  already moved and update the repository accordingly, if the target file
  does exist.
  A new option ``--after`` has been added so that if two files already
  exist, you could notify Bazaar that you have moved a (versioned) file
  and replaced it with another. Thus in this case ``bzr move --after``
  will only update the Bazaar identifier.
  (Steffen Eichenberg, Marius Kruger)

* ``ls`` now works on treeless branches and remote branches.
  (Aaron Bentley)

* ``bzr help global-options`` describes the global options.
  (Aaron Bentley)

* ``bzr pull --overwrite`` will now correctly overwrite checkouts.
  (Robert Collins)

* Files are now allowed to change kind (e.g. from file to symlink).
  Supported by ``commit``, ``revert`` and ``status``
  (Aaron Bentley)

* ``inventory`` and ``unknowns`` hidden in favour of ``ls``
  (Aaron Bentley)

* ``bzr help checkouts`` descibes what checkouts are and some possible
  uses of them. (James Westby, Aaron Bentley)

* A new ``-d`` option to push, pull and merge overrides the default
  directory.  (Martin Pool)

* Branch format 6: smaller, and potentially faster than format 5.  Supports
  ``append_history_only`` mode, where the log view and revnos do not change,
  except by being added to.  Stores policy settings in
  ".bzr/branch/branch.conf".

* ``append_only`` branches:  Format 6 branches may be configured so that log
  view and revnos are always consistent.  Either create the branch using
  "bzr init --append-revisions-only" or edit the config file as descriped
  in docs/configuration.txt.

* rebind: Format 6 branches retain the last-used bind location, so if you
  "bzr unbind", you can "bzr bind" to bind to the previously-selected
  bind location.

* Builtin tags support, created and deleted by the ``tag`` command and
  stored in the branch.  Tags can be accessed with the revisionspec
  ``-rtag:``, and listed with ``bzr tags``.  Tags are not versioned
  at present. Tags require a network incompatible upgrade. To perform this
  upgrade, run ``bzr upgrade --dirstate-tags`` in your branch and
  repositories. (Martin Pool)

* The ``bzr://`` transport now has a well-known port number, 4155,
  which it will use by default.  (Andrew Bennetts, Martin Pool)

* Bazaar now looks for user-installed plugins before looking for site-wide
  plugins. (Jonathan Lange)

* ``bzr resolve`` now detects and marks resolved text conflicts.
  (Aaron Bentley)

Internals
*********

* Internally revision ids and file ids are now passed around as utf-8
  bytestrings, rather than treating them as Unicode strings. This has
  performance benefits for Knits, since we no longer need to decode the
  revision id for each line of content, nor for each entry in the index.
  This will also help with the future dirstate format.
  (John Arbash Meinel)

* Reserved ids (any revision-id ending in a colon) are rejected by
  versionedfiles, repositories, branches, and working trees
  (Aaron Bentley)

* Minor performance improvement by not creating a ProgressBar for
  every KnitIndex we create. (about 90ms for a bzr.dev tree)
  (John Arbash Meinel)

* New easier to use Branch hooks facility. There are five initial hooks,
  all documented in bzrlib.branch.BranchHooks.__init__ - ``'set_rh'``,
  ``'post_push'``, ``'post_pull'``, ``'post_commit'``,
  ``'post_uncommit'``. These hooks fire after the matching operation
  on a branch has taken place, and were originally added for the
  branchrss plugin. (Robert Collins)

* New method ``Branch.push()`` which should be used when pushing from a
  branch as it makes performance and policy decisions to match the UI
  level command ``push``. (Robert Collins).

* Add a new method ``Tree.revision_tree`` which allows access to cached
  trees for arbitrary revisions. This allows the in development dirstate
  tree format to provide access to the callers to cached copies of
  inventory data which are cheaper to access than inventories from the
  repository.
  (Robert Collins, Martin Pool)

* New ``Branch.last_revision_info`` method, this is being done to allow
  optimization of requests for both the number of revisions and the last
  revision of a branch with smartservers and potentially future branch
  formats. (Wouter van Heyst, Robert Collins)

* Allow ``'import bzrlib.plugins.NAME'`` to work when the plugin NAME has not
  yet been loaded by ``load_plugins()``. This allows plugins to depend on each
  other for code reuse without requiring users to perform file-renaming
  gymnastics. (Robert Collins)

* New Repository method ``'gather_stats'`` for statistic data collection.
  This is expected to grow to cover a number of related uses mainly
  related to bzr info. (Robert Collins)

* Log formatters are now managed with a registry.
  ``log.register_formatter`` continues to work, but callers accessing
  the FORMATTERS dictionary directly will not.

* Allow a start message to be passed to the ``edit_commit_message``
  function.  This will be placed in the message offered to the user
  for editing above the separator. It allows a template commit message
  to be used more easily. (James Westby)

* ``GPGStrategy.sign()`` will now raise ``BzrBadParameterUnicode`` if
  you pass a Unicode string rather than an 8-bit string. Callers need
  to be updated to encode first. (John Arbash Meinel)

* Branch.push, pull, merge now return Result objects with information
  about what happened, rather than a scattering of various methods.  These
  are also passed to the post hooks.  (Martin Pool)

* File formats and architecture is in place for managing a forest of trees
  in bzr, and splitting up existing trees into smaller subtrees, and
  finally joining trees to make a larger tree. This is the first iteration
  of this support, and the user-facing aspects still require substantial
  work.  If you wish to experiment with it, use ``bzr upgrade
  --dirstate-with-subtree`` in your working trees and repositories.
  You can use the hidden commands ``split`` and ``join`` and to create
  and manipulate nested trees, but please consider using the nested-trees
  branch, which contains substantial UI improvements, instead.
  http://code.aaronbentley.com/bzr/bzrrepo/nested-trees/
  (Aaron Bentley, Martin Pool, Robert Collins).

Bugfixes
********

* ``bzr annotate`` now uses dotted revnos from the viewpoint of the
  branch, rather than the last changed revision of the file.
  (John Arbash Meinel, #82158)

* Lock operations no longer hang if they encounter a permission problem.
  (Aaron Bentley)

* ``bzr push`` can resume a push that was canceled before it finished.
  Also, it can push even if the target directory exists if you supply
  the ``--use-existing-dir`` flag.
  (John Arbash Meinel, #30576, #45504)

* Fix http proxy authentication when user and an optional
  password appears in the ``*_proxy`` vars. (Vincent Ladeuil,
  #83954).

* ``bzr log branch/file`` works for local treeless branches
  (Aaron Bentley, #84247)

* Fix problem with UNC paths on Windows 98. (Alexander Belchenko, #84728)

* Searching location of CA bundle for PyCurl in env variable
  (``CURL_CA_BUNDLE``), and on win32 along the PATH.
  (Alexander Belchenko, #82086)

* ``bzr init`` works with unicode argument LOCATION.
  (Alexander Belchenko, #85599)

* Raise ``DependencyNotPresent`` if pycurl do not support https.
  (Vincent Ladeuil, #85305)

* Invalid proxy env variables should not cause a traceback.
  (Vincent Ladeuil, #87765)

* Ignore patterns normalised to use '/' path separator.
  (Kent Gibson, #86451)

* bzr rocks. It sure does! Fix case. (Vincent Ladeuil, #78026)

* Fix bzrtools shelve command for removed lines beginning with "--"
  (Johan Dahlberg, #75577)

Testing
*******

* New ``--first`` option to ``bzr selftest`` to run specified tests
  before the rest of the suite.  (Martin Pool)


bzr 0.14
########

:Released:  2007-01-23

Improvements
************

* ``bzr help global-options`` describes the global options. (Aaron Bentley)

Bug Fixes
*********

* Skip documentation generation tests if the tools to do so are not
  available. Fixes running selftest for installled copies of bzr.
  (John Arbash Meinel, #80330)

* Fix the code that discovers whether bzr is being run from it's
  working tree to handle the case when it isn't but the directory
  it is in is below a repository. (James Westby, #77306)


bzr 0.14rc1
###########

:Released:  2007-01-16

Improvements
************

* New connection: ``bzr+http://`` which supports tunnelling the smart
  protocol over an HTTP connection. If writing is enabled on the bzr
  server, then you can write over the http connection.
  (Andrew Bennetts, John Arbash Meinel)

* Aliases now support quotation marks, so they can contain whitespace
  (Marius Kruger)

* PyCurlTransport now use a single curl object. By specifying explicitly
  the 'Range' header, we avoid the need to use two different curl objects
  (and two connections to the same server). (Vincent Ladeuil)

* ``bzr commit`` does not prompt for a message until it is very likely to
  succeed.  (Aaron Bentley)

* ``bzr conflicts`` now takes --text to list pathnames of text conflicts
  (Aaron Bentley)

* Fix ``iter_lines_added_or_present_in_versions`` to use a set instead
  of a list while checking if a revision id was requested. Takes 10s
  off of the ``fileids_affected_by_revision_ids`` time, which is 10s
  of the ``bzr branch`` time. Also improve ``fileids_...`` time by
  filtering lines with a regex rather than multiple ``str.find()``
  calls. (saves another 300ms) (John Arbash Meinel)

* Policy can be set for each configuration key. This allows keys to be
  inherited properly across configuration entries. For example, this
  should enable you to do::

    [/home/user/project]
    push_location = sftp://host/srv/project/
    push_location:policy = appendpath

  And then a branch like ``/home/user/project/mybranch`` should get an
  automatic push location of ``sftp://host/srv/project/mybranch``.
  (James Henstridge)

* Added ``bzr status --short`` to make status report svn style flags
  for each file.  For example::

    $ bzr status --short
    A  foo
    A  bar
    D  baz
    ?  wooley

* 'bzr selftest --clean-output' allows easily clean temporary tests
  directories without running tests. (Alexander Belchenko)

* ``bzr help hidden-commands`` lists all hidden commands. (Aaron Bentley)

* ``bzr merge`` now has an option ``--pull`` to fall back to pull if
  local is fully merged into remote. (Jan Hudec)

* ``bzr help formats`` describes available directory formats. (Aaron Bentley)

Internals
*********

* A few tweaks directly to ``fileids_affected_by_revision_ids`` to
  help speed up processing, as well allowing to extract unannotated
  lines. Between the two ``fileids_affected_by_revision_ids`` is
  improved by approx 10%. (John Arbash Meinel)

* Change Revision serialization to only write out millisecond
  resolution. Rather than expecting floating point serialization to
  preserve more resolution than we need. (Henri Weichers, Martin Pool)

* Test suite ends cleanly on Windows.  (Vincent Ladeuil)

* When ``encoding_type`` attribute of class Command is equal to 'exact',
  force sys.stdout to be a binary stream on Windows, and therefore
  keep exact line-endings (without LF -> CRLF conversion).
  (Alexander Belchenko)

* Single-letter short options are no longer globally declared.  (Martin
  Pool)

* Before using detected user/terminal encoding bzr should check
  that Python has corresponding codec. (Alexander Belchenko)

* Formats for end-user selection are provided via a FormatRegistry (Aaron Bentley)

Bug Fixes
*********

* ``bzr missing --verbose`` was showing adds/removals in the wrong
  direction. (John Arbash Meinel)

* ``bzr annotate`` now defaults to showing dotted revnos for merged
  revisions. It cuts them off at a depth of 12 characters, but you can
  supply ``--long`` to see the full number. You can also use
  ``--show-ids`` to display the original revision ids, rather than
  revision numbers and committer names. (John Arbash Meinel, #75637)

* bzr now supports Win32 UNC path (e.g. ``\HOST\path``.
  (Alexander Belchenko, #57869)

* Win32-specific: output of cat, bundle and diff commands don't mangle
  line-endings (Alexander Belchenko, #55276)

* Replace broken fnmatch based ignore pattern matching with custom pattern
  matcher.
  (Kent Gibson, Jan Hudec #57637)

* pycurl and urllib can detect short reads at different places. Update
  the test suite to test more cases. Also detect http error code 416
  which was raised for that specific bug. Also enhance the urllib
  robustness by detecting invalid ranges (and pycurl's one by detecting
  short reads during the initial GET). (Vincent Ladeuil, #73948)

* The urllib connection sharing interacts badly with urllib2
  proxy setting (the connections didn't go thru the proxy
  anymore). Defining a proper ProxyHandler solves the
  problem.  (Vincent Ladeuil, #74759)

* Use urlutils to generate relative URLs, not osutils
  (Aaron Bentley, #76229)

* ``bzr status`` in a readonly directory should work without giving
  lots of errors. (John Arbash Meinel, #76299)

* Mention the revisionspec topic for the revision option help.
  (Wouter van Heyst, #31663)

* Allow plugins import from zip archives.
  (Alexander Belchenko, #68124)


bzr 0.13
########

:Released:  2006-12-05

No changes from 0.13rc


bzr 0.13rc1
###########

:Released:  2006-11-27

Improvements
************

* New command ``bzr remove-tree`` allows the removal of the working
  tree from a branch.
  (Daniel Silverstone)

* urllib uses shared keep-alive connections, so http
  operations are substantially faster.
  (Vincent Ladeuil, #53654)

* ``bzr export`` allows an optional branch parameter, to export a bzr
  tree from some other url. For example:
  ``bzr export bzr.tar.gz http://bazaar-vcs.org/bzr/bzr.dev``
  (Daniel Silverstone)

* Added ``bzr help topics`` to the bzr help system. This gives a
  location for general information, outside of a specific command.
  This includes updates for ``bzr help revisionspec`` the first topic
  included. (Goffredo Baroncelli, John Arbash Meinel, #42714)

* WSGI-compatible HTTP smart server.  See ``doc/http_smart_server.txt``.
  (Andrew Bennetts)

* Knit files will now cache full texts only when the size of the
  deltas is as large as the size of the fulltext. (Or after 200
  deltas, whichever comes first). This has the most benefit on large
  files with small changes, such as the inventory for a large project.
  (eg For a project with 2500 files, and 7500 revisions, it changes
  the size of inventory.knit from 11MB to 5.4MB) (John Arbash Meinel)

Internals
*********

* New -D option given before the command line turns on debugging output
  for particular areas.  -Derror shows tracebacks on all errors.
  (Martin Pool)

* Clean up ``bzr selftest --benchmark bundle`` to correct an import,
  and remove benchmarks that take longer than 10min to run.
  (John Arbash Meinel)

* Use ``time.time()`` instead of ``time.clock()`` to decide on
  progress throttling. Because ``time.clock()`` is actually CPU time,
  so over a high-latency connection, too many updates get throttled.
  (John Arbash Meinel)

* ``MemoryTransport.list_dir()`` would strip the first character for
  files or directories in root directory. (John Arbash Meinel)

* New method ``get_branch_reference`` on 'BzrDir' allows the detection of
  branch references - which the smart server component needs.

* New ``ChrootTransportDecorator``, accessible via the ``chroot+`` url
  prefix.  It disallows any access to locations above a set URL.  (Andrew
  Bennetts)

Bug Fixes
*********

* Now ``_KnitIndex`` properly decode revision ids when loading index data.
  And optimize the knit index parsing code.
  (Dmitry Vasiliev, John Arbash Meinel)

* ``bzrlib/bzrdir.py`` was directly referencing ``bzrlib.workingtree``,
  without importing it. This prevented ``bzr upgrade`` from working
  unless a plugin already imported ``bzrlib.workingtree``
  (John Arbash Meinel, #70716)

* Suppress the traceback on invalid URLs (Vincent Ladeuil, #70803).

* Give nicer error message when an http server returns a 403
  error code. (Vincent Ladeuil, #57644).

* When a multi-range http GET request fails, try a single
  range one. If it fails too, forget about ranges. Remember that until
  the death of the transport and propagates that to the clones.
  (Vincent Ladeuil, #62276, #62029).

* Handles user/passwords supplied in url from command
  line (for the urllib implementation). Don't request already
  known passwords (Vincent Ladeuil, #42383, #44647, #48527)

* ``_KnitIndex.add_versions()`` dictionary compresses revision ids as they
  are added. This fixes bug where fetching remote revisions records
  them as full references rather than integers.
  (John Arbash Meinel, #64789)

* ``bzr ignore`` strips trailing slashes in patterns.
  Also ``bzr ignore`` rejects absolute paths. (Kent Gibson, #4559)

* ``bzr ignore`` takes multiple arguments. (Cheuksan Edward Wang, #29488)

* mv correctly handles paths that traverse symlinks.
  (Aaron Bentley, #66964)

* Give nicer looking error messages when failing to connect over ssh.
  (John Arbash Meinel, #49172)

* Pushing to a remote branch does not currently update the remote working
  tree. After a remote push, ``bzr status`` and ``bzr diff`` on the remote
  machine now show that the working tree is out of date.
  (Cheuksan Edward Wang #48136)

* Use patiencediff instead of difflib for determining deltas to insert
  into knits. This avoids the O(N^3) behavior of difflib. Patience
  diff should be O(N^2). (Cheuksan Edward Wang, #65714)

* Running ``bzr log`` on nonexistent file gives an error instead of the
  entire log history. (Cheuksan Edward Wang #50793)

* ``bzr cat`` can look up contents of removed or renamed files. If the
  pathname is ambiguous, i.e. the files in the old and new trees have
  different id's, the default is the file in the new tree. The user can
  use "--name-from-revision" to select the file in the old tree.
  (Cheuksan Edward Wang, #30190)

Testing
*******

* TestingHTTPRequestHandler really handles the Range header
  (previously it was ignoring it and returning the whole file,).

bzr 0.12
########

:Released:  2006-10-30

Internals
*********

* Clean up ``bzr selftest --benchmark bundle`` to correct an import,
  and remove benchmarks that take longer than 10min to run.
  (John Arbash Meinel)

bzr 0.12rc1
###########

:Released:  2006-10-23

Improvements
************

* ``bzr log`` now shows dotted-decimal revision numbers for all revisions,
  rather than just showing a decimal revision number for revisions on the
  mainline. These revision numbers are not yet accepted as input into bzr
  commands such as log, diff etc. (Robert Collins)

* revisions can now be specified using dotted-decimal revision numbers.
  For instance, ``bzr diff -r 1.2.1..1.2.3``. (Robert Collins)

* ``bzr help commands`` output is now shorter (Aaron Bentley)

* ``bzr`` now uses lazy importing to reduce the startup time. This has
  a moderate effect on lots of actions, especially ones that have
  little to do. For example ``bzr rocks`` time is down to 116ms from
  283ms. (John Arbash Meinel)

* New Registry class to provide name-to-object registry-like support,
  for example for schemes where plugins can register new classes to
  do certain tasks (e.g. log formatters). Also provides lazy registration
  to allow modules to be loaded on request.
  (John Arbash Meinel, Adeodato Simó)

API Incompatability
*******************

* LogFormatter subclasses show now expect the 'revno' parameter to
  show() to be a string rather than an int. (Robert Collins)

Internals
*********

* ``TestCase.run_bzr``, ``run_bzr_captured``, and ``run_bzr_subprocess``
  can take a ``working_dir='foo'`` parameter, which will change directory
  for the command. (John Arbash Meinel)

* ``bzrlib.lazy_regex.lazy_compile`` can be used to create a proxy
  around a regex, which defers compilation until first use.
  (John Arbash Meinel)

* ``TestCase.run_bzr_subprocess`` defaults to supplying the
  ``--no-plugins`` parameter to ensure test reproducability, and avoid
  problems with system-wide installed plugins. (John Arbash Meinel)

* Unique tree root ids are now supported. Newly created trees still
  use the common root id for compatibility with bzr versions before 0.12.
  (Aaron Bentley)

* ``WorkingTree.set_root_id(None)`` is now deprecated. Please
  pass in ``inventory.ROOT_ID`` if you want the default root id value.
  (Robert Collins, John Arbash Meinel)

* New method ``WorkingTree.flush()`` which will write the current memory
  inventory out to disk. At the same time, ``read_working_inventory`` will
  no longer trash the current tree inventory if it has been modified within
  the current lock, and the tree will now ``flush()`` automatically on
  ``unlock()``. ``WorkingTree.set_root_id()`` has been updated to take
  advantage of this functionality. (Robert Collins, John Arbash Meinel)

* ``bzrlib.tsort.merge_sorted`` now accepts ``generate_revnos``. This
  parameter will cause it to add another column to its output, which
  contains the dotted-decimal revno for each revision, as a tuple.
  (Robert Collins)

* ``LogFormatter.show_merge`` is deprecated in favour of
  ``LogFormatter.show_merge_revno``. (Robert Collins)

Bug Fixes
*********

* Avoid circular imports by creating a deprecated function for
  ``bzrlib.tree.RevisionTree``. Callers should have been using
  ``bzrlib.revisontree.RevisionTree`` anyway. (John Arbash Meinel,
  #66349)

* Don't use ``socket.MSG_WAITALL`` as it doesn't exist on all
  platforms. (Martin Pool, #66356)

* Don't require ``Content-Type`` in range responses. Assume they are a
  single range if ``Content-Type`` does not exist.
  (John Arbash Meinel, #62473)

* bzr branch/pull no longer complain about progress bar cleanup when
  interrupted during fetch.  (Aaron Bentley, #54000)

* ``WorkingTree.set_parent_trees()`` uses the trees to directly write
  the basis inventory, rather than going through the repository. This
  allows us to have 1 inventory read, and 2 inventory writes when
  committing a new tree. (John Arbash Meinel)

* When reverting, files that are not locally modified that do not exist
  in the target are deleted, not just unversioned (Aaron Bentley)

* When trying to acquire a lock, don't fail immediately. Instead, try
  a few times (up to 1 hour) before timing out. Also, report why the
  lock is unavailable (John Arbash Meinel, #43521, #49556)

* Leave HttpTransportBase daughter classes decides how they
  implement cloning. (Vincent Ladeuil, #61606)

* diff3 does not indicate conflicts on clean merge. (Aaron Bentley)

* If a commit fails, the commit message is stored in a file at the root of
  the tree for later commit. (Cheuksan Edward Wang, Stefan Metzmacher,
  #32054)

Testing
*******

* New test base class TestCaseWithMemoryTransport offers memory-only
  testing facilities: its not suitable for tests that need to mutate disk
  state, but most tests should not need that and should be converted to
  TestCaseWithMemoryTransport. (Robert Collins)

* ``TestCase.make_branch_and_memory_tree`` now takes a format
  option to set the BzrDir, Repository and Branch formats of the
  created objects. (Robert Collins, John Arbash Meinel)

bzr 0.11
########

:Released:  2006-10-02

* Smart server transport test failures on windows fixed. (Lukáš Lalinský).

bzr 0.11rc2
###########

:Released:  2006-09-27

Bug Fixes
*********

* Test suite hangs on windows fixed. (Andrew Bennets, Alexander Belchenko).

* Commit performance regression fixed. (Aaron Bentley, Robert Collins, John
  Arbash Meinel).

bzr 0.11rc1
###########

:Released:  2006-09-25

Improvements
************

* Knit files now wait to create their contents until the first data is
  added. The old code used to create an empty .knit and a .kndx with just
  the header. However, this caused a lot of extra round trips over sftp.
  This can change the time for ``bzr push`` to create a new remote branch
  from 160s down to 100s. This also affects ``bzr commit`` performance when
  adding new files, ``bzr commit`` on a new kernel-like tree drops from 50s
  down to 40s (John Arbash Meinel, #44692)

* When an entire subtree has been deleted, commit will now report that
  just the top of the subtree has been deleted, rather than reporting
  all the individual items. (Robert Collins)

* Commit performs one less XML parse. (Robert Collins)

* ``bzr checkout`` now operates on readonly branches as well
  as readwrite branches. This fixes bug #39542. (Robert Collins)

* ``bzr bind`` no longer synchronises history with the master branch.
  Binding should be followed by an update or push to synchronise the
  two branches. This is closely related to the fix for bug #39542.
  (Robert Collins)

* ``bzrlib.lazy_import.lazy_import`` function to create on-demand
  objects.  This allows all imports to stay at the global scope, but
  modules will not actually be imported if they are not used.
  (John Arbash Meinel)

* Support ``bzr://`` and ``bzr+ssh://`` urls to work with the new RPC-based
  transport which will be used with the upcoming high-performance smart
  server. The new command ``bzr serve`` will invoke bzr in server mode,
  which processes these requests. (Andrew Bennetts, Robert Collins, Martin
  Pool)

* New command ``bzr version-info`` which can be used to get a summary
  of the current state of the tree. This is especially useful as part
  of a build commands. See ``doc/version_info.txt`` for more information
  (John Arbash Meinel)

Bug Fixes
*********

* ``'bzr inventory [FILE...]'`` allows restricting the file list to a
  specific set of files. (John Arbash Meinel, #3631)

* Don't abort when annotating empty files (John Arbash Meinel, #56814)

* Add ``Stanza.to_unicode()`` which can be passed to another Stanza
  when nesting stanzas. Also, add ``read_stanza_unicode`` to handle when
  reading a nested Stanza. (John Arbash Meinel)

* Transform._set_mode() needs to stat the right file.
  (John Arbash Meinel, #56549)

* Raise WeaveFormatError rather than StopIteration when trying to read
  an empty Weave file. (John Arbash Meinel, #46871)

* Don't access e.code for generic URLErrors, only HTTPErrors have .code.
  (Vincent Ladeuil, #59835)

* Handle boundary="" lines properly to allow access through a Squid proxy.
  (John Arbash Meinel, #57723)

* revert now removes newly-added directories (Aaron Bentley, #54172)

* ``bzr upgrade sftp://`` shouldn't fail to upgrade v6 branches if there
  isn't a working tree. (David Allouche, #40679)

* Give nicer error messages when a user supplies an invalid --revision
  parameter. (John Arbash Meinel, #55420)

* Handle when LANG is not recognized by python. Emit a warning, but
  just revert to using 'ascii'. (John Arbash Meinel, #35392)

* Don't use ``preexec_fn`` on win32, as it is not supported by subprocess.
  (John Arbash Meinel)

* Skip specific tests when the dependencies aren't met. This includes
  some ``setup.py`` tests when ``python-dev`` is not available, and
  some tests that depend on paramiko. (John Arbash Meinel, Mattheiu Moy)

* Fallback to Paramiko properly, if no ``ssh`` executable exists on
  the system. (Andrew Bennetts, John Arbash Meinel)

* ``Branch.bind(other_branch)`` no longer takes a write lock on the
  other branch, and will not push or pull between the two branches.
  API users will need to perform a push or pull or update operation if they
  require branch synchronisation to take place. (Robert Collins, #47344)

* When creating a tarball or zipfile export, export unicode names as utf-8
  paths. This may not work perfectly on all platforms, but has the best
  chance of working in the common case. (John Arbash Meinel, #56816)

* When committing, only files that exist in working tree or basis tree
  may be specified (Aaron Bentley, #50793)

Portability
***********

* Fixes to run on Python 2.5 (Brian M. Carlson, Martin Pool, Marien Zwart)

Internals
*********

* TestCaseInTempDir now creates a separate directory for HOME, rather
  than having HOME set to the same location as the working directory.
  (John Arbash Meinel)

* ``run_bzr_subprocess()`` can take an optional ``env_changes={}`` parameter,
  which will update os.environ inside the spawned child. It also can
  take a ``universal_newlines=True``, which helps when checking the output
  of the command. (John Arbash Meinel)

* Refactor SFTP vendors to allow easier re-use when ssh is used.
  (Andrew Bennetts)

* ``Transport.list_dir()`` and ``Transport.iter_files_recursive()`` should always
  return urlescaped paths. This is now tested (there were bugs in a few
  of the transports) (Andrew Bennetts, David Allouche, John Arbash Meinel)

* New utility function ``symbol_versioning.deprecation_string``. Returns the
  formatted string for a callable, deprecation format pair. (Robert Collins)

* New TestCase helper applyDeprecated. This allows you to call a callable
  which is deprecated without it spewing to the screen, just by supplying
  the deprecation format string issued for it. (Robert Collins)

* Transport.append and Transport.put have been deprecated in favor of
  ``.append_bytes``, ``.append_file``, ``.put_bytes``, and
  ``.put_file``. This removes the ambiguity in what type of object the
  functions take.  ``Transport.non_atomic_put_{bytes,file}`` has also
  been added. Which works similarly to ``Transport.append()`` except for
  SFTP, it doesn't have a round trip when opening the file. Also, it
  provides functionality for creating a parent directory when trying
  to create a file, rather than raise NoSuchFile and forcing the
  caller to repeat their request.
  (John Arbash Meinel)

* WorkingTree has a new api ``unversion`` which allow the unversioning of
  entries by their file id. (Robert Collins)

* ``WorkingTree.pending_merges`` is deprecated.  Please use the
  ``get_parent_ids`` (introduced in 0.10) method instead. (Robert Collins)

* WorkingTree has a new ``lock_tree_write`` method which locks the branch for
  read rather than write. This is appropriate for actions which only need
  the branch data for reference rather than mutation. A new decorator
  ``needs_tree_write_lock`` is provided in the workingtree module. Like the
  ``needs_read_lock`` and ``needs_write_lock`` decorators this allows static
  declaration of the locking requirements of a function to ensure that
  a lock is taken out for casual scripts. (Robert Collins, #54107)

* All WorkingTree methods which write to the tree, but not to the branch
  have been converted to use ``needs_tree_write_lock`` rather than
  ``needs_write_lock``. Also converted is the revert, conflicts and tree
  transform modules. This provides a modest performance improvement on
  metadir style trees, due to the reduce lock-acquisition, and a more
  significant performance improvement on lightweight checkouts from
  remote branches, where trivial operations used to pay a significant
  penalty. It also provides the basis for allowing readonly checkouts.
  (Robert Collins)

* Special case importing the standard library 'copy' module. This shaves
  off 40ms of startup time, while retaining compatibility. See:
  ``bzrlib/inspect_for_copy.py`` for more details. (John Arbash Meinel)

* WorkingTree has a new parent class MutableTree which represents the
  specialisations of Tree which are able to be altered. (Robert Collins)

* New methods mkdir and ``put_file_bytes_non_atomic`` on MutableTree that
  mutate the tree and its contents. (Robert Collins)

* Transport behaviour at the root of the URL is now defined and tested.
  (Andrew Bennetts, Robert Collins)

Testing
*******

* New test helper classs MemoryTree. This is typically accessed via
  ``self.make_branch_and_memory_tree()`` in test cases. (Robert Collins)

* Add ``start_bzr_subprocess`` and ``stop_bzr_subprocess`` to allow test
  code to continue running concurrently with a subprocess of bzr.
  (Andrew Bennetts, Robert Collins)

* Add a new method ``Transport.get_smart_client()``. This is provided to
  allow upgrades to a richer interface than the VFS one provided by
  Transport. (Andrew Bennetts, Martin Pool)

bzr 0.10
########

:Released:  2006-08-29

Improvements
************
* 'merge' now takes --uncommitted, to apply uncommitted changes from a
  tree.  (Aaron Bentley)

* 'bzr add --file-ids-from' can be used to specify another path to use
  for creating file ids, rather than generating all new ones. Internally,
  the 'action' passed to ``smart_add_tree()`` can return ``file_ids`` that
  will be used, rather than having bzrlib generate new ones.
  (John Arbash Meinel, #55781)

* ``bzr selftest --benchmark`` now allows a ``--cache-dir`` parameter.
  This will cache some of the intermediate trees, and decrease the
  setup time for benchmark tests. (John Arbash Meinel)

* Inverse forms are provided for all boolean options.  For example,
  --strict has --no-strict, --no-recurse has --recurse (Aaron Bentley)

* Serialize out Inventories directly, rather than using ElementTree.
  Writing out a kernel sized inventory drops from 2s down to ~350ms.
  (Robert Collins, John Arbash Meinel)

Bug Fixes
*********

* Help diffutils 2.8.4 get along with binary tests (Marien Zwart: #57614)

* Change LockDir so that if the lock directory doesn't exist when
  ``lock_write()`` is called, an attempt will be made to create it.
  (John Arbash Meinel, #56974)

* ``bzr uncommit`` preserves pending merges. (John Arbash Meinel, #57660)

* Active FTP transport now works as intended. (ghozzy, #56472)

* Really fix mutter() so that it won't ever raise a UnicodeError.
  It means it is possible for ~/.bzr.log to contain non UTF-8 characters.
  But it is a debugging log, not a real user file.
  (John Arbash Meinel, #56947, #53880)

* Change Command handle to allow Unicode command and options.
  At present we cannot register Unicode command names, so we will get
  BzrCommandError('unknown command'), or BzrCommandError('unknown option')
  But that is better than a UnicodeError + a traceback.
  (John Arbash Meinel, #57123)

* Handle TZ=UTC properly when reading/writing revisions.
  (John Arbash Meinel, #55783, #56290)

* Use ``GPG_TTY`` to allow gpg --cl to work with gpg-agent in a pipeline,
  (passing text to sign in on stdin). (John Arbash Meinel, #54468)

* External diff does the right thing for binaries even in foreign
  languages. (John Arbash Meinel, #56307)

* Testament handles more cases when content is unicode. Specific bug was
  in handling of revision properties.
  (John Arbash Meinel, Holger Krekel, #54723)

* The bzr selftest was failing on installed versions due to a bug in a new
  test helper. (John Arbash Meinel, Robert Collins, #58057)

Internals
*********

* ``bzrlib.cache_utf8`` contains ``encode()`` and ``decode()`` functions
  which can be used to cache the conversion between utf8 and Unicode.
  Especially helpful for some of the knit annotation code, which has to
  convert revision ids to utf8 to annotate lines in storage.
  (John Arbash Meinel)

* ``setup.py`` now searches the filesystem to find all packages which
  need to be installed. This should help make the life of packagers
  easier. (John Arbash Meinel)

bzr 0.9.0
#########

:Released:  2006-08-11

Surprises
*********

* The hard-coded built-in ignore rules have been removed. There are
  now two rulesets which are enforced. A user global one in
  ``~/.bazaar/ignore`` which will apply to every tree, and the tree
  specific one '.bzrignore'.
  ``~/.bazaar/ignore`` will be created if it does not exist, but with
  a more conservative list than the old default.
  This fixes bugs with default rules being enforced no matter what.
  The old list of ignore rules from bzr is available by
  running 'bzr ignore --old-default-rules'.
  (Robert Collins, Martin Pool, John Arbash Meinel)

* 'branches.conf' has been changed to 'locations.conf', since it can apply
  to more locations than just branch locations.
  (Aaron Bentley)

Improvements
************

* The revision specifier "revno:" is extended to accept the syntax
  revno:N:branch. For example,
  revno:42:http://bazaar-vcs.org/bzr/bzr.dev/ means revision 42 in
  bzr.dev.  (Matthieu Moy)

* Tests updates to ensure proper URL handling, UNICODE support, and
  proper printing when the user's terminal encoding cannot display
  the path of a file that has been versioned.
  ``bzr branch`` can take a target URL rather than only a local directory.
  ``Branch.get_parent()/set_parent()`` now save a relative path if possible,
  and normalize the parent based on root, allowing access across
  different transports. (John Arbash Meinel, Wouter van Heyst, Martin Pool)
  (Malone #48906, #42699, #40675, #5281, #3980, #36363, #43689,
  #42517, #42514)

* On Unix, detect terminal width using an ioctl not just $COLUMNS.
  Use terminal width for single-line logs from ``bzr log --line`` and
  pending-merge display.  (Robert Widhopf-Fenk, Gustavo Niemeyer)
  (Malone #3507)

* On Windows, detect terminal width using GetConsoleScreenBufferInfo.
  (Alexander Belchenko)

* Speedup improvement for 'date:'-revision search. (Guillaume Pinot).

* Show the correct number of revisions pushed when pushing a new branch.
  (Robert Collins).

* 'bzr selftest' now shows a progress bar with the number of tests, and
  progress made. 'make check' shows tests in -v mode, to be more useful
  for the PQM status window. (Robert Collins).
  When using a progress bar, failed tests are printed out, rather than
  being overwritten by the progress bar until the suite finishes.
  (John Arbash Meinel)

* 'bzr selftest --benchmark' will run a new benchmarking selftest.
  'bzr selftest --benchmark --lsprof-timed' will use lsprofile to generate
  profile data for the individual profiled calls, allowing for fine
  grained analysis of performance.
  (Robert Collins, Martin Pool).

* 'bzr commit' shows a progress bar. This is useful for commits over sftp
  where commit can take an appreciable time. (Robert Collins)

* 'bzr add' is now less verbose in telling you what ignore globs were
  matched by files being ignored. Instead it just tells you how many
  were ignored (because you might reasonably be expecting none to be
  ignored). 'bzr add -v' is unchanged and will report every ignored
  file. (Robert Collins).

* ftp now has a test server if medusa is installed. As part of testing,
  ftp support has been improved, including support for supplying a
  non-standard port. (John Arbash Meinel).

* 'bzr log --line' shows the revision number, and uses only the
  first line of the log message (#5162, Alexander Belchenko;
  Matthieu Moy)

* 'bzr status' has had the --all option removed. The 'bzr ls' command
  should be used to retrieve all versioned files. (Robert Collins)

* 'bzr bundle OTHER/BRANCH' will create a bundle which can be sent
  over email, and applied on the other end, while maintaining ancestry.
  This bundle can be applied with either 'bzr merge' or 'bzr pull',
  the same way you would apply another branch.
  (John Arbash Meinel, Aaron Bentley)

* 'bzr whoami' can now be used to set your identity from the command line,
  for a branch or globally.  (Robey Pointer)

* 'bzr checkout' now aliased to 'bzr co', and 'bzr annotate' to 'bzr ann'.
  (Michael Ellerman)

* 'bzr revert DIRECTORY' now reverts the contents of the directory as well.
  (Aaron Bentley)

* 'bzr get sftp://foo' gives a better error when paramiko is not present.
  Also updates things like 'http+pycurl://' if pycurl is not present.
  (John Arbash Meinel) (Malone #47821, #52204)

* New env variable ``BZR_PROGRESS_BAR``, sets the default progress bar type.
  Can be set to 'none' or 'dummy' to disable the progress bar, 'dots' or
  'tty' to create the respective type. (John Arbash Meinel, #42197, #51107)

* Improve the help text for 'bzr diff' to explain what various options do.
  (John Arbash Meinel, #6391)

* 'bzr uncommit -r 10' now uncommits revisions 11.. rather than uncommitting
  revision 10. This makes -r10 more in line with what other commands do.
  'bzr uncommit' also now saves the pending merges of the revisions that
  were removed. So it is safe to uncommit after a merge, fix something,
  and commit again. (John Arbash Meinel, #32526, #31426)

* 'bzr init' now also works on remote locations.
  (Wouter van Heyst, #48904)

* HTTP support has been updated. When using pycurl we now support
  connection keep-alive, which reduces dns requests and round trips.
  And for both urllib and pycurl we support multi-range requests,
  which decreases the number of round-trips. Performance results for
  ``bzr branch http://bazaar-vcs.org/bzr/bzr.dev/`` indicate
  http branching is now 2-3x faster, and ``bzr pull`` in an existing
  branch is as much as 4x faster.
  (Michael Ellerman, Johan Rydberg, John Arbash Meinel, #46768)

* Performance improvements for sftp. Branching and pulling are now up to
  2x faster. Utilize paramiko.readv() support for async requests if it
  is available (paramiko > 1.6) (John Arbash Meinel)

Bug Fixes
*********

* Fix shadowed definition of TestLocationConfig that caused some
  tests not to run.
  (Erik Bågfors, Michael Ellerman, Martin Pool, #32587)

* Fix unnecessary requirement of sign-my-commits that it be run from
  a working directory.  (Martin Pool, Robert Collins)

* 'bzr push location' will only remember the push location if it succeeds
  in connecting to the remote location. (John Arbash Meinel, #49742)

* 'bzr revert' no longer toggles the executable bit on win32
  (John Arbash Meinel, #45010)

* Handle broken pipe under win32 correctly. (John Arbash Meinel)

* sftp tests now work correctly on win32 if you have a newer paramiko
  (John Arbash Meinel)

* Cleanup win32 test suite, and general cleanup of places where
  file handles were being held open. (John Arbash Meinel)

* When specifying filenames for 'diff -r x..y', the name of the file in the
  working directory can be used, even if its name is different in both x
  and y.

* File-ids containing single- or double-quotes are handled correctly by
  push. (Aaron Bentley, #52227)

* Normalize unicode filenames to ensure cross-platform consistency.
  (John Arbash Meinel, #43689)

* The argument parser can now handle '-' as an argument. Currently
  no code interprets it specially (it is mostly handled as a file named
  '-'). But plugins, and future operations can use it.
  (John Arbash meinel, #50984)

* Bundles can properly read binary files with a plain '\r' in them.
  (John Arbash Meinel, #51927)

* Tuning ``iter_entries()`` to be more efficient (John Arbash Meinel, #5444)

* Lots of win32 fixes (the test suite passes again).
  (John Arbash Meinel, #50155)

* Handle openbsd returning None for sys.getfilesystemencoding() (#41183)

* Support ftp APPE (append) to allow Knits to be used over ftp (#42592)

* Removals are only committed if they match the filespec (or if there is
  no filespec).  (#46635, Aaron Bentley)

* smart-add recurses through all supplied directories
  (John Arbash Meinel, #52578)

* Make the bundle reader extra lines before and after the bundle text.
  This allows you to parse an email with the bundle inline.
  (John Arbash Meinel, #49182)

* Change the file id generator to squash a little bit more. Helps when
  working with long filenames on windows. (Also helps for unicode filenames
  not generating hidden files). (John Arbash Meinel, #43801)

* Restore terminal mode on C-c while reading sftp password.  (#48923,
  Nicholas Allen, Martin Pool)

* Timestamps are rounded to 1ms, and revision entries can be recreated
  exactly. (John Arbash Meinel, Jamie Wilkinson, #40693)

* Branch.base has changed to a URL, but ~/.bazaar/locations.conf should
  use local paths, since it is user visible (John Arbash Meinel, #53653)

* ``bzr status foo`` when foo was unversioned used to cause a full delta
  to be generated (John Arbash Meinel, #53638)

* When reading revision properties, an empty value should be considered
  the empty string, not None (John Arbash Meinel, #47782)

* ``bzr diff --diff-options`` can now handle binary files being changed.
  Also, the output is consistent when --diff-options is not supplied.
  (John Arbash Meinel, #54651, #52930)

* Use the right suffixes for loading plugins (John Arbash Meinel, #51810)

* Fix ``Branch.get_parent()`` to handle the case when the parent is not
  accessible (John Arbash Meinel, #52976)

Internals
*********

* Combine the ignore rules into a single regex rather than looping over
  them to reduce the threshold where  N^2 behaviour occurs in operations
  like status. (Jan Hudec, Robert Collins).

* Appending to ``bzrlib.DEFAULT_IGNORE`` is now deprecated. Instead, use
  one of the add functions in bzrlib.ignores. (John Arbash Meinel)

* 'bzr push' should only push the ancestry of the current revision, not
  all of the history in the repository. This is especially important for
  shared repositories. (John Arbash Meinel)

* ``bzrlib.delta.compare_trees`` now iterates in alphabetically sorted order,
  rather than randomly walking the inventories. (John Arbash Meinel)

* Doctests are now run in temporary directories which are cleaned up when
  they finish, rather than using special ScratchDir/ScratchBranch objects.
  (Martin Pool)

* Split ``check`` into separate methods on the branch and on the repository,
  so that it can be specialized in ways that are useful or efficient for
  different formats.  (Martin Pool, Robert Collins)

* Deprecate ``Repository.all_revision_ids``; most methods don't really need
  the global revision graph but only that part leading up to a particular
  revision.  (Martin Pool, Robert Collins)

* Add a BzrDirFormat ``control_formats`` list which allows for control formats
  that do not use '.bzr' to store their data - i.e. '.svn', '.hg' etc.
  (Robert Collins, Jelmer Vernooij).

* ``bzrlib.diff.external_diff`` can be redirected to any file-like object.
  Uses subprocess instead of spawnvp.
  (James Henstridge, John Arbash Meinel, #4047, #48914)

* New command line option '--profile-imports', which will install a custom
  importer to log time to import modules and regex compilation time to
  sys.stderr (John Arbash Meinel)

* 'EmptyTree' is now deprecated, please use ``repository.revision_tree(None)``
  instead. (Robert Collins)

* "RevisionTree" is now in bzrlib/revisiontree.py. (Robert Collins)

bzr 0.8.2
#########

:Released:  2006-05-17

Bug Fixes
*********

* setup.py failed to install launchpad plugin.  (Martin Pool)

bzr 0.8.1
#########

:Released:  2006-05-16

Bug Fixes
*********

* Fix failure to commit a merge in a checkout.  (Martin Pool,
  Robert Collins, Erik Bågfors, #43959)

* Nicer messages from 'commit' in the case of renames, and correct
  messages when a merge has occured. (Robert Collins, Martin Pool)

* Separate functionality from assert statements as they are skipped in
  optimized mode of python. Add the same check to pending merges.
  (Olaf Conradi, #44443)

Changes
*******

* Do not show the None revision in output of bzr ancestry. (Olaf Conradi)

* Add info on standalone branches without a working tree.
  (Olaf Conradi, #44155)

* Fix bug in knits when raising InvalidRevisionId. (Olaf Conradi, #44284)

Changes
*******

* Make editor invocation comply with Debian Policy. First check
  environment variables VISUAL and EDITOR, then try editor from
  alternatives system. If that all fails, fall back to the pre-defined
  list of editors. (Olaf Conradi, #42904)

New Features
************

* New 'register-branch' command registers a public branch into
  Launchpad.net, where it can be associated with bugs, etc.
  (Martin Pool, Bjorn Tillenius, Robert Collins)

Internals
*********

* New public api in InventoryEntry - ``describe_change(old, new)`` which
  provides a human description of the changes between two old and
  new. (Robert Collins, Martin Pool)

Testing
*******

* Fix test case for bzr info in upgrading a standalone branch to metadir,
  uses bzrlib api now. (Olaf Conradi)

bzr 0.8
#######

:Released:  2006-05-08

Notes When Upgrading
********************

Release 0.8 of bzr introduces a new format for history storage, called
'knit', as an evolution of to the 'weave' format used in 0.7.  Local
and remote operations are faster using knits than weaves.  Several
operations including 'init', 'init-repo', and 'upgrade' take a
--format option that controls this.  Branching from an existing branch
will keep the same format.

It is possible to merge, pull and push between branches of different
formats but this is slower than moving data between homogenous
branches.  It is therefore recommended (but not required) that you
upgrade all branches for a project at the same time.  Information on
formats is shown by 'bzr info'.

bzr 0.8 now allows creation of 'repositories', which hold the history
of files and revisions for several branches.  Previously bzr kept all
the history for a branch within the .bzr directory at the root of the
branch, and this is still the default.  To create a repository, use
the new 'bzr init-repo' command.  Branches exist as directories under
the repository and contain just a small amount of information
indicating the current revision of the branch.

bzr 0.8 also supports 'checkouts', which are similar to in cvs and
subversion.  Checkouts are associated with a branch (optionally in a
repository), which contains all the historical information.  The
result is that a checkout can be deleted without losing any
already-committed revisions.  A new 'update' command is also available.

Repositories and checkouts are not supported with the 0.7 storage
format.  To use them you must upgrad to either knits, or to the
'metaweave' format, which uses weaves but changes the .bzr directory
arrangement.


Improvements
************

* sftp paths can now be relative, or local, according to the lftp
  convention. Paths now take the form::

      sftp://user:pass@host:port/~/relative/path
      or
      sftp://user:pass@host:port/absolute/path

* The FTP transport now tries to reconnect after a temporary
  failure. ftp put is made atomic. (Matthieu Moy)

* The FTP transport now maintains a pool of connections, and
  reuses them to avoid multiple connections to the same host (like
  sftp did). (Daniel Silverstone)

* The ``bzr_man.py`` file has been removed. To create the man page now,
  use ``./generate_docs.py man``. The new program can also create other files.
  Run ``python generate_docs.py --help`` for usage information.
  (Hans Ulrich Niedermann & James Blackwell).

* Man Page now gives full help (James Blackwell).
  Help also updated to reflect user config now being stored in .bazaar
  (Hans Ulrich Niedermann)

* It's now possible to set aliases in bazaar.conf (Erik Bågfors)

* Pull now accepts a --revision argument (Erik Bågfors)

* ``bzr re-sign`` now allows multiple revisions to be supplied on the command
  line. You can now use the following command to sign all of your old
  commits::

    find .bzr/revision-store// -name my@email-* \
      | sed 's/.*\/\/..\///' \
      | xargs bzr re-sign

* Upgrade can now upgrade over the network. (Robert Collins)

* Two new commands 'bzr checkout' and 'bzr update' allow for CVS/SVN-alike
  behaviour.  By default they will cache history in the checkout, but
  with --lightweight almost all data is kept in the master branch.
  (Robert Collins)

* 'revert' unversions newly-versioned files, instead of deleting them.

* 'merge' is more robust.  Conflict messages have changed.

* 'merge' and 'revert' no longer clobber existing files that end in '~' or
  '.moved'.

* Default log format can be set in configuration and plugins can register
  their own formatters. (Erik Bågfors)

* New 'reconcile' command will check branch consistency and repair indexes
  that can become out of sync in pre 0.8 formats. (Robert Collins,
  Daniel Silverstone)

* New 'bzr init --format' and 'bzr upgrade --format' option to control
  what storage format is created or produced.  (Robert Collins,
  Martin Pool)

* Add parent location to 'bzr info', if there is one.  (Olaf Conradi)

* New developer commands 'weave-list' and 'weave-join'.  (Martin Pool)

* New 'init-repository' command, plus support for repositories in 'init'
  and 'branch' (Aaron Bentley, Erik Bågfors, Robert Collins)

* Improve output of 'info' command. Show all relevant locations related to
  working tree, branch and repository. Use kibibytes for binary quantities.
  Fix off-by-one error in missing revisions of working tree.  Make 'info'
  work on branches, repositories and remote locations.  Show locations
  relative to the shared repository, if applicable.  Show locking status
  of locations.  (Olaf Conradi)

* Diff and merge now safely handle binary files. (Aaron Bentley)

* 'pull' and 'push' now normalise the revision history, so that any two
  branches with the same tip revision will have the same output from 'log'.
  (Robert Collins)

* 'merge' accepts --remember option to store parent location, like 'push'
  and 'pull'. (Olaf Conradi)

* bzr status and diff when files given as arguments do not exist
  in the relevant trees.  (Martin Pool, #3619)

* Add '.hg' to the default ignore list.  (Martin Pool)

* 'knit' is now the default disk format. This improves disk performance and
  utilization, increases incremental pull performance, robustness with SFTP
  and allows checkouts over SFTP to perform acceptably.
  The initial Knit code was contributed by Johan Rydberg based on a
  specification by Martin Pool.
  (Robert Collins, Aaron Bentley, Johan Rydberg, Martin Pool).

* New tool to generate all-in-one html version of the manual.  (Alexander
  Belchenko)

* Hitting CTRL-C while doing an SFTP push will no longer cause stale locks
  to be left in the SFTP repository. (Robert Collins, Martin Pool).

* New option 'diff --prefix' to control how files are named in diff
  output, with shortcuts '-p0' and '-p1' corresponding to the options for
  GNU patch.  (Alexander Belchenko, Goffredo Baroncelli, Martin Pool)

* Add --revision option to 'annotate' command.  (Olaf Conradi)

* If bzr shows an unexpected revision-history after pulling (perhaps due
  to a reweave) it can now be corrected by 'bzr reconcile'.
  (Robert Collins)

Changes
*******

* Commit is now verbose by default, and shows changed filenames and the
  new revision number.  (Robert Collins, Martin Pool)

* Unify 'mv', 'move', 'rename'.  (Matthew Fuller, #5379)

* 'bzr -h' shows help.  (Martin Pool, Ian Bicking, #35940)

* Make 'pull' and 'push' remember location on failure using --remember.
  (Olaf Conradi)

* For compatibility, make old format for using weaves inside metadir
  available as 'metaweave' format.  Rename format 'metadir' to 'default'.
  Clean up help for option --format in commands 'init', 'init-repo' and
  'upgrade'.  (Olaf Conradi)

Internals
*********

* The internal storage of history, and logical branch identity have now
  been split into Branch, and Repository. The common locking and file
  management routines are now in bzrlib.lockablefiles.
  (Aaron Bentley, Robert Collins, Martin Pool)

* Transports can now raise DependencyNotPresent if they need a library
  which is not installed, and then another implementation will be
  tried.  (Martin Pool)

* Remove obsolete (and no-op) `decode` parameter to `Transport.get`.
  (Martin Pool)

* Using Tree Transform for merge, revert, tree-building

* WorkingTree.create, Branch.create, ``WorkingTree.create_standalone``,
  Branch.initialize are now deprecated. Please see ``BzrDir.create_*`` for
  replacement API's. (Robert Collins)

* New BzrDir class represents the .bzr control directory and manages
  formatting issues. (Robert Collins)

* New repository.InterRepository class encapsulates Repository to
  Repository actions and allows for clean selection of optimised code
  paths. (Robert Collins)

* ``bzrlib.fetch.fetch`` and ``bzrlib.fetch.greedy_fetch`` are now
  deprecated, please use ``branch.fetch`` or ``repository.fetch``
  depending on your needs. (Robert Collins)

* deprecated methods now have a ``is_deprecated`` flag on them that can
  be checked, if you need to determine whether a given callable is
  deprecated at runtime. (Robert Collins)

* Progress bars are now nested - see
  ``bzrlib.ui.ui_factory.nested_progress_bar``.
  (Robert Collins, Robey Pointer)

* New API call ``get_format_description()`` for each type of format.
  (Olaf Conradi)

* Changed ``branch.set_parent()`` to accept None to remove parent.
  (Olaf Conradi)

* Deprecated BzrError AmbiguousBase.  (Olaf Conradi)

* WorkingTree.branch is now a read only property.  (Robert Collins)

* bzrlib.ui.text.TextUIFactory now accepts a ``bar_type`` parameter which
  can be None or a factory that will create a progress bar. This is
  useful for testing or for overriding the bzrlib.progress heuristic.
  (Robert Collins)

* New API method ``get_physical_lock_status()`` to query locks present on a
  transport.  (Olaf Conradi)

* Repository.reconcile now takes a thorough keyword parameter to allow
  requesting an indepth reconciliation, rather than just a data-loss
  check. (Robert Collins)

* ``bzrlib.ui.ui_factory protocol`` now supports ``get_boolean`` to prompt
  the user for yes/no style input. (Robert Collins)

Testing
*******

* SFTP tests now shortcut the SSH negotiation, reducing test overhead
  for testing SFTP protocol support. (Robey Pointer)

* Branch formats are now tested once per implementation (see ``bzrlib.
  tests.branch_implementations``. This is analagous to the transport
  interface tests, and has been followed up with working tree,
  repository and BzrDir tests. (Robert Collins)

* New test base class TestCaseWithTransport provides a transport aware
  test environment, useful for testing any transport-interface using
  code. The test suite option --transport controls the transport used
  by this class (when its not being used as part of implementation
  contract testing). (Robert Collins)

* Close logging handler on disabling the test log. This will remove the
  handler from the internal list inside python's logging module,
  preventing shutdown from closing it twice.  (Olaf Conradi)

* Move test case for uncommit to blackbox tests.  (Olaf Conradi)

* ``run_bzr`` and ``run_bzr_captured`` now accept a 'stdin="foo"'
  parameter which will provide String("foo") to the command as its stdin.

bzr 0.7
#######

:Released: 2006-01-09

Changes
*******

* .bzrignore is excluded from exports, on the grounds that it's a bzr
  internal-use file and may not be wanted.  (Jamie Wilkinson)

* The "bzr directories" command were removed in favor of the new
  --kind option to the "bzr inventory" command.  To list all
  versioned directories, now use "bzr inventory --kind directory".
  (Johan Rydberg)

* Under Windows configuration directory is now ``%APPDATA%\bazaar\2.0``
  by default. (John Arbash Meinel)

* The parent of Bzr configuration directory can be set by ``BZR_HOME``
  environment variable. Now the path for it is searched in ``BZR_HOME``,
  then in HOME. Under Windows the order is: ``BZR_HOME``, ``APPDATA``
  (usually points to ``C:\Documents and Settings\User Name\Application Data``),
  ``HOME``. (John Arbash Meinel)

* Plugins with the same name in different directories in the bzr plugin
  path are no longer loaded: only the first successfully loaded one is
  used. (Robert Collins)

* Use systems' external ssh command to open connections if possible.
  This gives better integration with user settings such as ProxyCommand.
  (James Henstridge)

* Permissions on files underneath .bzr/ are inherited from the .bzr
  directory. So for a shared repository, simply doing 'chmod -R g+w .bzr/'
  will mean that future file will be created with group write permissions.

* configure.in and config.guess are no longer in the builtin default
  ignore list.

* '.sw[nop]' pattern ignored, to ignore vim swap files for nameless
  files.  (John Arbash Meinel, Martin Pool)

Improvements
************

* "bzr INIT dir" now initializes the specified directory, and creates
  it if it does not exist.  (John Arbash Meinel)

* New remerge command (Aaron Bentley)

* Better zsh completion script.  (Steve Borho)

* 'bzr diff' now returns 1 when there are changes in the working
  tree. (Robert Collins)

* 'bzr push' now exists and can push changes to a remote location.
  This uses the transport infrastructure, and can store the remote
  location in the ~/.bazaar/branches.conf configuration file.
  (Robert Collins)

* Test directories are only kept if the test fails and the user requests
  that they be kept.

* Tweaks to short log printing

* Added branch nicks, new nick command, printing them in log output.
  (Aaron Bentley)

* If ``$BZR_PDB`` is set, pop into the debugger when an uncaught exception
  occurs.  (Martin Pool)

* Accept 'bzr resolved' (an alias for 'bzr resolve'), as this is
  the same as Subversion.  (Martin Pool)

* New ftp transport support (on ftplib), for ftp:// and aftp://
  URLs.  (Daniel Silverstone)

* Commit editor temporary files now start with ``bzr_log.``, to allow
  text editors to match the file name and set up appropriate modes or
  settings.  (Magnus Therning)

* Improved performance when integrating changes from a remote weave.
  (Goffredo Baroncelli)

* Sftp will attempt to cache the connection, so it is more likely that
  a connection will be reused, rather than requiring multiple password
  requests.

* bzr revno now takes an optional argument indicating the branch whose
  revno should be printed.  (Michael Ellerman)

* bzr cat defaults to printing the last version of the file.
  (Matthieu Moy, #3632)

* New global option 'bzr --lsprof COMMAND' runs bzr under the lsprof
  profiler.  (Denys Duchier)

* Faster commits by reading only the headers of affected weave files.
  (Denys Duchier)

* 'bzr add' now takes a --dry-run parameter which shows you what would be
  added, but doesn't actually add anything. (Michael Ellerman)

* 'bzr add' now lists how many files were ignored per glob.  add --verbose
  lists the specific files.  (Aaron Bentley)

* 'bzr missing' now supports displaying changes in diverged trees and can
  be limited to show what either end of the comparison is missing.
  (Aaron Bently, with a little prompting from Daniel Silverstone)

Bug Fixes
*********

* SFTP can walk up to the root path without index errors. (Robert Collins)

* Fix bugs in running bzr with 'python -O'.  (Martin Pool)

* Error when run with -OO

* Fix bug in reporting http errors that don't have an http error code.
  (Martin Pool)

* Handle more cases of pipe errors in display commands

* Change status to 3 for all errors

* Files that are added and unlinked before committing are completely
  ignored by diff and status

* Stores with some compressed texts and some uncompressed texts are now
  able to be used. (John A Meinel)

* Fix for bzr pull failing sometimes under windows

* Fix for sftp transport under windows when using interactive auth

* Show files which are both renamed and modified as such in 'bzr
  status' output.  (Daniel Silverstone, #4503)

* Make annotate cope better with revisions committed without a valid
  email address.  (Marien Zwart)

* Fix representation of tab characters in commit messages.
  (Harald Meland)

* List of plugin directories in ``BZR_PLUGIN_PATH`` environment variable is
  now parsed properly under Windows. (Alexander Belchenko)

* Show number of revisions pushed/pulled/merged. (Robey Pointer)

* Keep a cached copy of the basis inventory to speed up operations
  that need to refer to it.  (Johan Rydberg, Martin Pool)

* Fix bugs in bzr status display of non-ascii characters.
  (Martin Pool)

* Remove Makefile.in from default ignore list.
  (Tollef Fog Heen, Martin Pool, #6413)

* Fix failure in 'bzr added'.  (Nathan McCallum, Martin Pool)

Testing
*******

* Fix selftest asking for passwords when there are no SFTP keys.
  (Robey Pointer, Jelmer Vernooij)

* Fix selftest run with 'python -O'.  (Martin Pool)

* Fix HTTP tests under Windows. (John Arbash Meinel)

* Make tests work even if HOME is not set (Aaron Bentley)

* Updated ``build_tree`` to use fixed line-endings for tests which read
  the file cotents and compare. Make some tests use this to pass under
  Windows. (John Arbash Meinel)

* Skip stat and symlink tests under Windows. (Alexander Belchenko)

* Delay in selftest/testhashcash is now issued under win32 and Cygwin.
  (John Arbash Meinel)

* Use terminal width to align verbose test output.  (Martin Pool)

* Blackbox tests are maintained within the bzrlib.tests.blackbox directory.
  If adding a new test script please add that to
  ``bzrlib.tests.blackbox.__init__``. (Robert Collins)

* Much better error message if one of the test suites can't be
  imported.  (Martin Pool)

* Make check now runs the test suite twice - once with the default locale,
  and once with all locales forced to C, to expose bugs. This is not
  trivially done within python, so for now its only triggered by running
  Make check. Integrators and packagers who wish to check for full
  platform support should run 'make check' to test the source.
  (Robert Collins)

* Tests can now run TestSkipped if they can't execute for any reason.
  (Martin Pool) (NB: TestSkipped should only be raised for correctable
  reasons - see the wiki spec ImprovingBzrTestSuite).

* Test sftp with relative, absolute-in-homedir and absolute-not-in-homedir
  paths for the transport tests. Introduce blackbox remote sftp tests that
  test the same permutations. (Robert Collins, Robey Pointer)

* Transport implementation tests are now independent of the local file
  system, which allows tests for esoteric transports, and for features
  not available in the local file system. They also repeat for variations
  on the URL scheme that can introduce issues in the transport code,
  see bzrlib.transport.TransportTestProviderAdapter() for this.
  (Robert Collins).

* ``TestCase.build_tree`` uses the transport interface to build trees,
  pass in a transport parameter to give it an existing connection.
  (Robert Collins).

Internals
*********

* WorkingTree.pull has been split across Branch and WorkingTree,
  to allow Branch only pulls. (Robert Collins)

* ``commands.display_command`` now returns the result of the decorated
  function. (Robert Collins)

* LocationConfig now has a ``set_user_option(key, value)`` call to save
  a setting in its matching location section (a new one is created
  if needed). (Robert Collins)

* Branch has two new methods, ``get_push_location`` and
  ``set_push_location`` to respectively, get and set the push location.
  (Robert Collins)

* ``commands.register_command`` now takes an optional flag to signal that
  the registrant is planning to decorate an existing command. When
  given multiple plugins registering a command is not an error, and
  the original command class (whether built in or a plugin based one) is
  returned to the caller. There is a new error 'MustUseDecorated' for
  signalling when a wrapping command should switch to the original
  version. (Robert Collins)

* Some option parsing errors will raise 'BzrOptionError', allowing
  granular detection for decorating commands. (Robert Collins).

* ``Branch.read_working_inventory`` has moved to
  ``WorkingTree.read_working_inventory``. This necessitated changes to
  ``Branch.get_root_id``, and a move of ``Branch.set_inventory`` to
  WorkingTree as well. To make it clear that a WorkingTree cannot always
  be obtained ``Branch.working_tree()`` will raise
  ``errors.NoWorkingTree`` if one cannot be obtained. (Robert Collins)

* All pending merges operations from Branch are now on WorkingTree.
  (Robert Collins)

* The follow operations from Branch have moved to WorkingTree::

      add()
      commit()
      move()
      rename_one()
      unknowns()

  (Robert Collins)

* ``bzrlib.add.smart_add_branch`` is now ``smart_add_tree``. (Robert Collins)

* New "rio" serialization format, similar to rfc-822. (Martin Pool)

* Rename selftests to ``bzrlib.tests.test_foo``.  (John A Meinel, Martin
  Pool)

* ``bzrlib.plugin.all_plugins`` has been changed from an attribute to a
  query method. (Robert Collins)

* New options to read only the table-of-contents of a weave.
  (Denys Duchier)

* Raise NoSuchFile when someone tries to add a non-existant file.
  (Michael Ellerman)

* Simplify handling of DivergedBranches in ``cmd_pull()``.
  (Michael Ellerman)

* Branch.controlfile* logic has moved to lockablefiles.LockableFiles, which
  is exposed as ``Branch().control_files``. Also this has been altered with the
  controlfile pre/suffix replaced by simple method names like 'get' and
  'put'. (Aaron Bentley, Robert Collins).

* Deprecated functions and methods can now be marked as such using the
  ``bzrlib.symbol_versioning`` module. Marked method have their docstring
  updated and will issue a DeprecationWarning using the warnings module
  when they are used. (Robert Collins)

* ``bzrlib.osutils.safe_unicode`` now exists to provide parameter coercion
  for functions that need unicode strings. (Robert Collins)

bzr 0.6
#######

:Released: 2005-10-28

Improvements
************

* pull now takes --verbose to show you what revisions are added or removed
  (John A Meinel)

* merge now takes a --show-base option to include the base text in
  conflicts.
  (Aaron Bentley)

* The config files are now read using ConfigObj, so '=' should be used as
  a separator, not ':'.
  (Aaron Bentley)

* New 'bzr commit --strict' option refuses to commit if there are
  any unknown files in the tree.  To commit, make sure all files are
  either ignored, added, or deleted.  (Michael Ellerman)

* The config directory is now ~/.bazaar, and there is a single file
  ~/.bazaar/bazaar.conf storing email, editor and other preferences.
  (Robert Collins)

* 'bzr add' no longer takes a --verbose option, and a --quiet option
  has been added that suppresses all output.

* Improved zsh completion support in contrib/zsh, from Clint
  Adams.

* Builtin 'bzr annotate' command, by Martin Pool with improvements from
  Goffredo Baroncelli.

* 'bzr check' now accepts -v for verbose reporting, and checks for
  ghosts in the branch. (Robert Collins)

* New command 're-sign' which will regenerate the gpg signature for
  a revision. (Robert Collins)

* If you set ``check_signatures=require`` for a path in
  ``~/.bazaar/branches.conf`` then bzr will invoke your
  ``gpg_signing_command`` (defaults to gpg) and record a digital signature
  of your commit. (Robert Collins)

* New sftp transport, based on Paramiko.  (Robey Pointer)

* 'bzr pull' now accepts '--clobber' which will discard local changes
  and make this branch identical to the source branch. (Robert Collins)

* Just give a quieter warning if a plugin can't be loaded, and
  put the details in .bzr.log.  (Martin Pool)

* 'bzr branch' will now set the branch-name to the last component of the
  output directory, if one was supplied.

* If the option ``post_commit`` is set to one (or more) python function
  names (must be in the bzrlib namespace), then they will be invoked
  after the commit has completed, with the branch and ``revision_id`` as
  parameters. (Robert Collins)

* Merge now has a retcode of 1 when conflicts occur. (Robert Collins)

* --merge-type weave is now supported for file contents.  Tree-shape
  changes are still three-way based.  (Martin Pool, Aaron Bentley)

* 'bzr check' allows the first revision on revision-history to have
  parents - something that is expected for cheap checkouts, and occurs
  when conversions from baz do not have all history.  (Robert Collins).

* 'bzr merge' can now graft unrelated trees together, if your specify
  0 as a base. (Aaron Bentley)

* 'bzr commit branch' and 'bzr commit branch/file1 branch/file2' now work
  (Aaron Bentley)

* Add '.sconsign*' to default ignore list.  (Alexander Belchenko)

* 'bzr merge --reprocess' minimizes conflicts

Testing
*******

* The 'bzr selftest --pattern' option for has been removed, now
  test specifiers on the command line can be simple strings, or
  regexps, or both. (Robert Collins)

* Passing -v to selftest will now show the time each test took to
  complete, which will aid in analysing performance regressions and
  related questions. (Robert Collins)

* 'bzr selftest' runs all tests, even if one fails, unless '--one'
  is given. (Martin Pool)

* There is a new method for TestCaseInTempDir, assertFileEqual, which
  will check that a given content is equal to the content of the named
  file. (Robert Collins)

* Fix test suite's habit of leaving many temporary log files in $TMPDIR.
  (Martin Pool)

Internals
*********

* New 'testament' command and concept for making gpg-signatures
  of revisions that are not tied to a particular internal
  representation.  (Martin Pool).

* Per-revision properties ('revprops') as key-value associated
  strings on each revision created when the revision is committed.
  Intended mainly for the use of external tools.  (Martin Pool).

* Config options have moved from bzrlib.osutils to bzrlib.config.
  (Robert Collins)

* Improved command line option definitions allowing explanations
  for individual options, among other things.  Contributed by
  Magnus Therning.

* Config options have moved from bzrlib.osutils to bzrlib.config.
  Configuration is now done via the config.Config interface:
  Depending on whether you have a Branch, a Location or no information
  available, construct a ``*Config``, and use its ``signature_checking``,
  ``username`` and ``user_email`` methods. (Robert Collins)

* Plugins are now loaded under bzrlib.plugins, not bzrlib.plugin, and
  they are made available for other plugins to use. You should not
  import other plugins during the ``__init__`` of your plugin though, as
  no ordering is guaranteed, and the plugins directory is not on the
  python path. (Robert Collins)

* Branch.relpath has been moved to WorkingTree.relpath. WorkingTree no
  no longer takes an inventory, rather it takes an option branch
  parameter, and if None is given will open the branch at basedir
  implicitly. (Robert Collins)

* Cleaner exception structure and error reporting.  Suggested by
  Scott James Remnant.  (Martin Pool)

* Branch.remove has been moved to WorkingTree, which has also gained
  ``lock_read``, ``lock_write`` and ``unlock`` methods for convenience.
  (Robert Collins)

* Two decorators, ``needs_read_lock`` and ``needs_write_lock`` have been
  added to the branch module. Use these to cause a function to run in a
  read or write lock respectively. (Robert Collins)

* ``Branch.open_containing`` now returns a tuple (Branch, relative-path),
  which allows direct access to the common case of 'get me this file
  from its branch'. (Robert Collins)

* Transports can register using ``register_lazy_transport``, and they
  will be loaded when first used.  (Martin Pool)

* 'pull' has been factored out of the command as ``WorkingTree.pull()``.
  A new option to WorkingTree.pull has been added, clobber, which will
  ignore diverged history and pull anyway.
  (Robert Collins)

* config.Config has a ``get_user_option`` call that accepts an option name.
  This will be looked up in branches.conf and bazaar.conf as normal.
  It is intended that this be used by plugins to support options -
  options of built in programs should have specific methods on the config.
  (Robert Collins)

* ``merge.merge_inner`` now has tempdir as an optional parameter.
  (Robert Collins)

* Tree.kind is not recorded at the top level of the hierarchy, as it was
  missing on EmptyTree, leading to a bug with merge on EmptyTrees.
  (Robert Collins)

* ``WorkingTree.__del__`` has been removed, it was non deterministic and not
  doing what it was intended to. See ``WorkingTree.__init__`` for a comment
  about future directions. (Robert Collins/Martin Pool)

* bzrlib.transport.http has been modified so that only 404 urllib errors
  are returned as NoSuchFile. Other exceptions will propagate as normal.
  This allows debuging of actual errors. (Robert Collins)

* bzrlib.transport.Transport now accepts *ONLY* url escaped relative paths
  to apis like 'put', 'get' and 'has'. This is to provide consistent
  behaviour - it operates on url's only. (Robert Collins)

* Transports can register using ``register_lazy_transport``, and they
  will be loaded when first used.  (Martin Pool)

* ``merge_flex`` no longer calls ``conflict_handler.finalize()``, instead that
  is called by ``merge_inner``. This is so that the conflict count can be
  retrieved (and potentially manipulated) before returning to the caller
  of ``merge_inner``. Likewise 'merge' now returns the conflict count to the
  caller. (Robert Collins)

* ``revision.revision_graph`` can handle having only partial history for
  a revision - that is no revisions in the graph with no parents.
  (Robert Collins).

* New ``builtins.branch_files`` uses the standard ``file_list`` rules to
  produce a branch and a list of paths, relative to that branch
  (Aaron Bentley)

* New TestCase.addCleanup facility.

* New ``bzrlib.version_info`` tuple (similar to ``sys.version_info``),
  which can be used by programs importing bzrlib.

Bug Fixes
*********

* Better handling of branches in directories with non-ascii names.
  (Joel Rosdahl, Panagiotis Papadakos)

* Upgrades of trees with no commits will not fail due to accessing
  [-1] in the revision-history. (Andres Salomon)


bzr 0.1.1
#########

:Released: 2005-10-12

Bug Fixes
*********

* Fix problem in pulling over http from machines that do not
  allow directories to be listed.

* Avoid harmless warning about invalid hash cache after
  upgrading branch format.

Performance
***********

* Avoid some unnecessary http operations in branch and pull.


bzr 0.1
#######

:Released: 2005-10-11

Notes
*****

* 'bzr branch' over http initially gives a very high estimate
  of completion time but it should fall as the first few
  revisions are pulled in.  branch is still slow on
  high-latency connections.

Bug Fixes
*********

* bzr-man.py has been updated to work again. Contributed by
  Rob Weir.

* Locking is now done with fcntl.lockf which works with NFS
  file systems. Contributed by Harald Meland.

* When a merge encounters a file that has been deleted on
  one side and modified on the other, the old contents are
  written out to foo.BASE and foo.SIDE, where SIDE is this
  or OTHER. Contributed by Aaron Bentley.

* Export was choosing incorrect file paths for the content of
  the tarball, this has been fixed by Aaron Bentley.

* Commit will no longer commit without a log message, an
  error is returned instead. Contributed by Jelmer Vernooij.

* If you commit a specific file in a sub directory, any of its
  parent directories that are added but not listed will be
  automatically included. Suggested by Michael Ellerman.

* bzr commit and upgrade did not correctly record new revisions
  for files with only a change to their executable status.
  bzr will correct this when it encounters it. Fixed by
  Robert Collins

* HTTP tests now force off the use of ``http_proxy`` for the duration.
  Contributed by Gustavo Niemeyer.

* Fix problems in merging weave-based branches that have
  different partial views of history.

* Symlink support: working with symlinks when not in the root of a
  bzr tree was broken, patch from Scott James Remnant.

Improvements
************

* 'branch' now accepts a --basis parameter which will take advantage
  of local history when making a new branch. This allows faster
  branching of remote branches. Contributed by Aaron Bentley.

* New tree format based on weave files, called version 5.
  Existing branches can be upgraded to this format using
  'bzr upgrade'.

* Symlinks are now versionable. Initial patch by
  Erik Toubro Nielsen, updated to head by Robert Collins.

* Executable bits are tracked on files. Patch from Gustavo
  Niemeyer.

* 'bzr status' now shows unknown files inside a selected directory.
  Patch from Heikki Paajanen.

* Merge conflicts are recorded in .bzr. Two new commands 'conflicts'
  and 'resolve' have needed added, which list and remove those
  merge conflicts respectively. A conflicted tree cannot be committed
  in. Contributed by Aaron Bentley.

* 'rm' is now an alias for 'remove'.

* Stores now split out their content in a single byte prefixed hash,
  dropping the density of files per directory by 256. Contributed by
  Gustavo Niemeyer.

* 'bzr diff -r branch:URL' will now perform a diff between two branches.
  Contributed by Robert Collins.

* 'bzr log' with the default formatter will show merged revisions,
  indented to the right. Initial implementation contributed by Gustavo
  Niemeyer, made incremental by Robert Collins.


Internals
*********

* Test case failures have the exception printed after the log
  for your viewing pleasure.

* InventoryEntry is now an abstract base class, use one of the
  concrete InventoryDirectory etc classes instead.

* Branch raises an UnsupportedFormatError when it detects a
  bzr branch it cannot understand. This allows for precise
  handling of such circumstances.

* Remove RevisionReference class; ``Revision.parent_ids`` is now simply a
  list of their ids and ``parent_sha1s`` is a list of their corresponding
  sha1s (for old branches only at the moment.)

* New method-object style interface for Commit() and Fetch().

* Renamed ``Branch.last_patch()`` to ``Branch.last_revision()``, since
  we call them revisions not patches.

* Move ``copy_branch`` to ``bzrlib.clone.copy_branch``.  The destination
  directory is created if it doesn't exist.

* Inventories now identify the files which were present by
  giving the revision *of that file*.

* Inventory and Revision XML contains a version identifier.
  This must be consistent with the overall branch version
  but allows for more flexibility in future upgrades.

Testing
*******

* Removed testsweet module so that tests can be run after
  bzr installed by 'bzr selftest'.

* 'bzr selftest' command-line arguments can now be partial ids
  of tests to run, e.g. ``bzr selftest test_weave``


bzr 0.0.9
#########

:Released: 2005-09-23

Bug Fixes
*********

* Fixed "branch -r" option.

* Fix remote access to branches containing non-compressed history.
  (Robert Collins).

* Better reliability of http server tests.  (John Arbash-Meinel)

* Merge graph maximum distance calculation fix.  (Aaron Bentley)

* Various minor bug in windows support have been fixed, largely in the
  test suite. Contributed by Alexander Belchenko.

Improvements
************

* Status now accepts a -r argument to give status between chosen
  revisions. Contributed by Heikki Paajanen.

* Revision arguments no longer use +/-/= to control ranges, instead
  there is a 'before' namespace, which limits the successive namespace.
  For example '$ bzr log -r date:yesterday..before:date:today' will
  select everything from yesterday and before today. Contributed by
  Robey Pointer

* There is now a bzr.bat file created by distutils when building on
  Windows. Contributed by Alexander Belchenko.

Internals
*********

* Removed uuid() as it was unused.

* Improved 'fetch' code for pulling revisions from one branch into
  another (used by pull, merged, etc.)


bzr 0.0.8
#########

:Released: 2005-09-20


Improvements
************

* Adding a file whose parent directory is not versioned will
  implicitly add the parent, and so on up to the root. This means
  you should never need to explictly add a directory, they'll just
  get added when you add a file in the directory.  Contributed by
  Michael Ellerman.

* Ignore ``.DS_Store`` (contains Mac metadata) by default.
  (Nir Soffer)

* If you set ``BZR_EDITOR`` in the environment, it is checked in
  preference to EDITOR and the config file for the interactive commit
  editing program. Related to this is a bugfix where a missing program
  set in EDITOR would cause editing to fail, now the fallback program
  for the operating system is still tried.

* Files that are not directories/symlinks/regular files will no longer
  cause bzr to fail, it will just ignore them by default. You cannot add
  them to the tree though - they are not versionable.


Internals
*********

* Refactor xml packing/unpacking.

Bug Fixes
*********

* Fixed 'bzr mv' by Ollie Rutherfurd.

* Fixed strange error when trying to access a nonexistent http
  branch.

* Make sure that the hashcache gets written out if it can't be
  read.


Portability
***********

* Various Windows fixes from Ollie Rutherfurd.

* Quieten warnings about locking; patch from Matt Lavin.


bzr-0.0.7
#########

:Released: 2005-09-02

New Features
************

* ``bzr shell-complete`` command contributed by Clint Adams to
  help with intelligent shell completion.

* New expert command ``bzr find-merge-base`` for debugging merges.


Enhancements
************

* Much better merge support.

* merge3 conflicts are now reported with markers like '<<<<<<<'
  (seven characters) which is the same as CVS and pleases things
  like emacs smerge.


Bug Fixes
*********

* ``bzr upgrade`` no longer fails when trying to fix trees that
  mention revisions that are not present.

* Fixed bugs in listing plugins from ``bzr plugins``.

* Fix case of $EDITOR containing options for the editor.

* Fix log -r refusing to show the last revision.
  (Patch from Goffredo Baroncelli.)


Changes
*******

* ``bzr log --show-ids`` shows the revision ids of all parents.

* Externally provided commands on your $BZRPATH no longer need
  to recognize --bzr-usage to work properly, and can just handle
  --help themselves.


Library
*******

* Changed trace messages to go through the standard logging
  framework, so that they can more easily be redirected by
  libraries.



bzr-0.0.6
#########

:Released: 2005-08-18

New Features
************

* Python plugins, automatically loaded from the directories on
  ``BZR_PLUGIN_PATH`` or ``~/.bzr.conf/plugins`` by default.

* New 'bzr mkdir' command.

* Commit mesage is fetched from an editor if not given on the
  command line; patch from Torsten Marek.

* ``bzr log -m FOO`` displays commits whose message matches regexp
  FOO.

* ``bzr add`` with no arguments adds everything under the current directory.

* ``bzr mv`` does move or rename depending on its arguments, like
  the Unix command.

* ``bzr missing`` command shows a summary of the differences
  between two trees.  (Merged from John Arbash-Meinel.)

* An email address for commits to a particular tree can be
  specified by putting it into .bzr/email within a branch.  (Based
  on a patch from Heikki Paajanen.)


Enhancements
************

* Faster working tree operations.


Changes
*******

* 3rd-party modules shipped with bzr are copied within the bzrlib
  python package, so that they can be installed by the setup
  script without clashing with anything already existing on the
  system.  (Contributed by Gustavo Niemeyer.)

* Moved plugins directory to bzrlib/, so that there's a standard
  plugin directory which is not only installed with bzr itself but
  is also available when using bzr from the development tree.
  ``BZR_PLUGIN_PATH`` and ``DEFAULT_PLUGIN_PATH`` are then added to the
  standard plugins directory.

* When exporting to a tarball with ``bzr export --format tgz``, put
  everything under a top directory rather than dumping it into the
  current directory.   This can be overridden with the ``--root``
  option.  Patch from William Dodé and John Meinel.

* New ``bzr upgrade`` command to upgrade the format of a branch,
  replacing ``bzr check --update``.

* Files within store directories are no longer marked readonly on
  disk.

* Changed ``bzr log`` output to a more compact form suggested by
  John A Meinel.  Old format is available with the ``--long`` or
  ``-l`` option, patched by William Dodé.

* By default the commit command refuses to record a revision with
  no changes unless the ``--unchanged`` option is given.

* The ``--no-plugins``, ``--profile`` and ``--builtin`` command
  line options must come before the command name because they
  affect what commands are available; all other options must come
  after the command name because their interpretation depends on
  it.

* ``branch`` and ``clone`` added as aliases for ``branch``.

* Default log format is back to the long format; the compact one
  is available with ``--short``.


Bug Fixes
*********

* Fix bugs in committing only selected files or within a subdirectory.


bzr-0.0.5
#########

:Released:  2005-06-15

Changes
*******

* ``bzr`` with no command now shows help rather than giving an
  error.  Suggested by Michael Ellerman.

* ``bzr status`` output format changed, because svn-style output
  doesn't really match the model of bzr.  Now files are grouped by
  status and can be shown with their IDs.  ``bzr status --all``
  shows all versioned files and unknown files but not ignored files.

* ``bzr log`` runs from most-recent to least-recent, the reverse
  of the previous order.  The previous behaviour can be obtained
  with the ``--forward`` option.

* ``bzr inventory`` by default shows only filenames, and also ids
  if ``--show-ids`` is given, in which case the id is the second
  field.


Enhancements
************

* New 'bzr whoami --email' option shows only the email component
  of the user identification, from Jo Vermeulen.

* New ``bzr ignore PATTERN`` command.

* Nicer error message for broken pipe, interrupt and similar
  conditions that don't indicate an internal error.

* Add ``.*.sw[nop] .git .*.tmp *,v`` to default ignore patterns.

* Per-branch locks keyed on ``.bzr/branch-lock``, available in
  either read or write mode.

* New option ``bzr log --show-ids`` shows revision and file ids.

* New usage ``bzr log FILENAME`` shows only revisions that
  affected that file.

* Changed format for describing changes in ``bzr log -v``.

* New option ``bzr commit --file`` to take a message from a file,
  suggested by LarstiQ.

* New syntax ``bzr status [FILE...]`` contributed by Bartosz
  Oler.  File may be in a branch other than the working directory.

* ``bzr log`` and ``bzr root`` can be given an http URL instead of
  a filename.

* Commands can now be defined by external programs or scripts
  in a directory on $BZRPATH.

* New "stat cache" avoids reading the contents of files if they
  haven't changed since the previous time.

* If the Python interpreter is too old, try to find a better one
  or give an error.  Based on a patch from Fredrik Lundh.

* New optional parameter ``bzr info [BRANCH]``.

* New form ``bzr commit SELECTED`` to commit only selected files.

* New form ``bzr log -r FROM:TO`` shows changes in selected
  range; contributed by John A Meinel.

* New option ``bzr diff --diff-options 'OPTS'`` allows passing
  options through to an external GNU diff.

* New option ``bzr add --no-recurse`` to add a directory but not
  their contents.

* ``bzr --version`` now shows more information if bzr is being run
  from a branch.


Bug Fixes
*********

* Fixed diff format so that added and removed files will be
  handled properly by patch.  Fix from Lalo Martins.

* Various fixes for files whose names contain spaces or other
  metacharacters.


Testing
*******

* Converted black-box test suites from Bourne shell into Python;
  now run using ``./testbzr``.  Various structural improvements to
  the tests.

* testbzr by default runs the version of bzr found in the same
  directory as the tests, or the one given as the first parameter.

* testbzr also runs the internal tests, so the only command
  required to check is just ``./testbzr``.

* testbzr requires python2.4, but can be used to test bzr running
  under a different version.

* Tests added for many other changes in this release.


Internal
********

* Included ElementTree library upgraded to 1.2.6 by Fredrik Lundh.

* Refactor command functions into Command objects based on HCT by
  Scott James Remnant.

* Better help messages for many commands.

* Expose ``bzrlib.open_tracefile()`` to start the tracefile; until
  this is called trace messages are just discarded.

* New internal function ``find_touching_revisions()`` and hidden
  command touching-revisions trace the changes to a given file.

* Simpler and faster ``compare_inventories()`` function.

* ``bzrlib.open_tracefile()`` takes a tracefilename parameter.

* New AtomicFile class.

* New developer commands ``added``, ``modified``.


Portability
***********

* Cope on Windows on python2.3 by using the weaker random seed.
  2.4 is now only recommended.


bzr-0.0.4
#########

:Released:  2005-04-22

Enhancements
************

* 'bzr diff' optionally takes a list of files to diff.  Still a bit
  basic.  Patch from QuantumG.

* More default ignore patterns.

* New 'bzr log --verbose' shows a list of files changed in the
  changeset.  Patch from Sebastian Cote.

* Roll over ~/.bzr.log if it gets too large.

* Command abbreviations 'ci', 'st', 'stat', '?' based on a patch
  by Jason Diamon.

* New 'bzr help commands' based on a patch from Denys Duchier.


Changes
*******

* User email is determined by looking at $BZREMAIL or ~/.bzr.email
  or $EMAIL.  All are decoded by the locale preferred encoding.
  If none of these are present user@hostname is used.  The host's
  fully-qualified name is not used because that tends to fail when
  there are DNS problems.

* New 'bzr whoami' command instead of username user-email.


Bug Fixes
*********

* Make commit safe for hardlinked bzr trees.

* Some Unicode/locale fixes.

* Partial workaround for ``difflib.unified_diff`` not handling
  trailing newlines properly.


Internal
********

* Allow docstrings for help to be in PEP0257 format.  Patch from
  Matt Brubeck.

* More tests in test.sh.

* Write profile data to a temporary file not into working
  directory and delete it when done.

* Smaller .bzr.log with process ids.


Portability
***********

* Fix opening of ~/.bzr.log on Windows.  Patch from Andrew
  Bennetts.

* Some improvements in handling paths on Windows, based on a patch
  from QuantumG.


bzr-0.0.3
#########

:Released:  2005-04-06

Enhancements
************

* New "directories" internal command lists versioned directories
  in the tree.

* Can now say "bzr commit --help".

* New "rename" command to rename one file to a different name
  and/or directory.

* New "move" command to move one or more files into a different
  directory.

* New "renames" command lists files renamed since base revision.

* New cat command contributed by janmar.

Changes
*******

* .bzr.log is placed in $HOME (not pwd) and is always written in
  UTF-8.  (Probably not a completely good long-term solution, but
  will do for now.)

Portability
***********

* Workaround for difflib bug in Python 2.3 that causes an
  exception when comparing empty files.  Reported by Erik Toubro
  Nielsen.

Internal
********

* Refactored inventory storage to insert a root entry at the top.

Testing
*******

* Start of shell-based black-box testing in test.sh.


bzr-0.0.2.1
###########

Portability
***********

* Win32 fixes from Steve Brown.


bzr-0.0.2
#########

:Codename: "black cube"
:Released: 2005-03-31

Enhancements
************

* Default ignore list extended (see bzrlib/__init__.py).

* Patterns in .bzrignore are now added to the default ignore list,
  rather than replacing it.

* Ignore list isn't reread for every file.

* More help topics.

* Reinstate the 'bzr check' command to check invariants of the
  branch.

* New 'ignored' command lists which files are ignored and why;
  'deleted' lists files deleted in the current working tree.

* Performance improvements.

* New global --profile option.

* Ignore patterns like './config.h' now correctly match files in
  the root directory only.


bzr-0.0.1
#########

:Released:  2005-03-26

Enhancements
************

* More information from info command.

* Can now say "bzr help COMMAND" for more detailed help.

* Less file flushing and faster performance when writing logs and
  committing to stores.

* More useful verbose output from some commands.

Bug Fixes
*********

* Fix inverted display of 'R' and 'M' during 'commit -v'.

Portability
***********

* Include a subset of ElementTree-1.2.20040618 to make
  installation easier.

* Fix time.localtime call to work with Python 2.3 (the minimum
  supported).


bzr-0.0.0.69
############

:Released:  2005-03-22

Enhancements
************

* First public release.

* Storage of local versions: init, add, remove, rm, info, log,
  diff, status, etc.


bzr ?.?.? (not released yet)
############################

:Codename: template
:2.0.2: ???

Compatibility Breaks
********************

New Features
************

Bug Fixes
*********

Improvements
************

Documentation
*************

API Changes
***********

Internals
*********

Testing
*******



..
   vim: tw=74 ft=rst ff=unix<|MERGE_RESOLUTION|>--- conflicted
+++ resolved
@@ -5,7 +5,6 @@
 .. contents:: List of Releases
    :depth: 1
 
-<<<<<<< HEAD
 
 bzr 2.1.0b2 (not released yet)
 ##############################
@@ -14,8 +13,23 @@
 :2.1.0b2: ???
 
 
+Compatibility Breaks
+********************
+
+New Features
+************
+
+Bug Fixes
+*********
+
+Improvements
+************
+
+Documentation
+*************
+
 API Changes
-###########
+***********
 
 * ``UIFactory`` now has new ``show_error``, ``show_message`` and
   ``show_warning`` methods, which can be hooked by non-text UIs.  
@@ -39,6 +53,40 @@
   20-40%, and significantly improve performance by removing objects from
   being inspected by the garbage collector. (John Arbash Meinel)
 
+Testing
+*******
+
+
+bzr 2.0.2 (not released yet)
+############################
+
+:Codename:
+:2.0.2: ???
+
+Compatibility Breaks
+********************
+
+New Features
+************
+
+Bug Fixes
+*********
+
+Improvements
+************
+
+Documentation
+*************
+
+API Changes
+***********
+
+Internals
+*********
+
+Testing
+*******
+
 
 bzr 2.1.0b1
 ###########
@@ -59,21 +107,10 @@
 syntax, visible warnings when extension modules fail to load, and improved
 error handling during unlocking.
 
-=======
-bzr 2.0.2 (not released yet)
-############################
-
-:Codename:
-:2.0.2: ???
-
-Compatibility Breaks
-********************
->>>>>>> 26cb026a
 
 New Features
 ************
 
-<<<<<<< HEAD
 * Bazaar can now send mail through Apple OS X Mail.app. 
   (Brian de Alwis)
 
@@ -259,26 +296,6 @@
 * The full test suite is expected to pass when the C extensions are not
   present. (Vincent Ladeuil, #430749)
 
-=======
-Bug Fixes
-*********
-
-Improvements
-************
-
-Documentation
-*************
-
-API Changes
-***********
-
-Internals
-*********
-
-Testing
-*******
-
->>>>>>> 26cb026a
 
 bzr 2.0.1
 #########
