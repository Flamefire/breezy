--- conflicted
+++ resolved
@@ -46,9 +46,11 @@
 * Avoid infinite recursion when probing for apport.
   (Vincent Ladeuil, #516934)
 
-<<<<<<< HEAD
 * Avoid ``malloc(0)`` in ``patiencediff``, which is non-portable.
   (Martin Pool, #331095)
+
+* ``bzr add`` will not add conflict related files unless explicitly required.
+  (Vincent Ladeuil, #322767, #414589)
 
 * Network transfer amounts and rates are now displayed in SI units according
   to the Ubuntu Units Policy <https://wiki.ubuntu.com/UnitsPolicy>.
@@ -64,10 +66,6 @@
 
 * Remove unused ``CommandFailed`` exception.
   (Martin Pool)
-=======
-* ``bzr add`` will not add conflict related files unless explicitly required.
-  (Vincent Ladeuil, #322767, #414589)
->>>>>>> 7662a8d0
 
 Testing
 *******
