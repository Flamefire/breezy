--------------------
Bazaar Release Notes
--------------------

.. contents::

IN DEVELOPMENT
--------------

  NOTES WHEN UPGRADING:

  CHANGES:

    * A new repository format 'development' has been added. This format will
      represent the latest 'in-progress' format that the bzr developers are
      interested in getting early-adopter testing and feedback on.
      ``doc/developers/development-repo.txt`` has detailed information.
      (Robert Collins)

    * BZR_LOG environment variable controls location of .bzr.log trace file. 
      User can suppress writing messages to .bzr.log by using '/dev/null'
      filename (on Linux) or 'NUL' (on Windows). If BZR_LOG variable 
      is not defined but BZR_HOME is defined then default location
      for .bzr.log trace file is ``$BZR_HOME/.bzr.log``.
      (Alexander Belchenko)

    * ``launchpad`` builtin plugin now shipped as separate part in standalone
      bzr.exe, installed to ``C:\Program Files\Bazaar\plugins`` directory, 
      and standalone installer allows user to skip installation of this plugin.
      (Alexander Belchenko)

    * Restore auto-detection of plink.exe on Windows. (Dmitry Vasiliev)

  FEATURES:

   * ``branch`` and ``checkout`` can hard-link working tree files, which is
     faster and saves space.  (Aaron Bentley)

   * ``bzr send`` will now also look at the ``child_submit_to`` setting in
     the submit branch to determine the email address to send to. 
     (Jelmer Vernooij)

  IMPROVEMENTS:

<<<<<<< HEAD
    * Updates to how ``annotate`` work. Should see a measurable improvement in
      performance and memory consumption for file with a lot of merges.
      Also, correctly handle when a line is introduced by both parents (it
      should be attributed to the first merge which notices this, and not
      too all subsequent merges.) (John Arbash Meinel)
=======
   * BzrBranch._lefthand_history is faster on pack repos.  (Aaron Bentley)

   * Branch6.generate_revision_history is faster.  (Aaron Bentley)

   * Directory services can now be registered, allowing special URLs to be
     dereferenced into real URLs.  This is a generalization and cleanup of
     the lp: transport lookup.  (Aaron Bentley)

   * Merge directives that are automatically attached to emails have nicer
     filenames, based on branch-nick + revno. (Aaron Bentley)

   * ``push`` has a ``--revision`` option, to specify what revision to push up
     to.  (Daniel Watkins)

   * Significantly reducing execution time and network traffic for trivial 
     case of running ``bzr missing`` command for two identical branches.
     (Alexander Belchenko)

   * The ``hooks`` command lists installed hooks, to assist in debugging.
     (Daniel Watkins)
>>>>>>> 0d1b81e4

  BUGFIXES:

    * Disable plink's interactive prompt for password.
      (#107593, Dmitry Vasiliev)

    * Encode command line arguments from unicode to user_encoding before
      invoking external mail client in `bzr send` command.
      (#139318, Alexander Belchenko)

    * Improved error reporting in the Launchpad plugin. (Daniel Watkins,
      #196618)

    * Include quick-start-summary.svg file to python-based installer(s)
      for Windows. (#192924, Alexander Belchenko)

    * lca merge now respects specified files. (Aaron Bentley)

    * Make version-info --custom imply --all. (#195560, James Westby)

    * ``merge --preview`` now works for merges that add or modify
      symlinks (James Henstridge)

    * Redirecting the output from ``bzr merge`` (when the remembered
      location is used) now works. (John Arbash Meinel)

    * setup.py script explicitly checks for Python version.
      (Jari Aalto, Alexander Belchenko, #200569)

    * UnknownFormatErrors no longer refer to branches regardless of kind of
      unknown format. (Daniel Watkins, #173980)

    * Upgrade bundled ConfigObj to version 4.5.2, which properly quotes #
      signs, among other small improvements. (Matt Nordhoff, #86838)

    * Use correct indices when emitting LCA conflicts.  This fixes IndexError
      errors.  (Aaron Bentley, #196780)

  DOCUMENTATION:

    * Explained how to use ``version-info --custom`` in the User Guide.
      (Neil Martinsen-Burrell)

  API BREAKS:

    * Support for loading plugins from zip files and
      ``bzrlib.plugin.load_from_zip()`` function are deprecated.
      (Alexander Belchenko)

  TESTING:

    * The branch interface tests were invalid for branches using rich-root
      repositories because the empty string is not a valid file-id.
      (Robert Collins)

  INTERNALS:

    * Autopacking no longer holds the full set of inventory lines in
      memory while copying. For large repositories, this can amount to
      hundreds of MB of ram consumption.
      (Ian Clatworthy, John Arbash Meinel)

    * New module ``tools/package_mf.py`` provide custom module finder for
      python packages (improves standard python library's modulefinder.py)
      used by ``setup.py`` script while building standalone bzr.exe.
      (Alexander Belchenko)

    * New remote method ``RemoteBzrDir.find_repositoryV2`` adding support for
      detecting external lookup support on remote repositories. This method is
      now attempted first when lookup up repositories, leading to an extra 
      round trip on older bzr smart servers. (Robert Collins)
 
    * Repository formats have a new supported-feature attribute
      ``supports_external_lookups`` used to indicate repositories which support
      falling back to other repositories when they have partial data.
      (Robert Collins)

    * ``Tree.iter_changes`` is now a public API, replacing the work-in-progress
      ``Tree._iter_changes``. The api is now considered stable and ready for
      external users.  (Aaron Bentley)

    * The bzrdir format registry now accepts an ``alias`` keyword to
      register_metadir, used to indicate that a format name is an alias for
      some other format and thus should not be reported when describing the
      format. (Robert Collins)


bzr 1.2 2008-02-15
------------------

  BUG FIXES:

    * Fix failing test in Launchpad plugin. (Martin Pool)


bzr 1.2rc1 2008-02-13
---------------------

  NOTES WHEN UPGRADING:
  
    * Fetching via the smart protocol may need to reconnect once during a fetch
      if the remote server is running Bazaar 1.1 or earlier, because the client
      attempts to use more efficient requests that confuse older servers.  You
      may be required to re-enter a password or passphrase when this happens.
      This won't happen if the server is upgraded to Bazaar 1.2.
      (Andrew Bennetts)

  CHANGES:

    * Fetching via bzr+ssh will no longer fill ghosts by default (this is
      consistent with pack-0.92 fetching over SFTP). (Robert Collins)

    * Formatting of ``bzr plugins`` output is changed to be more human-
      friendly. Full path of plugins locations will be shown only with
      ``--verbose`` command-line option. (Alexander Belchenko)

    * ``merge`` now prefers to use the submit branch, but will fall back to
      parent branch.  For many users, this has no effect.  But some users who
      pull and merge on the same branch will notice a change.  This change
      makes it easier to work on a branch on two different machines, pulling
      between the machines, while merging from the upstream.
      ``merge --remember`` can now be used to set the submit_branch.
      (Aaron Bentley)

  FEATURES:

    * ``merge --preview`` produces a diff of the changes merge would make,
      but does not actually perform the merge.  (Aaron Bentley)

    * New smart method ``Repository.get_parent_map`` for getting revision
      parent data. This returns additional parent information topologically
      adjacent to the requested data to reduce round trip latency impacts.
      (Robert Collins)

    * New smart method, ``Repository.stream_revisions_chunked``, for fetching
      revision data that streams revision data via a chunked encoding.  This
      avoids buffering large amounts of revision data on the server and on the
      client, and sends less data to the server to request the revisions.
      (Andrew Bennetts, Robert Collins, #178353)

    * The launchpad plugin now handles lp urls of the form
      ``lp://staging/``, ``lp://demo/``, ``lp://dev/`` to use the appropriate
      launchpad instance to do the resolution of the branch identities.
      This is primarily of use to Launchpad developers, but can also
      be used by other users who want to try out Launchpad as
      a branch location without messing up their public Launchpad
      account.  Branches that are pushed to the staging environment
      have an expected lifetime of one day. (Tim Penhey)

  IMPROVEMENTS:

    * Creating a new branch no longer tries to read the entire revision-history
      unnecessarily over smart server operations. (Robert Collins)

    * Fetching between different repository formats with compatible models now
      takes advantage of the smart method to stream revisions.  (Andrew Bennetts)

    * The ``--coverage`` option is now global, rather specific to ``bzr
      selftest``.  (Andrew Bennetts)

    * The ``register-branch`` command will now use the public url of the branch
      containing the current directory, if one has been set and no explicit
      branch is provided.  (Robert Collins)

    * Tweak the ``reannotate`` code path to optimize the 2-parent case.
      Speeds up ``bzr annotate`` with a pack repository by approx 3:2.
      (John Arbash Meinel)

  BUGFIXES:

    * Calculate remote path relative to the shared medium in _SmartClient.  This
      is related to the problem in bug #124089.  (Andrew Bennetts)

    * Cleanly handle connection errors in smart protocol version two, the same
      way as they are handled by version one.  (Andrew Bennetts)

    * Clearer error when ``version-info --custom`` is used without
      ``--template`` (Lukáš Lalinský)

    * Don't raise UnavailableFeature during test setup when medusa is not
      available or tearDown is never called leading to nasty side effects.
      (#137823, Vincent Ladeuil)

    * If a plugin's test suite cannot be loaded, for example because of a syntax
      error in the tests, then ``selftest`` fails, rather than just printing 
      a warning.  (Martin Pool, #189771)
      
    * List possible values for BZR_SSH environment variable in env-variables
      help topic. (Alexander Belchenko, #181842)

    * New methods ``push_log_file`` and ``pop_log_file`` to intercept messages:
      popping the log redirection now precisely restores the previous state,
      which makes it easier to use bzr log output from other programs.
      TestCaseInTempDir no longer depends on a log redirection being established
      by the test framework, which lets bzr tests cleanly run from a normal
      unittest runner.
      (#124153, #124849, Martin Pool, Jonathan Lange)

    * ``pull --quiet`` is now more quiet, in particular a message is no longer
      printed when the remembered pull location is used. (James Westby,
      #185907)

    * ``reconfigure`` can safely be interrupted while fetching.
      (Aaron Bentley, #179316)

    * ``reconfigure`` preserves tags when converting to and from lightweight
      checkouts.  (Aaron Bentley, #182040)

    * Stop polluting /tmp when running selftest.
      (Vincent Ladeuil, #123623)

    * Switch from NFKC => NFC for normalization checks. NFC allows a few
      more characters which should be considered valid.
      (John Arbash Meinel, #185458)

    * The launchpad plugin now uses the ``edge`` xmlrpc server to avoid
      interacting badly with a bug on the launchpad side. (Robert Collins)

    * Unknown hostnames when connecting to a ``bzr://`` URL no longer cause
      tracebacks.  (Andrew Bennetts, #182849)

  API BREAKS:

    * Classes implementing Merge types like Merge3Merger must now accept (and
      honour) a do_merge flag in their constructor.  (Aaron Bentley)

    * ``Repository.add_inventory`` and ``add_revision`` now require the caller
      to previously take a write lock (and start a write group.)
      (Martin Pool)

  TESTING:

    * selftest now accepts --load-list <file> to load a test id list. This
      speeds up running the test suite on a limited set of tests.
      (Vincent Ladeuil)

  INTERNALS:

    * Add a new method ``get_result`` to graph search objects. The resulting
      ``SearchResult`` can be used to recreate the search later, which will
      be useful in reducing network traffic. (Robert Collins)

    * Use convenience function to check whether two repository handles 
      are referring to the same repository in ``Repository.get_graph``. 
      (Jelmer Vernooij, #187162)

    * Fetching now passes the find_ghosts flag through to the 
      ``InterRepository.missing_revision_ids`` call consistently for all
      repository types. This will enable faster missing revision discovery with
      bzr+ssh. (Robert Collins)

    * Fix error handling in Repository.insert_data_stream. (Lukas Lalinsky)

    * ``InterRepository.missing_revision_ids`` is now deprecated in favour of
      ``InterRepository.search_missing_revision_ids`` which returns a 
      ``bzrlib.graph.SearchResult`` suitable for making requests from the smart
      server. (Robert Collins)

    * New error ``NoPublicBranch`` for commands that need a public branch to
      operate. (Robert Collins)
 
    * New method ``iter_inventories`` on Repository for access to many
      inventories. This is primarily used by the ``revision_trees`` method, as
      direct access to inventories is discouraged. (Robert Collins)
 
    * New method ``next_with_ghosts`` on the Graph breadth-first-search objects
      which will split out ghosts and present parents into two separate sets,
      useful for code which needs to be aware of ghosts (e.g. fetching data
      cares about ghosts during revision selection). (Robert Collins)

    * Record a timestamp against each mutter to the trace file, relative to the
      first import of bzrlib.  (Andrew Bennetts)

    * ``Repository.get_data_stream`` is now deprecated in favour of
      ``Repository.get_data_stream_for_search`` which allows less network
      traffic when requesting data streams over a smart server. (Robert Collins)

    * ``RemoteBzrDir._get_tree_branch`` no longer triggers ``_ensure_real``,
      removing one round trip on many network operations. (Robert Collins)

    * RemoteTransport's ``recommended_page_size`` method now returns 64k, like
      SFTPTransport and HttpTransportBase.  (Andrew Bennetts)

    * Repository has a new method ``has_revisions`` which signals the presence
      of many revisions by returning a set of the revisions listed which are
      present. This can be done by index queries without reading data for parent
      revision names etc. (Robert Collins)


bzr 1.1 2008-01-15
------------------

(no changes from 1.1rc1)

bzr 1.1rc1 2008-01-05
---------------------

  CHANGES:
   
   * Dotted revision numbers have been revised. Instead of growing longer with
     nested branches the branch number just increases. (eg instead of 1.1.1.1.1
     we now report 1.2.1.) This helps scale long lived branches which have many
     feature branches merged between them. (John Arbash Meinel)

   * The syntax ``bzr diff branch1 branch2`` is no longer supported.
     Use ``bzr diff branch1 --new branch2`` instead. This change has
     been made to remove the ambiguity where ``branch2`` is in fact a
     specific file to diff within ``branch1``.

  FEATURES:

   * New option to use custom template-based formats in  ``bzr version-info``.
     (Lukáš Lalinský)

   * diff '--using' allows an external diff tool to be used for files.
     (Aaron Bentley)

   * New "lca" merge-type for fast everyday merging that also supports
     criss-cross merges.  (Aaron Bentley)

  IMPROVEMENTS:

   * ``annotate`` now doesn't require a working tree. (Lukáš Lalinský,
     #90049)

   * ``branch`` and ``checkout`` can now use files from a working tree to
     to speed up the process.  For checkout, this requires the new
     --files-from flag.  (Aaron Bentley)

   * ``bzr diff`` now sorts files in alphabetical order.  (Aaron Bentley)

   * ``bzr diff`` now works on branches without working trees. Tree-less
     branches can also be compared to each other and to working trees using
     the new diff options ``--old`` and ``--new``. Diffing between branches,
     with or without trees, now supports specific file filtering as well.
     (Ian Clatworthy, #6700)

   * ``bzr pack`` now orders revision texts in topological order, with newest
     at the start of the file, promoting linear reads for ``bzr log`` and the
     like. This partially fixes #154129. (Robert Collins)

   * Merge directives now fetch prerequisites from the target branch if
     needed.  (Aaron Bentley)

   * pycurl now handles digest authentication.
     (Vincent Ladeuil)

   * ``reconfigure`` can now convert from repositories.  (Aaron Bentley)

   * ``-l`` is now a short form for ``--limit`` in ``log``.  (Matt Nordhoff)

   * ``merge`` now warns when merge directives cause cherrypicks.
     (Aaron Bentley)

   * ``split`` now supported, to enable splitting large trees into smaller
     pieces.  (Aaron Bentley)

  BUGFIXES:

   * Avoid AttributeError when unlocking a pack repository when an error occurs.
     (Martin Pool, #180208)

   * Better handle short reads when processing multiple range requests.
     (Vincent Ladeuil, #179368)

   * build_tree acceleration uses the correct path when a file has been moved.
     (Aaron Bentley)

   * ``commit`` now succeeds when a checkout and its master branch share a
     repository.  (Aaron Bentley, #177592)

   * Fixed error reporting of unsupported timezone format in
     ``log --timezone``. (Lukáš Lalinský, #178722)

   * Fixed Unicode encoding error in ``ignored`` when the output is
     redirected to a pipe. (Lukáš Lalinský)

   * Fix traceback when sending large response bodies over the smart protocol
     on Windows. (Andrew Bennetts, #115781)

   * Fix ``urlutils.relative_url`` for the case of two ``file:///`` URLs
     pointed to different logical drives on Windows.
     (Alexander Belchenko, #90847)

   * HTTP test servers are now compatible with the http protocol version 1.1.
     (Vincent Ladeuil, #175524)

   * _KnitParentsProvider.get_parent_map now handles requests for ghosts
     correctly, instead of erroring or attributing incorrect parents to ghosts.
     (Aaron Bentley)

   * ``merge --weave --uncommitted`` now works.  (Aaron Bentley)

   * pycurl authentication handling was broken and incomplete. Fix handling of
     user:pass embedded in the urls.
     (Vincent Ladeuil, #177643)

   * Files inside non-directories are now handled like other conflict types.
     (Aaron Bentley, #177390)

   * ``reconfigure`` is able to convert trees into lightweight checkouts.
     (Aaron Bentley)

   * Reduce lockdir timeout to 0 when running ``bzr serve``.  (Andrew Bennetts,
     #148087)

   * Test that the old ``version_info_format`` functions still work, even
     though they are deprecated. (John Arbash Meinel, ShenMaq, #177872)

   * Transform failures no longer cause ImmortalLimbo errors (Aaron Bentley,
     #137681)

   * ``uncommit`` works even when the commit messages of revisions to be
     removed use characters not supported in the terminal encoding.
     (Aaron Bentley)

   * When dumb http servers return whole files instead of the requested ranges,
     read the remaining bytes by chunks to avoid overflowing network buffers.
     (Vincent Ladeuil, #175886)

  DOCUMENTATION:

   * Minor tweaks made to the bug tracker integration documentation.
     (Ian Clatworthy)

   * Reference material has now be moved out of the User Guide and added
     to the User Reference. The User Reference has gained 4 sections as
     a result: Authenication Settings, Configuration Settings, Conflicts
     and Hooks. All help topics are now dumped into text format in the
     doc/en/user-reference directory for those who like browsing that
     information in their editor. (Ian Clatworthy)

   * *Using Bazaar with Launchpad* tutorial added. (Ian Clatworthy)

  INTERNALS:

    * find_* methods available for BzrDirs, Branches and WorkingTrees.
      (Aaron Bentley)

    * Help topics can now be loaded from files. 
      (Ian Clatworthy, Alexander Belchenko)

    * get_parent_map now always provides tuples as its output.  (Aaron Bentley)

    * Parent Providers should now implement ``get_parent_map`` returning a
      dictionary instead of ``get_parents`` returning a list.
      ``Graph.get_parents`` is now deprecated. (John Arbash Meinel,
      Robert Collins)

    * Patience Diff now supports arbitrary python objects, as long as they
      support ``hash()``. (John Arbash Meinel)

    * Reduce selftest overhead to establish test names by memoization.
      (Vincent Ladeuil)

  API BREAKS:

  TESTING:

   * Modules can now customise their tests by defining a ``load_tests``
     attribute. ``pydoc bzrlib.tests.TestUtil.TestLoader.loadTestsFromModule``
     for the documentation on this attribute. (Robert Collins)

   * New helper function ``bzrlib.tests.condition_id_re`` which helps
     filter tests based on a regular expression search on the tests id.
     (Robert Collins)
    
   * New helper function ``bzrlib.tests.condition_isinstance`` which helps
     filter tests based on class. (Robert Collins)
    
   * New helper function ``bzrlib.tests.exclude_suite_by_condition`` which
     generalises the ``exclude_suite_by_re`` function. (Robert Collins)

   * New helper function ``bzrlib.tests.filter_suite_by_condition`` which
     generalises the ``filter_suite_by_re`` function. (Robert Collins)

   * New helper method ``bzrlib.tests.exclude_tests_by_re`` which gives a new
     TestSuite that does not contain tests from the input that matched a
     regular expression. (Robert Collins)

   * New helper method ``bzrlib.tests.randomize_suite`` which returns a
     randomized copy of the input suite. (Robert Collins)

   * New helper method ``bzrlib.tests.split_suite_by_re`` which splits a test
     suite into two according to a regular expression. (Robert Collins)

   * Parametrize all http tests for the transport implementations, the http
     protocol versions (1.0 and 1.1) and the authentication schemes.
     (Vincent Ladeuil) 

   * The ``exclude_pattern`` and ``random_order`` parameters to the function
     ``bzrlib.tests.filter_suite_by_re`` have been deprecated. (Robert Collins)

   * The method ``bzrlib.tests.sort_suite_by_re`` has been deprecated. It is 
     replaced by the new helper methods added in this release. (Robert Collins)


bzr 1.0 2007-12-14
------------------

  DOCUMENTATION:

   * More improvements and fixes to the User Guide.  (Ian Clatworthy)

   * Add information on cherrypicking/rebasing to the User Guide.
     (Ian Clatworthy)

   * Improve bug tracker integration documentation. (Ian Clatworthy)

   * Minor edits to ``Bazaar in five minutes`` from David Roberts and
     to the rebasing section of the User Guide from Aaron Bentley.
     (Ian Clatworthy)


bzr 1.0rc3 2007-12-11
---------------------

  CHANGES:
   
   * If a traceback occurs, users are now asked to report the bug 
     through Launchpad (https://bugs.launchpad.net/bzr/), rather than 
     by mail to the mailing list.
     (Martin Pool)

  BUGFIXES:

   * Fix Makefile rules for doc generation. (Ian Clatworthy, #175207)

   * Give more feedback during long http downloads by making readv deliver data
     as it arrives for urllib, and issue more requests for pycurl. High latency
     networks are better handled by urllib, the pycurl implementation give more
     feedback but also incur more latency.
     (Vincent Ladeuil, #173010)

   * Implement _make_parents_provider on RemoteRepository, allowing generating
     bundles against branches on a smart server.  (Andrew Bennetts, #147836)

  DOCUMENTATION:

   * Improved user guide.  (Ian Clatworthy)

   * The single-page quick reference guide is now available as a PDF.
     (Ian Clatworthy)

  INTERNALS:

    * readv urllib http implementation is now a real iterator above the
      underlying socket and deliver data as soon as it arrives. 'get' still
      wraps its output in a StringIO.
      (Vincent Ladeuil)


bzr 1.0rc2 2007-12-07
---------------------

  IMPROVEMENTS:

   * Added a --coverage option to selftest. (Andrew Bennetts)

   * Annotate merge (merge-type=weave) now supports cherrypicking.
     (Aaron Bentley)

   * ``bzr commit`` now doesn't print the revision number twice. (Matt
     Nordhoff, #172612)

   * New configuration option ``bugtracker_<tracker_abbrevation>_url`` to
     define locations of bug trackers that are not directly supported by
     bzr or a plugin. The URL will be treated as a template and ``{id}``
     placeholders will be replaced by specific bug IDs.  (Lukáš Lalinský)

   * Support logging single merge revisions with short and line log formatters.
     (Kent Gibson)

   * User Guide enhanced with suggested readability improvements from
     Matt Revell and corrections from John Arbash Meinel. (Ian Clatworthy)

   * Quick Start Guide renamed to Quick Start Card, moved down in
     the catalog, provided in pdf and png format and updated to refer
     to ``send`` instead of ``bundle``. (Ian Clatworthy, #165080)

   * ``switch`` can now be used on heavyweight checkouts as well as
     lightweight ones. After switching a heavyweight checkout, the
     local branch is a mirror/cache of the new bound branch and
     uncommitted changes in the working tree are merged. As a safety
     check, if there are local commits in a checkout which have not
     been committed to the previously bound branch, then ``switch``
     fails unless the ``--force`` option is given. This option is
     now also required if the branch a lightweight checkout is pointing
     to has been moved. (Ian Clatworthy)

  INTERNALS:

    * New -Dhttp debug option reports http connections, requests and responses.
      (Vincent Ladeuil)

    * New -Dmerge debug option, which emits merge plans for merge-type=weave.

  BUGFIXES:

   * Better error message when running ``bzr cat`` on a non-existant branch.
     (Lukáš Lalinský, #133782)

   * Catch OSError 17 (file exists) in final phase of tree transform and show
     filename to user.
     (Alexander Belchenko, #111758)

   * Catch ShortReadvErrors while using pycurl. Also make readv more robust by
     allowing multiple GET requests to be issued if too many ranges are
     required.
     (Vincent Ladeuil, #172701)

   * Check for missing basis texts when fetching from packs to packs.
     (John Arbash Meinel, #165290)

   * Fall back to showing e-mail in ``log --short/--line`` if the 
     committer/author has only e-mail. (Lukáš Lalinský, #157026)

  API BREAKS:

   * Deprecate not passing a ``location`` argument to commit reporters'
     ``started`` methods. (Matt Nordhoff)


bzr 1.0rc1 2007-11-30
---------------------

  NOTES WHEN UPGRADING:

   * The default repository format is now ``pack-0.92``.  This 
     default is used when creating new repositories with ``init`` and 
     ``init-repo``, and when branching over bzr+ssh or bzr+hpss. 
     (See https://bugs.launchpad.net/bugs/164626)

     This format can be read and written by Bazaar 0.92 and later, and 
     data can be transferred to and from older formats.

     To upgrade, please reconcile your repository (``bzr reconcile``), and then
     upgrade (``bzr upgrade``). 
     
     ``pack-0.92`` offers substantially better scaling and performance than the
     previous knits format. Some operations are slower where the code already
     had bad scaling characteristics under knits, the pack format makes such
     operations more visible as part of being more scalable overall. We will
     correct such operations over the coming releases and encourage the filing
     of bugs on any operation which you observe to be slower in a packs
     repository. One particular case that we do not intend to fix is pulling
     data from a pack repository into a knit repository over a high latency
     link;  downgrading such data requires reinsertion of the file texts, and
     this is a classic space/time tradeoff. The current implementation is
     conservative on memory usage because we need to support converting data
     from any tree without problems.  
     (Robert Collins, Martin Pool, #164476)

  CHANGES:

   * Disable detection of plink.exe as possible ssh vendor. Plink vendor
     still available if user selects it explicitly with BZR_SSH environment
     variable. (Alexander Belchenko, workaround for bug #107593)

   * The pack format is now accessible as "pack-0.92", or "pack-0.92-subtree" 
     to enable the subtree functions (for example, for bzr-svn).  
     See http://doc.bazaar-vcs.org/latest/developer/packrepo.html
     (Martin Pool)

  FEATURES:

   * New ``authentication.conf`` file holding the password or other credentials
     for remote servers. This can be used for ssh, sftp, smtp and other 
     supported transports.
     (Vincent Ladeuil)

   * New rich-root and rich-root-pack formats, recording the same data about
     tree roots that's recorded for all other directories.
     (Aaron Bentley, #164639)

   * ``pack-0.92`` repositories can now be reconciled.
     (Robert Collins, #154173)

   * ``switch`` command added for changing the branch a lightweight checkout
     is associated with and updating the tree to reflect the latest content
     accordingly. This command was previously part of the BzrTools plug-in.
     (Ian Clatworthy, Aaron Bentley, David Allouche)

   * ``reconfigure`` command can now convert branches, trees, or checkouts to
     lightweight checkouts.  (Aaron Bentley)

  PERFORMANCE:

   * Commit updates the state of the working tree via a delta rather than
     supplying entirely new basis trees. For commit of a single specified file
     this reduces the wall clock time for commit by roughly a 30%.
     (Robert Collins, Martin Pool)

   * Commit with many automatically found deleted paths no longer performs
     linear scanning for the children of those paths during inventory
     iteration. This should fix commit performance blowing out when many such
     paths occur during commit. (Robert Collins, #156491)

   * Fetch with pack repositories will no longer read the entire history graph.
     (Robert Collins, #88319)

   * Revert takes out an appropriate lock when reverting to a basis tree, and
     does not read the basis inventory twice. (Robert Collins)

   * Diff does not require an inventory to be generated on dirstate trees.
     (Aaron Bentley, #149254)

   * New annotate merge (--merge-type=weave) implementation is fast on
     versionedfiles withough cached annotations, e.g. pack-0.92.
     (Aaron Bentley)

  IMPROVEMENTS:

   * ``bzr merge`` now warns when it encounters a criss-cross merge.
     (Aaron Bentley)

   * ``bzr send`` now doesn't require the target e-mail address to be
     specified on the command line if an interactive e-mail client is used.
     (Lukáš Lalinský)

   * ``bzr tags`` now prints the revision number for each tag, instead of
     the revision id, unless --show-ids is passed. In addition, tags can be
     sorted chronologically instead of lexicographically with --sort=time.
     (Adeodato Simó, #120231)

   * Windows standalone version of bzr is able to load system-wide plugins from
     "plugins" subdirectory in installation directory. In addition standalone
     installer write to the registry (HKLM\SOFTWARE\Bazaar) useful info 
     about paths and bzr version. (Alexander Belchenko, #129298)

  DOCUMENTATION:

  BUG FIXES:

   * A progress bar has been added for knitpack -> knitpack fetching.
     (Robert Collins, #157789, #159147)

   * Branching from a branch via smart server now preserves the repository
     format. (Andrew Bennetts,  #164626)
     
   * ``commit`` is now able to invoke an external editor in a non-ascii
     directory. (Daniel Watkins, #84043)

   * Catch connection errors for ftp.
     (Vincent Ladeuil, #164567)

   * ``check`` no longer reports spurious unreferenced text versions.
     (Robert Collins, John A Meinel, #162931, #165071)

   * Conflicts are now resolved recursively by ``revert``.
     (Aaron Bentley, #102739)

   * Detect invalid transport reuse attempts by catching invalid URLs.
     (Vincent Ladeuil, #161819)

   * Deleting a file without removing it shows a correct diff, not a traceback.
     (Aaron Bentley)

   * Do no use timeout in HttpServer anymore.
     (Vincent Ladeuil, #158972).

   * Don't catch the exceptions related to the http pipeline status before
     retrying an http request or some programming errors may be masked.
     (Vincent Ladeuil, #160012)

   * Fix ``bzr rm`` to not delete modified and ignored files.
     (Lukáš Lalinský, #172598)

   * Fix exception when revisionspec contains merge revisons but log
     formatter doesn't support merge revisions. (Kent Gibson, #148908)

   * Fix exception when ScopeReplacer is assigned to before any members have
     been retrieved.  (Aaron Bentley)

   * Fix multiple connections during checkout --lightweight.
     (Vincent Ladeuil, #159150)

   * Fix possible error in insert_data_stream when copying between 
     pack repositories over bzr+ssh or bzr+http.  
     KnitVersionedFile.get_data_stream now makes sure that requested
     compression parents are sent before any delta hunks that depend 
     on them.
     (Martin Pool, #164637)

   * Fix typo in limiting offsets coalescing for http, leading to
     whole files being downloaded instead of parts.
     (Vincent Ladeuil, #165061)

   * FTP server errors don't error in the error handling code.
     (Robert Collins, #161240)

   * Give a clearer message when a pull fails because the source needs
     to be reconciled.
     (Martin Pool, #164443)

   * It is clearer when a plugin cannot be loaded because of its name, and a
     suggestion for an acceptable name is given. (Daniel Watkins, #103023)

   * Leave port as None in transport objects if user doesn't
     specify a port in urls.
     (vincent Ladeuil, #150860)

   * Make sure Repository.fetch(self) is properly a no-op for all
     Repository implementations. (John Arbash Meinel, #158333)

   * Mark .bzr directories as "hidden" on Windows.
     (Alexander Belchenko, #71147)

   * ``merge --uncommitted`` can now operate on a single file.
     (Aaron Bentley, Lukáš Lalinský, #136890)

   * Obsolete packs are now cleaned up by pack and autopack operations.
     (Robert Collins, #153789)

   * Operations pulling data from a smart server where the underlying
     repositories are not both annotated/both unannotated will now work.
     (Robert Collins, #165304).

   * Reconcile now shows progress bars. (Robert Collins, #159351)

   * ``RemoteBranch`` was not initializing ``self._revision_id_to_revno_map``
     properly. (John Arbash Meinel, #162486)

   * Removing an already-removed file reports the file does not exist. (Daniel
     Watkins, #152811)

   * Rename on Windows is able to change filename case.
     (Alexander Belchenko, #77740)

   * Return error instead of a traceback for ``bzr log -r0``.
     (Kent Gibson, #133751)

   * Return error instead of a traceback when bzr is unable to create
     symlink on some platforms (e.g. on Windows).
     (Alexander Belchenko, workaround for #81689)

   * Revert doesn't crash when restoring a single file from a deleted
     directory. (Aaron Bentley)

   * Stderr output via logging mechanism now goes through encoded wrapper
     and no more uses utf-8, but terminal encoding instead. So all unicode
     strings now should be readable in non-utf-8 terminal.
     (Alexander Belchenko, #54173)

   * The error message when ``move --after`` should be used makes how to do so
     clearer. (Daniel Watkins, #85237)

   * Unicode-safe output from ``bzr info``. The output will be encoded
     using the terminal encoding and unrepresentable characters will be
     replaced by '?'. (Lukáš Lalinský, #151844)

   * Working trees are no longer created when pushing into a local no-trees
     repo. (Daniel Watkins, #50582)

   * Upgrade util/configobj to version 4.4.0.
     (Vincent Ladeuil, #151208).

   * Wrap medusa ftp test server as an FTPServer feature.
     (Vincent Ladeuil, #157752)

  API BREAKS:

   * ``osutils.backup_file`` is deprecated. Actually it's not used in bzrlib
     during very long time. (Alexander Belchenko)

   * The return value of
     ``VersionedFile.iter_lines_added_or_present_in_versions`` has been
     changed. Previously it was an iterator of lines, now it is an iterator of
     (line, version_id) tuples. This change has been made to aid reconcile and
     fetch operations. (Robert Collins)

   * ``bzrlib.repository.get_versioned_file_checker`` is now private.
     (Robert Collins)

   * The Repository format registry default has been removed; it was previously
     obsoleted by the bzrdir format default, which implies a default repository
     format.
     (Martin Pool)

  INTERNALS:

   * Added ``ContainerSerialiser`` and ``ContainerPushParser`` to
     ``bzrlib.pack``.  These classes provide more convenient APIs for generating
     and parsing containers from streams rather than from files.  (Andrew
     Bennetts)

   * New module ``lru_cache`` providing a cache for use by tasks that need
     semi-random access to large amounts of data. (John A Meinel)

   * InventoryEntry.diff is now deprecated.  Please use diff.DiffTree instead.

  TESTING:


bzr 0.92 2007-11-05
-------------------

  CHANGES:

  * New uninstaller on Win32.  (Alexander Belchenko)


bzr 0.92rc1 2007-10-29
----------------------

  NOTES WHEN UPGRADING:

  CHANGES:
  
   * ``bzr`` now returns exit code 4 if an internal error occurred, and 
     3 if a normal error occurred.  (Martin Pool)

   * ``pull``, ``merge`` and ``push`` will no longer silently correct some
     repository index errors that occured as a result of the Weave disk format.
     Instead the ``reconcile`` command needs to be run to correct those
     problems if they exist (and it has been able to fix most such problems
     since bzr 0.8). Some new problems have been identified during this release
     and you should run ``bzr check`` once on every repository to see if you
     need to reconcile. If you cannot ``pull`` or ``merge`` from a remote
     repository due to mismatched parent errors - a symptom of index errors -
     you should simply take a full copy of that remote repository to a clean
     directory outside any local repositories, then run reconcile on it, and
     finally pull from it locally. (And naturally email the repositories owner
     to ask them to upgrade and run reconcile).
     (Robert Collins)

  FEATURES:

   * New ``knitpack-experimental`` repository format. This is interoperable with
     the ``dirstate-tags`` format but uses a smarter storage design that greatly
     speeds up many operations, both local and remote. This new format can be
     used as an option to the ``init``, ``init-repository`` and ``upgrade``
     commands. See http://doc.bazaar-vcs.org/0.92/developers/knitpack.html
     for further details. (Robert Collins)

   * For users of bzr-svn (and those testing the prototype subtree support) that
     wish to try packs, a new ``knitpack-subtree-experimental`` format has also
     been added. This is interoperable with the ``dirstate-subtrees`` format.
     (Robert Collins)

   * New ``reconfigure`` command. (Aaron Bentley)

   * New ``revert --forget-merges`` command, which removes the record of a pending 
     merge without affecting the working tree contents.  (Martin Pool)

   * New ``bzr_remote_path`` configuration variable allows finer control of
     remote bzr locations than BZR_REMOTE_PATH environment variable.
     (Aaron Bentley)

   * New ``launchpad-login`` command to tell Bazaar your Launchpad
     user ID.  This can then be used by other functions of the
     Launchpad plugin. (James Henstridge)

  PERFORMANCE:

   * Commit in quiet mode is now slightly faster as the information to
     output is no longer calculated. (Ian Clatworthy)

   * Commit no longer checks for new text keys during insertion when the
     revision id was deterministically unique. (Robert Collins)

   * Committing a change which is not a merge and does not change the number of
     files in the tree is faster by utilising the data about whether files are
     changed to determine if the tree is unchanged rather than recalculating
     it at the end of the commit process. (Robert Collins)

   * Inventory serialisation no longer double-sha's the content.
     (Robert Collins)

   * Knit text reconstruction now avoids making copies of the lines list for
     interim texts when building a single text. The new ``apply_delta`` method
     on ``KnitContent`` aids this by allowing modification of the revision id
     such objects represent. (Robert Collins)

   * Pack indices are now partially parsed for specific key lookup using a
     bisection approach. (Robert Collins)

   * Partial commits are now approximately 40% faster by walking over the
     unselected current tree more efficiently. (Robert Collins)

   * XML inventory serialisation takes 20% less time while being stricter about
     the contents. (Robert Collins)

   * Graph ``heads()`` queries have been fixed to no longer access all history
     unnecessarily. (Robert Collins)

  IMPROVEMENTS:

   * ``bzr+https://`` smart server across https now supported. 
     (John Ferlito, Martin Pool, #128456)

   * Mutt is now a supported mail client; set ``mail_client=mutt`` in your
     bazaar.conf and ``send`` will use mutt. (Keir Mierle)

   * New option ``-c``/``--change`` for ``merge`` command for cherrypicking 
     changes from one revision. (Alexander Belchenko, #141368)

   * Show encodings, locale and list of plugins in the traceback message.
     (Martin Pool, #63894)

   * Experimental directory formats can now be marked with
     ``experimental = True`` during registration. (Ian Clatworthy)

  DOCUMENTATION:

   * New *Bazaar in Five Minutes* guide.  (Matthew Revell)

   * The hooks reference documentation is now converted to html as expected.
     (Ian Clatworthy)

  BUG FIXES:

   * Connection error reporting for the smart server has been fixed to
     display a user friendly message instead of a traceback.
     (Ian Clatworthy, #115601)

   * Make sure to use ``O_BINARY`` when opening files to check their
     sha1sum. (Alexander Belchenko, John Arbash Meinel, #153493)

   * Fix a problem with Win32 handling of the executable bit.
     (John Arbash Meinel, #149113)

   * ``bzr+ssh://`` and ``sftp://`` URLs that do not specify ports explicitly
     no longer assume that means port 22.  This allows people using OpenSSH to
     override the default port in their ``~/.ssh/config`` if they wish.  This
     fixes a bug introduced in bzr 0.91.  (Andrew Bennetts, #146715)

   * Commands reporting exceptions can now be profiled and still have their
     data correctly dumped to a file. For example, a ``bzr commit`` with
     no changes still reports the operation as pointless but doing so no
     longer throws away the profiling data if this command is run with
     ``--lsprof-file callgrind.out.ci`` say. (Ian Clatworthy)

   * Fallback to ftp when paramiko is not installed and sftp can't be used for
     ``tests/commands`` so that the test suite is still usable without
     paramiko.
     (Vincent Ladeuil, #59150)

   * Fix commit ordering in corner case. (Aaron Bentley, #94975)

   * Fix long standing bug in partial commit when there are renames 
     left in tree. (Robert Collins, #140419)

   * Fix selftest semi-random noise during http related tests.
     (Vincent Ladeuil, #140614)

   * Fix typo in ftp.py making the reconnection fail on temporary errors.
     (Vincent Ladeuil, #154259)

   * Fix failing test by comparing real paths to cover the case where the TMPDIR
     contains a symbolic link.
     (Vincent Ladeuil, #141382).

   * Fix log against smart server branches that don't support tags.
     (James Westby, #140615)

   * Fix pycurl http implementation by defining error codes from
     pycurl instead of relying on an old curl definition.
     (Vincent Ladeuil, #147530)

   * Fix 'unprintable error' message when displaying BzrCheckError and 
     some other exceptions on Python 2.5.
     (Martin Pool, #144633)

   * Fix ``Inventory.copy()`` and add test for it. (Jelmer Vernooij)

   * Handles default value for ListOption in cmd_commit.
     (Vincent Ladeuil, #140432)

   * HttpServer and FtpServer need to be closed properly or a listening socket
     will remain opened.
     (Vincent Ladeuil, #140055)

   * Monitor the .bzr directory created in the top level test
     directory to detect leaking tests.
     (Vincent Ladeuil, #147986)

   * The basename, not the full path, is now used when checking whether
     the profiling dump file begins with ``callgrind.out`` or not. This
     fixes a bug reported by Aaron Bentley on IRC. (Ian Clatworthy)

   * Trivial fix for invoking command ``reconfigure`` without arguments.
     (Rob Weir, #141629)

   * ``WorkingTree.rename_one`` will now raise an error if normalisation of the
     new path causes bzr to be unable to access the file. (Robert Collins)

   * Correctly detect a NoSuchFile when using a filezilla server. (Gary van der
     Merwe)

  API BREAKS:

   * ``bzrlib.index.GraphIndex`` now requires a size parameter to the
     constructor, for enabling bisection searches. (Robert Collins)

   * ``CommitBuilder.record_entry_contents`` now requires the root entry of a
     tree be supplied to it, previously failing to do so would trigger a
     deprecation warning. (Robert Collins)

   * ``KnitVersionedFile.add*`` will no longer cache added records even when
     enable_cache() has been called - the caching feature is now exclusively for
     reading existing data. (Robert Collins)

   * ``ReadOnlyLockError`` is deprecated; ``LockFailed`` is usually more 
     appropriate.  (Martin Pool)

   * Removed ``bzrlib.transport.TransportLogger`` - please see the new
     ``trace+`` transport instead. (Robert Collins)

   * Removed previously deprecated varargs interface to ``TestCase.run_bzr`` and
     deprecated methods ``TestCase.capture`` and ``TestCase.run_bzr_captured``.
     (Martin Pool)

   * Removed previous deprecated ``basis_knit`` parameter to the
     ``KnitVersionedFile`` constructor. (Robert Collins)

   * Special purpose method ``TestCase.run_bzr_decode`` is moved to the test_non_ascii 
     class that needs it.
     (Martin Pool)

   * The class ``bzrlib.repofmt.knitrepo.KnitRepository3`` has been folded into
     ``KnitRepository`` by parameters to the constructor. (Robert Collins)

   * The ``VersionedFile`` interface now allows content checks to be bypassed
     by supplying check_content=False.  This saves nearly 30% of the minimum
     cost to store a version of a file. (Robert Collins)

   * Tree's with bad state such as files with no length or sha will no longer
     be silently accepted by the repository XML serialiser. To serialise
     inventories without such data, pass working=True to write_inventory.
     (Robert Collins)

   * ``VersionedFile.fix_parents`` has been removed as a harmful API.
     ``VersionedFile.join`` will no longer accept different parents on either
     side of a join - it will either ignore them, or error, depending on the
     implementation. See notes when upgrading for more information.
     (Robert Collins)

  INTERNALS:

   * ``bzrlib.transport.Transport.put_file`` now returns the number of bytes
     put by the method call, to allow avoiding stat-after-write or
     housekeeping in callers. (Robert Collins)

   * ``bzrlib.xml_serializer.Serializer`` is now responsible for checking that
     mandatory attributes are present on serialisation and deserialisation.
     This fixes some holes in API usage and allows better separation between
     physical storage and object serialisation. (Robert Collins)

   * New class ``bzrlib.errors.InternalBzrError`` which is just a convenient
     shorthand for deriving from BzrError and setting internal_error = True.
     (Robert Collins)

   * New method ``bzrlib.mutabletree.update_to_one_parent_via_delta`` for
     moving the state of a parent tree to a new version via a delta rather than
     a complete replacement tree. (Robert Collins)

   * New method ``bzrlib.osutils.minimum_path_selection`` useful for removing
     duplication from user input, when a user mentions both a path and an item
     contained within that path. (Robert Collins)

   * New method ``bzrlib.repository.Repository.is_write_locked`` useful for
     determining if a repository is write locked. (Robert Collins)

   * New method on ``bzrlib.tree.Tree`` ``path_content_summary`` provides a
     tuple containing the key information about a path for commit processing
     to complete. (Robert Collins)

   * New method on xml serialisers, write_inventory_to_lines, which matches the
     API used by knits for adding content. (Robert Collins)

   * New module ``bzrlib.bisect_multi`` with generic multiple-bisection-at-once
     logic, currently only available for byte-based lookup
     (``bisect_multi_bytes``). (Robert Collins)

   * New helper ``bzrlib.tuned_gzip.bytes_to_gzip`` which takes a byte string
     and returns a gzipped version of the same. This is used to avoid a bunch
     of api friction during adding of knit hunks. (Robert Collins)

   * New parameter on ``bzrlib.transport.Transport.readv``
     ``adjust_for_latency`` which changes readv from returning strictly the
     requested data to inserted return larger ranges and in forward read order
     to reduce the effect of network latency. (Robert Collins)

   * New parameter yield_parents on ``Inventory.iter_entries_by_dir`` which
     causes the parents of a selected id to be returned recursively, so all the
     paths from the root down to each element of selected_file_ids are
     returned. (Robert Collins)

   * Knit joining has been enhanced to support plain to annotated conversion
     and annotated to plain conversion. (Ian Clatworthy)

   * The CommitBuilder method ``record_entry_contents`` now returns summary
     information about the effect of the commit on the repository. This tuple
     contains an inventory delta item if the entry changed from the basis, and a
     boolean indicating whether a new file graph node was recorded.
     (Robert Collins)

   * The python path used in the Makefile can now be overridden.
     (Andrew Bennetts, Ian Clatworthy)

  TESTING:

   * New transport implementation ``trace+`` which is useful for testing,
     logging activity taken to its _activity attribute. (Robert Collins)

   * When running bzr commands within the test suite, internal exceptions are
     not caught and reported in the usual way, but rather allowed to propagate
     up and be visible to the test suite.  A new API ``run_bzr_catch_user_errors``
     makes this behavior available to other users.
     (Martin Pool)

   * New method ``TestCase.call_catch_warnings`` for testing methods that 
     raises a Python warning.  (Martin Pool)


bzr 0.91 2007-09-26
-------------------

  BUG FIXES:

   * Print a warning instead of aborting the ``python setup.py install``
     process if building of a C extension is not possible.
     (Lukáš Lalinský, Alexander Belchenko)

   * Fix commit ordering in corner case (Aaron Bentley, #94975)

   * Fix ''bzr info bzr://host/'' and other operations on ''bzr://' URLs with
     an implicit port.  We were incorrectly raising PathNotChild due to
     inconsistent treatment of the ''_port'' attribute on the Transport object.
     (Andrew Bennetts, #133965)

   * Make RemoteRepository.sprout cope gracefully with servers that don't
     support the ``Repository.tarball`` request.
     (Andrew Bennetts)


bzr 0.91rc2 2007-09-11
----------------------

   * Replaced incorrect tarball for previous release; a debug statement was left 
     in bzrlib/remote.py.


bzr 0.91rc1 2007-09-11
----------------------

  CHANGES:

   * The default branch and repository format has changed to 
     ``dirstate-tags``, so tag commands are active by default.
     This format is compatible with Bazaar 0.15 and later.
     This incidentally fixes bug #126141.
     (Martin Pool)

   * ``--quiet`` or ``-q`` is no longer a global option. If present, it
     must now appear after the command name. Scripts doing things like
     ``bzr -q missing`` need to be rewritten as ``bzr missing -q``.
     (Ian Clatworthy)

  FEATURES:

   * New option ``--author`` in ``bzr commit`` to specify the author of the
     change, if it's different from the committer. ``bzr log`` and
     ``bzr annotate`` display the author instead of the committer.
     (Lukáš Lalinský)

   * In addition to global options and command specific options, a set of
     standard options are now supported. Standard options are legal for
     all commands. The initial set of standard options are:
     
     * ``--help`` or ``-h`` - display help message
     * ``--verbose`` or ``-v`` - display additional information
     * ``--quiet``  or ``-q`` - only output warnings and errors.

     Unlike global options, standard options can be used in aliases and
     may have command-specific help. (Ian Clatworthy)

   * Verbosity level processing has now been unified. If ``--verbose``
     or ``-v`` is specified on the command line multiple times, the
     verbosity level is made positive the first time then increased.
     If ``--quiet`` or ``-q`` is specified on the command line
     multiple times, the verbosity level is made negative the first
     time then decreased. To get the default verbosity level of zero,
     either specify none of the above , ``--no-verbose`` or ``--no-quiet``.
     Note that most commands currently ignore the magnitude of the
     verbosity level but do respect *quiet vs normal vs verbose* when
     generating output. (Ian Clatworthy)

   * ``Branch.hooks`` now supports ``pre_commit`` hook. The hook's signature
     is documented in BranchHooks constructor. (Nam T. Nguyen, #102747)

   * New ``Repository.stream_knit_data_for_revisions`` request added to the
     network protocol for greatly reduced roundtrips when retrieving a set of
     revisions. (Andrew Bennetts)

  BUG FIXES:

   * ``bzr plugins`` now lists the version number for each plugin in square
     brackets after the path. (Robert Collins, #125421)

   * Pushing, pulling and branching branches with subtree references was not
     copying the subtree weave, preventing the file graph from being accessed
     and causing errors in commits in clones. (Robert Collins)

   * Suppress warning "integer argument expected, got float" from Paramiko,
     which sometimes caused false test failures.  (Martin Pool)

   * Fix bug in bundle 4 that could cause attempts to write data to wrong
     versionedfile.  (Aaron Bentley)

   * Diffs generated using "diff -p" no longer break the patch parser.
     (Aaron Bentley)

   * get_transport treats an empty possible_transports list the same as a non-
     empty one.  (Aaron Bentley)

   * patch verification for merge directives is reactivated, and works with
     CRLF and CR files.  (Aaron Bentley)

   * Accept ..\ as a path in revision specifiers. This fixes for example
     "-r branch:..\other-branch" on Windows.  (Lukáš Lalinský) 

   * ``BZR_PLUGIN_PATH`` may now contain trailing slashes.
     (Blake Winton, #129299)

   * man page no longer lists hidden options (#131667, Aaron Bentley)

   * ``uncommit --help`` now explains the -r option adequately.  (Daniel
     Watkins, #106726)

   * Error messages are now better formatted with parameters (such as
     filenames) quoted when necessary. This avoids confusion when directory
     names ending in a '.' at the end of messages were confused with a
     full stop that may or not have been there. (Daniel Watkins, #129791)

   * Fix ``status FILE -r X..Y``. (Lukáš Lalinský)

   * If a particular command is an alias, ``help`` will show the alias
     instead of claiming there is no help for said alias. (Daniel Watkins,
     #133548)

   * TreeTransform-based operations, like pull, merge, revert, and branch,
     now roll back if they encounter an error.  (Aaron Bentley, #67699)

   * ``bzr commit`` now exits cleanly if a character unsupported by the
     current encoding is used in the commit message.  (Daniel Watkins,
     #116143)

   * bzr send uses default values for ranges when only half of an elipsis
     is specified ("-r..5" or "-r5..").  (#61685, Aaron Bentley)

   * Avoid trouble when Windows ssh calls itself 'plink' but no plink
     binary is present.  (Martin Albisetti, #107155)

   * ``bzr remove`` should remove clean subtrees.  Now it will remove (without
     needing ``--force``) subtrees that contain no files with text changes or
     modified files.  With ``--force`` it removes the subtree regardless of
     text changes or unknown files. Directories with renames in or out (but
     not changed otherwise) will now be removed without needing ``--force``.
     Unknown ignored files will be deleted without needing ``--force``.
     (Marius Kruger, #111665)

   * When two plugins conflict, the source of both the losing and now the
     winning definition is shown.  (Konstantin Mikhaylov, #5454)

   * When committing to a branch, the location being committed to is
     displayed.  (Daniel Watkins, #52479)

   * ``bzr --version`` takes care about encoding of stdout, especially
     when output is redirected. (Alexander Belchenko, #131100)

   * Prompt for an ftp password if none is provided.
     (Vincent Ladeuil, #137044)

   * Reuse bound branch associated transport to avoid multiple
     connections.
     (Vincent Ladeuil, #128076, #131396)

   * Overwrite conflicting tags by ``push`` and ``pull`` if the
     ``--overwrite`` option is specified.  (Lukáš Lalinský, #93947)

   * In checkouts, tags are copied into the master branch when created,
     changed or deleted, and are copied into the checkout when it is 
     updated.  (Martin Pool, #93856, #93860)

   * Print a warning instead of aborting the ``python setup.py install``
     process if building of a C extension is not possible.
     (Lukáš Lalinský, Alexander Belchenko)

  IMPROVEMENTS:

   * Add the option "--show-diff" to the commit command in order to display
     the diff during the commit log creation. (Goffredo Baroncelli)

   * ``pull`` and ``merge`` are much faster at installing bundle format 4.
     (Aaron Bentley)

   * ``pull -v`` no longer includes deltas, making it much faster.
     (Aaron Bentley)

   * ``send`` now sends the directive as an attachment by default.
     (Aaron Bentley, Lukáš Lalinský, Alexander Belchenko)

   * Documentation updates (Martin Albisetti)

   * Help on debug flags is now included in ``help global-options``.
     (Daniel Watkins, #124853)

   * Parameters passed on the command line are checked to ensure they are
     supported by the encoding in use. (Daniel Watkins)

   * The compression used within the bzr repository has changed from zlib
     level 9 to the zlib default level. This improves commit performance with
     only a small increase in space used (and in some cases a reduction in
     space). (Robert Collins)

   * Initial commit no longer SHAs files twice and now reuses the path
     rather than looking it up again, making it faster.
     (Ian Clatworthy)

   * New option ``-c``/``--change`` for ``diff`` and ``status`` to show
     changes in one revision.  (Lukáš Lalinský)

   * If versioned files match a given ignore pattern, a warning is now
     given. (Daniel Watkins, #48623)

   * ``bzr status`` now has -S as a short name for --short and -V as a
     short name for --versioned. These have been added to assist users
     migrating from Subversion: ``bzr status -SV`` is now like
     ``svn status -q``.  (Daniel Watkins, #115990)

   * Added C implementation of  ``PatienceSequenceMatcher``, which is about
     10x faster than the Python version. This speeds up commands that
     need file diffing, such as ``bzr commit`` or ``bzr diff``.
     (Lukáš Lalinský)

   * HACKING has been extended with a large section on core developer tasks.
     (Ian Clatworthy)

   * Add ``branches`` and ``standalone-trees`` as online help topics and
     include them as Concepts within the User Reference.
     (Paul Moore, Ian Clatworthy)

    * ``check`` can detect versionedfile parent references that are
      inconsistent with revision and inventory info, and ``reconcile`` can fix
      them.  These faulty references were generated by 0.8-era releases,
      so repositories which were manipulated by old bzrs should be
      checked, and possibly reconciled ASAP.  (Aaron Bentley, Andrew Bennetts)

  API BREAKS:

   * ``Branch.append_revision`` is removed altogether; please use 
     ``Branch.set_last_revision_info`` instead.  (Martin Pool)

   * CommitBuilder now advertises itself as requiring the root entry to be
     supplied. This only affects foreign repository implementations which reuse
     CommitBuilder directly and have changed record_entry_contents to require
     that the root not be supplied. This should be precisely zero plugins
     affected. (Robert Collins)

   * The ``add_lines`` methods on ``VersionedFile`` implementations has changed
     its return value to include the sha1 and length of the inserted text. This
     allows the avoidance of double-sha1 calculations during commit.
     (Robert Collins)

   * ``Transport.should_cache`` has been removed.  It was not called in the
     previous release.  (Martin Pool)

  TESTING:

   * Tests may now raise TestNotApplicable to indicate they shouldn't be 
     run in a particular scenario.  (Martin Pool)

   * New function multiply_tests_from_modules to give a simpler interface
     to test parameterization.  (Martin Pool, Robert Collins)

   * ``Transport.should_cache`` has been removed.  It was not called in the
     previous release.  (Martin Pool)

   * NULL_REVISION is returned to indicate the null revision, not None.
     (Aaron Bentley)

   * Use UTF-8 encoded StringIO for log tests to avoid failures on
     non-ASCII committer names.  (Lukáš Lalinský)

  INTERNALS:

   * ``bzrlib.plugin.all_plugins`` has been deprecated in favour of
     ``bzrlib.plugin.plugins()`` which returns PlugIn objects that provide
     useful functionality for determining the path of a plugin, its tests, and
     its version information. (Robert Collins)

   * Add the option user_encoding to the function 'show_diff_trees()'
     in order to move the user encoding at the UI level. (Goffredo Baroncelli)

   * Add the function make_commit_message_template_encoded() and the function
     edit_commit_message_encoded() which handle encoded strings.
     This is done in order to mix the commit messages (which is a unicode
     string), and the diff which is a raw string. (Goffredo Baroncelli)

   * CommitBuilder now defaults to using add_lines_with_ghosts, reducing
     overhead on non-weave repositories which don't require all parents to be
     present. (Robert Collins)

   * Deprecated method ``find_previous_heads`` on
     ``bzrlib.inventory.InventoryEntry``. This has been superseded by the use
     of ``parent_candidates`` and a separate heads check via the repository
     API. (Robert Collins)

   * New trace function ``mutter_callsite`` will print out a subset of the
     stack to the log, which can be useful for gathering debug details.
     (Robert Collins)

   * ``bzrlib.pack.ContainerWriter`` now tracks how many records have been
     added via a public attribute records_written. (Robert Collins)

   * New method ``bzrlib.transport.Transport.get_recommended_page_size``.
     This provides a hint to users of transports as to the reasonable
     minimum data to read. In principle this can take latency and
     bandwidth into account on a per-connection basis, but for now it
     just has hard coded values based on the url. (e.g. http:// has a large
     page size, file:// has a small one.) (Robert Collins)

   * New method on ``bzrlib.transport.Transport`` ``open_write_stream`` allows
     incremental addition of data to a file without requiring that all the
     data be buffered in memory. (Robert Collins)

   * New methods on ``bzrlib.knit.KnitVersionedFile``:
     ``get_data_stream(versions)``, ``insert_data_stream(stream)`` and
     ``get_format_signature()``.  These provide some infrastructure for
     efficiently streaming the knit data for a set of versions over the smart
     protocol.

   * Knits with no annotation cache still produce correct annotations.
     (Aaron Bentley)

   * Three new methods have been added to ``bzrlib.trace``:
     ``set_verbosity_level``, ``get_verbosity_level`` and ``is_verbose``.
     ``set_verbosity_level`` expects a numeric value: negative for quiet,
     zero for normal, positive for verbose. The size of the number can be
     used to determine just how quiet or verbose the application should be.
     The existing ``be_quiet`` and ``is_quiet`` routines have been
     integrated into this new scheme. (Ian Clatworthy)

   * Options can now be delcared with a ``custom_callback`` parameter. If
     set, this routine is called after the option is processed. This feature
     is now used by the standard options ``verbose`` and ``quiet`` so that
     setting one implicitly resets the other. (Ian Clatworthy)

   * Rather than declaring a new option from scratch in order to provide
     custom help, a centrally registered option can be decorated using the
     new ``bzrlib.Option.custom_help`` routine. In particular, this routine
     is useful when declaring better help for the ``verbose`` and ``quiet``
     standard options as the base definition of these is now more complex
     than before thanks to their use of a custom callback. (Ian Clatworthy)
      
    * Tree._iter_changes(specific_file=[]) now iterates through no files,
      instead of iterating through all files.  None is used to iterate through
      all files.  (Aaron Bentley)

    * WorkingTree.revert() now accepts None to revert all files.  The use of
      [] to revert all files is deprecated.  (Aaron Bentley)


bzr 0.90 2007-08-28
-------------------

  IMPROVEMENTS:

    * Documentation is now organized into multiple directories with a level
      added for different languages or locales. Added the Mini Tutorial
      and Quick Start Summary (en) documents from the Wiki, improving the
      content and readability of the former. Formatted NEWS as Release Notes
      complete with a Table of Conents, one heading per release. Moved the
      Developer Guide into the main document catalog and provided a link
      from the developer document catalog back to the main one.
      (Ian Clatworthy, Sabin Iacob, Alexander Belchenko)


  API CHANGES:

    * The static convenience method ``BzrDir.create_repository``
      is deprecated.  Callers should instead create a ``BzrDir`` instance
      and call ``create_repository`` on that.  (Martin Pool)


bzr 0.90rc1 2007-08-14
----------------------

  BUGFIXES:

    * ``bzr init`` should connect to the remote location one time only.  We
      have been connecting several times because we forget to pass around the
      Transport object. This modifies ``BzrDir.create_branch_convenience``,
      so that we can give it the Transport we already have.
      (John Arbash Meinel, Vincent Ladeuil, #111702)

    * Get rid of sftp connection cache (get rid of the FTP one too).
      (Vincent Ladeuil, #43731)

    * bzr branch {local|remote} remote don't try to create a working tree
      anymore.
      (Vincent Ladeuil, #112173)

    * All identified multiple connections for a single bzr command have been
      fixed. See bzrlib/tests/commands directory.
      (Vincent Ladeuil)

    * ``bzr rm`` now does not insist on ``--force`` to delete files that
      have been renamed but not otherwise modified.  (Marius Kruger,
      #111664)

    * ``bzr selftest --bench`` no longer emits deprecation warnings
      (Lukáš Lalinský)

    * ``bzr status`` now honours FILE parameters for conflict lists
      (Aaron Bentley, #127606)

    * ``bzr checkout`` now honours -r when reconstituting a working tree.
      It also honours -r 0.  (Aaron Bentley, #127708)

    * ``bzr add *`` no more fails on Windows if working tree contains
      non-ascii file names. (Kuno Meyer, #127361)

    * allow ``easy_install bzr`` runs without fatal errors. 
      (Alexander Belchenko, #125521)

    * Graph._filter_candidate_lca does not raise KeyError if a candidate
      is eliminated just before it would normally be examined.  (Aaron Bentley)

    * SMTP connection failures produce a nice message, not a traceback.
      (Aaron Bentley)

  IMPROVEMENTS:

    * Don't show "dots" progress indicators when run non-interactively, such
      as from cron.  (Martin Pool)

    * ``info`` now formats locations more nicely and lists "submit" and
      "public" branches (Aaron Bentley)

    * New ``pack`` command that will trigger database compression within
      the repository (Robert Collins)

    * Implement ``_KnitIndex._load_data`` in a pyrex extension. The pyrex
      version is approximately 2-3x faster at parsing a ``.kndx`` file.
      Which yields a measurable improvement for commands which have to
      read from the repository, such as a 1s => 0.75s improvement in
      ``bzr diff`` when there are changes to be shown.  (John Arbash Meinel)

    * Merge is now faster.  Depending on the scenario, it can be more than 2x
      faster. (Aaron Bentley)

    * Give a clearer warning, and allow ``python setup.py install`` to
      succeed even if pyrex is not available.
      (John Arbash Meinel)

    * ``DirState._read_dirblocks`` now has an optional Pyrex
      implementation. This improves the speed of any command that has to
      read the entire DirState. (``diff``, ``status``, etc, improve by
      about 10%).
      ``bisect_dirblocks`` has also been improved, which helps all
      ``_get_entry`` type calls (whenever we are searching for a
      particular entry in the in-memory DirState).
      (John Arbash Meinel)

    * ``bzr pull`` and ``bzr push`` no longer do a complete walk of the 
      branch revision history for ui display unless -v is supplied.
      (Robert Collins)

    * ``bzr log -rA..B`` output shifted to the left margin if the log only 
      contains merge revisions. (Kent Gibson) 

    * The ``plugins`` command is now public with improved help.
      (Ian Clatworthy)

    * New bundle and merge directive formats are faster to generate, and

    * Annotate merge now works when there are local changes. (Aaron Bentley)

    * Commit now only shows the progress in terms of directories instead of
      entries. (Ian Clatworthy)

    * Fix ``KnitRepository.get_revision_graph`` to not request the graph 2
      times. This makes ``get_revision_graph`` 2x faster. (John Arbash
      Meinel)

    * Fix ``VersionedFile.get_graph()`` to avoid using
      ``set.difference_update(other)``, which has bad scaling when
      ``other`` is large. This improves ``VF.get_graph([version_id])`` for
      a 12.5k graph from 2.9s down to 200ms. (John Arbash Meinel)

    * The ``--lsprof-file`` option now generates output for KCacheGrind if
      the file starts with ``callgrind.out``. This matches the default file
      filtering done by KCacheGrind's Open Dialog. (Ian Clatworthy)

    * Fix ``bzr update`` to avoid an unnecessary
      ``branch.get_master_branch`` call, which avoids 1 extra connection
      to the remote server. (Partial fix for #128076, John Arbash Meinel)

    * Log errors from the smart server in the trace file, to make debugging 
      test failures (and live failures!) easier.  (Andrew Bennetts)

    * The HTML version of the man page has been superceded by a more
      comprehensive manual called the Bazaar User Reference. This manual
      is completed generated from the online help topics. As part of this
      change, limited reStructuredText is now explicitly supported in help
      topics and command help with 'unnatural' markup being removed prior
      to display by the online help or inclusion in the man page.
      (Ian Clatworthy)

    * HTML documentation now use files extension ``*.html``
      (Alexander Belchenko)

    * The cache of ignore definitions is now cleared in WorkingTree.unlock()
      so that changes to .bzrignore aren't missed. (#129694, Daniel Watkins)

    * ``bzr selftest --strict`` fails if there are any missing features or
      expected test failures. (Daniel Watkins, #111914)

    * Link to registration survey added to README. (Ian Clatworthy)

    * Windows standalone installer show link to registration survey
      when installation finished. (Alexander Belchenko)

  LIBRARY API BREAKS:

    * Deprecated dictionary ``bzrlib.option.SHORT_OPTIONS`` removed.
      Options are now required to provide a help string and it must
      comply with the style guide by being one or more sentences with an
      initial capital and final period. (Martin Pool)

    * KnitIndex.get_parents now returns tuples. (Robert Collins)

    * Ancient unused ``Repository.text_store`` attribute has been removed.
      (Robert Collins)

    * The ``bzrlib.pack`` interface has changed to use tuples of bytestrings
      rather than just bytestrings, making it easier to represent multiple
      element names. As this interface was not used by any internal facilities
      since it was introduced in 0.18 no API compatibility is being preserved.
      The serialised form of these packs is identical with 0.18 when a single
      element tuple is in use. (Robert Collins)

  INTERNALS:

    * merge now uses ``iter_changes`` to calculate changes, which makes room for
      future performance increases.  It is also more consistent with other
      operations that perform comparisons, and reduces reliance on
      Tree.inventory.  (Aaron Bentley)

    * Refactoring of transport classes connected to a remote server.
      ConnectedTransport is a new class that serves as a basis for all
      transports needing to connect to a remote server.  transport.split_url
      have been deprecated, use the static method on the object instead. URL
      tests have been refactored too.
      (Vincent Ladeuil)

    * Better connection sharing for ConnectedTransport objects.
      transport.get_transport() now accepts a 'possible_transports' parameter.
      If a newly requested transport can share a connection with one of the
      list, it will.
      (Vincent Ladeuil)

    * Most functions now accept ``bzrlib.revision.NULL_REVISION`` to indicate
      the null revision, and consider using ``None`` for this purpose
      deprecated.  (Aaron Bentley)

    * New ``index`` module with abstract index functionality. This will be
      used during the planned changes in the repository layer. Currently the
      index layer provides a graph aware immutable index, a builder for the
      same index type to allow creating them, and finally a composer for
      such indices to allow the use of many indices in a single query. The
      index performance is not optimised, however the API is stable to allow
      development on top of the index. (Robert Collins)

    * ``bzrlib.dirstate.cmp_by_dirs`` can be used to compare two paths by
      their directory sections. This is equivalent to comparing
      ``path.split('/')``, only without having to split the paths.
      This has a Pyrex implementation available.
      (John Arbash Meinel)

    * New transport decorator 'unlistable+' which disables the list_dir
      functionality for testing.

    * Deprecated ``change_entry`` in transform.py. (Ian Clatworthy)

    * RevisionTree.get_weave is now deprecated.  Tree.plan_merge is now used
      for performing annotate-merge.  (Aaron Bentley)

    * New EmailMessage class to create email messages. (Adeodato Simó)

    * Unused functions on the private interface KnitIndex have been removed.
      (Robert Collins)

    * New ``knit.KnitGraphIndex`` which provides a ``KnitIndex`` layered on top
      of a ``index.GraphIndex``. (Robert Collins)

    * New ``knit.KnitVersionedFile.iter_parents`` method that allows querying
      the parents of many knit nodes at once, reducing round trips to the 
      underlying index. (Robert Collins)

    * Graph now has an is_ancestor method, various bits use it.
      (Aaron Bentley)

    * The ``-Dhpss`` flag now includes timing information. As well as
      logging when a new connection is opened. (John Arbash Meinel)

    * ``bzrlib.pack.ContainerWriter`` now returns an offset, length tuple to
      callers when inserting data, allowing generation of readv style access
      during pack creation, without needing a separate pass across the output
      pack to gather such details. (Robert Collins)

    * ``bzrlib.pack.make_readv_reader`` allows readv based access to pack
      files that are stored on a transport. (Robert Collins)

    * New ``Repository.has_same_location`` method that reports if two
      repository objects refer to the same repository (although with some risk
      of false negatives).  (Andrew Bennetts)

    * InterTree.compare now passes require_versioned on correctly.
      (Marius Kruger)

    * New methods on Repository - ``start_write_group``,
      ``commit_write_group``, ``abort_write_group`` and ``is_in_write_group`` -
      which provide a clean hook point for transactional Repositories - ones
      where all the data for a fetch or commit needs to be made atomically
      available in one step. This allows the write lock to remain while making
      a series of data insertions.  (e.g. data conversion). (Robert Collins)

    * In ``bzrlib.knit`` the internal interface has been altered to use
      3-tuples (index, pos, length) rather than two-tuples (pos, length) to
      describe where data in a knit is, allowing knits to be split into 
      many files. (Robert Collins)

    * ``bzrlib.knit._KnitData`` split into cache management and physical access
      with two access classes - ``_PackAccess`` and ``_KnitAccess`` defined.
      The former provides access into a .pack file, and the latter provides the
      current production repository form of .knit files. (Robert Collins)

  TESTING:

    * Remove selftest ``--clean-output``, ``--numbered-dirs`` and
      ``--keep-output`` options, which are obsolete now that tests
      are done within directories in $TMPDIR.  (Martin Pool)

    * The SSH_AUTH_SOCK environment variable is now reset to avoid 
      interaction with any running ssh agents.  (Jelmer Vernooij, #125955)

    * run_bzr_subprocess handles parameters the same way as run_bzr:
      either a string or a list of strings should be passed as the first
      parameter.  Varargs-style parameters are deprecated. (Aaron Bentley)


bzr 0.18  2007-07-17
--------------------

  BUGFIXES:

    * Fix 'bzr add' crash under Win32 (Kuno Meyer)


bzr 0.18rc1  2007-07-10
-----------------------

  BUGFIXES:

    * Do not suppress pipe errors, etc. in non-display commands
      (Alexander Belchenko, #87178)

    * Display a useful error message when the user requests to annotate
      a file that is not present in the specified revision.
      (James Westby, #122656)

    * Commands that use status flags now have a reference to 'help
      status-flags'.  (Daniel Watkins, #113436)

    * Work around python-2.4.1 inhability to correctly parse the
      authentication header.
      (Vincent Ladeuil, #121889)

    * Use exact encoding for merge directives. (Adeodato Simó, #120591)

    * Fix tempfile permissions error in smart server tar bundling under
      Windows. (Martin _, #119330)

    * Fix detection of directory entries in the inventory. (James Westby)

    * Fix handling of http code 400: Bad Request When issuing too many ranges.
      (Vincent Ladeuil, #115209)

    * Issue a CONNECT request when connecting to an https server
      via a proxy to enable SSL tunneling.
      (Vincent Ladeuil, #120678)

    * Fix ``bzr log -r`` to support selecting merge revisions, both 
      individually and as part of revision ranges.
      (Kent Gibson, #4663)
 
    * Don't leave cruft behind when failing to acquire a lockdir.
      (Martin Pool, #109169)

    * Don't use the '-f' strace option during tests.
      (Vincent Ladeuil, #102019).

    * Warn when setting ``push_location`` to a value that will be masked by
      locations.conf.  (Aaron Bentley, #122286)

    * Fix commit ordering in corner case (Aaron Bentley, #94975)

    *  Make annotate behave in a non-ASCII world (Adeodato Simó).

  IMPROVEMENTS:

    * The --lsprof-file option now dumps a text rendering of the profiling
      information if the filename ends in ".txt". It will also convert the
      profiling information to a format suitable for KCacheGrind if the
      output filename ends in ".callgrind". Fixes to the lsprofcalltree
      conversion process by Jean Paul Calderone and Itamar were also merged.
      See http://ddaa.net/blog/python/lsprof-calltree. (Ian Clatworthy)

    * ``info`` now defaults to non-verbose mode, displaying only paths and
      abbreviated format info.  ``info -v`` displays all the information
      formerly displayed by ``info``.  (Aaron Bentley, Adeodato Simó)

    * ``bzr missing`` now has better option names ``--this`` and ``--other``.
      (Elliot Murphy)

    * The internal ``weave-list`` command has become ``versionedfile-list``,
      and now lists knits as well as weaves.  (Aaron Bentley)

    * Automatic merge base selection uses a faster algorithm that chooses
      better bases in criss-cross merge situations (Aaron Bentley)

    * Progress reporting in ``commit`` has been improved. The various logical
      stages are now reported on as follows, namely:

      * Collecting changes [Entry x/y] - Stage n/m
      * Saving data locally - Stage n/m
      * Uploading data to master branch - Stage n/m
      * Updating the working tree - Stage n/m
      * Running post commit hooks - Stage n/m
      
      If there is no master branch, the 3rd stage is omitted and the total
      number of stages is adjusted accordingly.

      Each hook that is run after commit is listed with a name (as hooks
      can be slow it is useful feedback).
      (Ian Clatworthy, Robert Collins)

    * Various operations that are now faster due to avoiding unnecessary
      topological sorts. (Aaron Bentley)

    * Make merge directives robust against broken bundles. (Aaron Bentley)

    * The lsprof filename note is emitted via trace.note(), not standard
      output.  (Aaron Bentley)

    * ``bzrlib`` now exports explicit API compatibility information to assist
      library users and plugins. See the ``bzrlib.api`` module for details.
      (Robert Collins)

    * Remove unnecessary lock probes when acquiring a lockdir.
      (Martin Pool)

    * ``bzr --version`` now shows the location of the bzr log file, which
      is especially useful on Windows.  (Martin Pool)

    * -D now supports hooks to get debug tracing of hooks (though its currently
      minimal in nature). (Robert Collins)

    * Long log format reports deltas on merge revisions. 
      (John Arbash Meinel, Kent Gibson)

    * Make initial push over ftp more resilient. (John Arbash Meinel)

    * Print a summary of changes for update just like pull does.
      (Daniel Watkins, #113990)

    * Add a -Dhpss option to trace smart protocol requests and responses.
      (Andrew Bennetts)

  LIBRARY API BREAKS:

    * Testing cleanups - 
      ``bzrlib.repository.RepositoryTestProviderAdapter`` has been moved
      to ``bzrlib.tests.repository_implementations``;
      ``bzrlib.repository.InterRepositoryTestProviderAdapter`` has been moved
      to ``bzrlib.tests.interrepository_implementations``;
      ``bzrlib.transport.TransportTestProviderAdapter`` has moved to 
      ``bzrlib.tests.test_transport_implementations``.
      ``bzrlib.branch.BranchTestProviderAdapter`` has moved to
      ``bzrlib.tests.branch_implementations``.
      ``bzrlib.bzrdir.BzrDirTestProviderAdapter`` has moved to 
      ``bzrlib.tests.bzrdir_implementations``.
      ``bzrlib.versionedfile.InterVersionedFileTestProviderAdapter`` has moved
      to ``bzrlib.tests.interversionedfile_implementations``.
      ``bzrlib.store.revision.RevisionStoreTestProviderAdapter`` has moved to
      ``bzrlib.tests.revisionstore_implementations``.
      ``bzrlib.workingtree.WorkingTreeTestProviderAdapter`` has moved to
      ``bzrlib.tests.workingtree_implementations``.
      These changes are an API break in the testing infrastructure only.
      (Robert Collins)

    * Relocate TestCaseWithRepository to be more central. (Robert Collins)

    * ``bzrlib.add.smart_add_tree`` will no longer perform glob expansion on
      win32. Callers of the function should do this and use the new
      ``MutableTree.smart_add`` method instead. (Robert Collins)

    * ``bzrlib.add.glob_expand_for_win32`` is now
      ``bzrlib.win32utils.glob_expand``.  (Robert Collins)

    * ``bzrlib.add.FastPath`` is now private and moved to 
      ``bzrlib.mutabletree._FastPath``. (Robert Collins, Martin Pool)

    * ``LockDir.wait`` removed.  (Martin Pool)

    * The ``SmartServer`` hooks API has changed for the ``server_started`` and
      ``server_stopped`` hooks. The first parameter is now an iterable of
      backing URLs rather than a single URL. This is to reflect that many
      URLs may map to the external URL of the server. E.g. the server interally
      may have a chrooted URL but also the local file:// URL will be at the 
      same location. (Robert Collins)

  INTERNALS:

    * New SMTPConnection class to unify email handling.  (Adeodato Simó)

    * Fix documentation of BzrError. (Adeodato Simó)

    * Make BzrBadParameter an internal error. (Adeodato Simó)

    * Remove use of 'assert False' to raise an exception unconditionally.
      (Martin Pool)

    * Give a cleaner error when failing to decode knit index entry.
      (Martin Pool)

    * TreeConfig would mistakenly search the top level when asked for options
      from a section. It now respects the section argument and only
      searches the specified section. (James Westby)

    * Improve ``make api-docs`` output. (John Arbash Meinel)

    * Use os.lstat rather than os.stat for osutils.make_readonly and
      osutils.make_writeable. This makes the difftools plugin more
      robust when dangling symlinks are found. (Elliot Murphy)

    * New ``-Dlock`` option to log (to ~/.bzr.log) information on when 
      lockdirs are taken or released.  (Martin Pool)

    * ``bzrlib`` Hooks are now nameable using ``Hooks.name_hook``. This 
      allows a nicer UI when hooks are running as the current hook can
      be displayed. (Robert Collins)

    * ``Transport.get`` has had its interface made more clear for ease of use.
      Retrieval of a directory must now fail with either 'PathError' at open
      time, or raise 'ReadError' on a read. (Robert Collins)

    * New method ``_maybe_expand_globs`` on the ``Command`` class for 
      dealing with unexpanded glob lists - e.g. on the win32 platform. This
      was moved from ``bzrlib.add._prepare_file_list``. (Robert Collins)

    * ``bzrlib.add.smart_add`` and ``bzrlib.add.smart_add_tree`` are now
      deprecated in favour of ``MutableTree.smart_add``. (Robert Collins,
      Martin Pool)

    * New method ``external_url`` on Transport for obtaining the url to
      hand to external processes. (Robert Collins)

    * Teach windows installers to build pyrex/C extensions.
      (Alexander Belchenko)

  TESTING:

    * Removed the ``--keep-output`` option from selftest and clean up test
      directories as they're used.  This reduces the IO load from 
      running the test suite and cuts the time by about half.
      (Andrew Bennetts, Martin Pool)

    * Add scenarios as a public attribute on the TestAdapter classes to allow
      modification of the generated scenarios before adaption and easier
      testing. (Robert Collins)

    * New testing support class ``TestScenarioApplier`` which multiplies
      out a single teste by a list of supplied scenarios. (RobertCollins)

    * Setting ``repository_to_test_repository`` on a repository_implementations
      test will cause it to be called during repository creation, allowing the
      testing of repository classes which are not based around the Format
      concept. For example a repository adapter can be tested in this manner,
      by altering the repository scenarios to include a scenario that sets this
      attribute during the test parameterisation in
      ``bzrlib.tests.repository.repository_implementations``. (Robert Collins)

    * Clean up many of the APIs for blackbox testing of Bazaar.  The standard 
      interface is now self.run_bzr.  The command to run can be passed as
      either a list of parameters, a string containing the command line, or
      (deprecated) varargs parameters.  (Martin Pool)

    * The base TestCase now isolates tests from -D parameters by clearing
      ``debug.debug_flags`` and restores it afterwards. (Robert Collins)

    * Add a relpath parameter to get_transport methods in test framework to
      avoid useless cloning.
      (Vincent Ladeuil, #110448)


bzr 0.17  2007-06-18
--------------------

  BUGFIXES:

    * Fix crash of commit due to wrong lookup of filesystem encoding.
      (Colin Watson, #120647)

    * Revert logging just to stderr in commit as broke unicode filenames.
      (Aaron Bentley, Ian Clatworthy, #120930)


bzr 0.17rc1  2007-06-12
-----------------------

  NOTES WHEN UPGRADING:

    * The kind() and is_executable() APIs on the WorkingTree interface no
      longer implicitly (read) locks and unlocks the tree. This *might*
      impact some plug-ins and tools using this part of the API. If you find
      an issue that may be caused by this change, please let us know,
      particularly the plug-in/tool maintainer. If encountered, the API
      fix is to surround kind() and is_executable() calls with lock_read()
      and unlock() like so::

        work_tree.lock_read()
        try:
            kind = work_tree.kind(...)
        finally:
            work_tree.unlock()

  INTERNALS:
    * Rework of LogFormatter API to provide beginning/end of log hooks and to
      encapsulate the details of the revision to be logged in a LogRevision
      object.
      In long log formats, merge revision ids are only shown when --show-ids
      is specified, and are labelled "revision-id:", as per mainline
      revisions, instead of "merged:". (Kent Gibson)

    * New ``BranchBuilder`` API which allows the construction of particular
      histories quickly. Useful for testing and potentially other applications
      too. (Robert Collins)

  IMPROVEMENTS:
  
    * There are two new help topics, working-trees and repositories that
      attempt to explain these concepts. (James Westby, John Arbash Meinel,
      Aaron Bentley)

    * Added ``bzr log --limit`` to report a limited number of revisions.
      (Kent Gibson, #3659)

    * Revert does not try to preserve file contents that were originally
      produced by reverting to a historical revision.  (Aaron Bentley)

    * ``bzr log --short`` now includes ``[merge]`` for revisions which
      have more than one parent. This is a small improvement to help
      understanding what changes have occurred
      (John Arbash Meinel, #83887)

    * TreeTransform avoids many renames when contructing large trees,
      improving speed.  3.25x speedups have been observed for construction of
      kernel-sized-trees, and checkouts are 1.28x faster.  (Aaron Bentley)

    * Commit on large trees is now faster. In my environment, a commit of
      a small change to the Mozilla tree (55k files) has dropped from
      66 seconds to 32 seconds. For a small tree of 600 files, commit of a
      small change is 33% faster. (Ian Clatworthy)

    * New --create-prefix option to bzr init, like for push.  (Daniel Watkins,
      #56322)

  BUGFIXES:

    * ``bzr push`` should only connect to the remote location one time.
      We have been connecting 3 times because we forget to pass around
      the Transport object. This adds ``BzrDir.clone_on_transport()``, so
      that we can pass in the Transport that we already have.
      (John Arbash Meinel, #75721)

    * ``DirState.set_state_from_inventory()`` needs to properly order
      based on split paths, not just string paths.
      (John Arbash Meinel, #115947)

    * Let TestUIFactoy encode the password prompt with its own stdout.
      (Vincent Ladeuil, #110204)

    * pycurl should take use the range header that takes the range hint
      into account.
      (Vincent Ladeuil, #112719)

    * WorkingTree4.get_file_sha1 no longer raises an exception when invoked
      on a missing file.  (Aaron Bentley, #118186)

    * WorkingTree.remove works correctly with tree references, and when pwd is
      not the tree root. (Aaron Bentley)

    * Merge no longer fails when a file is renamed in one tree and deleted
      in the other. (Aaron Bentley, #110279)

    * ``revision-info`` now accepts dotted revnos, doesn't require a tree,
      and defaults to the last revision (Matthew Fuller, #90048)

    * Tests no longer fail when BZR_REMOTE_PATH is set in the environment.
      (Daniel Watkins, #111958)

    * ``bzr branch -r revid:foo`` can be used to branch any revision in
      your repository. (Previously Branch6 only supported revisions in your
      mainline). (John Arbash Meinel, #115343)

bzr 0.16  2007-05-07
--------------------
  
  BUGFIXES:

    * Handle when you have 2 directories with similar names, but one has a
      hyphen. (``'abc'`` versus ``'abc-2'``). The WT4._iter_changes
      iterator was using direct comparison and ``'abc/a'`` sorts after
      ``'abc-2'``, but ``('abc', 'a')`` sorts before ``('abc-2',)``.
      (John Arbash Meinel, #111227)

    * Handle when someone renames a file on disk without telling bzr.
      Previously we would report the first file as missing, but not show
      the new unknown file. (John Arbash Meinel, #111288)

    * Avoid error when running hooks after pulling into or pushing from
      a branch bound to a smartserver branch.  (Martin Pool, #111968)

  IMPROVEMENTS:

    * Move developer documentation to doc/developers/. This reduces clutter in
      the root of the source tree and allows HACKING to be split into multiple
      files. (Robert Collins, Alexander Belchenko)

    * Clean up the ``WorkingTree4._iter_changes()`` internal loops as well as
      ``DirState.update_entry()``. This optimizes the core logic for ``bzr
      diff`` and ``bzr status`` significantly improving the speed of
      both. (John Arbash Meinel)

bzr 0.16rc2  2007-04-30
-----------------------

  BUGFIXES:

    * Handle the case when you delete a file, and then rename another file
      on top of it. Also handle the case of ``bzr rm --keep foo``. ``bzr
      status`` should show the removed file and an unknown file in its
      place. (John Arbash Meinel, #109993)

    * Bundles properly read and write revision properties that have an
      empty value. And when the value is not ASCII.
      (John Arbash Meinel, #109613)

    * Fix the bzr commit message to be in text mode.
      (Alexander Belchenko, #110901)

    * Also handle when you rename a file and create a file where it used
      to be. (John Arbash Meinel, #110256)

    * ``WorkingTree4._iter_changes`` should not descend into unversioned
      directories. (John Arbash Meinel, #110399)

bzr 0.16rc1  2007-04-26
-----------------------

  NOTES WHEN UPGRADING:

    * ``bzr remove`` and ``bzr rm`` will now remove the working file, if
      it could be recovered again.
      This has been done for consistency with svn and the unix rm command.
      The old ``remove`` behaviour has been retained in the new option
      ``bzr remove --keep``, which will just stop versioning the file,
      but not delete it.
      ``bzr remove --force`` have been added which will always delete the
      files.
      ``bzr remove`` is also more verbose.
      (Marius Kruger, #82602)

  IMPROVEMENTS:

    * Merge directives can now be supplied as input to `merge` and `pull`,
      like bundles can.  (Aaron Bentley)

    * Sending the SIGQUIT signal to bzr, which can be done on Unix by
      pressing Control-Backslash, drops bzr into a debugger.  Type ``'c'``
      to continue.  This can be disabled by setting the environment variable
      ``BZR_SIGQUIT_PDB=0``.  (Martin Pool)

    * selftest now supports --list-only to list tests instead of running
      them. (Ian Clatworthy)

    * selftest now supports --exclude PATTERN (or -x PATTERN) to exclude
      tests with names that match that regular expression.
      (Ian Clatworthy, #102679)

    * selftest now supports --randomize SEED to run tests in a random order.
      SEED is typically the value 'now' meaning 'use the current time'.
      (Ian Clatworthy, #102686)

    * New option ``--fixes`` to commit, which stores bug fixing annotations as
      revision properties. Built-in support for Launchpad, Debian, Trac and
      Bugzilla bug trackers. (Jonathan Lange, James Henstridge, Robert Collins)

    * New API, ``bzrlib.bugtracker.tracker_registry``, for adding support for
      other bug trackers to ``fixes``. (Jonathan Lange, James Henstridge,
      Robert Collins)

    * ``selftest`` has new short options ``-f`` and ``-1``.  (Martin
      Pool)

    * ``bzrlib.tsort.MergeSorter`` optimizations. Change the inner loop
      into using local variables instead of going through ``self._var``.
      Improves the time to ``merge_sort`` a 10k revision graph by
      approximately 40% (~700->400ms).  (John Arbash Meinel)

    * ``make docs`` now creates a man page at ``man1/bzr.1`` fixing bug 107388.
      (Robert Collins)

    * ``bzr help`` now provides cross references to other help topics using
      the _see_also facility on command classes. Likewise the bzr_man
      documentation, and the bzr.1 man page also include this information.
      (Robert Collins)

    * Tags are now included in logs, that use the long log formatter. 
      (Erik Bågfors, Alexander Belchenko)

    * ``bzr help`` provides a clearer message when a help topic cannot be
      found. (Robert Collins, #107656)

    * ``bzr help`` now accepts optional prefixes for command help. The help
      for all commands can now be found at ``bzr help commands/COMMANDNAME``
      as well as ``bzr help COMMANDNAME`` (which only works for commands 
      where the name is not the same as a more general help topic). 
      (Robert Collins)

    * ``bzr help PLUGINNAME`` will now return the module docstring from the
      plugin PLUGINNAME. (Robert Collins, #50408)

    * New help topic ``urlspec`` which lists the availables transports.
      (Goffredo Baroncelli)

    * doc/server.txt updated to document the default bzr:// port
      and also update the blurb about the hpss' current status.
      (Robert Collins, #107125).

    * ``bzr serve`` now listens on interface 0.0.0.0 by default, making it
      serve out to the local LAN (and anyone in the world that can reach the
      machine running ``bzr serve``. (Robert Collins, #98918)

    * A new smart server protocol version has been added.  It prefixes requests
      and responses with an explicit version identifier so that future protocol
      revisions can be dealt with gracefully.  (Andrew Bennetts, Robert Collins)

    * The bzr protocol version 2 indicates success or failure in every response
      without depending on particular commands encoding that consistently,
      allowing future client refactorings to be much more robust about error
      handling. (Robert Collins, Martin Pool, Andrew Bennetts)

    * The smart protocol over HTTP client has been changed to always post to the
      same ``.bzr/smart`` URL under the original location when it can.  This allows
      HTTP servers to only have to pass URLs ending in .bzr/smart to the smart
      server handler, and not arbitrary ``.bzr/*/smart`` URLs.  (Andrew Bennetts)

    * digest authentication is now supported for proxies and HTTP by the urllib
      based http implementation. Tested against Apache 2.0.55 and Squid
      2.6.5. Basic and digest authentication are handled coherently for HTTP
      and proxy: if the user is provided in the url (bzr command line for HTTP,
      proxy environment variables for proxies), the password is prompted for
      (only once). If the password is provided, it is taken into account. Once
      the first authentication is successful, all further authentication
      roundtrips are avoided by preventively setting the right authentication
      header(s).
      (Vincent Ladeuil).

  INTERNALS:

    * bzrlib API compatability with 0.8 has been dropped, cleaning up some
      code paths. (Robert Collins)

    * Change the format of chroot urls so that they can be safely manipulated
      by generic url utilities without causing the resulting urls to have
      escaped the chroot. A side effect of this is that creating a chroot
      requires an explicit action using a ChrootServer.
      (Robert Collins, Andrew Bennetts)

    * Deprecate ``Branch.get_root_id()`` because branches don't have root ids,
      rather than fixing bug #96847.  (Aaron Bentley)

    * ``WorkingTree.apply_inventory_delta`` provides a better alternative to
      ``WorkingTree._write_inventory``.  (Aaron Bentley)

    * Convenience method ``TestCase.expectFailure`` ensures that known failures
      do not silently pass.  (Aaron Bentley)

    * ``Transport.local_abspath`` now raises ``NotLocalUrl`` rather than 
      ``TransportNotPossible``. (Martin Pool, Ian Clatworthy)

    * New SmartServer hooks facility. There are two initial hooks documented
      in ``bzrlib.transport.smart.SmartServerHooks``. The two initial hooks allow
      plugins to execute code upon server startup and shutdown.
      (Robert Collins).

    * SmartServer in standalone mode will now close its listening socket
      when it stops, rather than waiting for garbage collection. This primarily
      fixes test suite hangs when a test tries to connect to a shutdown server.
      It may also help improve behaviour when dealing with a server running
      on a specific port (rather than dynamically assigned ports).
      (Robert Collins)

    * Move most SmartServer code into a new package, bzrlib/smart.
      bzrlib/transport/remote.py contains just the Transport classes that used
      to be in bzrlib/transport/smart.py.  (Andrew Bennetts)

    * urllib http implementation avoid roundtrips associated with
      401 (and 407) errors once the authentication succeeds.
      (Vincent Ladeuil).

    * urlib http now supports querying the user for a proxy password if
      needed. Realm is shown in the prompt for both HTTP and proxy
      authentication when the user is required to type a password. 
      (Vincent Ladeuil).

    * Renamed SmartTransport (and subclasses like SmartTCPTransport) to
      RemoteTransport (and subclasses to RemoteTCPTransport, etc).  This is more
      consistent with its new home in ``bzrlib/transport/remote.py``, and because
      it's not really a "smart" transport, just one that does file operations
      via remote procedure calls.  (Andrew Bennetts)
 
    * The ``lock_write`` method of ``LockableFiles``, ``Repository`` and
      ``Branch`` now accept a ``token`` keyword argument, so that separate
      instances of those objects can share a lock if it has the right token.
      (Andrew Bennetts, Robert Collins)

    * New method ``get_branch_reference`` on ``BzrDir`` allows the detection of
      branch references - which the smart server component needs.

    * The Repository API ``make_working_trees`` is now permitted to return
      False when ``set_make_working_trees`` is not implemented - previously
      an unimplemented ``set_make_working_trees`` implied the result True
      from ``make_working_trees``. This has been changed to accomodate the
      smart server, where it does not make sense (at this point) to ever
      make working trees by default. (Robert Collins)

    * Command objects can now declare related help topics by having _see_also
      set to a list of related topic. (Robert Collins)

    * ``bzrlib.help`` now delegates to the Command class for Command specific
      help. (Robert Collins)

    * New class ``TransportListRegistry``, derived from the Registry class, which 
      simplifies tracking the available Transports. (Goffredo Baroncelli)

    * New function ``Branch.get_revision_id_to_revno_map`` which will
      return a dictionary mapping revision ids to dotted revnos. Since
      dotted revnos are defined in the context of the branch tip, it makes
      sense to generate them from a ``Branch`` object.
      (John Arbash Meinel)

    * Fix the 'Unprintable error' message display to use the repr of the 
      exception that prevented printing the error because the str value
      for it is often not useful in debugging (e.g. KeyError('foo') has a
      str() of 'foo' but a repr of 'KeyError('foo')' which is much more
      useful. (Robert Collins)

    * ``urlutils.normalize_url`` now unescapes unreserved characters, such as "~".
      (Andrew Bennetts)

  BUGFIXES:

    * Don't fail bundle selftest if email has 'two' embedded.  
      (Ian Clatworthy, #98510)

    * Remove ``--verbose`` from ``bzr bundle``. It didn't work anyway.
      (Robert Widhopf-Fenk, #98591)

    * Remove ``--basis`` from the checkout/branch commands - it didn't work
      properly and is no longer beneficial.
      (Robert Collins, #53675, #43486)

    * Don't produce encoding error when adding duplicate files.
      (Aaron Bentley)

    * Fix ``bzr log <file>`` so it only logs the revisions that changed
      the file, and does it faster.
      (Kent Gibson, John Arbash Meinel, #51980, #69477)
 
    * Fix ``InterDirstateTre._iter_changes`` to handle when we come across
      an empty versioned directory, which now has files in it.
      (John Arbash Meinel, #104257)

    * Teach ``common_ancestor`` to shortcut when the tip of one branch is
      inside the ancestry of the other. Saves a lot of graph processing
      (with an ancestry of 16k revisions, ``bzr merge ../already-merged``
      changes from 2m10s to 13s).  (John Arbash Meinel, #103757)

    * Fix ``show_diff_trees`` to handle the case when a file is modified,
      and the containing directory is renamed. (The file path is different
      in this versus base, but it isn't marked as a rename).
      (John Arbash Meinel, #103870)

    * FTP now works even when the FTP server does not support atomic rename.
      (Aaron Bentley, #89436)

    * Correct handling in bundles and merge directives of timezones with
      that are not an integer number of hours offset from UTC.  Always 
      represent the epoch time in UTC to avoid problems with formatting 
      earlier times on win32.  (Martin Pool, Alexander Belchenko, John
      Arbash Meinel)

    * Typo in the help for ``register-branch`` fixed. (Robert Collins, #96770)

    * "dirstate" and "dirstate-tags" formats now produce branches compatible
      with old versions of bzr. (Aaron Bentley, #107168))

    * Handle moving a directory when children have been added, removed,
      and renamed. (John Arbash Meinel, #105479)

    * Don't preventively use basic authentication for proxy before receiving a
      407 error. Otherwise people willing to use other authentication schemes
      may expose their password in the clear (or nearly). This add one
      roundtrip in case basic authentication should be used, but plug the
      security hole.
      (Vincent Ladeuil)

    * Handle http and proxy digest authentication.
      (Vincent Ladeuil, #94034).

  TESTING:

    * Added ``bzrlib.strace.strace`` which will strace a single callable and
      return a StraceResult object which contains just the syscalls involved
      in running it. (Robert Collins)

    * New test method ``reduceLockdirTimeout`` to drop the default (ui-centric)
      default time down to one suitable for tests. (Andrew Bennetts)

    * Add new ``vfs_transport_factory`` attribute on tests which provides the 
      common vfs backing for both the readonly and readwrite transports.
      This allows the RemoteObject tests to back onto local disk or memory,
      and use the existing ``transport_server`` attribute all tests know about
      to be the smart server transport. This in turn allows tests to 
      differentiate between 'transport to access the branch', and 
      'transport which is a VFS' - which matters in Remote* tests.
      (Robert Collins, Andrew Bennetts)

    * The ``make_branch_and_tree`` method for tests will now create a 
      lightweight checkout for the tree if the ``vfs_transport_factory`` is not
      a LocalURLServer. (Robert Collins, Andrew Bennetts)

    * Branch implementation tests have been audited to ensure that all urls 
      passed to Branch APIs use proper urls, except when local-disk paths
      are intended. This is so that tests correctly access the test transport
      which is often not equivalent to local disk in Remote* tests. As part
      of this many tests were adjusted to remove dependencies on local disk
      access.
      (Robert Collins, Andrew Bennetts)

    * Mark bzrlib.tests and bzrlib.tests.TestUtil as providing assertFOO helper
      functions by adding a ``__unittest`` global attribute. (Robert Collins,
      Andrew Bennetts, Martin Pool, Jonathan Lange)

    * Refactored proxy and authentication handling to simplify the
      implementation of new auth schemes for both http and proxy. 
      (Vincent Ladeuil)

bzr 0.15 2007-04-01
-------------------

  BUGFIXES:

    * Handle incompatible repositories as a user issue when fetching.
      (Aaron Bentley)

    * Don't give a recommendation to upgrade when branching or 
      checking out a branch that contains an old-format working tree.
      (Martin Pool)

bzr 0.15rc3  2007-03-26
-----------------------

  CHANGES:
 
    * A warning is now displayed when opening working trees in older 
      formats, to encourage people to upgrade to WorkingTreeFormat4.
      (Martin Pool)

  IMPROVEMENTS:

    * HTTP redirections are now taken into account when a branch (or a
      bundle) is accessed for the first time. A message is issued at each
      redirection to inform the user. In the past, http redirections were
      silently followed for each request which significantly degraded the
      performances. The http redirections are not followed anymore by
      default, instead a RedirectRequested exception is raised. For bzrlib
      users needing to follow http redirections anyway,
      ``bzrlib.transport.do_catching_redirections`` provide an easy transition
      path.  (vila)

  INTERNALS:

    * Added ``ReadLock.temporary_write_lock()`` to allow upgrading an OS read
      lock to an OS write lock. Linux can do this without unlocking, Win32
      needs to unlock in between. (John Arbash Meinel)
 
    * New parameter ``recommend_upgrade`` to ``BzrDir.open_workingtree``
      to silence (when false) warnings about opening old formats.
      (Martin Pool)

    * Fix minor performance regression with bzr-0.15 on pre-dirstate
      trees. (We were reading the working inventory too many times).
      (John Arbash Meinel)

    * Remove ``Branch.get_transaction()`` in favour of a simple cache of
      ``revision_history``.  Branch subclasses should override
      ``_gen_revision_history`` rather than ``revision_history`` to make use of
      this cache, and call ``_clear_revision_history_cache`` and
      ``_cache_revision_history`` at appropriate times. (Andrew Bennetts)

  BUGFIXES:

    * Take ``smtp_server`` from user config into account.
      (vila, #92195)

    * Restore Unicode filename handling for versioned and unversioned files.
      (John Arbash Meinel, #92608)

    * Don't fail during ``bzr commit`` if a file is marked removed, and
      the containing directory is auto-removed.  (John Arbash Meinel, #93681)

    * ``bzr status FILENAME`` failed on Windows because of an uncommon
      errno. (``ERROR_DIRECTORY == 267 != ENOTDIR``).
      (Wouter van Heyst, John Arbash Meinel, #90819)

    * ``bzr checkout source`` should create a local branch in the same
      format as source. (John Arbash Meinel, #93854)

    * ``bzr commit`` with a kind change was failing to update the
      last-changed-revision for directories.  The
      InventoryDirectory._unchanged only looked at the ``parent_id`` and name,
      ignoring the fact that the kind could have changed, too.
      (John Arbash Meinel, #90111)

    * ``bzr mv dir/subdir other`` was incorrectly updating files inside
      the directory. So that there was a chance it would break commit,
      etc. (John Arbash Meinel, #94037)
 
    * Correctly handles mutiple permanent http redirections.
      (vila, #88780)

bzr 0.15rc2  2007-03-14
-----------------------

  NOTES WHEN UPGRADING:
        
    * Release 0.15rc2 of bzr changes the ``bzr init-repo`` command to
      default to ``--trees`` instead of ``--no-trees``.
      Existing shared repositories are not affected.

  IMPROVEMENTS:

    * New ``merge-directive`` command to generate machine- and human-readable
      merge requests.  (Aaron Bentley)

    * New ``submit:`` revision specifier makes it easy to diff against the
      common ancestor with the submit location (Aaron Bentley)

    * Added support for Putty's SSH implementation. (Dmitry Vasiliev)

    * Added ``bzr status --versioned`` to report only versioned files, 
      not unknowns. (Kent Gibson)

    * Merge now autodetects the correct line-ending style for its conflict
      markers.  (Aaron Bentley)

  INTERNALS:

    * Refactored SSH vendor registration into SSHVendorManager class.
      (Dmitry Vasiliev)

  BUGFIXES:

    * New ``--numbered-dirs`` option to ``bzr selftest`` to use
      numbered dirs for TestCaseInTempDir. This is default behavior
      on Windows. Anyone can force named dirs on Windows
      with ``--no-numbered-dirs``. (Alexander Belchenko)

    * Fix ``RevisionSpec_revid`` to handle the Unicode strings passed in
      from the command line. (Marien Zwart, #90501)

    * Fix ``TreeTransform._iter_changes`` when both the source and
      destination are missing. (Aaron Bentley, #88842)

    * Fix commit of merges with symlinks in dirstate trees.
      (Marien Zwart)
    
    * Switch the ``bzr init-repo`` default from --no-trees to --trees. 
      (Wouter van Heyst, #53483)


bzr 0.15rc1  2007-03-07
-----------------------

  SURPRISES:

    * The default disk format has changed. Please run 'bzr upgrade' in your
      working trees to upgrade. This new default is compatible for network
      operations, but not for local operations. That is, if you have two
      versions of bzr installed locally, after upgrading you can only use the
      bzr 0.15 version. This new default does not enable tags or nested-trees
      as they are incompatible with bzr versions before 0.15 over the network.

    * For users of bzrlib: Two major changes have been made to the working tree
      api in bzrlib. The first is that many methods and attributes, including
      the inventory attribute, are no longer valid for use until one of
      ``lock_read``/``lock_write``/``lock_tree_write`` has been called,
      and become invalid again after unlock is called. This has been done
      to improve performance and correctness as part of the dirstate
      development.
      (Robert Collins, John A Meinel, Martin Pool, and others).

    * For users of bzrlib: The attribute 'tree.inventory' should be considered
      readonly. Previously it was possible to directly alter this attribute, or
      its contents, and have the tree notice this. This has been made
      unsupported - it may work in some tree formats, but in the newer dirstate
      format such actions will have no effect and will be ignored, or even
      cause assertions. All operations possible can still be carried out by a
      combination of the tree API, and the bzrlib.transform API. (Robert
      Collins, John A Meinel, Martin Pool, and others).

  IMPROVEMENTS:

    * Support for OS Windows 98. Also .bzr.log on any windows system
      saved in My Documents folder. (Alexander Belchenko)

    * ``bzr mv`` enhanced to support already moved files.
      In the past the mv command would have failed if the source file doesn't
      exist. In this situation ``bzr mv`` would now detect that the file has
      already moved and update the repository accordingly, if the target file
      does exist.
      A new option ``--after`` has been added so that if two files already
      exist, you could notify Bazaar that you have moved a (versioned) file
      and replaced it with another. Thus in this case ``bzr move --after``
      will only update the Bazaar identifier.
      (Steffen Eichenberg, Marius Kruger)

    * ``ls`` now works on treeless branches and remote branches.
      (Aaron Bentley)

    * ``bzr help global-options`` describes the global options.
      (Aaron Bentley)

    * ``bzr pull --overwrite`` will now correctly overwrite checkouts.
      (Robert Collins)

    * Files are now allowed to change kind (e.g. from file to symlink).
      Supported by ``commit``, ``revert`` and ``status``
      (Aaron Bentley)

    * ``inventory`` and ``unknowns`` hidden in favour of ``ls``
      (Aaron Bentley)

    * ``bzr help checkouts`` descibes what checkouts are and some possible
      uses of them. (James Westby, Aaron Bentley)

    * A new ``-d`` option to push, pull and merge overrides the default 
      directory.  (Martin Pool)

    * Branch format 6: smaller, and potentially faster than format 5.  Supports
      ``append_history_only`` mode, where the log view and revnos do not change,
      except by being added to.  Stores policy settings in
      ".bzr/branch/branch.conf".

    * ``append_only`` branches:  Format 6 branches may be configured so that log
      view and revnos are always consistent.  Either create the branch using
      "bzr init --append-revisions-only" or edit the config file as descriped
      in docs/configuration.txt.

    * rebind: Format 6 branches retain the last-used bind location, so if you
      "bzr unbind", you can "bzr bind" to bind to the previously-selected
      bind location.

    * Builtin tags support, created and deleted by the ``tag`` command and
      stored in the branch.  Tags can be accessed with the revisionspec
      ``-rtag:``, and listed with ``bzr tags``.  Tags are not versioned 
      at present. Tags require a network incompatible upgrade. To perform this
      upgrade, run ``bzr upgrade --dirstate-tags`` in your branch and
      repositories. (Martin Pool)

    * The ``bzr://`` transport now has a well-known port number, 4155,
      which it will use by default.  (Andrew Bennetts, Martin Pool)

    * Bazaar now looks for user-installed plugins before looking for site-wide
      plugins. (Jonathan Lange)

    * ``bzr resolve`` now detects and marks resolved text conflicts.
      (Aaron Bentley)

  INTERNALS:

    * Internally revision ids and file ids are now passed around as utf-8
      bytestrings, rather than treating them as Unicode strings. This has
      performance benefits for Knits, since we no longer need to decode the
      revision id for each line of content, nor for each entry in the index.
      This will also help with the future dirstate format.
      (John Arbash Meinel)

    * Reserved ids (any revision-id ending in a colon) are rejected by
      versionedfiles, repositories, branches, and working trees
      (Aaron Bentley)

    * Minor performance improvement by not creating a ProgressBar for
      every KnitIndex we create. (about 90ms for a bzr.dev tree)
      (John Arbash Meinel)

    * New easier to use Branch hooks facility. There are five initial hooks,
      all documented in bzrlib.branch.BranchHooks.__init__ - ``'set_rh'``,
      ``'post_push'``, ``'post_pull'``, ``'post_commit'``,
      ``'post_uncommit'``. These hooks fire after the matching operation
      on a branch has taken place, and were originally added for the
      branchrss plugin. (Robert Collins)

    * New method ``Branch.push()`` which should be used when pushing from a
      branch as it makes performance and policy decisions to match the UI
      level command ``push``. (Robert Collins).

    * Add a new method ``Tree.revision_tree`` which allows access to cached
      trees for arbitrary revisions. This allows the in development dirstate
      tree format to provide access to the callers to cached copies of 
      inventory data which are cheaper to access than inventories from the
      repository.
      (Robert Collins, Martin Pool)

    * New ``Branch.last_revision_info`` method, this is being done to allow
      optimization of requests for both the number of revisions and the last
      revision of a branch with smartservers and potentially future branch
      formats. (Wouter van Heyst, Robert Collins)

    * Allow ``'import bzrlib.plugins.NAME'`` to work when the plugin NAME has not
      yet been loaded by ``load_plugins()``. This allows plugins to depend on each
      other for code reuse without requiring users to perform file-renaming
      gymnastics. (Robert Collins)

    * New Repository method ``'gather_stats'`` for statistic data collection.
      This is expected to grow to cover a number of related uses mainly
      related to bzr info. (Robert Collins)

    * Log formatters are now managed with a registry.
      ``log.register_formatter`` continues to work, but callers accessing
      the FORMATTERS dictionary directly will not.

    * Allow a start message to be passed to the ``edit_commit_message``
      function.  This will be placed in the message offered to the user
      for editing above the separator. It allows a template commit message
      to be used more easily. (James Westby)

    * ``GPGStrategy.sign()`` will now raise ``BzrBadParameterUnicode`` if
      you pass a Unicode string rather than an 8-bit string. Callers need
      to be updated to encode first. (John Arbash Meinel)

    * Branch.push, pull, merge now return Result objects with information
      about what happened, rather than a scattering of various methods.  These
      are also passed to the post hooks.  (Martin Pool)

    * File formats and architecture is in place for managing a forest of trees
      in bzr, and splitting up existing trees into smaller subtrees, and
      finally joining trees to make a larger tree. This is the first iteration
      of this support, and the user-facing aspects still require substantial
      work.  If you wish to experiment with it, use ``bzr upgrade
      --dirstate-with-subtree`` in your working trees and repositories.
      You can use the hidden commands ``split`` and ``join`` and to create
      and manipulate nested trees, but please consider using the nested-trees
      branch, which contains substantial UI improvements, instead.
      http://code.aaronbentley.com/bzr/bzrrepo/nested-trees/
      (Aaron Bentley, Martin Pool, Robert Collins).

  BUGFIXES:

    * ``bzr annotate`` now uses dotted revnos from the viewpoint of the
      branch, rather than the last changed revision of the file.
      (John Arbash Meinel, #82158)

    * Lock operations no longer hang if they encounter a permission problem.
      (Aaron Bentley)

    * ``bzr push`` can resume a push that was canceled before it finished.
      Also, it can push even if the target directory exists if you supply
      the ``--use-existing-dir`` flag.
      (John Arbash Meinel, #30576, #45504)

    * Fix http proxy authentication when user and an optional
      password appears in the ``*_proxy`` vars. (Vincent Ladeuil,
      #83954).

    * ``bzr log branch/file`` works for local treeless branches
      (Aaron Bentley, #84247)

    * Fix problem with UNC paths on Windows 98. (Alexander Belchenko, #84728)

    * Searching location of CA bundle for PyCurl in env variable
      (``CURL_CA_BUNDLE``), and on win32 along the PATH.
      (Alexander Belchenko, #82086)

    * ``bzr init`` works with unicode argument LOCATION.
      (Alexander Belchenko, #85599)

    * Raise ``DependencyNotPresent`` if pycurl do not support https. 
      (Vincent Ladeuil, #85305)

    * Invalid proxy env variables should not cause a traceback.
      (Vincent Ladeuil, #87765)

    * Ignore patterns normalised to use '/' path separator.
      (Kent Gibson, #86451)

    * bzr rocks. It sure does! Fix case. (Vincent Ladeuil, #78026)

    * Fix bzrtools shelve command for removed lines beginning with "--"
      (Johan Dahlberg, #75577)

  TESTING:

    * New ``--first`` option to ``bzr selftest`` to run specified tests
      before the rest of the suite.  (Martin Pool)


bzr 0.14  2007-01-23
--------------------

  IMPROVEMENTS:

    * ``bzr help global-options`` describes the global options. (Aaron Bentley)

  BUG FIXES:
    
    * Skip documentation generation tests if the tools to do so are not
      available. Fixes running selftest for installled copies of bzr. 
      (John Arbash Meinel, #80330)

    * Fix the code that discovers whether bzr is being run from it's
      working tree to handle the case when it isn't but the directory
      it is in is below a repository. (James Westby, #77306)


bzr 0.14rc1  2007-01-16
-----------------------

  IMPROVEMENTS:

    * New connection: ``bzr+http://`` which supports tunnelling the smart
      protocol over an HTTP connection. If writing is enabled on the bzr
      server, then you can write over the http connection.
      (Andrew Bennetts, John Arbash Meinel)

    * Aliases now support quotation marks, so they can contain whitespace
      (Marius Kruger)

    * PyCurlTransport now use a single curl object. By specifying explicitly
      the 'Range' header, we avoid the need to use two different curl objects
      (and two connections to the same server). (Vincent Ladeuil)

    * ``bzr commit`` does not prompt for a message until it is very likely to
      succeed.  (Aaron Bentley)

    * ``bzr conflicts`` now takes --text to list pathnames of text conflicts
      (Aaron Bentley)

    * Fix ``iter_lines_added_or_present_in_versions`` to use a set instead
      of a list while checking if a revision id was requested. Takes 10s
      off of the ``fileids_affected_by_revision_ids`` time, which is 10s
      of the ``bzr branch`` time. Also improve ``fileids_...`` time by
      filtering lines with a regex rather than multiple ``str.find()``
      calls. (saves another 300ms) (John Arbash Meinel)

    * Policy can be set for each configuration key. This allows keys to be
      inherited properly across configuration entries. For example, this
      should enable you to do::
        
        [/home/user/project]
        push_location = sftp://host/srv/project/
        push_location:policy = appendpath

      And then a branch like ``/home/user/project/mybranch`` should get an
      automatic push location of ``sftp://host/srv/project/mybranch``.
      (James Henstridge)

    * Added ``bzr status --short`` to make status report svn style flags
      for each file.  For example::

        $ bzr status --short
        A  foo
        A  bar
        D  baz
        ?  wooley

    * 'bzr selftest --clean-output' allows easily clean temporary tests 
      directories without running tests. (Alexander Belchenko)

    * ``bzr help hidden-commands`` lists all hidden commands. (Aaron Bentley)

    * ``bzr merge`` now has an option ``--pull`` to fall back to pull if
      local is fully merged into remote. (Jan Hudec)

    * ``bzr help formats`` describes available directory formats. (Aaron Bentley)

  INTERNALS:

    * A few tweaks directly to ``fileids_affected_by_revision_ids`` to
      help speed up processing, as well allowing to extract unannotated
      lines. Between the two ``fileids_affected_by_revision_ids`` is
      improved by approx 10%. (John Arbash Meinel)

    * Change Revision serialization to only write out millisecond
      resolution. Rather than expecting floating point serialization to
      preserve more resolution than we need. (Henri Weichers, Martin Pool)

    * Test suite ends cleanly on Windows.  (Vincent Ladeuil)

    * When ``encoding_type`` attribute of class Command is equal to 'exact', 
      force sys.stdout to be a binary stream on Windows, and therefore
      keep exact line-endings (without LF -> CRLF conversion).
      (Alexander Belchenko)

    * Single-letter short options are no longer globally declared.  (Martin
      Pool)

    * Before using detected user/terminal encoding bzr should check
      that Python has corresponding codec. (Alexander Belchenko)

    * Formats for end-user selection are provided via a FormatRegistry (Aaron Bentley)

  BUG FIXES:

    * ``bzr missing --verbose`` was showing adds/removals in the wrong
      direction. (John Arbash Meinel)

    * ``bzr annotate`` now defaults to showing dotted revnos for merged
      revisions. It cuts them off at a depth of 12 characters, but you can
      supply ``--long`` to see the full number. You can also use
      ``--show-ids`` to display the original revision ids, rather than
      revision numbers and committer names. (John Arbash Meinel, #75637)

    * bzr now supports Win32 UNC path (e.g. ``\HOST\path``. 
      (Alexander Belchenko, #57869)

    * Win32-specific: output of cat, bundle and diff commands don't mangle
      line-endings (Alexander Belchenko, #55276)

    * Replace broken fnmatch based ignore pattern matching with custom pattern
      matcher.
      (Kent Gibson, Jan Hudec #57637)

    * pycurl and urllib can detect short reads at different places. Update
      the test suite to test more cases. Also detect http error code 416
      which was raised for that specific bug. Also enhance the urllib
      robustness by detecting invalid ranges (and pycurl's one by detecting
      short reads during the initial GET). (Vincent Ladeuil, #73948)

    * The urllib connection sharing interacts badly with urllib2
      proxy setting (the connections didn't go thru the proxy
      anymore). Defining a proper ProxyHandler solves the
      problem.  (Vincent Ladeuil, #74759)

    * Use urlutils to generate relative URLs, not osutils 
      (Aaron Bentley, #76229)

    * ``bzr status`` in a readonly directory should work without giving
      lots of errors. (John Arbash Meinel, #76299)

    * Mention the revisionspec topic for the revision option help.
      (Wouter van Heyst, #31663)

    * Allow plugins import from zip archives.
      (Alexander Belchenko, #68124)


bzr 0.13  2006-12-05
--------------------
    
  No changes from 0.13rc1
    
bzr 0.13rc1  2006-11-27
-----------------------

  IMPROVEMENTS:

    * New command ``bzr remove-tree`` allows the removal of the working
      tree from a branch.
      (Daniel Silverstone)

    * urllib uses shared keep-alive connections, so http 
      operations are substantially faster.
      (Vincent Ladeuil, #53654)

    * ``bzr export`` allows an optional branch parameter, to export a bzr
      tree from some other url. For example:
      ``bzr export bzr.tar.gz http://bazaar-vcs.org/bzr/bzr.dev``
      (Daniel Silverstone)

    * Added ``bzr help topics`` to the bzr help system. This gives a
      location for general information, outside of a specific command.
      This includes updates for ``bzr help revisionspec`` the first topic
      included. (Goffredo Baroncelli, John Arbash Meinel, #42714)

    * WSGI-compatible HTTP smart server.  See ``doc/http_smart_server.txt``.
      (Andrew Bennetts)

    * Knit files will now cache full texts only when the size of the
      deltas is as large as the size of the fulltext. (Or after 200
      deltas, whichever comes first). This has the most benefit on large
      files with small changes, such as the inventory for a large project.
      (eg For a project with 2500 files, and 7500 revisions, it changes
      the size of inventory.knit from 11MB to 5.4MB) (John Arbash Meinel)

  INTERNALS:

    * New -D option given before the command line turns on debugging output
      for particular areas.  -Derror shows tracebacks on all errors.
      (Martin Pool)

    * Clean up ``bzr selftest --benchmark bundle`` to correct an import,
      and remove benchmarks that take longer than 10min to run.
      (John Arbash Meinel)

    * Use ``time.time()`` instead of ``time.clock()`` to decide on
      progress throttling. Because ``time.clock()`` is actually CPU time,
      so over a high-latency connection, too many updates get throttled.
      (John Arbash Meinel)

    * ``MemoryTransport.list_dir()`` would strip the first character for
      files or directories in root directory. (John Arbash Meinel)

    * New method ``get_branch_reference`` on 'BzrDir' allows the detection of 
      branch references - which the smart server component needs.
  
    * New ``ChrootTransportDecorator``, accessible via the ``chroot+`` url
      prefix.  It disallows any access to locations above a set URL.  (Andrew
      Bennetts)

  BUG FIXES:

    * Now ``_KnitIndex`` properly decode revision ids when loading index data.
      And optimize the knit index parsing code. 
      (Dmitry Vasiliev, John Arbash Meinel)

    * ``bzrlib/bzrdir.py`` was directly referencing ``bzrlib.workingtree``,
      without importing it. This prevented ``bzr upgrade`` from working
      unless a plugin already imported ``bzrlib.workingtree``
      (John Arbash Meinel, #70716)

    * Suppress the traceback on invalid URLs (Vincent Ladeuil, #70803).

    * Give nicer error message when an http server returns a 403
      error code. (Vincent Ladeuil, #57644).

    * When a multi-range http GET request fails, try a single
      range one. If it fails too, forget about ranges. Remember that until 
      the death of the transport and propagates that to the clones.
      (Vincent Ladeuil, #62276, #62029).

    * Handles user/passwords supplied in url from command
      line (for the urllib implementation). Don't request already
      known passwords (Vincent Ladeuil, #42383, #44647, #48527)

    * ``_KnitIndex.add_versions()`` dictionary compresses revision ids as they
      are added. This fixes bug where fetching remote revisions records
      them as full references rather than integers.
      (John Arbash Meinel, #64789)

    * ``bzr ignore`` strips trailing slashes in patterns.
      Also ``bzr ignore`` rejects absolute paths. (Kent Gibson, #4559)

    * ``bzr ignore`` takes multiple arguments. (Cheuksan Edward Wang, #29488)

    * mv correctly handles paths that traverse symlinks. 
      (Aaron Bentley, #66964)

    * Give nicer looking error messages when failing to connect over ssh.
      (John Arbash Meinel, #49172)

    * Pushing to a remote branch does not currently update the remote working
      tree. After a remote push, ``bzr status`` and ``bzr diff`` on the remote
      machine now show that the working tree is out of date.
      (Cheuksan Edward Wang #48136)

    * Use patiencediff instead of difflib for determining deltas to insert
      into knits. This avoids the O(N^3) behavior of difflib. Patience
      diff should be O(N^2). (Cheuksan Edward Wang, #65714)

    * Running ``bzr log`` on nonexistent file gives an error instead of the
      entire log history. (Cheuksan Edward Wang #50793)

    * ``bzr cat`` can look up contents of removed or renamed files. If the
      pathname is ambiguous, i.e. the files in the old and new trees have
      different id's, the default is the file in the new tree. The user can
      use "--name-from-revision" to select the file in the old tree.
      (Cheuksan Edward Wang, #30190)

  TESTING:

    * TestingHTTPRequestHandler really handles the Range header
      (previously it was ignoring it and returning the whole file,).

bzr 0.12  2006-10-30
--------------------

  INTERNALS:

    * Clean up ``bzr selftest --benchmark bundle`` to correct an import,
      and remove benchmarks that take longer than 10min to run.
      (John Arbash Meinel)
  
bzr 0.12rc1  2006-10-23
-----------------------

  IMPROVEMENTS:

    * ``bzr log`` now shows dotted-decimal revision numbers for all revisions,
      rather than just showing a decimal revision number for revisions on the
      mainline. These revision numbers are not yet accepted as input into bzr
      commands such as log, diff etc. (Robert Collins)

    * revisions can now be specified using dotted-decimal revision numbers.
      For instance, ``bzr diff -r 1.2.1..1.2.3``. (Robert Collins)

    * ``bzr help commands`` output is now shorter (Aaron Bentley)

    * ``bzr`` now uses lazy importing to reduce the startup time. This has
      a moderate effect on lots of actions, especially ones that have
      little to do. For example ``bzr rocks`` time is down to 116ms from
      283ms. (John Arbash Meinel)

    * New Registry class to provide name-to-object registry-like support,
      for example for schemes where plugins can register new classes to
      do certain tasks (e.g. log formatters). Also provides lazy registration
      to allow modules to be loaded on request.
      (John Arbash Meinel, Adeodato Simó)

  API INCOMPATABILITY:
  
    * LogFormatter subclasses show now expect the 'revno' parameter to 
      show() to be a string rather than an int. (Robert Collins)

  INTERNALS:

    * ``TestCase.run_bzr``, ``run_bzr_captured``, and ``run_bzr_subprocess``
      can take a ``working_dir='foo'`` parameter, which will change directory 
      for the command. (John Arbash Meinel)

    * ``bzrlib.lazy_regex.lazy_compile`` can be used to create a proxy
      around a regex, which defers compilation until first use. 
      (John Arbash Meinel)

    * ``TestCase.run_bzr_subprocess`` defaults to supplying the
      ``--no-plugins`` parameter to ensure test reproducability, and avoid
      problems with system-wide installed plugins. (John Arbash Meinel)

    * Unique tree root ids are now supported. Newly created trees still
      use the common root id for compatibility with bzr versions before 0.12.
      (Aaron Bentley)

    * ``WorkingTree.set_root_id(None)`` is now deprecated. Please
      pass in ``inventory.ROOT_ID`` if you want the default root id value.
      (Robert Collins, John Arbash Meinel)

    * New method ``WorkingTree.flush()`` which will write the current memory
      inventory out to disk. At the same time, ``read_working_inventory`` will
      no longer trash the current tree inventory if it has been modified within
      the current lock, and the tree will now ``flush()`` automatically on
      ``unlock()``. ``WorkingTree.set_root_id()`` has been updated to take
      advantage of this functionality. (Robert Collins, John Arbash Meinel)

    * ``bzrlib.tsort.merge_sorted`` now accepts ``generate_revnos``. This
      parameter will cause it to add another column to its output, which
      contains the dotted-decimal revno for each revision, as a tuple.
      (Robert Collins)

    * ``LogFormatter.show_merge`` is deprecated in favour of
      ``LogFormatter.show_merge_revno``. (Robert Collins)

  BUG FIXES:

    * Avoid circular imports by creating a deprecated function for
      ``bzrlib.tree.RevisionTree``. Callers should have been using
      ``bzrlib.revisontree.RevisionTree`` anyway. (John Arbash Meinel,
      #63360, #66349)

    * Don't use ``socket.MSG_WAITALL`` as it doesn't exist on all
      platforms. (Martin Pool, #66356)

    * Don't require ``Content-Type`` in range responses. Assume they are a
      single range if ``Content-Type`` does not exist.
      (John Arbash Meinel, #62473)

    * bzr branch/pull no longer complain about progress bar cleanup when
      interrupted during fetch.  (Aaron Bentley, #54000)

    * ``WorkingTree.set_parent_trees()`` uses the trees to directly write
      the basis inventory, rather than going through the repository. This
      allows us to have 1 inventory read, and 2 inventory writes when
      committing a new tree. (John Arbash Meinel)

    * When reverting, files that are not locally modified that do not exist
      in the target are deleted, not just unversioned (Aaron Bentley)

    * When trying to acquire a lock, don't fail immediately. Instead, try
      a few times (up to 1 hour) before timing out. Also, report why the
      lock is unavailable (John Arbash Meinel, #43521, #49556)

    * Leave HttpTransportBase daughter classes decides how they
      implement cloning. (Vincent Ladeuil, #61606)

    * diff3 does not indicate conflicts on clean merge. (Aaron Bentley)

    * If a commit fails, the commit message is stored in a file at the root of
      the tree for later commit. (Cheuksan Edward Wang, Stefan Metzmacher,
      #32054)

  TESTING:

    * New test base class TestCaseWithMemoryTransport offers memory-only
      testing facilities: its not suitable for tests that need to mutate disk
      state, but most tests should not need that and should be converted to
      TestCaseWithMemoryTransport. (Robert Collins)

    * ``TestCase.make_branch_and_memory_tree`` now takes a format
      option to set the BzrDir, Repository and Branch formats of the
      created objects. (Robert Collins, John Arbash Meinel)

bzr 0.11  2006-10-02
--------------------

    * Smart server transport test failures on windows fixed. (Lukáš Lalinský).

bzr 0.11rc2  2006-09-27
-----------------------

  BUG FIXES:

    * Test suite hangs on windows fixed. (Andrew Bennets, Alexander Belchenko).
    
    * Commit performance regression fixed. (Aaron Bentley, Robert Collins, John
      Arbash Meinel).

bzr 0.11rc1  2006-09-25
-----------------------

  IMPROVEMENTS:

    * Knit files now wait to create their contents until the first data is
      added. The old code used to create an empty .knit and a .kndx with just
      the header. However, this caused a lot of extra round trips over sftp.
      This can change the time for ``bzr push`` to create a new remote branch
      from 160s down to 100s. This also affects ``bzr commit`` performance when
      adding new files, ``bzr commit`` on a new kernel-like tree drops from 50s
      down to 40s (John Arbash Meinel, #44692)

    * When an entire subtree has been deleted, commit will now report that
      just the top of the subtree has been deleted, rather than reporting
      all the individual items. (Robert Collins)

    * Commit performs one less XML parse. (Robert Collins)

    * ``bzr checkout`` now operates on readonly branches as well
      as readwrite branches. This fixes bug #39542. (Robert Collins)

    * ``bzr bind`` no longer synchronises history with the master branch.
      Binding should be followed by an update or push to synchronise the 
      two branches. This is closely related to the fix for bug #39542.
      (Robert Collins)

    * ``bzrlib.lazy_import.lazy_import`` function to create on-demand 
      objects.  This allows all imports to stay at the global scope, but
      modules will not actually be imported if they are not used.
      (John Arbash Meinel)

    * Support ``bzr://`` and ``bzr+ssh://`` urls to work with the new RPC-based
      transport which will be used with the upcoming high-performance smart
      server. The new command ``bzr serve`` will invoke bzr in server mode,
      which processes these requests. (Andrew Bennetts, Robert Collins, Martin
      Pool)

    * New command ``bzr version-info`` which can be used to get a summary
      of the current state of the tree. This is especially useful as part
      of a build commands. See ``doc/version_info.txt`` for more information 
      (John Arbash Meinel)

  BUG FIXES:

    * ``'bzr inventory [FILE...]'`` allows restricting the file list to a
      specific set of files. (John Arbash Meinel, #3631)

    * Don't abort when annotating empty files (John Arbash Meinel, #56814)

    * Add ``Stanza.to_unicode()`` which can be passed to another Stanza
      when nesting stanzas. Also, add ``read_stanza_unicode`` to handle when
      reading a nested Stanza. (John Arbash Meinel)

    * Transform._set_mode() needs to stat the right file. 
      (John Arbash Meinel, #56549)

    * Raise WeaveFormatError rather than StopIteration when trying to read
      an empty Weave file. (John Arbash Meinel, #46871)

    * Don't access e.code for generic URLErrors, only HTTPErrors have .code.
      (Vincent Ladeuil, #59835)

    * Handle boundary="" lines properly to allow access through a Squid proxy.
      (John Arbash Meinel, #57723)

    * revert now removes newly-added directories (Aaron Bentley, #54172)

    * ``bzr upgrade sftp://`` shouldn't fail to upgrade v6 branches if there 
      isn't a working tree. (David Allouche, #40679)

    * Give nicer error messages when a user supplies an invalid --revision
      parameter. (John Arbash Meinel, #55420)

    * Handle when LANG is not recognized by python. Emit a warning, but
      just revert to using 'ascii'. (John Arbash Meinel, #35392)

    * Don't use ``preexec_fn`` on win32, as it is not supported by subprocess.
      (John Arbash Meinel)

    * Skip specific tests when the dependencies aren't met. This includes
      some ``setup.py`` tests when ``python-dev`` is not available, and
      some tests that depend on paramiko. (John Arbash Meinel, Mattheiu Moy)

    * Fallback to Paramiko properly, if no ``ssh`` executable exists on
      the system. (Andrew Bennetts, John Arbash Meinel)

    * ``Branch.bind(other_branch)`` no longer takes a write lock on the
      other branch, and will not push or pull between the two branches.
      API users will need to perform a push or pull or update operation if they
      require branch synchronisation to take place. (Robert Collins, #47344)

    * When creating a tarball or zipfile export, export unicode names as utf-8
      paths. This may not work perfectly on all platforms, but has the best
      chance of working in the common case. (John Arbash Meinel, #56816)

    * When committing, only files that exist in working tree or basis tree
      may be specified (Aaron Bentley, #50793)

  PORTABILITY:

    * Fixes to run on Python 2.5 (Brian M. Carlson, Martin Pool, Marien Zwart)

  INTERNALS:

    * TestCaseInTempDir now creates a separate directory for HOME, rather
      than having HOME set to the same location as the working directory.
      (John Arbash Meinel)

    * ``run_bzr_subprocess()`` can take an optional ``env_changes={}`` parameter,
      which will update os.environ inside the spawned child. It also can
      take a ``universal_newlines=True``, which helps when checking the output
      of the command. (John Arbash Meinel)

    * Refactor SFTP vendors to allow easier re-use when ssh is used. 
      (Andrew Bennetts)

    * ``Transport.list_dir()`` and ``Transport.iter_files_recursive()`` should always
      return urlescaped paths. This is now tested (there were bugs in a few
      of the transports) (Andrew Bennetts, David Allouche, John Arbash Meinel)

    * New utility function ``symbol_versioning.deprecation_string``. Returns the
      formatted string for a callable, deprecation format pair. (Robert Collins)

    * New TestCase helper applyDeprecated. This allows you to call a callable
      which is deprecated without it spewing to the screen, just by supplying
      the deprecation format string issued for it. (Robert Collins)

    * Transport.append and Transport.put have been deprecated in favor of
      ``.append_bytes``, ``.append_file``, ``.put_bytes``, and
      ``.put_file``. This removes the ambiguity in what type of object the
      functions take.  ``Transport.non_atomic_put_{bytes,file}`` has also
      been added. Which works similarly to ``Transport.append()`` except for
      SFTP, it doesn't have a round trip when opening the file. Also, it
      provides functionality for creating a parent directory when trying
      to create a file, rather than raise NoSuchFile and forcing the
      caller to repeat their request.
      (John Arbash Meinel)

    * WorkingTree has a new api ``unversion`` which allow the unversioning of
      entries by their file id. (Robert Collins)

    * ``WorkingTree.pending_merges`` is deprecated.  Please use the
      ``get_parent_ids`` (introduced in 0.10) method instead. (Robert Collins)

    * WorkingTree has a new ``lock_tree_write`` method which locks the branch for
      read rather than write. This is appropriate for actions which only need
      the branch data for reference rather than mutation. A new decorator
      ``needs_tree_write_lock`` is provided in the workingtree module. Like the
      ``needs_read_lock`` and ``needs_write_lock`` decorators this allows static 
      declaration of the locking requirements of a function to ensure that
      a lock is taken out for casual scripts. (Robert Collins, #54107)

    * All WorkingTree methods which write to the tree, but not to the branch
      have been converted to use ``needs_tree_write_lock`` rather than 
      ``needs_write_lock``. Also converted is the revert, conflicts and tree
      transform modules. This provides a modest performance improvement on 
      metadir style trees, due to the reduce lock-acquisition, and a more
      significant performance improvement on lightweight checkouts from 
      remote branches, where trivial operations used to pay a significant 
      penalty. It also provides the basis for allowing readonly checkouts.
      (Robert Collins)

    * Special case importing the standard library 'copy' module. This shaves
      off 40ms of startup time, while retaining compatibility. See:
      ``bzrlib/inspect_for_copy.py`` for more details. (John Arbash Meinel)

    * WorkingTree has a new parent class MutableTree which represents the 
      specialisations of Tree which are able to be altered. (Robert Collins)

    * New methods mkdir and ``put_file_bytes_non_atomic`` on MutableTree that
      mutate the tree and its contents. (Robert Collins)

    * Transport behaviour at the root of the URL is now defined and tested.
      (Andrew Bennetts, Robert Collins)

  TESTING:

    * New test helper classs MemoryTree. This is typically accessed via
      ``self.make_branch_and_memory_tree()`` in test cases. (Robert Collins)
      
    * Add ``start_bzr_subprocess`` and ``stop_bzr_subprocess`` to allow test
      code to continue running concurrently with a subprocess of bzr.
      (Andrew Bennetts, Robert Collins)

    * Add a new method ``Transport.get_smart_client()``. This is provided to
      allow upgrades to a richer interface than the VFS one provided by
      Transport. (Andrew Bennetts, Martin Pool)

bzr 0.10  2006-08-29
--------------------
  
  IMPROVEMENTS:
    * 'merge' now takes --uncommitted, to apply uncommitted changes from a
      tree.  (Aaron Bentley)
  
    * 'bzr add --file-ids-from' can be used to specify another path to use
      for creating file ids, rather than generating all new ones. Internally,
      the 'action' passed to ``smart_add_tree()`` can return ``file_ids`` that
      will be used, rather than having bzrlib generate new ones.
      (John Arbash Meinel, #55781)

    * ``bzr selftest --benchmark`` now allows a ``--cache-dir`` parameter.
      This will cache some of the intermediate trees, and decrease the
      setup time for benchmark tests. (John Arbash Meinel)

    * Inverse forms are provided for all boolean options.  For example,
      --strict has --no-strict, --no-recurse has --recurse (Aaron Bentley)

    * Serialize out Inventories directly, rather than using ElementTree.
      Writing out a kernel sized inventory drops from 2s down to ~350ms.
      (Robert Collins, John Arbash Meinel)

  BUG FIXES:

    * Help diffutils 2.8.4 get along with binary tests (Marien Zwart: #57614)

    * Change LockDir so that if the lock directory doesn't exist when
      ``lock_write()`` is called, an attempt will be made to create it.
      (John Arbash Meinel, #56974)

    * ``bzr uncommit`` preserves pending merges. (John Arbash Meinel, #57660)

    * Active FTP transport now works as intended. (ghozzy, #56472)

    * Really fix mutter() so that it won't ever raise a UnicodeError.
      It means it is possible for ~/.bzr.log to contain non UTF-8 characters.
      But it is a debugging log, not a real user file.
      (John Arbash Meinel, #56947, #53880)

    * Change Command handle to allow Unicode command and options.
      At present we cannot register Unicode command names, so we will get
      BzrCommandError('unknown command'), or BzrCommandError('unknown option')
      But that is better than a UnicodeError + a traceback.
      (John Arbash Meinel, #57123)

    * Handle TZ=UTC properly when reading/writing revisions.
      (John Arbash Meinel, #55783, #56290)

    * Use ``GPG_TTY`` to allow gpg --cl to work with gpg-agent in a pipeline,
      (passing text to sign in on stdin). (John Arbash Meinel, #54468)

    * External diff does the right thing for binaries even in foreign 
      languages. (John Arbash Meinel, #56307)

    * Testament handles more cases when content is unicode. Specific bug was
      in handling of revision properties.
      (John Arbash Meinel, Holger Krekel, #54723)

    * The bzr selftest was failing on installed versions due to a bug in a new
      test helper. (John Arbash Meinel, Robert Collins, #58057)

  INTERNALS:

    * ``bzrlib.cache_utf8`` contains ``encode()`` and ``decode()`` functions
      which can be used to cache the conversion between utf8 and Unicode.
      Especially helpful for some of the knit annotation code, which has to
      convert revision ids to utf8 to annotate lines in storage.
      (John Arbash Meinel)

    * ``setup.py`` now searches the filesystem to find all packages which
      need to be installed. This should help make the life of packagers
      easier. (John Arbash Meinel)

bzr 0.9.0  2006-08-11
---------------------

  SURPRISES:

   * The hard-coded built-in ignore rules have been removed. There are
     now two rulesets which are enforced. A user global one in 
     ``~/.bazaar/ignore`` which will apply to every tree, and the tree
     specific one '.bzrignore'.
     ``~/.bazaar/ignore`` will be created if it does not exist, but with
     a more conservative list than the old default.
     This fixes bugs with default rules being enforced no matter what. 
     The old list of ignore rules from bzr is available by
     running 'bzr ignore --old-default-rules'.
     (Robert Collins, Martin Pool, John Arbash Meinel)

   * 'branches.conf' has been changed to 'locations.conf', since it can apply
     to more locations than just branch locations.
     (Aaron Bentley)
   
  IMPROVEMENTS:

   * The revision specifier "revno:" is extended to accept the syntax
     revno:N:branch. For example,
     revno:42:http://bazaar-vcs.org/bzr/bzr.dev/ means revision 42 in
     bzr.dev.  (Matthieu Moy)

   * Tests updates to ensure proper URL handling, UNICODE support, and
     proper printing when the user's terminal encoding cannot display 
     the path of a file that has been versioned.
     ``bzr branch`` can take a target URL rather than only a local directory.
     ``Branch.get_parent()/set_parent()`` now save a relative path if possible,
     and normalize the parent based on root, allowing access across
     different transports. (John Arbash Meinel, Wouter van Heyst, Martin Pool)
     (Malone #48906, #42699, #40675, #5281, #3980, #36363, #43689,
     #42517, #42514)

   * On Unix, detect terminal width using an ioctl not just $COLUMNS.
     Use terminal width for single-line logs from ``bzr log --line`` and
     pending-merge display.  (Robert Widhopf-Fenk, Gustavo Niemeyer)
     (Malone #3507)

   * On Windows, detect terminal width using GetConsoleScreenBufferInfo.
     (Alexander Belchenko)

   * Speedup improvement for 'date:'-revision search. (Guillaume Pinot).

   * Show the correct number of revisions pushed when pushing a new branch.
     (Robert Collins).

   * 'bzr selftest' now shows a progress bar with the number of tests, and 
     progress made. 'make check' shows tests in -v mode, to be more useful
     for the PQM status window. (Robert Collins).
     When using a progress bar, failed tests are printed out, rather than
     being overwritten by the progress bar until the suite finishes.
     (John Arbash Meinel)

   * 'bzr selftest --benchmark' will run a new benchmarking selftest.
     'bzr selftest --benchmark --lsprof-timed' will use lsprofile to generate
     profile data for the individual profiled calls, allowing for fine
     grained analysis of performance.
     (Robert Collins, Martin Pool).

   * 'bzr commit' shows a progress bar. This is useful for commits over sftp
     where commit can take an appreciable time. (Robert Collins)

   * 'bzr add' is now less verbose in telling you what ignore globs were
     matched by files being ignored. Instead it just tells you how many 
     were ignored (because you might reasonably be expecting none to be
     ignored). 'bzr add -v' is unchanged and will report every ignored
     file. (Robert Collins).

   * ftp now has a test server if medusa is installed. As part of testing,
     ftp support has been improved, including support for supplying a
     non-standard port. (John Arbash Meinel).

   * 'bzr log --line' shows the revision number, and uses only the
     first line of the log message (#5162, Alexander Belchenko;
     Matthieu Moy)

   * 'bzr status' has had the --all option removed. The 'bzr ls' command
     should be used to retrieve all versioned files. (Robert Collins)

   * 'bzr bundle OTHER/BRANCH' will create a bundle which can be sent
     over email, and applied on the other end, while maintaining ancestry.
     This bundle can be applied with either 'bzr merge' or 'bzr pull',
     the same way you would apply another branch.
     (John Arbash Meinel, Aaron Bentley)
  
   * 'bzr whoami' can now be used to set your identity from the command line,
     for a branch or globally.  (Robey Pointer)

   * 'bzr checkout' now aliased to 'bzr co', and 'bzr annotate' to 'bzr ann'.
     (Michael Ellerman)

   * 'bzr revert DIRECTORY' now reverts the contents of the directory as well.
     (Aaron Bentley)

   * 'bzr get sftp://foo' gives a better error when paramiko is not present.
     Also updates things like 'http+pycurl://' if pycurl is not present.
     (John Arbash Meinel) (Malone #47821, #52204)

   * New env variable ``BZR_PROGRESS_BAR``, sets the default progress bar type.
     Can be set to 'none' or 'dummy' to disable the progress bar, 'dots' or 
     'tty' to create the respective type. (John Arbash Meinel, #42197, #51107)

   * Improve the help text for 'bzr diff' to explain what various options do.
     (John Arbash Meinel, #6391)

   * 'bzr uncommit -r 10' now uncommits revisions 11.. rather than uncommitting
     revision 10. This makes -r10 more in line with what other commands do.
     'bzr uncommit' also now saves the pending merges of the revisions that
     were removed. So it is safe to uncommit after a merge, fix something,
     and commit again. (John Arbash Meinel, #32526, #31426)

   * 'bzr init' now also works on remote locations.
     (Wouter van Heyst, #48904)

   * HTTP support has been updated. When using pycurl we now support 
     connection keep-alive, which reduces dns requests and round trips.
     And for both urllib and pycurl we support multi-range requests, 
     which decreases the number of round-trips. Performance results for
     ``bzr branch http://bazaar-vcs.org/bzr/bzr.dev/`` indicate
     http branching is now 2-3x faster, and ``bzr pull`` in an existing 
     branch is as much as 4x faster.
     (Michael Ellerman, Johan Rydberg, John Arbash Meinel, #46768)

   * Performance improvements for sftp. Branching and pulling are now up to
     2x faster. Utilize paramiko.readv() support for async requests if it
     is available (paramiko > 1.6) (John Arbash Meinel)

  BUG FIXES:

    * Fix shadowed definition of TestLocationConfig that caused some 
      tests not to run.
      (Erik Bågfors, Michael Ellerman, Martin Pool, #32587)

    * Fix unnecessary requirement of sign-my-commits that it be run from
      a working directory.  (Martin Pool, Robert Collins)

    * 'bzr push location' will only remember the push location if it succeeds
      in connecting to the remote location. (John Arbash Meinel, #49742)

    * 'bzr revert' no longer toggles the executable bit on win32
      (John Arbash Meinel, #45010)

    * Handle broken pipe under win32 correctly. (John Arbash Meinel)
    
    * sftp tests now work correctly on win32 if you have a newer paramiko
      (John Arbash Meinel)

    * Cleanup win32 test suite, and general cleanup of places where
      file handles were being held open. (John Arbash Meinel)

    * When specifying filenames for 'diff -r x..y', the name of the file in the
      working directory can be used, even if its name is different in both x
      and y.

    * File-ids containing single- or double-quotes are handled correctly by
      push. (Aaron Bentley, #52227)

    * Normalize unicode filenames to ensure cross-platform consistency.
      (John Arbash Meinel, #43689)

    * The argument parser can now handle '-' as an argument. Currently
      no code interprets it specially (it is mostly handled as a file named 
      '-'). But plugins, and future operations can use it.
      (John Arbash meinel, #50984)

    * Bundles can properly read binary files with a plain '\r' in them.
      (John Arbash Meinel, #51927)

    * Tuning ``iter_entries()`` to be more efficient (John Arbash Meinel, #5444)

    * Lots of win32 fixes (the test suite passes again).
      (John Arbash Meinel, #50155)

    * Handle openbsd returning None for sys.getfilesystemencoding() (#41183) 

    * Support ftp APPE (append) to allow Knits to be used over ftp (#42592)

    * Removals are only committed if they match the filespec (or if there is
      no filespec).  (#46635, Aaron Bentley)

    * smart-add recurses through all supplied directories 
      (John Arbash Meinel, #52578)

    * Make the bundle reader extra lines before and after the bundle text.
      This allows you to parse an email with the bundle inline.
      (John Arbash Meinel, #49182)

    * Change the file id generator to squash a little bit more. Helps when
      working with long filenames on windows. (Also helps for unicode filenames
      not generating hidden files). (John Arbash Meinel, #43801)

    * Restore terminal mode on C-c while reading sftp password.  (#48923, 
      Nicholas Allen, Martin Pool)

    * Timestamps are rounded to 1ms, and revision entries can be recreated
      exactly. (John Arbash Meinel, Jamie Wilkinson, #40693)

    * Branch.base has changed to a URL, but ~/.bazaar/locations.conf should
      use local paths, since it is user visible (John Arbash Meinel, #53653)

    * ``bzr status foo`` when foo was unversioned used to cause a full delta
      to be generated (John Arbash Meinel, #53638)

    * When reading revision properties, an empty value should be considered
      the empty string, not None (John Arbash Meinel, #47782)

    * ``bzr diff --diff-options`` can now handle binary files being changed.
      Also, the output is consistent when --diff-options is not supplied.
      (John Arbash Meinel, #54651, #52930)

    * Use the right suffixes for loading plugins (John Arbash Meinel, #51810)

    * Fix ``Branch.get_parent()`` to handle the case when the parent is not 
      accessible (John Arbash Meinel, #52976)

  INTERNALS:

    * Combine the ignore rules into a single regex rather than looping over
      them to reduce the threshold where  N^2 behaviour occurs in operations
      like status. (Jan Hudec, Robert Collins).

    * Appending to ``bzrlib.DEFAULT_IGNORE`` is now deprecated. Instead, use
      one of the add functions in bzrlib.ignores. (John Arbash Meinel)

    * 'bzr push' should only push the ancestry of the current revision, not
      all of the history in the repository. This is especially important for
      shared repositories. (John Arbash Meinel)

    * ``bzrlib.delta.compare_trees`` now iterates in alphabetically sorted order,
      rather than randomly walking the inventories. (John Arbash Meinel)

    * Doctests are now run in temporary directories which are cleaned up when
      they finish, rather than using special ScratchDir/ScratchBranch objects.
      (Martin Pool)

    * Split ``check`` into separate methods on the branch and on the repository,
      so that it can be specialized in ways that are useful or efficient for
      different formats.  (Martin Pool, Robert Collins)

    * Deprecate ``Repository.all_revision_ids``; most methods don't really need
      the global revision graph but only that part leading up to a particular
      revision.  (Martin Pool, Robert Collins)

    * Add a BzrDirFormat ``control_formats`` list which allows for control formats
      that do not use '.bzr' to store their data - i.e. '.svn', '.hg' etc.
      (Robert Collins, Jelmer Vernooij).

    * ``bzrlib.diff.external_diff`` can be redirected to any file-like object.
      Uses subprocess instead of spawnvp.
      (James Henstridge, John Arbash Meinel, #4047, #48914)

    * New command line option '--profile-imports', which will install a custom
      importer to log time to import modules and regex compilation time to 
      sys.stderr (John Arbash Meinel)

    * 'EmptyTree' is now deprecated, please use ``repository.revision_tree(None)``
      instead. (Robert Collins)

    * "RevisionTree" is now in bzrlib/revisiontree.py. (Robert Collins)

bzr 0.8.2  2006-05-17
---------------------
  
  BUG FIXES:
   
    * setup.py failed to install launchpad plugin.  (Martin Pool)

bzr 0.8.1  2006-05-16
---------------------

  BUG FIXES:

    * Fix failure to commit a merge in a checkout.  (Martin Pool, 
      Robert Collins, Erik Bågfors, #43959)

    * Nicer messages from 'commit' in the case of renames, and correct
      messages when a merge has occured. (Robert Collins, Martin Pool)

    * Separate functionality from assert statements as they are skipped in
      optimized mode of python. Add the same check to pending merges.
      (Olaf Conradi, #44443)

  CHANGES:

    * Do not show the None revision in output of bzr ancestry. (Olaf Conradi)

    * Add info on standalone branches without a working tree.
      (Olaf Conradi, #44155)

    * Fix bug in knits when raising InvalidRevisionId. (Olaf Conradi, #44284)

  CHANGES:

    * Make editor invocation comply with Debian Policy. First check
      environment variables VISUAL and EDITOR, then try editor from
      alternatives system. If that all fails, fall back to the pre-defined
      list of editors. (Olaf Conradi, #42904)

  NEW FEATURES:

    * New 'register-branch' command registers a public branch into 
      Launchpad.net, where it can be associated with bugs, etc.
      (Martin Pool, Bjorn Tillenius, Robert Collins)

  INTERNALS:

    * New public api in InventoryEntry - ``describe_change(old, new)`` which
      provides a human description of the changes between two old and
      new. (Robert Collins, Martin Pool)

  TESTING:

    * Fix test case for bzr info in upgrading a standalone branch to metadir,
      uses bzrlib api now. (Olaf Conradi)

bzr 0.8  2006-05-08
-------------------

  NOTES WHEN UPGRADING:

    Release 0.8 of bzr introduces a new format for history storage, called
    'knit', as an evolution of to the 'weave' format used in 0.7.  Local 
    and remote operations are faster using knits than weaves.  Several
    operations including 'init', 'init-repo', and 'upgrade' take a 
    --format option that controls this.  Branching from an existing branch
    will keep the same format.

    It is possible to merge, pull and push between branches of different
    formats but this is slower than moving data between homogenous
    branches.  It is therefore recommended (but not required) that you
    upgrade all branches for a project at the same time.  Information on
    formats is shown by 'bzr info'.

    bzr 0.8 now allows creation of 'repositories', which hold the history 
    of files and revisions for several branches.  Previously bzr kept all
    the history for a branch within the .bzr directory at the root of the
    branch, and this is still the default.  To create a repository, use
    the new 'bzr init-repo' command.  Branches exist as directories under
    the repository and contain just a small amount of information
    indicating the current revision of the branch.

    bzr 0.8 also supports 'checkouts', which are similar to in cvs and
    subversion.  Checkouts are associated with a branch (optionally in a
    repository), which contains all the historical information.  The
    result is that a checkout can be deleted without losing any
    already-committed revisions.  A new 'update' command is also available. 

    Repositories and checkouts are not supported with the 0.7 storage
    format.  To use them you must upgrad to either knits, or to the
    'metaweave' format, which uses weaves but changes the .bzr directory
    arrangement.
    

  IMPROVEMENTS:

    * Sftp paths can now be relative, or local, according to the lftp
      convention. Paths now take the form::

          sftp://user:pass@host:port/~/relative/path
          or
          sftp://user:pass@host:port/absolute/path

    * The FTP transport now tries to reconnect after a temporary
      failure. ftp put is made atomic. (Matthieu Moy)

    * The FTP transport now maintains a pool of connections, and
      reuses them to avoid multiple connections to the same host (like
      sftp did). (Daniel Silverstone)

    * The ``bzr_man.py`` file has been removed. To create the man page now,
      use ``./generate_docs.py man``. The new program can also create other files.
      Run ``python generate_docs.py --help`` for usage information.
      (Hans Ulrich Niedermann & James Blackwell).

    * Man Page now gives full help (James Blackwell).
      Help also updated to reflect user config now being stored in .bazaar
      (Hans Ulrich Niedermann)

    * It's now possible to set aliases in bazaar.conf (Erik Bågfors)

    * Pull now accepts a --revision argument (Erik Bågfors)

    * ``bzr re-sign`` now allows multiple revisions to be supplied on the command
      line. You can now use the following command to sign all of your old
      commits::

        find .bzr/revision-store// -name my@email-* \
          | sed 's/.*\/\/..\///' \
          | xargs bzr re-sign

    * Upgrade can now upgrade over the network. (Robert Collins)

    * Two new commands 'bzr checkout' and 'bzr update' allow for CVS/SVN-alike
      behaviour.  By default they will cache history in the checkout, but
      with --lightweight almost all data is kept in the master branch.
      (Robert Collins)

    * 'revert' unversions newly-versioned files, instead of deleting them.

    * 'merge' is more robust.  Conflict messages have changed.

    * 'merge' and 'revert' no longer clobber existing files that end in '~' or
      '.moved'.

    * Default log format can be set in configuration and plugins can register
      their own formatters. (Erik Bågfors)

    * New 'reconcile' command will check branch consistency and repair indexes
      that can become out of sync in pre 0.8 formats. (Robert Collins,
      Daniel Silverstone)

    * New 'bzr init --format' and 'bzr upgrade --format' option to control 
      what storage format is created or produced.  (Robert Collins, 
      Martin Pool)

    * Add parent location to 'bzr info', if there is one.  (Olaf Conradi)

    * New developer commands 'weave-list' and 'weave-join'.  (Martin Pool)

    * New 'init-repository' command, plus support for repositories in 'init'
      and 'branch' (Aaron Bentley, Erik Bågfors, Robert Collins)

    * Improve output of 'info' command. Show all relevant locations related to
      working tree, branch and repository. Use kibibytes for binary quantities.
      Fix off-by-one error in missing revisions of working tree.  Make 'info'
      work on branches, repositories and remote locations.  Show locations
      relative to the shared repository, if applicable.  Show locking status
      of locations.  (Olaf Conradi)

    * Diff and merge now safely handle binary files. (Aaron Bentley)

    * 'pull' and 'push' now normalise the revision history, so that any two
      branches with the same tip revision will have the same output from 'log'.
      (Robert Collins)

    * 'merge' accepts --remember option to store parent location, like 'push'
      and 'pull'. (Olaf Conradi)

    * bzr status and diff when files given as arguments do not exist
      in the relevant trees.  (Martin Pool, #3619)

    * Add '.hg' to the default ignore list.  (Martin Pool)

    * 'knit' is now the default disk format. This improves disk performance and
      utilization, increases incremental pull performance, robustness with SFTP
      and allows checkouts over SFTP to perform acceptably. 
      The initial Knit code was contributed by Johan Rydberg based on a
      specification by Martin Pool.
      (Robert Collins, Aaron Bentley, Johan Rydberg, Martin Pool).

    * New tool to generate all-in-one html version of the manual.  (Alexander
      Belchenko)

    * Hitting CTRL-C while doing an SFTP push will no longer cause stale locks
      to be left in the SFTP repository. (Robert Collins, Martin Pool).

    * New option 'diff --prefix' to control how files are named in diff
      output, with shortcuts '-p0' and '-p1' corresponding to the options for 
      GNU patch.  (Alexander Belchenko, Goffredo Baroncelli, Martin Pool)

    * Add --revision option to 'annotate' command.  (Olaf Conradi)

    * If bzr shows an unexpected revision-history after pulling (perhaps due
      to a reweave) it can now be corrected by 'bzr reconcile'.
      (Robert Collins)

  CHANGES:

    * Commit is now verbose by default, and shows changed filenames and the 
      new revision number.  (Robert Collins, Martin Pool)

    * Unify 'mv', 'move', 'rename'.  (Matthew Fuller, #5379)

    * 'bzr -h' shows help.  (Martin Pool, Ian Bicking, #35940)

    * Make 'pull' and 'push' remember location on failure using --remember.
      (Olaf Conradi)

    * For compatibility, make old format for using weaves inside metadir
      available as 'metaweave' format.  Rename format 'metadir' to 'default'.
      Clean up help for option --format in commands 'init', 'init-repo' and
      'upgrade'.  (Olaf Conradi)

  INTERNALS:
  
    * The internal storage of history, and logical branch identity have now
      been split into Branch, and Repository. The common locking and file 
      management routines are now in bzrlib.lockablefiles. 
      (Aaron Bentley, Robert Collins, Martin Pool)

    * Transports can now raise DependencyNotPresent if they need a library
      which is not installed, and then another implementation will be 
      tried.  (Martin Pool)

    * Remove obsolete (and no-op) `decode` parameter to `Transport.get`.  
      (Martin Pool)

    * Using Tree Transform for merge, revert, tree-building

    * WorkingTree.create, Branch.create, ``WorkingTree.create_standalone``,
      Branch.initialize are now deprecated. Please see ``BzrDir.create_*`` for
      replacement API's. (Robert Collins)

    * New BzrDir class represents the .bzr control directory and manages
      formatting issues. (Robert Collins)

    * New repository.InterRepository class encapsulates Repository to 
      Repository actions and allows for clean selection of optimised code
      paths. (Robert Collins)

    * ``bzrlib.fetch.fetch`` and ``bzrlib.fetch.greedy_fetch`` are now
      deprecated, please use ``branch.fetch`` or ``repository.fetch``
      depending on your needs. (Robert Collins)

    * deprecated methods now have a ``is_deprecated`` flag on them that can
      be checked, if you need to determine whether a given callable is 
      deprecated at runtime. (Robert Collins)

    * Progress bars are now nested - see
      ``bzrlib.ui.ui_factory.nested_progress_bar``.
      (Robert Collins, Robey Pointer)

    * New API call ``get_format_description()`` for each type of format.
      (Olaf Conradi)

    * Changed ``branch.set_parent()`` to accept None to remove parent.
      (Olaf Conradi)

    * Deprecated BzrError AmbiguousBase.  (Olaf Conradi)

    * WorkingTree.branch is now a read only property.  (Robert Collins)

    * bzrlib.ui.text.TextUIFactory now accepts a ``bar_type`` parameter which
      can be None or a factory that will create a progress bar. This is
      useful for testing or for overriding the bzrlib.progress heuristic.
      (Robert Collins)

    * New API method ``get_physical_lock_status()`` to query locks present on a
      transport.  (Olaf Conradi)

    * Repository.reconcile now takes a thorough keyword parameter to allow
      requesting an indepth reconciliation, rather than just a data-loss 
      check. (Robert Collins)

    * ``bzrlib.ui.ui_factory protocol`` now supports ``get_boolean`` to prompt
      the user for yes/no style input. (Robert Collins)

  TESTING:

    * SFTP tests now shortcut the SSH negotiation, reducing test overhead
      for testing SFTP protocol support. (Robey Pointer)

    * Branch formats are now tested once per implementation (see ``bzrlib.
      tests.branch_implementations``. This is analagous to the transport
      interface tests, and has been followed up with working tree,
      repository and BzrDir tests. (Robert Collins)

    * New test base class TestCaseWithTransport provides a transport aware
      test environment, useful for testing any transport-interface using
      code. The test suite option --transport controls the transport used
      by this class (when its not being used as part of implementation
      contract testing). (Robert Collins)

    * Close logging handler on disabling the test log. This will remove the
      handler from the internal list inside python's logging module,
      preventing shutdown from closing it twice.  (Olaf Conradi)

    * Move test case for uncommit to blackbox tests.  (Olaf Conradi)

    * ``run_bzr`` and ``run_bzr_captured`` now accept a 'stdin="foo"'
      parameter which will provide String("foo") to the command as its stdin.

bzr 0.7 2006-01-09
------------------

  CHANGES:

    * .bzrignore is excluded from exports, on the grounds that it's a bzr 
      internal-use file and may not be wanted.  (Jamie Wilkinson)

    * The "bzr directories" command were removed in favor of the new
      --kind option to the "bzr inventory" command.  To list all 
      versioned directories, now use "bzr inventory --kind directory".  
      (Johan Rydberg)

    * Under Windows configuration directory is now ``%APPDATA%\bazaar\2.0``
      by default. (John Arbash Meinel)

    * The parent of Bzr configuration directory can be set by ``BZR_HOME``
      environment variable. Now the path for it is searched in ``BZR_HOME``,
      then in HOME. Under Windows the order is: ``BZR_HOME``, ``APPDATA``
      (usually points to ``C:\Documents and Settings\User Name\Application Data``),
      ``HOME``. (John Arbash Meinel)

    * Plugins with the same name in different directories in the bzr plugin
      path are no longer loaded: only the first successfully loaded one is
      used. (Robert Collins)

    * Use systems' external ssh command to open connections if possible.  
      This gives better integration with user settings such as ProxyCommand.
      (James Henstridge)

    * Permissions on files underneath .bzr/ are inherited from the .bzr 
      directory. So for a shared repository, simply doing 'chmod -R g+w .bzr/'
      will mean that future file will be created with group write permissions.

    * configure.in and config.guess are no longer in the builtin default 
      ignore list.

    * '.sw[nop]' pattern ignored, to ignore vim swap files for nameless
      files.  (John Arbash Meinel, Martin Pool)

  IMPROVEMENTS:

    * "bzr INIT dir" now initializes the specified directory, and creates 
      it if it does not exist.  (John Arbash Meinel)

    * New remerge command (Aaron Bentley)

    * Better zsh completion script.  (Steve Borho)

    * 'bzr diff' now returns 1 when there are changes in the working 
      tree. (Robert Collins)

    * 'bzr push' now exists and can push changes to a remote location. 
      This uses the transport infrastructure, and can store the remote
      location in the ~/.bazaar/branches.conf configuration file.
      (Robert Collins)

    * Test directories are only kept if the test fails and the user requests
      that they be kept.

    * Tweaks to short log printing

    * Added branch nicks, new nick command, printing them in log output. 
      (Aaron Bentley)

    * If ``$BZR_PDB`` is set, pop into the debugger when an uncaught exception 
      occurs.  (Martin Pool)

    * Accept 'bzr resolved' (an alias for 'bzr resolve'), as this is
      the same as Subversion.  (Martin Pool)

    * New ftp transport support (on ftplib), for ftp:// and aftp:// 
      URLs.  (Daniel Silverstone)

    * Commit editor temporary files now start with ``bzr_log.``, to allow 
      text editors to match the file name and set up appropriate modes or 
      settings.  (Magnus Therning)

    * Improved performance when integrating changes from a remote weave.  
      (Goffredo Baroncelli)

    * Sftp will attempt to cache the connection, so it is more likely that
      a connection will be reused, rather than requiring multiple password
      requests.

    * bzr revno now takes an optional argument indicating the branch whose
      revno should be printed.  (Michael Ellerman)

    * bzr cat defaults to printing the last version of the file.  
      (Matthieu Moy, #3632)

    * New global option 'bzr --lsprof COMMAND' runs bzr under the lsprof 
      profiler.  (Denys Duchier)

    * Faster commits by reading only the headers of affected weave files. 
      (Denys Duchier)

    * 'bzr add' now takes a --dry-run parameter which shows you what would be
      added, but doesn't actually add anything. (Michael Ellerman)

    * 'bzr add' now lists how many files were ignored per glob.  add --verbose
      lists the specific files.  (Aaron Bentley)

    * 'bzr missing' now supports displaying changes in diverged trees and can
      be limited to show what either end of the comparison is missing.
      (Aaron Bently, with a little prompting from Daniel Silverstone)

  BUG FIXES:

    * SFTP can walk up to the root path without index errors. (Robert Collins)

    * Fix bugs in running bzr with 'python -O'.  (Martin Pool)

    * Error when run with -OO

    * Fix bug in reporting http errors that don't have an http error code.
      (Martin Pool)

    * Handle more cases of pipe errors in display commands

    * Change status to 3 for all errors

    * Files that are added and unlinked before committing are completely
      ignored by diff and status

    * Stores with some compressed texts and some uncompressed texts are now
      able to be used. (John A Meinel)

    * Fix for bzr pull failing sometimes under windows

    * Fix for sftp transport under windows when using interactive auth

    * Show files which are both renamed and modified as such in 'bzr 
      status' output.  (Daniel Silverstone, #4503)

    * Make annotate cope better with revisions committed without a valid 
      email address.  (Marien Zwart)

    * Fix representation of tab characters in commit messages.
      (Harald Meland)

    * List of plugin directories in ``BZR_PLUGIN_PATH`` environment variable is
      now parsed properly under Windows. (Alexander Belchenko)

    * Show number of revisions pushed/pulled/merged. (Robey Pointer)

    * Keep a cached copy of the basis inventory to speed up operations 
      that need to refer to it.  (Johan Rydberg, Martin Pool)

    * Fix bugs in bzr status display of non-ascii characters.
      (Martin Pool)

    * Remove Makefile.in from default ignore list.
      (Tollef Fog Heen, Martin Pool, #6413)

    * Fix failure in 'bzr added'.  (Nathan McCallum, Martin Pool)

  TESTING:

    * Fix selftest asking for passwords when there are no SFTP keys.  
      (Robey Pointer, Jelmer Vernooij) 

    * Fix selftest run with 'python -O'.  (Martin Pool)

    * Fix HTTP tests under Windows. (John Arbash Meinel)

    * Make tests work even if HOME is not set (Aaron Bentley)

    * Updated ``build_tree`` to use fixed line-endings for tests which read 
      the file cotents and compare. Make some tests use this to pass under
      Windows. (John Arbash Meinel)

    * Skip stat and symlink tests under Windows. (Alexander Belchenko)

    * Delay in selftest/testhashcash is now issued under win32 and Cygwin.
      (John Arbash Meinel)

    * Use terminal width to align verbose test output.  (Martin Pool)

    * Blackbox tests are maintained within the bzrlib.tests.blackbox directory.
      If adding a new test script please add that to
      ``bzrlib.tests.blackbox.__init__``. (Robert Collins)

    * Much better error message if one of the test suites can't be 
      imported.  (Martin Pool)

    * Make check now runs the test suite twice - once with the default locale,
      and once with all locales forced to C, to expose bugs. This is not 
      trivially done within python, so for now its only triggered by running
      Make check. Integrators and packagers who wish to check for full 
      platform support should run 'make check' to test the source.
      (Robert Collins)

    * Tests can now run TestSkipped if they can't execute for any reason.
      (Martin Pool) (NB: TestSkipped should only be raised for correctable
      reasons - see the wiki spec ImprovingBzrTestSuite).

    * Test sftp with relative, absolute-in-homedir and absolute-not-in-homedir
      paths for the transport tests. Introduce blackbox remote sftp tests that
      test the same permutations. (Robert Collins, Robey Pointer)

    * Transport implementation tests are now independent of the local file
      system, which allows tests for esoteric transports, and for features
      not available in the local file system. They also repeat for variations
      on the URL scheme that can introduce issues in the transport code,
      see bzrlib.transport.TransportTestProviderAdapter() for this.
      (Robert Collins).

    * ``TestCase.build_tree`` uses the transport interface to build trees,
      pass in a transport parameter to give it an existing connection.
      (Robert Collins).

  INTERNALS:

    * WorkingTree.pull has been split across Branch and WorkingTree,
      to allow Branch only pulls. (Robert Collins)

    * ``commands.display_command`` now returns the result of the decorated 
      function. (Robert Collins)

    * LocationConfig now has a ``set_user_option(key, value)`` call to save
      a setting in its matching location section (a new one is created
      if needed). (Robert Collins)

    * Branch has two new methods, ``get_push_location`` and
      ``set_push_location`` to respectively, get and set the push location.
      (Robert Collins)

    * ``commands.register_command`` now takes an optional flag to signal that
      the registrant is planning to decorate an existing command. When 
      given multiple plugins registering a command is not an error, and
      the original command class (whether built in or a plugin based one) is
      returned to the caller. There is a new error 'MustUseDecorated' for
      signalling when a wrapping command should switch to the original
      version. (Robert Collins)

    * Some option parsing errors will raise 'BzrOptionError', allowing 
      granular detection for decorating commands. (Robert Collins).

    * ``Branch.read_working_inventory`` has moved to
      ``WorkingTree.read_working_inventory``. This necessitated changes to
      ``Branch.get_root_id``, and a move of ``Branch.set_inventory`` to
      WorkingTree as well. To make it clear that a WorkingTree cannot always
      be obtained ``Branch.working_tree()`` will raise
      ``errors.NoWorkingTree`` if one cannot be obtained. (Robert Collins)

    * All pending merges operations from Branch are now on WorkingTree.
      (Robert Collins)

    * The follow operations from Branch have moved to WorkingTree::

          add()
          commit()
          move()
          rename_one()
          unknowns()

      (Robert Collins)

    * ``bzrlib.add.smart_add_branch`` is now ``smart_add_tree``. (Robert Collins)

    * New "rio" serialization format, similar to rfc-822. (Martin Pool)

    * Rename selftests to ``bzrlib.tests.test_foo``.  (John A Meinel, Martin 
      Pool)

    * ``bzrlib.plugin.all_plugins`` has been changed from an attribute to a 
      query method. (Robert Collins)
 
    * New options to read only the table-of-contents of a weave.  
      (Denys Duchier)

    * Raise NoSuchFile when someone tries to add a non-existant file.
      (Michael Ellerman)

    * Simplify handling of DivergedBranches in ``cmd_pull()``.
      (Michael Ellerman)
   
    * Branch.controlfile* logic has moved to lockablefiles.LockableFiles, which
      is exposed as ``Branch().control_files``. Also this has been altered with the
      controlfile pre/suffix replaced by simple method names like 'get' and
      'put'. (Aaron Bentley, Robert Collins).

    * Deprecated functions and methods can now be marked as such using the 
      ``bzrlib.symbol_versioning`` module. Marked method have their docstring
      updated and will issue a DeprecationWarning using the warnings module
      when they are used. (Robert Collins)

    * ``bzrlib.osutils.safe_unicode`` now exists to provide parameter coercion
      for functions that need unicode strings. (Robert Collins)

bzr 0.6 2005-10-28
------------------

  IMPROVEMENTS:
  
    * pull now takes --verbose to show you what revisions are added or removed
      (John A Meinel)

    * merge now takes a --show-base option to include the base text in
      conflicts.
      (Aaron Bentley)

    * The config files are now read using ConfigObj, so '=' should be used as
      a separator, not ':'.
      (Aaron Bentley)

    * New 'bzr commit --strict' option refuses to commit if there are 
      any unknown files in the tree.  To commit, make sure all files are 
      either ignored, added, or deleted.  (Michael Ellerman)

    * The config directory is now ~/.bazaar, and there is a single file 
      ~/.bazaar/bazaar.conf storing email, editor and other preferences.
      (Robert Collins)

    * 'bzr add' no longer takes a --verbose option, and a --quiet option
      has been added that suppresses all output.

    * Improved zsh completion support in contrib/zsh, from Clint
      Adams.

    * Builtin 'bzr annotate' command, by Martin Pool with improvements from 
      Goffredo Baroncelli.
    
    * 'bzr check' now accepts -v for verbose reporting, and checks for
      ghosts in the branch. (Robert Collins)

    * New command 're-sign' which will regenerate the gpg signature for 
      a revision. (Robert Collins)

    * If you set ``check_signatures=require`` for a path in 
      ``~/.bazaar/branches.conf`` then bzr will invoke your
      ``gpg_signing_command`` (defaults to gpg) and record a digital signature
      of your commit. (Robert Collins)

    * New sftp transport, based on Paramiko.  (Robey Pointer)

    * 'bzr pull' now accepts '--clobber' which will discard local changes
      and make this branch identical to the source branch. (Robert Collins)

    * Just give a quieter warning if a plugin can't be loaded, and 
      put the details in .bzr.log.  (Martin Pool)

    * 'bzr branch' will now set the branch-name to the last component of the
      output directory, if one was supplied.

    * If the option ``post_commit`` is set to one (or more) python function
      names (must be in the bzrlib namespace), then they will be invoked
      after the commit has completed, with the branch and ``revision_id`` as
      parameters. (Robert Collins)

    * Merge now has a retcode of 1 when conflicts occur. (Robert Collins)

    * --merge-type weave is now supported for file contents.  Tree-shape
      changes are still three-way based.  (Martin Pool, Aaron Bentley)

    * 'bzr check' allows the first revision on revision-history to have
      parents - something that is expected for cheap checkouts, and occurs
      when conversions from baz do not have all history.  (Robert Collins).

   * 'bzr merge' can now graft unrelated trees together, if your specify
     0 as a base. (Aaron Bentley)

   * 'bzr commit branch' and 'bzr commit branch/file1 branch/file2' now work
     (Aaron Bentley)

    * Add '.sconsign*' to default ignore list.  (Alexander Belchenko)

   * 'bzr merge --reprocess' minimizes conflicts

  TESTING:

    * The 'bzr selftest --pattern' option for has been removed, now 
      test specifiers on the command line can be simple strings, or 
      regexps, or both. (Robert Collins)

    * Passing -v to selftest will now show the time each test took to 
      complete, which will aid in analysing performance regressions and
      related questions. (Robert Collins)

    * 'bzr selftest' runs all tests, even if one fails, unless '--one'
      is given. (Martin Pool)

    * There is a new method for TestCaseInTempDir, assertFileEqual, which
      will check that a given content is equal to the content of the named
      file. (Robert Collins)

    * Fix test suite's habit of leaving many temporary log files in $TMPDIR.
      (Martin Pool)

  INTERNALS:

    * New 'testament' command and concept for making gpg-signatures 
      of revisions that are not tied to a particular internal
      representation.  (Martin Pool).

    * Per-revision properties ('revprops') as key-value associated 
      strings on each revision created when the revision is committed.
      Intended mainly for the use of external tools.  (Martin Pool).

    * Config options have moved from bzrlib.osutils to bzrlib.config.
      (Robert Collins)

    * Improved command line option definitions allowing explanations
      for individual options, among other things.  Contributed by 
      Magnus Therning.

    * Config options have moved from bzrlib.osutils to bzrlib.config.
      Configuration is now done via the config.Config interface:
      Depending on whether you have a Branch, a Location or no information
      available, construct a ``*Config``, and use its ``signature_checking``,
      ``username`` and ``user_email`` methods. (Robert Collins)

    * Plugins are now loaded under bzrlib.plugins, not bzrlib.plugin, and
      they are made available for other plugins to use. You should not 
      import other plugins during the ``__init__`` of your plugin though, as 
      no ordering is guaranteed, and the plugins directory is not on the
      python path. (Robert Collins)

    * Branch.relpath has been moved to WorkingTree.relpath. WorkingTree no
      no longer takes an inventory, rather it takes an option branch
      parameter, and if None is given will open the branch at basedir 
      implicitly. (Robert Collins)

    * Cleaner exception structure and error reporting.  Suggested by 
      Scott James Remnant.  (Martin Pool)

    * Branch.remove has been moved to WorkingTree, which has also gained
      ``lock_read``, ``lock_write`` and ``unlock`` methods for convenience.
      (Robert Collins)

    * Two decorators, ``needs_read_lock`` and ``needs_write_lock`` have been
      added to the branch module. Use these to cause a function to run in a
      read or write lock respectively. (Robert Collins)

    * ``Branch.open_containing`` now returns a tuple (Branch, relative-path),
      which allows direct access to the common case of 'get me this file
      from its branch'. (Robert Collins)

    * Transports can register using ``register_lazy_transport``, and they 
      will be loaded when first used.  (Martin Pool)

    * 'pull' has been factored out of the command as ``WorkingTree.pull()``.
      A new option to WorkingTree.pull has been added, clobber, which will
      ignore diverged history and pull anyway.
      (Robert Collins)

    * config.Config has a ``get_user_option`` call that accepts an option name.
      This will be looked up in branches.conf and bazaar.conf as normal.
      It is intended that this be used by plugins to support options - 
      options of built in programs should have specific methods on the config.
      (Robert Collins)

    * ``merge.merge_inner`` now has tempdir as an optional parameter.
      (Robert Collins)

    * Tree.kind is not recorded at the top level of the hierarchy, as it was
      missing on EmptyTree, leading to a bug with merge on EmptyTrees.
      (Robert Collins)

    * ``WorkingTree.__del__`` has been removed, it was non deterministic and not 
      doing what it was intended to. See ``WorkingTree.__init__`` for a comment
      about future directions. (Robert Collins/Martin Pool)

    * bzrlib.transport.http has been modified so that only 404 urllib errors
      are returned as NoSuchFile. Other exceptions will propogate as normal.
      This allows debuging of actual errors. (Robert Collins)

    * bzrlib.transport.Transport now accepts *ONLY* url escaped relative paths
      to apis like 'put', 'get' and 'has'. This is to provide consistent
      behaviour - it operates on url's only. (Robert Collins)

    * Transports can register using ``register_lazy_transport``, and they 
      will be loaded when first used.  (Martin Pool)

    * ``merge_flex`` no longer calls ``conflict_handler.finalize()``, instead that
      is called by ``merge_inner``. This is so that the conflict count can be 
      retrieved (and potentially manipulated) before returning to the caller
      of ``merge_inner``. Likewise 'merge' now returns the conflict count to the
      caller. (Robert Collins)

    * ``revision.revision_graph`` can handle having only partial history for
      a revision - that is no revisions in the graph with no parents.
      (Robert Collins).

    * New ``builtins.branch_files`` uses the standard ``file_list`` rules to
      produce a branch and a list of paths, relative to that branch
      (Aaron Bentley)

    * New TestCase.addCleanup facility.

    * New ``bzrlib.version_info`` tuple (similar to ``sys.version_info``),
      which can be used by programs importing bzrlib.

  BUG FIXES:

    * Better handling of branches in directories with non-ascii names. 
      (Joel Rosdahl, Panagiotis Papadakos)

    * Upgrades of trees with no commits will not fail due to accessing
      [-1] in the revision-history. (Andres Salomon)


bzr 0.1.1 2005-10-12
--------------------

  BUG FIXES:

    * Fix problem in pulling over http from machines that do not 
      allow directories to be listed.

    * Avoid harmless warning about invalid hash cache after 
      upgrading branch format.

  PERFORMANCE: 
  
    * Avoid some unnecessary http operations in branch and pull.


bzr 0.1 2005-10-11
------------------

  NOTES:

    * 'bzr branch' over http initially gives a very high estimate
      of completion time but it should fall as the first few 
      revisions are pulled in.  branch is still slow on 
      high-latency connections.

  BUG FIXES:
  
    * bzr-man.py has been updated to work again. Contributed by
      Rob Weir.

    * Locking is now done with fcntl.lockf which works with NFS
      file systems. Contributed by Harald Meland.

    * When a merge encounters a file that has been deleted on
      one side and modified on the other, the old contents are
      written out to foo.BASE and foo.SIDE, where SIDE is this
      or OTHER. Contributed by Aaron Bentley.

    * Export was choosing incorrect file paths for the content of
      the tarball, this has been fixed by Aaron Bentley.

    * Commit will no longer commit without a log message, an 
      error is returned instead. Contributed by Jelmer Vernooij.

    * If you commit a specific file in a sub directory, any of its
      parent directories that are added but not listed will be 
      automatically included. Suggested by Michael Ellerman.

    * bzr commit and upgrade did not correctly record new revisions
      for files with only a change to their executable status.
      bzr will correct this when it encounters it. Fixed by
      Robert Collins

    * HTTP tests now force off the use of ``http_proxy`` for the duration.
      Contributed by Gustavo Niemeyer.

    * Fix problems in merging weave-based branches that have 
      different partial views of history.

    * Symlink support: working with symlinks when not in the root of a 
      bzr tree was broken, patch from Scott James Remnant.

  IMPROVEMENTS:

    * 'branch' now accepts a --basis parameter which will take advantage
      of local history when making a new branch. This allows faster 
      branching of remote branches. Contributed by Aaron Bentley.

    * New tree format based on weave files, called version 5.
      Existing branches can be upgraded to this format using 
      'bzr upgrade'.

    * Symlinks are now versionable. Initial patch by 
      Erik Toubro Nielsen, updated to head by Robert Collins.

    * Executable bits are tracked on files. Patch from Gustavo
      Niemeyer.

    * 'bzr status' now shows unknown files inside a selected directory.
      Patch from Heikki Paajanen.

    * Merge conflicts are recorded in .bzr. Two new commands 'conflicts'
      and 'resolve' have needed added, which list and remove those 
      merge conflicts respectively. A conflicted tree cannot be committed
      in. Contributed by Aaron Bentley.

    * 'rm' is now an alias for 'remove'.

    * Stores now split out their content in a single byte prefixed hash,
      dropping the density of files per directory by 256. Contributed by
      Gustavo Niemeyer.

    * 'bzr diff -r branch:URL' will now perform a diff between two branches.
      Contributed by Robert Collins.

    * 'bzr log' with the default formatter will show merged revisions,
      indented to the right. Initial implementation contributed by Gustavo
      Niemeyer, made incremental by Robert Collins.


  INTERNALS:

    * Test case failures have the exception printed after the log 
      for your viewing pleasure.

    * InventoryEntry is now an abstract base class, use one of the
      concrete InventoryDirectory etc classes instead.

    * Branch raises an UnsupportedFormatError when it detects a 
      bzr branch it cannot understand. This allows for precise
      handling of such circumstances.

    * Remove RevisionReference class; ``Revision.parent_ids`` is now simply a
      list of their ids and ``parent_sha1s`` is a list of their corresponding
      sha1s (for old branches only at the moment.)

    * New method-object style interface for Commit() and Fetch().

    * Renamed ``Branch.last_patch()`` to ``Branch.last_revision()``, since
      we call them revisions not patches.

    * Move ``copy_branch`` to ``bzrlib.clone.copy_branch``.  The destination
      directory is created if it doesn't exist.

    * Inventories now identify the files which were present by 
      giving the revision *of that file*.

    * Inventory and Revision XML contains a version identifier.  
      This must be consistent with the overall branch version
      but allows for more flexibility in future upgrades.

  TESTING:

    * Removed testsweet module so that tests can be run after 
      bzr installed by 'bzr selftest'.

    * 'bzr selftest' command-line arguments can now be partial ids
      of tests to run, e.g. ``bzr selftest test_weave``

      
bzr 0.0.9 2005-09-23
--------------------

  BUG FIXES:

    * Fixed "branch -r" option.

    * Fix remote access to branches containing non-compressed history.
      (Robert Collins).

    * Better reliability of http server tests.  (John Arbash-Meinel)

    * Merge graph maximum distance calculation fix.  (Aaron Bentley)
   
    * Various minor bug in windows support have been fixed, largely in the
      test suite. Contributed by Alexander Belchenko.

  IMPROVEMENTS:

    * Status now accepts a -r argument to give status between chosen
      revisions. Contributed by Heikki Paajanen.

    * Revision arguments no longer use +/-/= to control ranges, instead
      there is a 'before' namespace, which limits the successive namespace.
      For example '$ bzr log -r date:yesterday..before:date:today' will
      select everything from yesterday and before today. Contributed by
      Robey Pointer

    * There is now a bzr.bat file created by distutils when building on 
      Windows. Contributed by Alexander Belchenko.

  INTERNALS:

    * Removed uuid() as it was unused.

    * Improved 'fetch' code for pulling revisions from one branch into
      another (used by pull, merged, etc.)


bzr 0.0.8 2005-09-20
--------------------

  IMPROVEMENTS:

    * Adding a file whose parent directory is not versioned will
      implicitly add the parent, and so on up to the root. This means
      you should never need to explictly add a directory, they'll just
      get added when you add a file in the directory.  Contributed by
      Michael Ellerman.

    * Ignore ``.DS_Store`` (contains Mac metadata) by default.
      (Nir Soffer)

    * If you set ``BZR_EDITOR`` in the environment, it is checked in
      preference to EDITOR and the config file for the interactive commit
      editing program. Related to this is a bugfix where a missing program
      set in EDITOR would cause editing to fail, now the fallback program
      for the operating system is still tried.

    * Files that are not directories/symlinks/regular files will no longer
      cause bzr to fail, it will just ignore them by default. You cannot add
      them to the tree though - they are not versionable.


  INTERNALS:

    * Refactor xml packing/unpacking.

  BUG FIXES: 

    * Fixed 'bzr mv' by Ollie Rutherfurd.

    * Fixed strange error when trying to access a nonexistent http
      branch.

    * Make sure that the hashcache gets written out if it can't be
      read.


  PORTABILITY:

    * Various Windows fixes from Ollie Rutherfurd.

    * Quieten warnings about locking; patch from Matt Lavin.


bzr-0.0.7 2005-09-02
--------------------

  NEW FEATURES:

    * ``bzr shell-complete`` command contributed by Clint Adams to
      help with intelligent shell completion.

    * New expert command ``bzr find-merge-base`` for debugging merges.


  ENHANCEMENTS:

    * Much better merge support.

    * merge3 conflicts are now reported with markers like '<<<<<<<'
      (seven characters) which is the same as CVS and pleases things
      like emacs smerge.


  BUG FIXES:

    * ``bzr upgrade`` no longer fails when trying to fix trees that
      mention revisions that are not present.

    * Fixed bugs in listing plugins from ``bzr plugins``.

    * Fix case of $EDITOR containing options for the editor.

    * Fix log -r refusing to show the last revision.
      (Patch from Goffredo Baroncelli.)


  CHANGES:

    * ``bzr log --show-ids`` shows the revision ids of all parents.

    * Externally provided commands on your $BZRPATH no longer need
      to recognize --bzr-usage to work properly, and can just handle
      --help themselves.


  LIBRARY:

    * Changed trace messages to go through the standard logging
      framework, so that they can more easily be redirected by
      libraries.



bzr-0.0.6 2005-08-18
--------------------

  NEW FEATURES:

    * Python plugins, automatically loaded from the directories on
      ``BZR_PLUGIN_PATH`` or ``~/.bzr.conf/plugins`` by default.

    * New 'bzr mkdir' command.

    * Commit mesage is fetched from an editor if not given on the
      command line; patch from Torsten Marek.

    * ``bzr log -m FOO`` displays commits whose message matches regexp 
      FOO.
      
    * ``bzr add`` with no arguments adds everything under the current directory.

    * ``bzr mv`` does move or rename depending on its arguments, like
      the Unix command.

    * ``bzr missing`` command shows a summary of the differences
      between two trees.  (Merged from John Arbash-Meinel.)

    * An email address for commits to a particular tree can be
      specified by putting it into .bzr/email within a branch.  (Based
      on a patch from Heikki Paajanen.)


  ENHANCEMENTS:

    * Faster working tree operations.


  CHANGES:

    * 3rd-party modules shipped with bzr are copied within the bzrlib
      python package, so that they can be installed by the setup
      script without clashing with anything already existing on the
      system.  (Contributed by Gustavo Niemeyer.)

    * Moved plugins directory to bzrlib/, so that there's a standard
      plugin directory which is not only installed with bzr itself but
      is also available when using bzr from the development tree.
      ``BZR_PLUGIN_PATH`` and ``DEFAULT_PLUGIN_PATH`` are then added to the
      standard plugins directory.

    * When exporting to a tarball with ``bzr export --format tgz``, put 
      everything under a top directory rather than dumping it into the
      current directory.   This can be overridden with the ``--root`` 
      option.  Patch from William Dodé and John Meinel.

    * New ``bzr upgrade`` command to upgrade the format of a branch,
      replacing ``bzr check --update``.

    * Files within store directories are no longer marked readonly on
      disk.

    * Changed ``bzr log`` output to a more compact form suggested by
      John A Meinel.  Old format is available with the ``--long`` or
      ``-l`` option, patched by William Dodé.

    * By default the commit command refuses to record a revision with
      no changes unless the ``--unchanged`` option is given.

    * The ``--no-plugins``, ``--profile`` and ``--builtin`` command
      line options must come before the command name because they 
      affect what commands are available; all other options must come 
      after the command name because their interpretation depends on
      it.

    * ``branch`` and ``clone`` added as aliases for ``branch``.

    * Default log format is back to the long format; the compact one
      is available with ``--short``.
      
      
  BUG FIXES:
  
    * Fix bugs in committing only selected files or within a subdirectory.


bzr-0.0.5  2005-06-15
---------------------
  
  CHANGES:

    * ``bzr`` with no command now shows help rather than giving an
      error.  Suggested by Michael Ellerman.

    * ``bzr status`` output format changed, because svn-style output
      doesn't really match the model of bzr.  Now files are grouped by
      status and can be shown with their IDs.  ``bzr status --all``
      shows all versioned files and unknown files but not ignored files.

    * ``bzr log`` runs from most-recent to least-recent, the reverse
      of the previous order.  The previous behaviour can be obtained
      with the ``--forward`` option.
        
    * ``bzr inventory`` by default shows only filenames, and also ids
      if ``--show-ids`` is given, in which case the id is the second
      field.


  ENHANCEMENTS:

    * New 'bzr whoami --email' option shows only the email component
      of the user identification, from Jo Vermeulen.

    * New ``bzr ignore PATTERN`` command.

    * Nicer error message for broken pipe, interrupt and similar
      conditions that don't indicate an internal error.

    * Add ``.*.sw[nop] .git .*.tmp *,v`` to default ignore patterns.

    * Per-branch locks keyed on ``.bzr/branch-lock``, available in
      either read or write mode.

    * New option ``bzr log --show-ids`` shows revision and file ids.

    * New usage ``bzr log FILENAME`` shows only revisions that
      affected that file.

    * Changed format for describing changes in ``bzr log -v``.

    * New option ``bzr commit --file`` to take a message from a file,
      suggested by LarstiQ.

    * New syntax ``bzr status [FILE...]`` contributed by Bartosz
      Oler.  File may be in a branch other than the working directory.

    * ``bzr log`` and ``bzr root`` can be given an http URL instead of
      a filename.

    * Commands can now be defined by external programs or scripts
      in a directory on $BZRPATH.

    * New "stat cache" avoids reading the contents of files if they 
      haven't changed since the previous time.

    * If the Python interpreter is too old, try to find a better one
      or give an error.  Based on a patch from Fredrik Lundh.

    * New optional parameter ``bzr info [BRANCH]``.

    * New form ``bzr commit SELECTED`` to commit only selected files.

    * New form ``bzr log -r FROM:TO`` shows changes in selected
      range; contributed by John A Meinel.

    * New option ``bzr diff --diff-options 'OPTS'`` allows passing
      options through to an external GNU diff.

    * New option ``bzr add --no-recurse`` to add a directory but not
      their contents.

    * ``bzr --version`` now shows more information if bzr is being run
      from a branch.

  
  BUG FIXES:

    * Fixed diff format so that added and removed files will be
      handled properly by patch.  Fix from Lalo Martins.

    * Various fixes for files whose names contain spaces or other
      metacharacters.


  TESTING:

    * Converted black-box test suites from Bourne shell into Python;
      now run using ``./testbzr``.  Various structural improvements to
      the tests.

    * testbzr by default runs the version of bzr found in the same
      directory as the tests, or the one given as the first parameter.

    * testbzr also runs the internal tests, so the only command
      required to check is just ``./testbzr``.

    * testbzr requires python2.4, but can be used to test bzr running
      under a different version.

    * Tests added for many other changes in this release.


  INTERNAL:

    * Included ElementTree library upgraded to 1.2.6 by Fredrik Lundh.

    * Refactor command functions into Command objects based on HCT by
      Scott James Remnant.

    * Better help messages for many commands.

    * Expose ``bzrlib.open_tracefile()`` to start the tracefile; until
      this is called trace messages are just discarded.

    * New internal function ``find_touching_revisions()`` and hidden
      command touching-revisions trace the changes to a given file.

    * Simpler and faster ``compare_inventories()`` function.

    * ``bzrlib.open_tracefile()`` takes a tracefilename parameter.

    * New AtomicFile class.

    * New developer commands ``added``, ``modified``.


  PORTABILITY:

    * Cope on Windows on python2.3 by using the weaker random seed.
      2.4 is now only recommended.


bzr-0.0.4  2005-04-22
---------------------

  ENHANCEMENTS:

    * 'bzr diff' optionally takes a list of files to diff.  Still a bit
      basic.  Patch from QuantumG.

    * More default ignore patterns.

    * New 'bzr log --verbose' shows a list of files changed in the
      changeset.  Patch from Sebastian Cote.

    * Roll over ~/.bzr.log if it gets too large.

    * Command abbreviations 'ci', 'st', 'stat', '?' based on a patch
      by Jason Diamon.

    * New 'bzr help commands' based on a patch from Denys Duchier.


  CHANGES:

    * User email is determined by looking at $BZREMAIL or ~/.bzr.email
      or $EMAIL.  All are decoded by the locale preferred encoding.
      If none of these are present user@hostname is used.  The host's
      fully-qualified name is not used because that tends to fail when
      there are DNS problems.

    * New 'bzr whoami' command instead of username user-email.


  BUG FIXES: 

    * Make commit safe for hardlinked bzr trees.

    * Some Unicode/locale fixes.

    * Partial workaround for ``difflib.unified_diff`` not handling
      trailing newlines properly.


  INTERNAL:

    * Allow docstrings for help to be in PEP0257 format.  Patch from
      Matt Brubeck.

    * More tests in test.sh.

    * Write profile data to a temporary file not into working
      directory and delete it when done.

    * Smaller .bzr.log with process ids.


  PORTABILITY:

    * Fix opening of ~/.bzr.log on Windows.  Patch from Andrew
      Bennetts.

    * Some improvements in handling paths on Windows, based on a patch
      from QuantumG.


bzr-0.0.3  2005-04-06
---------------------

  ENHANCEMENTS:

    * New "directories" internal command lists versioned directories
      in the tree.

    * Can now say "bzr commit --help".

    * New "rename" command to rename one file to a different name
      and/or directory.

    * New "move" command to move one or more files into a different
      directory.

    * New "renames" command lists files renamed since base revision.

    * New cat command contributed by janmar.

  CHANGES:

    * .bzr.log is placed in $HOME (not pwd) and is always written in
      UTF-8.  (Probably not a completely good long-term solution, but
      will do for now.)

  PORTABILITY:

    * Workaround for difflib bug in Python 2.3 that causes an
      exception when comparing empty files.  Reported by Erik Toubro
      Nielsen.

  INTERNAL:

    * Refactored inventory storage to insert a root entry at the top.

  TESTING:

    * Start of shell-based black-box testing in test.sh.


bzr-0.0.2.1
-----------

  PORTABILITY:

    * Win32 fixes from Steve Brown.


bzr-0.0.2  "black cube"  2005-03-31
-----------------------------------

  ENHANCEMENTS:

    * Default ignore list extended (see bzrlib/__init__.py).

    * Patterns in .bzrignore are now added to the default ignore list,
      rather than replacing it.

    * Ignore list isn't reread for every file.

    * More help topics.

    * Reinstate the 'bzr check' command to check invariants of the
      branch.

    * New 'ignored' command lists which files are ignored and why;
      'deleted' lists files deleted in the current working tree.

    * Performance improvements.

    * New global --profile option.
    
    * Ignore patterns like './config.h' now correctly match files in
      the root directory only.


bzr-0.0.1  2005-03-26
---------------------

  ENHANCEMENTS:

    * More information from info command.

    * Can now say "bzr help COMMAND" for more detailed help.

    * Less file flushing and faster performance when writing logs and
      committing to stores.

    * More useful verbose output from some commands.

  BUG FIXES:

    * Fix inverted display of 'R' and 'M' during 'commit -v'.

  PORTABILITY:

    * Include a subset of ElementTree-1.2.20040618 to make
      installation easier.

    * Fix time.localtime call to work with Python 2.3 (the minimum
      supported).


bzr-0.0.0.69  2005-03-22
------------------------

  ENHANCEMENTS:

    * First public release.

    * Storage of local versions: init, add, remove, rm, info, log,
      diff, status, etc.<|MERGE_RESOLUTION|>--- conflicted
+++ resolved
@@ -33,43 +33,41 @@
 
   FEATURES:
 
-   * ``branch`` and ``checkout`` can hard-link working tree files, which is
-     faster and saves space.  (Aaron Bentley)
-
-   * ``bzr send`` will now also look at the ``child_submit_to`` setting in
-     the submit branch to determine the email address to send to. 
-     (Jelmer Vernooij)
+    * ``branch`` and ``checkout`` can hard-link working tree files, which is
+      faster and saves space.  (Aaron Bentley)
+
+    * ``bzr send`` will now also look at the ``child_submit_to`` setting in
+      the submit branch to determine the email address to send to. 
+      (Jelmer Vernooij)
 
   IMPROVEMENTS:
 
-<<<<<<< HEAD
+    * BzrBranch._lefthand_history is faster on pack repos.  (Aaron Bentley)
+
+    * Branch6.generate_revision_history is faster.  (Aaron Bentley)
+
+    * Directory services can now be registered, allowing special URLs to be
+      dereferenced into real URLs.  This is a generalization and cleanup of
+      the lp: transport lookup.  (Aaron Bentley)
+
+    * Merge directives that are automatically attached to emails have nicer
+      filenames, based on branch-nick + revno. (Aaron Bentley)
+
+    * ``push`` has a ``--revision`` option, to specify what revision to push up
+      to.  (Daniel Watkins)
+
+    * Significantly reducing execution time and network traffic for trivial 
+      case of running ``bzr missing`` command for two identical branches.
+      (Alexander Belchenko)
+
+    * The ``hooks`` command lists installed hooks, to assist in debugging.
+      (Daniel Watkins)
+
     * Updates to how ``annotate`` work. Should see a measurable improvement in
       performance and memory consumption for file with a lot of merges.
       Also, correctly handle when a line is introduced by both parents (it
       should be attributed to the first merge which notices this, and not
       too all subsequent merges.) (John Arbash Meinel)
-=======
-   * BzrBranch._lefthand_history is faster on pack repos.  (Aaron Bentley)
-
-   * Branch6.generate_revision_history is faster.  (Aaron Bentley)
-
-   * Directory services can now be registered, allowing special URLs to be
-     dereferenced into real URLs.  This is a generalization and cleanup of
-     the lp: transport lookup.  (Aaron Bentley)
-
-   * Merge directives that are automatically attached to emails have nicer
-     filenames, based on branch-nick + revno. (Aaron Bentley)
-
-   * ``push`` has a ``--revision`` option, to specify what revision to push up
-     to.  (Daniel Watkins)
-
-   * Significantly reducing execution time and network traffic for trivial 
-     case of running ``bzr missing`` command for two identical branches.
-     (Alexander Belchenko)
-
-   * The ``hooks`` command lists installed hooks, to assist in debugging.
-     (Daniel Watkins)
->>>>>>> 0d1b81e4
 
   BUGFIXES:
 
