--- conflicted
+++ resolved
@@ -5,7 +5,70 @@
 .. contents:: List of Releases
    :depth: 1
 
-<<<<<<< HEAD
+
+bzr 2.1.0b3 (not released yet)
+##############################
+
+:Codename:
+:2.1.0b3: ???
+
+Compatibility Breaks
+********************
+
+New Features
+************
+
+Bug Fixes
+*********
+
+Improvements
+************
+
+Documentation
+*************
+
+API Changes
+***********
+
+Internals
+*********
+
+Testing
+*******
+
+
+
+bzr 2.0.3 (not released yet)
+############################
+
+:Codename: template
+:2.0.3: ???
+
+Compatibility Breaks
+********************
+
+New Features
+************
+
+Bug Fixes
+*********
+
+Improvements
+************
+
+Documentation
+*************
+
+API Changes
+***********
+
+Internals
+*********
+
+Testing
+*******
+
+
 bzr 2.1.0b2
 ###########
 
@@ -20,24 +83,10 @@
 ``bzr+http`` and shared repositories, and a new StaticTuple datatype,
 allowing us to reduce memory consumption (50%) and garbage collector
 overhead (40% faster) for many operations.
-=======
-bzr 2.0.3 (not released yet)
-############################
-
-:Codename: template
-:2.0.3: ???
-
-Compatibility Breaks
-********************
-
-New Features
-************
->>>>>>> 147d7c3b
 
 Bug Fixes
 *********
 
-<<<<<<< HEAD
 * ``bzr+http`` servers no longer give spurious jail break errors when
   serving branches inside a shared repository.  (Andrew Bennetts, #348308)
 
@@ -111,22 +160,6 @@
   caches from earlier versioned files. (So 'revisions' is cleared when we
   start reading 'inventories', etc.) This can have a significant impact on
   peak memory for initial copies (~200MB). (John Arbash Meinel)
-=======
-Improvements
-************
-
-Documentation
-*************
-
-API Changes
-***********
-
-Internals
-*********
-
-Testing
-*******
->>>>>>> 147d7c3b
 
 
 bzr 2.0.2
