####################
Bazaar Release Notes
####################


.. contents:: List of Releases
   :depth: 1


In Development
##############

Compatibility Breaks
********************

New Features
************

* ``merge --interactive`` applies a user-selected portion of the merge.  The UI
  is similar to ``shelve``.  (Aaron Bentley)

Bug Fixes
*********

* BranchBuilder now accepts timezone to avoid test failures in countries far
  from GMT. (Vincent Ladeuil, #397716)

<<<<<<< HEAD
* Renames to lexographically lower basenames in trees that have never been
  committed to will no longer corrupt the dirstate. This was caused by an
  bug in the dirstate update_minimal method. (Robert Collins, #395556)
=======
* ``bzr commit`` no longer saves the unversioning of missing files until
  the commit has completed on the branch. This means that aborting a
  commit that found a missing file will leave the tree unedited.
  (Robert Collins, #282402)

* ``WorkingTree4.unversion`` will no longer fail to unversion ids which
  were present in a parent tree but renamed in the working tree.
  (Robert Collins, #187207)
>>>>>>> 2dfcde1f

Improvements
************

Documentation
*************

* Added Bazaar 2.0 Upgrade Guide. (Ian Clatworthy)

API Changes
***********

* New TransformPreview.commit() allows committing without a working tree.
  (Aaron Bentley)

Internals
*********


bzr 1.17rc1 "So late it's brunch" 2009-07-13
############################################

Bazaar continues to blaze a straight and shining path to the 2.0 release and
the elevation of the ``2a`` beta format to the full glory of "supported and
stable".

Highlights in this release include greatly reduced memory consumption during
commits, faster ``ls``, faster ``annotate``, faster network operations if
you're specifying a revision number and the final destruction of those
annoying progress bar artifacts.


Compatibility Breaks
********************

* ``bzr register-branch`` from the Launchpad plugin now refers to "project"
  instead of "product" which is the correct Launchpad terminology.  The
  --product option is deprecated and users should switch to using --project.
  (Neil Martinsen-Burrell, #238764)


New Features
************

* ``bzr push`` now aborts if uncommitted changes (including pending merges)
  are present in the working tree (if one is present) and no revision is
  speified. The configuration option ``push_strict`` can be used to set the
  default for this behavior.  (Vincent Ladeuil, #284038, #322808, #65286)

* ``bzr revno`` and ``bzr revision-info`` now have a ``--tree`` option to
  show revision info for the working tree instead of the branch.
  (Matthew Fuller, John Arbash Meinel)

* ``bzr send`` now aborts if uncommitted changes (including pending merges)
  are present in the working tree and no revision is specified. The
  configuration option ``send_strict`` can be used to set the default for this
  behavior.
  (Vincent Ladeuil, #206577)

* ``bzr switch --create-branch/-b`` can now be used to create and switch
  to a new branch. Supplying a name without a ``/`` will create the branch
  relative to the existing branch. (similar to how ``bzr switch name``
  works when the branch already exists.) (John Arbash Meinel)


Bug Fixes
*********

* Accept uppercase "Y/N" to prompts such as from break lock. 
  (#335182, Tim Powell, Martin Pool)

* Add documentation about diverged branches and how to fix them in the
  centralized workflow with local commits.  Mention ``bzr help
  diverged-branches`` when a push fails because the branches have
  diverged.  (Neil Martinsen-Burrell, #269477)

* Annotate would sometimes 'latch on' to trivial lines, causing important
  lines to be incorrectly annotated. (John Arbash Meinel, #387952)

* Automatic format upgrades triggered by default stacking policies on a
  1.16rc1 (or later) smart server work again.
  (Andrew Bennetts, #388675)

* Avoid progress bar artifacts being left behind on the screen.
  (Martin Pool, #321935)

* Better message in ``bzr split`` error suggesting a rich root format.
  (Neil Martinsen-Burrell, #220067)

* ``Branch.set_append_revisions_only`` now works with branches on a smart
  server. (Andrew Bennetts, #365865)

* By default, ``bzr branch`` will fail if the target directory exists, but
  does not already have a control directory.  The flag ``--use-existing-dir``
  will allow operation to proceed.  (Alexander Belchenko, #307554)

* ``bzr ls DIR --from-root`` now shows only things in DIR, not everything.
  (Ian Clatworthy)

* Fetch between repositories does not error if they have inconsistent data
  that should be irrelevant to the fetch operation. (Aaron Bentley)

* Fix ``AttributeError`` exception when reconfiguring lightweight checkout 
  of a remote repository.
  (Jelmer Vernooij, #332194)

* Fix bug in decoding v3 smart server messages when receiving multiple
  lots of excess bytes after an end-of-message.
  (Andrew Bennetts)

* Force deletion of readonly files during merge, update and other tree
  transforms.
  (Craig Hewetson, Martin Pool, #218206)

* Force socket shutdown in threaded http test servers to avoid client hangs
  (pycurl).  (Vincent Ladeuil, #383920).

* ``LRUCache`` will maintain the linked list pointers even if a nodes
  cleanup function raises an exception. (John Arbash Meinel, #396838)

* Progress bars are now suppressed again when the environment variable
  ``BZR_PROGRESS_BAR`` is set to ``none``.
  (Martin Pool, #339385)

* Reduced memory consumption during ``bzr commit`` of large files. For
  pre 2a formats, should be down to ~3x the size of a file.
  For ``--2a`` format repositories, it is down to the size of the file
  content plus the size of the compressed text.  Related to bug #109114.
  (John Arbash Meinel)

* Set hidden attribute on .bzr directory below unicode path should never
  fail with error. The operation should succeed even if bzr unable to set 
  the attribute.  (Alexander Belchenko, related to bug #335362).
  
* Stacking will no longer accept requests to stack on the same
  branch/repository. Existing branches that incorrectly reference the same
  repository in a stacking configuration will now raise
  UnstackableLocationError when the branch is opened. This can be fixed by
  removing the stacking location inside ``.bzr/branch``.
  (Robert Collins, #376243)

* The ``log+`` decorator, useful in debugging or profiling, could cause
  "AttributeError: 'list' object has no attribute 'next'".  This is now
  fixed.  The log decorator no longer shows the elapsed time or transfer
  rate because they're available in the log prefixes and the transport
  activity display respectively.
  (Martin Pool, #340347)

* Unshelve works correctly when multiple zero-length files are present on
  the shelf. (Aaron Bentley, #363444)

* Progress bars no longer show the network transport scheme or direction.
  (Martin Pool)

* launchpad-login now respects the 'verbose' option.
  (Jonathan Lange, #217031)


Internals
*********

* ``bzrlib.user_encoding`` is now officially deprecated. It is not
  possible to write a deprecation wrapper, but the variable will be
  removed in the near future. Use ``bzrlib.osutils.get_user_encoding()``
  instead. (Alexander Belchenko)

* Command lookup has had hooks added. ``bzrlib.Command.hooks`` has
  three new hook points: ``get_command``, ``get_missing_command`` and
  ``list_commands``, which allow just-in-time command name provision
  rather than requiring all command names be known a-priori.
  (Robert Collins)

* ``get_app_path`` from win32utils.py now supports REG_EXPAND_SZ data type
  and can read path to wordpad.exe. (Alexander Belchenko, #392046)

* ``graph.KnownGraph`` has been added. This is a class that can give
  answers to ``heads()`` very quickly. However, it has the assumption that
  the whole graph has already been loaded. This is true during
  ``annotate`` so it is used there with good success (as much as 2x faster
  for files with long ancestry and 'cherrypicked' changes.)
  (John Arbash Meinel, Vincent Ladeuil)

* OS file locks are now taken out using ``CreateFile`` rather than
  ``LockFileEx`` on Windows. The locking remains exclusive with
  ``LockFileEx`` but now it also works on older versions of Windows (such
  as Win98). (Martin <gzlist>)

* pack <=> pack fetching is now done via a ``PackStreamSource`` rather
  than the ``Packer`` code. The user visible change is that we now
  properly fetch the minimum number of texts for non-smart fetching.
  (John Arbash Meinel)


* ``VersionedFiles._add_text`` is a new api that lets us insert text into
  the repository as a single string, rather than a list of lines. This can
  improve memory overhead and performance of committing large files.
  (Currently a private api, used only by commit). (John Arbash Meinel)


Improvements
************

* ``bzr annotate`` can now be significantly faster. The time for
  ``bzr annotate NEWS`` is down to 7s from 22s in 1.16. Files with long
  histories and lots of 'duplicate insertions' will be improved more than
  others. (John Arbash Meinel, Vincent Ladeuil)

* ``bzr ls`` is now faster. On OpenOffice.org, the time drops from 2.4
  to 1.1 seconds. The improvement for ``bzr ls -r-1`` is more
  substantial dropping from 54.3 to 1.1 seconds. (Ian Clatworthy)

* Improve "Path(s) are not versioned" error reporting for some commands.
  (Benoît PIERRE)

* Initial commit performance in ``--2a`` repositories has been improved by
  making it cheaper to build the initial CHKMap. (John Arbash Meinel)

* Resolving a revno to a revision id on a branch accessed via ``bzr://``
  or ``bzr+ssh://`` is now much faster and involves no VFS operations.
  This speeds up commands like ``bzr pull -r 123``.  (Andrew Bennetts)

* ``revision-info`` now properly aligns the revnos/revids in the output
  and doesn't traceback when given revisions not in the current branch.
  Performance is also significantly improved when requesting multiple revs
  at once.  (Matthew Fuller, John Arbash Meinel)

* Tildes are no longer escaped by Transports. (Andy Kilner)


Documentation
*************

* Avoid bad text wrapping in generated documentation.  Slightly better
  formatting in the user reference.
  (Martin Pool, #249908)

* Minor clarifications to the help for End-Of-Line conversions.
  (Ian Clatworthy)

API Changes
***********

* Removed overspecific error class ``InvalidProgressBarType``.
  (Martin Pool)

* The method ``ProgressView._show_transport_activity`` is now
  ``show_transport_activity`` because it's part of the contract between
  this class and the UI.  (Martin Pool)


bzr 1.16.1 2009-06-26
#####################

End user testing of the 2a format revealed two serious bugs. The first,
#365615, caused bzr to raise AbsentContentFactory errors when autopacking.
This meant that commits or pushes to 2a-format repositories failed
intermittently.

The second bug, #390563, caused the smart server to raise AbsentContentFactory
when streaming 2a stacked 2a-format branches. This particularly affected
branches stored on Launchpad in the 2a format.

Both of these bugs cause command failures only, neither of them cause data
corruption or data loss. And, of course, both of these bugs are now fixed.

Bug Fixes
*********

* We now properly request a more minimal set of file texts when fetching
  multiple revisions. (Robert Collins, John Arbash Meinel, #390563)

* Repositories using CHK pages (which includes the new 2a format) will no
  longer error during commit or push operations when an autopack operation
  is triggered. (Robert Collins, #365615)

* ``chk_map.iter_interesting_nodes`` now properly uses the *intersection*
  of referenced nodes rather than the *union* to determine what
  uninteresting pages we still need to look at. Prior to this,
  incrementally pushing to stacked branch would push the minimal data, but
  fetching everything would request extra texts. There are some unhandled
  cases wrt trees of different depths, but this fixes the common cases.
  (Robert Collins, John Arbash Meinel, #390563)

* ``GroupCompress`` repositories now take advantage of the pack hints
  parameter to permit cross-format fetching to incrementally pack the
  converted data. (Robert Collins)

* ``Repository.commit_write_group`` now returns opaque data about what
  was committed, for passing to the ``Repository.pack``. Repositories
  without atomic commits will still return None. (Robert Collins)

* ``Repository.pack`` now takes an optional ``hint`` parameter
  which will support doing partial packs for repositories that can do
  that. (Robert Collins)

* RepositoryFormat has a new attribute 'pack_compresses' which is True
  when doing a pack operation changes the compression of content in the
  repository. (Robert Collins)

* ``StreamSink`` and ``InterDifferingSerialiser`` will call
  ``Repository.pack`` with the hint returned by
  ``Repository.commit_write_group`` if the formats were different and the
  repository can increase compression by doing a pack operation.
  (Robert Collins, #376748)


bzr 1.16 "It's yesterday in California" 2009-06-18
##################################################
:Codename: yesterday-in-california
:1.16rc1: 2009-06-11
:1.16: 2009-06-18

This version of Bazaar contains the beta release of the new ``2a`` repository
format, suitable for testing by fearless, advanced users. This format or an
updated version of it will become the default format in Bazaar 2.0. Please
read the NEWS entry before even thinking about upgrading to the new format.

Also included are speedups for many operations on huge projects, a bug fix for
pushing stacked new stacked branches to smart servers and the usual bevy of
bug fixes and improvements.


Changes from 1.16rc1 to 1.16final
*********************************

* Fix the nested tree flag check so that upgrade from development formats to
  2a can work correctly.
  (Jelmer Vernooij, #388727)

* Automatic format upgrades triggered by default stacking policies on a
  1.16rc1 (or later) smart server work again.
  (Andrew Bennetts, #388675)


Compatibility Breaks
********************

* Display prompt on stderr (instead of stdout) when querying users so
  that the output of commands can be safely redirected.
  (Vincent Ladeuil, #376582)


New Features
************

* A new repository format ``2a`` has been added.  This is a beta release
  of the the brisbane-core (aka group-compress) project.  This format now
  suitable for wider testing by advanced users willing to deal with some
  bugs.  We would appreciate test reports, either positive or negative.
  Format 2a is substantially smaller and faster for many operations on
  many trees.  This format or an updated version will become the default
  in bzr 2.0.

  This is a rich-root format, so this repository format can be used with
  bzr-svn.  Bazaar branches in previous non-rich-root formats can be
  converted (including by merge, push and pull) to format 2a, but not vice
  versa.  We recommend upgrading previous development formats to 2a.

  Upgrading to this format can take considerable time because it expands
  and more concisely repacks the full history.

  If you use stacked branches, you must upgrade the stacked branches
  before the stacked-on branches.  (See <https://bugs.launchpad.net/bugs/374735>)

* ``--development7-rich-root`` is a new dev format, similar to ``--dev6``
  but using a Revision serializer using bencode rather than XML.
  (Jelmer Vernooij, John Arbash Meinel)

* mail_client=claws now supports --body (and message body hooks).  Also uses
  configured from address.  (Barry Warsaw)

Improvements
************


* ``--development6-rich-root`` can now stack. (Modulo some smart-server
  bugs with stacking and non default formats.)
  (John Arbash Meinel, #373455)

* ``--development6-rich-root`` delays generating a delta index for the
  first object inserted into a group. This has a beneficial impact on
  ``bzr commit`` since each committed texts goes to its own group. For
  committing a 90MB file, it drops peak memory by about 200MB, and speeds
  up commit from 7s => 4s. (John Arbash Meinel)

* Numerous operations are now faster for huge projects, i.e. those
  with a large number of files and/or a large number of revisions,
  particularly when the latest development format is used. These
  operations (and improvements on OpenOffice.org) include:

  * branch in a shared repository (2X faster)
  * branch --no-tree (100X faster)
  * diff (2X faster)
  * tags (70X faster)

  (Ian Clatworthy)

* Pyrex version of ``bencode`` support. This provides optimized support
  for both encoding and decoding, and is now found at ``bzrlib.bencode``.
  ``bzrlib.utils.bencode`` is now deprecated.
  (Alexander Belchenko, Jelmer Vernooij, John Arbash Meinel)


Bug Fixes
*********

* Bazaar can now pass attachment files to the mutt email client.
  (Edwin Grubbs, #384158)

* Better message in ``bzr add`` output suggesting using ``bzr ignored`` to
  see which files can also be added.  (Jason Spashett, #76616)

* ``bzr pull -r 123`` from a stacked branch on a smart server no longer fails.
  Also, the ``Branch.revision_history()`` API now works in the same
  situation.  (Andrew Bennetts, #380314)
  
* ``bzr serve`` on Windows no longer displays a traceback simply because a
  TCP client disconnected. (Andrew Bennetts)

* Clarify the rules for locking and fallback repositories. Fix bugs in how
  ``RemoteRepository`` was handling fallbacks along with the
  ``_real_repository``. (Andrew Bennetts, John Arbash Meinel, #375496)

* Fix a small bug with fetching revisions w/ ghosts into a new stacked
  branch. Not often triggered, because it required ghosts to be part of
  the fetched revisions, not in the stacked-on ancestry.
  (John Arbash Meinel)

* Fix status and commit to work with content filtered trees, addressing
  numerous bad bugs with line-ending support. (Ian Clatworthy, #362030)

* Fix problem of "directory not empty" when contending for a lock over
  sftp.  (Martin Pool, #340352)

* Fix rule handling so that eol is optional, not mandatory.
  (Ian Clatworthy, #379370)

* Pushing a new stacked branch to a 1.15 smart server was broken due to a
  bug in the ``BzrDirFormat.initialize_ex`` smart verb.  This is fixed in
  1.16, but required changes to the network protocol, so the
  ``BzrDirFormat.initialize_ex`` verb has been removed and replaced with a
  corrected ``BzrDirFormat.initialize_ex_1.16`` verb.  1.15 clients will
  still work with a 1.16 server as they will fallback to slower (and
  bug-free) methods.
  (Jonathan Lange, Robert Collins, Andrew Bennetts, #385132)

* Reconcile can now deal with text revisions that originated in revisions 
  that are ghosts. (Jelmer Vernooij, #336749)

* Support cloning of branches with ghosts in the left hand side history.
  (Jelmer Vernooij, #248540)

* The ''bzr diff'' now catches OSError from osutils.rmtree and logs a
  helpful message to the trace file, unless the temp directory really was
  removed (which would be very strange).  Since the diff operation has
  succeeded from the user's perspective, no output is written to stderr 
  or stdout.  (Maritza Mendez, #363837)

* Translate errors received from a smart server in response to a
  ``BzrDirFormat.initialize`` or ``BzrDirFormat.initialize_ex`` request.
  This was causing tracebacks even for mundane errors like
  ``PermissionDenied``.  (Andrew Bennetts, #381329)

Documentation
*************

* Added directory structure and started translation of docs in Russian.
  (Alexey Shtokalo, Alexander Iljin, Alexander Belchenko, Dmitry Vasiliev,
  Volodymyr Kotulskyi)

API Changes
***********

* Added osutils.parent_directories(). (Ian Clatworthy)

* ``bzrlib.progress.ProgressBar``, ``ChildProgress``, ``DotsProgressBar``,
  ``TTYProgressBar`` and ``child_progress`` are now deprecated; use
  ``ui_factory.nested_progress_bar`` instead.  (Martin Pool)

* ``graph.StackedParentsProvider`` is now a public API, replacing
  ``graph._StackedParentsProvider``. The api is now considered stable and ready
  for external users. (Gary van der Merwe)

* ``bzrlib.user_encoding`` is deprecated in favor of
  ``get_user_encoding``.  (Alexander Belchenko)

* TreeTransformBase no longer assumes that limbo is provided via disk.
  DiskTreeTransform now provides disk functionality.  (Aaron Bentley)

Internals
*********

* Remove ``weave.py`` script for accessing internals of old weave-format
  repositories.  (Martin Pool)

Testing
*******

* The number of cores is now correctly detected on OSX. (John Szakmeister)

* The number of cores is also detected on Solaris and win32. (Vincent Ladeuil)

* The number of cores is also detected on FreeBSD. (Matthew Fuller)


bzr 1.15
########
:1.15rc1: 2009-05-16
:1.15: 2009-05-22
:1.15.1: 2009-06-09

The smart server will no longer raise 'NoSuchRevision' when streaming content
with a size mismatch in a reconstructed graph search. New command ``bzr
dpush``. Plugins can now define their own annotation tie-breaker when two
revisions introduce the exact same line.

Changes from 1.15.1 to 1.15.2
*****************************

* Use zdll on Windows to build ``_chk_map_pyx`` extension.
  (Alexander Belchenko)

Changes from 1.15final to 1.15.1
*********************************

* Translate errors received from a smart server in response to a
  ``BzrDirFormat.initialize`` or ``BzrDirFormat.initialize_ex`` request.
  This was causing tracebacks even for mundane errors like
  ``PermissionDenied``.  (Andrew Bennetts, #381329)

Changes from 1.15rc1 to 1.15final
*********************************

* No changes

Compatibility Breaks
********************

* ``bzr ls`` is no longer recursive by default. To recurse, use the
  new ``-R`` option. The old ``--non-recursive`` option has been removed.
  If you alias ``ls`` to ``ls -R``, you can disable recursion using
  ``--no-recursive`` instead.  (Ian Clatworthy)

New Features
************

* New command ``bzr dpush`` that can push changes to foreign 
  branches (svn, git) without setting custom bzr-specific metadata.
  (Jelmer Vernooij)

* The new development format ``--development6-rich-root`` now supports
  stacking. We chose not to use a new format marker, since old clients
  will just fail to open stacked branches, the same as if we used a new
  format flag. (John Arbash Meinel, #373455)

* Plugins can now define their own annotation tie-breaker when two revisions
  introduce the exact same line. See ``bzrlib.annotate._break_annotation_tie``
  Be aware though that this is temporary, private (as indicated by the leading
  '_') and a first step to address the problem. (Vincent Ladeuil, #348459)

* New command ``bzr dpush`` that can push changes to foreign 
  branches (svn, git) without setting custom bzr-specific metadata.
  (Jelmer Vernooij)

* ``bzr send`` will now check the ``child_submit_format`` setting in
  the submit branch to determine what format to use, if none was 
  specified on the command-line.  (Jelmer Vernooij)

Improvements
************

* -Dhpss output now includes the number of VFS calls made to the remote
  server. (Jonathan Lange)

* ``--coverage`` works for code running in threads too.
  (Andrew Bennets, Vincent Ladeuil)

* ``bzr pull`` now has a ``--local`` option to only make changes to the
  local branch, and not the bound master branch.
  (Gary van der Merwe, #194716)

* ``bzr rm *`` is now as fast as ``bzr rm * --keep``. (Johan Walles, #180116)

Bug Fixes
*********

* Adding now works properly when path contains a symbolic link.
  (Geoff Bache, #183831)

* An error is now raised for unknown eol values. (Brian de Alwis, #358199)

* ``bzr merge --weave`` will now generate a conflict if one side deletes a
  line, and the other side modifies the line. (John Arbash Meinel, #328171)

* ``bzr reconfigure --standalone`` no longer raises IncompatibleRepositories.
  (Martin von Gagern, #248932)

* ``bzr send`` works to send emails again using MAPI.
  (Neil Martinsen-Burrell, #346998)

* Check for missing parent inventories in StreamSink.  This prevents
  incomplete stacked branches being created by 1.13 bzr:// and
  bzr+ssh:// clients (which have bug #354036).  Instead, the server now
  causes those clients to send the missing records.  (Andrew Bennetts)

* Correctly handle http servers proposing multiple authentication schemes.
  (Vincent Ladeuil, #366107)

* End-Of-Line content filters are now loaded correctly.
  (Ian Clatworthy, Brian de Alwis, #355280)

* Fix a bug in the pure-python ``GroupCompress`` code when handling copies
  longer than 64KiB. (John Arbash Meinel, #364900)

* Fix TypeError in running ``bzr break-lock`` on some URLs.
  (Alexander Belchenko, Martin Pool, #365891)

* Non-recursive ``bzr ls`` now works properly when a path is specified.
  (Jelmer Vernooij, #357863)

* ssh usernames (defined in ~/.ssh/config) are honoured for bzr+ssh connections.
  (Vincent Ladeuil, #367726)

* Several bugs related to unicode symlinks have been fixed and the test suite
  enhanced to better catch regressions for them. (Vincent Ladeuil)

* The smart server will no longer raise 'NoSuchRevision' when streaming
  content with a size mismatch in a reconstructed graph search: it assumes
  that the client will make sure it is happy with what it got, and this
  sort of mismatch is normal for stacked environments.
  bzr 1.13.0/1 will stream from unstacked branches only - in that case not
  getting all the content expected would be a bug. However the graph
  search is how we figured out what we wanted, so a mismatch is both odd
  and unrecoverable without starting over, and starting over will end up
  with the same data as if we just permitted the mismatch. If data is
  gc'd, doing a new search will find only the truncated data, so sending
  only the truncated data seems reasonable. bzr versions newer than this
  will stream from stacked branches and check the stream to find missing
  content in the stacked-on branch, and thus will handle the situation
  implicitly.  (Robert Collins, #360791)

* Upgrading to, or fetching into a 'rich-root' format will now correctly
  set the root data the same way that reconcile does.
  (Robert Collins, #368921)

* Using unicode Windows API to obtain command-line arguments.
  (Alexander Belchenko, #375934)

Documentation
*************

API Changes
***********

* ``InterPackRepo.fetch`` and ``RepoFetcher`` now raise ``NoSuchRevision``
  instead of ``InstallFailed`` when they detect a missing revision.
  ``InstallFailed`` itself has been deleted. (Jonathan Lange)

* Not passing arguments to ``bzrlib.commands.main()`` will now grab the
  arguments from ``osutils.get_unicode_argv()`` which has proper support
  for unicode arguments on windows. Further, the supplied arguments are now 
  required to be unicode strings, rather than user_encoded strings.
  (Alexander Belchenko)

Internals
*********

* ``bzrlib.branch.Branch.set_parent`` is now present on the base branch
  class and will call ``_set_parent_location`` after doing unicode 
  encoding. (Robert Collins)

* ``bzrlib.remote.RemoteBranch._set_parent_location`` will use a new verb
  ``Branch.set_parent_location`` removing further VFS operations.
  (Robert Collins)

* ``bzrlib.bzrdir.BzrDir._get_config`` now returns a ``TransportConfig``
  or similar when the dir supports configuration settings. The base class
  defaults to None. There is a matching new server verb
  ``BzrDir.get-config_file`` to reduce roundtrips for getting BzrDir
  configuration. (Robert Collins)

* ``bzrlib.tests.ExtendedTestResult`` has new methods ``startTests``
  called before the first test is started, ``done`` called after the last
  test completes, and a new parameter ``strict``. (Robert Collins)

* ``-Dhpss`` when passed to bzr will cause a backtrace to be printed when
  VFS operations are started on a smart server repository. This should not
  occur on regular push and pull operations, and is a key indicator for
  performance regressions. (Robert Collins)

* ``-Dlock`` when passed to the selftest (e.g. ``bzr -Dlock selftest``) will
  cause mismatched physical locks to cause test errors rather than just
  reporting to the screen. (Robert Collins)

* Fallback ``CredentialStore`` instances registered with ``fallback=True``
  are now be able to provide credentials if obtaining credentials 
  via ~/.bazaar/authentication.conf fails. (Jelmer Vernooij, 
  Vincent Ladeuil, #321918)

* New hook ``Lock.lock_broken`` which runs when a lock is
  broken. This is mainly for testing that lock/unlock are
  balanced in tests. (Vincent Ladeuil)

* New MergeDirective hook 'merge_request_body' allows hooks to supply or
  alter a body for the message produced by ``bzr send``.

* New smart server verb ``BzrDir.initialize_ex`` which implements a
  refactoring to the core of clone allowing less round trips on new
  branches. (Robert Collins)

* New method ``Tags.rename_revisions`` that can rename revision ids tags
  are pointing at. (Jelmer Vernooij)

* Updated the bundled ``ConfigObj`` library to 4.6.0 (Matt Nordhoff)

Testing
*******

* ``bzr selftest`` will now fail if lock/unlock are not correctly balanced in
  tests. Using ``-Dlock`` will turn the related failures into warnings.
  (Vincent Ladeuil, Robert Collins)

bzr 1.14
###########
:Codename: brisbane-core
:1.14rc1: 2009-04-06
:1.14rc2: 2009-04-19
:1.14: 2009-04-28
:1.14.1: 2009-05-01

New formats 1.14 and 1.14-rich-root supporting End-Of-Line (EOL) conversions,
keyword templating (via the bzr-keywords plugin) and generic content filtering.
End-of-line conversion is now supported for formats supporting content
filtering.

Changes from 1.14final to 1.14.1
********************************

* Change api_minimum_version back to api_minimum_version = (1, 13, 0)

Changes from 1.14rc2 to 1.14final
*********************************

* Fix a bug in the pure-python ``GroupCompress`` code when handling copies
  longer than 64KiB. (John Arbash Meinel, #364900)

Changes from 1.14rc1 to 1.14rc2
*******************************

* Fix for bug 358037 Revision not in
  bzrlib.groupcompress.GroupCompressVersionedFiles (Brian de Alwis, 
  John A Meinel)

* Fix for bug 354036 ErrorFromSmartServer - AbsentContentFactory object has no
  attribute 'get_bytes_as' exception while pulling from Launchpad 
  (Jean-Francois Roy, Andrew Bennetts, Robert Collins)

* Fix for bug 355280 eol content filters are never loaded and thus never
  applied (Brian de Alwis, Ian Clatworthy)
 
* bzr.dev -r4280  Change _fetch_uses_deltas = False for CHK repos until we can
  write a better fix. (John Arbash Meinel, Robert Collins)

* Fix for bug 361574 uncommit recommends undefined --levels and -n options
  (Marius Kruger, Ian Clatworthy)

* bzr.dev r4289 as cherrypicked at lp:~spiv/bzr/stacking-cherrypick-1.14 
  (Andrew Bennetts, Robert Collins)

Compatibility Breaks
********************

* A previously disabled code path to accelerate getting configuration
  settings from a smart server has been reinstated. We think this *may*
  cause a incompatibility with servers older than bzr 0.15. We intend
  to issue a point release to address this if it turns out to be a
  problem. (Robert Collins, Andrew Bennetts)

* bzr no longer autodetects nested trees as 'tree-references'.  They
  must now be explicitly added tree references.  At the commandline, use
  join --reference instead of add.  (Aaron Bentley)

* The ``--long`` log format (the default) no longer shows merged
  revisions implicitly, making it consistent with the ``short`` and
  ``line`` log formats.  To see merged revisions for just a given
  revision, use ``bzr log -n0 -rX``. To see every merged revision,
  use ``bzr log -n0``.  (Ian Clatworthy)

New Features
************

* New formats ``1.14`` and ``1.14-rich-root`` supporting End-Of-Line
  (EOL) conversions, keyword templating (via the bzr-keywords plugin)
  and generic content filtering. These formats replace the experimental
  ``development-wt5`` and ``development-wt5-rich-root`` formats
  respectively, but have support for filtered views disabled.
  (Ian Clatworthy)

* New ``mv --auto`` option recognizes renames after they occur.
  (Aaron Bentley)

* ``bzr`` can now get passwords from stdin without requiring a controlling
  terminal (i.e. by redirecting stdin). (Vincent Ladeuil)

* ``bzr log`` now supports filtering of multiple files and directories
  and will show changes that touch any of them. Furthermore,
  directory filtering now shows the changes to any children of that
  directory, not just the directory object itself.
  (Ian Clatworthy, #97715)

* ``bzr shelve`` can now apply changes without storing anything on the
  shelf, via the new --destroy option.  (Aaron Bentley)

* ``bzr send`` now accepts --body to specify an initial message body.
  (Aaron bentley)

* ``bzr xxx --usage`` where xxx is a command now shows a usage
  message and the options without the descriptive help sections
  (like Description and Examples). A message is also given
  explaining how to see the complete help, i.e. ``bzr help xxx``.
  (Ian Clatworthy)

* Content filters can now be used to provide custom conversion
  between the canonical format of content (i.e. as stored) and
  the convenience format of content (i.e. as created in working
  trees). See ``bzr help content-filters`` for further details.
  (Ian Clatworthy, Alexander Belchenko)

* End-of-line conversion is now supported for formats supporting
  content filtering. See ``bzr help eol`` for details.
  (Ian Clatworthy)

* Newly-blessed `join` command allows combining two trees into one.
  (Aaron Bentley)

Improvements
************

* A new format name alias ``default-rich-root`` has been added and
  points at the closest relative of the default format that supports 
  rich roots. (Jelmer Vernooij, #338061)

* Branching from a stacked branch using ``bzr*://`` will now stream
  the data when the target repository does not need topological
  ordering, reducing round trips and network overhead. This uses the
  existing smart server methods added in 1.13, so will work on any
  1.13 or newer server. (Robert Collins, Andrew Bennetts)

* ``bzr cat`` and ``bzr export`` now supports a ``--filters`` option
  that displays/saves the content after content filters are applied.
  (Ian Clatworthy)

* ``bzr ignore`` gives a more informative message when existing
  version controlled files match the ignore pattern. (Neil
  Martinsen-Burrell, #248895)

* ``bzr log`` now has ``--include-merges`` as an alias for ``--levels 0``.
  (Ian Clatworthy)

* ``bzr send`` is faster on repositories with deep histories.
  (Ian Clatworthy)

* IPv6 literals are accepted in URLs.
  (stlman, Martin Pool, Jelmer Vernooij, #165014)

* Progress bars now show the rate of network activity for
  ``bzr+ssh://`` and ``bzr://`` connections.  (Andrew Bennetts)

* Prompt for user names if they are not in the configuration. 
  (Jelmer Vernooij, #256612)

* Pushing to a stacked pack-format branch on a 1.12 or older smart server
  now takes many less round trips.  (Andrew Bennetts, Robert Collins,
  #294479)
  
* Streaming push can be done to older repository formats.  This is
  implemented using a new ``Repository.insert_stream_locked`` RPC.
  (Andrew Bennetts, Robert Collins)

* The "ignoring files outside view: .." message has been re-worded
  to "Ignoring files outside view. View is .." to reduce confusion
  about what was being considered and what was being ignored.
  (Ian Clatworthy)

* The ``long`` log formatter now shows [merge] indicators. If
  only one level of revisions is displayed and merges are found,
  the ``long`` and ``short`` log formatters now tell the user
  how to see the hidden merged revisions.  (Ian Clatworthy)

* The ``brisbane-core`` project has delivered its beta format
  ``development6-rich-root``. This format is suitable for judicious
  testing by early adopters. In particular if you are benchmarking bzr
  performance please be sure to test using this format. At this stage
  more information is best obtained by contacting the Bazaar mailing list
  or IRC channel if you are interested in using this format. We will make
  end user documentation available closer to blessing the format as
  production ready. (Robert Collins, John Arbash Meinel, Ian Clatworthy,
  Vincent Ladeuil, Andrew Bennetts, Martin Pool)

* Tildes are no longer escaped. No more %7Euser/project/branch!
  (Jonathan Lange)

Bug Fixes
*********

* Pushing a new stacked branch will also push the parent inventories for
  revisions at the stacking boundary.  This makes sure that the stacked
  branch has enough data to calculate inventory deltas for all of its
  revisions (without requiring the fallback branch).  This avoids
  "'AbsentContentFactory' object has no attribute 'get_bytes_as'" errors
  when fetching the stacked branch from a 1.13 (or later) smart server.
  This partially fixes #354036.  (Andrew Bennetts, Robert Collins)

* End-Of-Line content filters are now loaded correctly.
  (Ian Clatworthy, Brian de Alwis, #355280)

* Authentication plugins now receive all the parameters from the request
  itself (aka host, port, realm, path, etc). Previously, only the 
  authentication section name, username and encoded password were 
  provided. (Jean-Francois Roy)

* bzr gives a better message if an invalid regexp is passed to ``bzr log
  -m``.  (Anne Mohsen, Martin Pool)

* ``bzr split`` now says "See also: join" (Aaron Bentley, #335015)

* ``bzr version-info`` now works in empty branches. (Jelmer Vernooij,
  #313028)

* Fix "is not a stackable format" error when pushing a
  stackable-format branch with an unstackable-format repository to a
  destination with a default stacking policy.  (Andrew Bennetts)

* Fixed incorrect "Source format does not support stacking" warning
  when pushing to a smart server.  (Andrew Bennetts, #334114)

* Fix 'make check-dist-tarball' failure by converting paths to unicode when
  needed. (Vincent Ladeuil, #355454)

* Fixed "Specified file 'x/y/z' is outside current view: " occurring
  on ``bzr add x/y/z`` in formats supporting views when no view is
  defined.  (Ian Clatworthy, #344708)

* It is no longer possible to fetch between repositories while the
  target repository is in a write group. This prevents race conditions
  that prevent the use of RPC's to perform fetch, and thus allows
  optimising more operations. (Robert Collins, Andrew Bennetts)

* ``merge --force`` works again. (Robert Collins, #342105)

* No more warnings are issued about ``sha`` being deprecated under python-2.6.
  (Vincent Ladeuil, #346593)

* Pushing a new branch to a server that has a stacking policy will now
  upgrade from the local branch format when the stacking policy points at
  a branch which is itself stackable, because we know the client can read
  both branches, we know that the trunk for the project can be read too,
  so the upgrade will not inconvenience users. (Robert Collins, #345169)

* Pushing a new stacked branch will also push the parent inventories for
  revisions at the stacking boundary.  This makes sure that the stacked
  branch has enough data to calculate inventory deltas for all of its
  revisions (without requiring the fallback branch).  This avoids
  "'AbsentContentFactory' object has no attribute 'get_bytes_as'" errors
  when fetching the stacked branch from a 1.13 (or later) smart server.
  This partially fixes #354036.  (Andrew Bennetts, Robert Collins)

* The full test suite is passing again on OSX. Several minor issues (mostly
  test related) have been fixed. (Vincent Ladeuil, #355273).

* The GNU Changelog formatter is slightly improved in the case where
  the delta is empty, and now correctly claims not to support tags.
  (Andrea Bolognani)

* Shelve can now shelve changes to a symlink target.
  (James Westby, #341558)

* The help for the ``info`` command has been corrected.
  (Ian Clatworthy, #351931)

* Upgrade will now use a sensible default format if the source repository
  uses rich roots.  (Jelmer Vernooij, #252908)

Documentation
*************

* Expanded the index of the developer documentation. (Eric Siegerman)

* New topic `bzr help debug-flags`.  (Martin Pool)

* The generated manpage now explicitly lists aliases as commands.
  (James Westby, #336998)

API Changes
***********

* APIs deprecated in 1.6 and previous versions of bzr are now removed.
  (Martin Pool)

* ``CommitReporter`` is no longer called with ``unchanged`` status during
  commit - this was a full-tree overhead that bzr no longer performs.
  (Robert Collins)

* New abstract ``UIFactory`` method ``get_username`` which will be called to 
  obtain the username to use when connecting to remote machines. 
  (Jelmer Vernooij)

* New API ``Inventory.filter()`` added that filters an inventory by
  a set of file-ids so that only those fileids, their parents and
  their children are included.  (Ian Clatworthy)

* New sort order for ``get_record_stream`` ``groupcompress`` which
  sorts optimally for use with groupcompress compressors. (John Arbash
  Meinel, Robert Collins)

* Repository APIs ``get_deltas_for_revisions()`` and
  ``get_revision_delta()`` now support an optional ``specific_fileids``
  parameter. If provided, the deltas are filtered so that only those
  file-ids, their parents and their children are included.
  (Ian Clatworthy)

* The ``get_credentials`` and ``set_credentials`` methods of 
  ``AuthenticationConfig`` now accept an optional realm argument.
  (Jean-Francois Roy)

* The ``pb`` argument to ``fetch()`` is deprecated.
  (Martin Pool)

* The ``Serializer`` class and the serializer ``format registry`` have moved
  from ``bzrlib.xml_serializer`` to ``bzrlib.serializer``. (Jelmer Vernooij)

* The smart server jail now hooks into BzrDir.open to prevent any BzrDir
  that is not inside the backing transport from being opened.  See the
  module documentation for ``bzrlib.smart.request`` for details.
  (Andrew Bennetts, Robert Collins)

* ``Tree.get_symlink_target`` now always returns a unicode string result
  or None. Previously it would return the bytes from reading the link
  which could be in any arbitrary encoding. (Robert Collins)

Testing
*******

* ``bzrlib.tests.TestCase`` now fails the test if its own ``setUp``
  and ``tearDown`` weren't called.  This catches faulty tests that
  forget to upcall when overriding ``setUp`` and ``tearDown``.  Those
  faulty tests were not properly isolated.
  (Andrew Bennetts, Robert Collins)

* Fix test_msgeditor.MsgEditorTest test isolation.
  (Vincent Ladeuil, #347130)

* ``medusa`` is not used anymore as an FTP test server starting with
  python2.6. A new FTP test server based on ``pyftplib`` can be used
  instead. This new server is a soft dependency as medusa which is still
  preferred if both are available (modulo python version).
  (Vincent Ladeuil)

Internals
*********

* Added ``chk_map`` for fast, trie-based storage of tuple to string maps.
  (Robert Collins, John Arbash Meinel, Vincent Ladeuil)

* Added ``bzrlib.chk_map`` for fast, trie-based storage of tuple to string
  maps.  (Robert Collins, John Arbash Meinel, Vincent Ladeuil)

* Added ``bzrlib.inventory_delta`` module.  This will be used for
  serializing and deserializing inventory deltas for more efficient
  streaming on the the network.  (Robert Collins, Andrew Bennetts)

* ``Branch._get_config`` has been added, which splits out access to the
  specific config file from the branch. This is used to let RemoteBranch
  avoid constructing real branch objects to access configuration settings.
  (Robert Collins, Andrew Bennetts)

* ``Branch`` now implements ``set_stacked_on_url`` in the base class as
  the implementation is generic and should impact foreign formats. This
  helps performance for ``RemoteBranch`` push operations to new stacked
  branches. (Robert Collins, Andrew Bennetts)

* ``BtreeIndex._spill_mem_keys_to_disk()`` now generates disk index with
  optmizations turned off. This only has effect when processing > 100,000
  keys during something like ``bzr pack``. (John Arbash Meinel)

* ``bzr selftest`` now accepts ``--subunit`` to run in subunit output
  mode. Requires ``lp:subunit`` installed to work, but is not a hard
  dependency. (Robert Collins)

* ``BzrDir.open_branch`` now takes an optional ``ignore_fallbacks``
  parameter for controlling opening of stacked branches.
  (Andrew Bennetts, Robert Collins)
  
* ``CommitBuilder`` has a new method, ``record_iter_changes`` which works
  in terms of an iter_changes iterator rather than full tree scanning.
  (Robert Collins)

* ``DirState`` can now be passed a custom ``SHA1Provider`` object
  enabling it to store the SHA1 and stat of the canonical (post
  content filtered) form. (Ian Clatworthy)

* New ``assertLength`` method based on one Martin has squirreled away
  somewhere. (Robert Collins, Martin Pool)

* New hook ``BzrDir.pre_open`` which runs before opening ``BzrDir``
  objects, allowing better enforcement of the smart server jail when
  dealing with stacked branches. (Robert Collins, Andrew Bennetts)

* New hook ``RioVersionInfoBuilder.revision``, allowing extra entries 
  to be added to the stanza that is printed for a particular revision.
  (Jelmer Vernooij)

* New repository method ``refresh_data`` to cause any repository to
  make visible data inserted into the repository by a smart server
  fetch operation. (Robert Collins, Andrew Bennetts)

* ``register_filter_stack_map`` now takes an optional fallback parameter,
  a callable to invoke if a preference has a value not in the map
  of filter stacks. This enhancement allows, for example,  bzr-svn to
  handle existing svn properties that define a list of keywords to be
  expanded.  (Ian Clatworthy)

* ``RemoteBranchConfig`` will use a new verb ``Branch.set_config_option``
  to write config settings to smart servers that support this, saving
  5 round trips on the stacked streaming acceptance test.
  (Robert Collins, Andrew Bennetts)

* ``RemoteBranch`` now provides ``_get_config`` for access to just the
  branch specific configuration from a remote server, which uses the 
  already existing ``Branch.get_config_file`` smart verb.
  (Robert Collins, Andrew Bennetts)

* ``RemoteRepository`` will now negatively cache missing revisions during
  ``get_parent_map`` while read-locked. Write-locks are unaffected.
  (Robert Collins, Andrew Bennetts)

* Removed ``InterRemoteToOther``, ``InterOtherToRemote`` and
  ``InterPackToRemotePack`` classes, as they are now unnecessary.
  (Andrew Bennetts)

* ``RepositoryFormat`` as a new attribute ``fast_deltas`` to indicate
  whether the repository can efficiently generate deltas between trees
  regardless of tree size. (Robert Collins)

* ``Repository.iter_files_bytes()`` now properly returns an "iterable of
  byte strings" (aka 'chunked') for the content. It previously was
  returning a plain string, which worked, but performed very poorly when
  building a working tree (file.writelines(str) is very inefficient). This
  can have a large effect on ``bzr checkout`` times. (John Arbash Meinel)

* selftest now supports a --parallel option, with values of 'fork' or
  'subprocess' to run the test suite in parallel. Currently only linux
  machine work, other platforms need patches submitted. (Robert Collins,
  Vincent Ladeuil)

* ``tests.run_suite`` has a new parameter ``suite_decorators``, a list of 
  callables to use to decorate the test suite. Such decorators can add or
  remove tests, or even remote the test suite to another machine if
  desired. (Robert Collins)

* The smart server verb ``Repository.get_parent_map`` can now include
  information about ghosts when the special revision ``include-missing:``
  is in the requested parents map list. With this flag, ghosts are
  included as ``missing:REVISION_ID``. (Robert Collins, Andrew Bennetts)

* ``_walk_to_common_revisions`` will now batch up at least 50
  revisions before calling ``get_parent_map`` on the target,
  regardless of ``InterRepository``.
  (Andrew Bennetts, Robert Collins)

bzr 1.13
########

:Codename: paraskavedekatriaphobia
:1.13: 2009-03-14
:1.13rc1: 2009-03-10
:1.13.1: 2009-03-23
:1.13.2: 2009-04-27

GNU Changelog output can now be produced by ``bzr log --gnu-changelog``.  Debug
flags can now be set in ``~/.bazaar/bazaar.conf``.  Lightweight checkouts and
stacked branches should both be much faster over remote connections.  

Changes From 1.13.1 to 1.13.2
*****************************

A regression was found in the 1.13.1 release. When bzr 1.13.1 and earlier push
a stacked branch they do not take care to push all the parent inventories for
the transferred revisions. This means that a smart server serving that branch
often cannot calculate inventory deltas for the branch (because smart server
does not/cannot open fallback repositories). Prior to 1.13 the server did not
have a verb to stream revisions out of a repository, so that's why this bug has
appeared now.

Bug Fixes
*********

* Fix for bug 354036 ErrorFromSmartServer - AbsentContentFactory object has no
  attribute 'get_bytes_as' exception while pulling from Launchpad 
  (Jean-Francois Roy, Andrew Bennetts, Robert Collins)

Changes From 1.13final to 1.13.1
********************************

A couple regessions where found in the 1.13 release. The pyrex-generated C
extensions are missing from the .tar.gz and .zip files.  Documentation on how
to generate GNU ChangeLogs is wrong.

Bug Fixes
*********

* Change ``./bzr``'s ``_script_version`` to match ./bzrlib/__init__.py
  version_info. (Bob Tanner, Martin Pool, #345232)

* Distribution archives for 1.13 do not contain generated C extension modules
  (Jean-Francois Roy, Bob Tanner, #344465)

* GNU ChangeLog output can now be produced by bzr log --format gnu-changelog is
  incorrect (Deejay, Bob Tanner, Martin Pool, Robert Collins, #343928)

* ``merge --force`` works again. (Robert Collins, #342105)

Changes From 1.13rc1 to 1.13final
*********************************

* Fix "is not a stackable format" error when pushing a
  stackable-format branch with an unstackable-format repository to a
  destination with a default stacking policy.  (Andrew Bennetts)

* Progress bars now show the rate of network activity for
  ``bzr+ssh://`` and ``bzr://`` connections.  (Andrew Bennetts)

Compatibility Breaks
********************

* ``bzr log --line`` now indicates which revisions are merges with
  `[merge]` after the date.  Scripts which parse the output of this
  command may need to be adjusted.
  (Neil Martinsen-Burrell)

New Features
************

* ``bzr reconfigure`` now supports --with-trees and --with-no-trees
  options to change the default tree-creation policy of shared
  repositories.  (Matthew Fuller, Marius Kruger, #145033)

* Debug flags can now be set in ``~/.bazaar/bazaar.conf``.
  (Martin Pool)

* Filtered views provide a mask over the tree so that users can focus
  on a subset of a tree when doing their work. See ``Filtered views``
  in chapter 7 of the User Guide and ``bzr help view`` for details.
  (Ian Clatworthy)

* GNU Changelog output can now be produced by ``bzr log --gnu-changelog``.
  (Andrea Bolognani, Martin Pool)

* The ``-Dmemory`` flag now gives memory information on Windows.
  (John Arbash Meinel)

* Multiple authors for a commit can now be recorded by using the "--author"
  option multiple times. (James Westby, #185772)

* New clean-tree command, from bzrtools.  (Aaron Bentley, Jelmer Vernoij)

* New command ``bzr launchpad-open`` opens a Launchpad web page for that
  branch in your web browser, as long as the branch is on Launchpad at all.
  (Jonathan Lange)

* New API for getting bugs fixed by a revision: Revision.iter_bugs().
  (Jonathan Lange)

Improvements
************

* All bzr ``Hooks`` classes are now registered in
  ``bzrlib.hooks.known_hooks``. This removes the separate list from
  ``bzrlib.tests`` and ensures that all hooks registered there are
  correctly isolated by the test suite (previously
  ``MutableTreeHooks`` were not being isolated correctly). Further, 
  documentation for hooks is now dynamically generated from the
  present HookPoints. ``bzr hooks`` will now also report on all the
  hooks present in the ``bzrlib.hooks.known_hooks`` registry.
  (Robert Collins)

* ``bzr add`` no longer prints ``add completed`` on success. Failure
  still prints an error message. (Robert Collins)

* ``bzr branch`` now has a ``--no-tree`` option which turns off the
  generation of a working tree in the new branch.
  (Daniel Watkins, John Klinger, #273993)

* Bazaar will now point out ``bzr+ssh://`` to the user when they 
  use ssh://. (Jelmer Vernooij, #330535)

* ``bzr -v info`` now omits the number of committers branch statistic,
  making it many times faster for large projects. To include that
  statistic in the output, use ``bzr -vv info``.
  (Ian Clatworthy)

* ``bzr push`` to a ``bzr`` url (``bzr://``, ``bzr+ssh://`` etc) will
  stream if the server is version 1.13 or greater, reducing roundtrips
  significantly. (Andrew Bennetts, Robert Collins)

* Lightweight Checkouts and Stacked Branches should both be much
  faster over remote connections. Building the working tree now
  batches up requests into approx 5MB requests, rather than a separate
  request for each file. (John Arbash Meinel)

* Support for GSSAPI authentication when using HTTP or HTTPS. 
  (Jelmer Vernooij)

* The ``bzr shelve`` prompt now includes a '?' help option to explain the
  short options better. (Daniel Watkins, #327429)

* ``bzr lp-open`` now falls back to the push location if it cannot find a
  public location. (Jonathan Lange, #332372)

* ``bzr lp-open`` will try to find the Launchpad URL for the location
  passed on the command line. This makes ``bzr lp-open lp:foo`` work as
  expected. (Jonathan Lange, #332705)

* ``bzr send`` now supports MH-E via ``emacsclient``. (Eric Gillespie)

Bug Fixes
*********

* Allows ``bzr log <FILE>`` to be called in an empty branch without
  backtracing. (Vincent Ladeuil, #346431)

* Bazaar now gives a better message including the filename if it's
  unable to read a file in the working directory, for example because
  of a permission error.  (Martin Pool, #338653)

* ``bzr cat -r<old> <path>`` doesn't traceback anymore when <path> has a
  file id in the working tree different from the one in revision <old>.
  (Vincent Ladeuil, #341517, #253806)

* ``bzr send`` help is more specific about how to apply merge
  directives.  (Neil Martinsen-Burrell, #253470)

* ``bzr missing`` now uses ``Repository.get_revision_delta()`` rather
  than fetching trees and determining a delta itself. (Jelmer
  Vernooij, #315048)

* ``bzr push`` to a smart server no longer causes "Revision
  {set([('null:',)])} not present ..." errors when the branch has
  multiple root revisions. (Andrew Bennetts, #317654)

* ``bzr shelve`` now properly handle patches with no terminating newline.
  (Benoît PIERRE, #303569)

* ``bzr unshelve`` gives a more palatable error if passed a non-integer
  shelf id. (Daniel Watkins)

* Export now handles files that are not present in the tree.
  (James Westby, #174539)

* Fixed incorrect "Source format does not support stacking" warning
  when pushing to a smart server.  (Andrew Bennetts, #334114)
  
* Fixed "sprout() got an unexpected keyword argument 'source_branch'"
  error branching from old repositories.
  (Martin Pool, #321695)

* Make ``bzr push --quiet <non-local location>`` less chatty.
  (Kent Gibson, #221461)

* Many Branch hooks would not fire with ``bzr://`` and ``bzr+ssh://``
  branches, and this was not noticed due to a bug in the test logic
  for branches. This is now fixed and a test added to prevent it
  reoccuring. (Robert Collins, Andrew Bennetts)

* Restore the progress bar on Windows. We were disabling it when TERM
  wasn't set, but Windows doesn't set TERM. (Alexander Belchenko,
  #334808)

* ``setup.py build_ext`` now gives a proper error when an extension
  fails to build. (John Arbash Meinel)

* Symlinks to non ascii file names are now supported.
  (Robert Collins, Vincent Ladeuil, #339055, #272444)    

* Under rare circumstances (aka nobody reported a bug about it), the ftp
  transport could revert to ascii mode. It now stays in binary mode except
  when needed.  (Vincent Ladeuil)

* Unshelve does not generate warnings about progress bars.
  (Aaron Bentley, #328148)

* shelve cleans up properly when unversioned files are specified.
  (Benoît Pierre, Aaron Bentley)

Documentation
*************

* Added ``Organizing your workspace`` to the User Guide appendices,
  summarizing some common ways of organizing trees, branches and
  repositories and the processes/workflows implied/enabled by each.
  (Ian Clatworthy)

* Hooks can now be self documenting. ``bzrlib.hooks.Hooks.create_hook``
  is the entry point for this feature. (Robert Collins)

* The documentation for ``shelve`` and ``unshelve`` has been clarified.
  (Daniel Watkins, #327421, #327425)

API Changes
***********

* ``bzr selftest`` now fails if the bazaar sources contain trailing
  whitespace, non-unix style line endings and files not ending in a
  newline. About 372 files and 3243 lines with trailing whitespace was
  updated to comply with this. The code already complied with the other
  criteria, but now it is enforced. (Marius Kruger)

* ``bzrlib.branch.PushResult`` was renamed to 
  ``bzrlib.branch.BranchPushResult``. (Jelmer Vernooij)

* ``Branch.fetch`` and ``Repository.fetch`` now return None rather
  than a count of copied revisions and failed revisions. A while back
  we stopped ever reporting failed revisions because we started
  erroring instead, and the copied revisions count is not used in the
  UI at all - indeed it only reflects the repository status not
  changes to the branch itself. (Robert Collins)

* ``Inventory.apply_delta`` now raises an AssertionError if a file-id
  appears multiple times within the delta. (Ian Clatworthy)

* MutableTree.commit now favours the "authors" argument, with the old
  "author" argument being deprecated.

* Remove deprecated EmptyTree.  (Martin Pool)

* ``Repository.fetch`` now accepts an optional ``fetch_spec``
  parameter.  A ``SearchResult`` or ``MiniSearchResult`` may be passed
  to ``fetch_spec`` instead of a ``last_revision`` to specify exactly
  which revisions to fetch. (Andrew Bennetts)

* ``RepositoryAcquisitionPolicy.acquire_repository`` now returns a
  tuple of ``(repository, is_new_flag)``, rather than just the
  repository.  (Andrew Bennetts)

* Revision.get_apparent_author() is now deprecated, replaced by
  Revision.get_apparent_authors(), which returns a list. The former
  now returns the first item that would be returned from the second.

* The ``BranchBuilder`` test helper now accepts a ``timestamp``
  parameter to ``build_commit`` and ``build_snapshot``.  (Martin Pool)

* The ``_fetch_*`` attributes on ``Repository`` are now on
  ``RepositoryFormat``, more accurately reflecting their intent (they
  describe a disk format capability, not state of a particular
  repository of that format). (Robert Collins)

Internals
*********

* Branching from a non-stacked branch on a smart protocol is now
  free of virtual file system methods.
  (Robert Collins, Andrew Bennetts)

* Branch and Repository creation on a bzr+ssh://server are now done
  via RPC calls rather than VFS calls, reducing round trips for
  pushing new branches substantially. (Robert Collins)

* ``Branch.clone`` now takes the ``repository_policy`` formerly used
  inside ``BzrDir.clone_on_transport``, allowing stacking to be
  configured before the branch tags and revision tip are set. This
  fixes a race condition cloning stacked branches that would cause
  plugins to have hooks called on non-stacked instances.
  (Robert Collins, #334187)

* ``BzrDir.cloning_metadir`` now has a RPC call. (Robert Collins)

* ``BzrDirFormat.__str__`` now uses the human readable description
  rather than the sometimes-absent disk label. (Robert Collins)

* ``bzrlib.fetch`` is now composed of a sender and a sink component
  allowing for decoupling over a network connection. Fetching from
  or into a RemoteRepository with a 1.13 server will use this to
  stream the operation.
  (Andrew Bennetts, Robert Collins)

* ``bzrlib.tests.run_suite`` accepts a runner_class parameter
  supporting the use of different runners. (Robert Collins)

* Change how file_ids and revision_ids are interned as part of
  inventory deserialization. Now we use the real ``intern()``, rather
  than our own workaround that would also cache a Unicode copy of the
  string, and never emptied the cache. This should slightly reduce
  memory consumption. (John Arbash Meinel)

* New branch method ``create_clone_on_transport`` that returns a
  branch object. (Robert Collins)

* New hook Commands['extend_command'] to allow plugins to access a
  command object before the command is run (or help generated from
  it), without overriding the command. (Robert Collins)

* New version of the ``BzrDir.find_repository`` verb supporting
  ``_network_name`` to support removing more _ensure_real calls.
  (Robert Collins)

* ``RemoteBranchFormat`` no longer claims to have a disk format string.
  (Robert Collins)

* ``Repository`` objects now have ``suspend_write_group`` and
  ``resume_write_group`` methods.  These are currently only useful
  with pack repositories. (Andrew Bennetts, Robert Collins)

* ``BzrDirFormat``, ``BranchFormat`` and ``RepositoryFormat`` objects
  now have a ``network_name`` for passing the format across RPC calls.
  (Robert Collins, Andrew Bennetts)

* ``RepositoryFormat`` objects now all have a new attribute
  ``_serializer`` used by fetch when reserialising is required.
  (Robert Collins, Andrew Bennetts)

* Some methods have been pulled up from ``BzrBranch`` to ``Branch``
  to aid branch types that are not bzr branch objects (like
  RemoteBranch). (Robert Collins, Andrew Bennetts)

* Test adaptation has been made consistent throughout the built in
  tests. ``TestScenarioApplier``, ``multiply_tests_from_modules``,
  ``adapt_tests``, ``adapt_modules`` have all been deleted. Please
  use ``multiply_tests``, or for lower level needs ``apply_scenarios``
  and ``apply_scenario``. (Robert Collins)

* ``TestSkipped`` is now detected by TestCase and passed to the
  ``TestResult`` by calling ``addSkip``. For older TestResult objects,
  where ``addSkip`` is not available, ``addError`` is still called.
  This permits test filtering in subunit to strip out skipped tests
  resulting in a faster fix-shrink-list-run cycle. This is compatible
  with the testtools protocol for skips. (Robert Collins)

* The ``_index`` of ``KnitVersionedFiles`` now supports the ability
  to scan an underlying index that is going to be incorporated into
  the ``KnitVersionedFiles`` object, to determine if it has missing
  delta references. The method is ``scan_unvalidated_index``.
  (Andrew Bennetts, Robert Collins)

* There is a RemoteSink object which handles pushing to smart servers.
  (Andrew Bennetts, Robert Collins)

* ``TransportTraceDecorator`` now logs ``put_bytes_non_atomic`` and
  ``rmdir`` calls. (Robert Collins)

* ``VersionedFiles`` record adapters have had their signature change
  from ``(record, record.get_bytes_as(record.storage_kind))`` to
  ``(record)`` reducing excess duplication and allowing adapters
  to access private data in record to obtain content more
  efficiently. (Robert Collins)

* We no longer probe to see if we should create a working tree during
  clone if we cannot get a local_abspath for the new bzrdir.
  (Robert Collins)


bzr 1.12
########

:Codename: 1234567890
:1.12: 2009-02-13
:1.12rc1: 2009-02-10

This release of Bazaar contains many improvements to the speed,
documentation and functionality of ``bzr log`` and the display of logged
revisions by ``bzr status``.  bzr now also gives a better indication of
progress, both in the way operations are drawn onto a text terminal, and
by showing the rate of network IO.

Changes from RC1 to Final
*************************

* ``bzr init --development-wt5[-rich-root]`` would fail because of
  circular import errors. (John Arbash Meinel, #328135)

* Expanded the help for log and added a new help topic called
  ``log-formats``.  (Ian Clatworthy)

Compatibility Breaks
********************

* By default, ``bzr status`` after a merge now shows just the pending
  merge tip revisions. This improves the signal-to-noise ratio after
  merging from trunk and completes much faster. To see all merged
  revisions, use the new ``-v`` flag.  (Ian Clatworthy)

* ``bzr log --line`` now shows any tags after the date and before
  the commit message. If you have scripts which parse the output
  from this command, you may need to adjust them accordingly.
  (Ian Clatworthy)

* ``bzr log --short`` now shows any additional revision properties
  after the date and before the commit message.  Scripts that parse 
  output of the log command in this situation may need to adjust.
  (Neil Martinsen-Burrell)

* The experimental formats ``1.12-preview`` and ``1.12-preview-rich-root``
  have been renamed ``development-wt5`` and ``development-wt5-rich-root``
  respectively, given they are not ready for release in 1.12.
  (Ian Clatworthy)

* ``read_bundle_from_url`` has been deprecated. (Vincent Ladeuil)

New Features
************

* Add support for filtering ``bzr missing`` on revisions.  Remote revisions
  can be filtered using ``bzr missing -r -20..-10`` and local revisions can
  be filtered using ``bzr missing --my-revision -20..-10``.
  (Marius Kruger)

* ``bzr log -p`` displays the patch diff for each revision.
  When logging a file, the diff only includes changes to that file.
  (Ian Clatworthy, #202331, #227335)

* ``bzr log`` supports a new option called ``-n N`` or ``--level N``.
  A value of 0 (zero) means "show all nested merge revisions" while
  a value of 1 (one) means "show just the top level". Values above
  1 can be used to see a limited amount of nesting. That can be
  useful for seeing the level or two below PQM submits for example.
  To force the ``--short`` and ``--line`` formats to display all nested
  merge revisions just like ``--long`` does by default, use a command
  like ``bzr log --short -n0``. To display just the mainline using
  ``--long`` format, ``bzr log --long -n1``.
  (Ian Clatworthy)

Improvements
************

* ``bzr add`` more clearly communicates success vs failure.
  (Daniel Watkins)

* ``bzr init`` will now print a little less verbose output.
  (Marius Kruger)

* ``bzr log`` is now much faster in many use cases, particularly
  at incrementally displaying results and filtering by a
  revision range. (Ian Clatworthy)

* ``bzr log --short`` and ``bzr log --line`` now show tags, if any,
  for each revision. The tags are shown comma-separated inside
  ``{}``. For short format, the tags appear at the end of line
  before the optional ``[merge]`` indicator. For line format,
  the tags appear after the date. (Ian Clatworthy)

* Progress bars now show the rate of activity for some sftp 
  operations, and they are drawn different.  (Martin Pool, #172741)

* Progress bars now show the rate of activity for urllib and pycurl based
  http client implementations. The operations are tracked at the socket
  level for better precision.
  (Vincent Ladeuil)

* Rule-based preferences can now accept multiple patterns for a set of
  rules.  (Marius Kruger)

* The ``ancestor:`` revision spec will now default to referring to the
  parent of the branch if no other location is given.
  (Daniel Watkins, #198417)

* The debugger started as a result of setting ``$BZR_PDB`` works
  around a bug in ``pdb``, http://bugs.python.org/issue4150.  The bug
  can cause truncated tracebacks in Python versions before 2.6.
  (Andrew Bennetts)

* VirtualVersionedFiles now implements
  ``iter_lines_added_or_present_in_keys``. This allows the creation of 
  new branches based on stacked bzr-svn branches. (#311997)

Bug Fixes
*********

* ``bzr annotate --show-ids`` doesn't give a backtrace on empty files
  anymore.
  (Anne Mohsen, Vincent Ladeuil, #314525)

* ``bzr log FILE`` now correctly shows mainline revisions merging
  a change to FILE when the ``--short`` and ``--line`` log formats
  are used. (Ian Clatworthy, #317417)

* ``bzr log -rX..Y FILE`` now shows the history of FILE provided
  it existed in Y or X, even if the file has since been deleted or
  renamed. If no range is given, the current/basis tree and
  initial tree are searched in that order. More generally, log
  now interprets filenames in their historical context.
  (Ian Clatworthy, #175520)

* ``bzr status`` now reports nonexistent files and continues, then
  errors (with code 3) at the end.  (Karl Fogel, #306394)

* Don't require the present compression base in knits to be the same
  when adding records in knits. (Jelmer Vernooij, #307394)

* Fix a problem with CIFS client/server lag on Windows colliding with
  an invariant-per-process algorithm for generating AtomicFile names
  (Adrian Wilkins, #304023)

* Many socket operations now handle EINTR by retrying the operation.
  Previously EINTR was treated as an unrecoverable failure.  There is
  a new ``until_no_eintr`` helper function in ``bzrlib.osutils``.
  (Andrew Bennetts)

* Support symlinks with non-ascii characters in the symlink filename.
  (Jelmer Vernooij, #319323)

* There was a bug in how we handled resolving when a file is deleted
  in one branch, and modified in the other. If there was a criss-cross
  merge, we would cause the deletion to conflict a second time.
  (Vincent Ladeuil, John Arbash Meinel)

* There was another bug in how we chose the correct intermediate LCA in
  criss-cross merges leading to several kind of changes be incorrectly
  handled.
  (John Arbash Meinel, Vincent Ladeuil)

* Unshelve now handles deleted paths without crashing. (Robert Collins)

Documentation
*************

* Improved plugin developer documentation.  (Martin Pool)

API Changes
***********

* ``ProgressBarStack`` is deprecated; instead use
  ``ui_factory.nested_progress_bar`` to create new progress bars.
  (Martin Pool)

* ForeignVcsMapping() now requires a ForeignVcs object as first
  argument. (Jelmer Vernooij)

* ForeignVcsMapping.show_foreign_revid() has been moved to
  ForeignVcs. (Jelmer Vernooij)

* ``read_bundle_from_url`` is deprecated in favor of
  ``read_mergeable_from_url``.  (Vincent Ladeuil)

* Revision specifiers are now registered in
  ``bzrlib.revisionspec.revspec_registry``, and the old list of 
  revisionspec classes (``bzrlib.revisionspec.SPEC_TYPES``) has been
  deprecated. (Jelmer Vernooij, #321183)

* The progress and UI classes have changed; the main APIs remain the
  same but code that provides a new UI or progress bar class may
  need to be updated.  (Martin Pool)

Internals
*********

* Default User Interface (UI) is CLIUIFactory when bzr runs in a dumb
  terminal. It is sometimes desirable do override this default by forcing
  bzr to use TextUIFactory. This can be achieved by setting the
  BZR_USE_TEXT_UI environment variable (emacs shells, as opposed to
  compile buffers, are such an example).
  (Vincent Ladeuil)

* New API ``Branch.iter_merge_sorted_revisions()`` that iterates over
  ``(revision_id, depth, revno, end_of_merge)`` tuples.
  (Ian Clatworthy)

* New ``Branch.dotted_revno_to_revision_id()`` and
  ``Branch.revision_id_to_dotted_revno()`` APIs that pick the most
  efficient way of doing the mapping.
  (Ian Clatworthy)

* Refactor cmd_serve so that it's a little easier to build commands that
  extend it, and perhaps even a bit easier to read.  (Jonathan Lange)

* ``TreeDelta.show()`` now accepts a ``filter`` parameter allowing log
  formatters to retrict the output.
  (Vincent Ladeuil)


bzr 1.11 "Eyes up!" 2009-01-19
##############################

This first monthly release of Bazaar for 2009 improves Bazaar's operation
in Windows, Mac OS X, and other situations where file names are matched
without regard to capitalization: Bazaar tries to match the case of an
existing file.  This release of Bazaar also improves the efficiency of
Tortoise Windows Shell integration and lets it work on 64-bit platforms.

The UI through which Bazaar supports historic formats has been improved,
so 'bzr help formats' now gives a simpler and shorter list, with clear
advice.

This release also fixes a number of bugs, particularly a glitch that can
occur when there are concurrent writes to a pack repository.

Bug Fixes
*********

* Fix failing test when CompiledChunksToLines is not available.
  (Vincent Ladeuil)

* Stacked branches don't repeatedly open their transport connection.
  (John Arbash Meinel)



bzr 1.11rc1 "Eyes up!" 2009-01-09
#################################

Changes
*******

* Formats using Knit-based repository formats are now explicitly
  marked as deprecated. (Ian Clatworthy)

New Features
************

* Add support for `bzr tags -r 1..2`, that is we now support showing
  tags applicable for a specified revision range. (Marius Kruger)

* ``authentication.conf`` now accepts pluggable read-only credential
  stores. Such a plugin (``netrc_credential_store``) is now included,
  handles the ``$HOME/.netrc`` file and can server as an example to
  implement other plugins.
  (Vincent Ladeuil)

* ``shelve --list`` can now be used to list shelved changes.
  (Aaron Bentley)

Improvements
************

* Add trailing slash to directories in all output of ``bzr ls``, except
  ``bzr ls --null``. (Gordon P. Hemsley, #306424)

* ``bzr revision-info`` now supports a -d option to specify an
  alternative branch. (Michael Hudson)

* Add connection to a C++ implementation of the Windows Shell Extension
  which is able to fully replace the current Python implemented one.
  Advantages include 64bit support and reduction in overhead for
  processes which drag in shell extensions.
  (Mark Hammond)

* Support the Claws mail client directly, rather than via
  xdg-email. This prevents the display of an unnecessary modal
  dialog in Claws, informing the user that a file has been
  attached to the message, and works around bug #291847 in
  xdg-utils which corrupts the destination address.

* When working on a case-insensitive case-preserving file-system, as
  commonly found with Windows, bzr will often ignore the case of the
  arguments specified by the user in preference to the case of an existing
  item on the file-system or in the inventory to help prevent
  counter-intuitive behaviour on Windows. (Mark Hammond)

Bug Fixes
*********
  
* Allow BzrDir implementation to implement backing up of 
  control directory. (#139691)

* ``bzr push`` creating a new stacked branch will now only open a
  single connection to the target machine. (John Arbash Meinel)

* Don't call iteritems on transport_list_registry, because it may
  change during iteration.  (Martin Pool, #277048)

* Don't make a broken branch when pushing an unstackable-format branch
  that's in a stackable shared repository to a location with default
  stack-on location.  (Andrew Bennetts, #291046)

* Don't require embedding user in HTTP(S) URLs do use authentication.conf.
  (Ben Jansen, Vincent Ladeuil, #300347)

* Fix a problem with CIFS client/server lag on windows colliding with
  an invariant-per-process algorithm for generating AtomicFile names
  (Adrian Wilkins, #304023)

* Fix bogus setUp signature in UnavailableFTPServer.
  (Gary van der Merwe, #313498)

* Fix compilation error in ``_dirstate_helpers_c`` on SunOS/Solaris.
  (Jari Aalto)

* Fix SystemError in ``_patiencediff_c`` module by calling
  PyErr_NoMemory() before returning NULL in PatienceSequenceMatcher_new.
  (Andrew Bennetts, #303206)

* Give proper error message for diff with non-existent dotted revno.
  (Marius Kruger, #301969)

* Handle EACCES (permission denied) errors when launching a message
  editor, and emit warnings when a configured editor cannot be
  started. (Andrew Bennetts)

* ``$HOME/.netrc`` file is now recognized as a read-only credential store
  if configured in ``authentication.conf`` with 'password_encoding=netrc'
  in the appropriate sections.
  (Vincent Ladeuil, #103029)

* Opening a stacked branch now properly shares the connection, rather
  than opening a new connection for the stacked-on branch.
  (John Arbash meinel)

* Preserve transport decorators while following redirections.
  (Vincent Ladeuil, #245964, #270863)

* Provides a finer and more robust filter for accepted redirections.
  (Vincent Ladeuil, #303959, #265070)

* ``shelve`` paths are now interpreted relative to the current working
  tree.  (Aaron Bentley)

* ``Transport.readv()`` defaults to not reading more than 100MB in a
  single array. Further ``RemoteTransport.readv`` sets this to 5MB to
  work better with how it splits its requests.
  (John Arbash Meinel, #303538)

* Pack repositories are now able to reload the pack listing and retry
  the current operation if another action causes the data to be
  repacked.  (John Arbash Meinel, #153786)

* ``pull -v`` now respects the log_format configuration variable.
  (Aaron Bentley)

* ``push -v`` now works on non-initial pushes.  (Aaron Bentley)

* Use the short status format when the short format is used for log.
  (Vincent Ladeuil, #87179)

* Allow files to be renamed or moved via remove + add-by-id. (Charles
  Duffy, #314251)

Documentation
*************

* Improved the formats help topic to explain why multiple formats
  exist and to provide guidelines in selecting one. Introduced
  two new supporting help topics: current-formats and other-formats.
  (Ian Clatworthy)

API Changes
***********

* ``LRUCache(after_cleanup_size)`` was renamed to
  ``after_cleanup_count`` and the old name deprecated. The new name is
  used for clarity, and to avoid confusion with
  ``LRUSizeCache(after_cleanup_size)``. (John Arbash Meinel)

* New ``ForeignRepository`` base class, to help with foreign branch 
  support (e.g. svn).  (Jelmer Vernooij)

* ``node_distances`` and ``select_farthest`` can no longer be imported
  from ``bzrlib.graph``.  They can still be imported from
  ``bzrlib.deprecated_graph``, which has been the preferred way to
  import them since before 1.0.  (Andrew Bennetts)
  
* The logic in commit now delegates inventory basis calculations to
  the ``CommitBuilder`` object; this requires that the commit builder
  in use has been updated to support the new ``recording_deletes`` and
  ``record_delete`` methods. (Robert Collins)

Testing
*******

* An HTTPS server is now available (it requires python-2.6). Future bzr
  versions will allow the use of the python-2.6 ssl module that can be
  installed for 2.5 and 2.4.

* ``bzr selftest`` now fails if new trailing white space is added to
  the bazaar sources. It only checks changes not committed yet. This
  means that PQM will now reject changes that introduce new trailing
  whitespace. (Marius Kruger)

* Introduced new experimental formats called ``1.12-preview`` and
  ``1.12-preview-rich-root`` to enable testing of related pending
  features, namely content filtering and filtered views.
  (Ian Clatworthy)

Internals
*********

* Added an ``InventoryEntry`` cache when deserializing inventories.
  Can cut the time to iterate over multiple RevisionsTrees in half.
  (John Arbash Meinel)

* Added ``bzrlib.fifo_cache.FIFOCache`` which is designed to have
  minimal overhead versus using a plain dict for cache hits, at the
  cost of not preserving the 'active' set as well as an ``LRUCache``.
  (John Arbash Meinel)

* ``bzrlib.patience_diff.unified_diff`` now properly uses a tab
  character to separate the filename from the date stamp, and doesn't
  add trailing whitespace when a date stamp is not supplied.
  (Adeodato Simó, John Arbash Meinel)

* ``DirStateWorkingTree`` and ``DirStateWorkingTreeFormat`` added
  as base classes of ``WorkingTree4`` and ``WorkingTreeFormat4``
  respectively. (Ian Clatworthy)

* ``KnitVersionedFiles._check_should_delta()`` now uses the
  ``get_build_details`` api to avoid multiple hits to the index, and
  to properly follow the ``compression_parent`` rather than assuming
  it is the left-hand parent. (John Arbash Meinel)

* ``KnitVersionedFiles.get_record_stream()`` will now chose a
  more optimal ordering when the keys are requested 'unordered'.
  Previously the order was fully random, now the records should be
  returned from each pack in turn, in forward I/O order.
  (John Arbash Meinel)
    
* ``mutter()`` will now flush the ``~/.bzr.log`` if it has been more
  than 2s since the last time it flushed. (John Arbash Meinel)

* New method ``bzrlib.repository.Repository.add_inventory_by_delta``
  allows adding an inventory via an inventory delta, which can be
  more efficient for some repository types. (Robert Collins)

* Repository ``CommitBuilder`` objects can now accumulate an inventory
  delta. To enable this functionality call ``builder.recording_deletes``
  and additionally call ``builder.record_delete`` when a delete
  against the basis occurs. (Robert Collins)

* The default http handler has been changed from pycurl to urllib.
  The default is still pycurl for https connections. (The only
  advantage of pycurl is that it checks ssl certificates.)
  (John Arbash Meinel)

* ``VersionedFiles.get_record_stream()`` can now return objects with a
  storage_kind of ``chunked``. This is a collection (list/tuple) of
  strings. You can use ``osutils.chunks_to_lines()`` to turn them into
  guaranteed 'lines' or you can use ``''.join(chunks)`` to turn it
  into a fulltext. This allows for some very good memory savings when
  asking for many texts that share ancestry, as the individual chunks
  can be shared between versions of the file. (John Arbash Meinel)

* ``pull -v`` and ``push -v`` use new function
  ``bzrlib.log.show_branch_change`` (Aaron Bentley)



bzr 1.10 2008-12-05
###################

Bazaar 1.10 has several performance improvements for copying revisions
(especially for small updates to large projects).  There has also been a
significant amount of effort in polishing stacked branches.  The commands
``shelve`` and ``unshelve`` have become core commands, with an improved
implementation.

The only changes versus bzr-1.10rc1 are bugfixes for stacked branches.

bug Fixes
*********

* Don't set a pack write cache size from RepoFetcher, because the
  cache is not coherent with reads and causes ShortReadvErrors.
  This reverses the change that fixed #294479.
  (Martin Pool, #303856)

* Properly handle when a revision can be inserted as a delta versus
  when it needs to be expanded to a fulltext for stacked branches.
  There was a bug involving merge revisions. As a method to help
  prevent future difficulties, also make stacked fetches sort
  topologically. (John Arbash Meinel, #304841)


bzr 1.10rc1 2008-11-28
######################

This release of Bazaar focuses on performance improvements when pushing
and pulling revisions, both locally and to remote networks.  The popular
``shelve`` and ``unshelve`` commands, used to interactively revert and
restore work in progress, have been merged from bzrtools into the bzr
core.  There are also bug fixes for portability, and for stacked branches.

New Features
************

* New ``commit_message_template`` hook that is called by the commit
  code to generate a template commit message. (Jelmer Vernooij)

* New `shelve` and `unshelve` commands allow undoing and redoing changes.
  (Aaron Bentley)

Improvements
************

* ``(Remote)Branch.copy_content_into`` no longer generates the full revision
  history just to set the last revision info.
  (Andrew Bennetts, John Arbash Meinel)

* Fetches between formats with different serializers (such as
  pack-0.92-subtree and 1.9-rich-root) are faster now.  This is due to
  operating on batches of 100 revisions at time rather than
  one-by-one.  (Andrew Bennetts, John Arbash Meinel)

* Search index files corresponding to pack files we've already used
  before searching others, because they are more likely to have the
  keys we're looking for.  This reduces the number of iix and tix
  files accessed when pushing 1 new revision, for instance.
  (John Arbash Meinel)

* Signatures to transfer are calculated more efficiently in
  ``item_keys_introduced_by``.  (Andrew Bennetts, John Arbash Meinel)

* The generic fetch code can once again copy revisions and signatures
  without extracting them completely to fulltexts and then serializing
  them back down into byte strings. This is a significant performance
  improvement when fetching from a stacked branch.
  (John Arbash Meinel, #300289)

* When making a large readv() request over ``bzr+ssh``, break up the
  request into more manageable chunks. Because the RPC is not yet able
  to stream, this helps keep us from buffering too much information at
  once. (John Arbash Meinel)

Bug Fixes
*********

* Better message when the user needs to set their Launchpad ID.
  (Martin Pool, #289148)

* ``bzr commit --local`` doesn't access the master branch anymore.
  This fixes a regression introduced in 1.9.  (Marius Kruger, #299313)

* Don't call the system ``chdir()`` with an empty path. Sun OS seems
  to give an error in that case.  Also, don't count on ``getcwd()``
  being able to allocate a new buffer, which is a gnu extension.
  (John Arbash Meinel, Martin Pool, Harry Hirsch, #297831)

* Don't crash when requesting log --forward <file> for a revision range
  starting with a dotted revno.
  (Vincent Ladeuil, #300055)

* Don't create text deltas spanning stacked repositories; this could
  cause "Revision X not present in Y" when later accessing them.
  (Martin Pool, #288751)

* Pack repositories are now able to reload the pack listing and retry
  the current operation if another action causes the data to be
  repacked.  (John Arbash Meinel, #153786)

* PermissionDenied errors from smart servers no longer cause
  "PermissionDenied: "None"" on the client.
  (Andrew Bennetts, #299254)

* Pushing to a stacked pack repository now batches writes, the same
  way writes are batched to ordinary pack repository.  This makes
  pushing to a stacked branch over the network much faster.
  (Andrew Bennetts, #294479)

* TooManyConcurrentRequests no longer occur when a fetch fails and
  tries to abort a write group.  This allows the root cause (e.g. a
  network interruption) to be reported.  (Andrew Bennetts, #297014)

* RemoteRepository.get_parent_map now uses fallback repositories.
  (Aaron Bentley, #297991?, #293679?)

API Changes
***********

* ``CommitBuilder`` now validates the strings it will be committing,
  to ensure that they do not have characters that will not be properly
  round-tripped. For now, it just checks for characters that are
  invalid in the XML form. (John Arbash Meinel, #295161)

* Constructor parameters for NewPack (internal to pack repositories)
  have changed incompatibly.

* ``Repository.abort_write_group`` now accepts an optional
  ``suppress_errors`` flag.  Repository implementations that override
  ``abort_write_group`` will need to be updated to accept the new
  argument.  Subclasses that only override ``_abort_write_group``
  don't need to change.

* Transport implementations must provide copy_tree_to_transport.  A default
  implementation is provided for Transport subclasses.

Testing
*******

* ``bzr selftest`` now fails if no doctests are found in a module
  that's expected to have them.  (Martin Pool)

* Doctests now only report the first failure.  (Martin Pool)


bzr 1.9 2008-11-07
##################

This release of Bazaar adds a new repository format, ``1.9``, with smaller
and more efficient index files.  This format can be specified when
creating a new repository, or used to losslessly upgrade an existing
repository.  bzr 1.9 also speeds most operations over the smart server
protocol, makes annotate faster, and uses less memory when making
checkouts or pulling large amounts of data.

Bug Fixes
*********

* Fix "invalid property value 'branch-nick' for None" regression with
  branches bound to svn branches.  (Martin Pool, #293440)

* Fix SSL/https on Python2.6.  (Vincent Ladeuil, #293054)

* ``SFTPTransport.readv()`` had a bug when requests were out-of-order.
  This only triggers some-of-the-time on Knit format repositories.
  (John Arbash Meinel, #293746)


bzr 1.9rc1 2008-10-31
#####################

New Features
************

* New Branch hook ``transform_fallback_location`` allows a function to
  be called when looking up the stacked source. (Michael Hudson)

* New repository formats ``1.9`` and ``1.9-rich-root``. These have all
  the functionality of ``1.6``, but use the new btree indexes.
  These indexes are both smaller and faster for access to historical
  information.  (John Arbash Meinel)

Improvements
************

* ``BTreeIndex`` code now is able to prefetch extra pages to help tune
  the tradeoff between bandwidth and latency. Should be tuned
  appropriately to not impact commands which need minimal information,
  but provide a significant boost to ones that need more context. Only
  has a direct impact on the ``--development2`` format which uses
  btree's for the indexes. (John Arbash Meinel)

* ``bzr dump-btree`` is a hidden command introduced to allow dumping
  the contents of a compressed btree file.  (John Arbash Meinel)

* ``bzr pack`` now tells the index builders to optimize for size. For
  btree index repositories, this can save 25% of the index size
  (mostly in the text indexes). (John Arbash Meinel)

* ``bzr push`` to an existing branch or repository on a smart server
  is faster, due to Bazaar making more use of the ``get_parent_map``
  RPC when querying the remote branch's revision graph.
  (Andrew Bennetts)

* default username for bzr+ssh and sftp can be configured in
  authentication.conf. (Aaron Bentley)

* launchpad-login now provides a default username for bzr+ssh and sftp
  URLs, allowing username-free URLs to work for everyone. (Aaron Bentley)

* ``lp:`` lookups no longer include usernames, making them shareable and
  shorter. (Aaron Bentley)

* New ``PackRepository.autopack`` smart server RPC, which does
  autopacking entirely on the server.  This is much faster than
  autopacking via plain file methods, which downloads a large amount
  of pack data and then re-uploads the same pack data into a single
  file.  This fixes a major (although infrequent) cause of lengthy
  delays when using a smart server.  For example, pushing the 10th
  revision to a repository with 9 packs now takes 44 RPCs rather than
  179, and much less bandwidth too.  This requires Bazaar 1.9 on both
  the client and the server, otherwise the client will fallback to the
  slower method.  (Andrew Bennetts)

Bug Fixes
*********

* A failure to load a plugin due to an IncompatibleAPI exception is
  now correctly reported. (Robert Collins, #279451)

* API versioning support now has a multiple-version checking api
  ``require_any_api``. (Robert Collins, #279447)

* ``bzr branch --stacked`` from a smart server to a standalone branch
  works again.  This fixes a regression in 1.7 and 1.8.
  (Andrew Bennetts, #270397)

* ``bzr co`` uses less memory. It used to unpack the entire WT into
  memory before writing it to disk. This was a little bit faster, but
  consumed lots of memory. (John Arbash Meinel, #269456)

* ``bzr missing --quiet`` no longer prints messages about whether
  there are missing revisions.  The exit code indicates whether there
  were or not.  (Martin Pool, #284748)

* Fixes to the ``annotate`` code. The fast-path which re-used the
  stored deltas was accidentally disabled all the time, instead of
  only when a branch was stacked. Second, the code would accidentally
  re-use a delta even if it wasn't against the left-parent, this
  could only happen if ``bzr reconcile`` decided that the parent
  ordering was incorrect in the file graph.  (John Arbash Meinel)

* "Permission denied" errors that occur when pushing a new branch to a
  smart server no longer cause tracebacks.  (Andrew Bennetts, #278673)

* Some compatibility fixes for building the extensions with MSVC and
  for python2.4. (John Arbash Meinel, #277484)

* The index logic is now able to reload the list of pack files if and
  index ends up disappearing. We still don't reload if the pack data
  itself goes missing after checking the index. This bug appears as a
  transient failure (file not found) when another process is writing
  to the repository.  (John Arbash Meinel, #153786)

* ``bzr switch`` and ``bzr bind`` will now update the branch nickname if
  it was previously set. All checkouts will now refer to the bound branch
  for a nickname if one was not explicitly set.
  (Marius Kruger, #230903)

Documentation
*************

* Improved hook documentation. (Michael Ernst)

API Changes
***********

* commands.plugins_cmds is now a CommandRegistry, not a dict.

Internals
*********

* New AuthenticationConfig.set_credentials method allows easy programmatic
  configuration of authetication credentials.


bzr 1.8 2008-10-16
##################

Bazaar 1.8 includes several fixes that improve working tree performance,
display of revision logs, and merges.  The bzr testsuite now passes on OS
X and Python 2.6, and almost completely passes on Windows.  The
smartserver code has gained several bug fixes and performance
improvements, and can now run server-side hooks within an http server.

Bug Fixes
*********

* Fix "Must end write group" error when another error occurs during
  ``bzr push``.  (Andrew Bennetts, #230902)

Portability
***********

* Some Pyrex versions require the WIN32 macro defined to compile on
  that platform.  (Alexander Belchenko, Martin Pool, #277481)


bzr 1.8rc1 2008-10-07
#####################

Changes
*******

* ``bzr log file`` has been changed. It now uses a different method
  for determining which revisions to show as merging the changes to
  the file. It now only shows revisions which merged the change
  towards your mainline. This simplifies the output, makes it faster,
  and reduces memory consumption.  (John Arbash Meinel)

* ``bzr merge`` now defaults to having ``--reprocess`` set, whenever
  ``--show-base`` is not supplied.  (John Arbash Meinel)

* ``bzr+http//`` will now optionally load plugins and write logs on the
  server. (Marius Kruger)

* ``bzrlib._dirstate_helpers_c.pyx`` does not compile correctly with
  Pyrex 0.9.4.1 (it generates C code which causes segfaults). We
  explicitly blacklist that version of the compiler for that
  extension. Packaged versions will include .c files created with
  pyrex >= 0.9.6 so it doesn't effect releases, only users running
  from the source tree. (John Arbash Meinel, #276868)

Features
********

* bzr is now compatible with python-2.6. python-2.6 is not yet officially
  supported (nor released, tests were conducted with the dev version of
  python-2.6rc2), but all known problems have been fixed.  Feedback
  welcome.
  (Vincent Ladeuil, #269535)

Improvements
************

* ``bzr annotate`` will now include uncommitted changes from the local
  working tree by default. Such uncommitted changes are given the
  revision number they would get if a commit was done, followed with a
  ? to indicate that its not actually known. (Robert Collins, #3439)

* ``bzr branch`` now accepts a ``--standalone`` option, which creates a
  standalone branch regardless of the presence of shared repositories.
  (Daniel Watkins)

* ``bzr push`` is faster in the case there are no new revisions to
  push.  It is also faster if there are no tags in the local branch.
  (Andrew Bennetts)

* File changes during a commit will update the tree stat cache.
  (Robert Collins)

* Location aliases can now accept a trailing path.  (Micheal Hudson)

* New hooks ``Lock.hooks`` when LockDirs are acquired and released.
  (Robert Collins, MartinPool)

* Switching in heavyweight checkouts uses the master branch's context, not
  the checkout's context.  (Adrian Wilkins)

* ``status`` on large trees is now faster, due to optimisations in the
  walkdirs code. Of particular note, the walkdirs code now performs
  a temporary ``chdir()`` while reading a single directory; if your
  platform has non thread-local current working directories (and is
  not windows which has its own implementation), this may introduce a
  race condition during concurrent uses of bzrlib. The bzrlib CLI
  will not encounter this as it is single threaded for working tree
  operations. (Robert Collins)

* The C extensions now build on python 2.4 (Robert Collins, #271939)

* The ``-Dhpss`` debug flag now reports the number of smart server
  calls per medium to stderr.  This is in addition to the existing
  detailed logging to the .bzr.log trace file.  (Andrew Bennetts)

Bug Fixes
*********

* Avoid random failures arising from misinterpreted ``errno`` values
  in ``_readdir_pyx.read_dir``.
  (Martin Pool, #279381)

* Branching from a shared repository on a smart server into a new
  repository now preserves the repository format.
  (Andrew Bennetts, #269214)

* ``bzr log`` now accepts a ``--change`` option.
  (Vincent Ladeuil, #248427)

* ``bzr missing`` now accepts an ``--include-merges`` option.
  (Vincent Ladeuil, #233817)

* Don't try to filter (internally) '.bzr' from the files to be deleted if
  it's not there.
  (Vincent Ladeuil, #272648)

* Fix '_in_buffer' AttributeError when using the -Dhpss debug flag.
  (Andrew Bennetts)

* Fix TooManyConcurrentRequests errors caused by a connection failure
  when doing ``bzr pull`` or ``bzr merge`` from a ``bzr+ssh`` URL.
  (Andrew Bennetts, #246233)

* Fixed ``bzr st -r branch:PATH_TO_BRANCH`` where the other branch
  is in a different repository than the current one.
  (Lukáš Lalinský, #144421)

* Make the first line of the manpage preamble a comment again.
  (David Futcher, #242106)

* Remove use of optional parameter in GSSAPI FTP support, since
  it breaks newer versions of Python-Kerberos. (Jelmer Vernooij)

* The autopacking logic will now always create a single new pack from
  all of the content which it deems is worth moving. This avoids the
  'repack a single pack' bug and should result in better packing
  overall.  (John Arbash Meinel, #242510, #172644)

* Trivial documentation fix.
  (John Arbash Meinel, #270471)

* ``bzr switch`` and ``bzr bind`` will now update the branch nickname if
  it was previously set. All checkouts will now refer to the bound branch
  for a nickname if one was not explicitly set.
  (Marius Kruger, #230903)

Documentation
*************

* Explain revision/range identifiers. (Daniel Clemente)

API Changes
***********

* ``CommitBuilder.record_entry_contents`` returns one more element in
  its result tuple - an optional file system hash for the hash cache
  to use. (Robert Collins)

* ``dirstate.DirState.update_entry`` will now only calculate the sha1
  of a file if it is likely to be needed in determining the output
  of iter_changes. (Robert Collins)

* The PackRepository, RepositoryPackCollection, NewPack classes have a
  slightly changed interface to support different index types; as a
  result other users of these classes need to supply the index types
  they want. (Robert Collins)

Testing
*******

* ``bzrlib.tests.repository_implementations`` has been renamed to
  ``bzrlib.tests.per_repository`` so that we have a common structure
  (and it is shorter). (John Arbash Meinel, #239343)

* ``LocalTransport.abspath()`` now returns a drive letter if the
  transport has one, fixing numerous tests on Windows.
  (Mark Hammond)

* PreviewTree is now tested via intertree_implementations.
  (Aaron Bentley)

* The full test suite is passing again on OSX.
  (Guillermo Gonzalez, Vincent Ladeuil)

* The full test suite passes when run with ``-Eallow_debug``.
  (Andrew Bennetts)

Internals
*********

* A new hook, ``Branch.open``, has been added, which is called when
  branch objects are opened. (Robert Collins)

* ``bzrlib.osutils._walkdirs_utf8`` has been refactored into common
  tree walking, and modular directory listing code to aid future
  performance optimisations and refactoring. (Robert Collins)

* ``bzrlib.trace.debug_memory`` can be used to get a quick memory dump
  in the middle of processing. It only reports memory if
  ``/proc/PID/status`` is available. (John Arbash Meinel)

* New method ``RevisionSpec.as_tree`` for representing the revision
  specifier as a revision tree object. (Lukáš Lalinský)

* New race-free method on MutableTree ``get_file_with_stat`` for use
  when generating stat cache results. (Robert Collins)

* New win32utils.get_local_appdata_location() provides access to a local
  directory for storing data.  (Mark Hammond)

* To be compatible with python-2.6 a few new rules should be
  observed. 'message' attribute can't be used anymore in exception
  classes, 'sha' and 'md5' modules have been deprecated (use
  osutils.[md5|sha]), object__init__ and object.__new__ don't accept
  parameters anymore.
  (Vincent Ladeuil)


bzr 1.7.1 2008-10-01
####################

No changes from 1.7.1rc1.


bzr 1.7.1rc1 2008-09-24
#######################

This release just includes an update to how the merge algorithm handles
file paths when we encounter complex history.

Features
********

* If we encounter a criss-cross in history, use information from
  direct Least Common Ancestors to resolve inventory shape (locations
  of files, adds, deletes, etc). This is similar in concept to using
  ``--lca`` for merging file texts, only applied to paths.
  (John Arbash Meinel)


bzr 1.7 2008-09-23
##################

This release includes many bug fixes and a few performance and feature
improvements.  ``bzr rm`` will now scan for missing files and remove them,
like how ``bzr add`` scans for unknown files and adds them. A bit more
polish has been applied to the stacking code. The b-tree indexing code has
been brought in, with an eye on using it in a future repository format.
There are only minor installer changes since bzr-1.7rc2.

Features
********

* Some small updates to the win32 installer. Include localization
  files found in plugins, and include the builtin distutils as part of
  packaging qbzr. (Mark Hammond)


bzr 1.7rc2 2008-09-17
#####################

A few bug fixes from 1.7rc1. The biggest change is a new
``RemoteBranch.get_stacked_on_url`` rpc. This allows clients that are
trying to access a Stacked branch over the smart protocol, to properly
connect to the stacked-on location.

Bug Fixes
*********

* Branching from a shared repository on a smart server into a new
  repository now preserves the repository format.
  (Andrew Bennetts, #269214)

* Branching from a stacked branch via ``bzr+ssh`` can properly connect
  to the stacked-on branch.  (Martin Pool, #261315)

* ``bzr init`` no longer re-opens the BzrDir multiple times.
  (Vincent Ladeuil)

* Fix '_in_buffer' AttributeError when using the -Dhpss debug flag.
  (Andrew Bennetts)


bzr 1.7rc1 2008-09-09
#####################

This release candidate for bzr 1.7 has several bug fixes and a few
performance and feature improvements.  ``bzr rm`` will now scan for
missing files and remove them, like how ``bzr add`` scans for unknown
files and adds them. A bit more polish has been applied to the stacking
code. The b-tree indexing code has been brought in, with an eye on using
it in a future repository format.


Changes
*******

* ``bzr export`` can now export a subdirectory of a project.
  (Robert Collins)

* ``bzr remove-tree`` will now refuse to remove a tree with uncommitted
  changes, unless the ``--force`` option is specified.
  (Lukáš Lalinský, #74101)

* ``bzr rm`` will now scan for files that are missing and remove just
  them automatically, much as ``bzr add`` scans for new files that
  are not ignored and adds them automatically. (Robert Collins)

Features
********

* Support for GSSAPI authentication when using FTP as documented in
  RFC2228. (Jelmer Vernooij, #49623)

* Add support for IPv6 in the smart server. (Jelmer Vernooij, #165014)

Improvements
************

* A url like ``log+file:///tmp`` will log all access to that Transport
  to ``.bzr.log``, which may help in debugging or profiling.
  (Martin Pool)

* ``bzr branch`` and ``bzr push`` use the default stacking policy if the
  branch format supports it. (Aaron Bentley)

* ``bzr init`` and ``bzr init-repo`` will now print out the same as
  ``bzr info`` if it completed successfully.
  (Marius Kruger)

* ``bzr uncommit`` logs the old tip revision id, and displays how to
  restore the branch to that tip using ``bzr pull``.  This allows you
  to recover if you realize you uncommitted the wrong thing.
  (John Arbash Meinel)

* Fix problems in accessing stacked repositories over ``bzr://``.
  (Martin Pool, #261315)

* ``SFTPTransport.readv()`` was accidentally using ``list += string``,
  which 'works', but adds each character separately to the list,
  rather than using ``list.append(string)``. Fixing this makes the
  SFTP transport a little bit faster (~20%) and use a bit less memory.
  (John Arbash Meinel)

* When reading index files, if we happen to read the whole file in a
  single request treat it as a ``_buffer_all`` request. This happens
  most often on small indexes over remote transports, where we default
  to reading 64kB. It saves a round trip for each small index during
  fetch operations. Also, if we have read more than 50% of an index
  file, trigger a ``_buffer_all`` on the next request. This works
  around some inefficiencies because reads don't fall neatly on page
  boundaries, so we would ignore those bytes, but request them again
  later. This could trigger a total read size of more than the whole
  file. (John Arbash Meinel)

Bug Fixes
*********

* ``bzr rm`` is now aliased to ``bzr del`` for the convenience of svn
  users. (Robert Collins, #205416)

* Catch the infamous "select/poll returned error" which occurs when
  pycurl try to send a body request to an HTTP/1.0 server which has
  already refused to handle the request. (Vincent Ladeuil, #225020)

* Fix ``ObjectNotLocked`` errors when using various commands
  (including ``bzr cat`` and ``bzr annotate``) in combination with a
  smart server URL.  (Andrew Bennetts, #237067)

* ``FTPTransport.stat()`` would return ``0000`` as the permission bits
  for the containing ``.bzr/`` directory (it does not implement
  permissions). This would cause us to set all subdirectories to
  ``0700`` and files to ``0600`` rather than leaving them unmodified.
  Now we ignore ``0000`` as the permissions and assume they are
  invalid. (John Arbash Meinel, #259855)

* Merging from a previously joined branch will no longer cause
  a traceback. (Jelmer Vernooij, #203376)

* Pack operations on windows network shares will work even with large
  files. (Robert Collins, #255656)

* Running ``bzr st PATH_TO_TREE`` will no longer suppress merge
  status. Status is also about 7% faster on mozilla sized trees
  when the path to the root of the tree has been given. Users of
  the internal ``show_tree_status`` function should be aware that
  the show_pending flag is now authoritative for showing pending
  merges, as it was originally. (Robert Collins, #225204)

* Set valid default _param_name for Option so that ListOption can embed
  '-' in names. (Vincent Ladeuil, #263249)

* Show proper error rather than traceback when an unknown revision
  id is specified to ``bzr cat-revision``. (Jelmer Vernooij, #175569)

* Trailing text in the dirstate file could cause the C dirstate parser
  to try to allocate an invalid amount of memory. We now properly
  check and test for parsing a dirstate with invalid trailing data.
  (John Arbash Meinel, #186014)

* Unexpected error responses from a smart server no longer cause the
  client to traceback.  (Andrew Bennetts, #263527)

* Use a Windows api function to get a Unicode host name, rather than
  assuming the host name is ascii.
  (Mark Hammond, John Arbash Meinel, #256550)

* ``WorkingTree4`` trees will now correctly report missing-and-new
  paths in the output of ``iter_changes``. (Robert Collins)

Documentation
*************

* Updated developer documentation.  (Martin Pool)

API Changes
***********

* Exporters now take 4 parameters. (Robert Collins)

* ``Tree.iter_changes`` will now return False for the content change
  field when a file is missing in the basis tree and not present in
  the target tree. Previously it returned True unconditionally.
  (Robert Collins)

* The deprecated ``Branch.abspath`` and unimplemented
  ``Branch.rename_one`` and ``Branch.move`` were removed. (Jelmer Vernooij)

* BzrDir.clone_on_transport implementations must now accept a stacked_on
  parameter.  (Aaron Bentley)

* BzrDir.cloning_metadir implementations must now take a require_stacking
  parameter.  (Aaron Bentley)

Testing
*******

* ``addCleanup`` now takes ``*arguments`` and ``**keyword_arguments``
  which are then passed to the cleanup callable as it is run. In
  addition, addCleanup no longer requires that the callables passed to
  it be unique. (Jonathan Lange)

* Fix some tests that fail on Windows because files are deleted while
  still in use.
  (Mark Hammond)

* ``selftest``'s ``--starting-with`` option can now use predefined
  prefixes so that one can say ``bzr selftest -s bp.loom`` instead of
  ``bzr selftest -s bzrlib.plugins.loom``. (Vincent Ladeuil)

* ``selftest``'s ``--starting-with`` option now accepts multiple values.
  (Vincent Ladeuil)

Internals
*********

* A new plugin interface, ``bzrlib.log.log_adapters``, has been added.
  This allows dynamic log output filtering by plugins.
  (Robert Collins)

* ``bzrlib.btree_index`` is now available, providing a b-tree index
  layer. The design is memory conservative (limited memory cache),
  faster to seek (approx 100 nodes per page, gives 100-way fan out),
  and stores compressed pages allowing more keys per page.
  (Robert Collins, John Arbash Meinel)

* ``bzrlib.diff.DiffTree.show_diff`` now skips changes where the kind
  is unknown in both source and target.
  (Robert Collins, Aaron Bentley)

* ``GraphIndexBuilder.add_node`` and ``BTreeBuilder`` have been
  streamlined a bit. This should make creating large indexes faster.
  (In benchmarking, it now takes less time to create a BTree index than
  it takes to read the GraphIndex one.) (John Arbash Meinel)

* Mail clients for `bzr send` are now listed in a registry.  This
  allows plugins to add new clients by registering them with
  ``bzrlib.mail_client.mail_client_registry``.  All of the built-in
  clients now use this mechanism.  (Neil Martinsen-Burrell)


bzr 1.6.1 2008-09-05
####################

A couple regressions were found in the 1.6 release. There was a
performance issue when using ``bzr+ssh`` to branch large repositories,
and some problems with stacking and ``rich-root`` capable repositories.


bzr 1.6.1rc2 2008-09-03
#######################

Bug Fixes
*********

* Copying between ``rich-root`` and ``rich-root-pack`` (and vice
  versa) was accidentally using the inter-model fetcher, instead of
  recognizing that both were 'rich root' formats.
  (John Arbash Meinel, #264321)


bzr 1.6.1rc1 2008-08-29
#######################

This release fixes a few regressions found in the 1.6 client. Fetching
changes was using an O(N^2) buffering algorithm, so for large projects it
would cause memory thrashing. There is also a specific problem with the
``--1.6-rich-root`` format, which prevented stacking on top of
``--rich-root-pack`` repositories, and could allow users to accidentally
fetch experimental data (``-subtree``) without representing it properly.
The ``--1.6-rich-root`` format has been deprecated and users are
recommended to upgrade to ``--1.6.1-rich-root`` immediately.  Also we
re-introduced a workaround for users who have repositories with incorrect
nodes (not possible if you only used official releases).
I should also clarify that none of this is data loss level issues, but
still sufficient enough to warrant an updated release.

Bug Fixes
*********

* ``RemoteTransport.readv()`` was being inefficient about how it
  buffered the readv data and processed it. It would keep appending to
  the same string (causing many copies) and then pop bytes out of the
  start of the string (causing more copies).
  With this patch "bzr+ssh://local" can improve dramatically,
  especially for projects with large files.
  (John Arbash Meinel)

* Revision texts were always meant to be stored as fulltexts. There
  was a bug in a bzr.dev version that would accidentally create deltas
  when copying from a Pack repo to a Knit repo. This has been fixed,
  but to support those repositories, we know always request full texts
  for Revision texts. (John Arbash Meinel, #261339)

* The previous ``--1.6-rich-root`` format used an incorrect xml
  serializer, which would accidentally support fetching from a
  repository that supported subtrees, even though the local one would
  not. We deprecated that format, and introduced a new one that uses
  the correct serializer ``--1.6.1-rich-root``.
  (John Arbash Meinel, #262333)


bzr 1.6 2008-08-25
##################

Finally, the long awaited bzr 1.6 has been released. This release includes
new features like Stacked Branches, improved weave merge, and an updated
server protocol (now on v3) which will allow for better cross version
compatibility. With this release we have deprecated Knit format
repositories, and recommend that users upgrade them, we will continue to
support reading and writing them for the forseeable future, but we will
not be tuning them for performance as pack repositories have proven to be
better at scaling. This will also be the first release to bundle
TortoiseBzr in the standalone Windows installer.


bzr 1.6rc5 2008-08-19
#####################

Bug Fixes
*********

* Disable automatic detection of stacking based on a containing
  directory of the target. It interacted badly with push, and needs a
  bit more work to get the edges polished before it should happen
  automatically. (John Arbash Meinel, #259275)
  (This change was reverted when merged to bzr.dev)


bzr 1.6rc4 2008-08-18
#####################

Bug Fixes
*********

* Fix a regression in knit => pack fetching.  We had a logic
  inversion, causing the fetch to insert fulltexts in random order,
  rather than preserving deltas.  (John Arbash Meinel, #256757)


bzr 1.6rc3 2008-08-14
#####################

Changes
*******

* Disable reading ``.bzrrules`` as a per-branch rule preferences
  file. The feature was not quite ready for a full release.
  (Robert Collins)

Improvements
************

* Update the windows installer to bundle TortoiseBzr and ``qbzr``
  into the standalone installer. This will be the first official
  windows release that installs Tortoise by default.
  (Mark Hammond)

Bug Fixes
*********

* Fix a regression in ``bzr+http`` support. There was a missing
  function (``_read_line``) that needed to be carried over from
  ``bzr+ssh`` support. (Andrew Bennetts)

* ``GraphIndex`` objects will internally read an entire index if more
  than 1/20th of their keyspace is requested in a single operation.
  This largely mitigates a performance regression in ``bzr log FILE``
  and completely corrects the performance regression in ``bzr log``.
  The regression was caused by removing an accomodation which had been
  supporting the index format in use. A newer index format is in
  development which is substantially faster. (Robert Collins)


bzr 1.6rc2 2008-08-13
#####################

This release candidate has a few minor bug fixes, and some regression
fixes for Windows.

Bug Fixes
*********

* ``bzr upgrade`` on remote branches accessed via bzr:// and
  bzr+ssh:// now works.  (Andrew Bennetts)

* Change the ``get_format_description()`` strings for
  ``RepositoryFormatKnitPack5`` et al to be single line messages.
  (Aaron Bentley)

* Fix for a regression on Win32 where we would try to call
  ``os.listdir()`` on a file and not catch the exception properly.
  (Windows raises a different exception.) This would manifest in
  places like ``bzr rm file`` or ``bzr switch``.
  (Mark Hammond, John Arbash Meinel)

* ``Inventory.copy()`` was failing to set the revision property for
  the root entry. (Jelmer Vernooij)

* sftp transport: added missing ``FileExists`` case to
  ``_translate_io_exception`` (Christophe Troestler, #123475)

* The help for ``bzr ignored`` now suggests ``bzr ls --ignored`` for
  scripting use. (Robert Collins, #3834)

* The default ``annotate`` logic will now always assign the
  last-modified value of a line to one of the revisions that modified
  it, rather than a merge revision. This would happen when both sides
  claimed to have modified the line resulting in the same text. The
  choice is arbitrary but stable, so merges in different directions
  will get the same results.  (John Arbash Meinel, #232188)


bzr 1.6rc1 2008-08-06
#####################

This release candidate for bzr 1.6 solidifies the new branch stacking
feature.  Bazaar now recommends that users upgrade all knit repositories,
because later formats are much faster.  However, we plan to continue read/write and
upgrade support for knit repostories for the forseeable future.  Several
other bugs and performance issues were fixed.

Changes
*******

* Knit format repositories are deprecated and bzr will now emit
  warnings whenever it encounters one.  Use ``bzr upgrade`` to upgrade
  knit repositories to pack format.  (Andrew Bennetts)

Improvements
************

* ``bzr check`` can now be told which elements at a location it should
  check.  (Daniel Watkins)

* Commit now supports ``--exclude`` (or ``-x``) to exclude some files
  from the commit. (Robert Collins, #3117)

* Fetching data between repositories that have the same model but no
  optimised fetcher will not reserialise all the revisions, increasing
  performance. (Robert Collins, John Arbash Meinel)

* Give a more specific error when target branch is not reachable.
  (James Westby)

* Implemented a custom ``walkdirs_utf8`` implementation for win32.
  This uses a pyrex extension to get direct access to the
  ``FindFirstFileW`` style apis, rather than using ``listdir`` +
  ``lstat``. Shows a very strong improvement in commands like
  ``status`` and ``diff`` which have to iterate the working tree.
  Anywhere from 2x-6x faster depending on the size of the tree (bigger
  trees, bigger benefit.) (John Arbash Meinel)

* New registry for log properties handles  and the method in
  LongLogFormatter to display the custom properties returned by the
  registered handlers. (Guillermo Gonzalez, #162469)

Bug Fixes
*********

* Add more tests that stacking does not create deltas spanning
  physical repository boundaries.
  (Martin Pool, #252428)

* Better message about incompatible repositories.
  (Martin Pool, #206258)

* ``bzr branch --stacked`` ensures the destination branch format can
  support stacking, even if the origin does not.
  (Martin Pool)

* ``bzr export`` no longer exports ``.bzrrules``.
  (Ian Clatworthy)

* ``bzr serve --directory=/`` now correctly allows the whole
  filesystem to be accessed on Windows, not just the root of the drive
  that Python is running from.
  (Adrian Wilkins, #240910)

* Deleting directories by hand before running ``bzr rm`` will not
  cause subsequent errors in ``bzr st`` and ``bzr commit``.
  (Robert Collins, #150438)

* Fix a test case that was failing if encoding wasn't UTF-8.
  (John Arbash Meinel, #247585)

* Fix "no buffer space available" error when branching with the new
  smart server protocol to or from Windows.
  (Andrew Bennetts, #246180)

* Fixed problem in branching from smart server.
  (#249256, Michael Hudson, Martin Pool)

* Handle a file turning in to a directory in TreeTransform.
  (James Westby, #248448)

API Changes
***********

* ``MutableTree.commit`` has an extra optional keywork parameter
  ``exclude`` that will be unconditionally supplied by the command
  line UI - plugins that add tree formats may need an update.
  (Robert Collins)

* The API minimum version for plugin compatibility has been raised to
  1.6 - there are significant changes throughout the code base.
  (Robert Collins)

* The generic fetch code now uses three attributes on Repository objects
  to control fetch. The streams requested are controlled via :
  ``_fetch_order`` and ``_fetch_uses_deltas``. Setting these
  appropriately allows different repository implementations to recieve
  data in their optimial form. If the ``_fetch_reconcile`` is set then
  a reconcile operation is triggered at the end of the fetch.
  (Robert Collins)

* The ``put_on_disk`` and ``get_tar_item`` methods in
  ``InventoryEntry`` were deprecated. (Ian Clatworthy)

* ``Repository.is_shared`` doesn't take a read lock. It didn't
  need one in the first place (nobody cached the value, and
  ``RemoteRepository`` wasn't taking one either). This saves a round
  trip when probing Pack repositories, as they read the ``pack-names``
  file when locked. And during probe, locking the repo isn't very
  useful. (John Arbash Meinel)

Internals
*********

* ``bzrlib.branchbuilder.BranchBuilder`` is now much more capable of
  putting together a real history without having to create a full
  WorkingTree. It is recommended that tests that are not directly
  testing the WorkingTree use BranchBuilder instead.  See
  ``BranchBuilder.build_snapshot`` or
  ``TestCaseWithMemoryTree.make_branch_builder``.  (John Arbash Meinel)

* ``bzrlib.builtins.internal_tree_files`` broken into two giving a new
  helper ``safe_relpath_files`` - used by the new ``exclude``
  parameter to commit. (Robert Collins)

* Make it easier to introduce new WorkingTree formats.
  (Ian Clatworthy)

* The code for exporting trees was refactored not to use the
  deprecated ``InventoryEntry`` methods. (Ian Clatworthy)

* RuleSearchers return () instead of [] now when there are no matches.
  (Ian Clatworthy)


bzr 1.6beta3 2008-07-17
#######################

This release adds a new 'stacked branches' feature allowing branches to
share storage without being in the same repository or on the same machine.
(See the user guide for more details.)  It also adds a new hook, improved
weaves, aliases for related locations, faster bzr+ssh push, and several
bug fixes.

Features
********

* New ``pre_change_branch_tip`` hook that is called before the
  branch tip is moved, while the branch is write-locked.  See the User
  Reference for signature details.  (Andrew Bennetts)

* Rule-based preferences can now be defined for selected files in
  selected branches, allowing commands and plugins to provide
  custom behaviour for files matching defined patterns.
  See ``Rule-based preferences`` (part of ``Configuring Bazaar``)
  in the User Guide and ``bzr help rules`` for more information.
  (Ian Clatworthy)

* Sites may suggest a branch to stack new branches on.  (Aaron Bentley)

* Stacked branches are now supported. See ``bzr help branch`` and
  ``bzr help push``.  Branches must be in the ``development1`` format
  to stack, though the stacked-on branch can be of any format.
  (Robert Collins)

Improvements
************

* ``bzr export --format=tgz --root=NAME -`` to export a gzipped tarball
  to stdout; also ``tar`` and ``tbz2``.
  (Martin Pool)

* ``bzr (re)merge --weave`` will now use a standard Weave algorithm,
  rather than the annotation-based merge it was using. It does so by
  building up a Weave of the important texts, without needing to build
  the full ancestry. (John Arbash Meinel, #238895)

* ``bzr send`` documents and better supports ``emacsclient`` (proper
  escaping of mail headers and handling of the MUA Mew).
  (Christophe Troestler)

* Remembered locations can be specified by aliases, e.g. :parent, :public,
  :submit.  (Aaron Bentley)

* The smart protocol now has improved support for setting branches'
  revision info directly.  This makes operations like push
  faster.  The new request method name is
  ``Branch.set_last_revision_ex``.  (Andrew Bennetts)

Bug Fixes
*********

* Bazaar is now able to be a client to the web server of IIS 6 and 7.
  The broken implementations of RFC822 in Python and RFC2046 in IIS
  combined with boundary-line checking in Bazaar previously made this
  impossible. (NB, IIS 5 does not suffer from this problem).
  (Adrian Wilkins, #247585)

* ``bzr log --long`` with a ghost in your mainline now handles that
  ghost properly. (John Arbash Meinel, #243536)

* ``check`` handles the split-up .bzr layout correctly, so no longer
  requires a branch to be present.
  (Daniel Watkins, #64783)

* Clearer message about how to set the PYTHONPATH if bzrlib can't be
  loaded.
  (Martin Pool, #205230)

* Errors about missing libraries are now shown without a traceback,
  and with a suggestion to install the library.  The full traceback is
  still in ``.bzr.log`` and can be shown with ``-Derror``.
  (Martin Pool, #240161)

* Fetch from a stacked branch copies all required data.
  (Aaron Bentley, #248506)

* Handle urls such as ftp://user@host.com@www.host.com where the user
  name contains an @.
  (Neil Martinsen-Burrell, #228058)

* ``needs_read_lock`` and ``needs_write_lock`` now suppress an error during
  ``unlock`` if there was an error in the original function. This helps
  most when there is a failure with a smart server action, since often the
  connection closes and we cannot unlock.
  (Andrew Bennetts, John Arbash Meinel, #125784)

* Obsolete hidden command ``bzr fetch`` removed.
  (Martin Pool, #172870)

* Raise the correct exception when doing ``-rbefore:0`` or ``-c0``.
  (John Arbash Meinel, #239933)

* You can now compare file revisions in Windows diff programs from
  Cygwin Bazaar.
  (Matt McClure, #209281)

* revision_history now tolerates mainline ghosts for Branch format 6.
  (Aaron Bentley, #235055)

* Set locale from environment for third party libs.
  (Martin von Gagern, #128496)

Documentation
*************

* Added *Using stacked branches* to the User Guide.
  (Ian Clatworthy)

* Updated developer documentation.
  (Martin Pool)

Testing
*******

* ``-Dmemory`` will cause /proc/PID/status to be catted before bzr
  exits, allowing low-key analysis of peak memory use. (Robert Collins)

* ``TestCaseWithTransport.make_branch_and_tree`` tries harder to return
  a tree with a ``branch`` attribute of the right format.  This was
  preventing some ``RemoteBranch`` tests from actually running with
  ``RemoteBranch`` instances.  (Andrew Bennetts)

API Changes
***********

* Removed ``Repository.text_store``, ``control_store``, etc.  Instead,
  there are new attributes ``texts, inventories, revisions,
  signatures``, each of which is a ``VersionedFiles``.  See the
  Repository docstring for more details.
  (Robert Collins)

* ``Branch.pull`` now accepts an ``_override_hook_target`` optional
  parameter.  If you have a subclass of ``Branch`` that overrides
  ``pull`` then you should add this parameter.  (Andrew Bennetts)

* ``bzrlib.check.check()`` has been deprecated in favour of the more
  aptly-named ``bzrlib.check.check_branch()``.
  (Daniel Watkins)

* ``Tree.print_file`` and ``Repository.print_file`` are deprecated.
  These methods are bad APIs because they write directly to sys.stdout.
  bzrlib does not use them internally, and there are no direct tests
  for them. (Alexander Belchenko)

Internals
*********

* ``cat`` command no longer uses ``Tree.print_file()`` internally.
  (Alexander Belchenko)

* New class method ``BzrDir.open_containing_tree_branch_or_repository``
  which eases the discovery of the tree, the branch and the repository
  containing a given location.
  (Daniel Watkins)

* New ``versionedfile.KeyMapper`` interface to abstract out the access to
  underlying .knit/.kndx etc files in repositories with partitioned
  storage. (Robert Collins)

* Obsolete developer-use command ``weave-join`` has been removed.
  (Robert Collins)

* ``RemoteToOtherFetcher`` and ``get_data_stream_for_search`` removed,
  to support new ``VersionedFiles`` layering.
  (Robert Collins)


bzr 1.6beta2 2008-06-10
#######################

This release contains further progress towards our 1.6 goals of shallow
repositories, and contains a fix for some user-affecting bugs in the
repository layer.  Building working trees during checkout and branch is
now faster.

Bug Fixes
*********

* Avoid KnitCorrupt error extracting inventories from some repositories.
  (The data is not corrupt; an internal check is detecting a problem
  reading from the repository.)
  (Martin Pool, Andrew Bennetts, Robert Collins, #234748)

* ``bzr status`` was breaking if you merged the same revision twice.
  (John Arbash Meinel, #235407)

* Fix infinite loop consuming 100% CPU when a connection is lost while
  reading a response body via the smart protocol v1 or v2.
  (Andrew Bennetts)

* Inserting a bundle which changes the contents of a file with no trailing
  end of line, causing a knit snapshot in a 'knits' repository will no longer
  cause KnitCorrupt. (Robert Collins)

* ``RemoteBranch.pull`` needs to return the ``self._real_branch``'s
  pull result. It was instead just returning None, which breaks ``bzr
  pull``. (John Arbash Meinel, #238149)

* Sanitize branch nick before using it as an attachment filename in
  ``bzr send``. (Lukáš Lalinský, #210218)

* Squash ``inv_entry.symlink_target`` to a plain string when
  generating DirState details. This prevents from getting a
  ``UnicodeError`` when you have symlinks and non-ascii filenames.
  (John Arbash Meinel, #135320)

Improvements
************

* Added the 'alias' command to set/unset and display aliases. (Tim Penhey)

* ``added``, ``modified``, and ``unknowns`` behaviour made consistent (all three
  now quote paths where required). Added ``--null`` option to ``added`` and
  ``modified`` (for null-separated unknowns, use ``ls --unknown --null``)
  (Adrian Wilkins)

* Faster branching (1.09x) and lightweight checkouts (1.06x) on large trees.
  (Ian Clatworthy, Aaron Bentley)

Documentation
*************

* Added *Bazaar Zen* section to the User Guide. (Ian Clatworthy)

Testing
*******

* Fix the test HTTPServer to be isolated from chdir calls made while it is
  running, allowing it to be used in blackbox tests. (Robert Collins)

API Changes
***********

* ``WorkingTree.set_parent_(ids/trees)`` will now filter out revisions
  which are in the ancestry of other revisions. So if you merge the same
  tree twice, or merge an ancestor of an existing merge, it will only
  record the newest. (If you merge a descendent, it will replace its
  ancestor). (John Arbash Meinel, #235407)

* ``RepositoryPolicy.__init__`` now requires stack_on and stack_on_pwd,
  through the derived classes do not.  (Aaron Bentley)

Internals
*********

* ``bzrlib.bzrdir.BzrDir.sprout`` now accepts ``stacked`` to control
  creating stacked branches. (Robert Collins)

* Knit record serialisation is now stricter on what it will accept, to
  guard against potential internal bugs, or broken input. (Robert Collins)

bzr 1.6beta1 2008-06-02
#######################


Commands that work on the revision history such as push, pull, missing,
uncommit and log are now substantially faster.  This release adds a
translation of some of the user documentation into Spanish.  (Contributions of
other translations would be very welcome.)  Bazaar 1.6beta1 adds a new network
protocol which is used by default and which allows for more efficient transfers
and future extensions.


Notes When Upgrading
********************

* There is a new version of the network protocol used for bzr://, bzr+ssh://
  and bzr+http:// connections.  This will allow more efficient requests and
  responses, and more graceful fallback when a server is too old to
  recognise a request from a more recent client.  Bazaar 1.6 will
  interoperate with 0.16 and later versions, but servers should be upgraded
  when possible.  Bazaar 1.6 no longer interoperates with 0.15 and earlier via
  these protocols.  Use alternatives like SFTP or upgrade those servers.
  (Andrew Bennetts, #83935)

Changes
*******

* Deprecation warnings will not be suppressed when running ``bzr selftest``
  so that developers can see if their code is using deprecated functions.
  (John Arbash Meinel)

Features
********

* Adding ``-Derror`` will now display a traceback when a plugin fails to
  load. (James Westby)

Improvements
************

* ``bzr branch/push/pull -r XXX`` now have a helper function for finding
  the revno of the new revision (``Graph.find_distance_to_null``). This
  should make something like ``bzr branch -r -100`` in a shared, no-trees
  repository much snappier. (John Arbash Meinel)

* ``bzr log --short -r X..Y`` no longer needs to access the full revision
  history. This makes it noticeably faster when logging the last few
  revisions. (John Arbash Meinel)

* ``bzr ls`` now accepts ``-V`` as an alias for ``--versioned``.
  (Jerad Cramp, #165086)

* ``bzr missing`` uses the new ``Graph.find_unique_ancestors`` and
  ``Graph.find_differences`` to determine missing revisions without having
  to search the whole ancestry. (John Arbash Meinel, #174625)

* ``bzr uncommit`` now uses partial history access, rather than always
  extracting the full revision history for a branch. This makes it
  resolve the appropriate revisions much faster (in testing it drops
  uncommit from 1.5s => 0.4s). It also means ``bzr log --short`` is one
  step closer to not using full revision history.
  (John Arbash Meinel, #172649)

Bugfixes
********

* ``bzr merge --lca`` should handle when two revisions have no common
  ancestor other than NULL_REVISION. (John Arbash Meinel, #235715)

* ``bzr status`` was breaking if you merged the same revision twice.
  (John Arbash Meinel, #235407)

* ``bzr push`` with both ``--overwrite`` and ``-r NNN`` options no longer
  fails.  (Andrew Bennetts, #234229)

* Correctly track the base URL of a smart medium when using bzr+http://
  URLs, which was causing spurious "No repository present" errors with
  branches in shared repositories accessed over bzr+http.
  (Andrew Bennetts, #230550)

* Define ``_remote_is_at_least_1_2`` on ``SmartClientMedium`` so that all
  implementations have the attribute.  Fixes 'PyCurlTransport' object has no
  attribute '_remote_is_at_least_1_2' attribute errors.
  (Andrew Bennetts, #220806)

* Failure to delete an obsolete pack file should just give a warning
  message, not a fatal error.  It may for example fail if the file is still
  in use by another process.
  (Martin Pool)

* Fix MemoryError during large fetches over HTTP by limiting the amount of
  data we try to read per ``recv`` call.  The problem was observed with
  Windows and a proxy, but might affect other environments as well.
  (Eric Holmberg, #215426)

* Handle old merge directives correctly in Merger.from_mergeable.  Stricter
  get_parent_map requirements exposed a latent bug here.  (Aaron Bentley)

* Issue a warning and ignore passwords declared in authentication.conf when
  used for an ssh scheme (sftp or bzr+ssh).
  (Vincent Ladeuil, #203186)

* Make both http implementations raise appropriate exceptions on 403
  Forbidden when POSTing smart requests.
  (Vincent Ladeuil, #230223)

* Properly *title* header names in http requests instead of capitalizing
  them.
  (Vincent Ladeuil, #229076)

* The "Unable to obtain lock" error message now also suggests using
  ``bzr break-lock`` to fix it.  (Martin Albisetti, #139202)

* Treat an encoding of '' as ascii; this can happen when bzr is run
  under vim on Mac OS X.
  (Neil Martinsen-Burrell)

* ``VersionedFile.make_mpdiffs()`` was raising an exception that wasn't in
  scope. (Daniel Fischer #235687)

Documentation
*************

* Added directory structure and started translation of docs in spanish.
  (Martin Albisetti, Lucio Albenga)

* Incorporate feedback from Jelmer Vernooij and Neil Martinsen-Burrell
  on the plugin and integration chapters of the User Guide.
  (Ian Clatworthy)

* More Bazaar developer documentation about packaging and release process,
  and about use of Python reprs.
  (Martin Pool, Martin Albisetti)

* Updated Tortise strategy document. (Mark Hammond)

Testing
*******

* ``bzrlib.tests.adapt_tests`` was broken and unused - it has been fixed.
  (Robert Collins)

* Fix the test HTTPServer to be isolated from chdir calls made while it is
  running, allowing it to be used in blackbox tests. (Robert Collins)

* New helper function for splitting test suites
  ``split_suite_by_condition``. (Robert Collins)

Internals
*********

* ``Branch.missing_revisions`` has been deprecated. Similar functionality
  can be obtained using ``bzrlib.missing.find_unmerged``. The api was
  fairly broken, and the function was unused, so we are getting rid of it.
  (John Arbash Meinel)

API Changes
***********

* ``Branch.abspath`` is deprecated; use the Tree or Transport
  instead.  (Martin Pool)

* ``Branch.update_revisions`` now takes an optional ``Graph``
  object. This can be used by ``update_revisions`` when it is
  checking ancestry, and allows callers to prefer request to go to a
  local branch.  (John Arbash Meinel)

* Branch, Repository, Tree and BzrDir should expose a Transport as an
  attribute if they have one, rather than having it indirectly accessible
  as ``.control_files._transport``.  This doesn't add a requirement
  to support a Transport in cases where it was not needed before;
  it just simplifies the way it is reached.  (Martin Pool)

* ``bzr missing --mine-only`` will return status code 0 if you have no
  new revisions, but the remote does. Similarly for ``--theirs-only``.
  The new code only checks one side, so it doesn't know if the other
  side has changes. This seems more accurate with the request anyway.
  It also changes the output to print '[This|Other] branch is up to
  date.' rather than displaying nothing.  (John Arbash Meinel)

* ``LockableFiles.put_utf8``, ``put_bytes`` and ``controlfilename``
  are now deprecated in favor of using Transport operations.
  (Martin Pool)

* Many methods on ``VersionedFile``, ``Repository`` and in
  ``bzrlib.revision``  deprecated before bzrlib 1.5 have been removed.
  (Robert Collins)

* ``RevisionSpec.wants_revision_history`` can be set to False for a given
  ``RevisionSpec``. This will disable the existing behavior of passing in
  the full revision history to ``self._match_on``. Useful for specs that
  don't actually need access to the full history. (John Arbash Meinel)

* The constructors of ``SmartClientMedium`` and its subclasses now require a
  ``base`` parameter.  ``SmartClientMedium`` implementations now also need
  to provide a ``remote_path_from_transport`` method.  (Andrew Bennetts)

* The default permissions for creating new files and directories
  should now be obtained from ``BzrDir._get_file_mode()`` and
  ``_get_dir_mode()``, rather than from LockableFiles.  The ``_set_file_mode``
  and ``_set_dir_mode`` variables on LockableFiles which were advertised
  as a way for plugins to control this are no longer consulted.
  (Martin Pool)

* ``VersionedFile.join`` is deprecated. This method required local
  instances of both versioned file objects and was thus hostile to being
  used for streaming from a smart server. The new get_record_stream and
  insert_record_stream are meant to efficiently replace this method.
  (Robert Collins)

* ``WorkingTree.set_parent_(ids/trees)`` will now filter out revisions
  which are in the ancestry of other revisions. So if you merge the same
  tree twice, or merge an ancestor of an existing merge, it will only
  record the newest. (If you merge a descendent, it will replace its
  ancestor). (John Arbash Meinel, #235407)

* ``WorkingTreeFormat2.stub_initialize_remote`` is now private.
  (Martin Pool)


bzr 1.5 2008-05-16
##################

This release of Bazaar includes several updates to the documentation, and fixes
to prepare for making rich root support the default format. Many bugs have been
squashed, including fixes to log, bzr+ssh inter-operation with older servers.

Changes
*******

* Suppress deprecation warnings when bzrlib is a 'final' release. This way
  users of packaged software won't be bothered with DeprecationWarnings,
  but developers and testers will still see them. (John Arbash Meinel)

Documentation
*************

* Incorporate feedback from Jelmer Vernooij and Neil Martinsen-Burrell
  on the plugin and integration chapters of the User Guide.
  (Ian Clatworthy)


bzr 1.5rc1 2008-05-09
#####################

Changes
*******

* Broader support of GNU Emacs mail clients. Set
  ``mail_client=emacsclient`` in your bazaar.conf and ``send`` will pop the
  bundle in a mail buffer according to the value of ``mail-user-agent``
  variable. (Xavier Maillard)

Improvements
************

* Diff now handles revision specs like "branch:" and "submit:" more
  efficiently.  (Aaron Bentley, #202928)

* More friendly error given when attempt to start the smart server
  on an address already in use. (Andrea Corbellini, #200575)

* Pull completes much faster when there is nothing to pull.
  (Aaron Bentley)

Bugfixes
********

* Authentication.conf can define sections without password.
  (Vincent Ladeuil, #199440)

* Avoid muttering every time a child update does not cause a progress bar
  update. (John Arbash Meinel, #213771)

* ``Branch.reconcile()`` is now implemented. This allows ``bzr reconcile``
  to fix when a Branch has a non-canonical mainline history. ``bzr check``
  also detects this condition. (John Arbash Meinel, #177855)

* ``bzr log -r ..X bzr://`` was failing, because it was getting a request
  for ``revision_id=None`` which was not a string.
  (John Arbash Meinel, #211661)

* ``bzr commit`` now works with Microsoft's FTP service.
  (Andreas Deininger)

* Catch definitions outside sections in authentication.conf.
  (Vincent Ladeuil, #217650)

* Conversion from non-rich-root to rich-root(-pack) updates inventory
  sha1s, even when bundles are used.  (Aaron Bentley, #181391)

* Conversion from non-rich-root to rich-root(-pack) works correctly even
  though search keys are not topologically sorted.  (Aaron Bentley)

* Conversion from non-rich-root to rich-root(-pack) works even when a
  parent revision has a different root id.  (Aaron Bentley, #177874)

* Disable strace testing until strace is fixed (see bug #103133) and emit a
  warning when selftest ends to remind us of leaking tests.
  (Vincent Ladeuil, #226769)

* Fetching all revisions from a repository does not cause pack collisions.
  (Robert Collins, Aaron Bentley, #212908)

* Fix error about "attempt to add line-delta in non-delta knit".
  (Andrew Bennetts, #217701)

* Pushing a branch in "dirstate" format (Branch5) over bzr+ssh would break
  if the remote server was < version 1.2. This was due to a bug in the
  RemoteRepository.get_parent_map() fallback code.
  (John Arbash Meinel, #214894)

* Remove leftover code in ``bzr_branch`` that inappropriately creates
  a ``branch-name`` file in the branch control directory.
  (Martin Pool)

* Set SO_REUSEADDR on server sockets of ``bzr serve`` to avoid problems
  rebinding the socket when starting the server a second time.
  (John Arbash Meinel, Martin Pool, #164288)

* Severe performance degradation in fetching from knit repositories to
  knits and packs due to parsing the entire revisions.kndx on every graph
  walk iteration fixed by using the Repository.get_graph API.  There was
  another regression in knit => knit fetching which re-read the index for
  every revision each side had in common.
  (Robert Collins, John Arbash Meinel)

* When logging the changes to a particular file, there was a bug if there
  were ghosts in the revision ancestry. (John Arbash Meinel, #209948)

* xs4all's ftp server returns a temporary error when trying to list an
  empty directory, rather than returning an empty list. Adding a
  workaround so that we don't get spurious failures.
  (John Arbash Meinel, #215522)

Documentation
*************

* Expanded the User Guide to include new chapters on popular plugins and
  integrating Bazaar into your environment. The *Best practices* chapter
  was renamed to *Miscellaneous topics* as suggested by community
  feedback as well. (Ian Clatworthy)

* Document outlining strategies for TortoiseBzr. (Mark Hammond)

* Improved the documentation on hooks. (Ian Clatworthy)

* Update authentication docs regarding ssh agents.
  (Vincent Ladeuil, #183705)

Testing
*******

* Add ``thread_name_suffix`` parameter to SmartTCPServer_for_testing, to
  make it easy to identify which test spawned a thread with an unhandled
  exception. (Andrew Bennetts)

* New ``--debugflag``/``-E`` option to ``bzr selftest`` for setting
  options for debugging tests, these are complementary to the the -D
  options.  The ``-Dselftest_debug`` global option has been replaced by the
  ``-E=allow_debug`` option for selftest. (Andrew Bennetts)

* Parameterised test ids are preserved correctly to aid diagnosis of test
  failures. (Robert Collins, Andrew Bennetts)

* selftest now accepts --starting-with <id> to load only the tests whose id
  starts with the one specified. This greatly speeds up running the test
  suite on a limited set of tests and can be used to run the tests for a
  single module, a single class or even a single test.  (Vincent Ladeuil)

* The test suite modules have been modified to define load_tests() instead
  of test_suite(). That speeds up selective loading (via --load-list)
  significantly and provides many examples on how to migrate (grep for
  load_tests).  (Vincent Ladeuil)

Internals
*********

* ``Hooks.install_hook`` is now deprecated in favour of
  ``Hooks.install_named_hook`` which adds a required ``name`` parameter, to
  avoid having to call ``Hooks.name_hook``. (Daniel Watkins)

* Implement xml8 serializer.  (Aaron Bentley)

* New form ``@deprecated_method(deprecated_in(1, 5, 0))`` for making
  deprecation wrappers.  (Martin Pool)

* ``Repository.revision_parents`` is now deprecated in favour of
  ``Repository.get_parent_map([revid])[revid]``. (Jelmer Vernooij)

* The Python ``assert`` statement is no longer used in Bazaar source, and
  a test checks this.  (Martin Pool)

API Changes
***********

* ``bzrlib.status.show_pending_merges`` requires the repository to be
  locked by the caller. Callers should have been doing it anyway, but it
  will now raise an exception if they do not. (John Arbash Meinel)

* Repository.get_data_stream, Repository.get_data_stream_for_search(),
  Repository.get_deltas_for_revsions(), Repository.revision_trees(),
  Repository.item_keys_introduced_by() no longer take read locks.
  (Aaron Bentley)

* ``LockableFiles.get_utf8`` and ``.get`` are deprecated, as a start
  towards removing LockableFiles and ``.control_files`` entirely.
  (Martin Pool)

* Methods deprecated prior to 1.1 have been removed.
  (Martin Pool)


bzr 1.4 2008-04-28
##################

This release of Bazaar includes handy improvements to the speed of log and
status, new options for several commands, improved documentation, and better
hooks, including initial code for server-side hooks.  A number of bugs have
been fixed, particularly in interoperability between different formats or
different releases of Bazaar over there network.  There's been substantial
internal work in both the repository and network code to enable new features
and faster performance.

Bug Fixes
*********

* Pushing a branch in "dirstate" format (Branch5) over bzr+ssh would break
  if the remote server was < version 1.2.  This was due to a bug in the
  RemoteRepository.get_parent_map() fallback code.
  (John Arbash Meinel, Andrew Bennetts, #214894)


bzr 1.4rc2 2008-04-21
#####################

Bug Fixes
*********

* ``bzr log -r ..X bzr://`` was failing, because it was getting a request
  for ``revision_id=None`` which was not a string.
  (John Arbash Meinel, #211661)

* Fixed a bug in handling ghost revisions when logging changes in a
  particular file.  (John Arbash Meinel, #209948)

* Fix error about "attempt to add line-delta in non-delta knit".
  (Andrew Bennetts, #205156)

* Fixed performance degradation in fetching from knit repositories to
  knits and packs due to parsing the entire revisions.kndx on every graph
  walk iteration fixed by using the Repository.get_graph API.  There was
  another regression in knit => knit fetching which re-read the index for
  every revision each side had in common.
  (Robert Collins, John Arbash Meinel)


bzr 1.4rc1 2008-04-11
#####################

Changes
*******

* bzr main script cannot be imported (Benjamin Peterson)

* On Linux bzr additionally looks for plugins in arch-independent site
  directory. (Toshio Kuratomi)

* The ``set_rh`` branch hook is now deprecated. Please migrate
  any plugins using this hook to use an alternative, e.g.
  ``post_change_branch_tip``. (Ian Clatworthy)

* When a plugin cannot be loaded as the file path is not a valid
  python module name bzr will now strip a ``bzr_`` prefix from the
  front of the suggested name, as many plugins (e.g. bzr-svn)
  want to be installed without this prefix. It is a common mistake
  to have a folder named "bzr-svn" for that plugin, especially
  as this is what bzr branch lp:bzr-svn will give you. (James Westby,
  Andrew Cowie)

* UniqueIntegerBugTracker now appends bug-ids instead of joining
  them to the base URL. Plugins that register bug trackers may
  need a trailing / added to the base URL if one is not already there.
  (James Wesby, Andrew Cowie)

Features
********

* Added start_commit hook for mutable trees. (Jelmer Vernooij, #186422)

* ``status`` now accepts ``--no-pending`` to show the status without
  listing pending merges, which speeds up the command a lot on large
  histories.  (James Westby, #202830)

* New ``post_change_branch_tip`` hook that is called after the
  branch tip is moved but while the branch is still write-locked.
  See the User Reference for signature details.
  (Ian Clatworthy, James Henstridge)

* Reconfigure can convert a branch to be standalone or to use a shared
  repository.  (Aaron Bentley)

Improvements
************

* The smart protocol now has support for setting branches' revision info
  directly.  This should make operations like push slightly faster, and is a
  step towards server-side hooks.  The new request method name is
  ``Branch.set_last_revision_info``.  (Andrew Bennetts)

* ``bzr commit --fixes`` now recognises "gnome" as a tag by default.
  (James Westby, Andrew Cowie)

* ``bzr switch`` will attempt to find branches to switch to relative to the
  current branch. E.g. ``bzr switch branchname`` will look for
  ``current_branch/../branchname``. (Robert Collins, Jelmer Vernooij,
  Wouter van Heyst)

* Diff is now more specific about execute-bit changes it describes
  (Chad Miller)

* Fetching data over HTTP is a bit faster when urllib is used.  This is done
  by forcing it to recv 64k at a time when reading lines in HTTP headers,
  rather than just 1 byte at a time.  (Andrew Bennetts)

* Log --short and --line are much faster when -r is not specified.
  (Aaron Bentley)

* Merge is faster.  We no longer check a file's existence unnecessarily
  when merging the execute bit.  (Aaron Bentley)

* ``bzr status`` on an explicit list of files no longer shows pending
  merges, making it much faster on large trees. (John Arbash Meinel)

* The launchpad directory service now warns the user if they have not set
  their launchpad login and are trying to resolve a URL using it, just
  in case they want to do a write operation with it.  (James Westby)

* The smart protocol client is slightly faster, because it now only queries
  the server for the protocol version once per connection.  Also, the HTTP
  transport will now automatically probe for and use a smart server if
  one is present.  You can use the new ``nosmart+`` transport decorator
  to get the old behaviour.  (Andrew Bennetts)

* The ``version`` command takes a ``--short`` option to print just the
  version number, for easier use in scripts.  (Martin Pool)

* Various operations with revision specs and commands that calculate
  revnos and revision ids are faster.  (John A. Meinel, Aaron Bentley)

Bugfixes
********

* Add ``root_client_path`` parameter to SmartWSGIApp and
  SmartServerRequest.  This makes it possible to publish filesystem
  locations that don't exactly match URL paths. SmartServerRequest
  subclasses should use the new ``translate_client_path`` and
  ``transport_from_client_path`` methods when dealing with paths received
  from a client to take this into account.  (Andrew Bennetts, #124089)

* ``bzr mv a b`` can be now used also to rename previously renamed
  directories, not only files. (Lukáš Lalinský, #107967)

* ``bzr uncommit --local`` can now remove revisions from the local
  branch to be symmetric with ``bzr commit --local``.
  (John Arbash Meinel, #93412)

* Don't ask for a password if there is no real terminal.
  (Alexander Belchenko, #69851)

* Fix a bug causing a ValueError crash in ``parse_line_delta_iter`` when
  fetching revisions from a knit to pack repository or vice versa using
  bzr:// (including over http or ssh).
  (#208418, Andrew Bennetts, Martin Pool, Robert Collins)

* Fixed ``_get_line`` in ``bzrlib.smart.medium``, which was buggy.  Also
  fixed ``_get_bytes`` in the same module to use the push back buffer.
  These bugs had no known impact in normal use, but were problematic for
  developers working on the code, and were likely to cause real bugs sooner
  or later.  (Andrew Bennetts)

* Implement handling of basename parameter for DefaultMail.  (James Westby)

* Incompatibility with Paramiko versions newer than 1.7.2 was fixed.
  (Andrew Bennetts, #213425)

* Launchpad locations (lp: URLs) can be pulled.  (Aaron Bentley, #181945)

* Merges that add files to deleted root directories complete.  They
  do create conflicts.  (Aaron Bentley, #210092)

* vsftp's return ``550 RNFR command failed.`` supported.
  (Marcus Trautwig, #129786)

Documentation
*************

* Improved documentation on send/merge relationship. (Peter Schuller)

* Minor fixes to the User Guide. (Matthew Fuller)

* Reduced the evangelism in the User Guide. (Ian Clatworthy)

* Added Integrating with Bazaar document for developers (Martin Albisetti)

API Breaks
**********

* Attempting to pull data from a ghost aware repository (e.g. knits) into a
  non-ghost aware repository such as weaves will now fail if there are
  ghosts.  (Robert Collins)

* ``KnitVersionedFile`` no longer accepts an ``access_mode`` parameter, and
  now requires the ``index`` and ``access_method`` parameters to be
  supplied. A compatible shim has been kept in the new function
  ``knit.make_file_knit``. (Robert Collins)

* Log formatters must now provide log_revision instead of show and
  show_merge_revno methods. The latter had been deprecated since the 0.17
  release. (James Westby)

* ``LoopbackSFTP`` is now called ``SocketAsChannelAdapter``.
  (Andrew Bennetts)

* ``osutils.backup_file`` is removed. (Alexander Belchenko)

* ``Repository.get_revision_graph`` is deprecated, with no replacement
  method. The method was size(history) and not desirable. (Robert Collins)

* ``revision.revision_graph`` is deprecated, with no replacement function.
  The function was size(history) and not desirable. (Robert Collins)

* ``Transport.get_shared_medium`` is deprecated.  Use
  ``Transport.get_smart_medium`` instead.  (Andrew Bennetts)

* ``VersionedFile`` factories now accept a get_scope parameter rather
  than using a call to ``transaction_finished``, allowing the removal of
  the fixed list of versioned files per repository. (Robert Collins)

* ``VersionedFile.annotate_iter`` is deprecated. While in principle this
  allowed lower memory use, all users of annotations wanted full file
  annotations, and there is no storage format suitable for incremental
  line-by-line annotation. (Robert Collins)

* ``VersionedFile.clone_text`` is deprecated. This performance optimisation
  is no longer used - reading the content of a file that is undergoing a
  file level merge to identical state on two branches is rare enough, and
  not expensive enough to special case. (Robert Collins)

* ``VersionedFile.clear_cache`` and ``enable_cache`` are deprecated.
  These methods added significant complexity to the ``VersionedFile``
  implementation, but were only used for optimising fetches from knits -
  which can be done from outside the knit layer, or via a caching
  decorator. As knits are not the default format, the complexity is no
  longer worth paying. (Robert Collins)

* ``VersionedFile.create_empty`` is removed. This method presupposed a
  sensible mapping to a transport for individual files, but pack backed
  versioned files have no such mapping. (Robert Collins)

* ``VersionedFile.get_graph`` is deprecated, with no replacement method.
  The method was size(history) and not desirable. (Robert Collins)

* ``VersionedFile.get_graph_with_ghosts`` is deprecated, with no
  replacement method.  The method was size(history) and not desirable.
  (Robert Collins)

* ``VersionedFile.get_parents`` is deprecated, please use
  ``VersionedFile.get_parent_map``. (Robert Collins)

* ``VersionedFile.get_sha1`` is deprecated, please use
  ``VersionedFile.get_sha1s``. (Robert Collins)

* ``VersionedFile.has_ghost`` is now deprecated, as it is both expensive
  and unused outside of a single test. (Robert Collins)

* ``VersionedFile.iter_parents`` is now deprecated in favour of
  ``get_parent_map`` which can be used to instantiate a Graph on a
  VersionedFile. (Robert Collins)

* ``VersionedFileStore`` no longer uses the transaction parameter given
  to most methods; amongst other things this means that the
  get_weave_or_empty method no longer guarantees errors on a missing weave
  in a readonly transaction, and no longer caches versioned file instances
  which reduces memory pressure (but requires more careful management by
  callers to preserve performance). (Robert Collins)

Testing
*******

* New -Dselftest_debug flag disables clearing of the debug flags during
  tests.  This is useful if you want to use e.g. -Dhpss to help debug a
  failing test.  Be aware that using this feature is likely to cause
  spurious test failures if used with the full suite. (Andrew Bennetts)

* selftest --load-list now uses a new more agressive test loader that will
  avoid loading unneeded modules and building their tests. Plugins can use
  this new loader by defining a load_tests function instead of a test_suite
  function. (a forthcoming patch will provide many examples on how to
  implement this).
  (Vincent Ladeuil)

* selftest --load-list now does some sanity checks regarding duplicate test
  IDs and tests present in the list but not found in the actual test suite.
  (Vincent Ladeuil)

* Slightly more concise format for the selftest progress bar, so there's
  more space to show the test name.  (Martin Pool) ::

    [2500/10884, 1fail, 3miss in 1m29s] test_revisionnamespaces.TestRev

* The test suite takes much less memory to run, and is a bit faster.  This
  is done by clearing most attributes of TestCases after running them, if
  they succeeded.  (Andrew Bennetts)

Internals
*********

* Added ``_build_client_protocol`` to ``_SmartClient``.  (Andrew Bennetts)

* Added basic infrastructure for automatic plugin suggestion.
  (Martin Albisetti)

* If a ``LockableFiles`` object is not explicitly unlocked (for example
  because of a missing ``try/finally`` block, it will give a warning but
  not automatically unlock itself.  (Previously they did.)  This
  sometimes caused knock-on errors if for example the network connection
  had already failed, and should not be relied upon by code.
  (Martin Pool, #109520)

* ``make dist`` target to build a release tarball, and also
  ``check-dist-tarball`` and ``dist-upload-escudero``.  (Martin Pool)

* The ``read_response_tuple`` method of ``SmartClientRequestProtocol*``
  classes will now raise ``UnknownSmartMethod`` when appropriate, so that
  callers don't need to try distinguish unknown request errors from other
  errors.  (Andrew Bennetts)

* ``set_make_working_trees`` is now implemented provided on all repository
  implementations (Aaron Bentley)

* ``VersionedFile`` now has a new method ``get_parent_map`` which, like
  ``Graph.get_parent_map`` returns a dict of key:parents. (Robert Collins)


bzr 1.3.1 2008-04-09
####################

No changes from 1.3.1rc1.


bzr 1.3.1rc1 2008-04-04
#######################

Bug Fixes
*********

* Fix a bug causing a ValueError crash in ``parse_line_delta_iter`` when
  fetching revisions from a knit to pack repository or vice versa using
  bzr:// (including over http or ssh).
  (#208418, Andrew Bennetts, Martin Pool, Robert Collins)


bzr 1.3 2008-03-20
##################

Bazaar has become part of the GNU project <http://www.gnu.org>

Many operations that act on history, including ``log`` and ``annotate`` are now
substantially faster.  Several bugs have been fixed and several new options and
features have been added.

Testing
*******

* Avoid spurious failure of ``TestVersion.test_version`` matching
  directory names.
  (#202778, Martin Pool)


bzr 1.3rc1 2008-03-16
#####################

Notes When Upgrading
********************

* The backup directory created by ``upgrade`` is now called
  ``backup.bzr``, not ``.bzr.backup``. (Martin Albisetti)

Changes
*******

* A new repository format 'development' has been added. This format will
  represent the latest 'in-progress' format that the bzr developers are
  interested in getting early-adopter testing and feedback on.
  ``doc/developers/development-repo.txt`` has detailed information.
  (Robert Collins)

* BZR_LOG environment variable controls location of .bzr.log trace file.
  User can suppress writing messages to .bzr.log by using '/dev/null'
  filename (on Linux) or 'NUL' (on Windows). If BZR_LOG variable
  is not defined but BZR_HOME is defined then default location
  for .bzr.log trace file is ``$BZR_HOME/.bzr.log``.
  (Alexander Belchenko, #106117)

* ``launchpad`` builtin plugin now shipped as separate part in standalone
  bzr.exe, installed to ``C:\Program Files\Bazaar\plugins`` directory,
  and standalone installer allows user to skip installation of this plugin.
  (Alexander Belchenko)

* Restore auto-detection of plink.exe on Windows. (Dmitry Vasiliev)

* Version number is now shown as "1.2" or "1.2pr2", without zeroed or
  missing final fields.  (Martin Pool)

Features
********

* ``branch`` and ``checkout`` can hard-link working tree files, which is
  faster and saves space.  (Aaron Bentley)

* ``bzr send`` will now also look at the ``child_submit_to`` setting in
  the submit branch to determine the email address to send to.
  (Jelmer Vernooij)

Improvements
************

* BzrBranch._lefthand_history is faster on pack repos.  (Aaron Bentley)

* Branch6.generate_revision_history is faster.  (Aaron Bentley)

* Directory services can now be registered, allowing special URLs to be
  dereferenced into real URLs.  This is a generalization and cleanup of
  the lp: transport lookup.  (Aaron Bentley)

* Merge directives that are automatically attached to emails have nicer
  filenames, based on branch-nick + revno. (Aaron Bentley)

* ``push`` has a ``--revision`` option, to specify what revision to push up
  to.  (Daniel Watkins)

* Significantly reducing execution time and network traffic for trivial
  case of running ``bzr missing`` command for two identical branches.
  (Alexander Belchenko)

* Speed up operations that look at the revision graph (such as 'bzr log').
  ``KnitPackRepositor.get_revision_graph`` uses ``Graph.iter_ancestry`` to
  extract the revision history. This allows filtering ghosts while
  stepping instead of needing to peek ahead. (John Arbash Meinel)

* The ``hooks`` command lists installed hooks, to assist in debugging.
  (Daniel Watkins)

* Updates to how ``annotate`` work. Should see a measurable improvement in
  performance and memory consumption for file with a lot of merges.
  Also, correctly handle when a line is introduced by both parents (it
  should be attributed to the first merge which notices this, and not
  to all subsequent merges.) (John Arbash Meinel)

Bugfixes
********

* Autopacking no longer holds the full set of inventory lines in
  memory while copying. For large repositories, this can amount to
  hundreds of MB of ram consumption.
  (Ian Clatworthy, John Arbash Meinel)

* Cherrypicking when using ``--format=merge3`` now explictly excludes
  BASE lines. (John Arbash Meinel, #151731)

* Disable plink's interactive prompt for password.
  (#107593, Dmitry Vasiliev)

* Encode command line arguments from unicode to user_encoding before
  invoking external mail client in `bzr send` command.
  (#139318, Alexander Belchenko)

* Fixed problem connecting to ``bzr+https://`` servers.
  (#198793, John Ferlito)

* Improved error reporting in the Launchpad plugin. (Daniel Watkins,
  #196618)

* Include quick-start-summary.svg file to python-based installer(s)
  for Windows. (#192924, Alexander Belchenko)

* lca merge now respects specified files. (Aaron Bentley)

* Make version-info --custom imply --all. (#195560, James Westby)

* ``merge --preview`` now works for merges that add or modify
  symlinks (James Henstridge)

* Redirecting the output from ``bzr merge`` (when the remembered
  location is used) now works. (John Arbash Meinel)

* setup.py script explicitly checks for Python version.
  (Jari Aalto, Alexander Belchenko, #200569)

* UnknownFormatErrors no longer refer to branches regardless of kind of
  unknown format. (Daniel Watkins, #173980)

* Upgrade bundled ConfigObj to version 4.5.2, which properly quotes #
  signs, among other small improvements. (Matt Nordhoff, #86838)

* Use correct indices when emitting LCA conflicts.  This fixes IndexError
  errors.  (Aaron Bentley, #196780)

Documentation
*************

* Explained how to use ``version-info --custom`` in the User Guide.
  (Neil Martinsen-Burrell)

API Breaks
**********

* Support for loading plugins from zip files and
  ``bzrlib.plugin.load_from_zip()`` function are deprecated.
  (Alexander Belchenko)

Testing
*******

* Added missing blackbox tests for ``modified`` (Adrian Wilkins)

* The branch interface tests were invalid for branches using rich-root
  repositories because the empty string is not a valid file-id.
  (Robert Collins)

Internals
*********

* ``Graph.iter_ancestry`` returns the ancestry of revision ids. Similar to
  ``Repository.get_revision_graph()`` except it includes ghosts and you can
  stop part-way through. (John Arbash Meinel)

* New module ``tools/package_mf.py`` provide custom module finder for
  python packages (improves standard python library's modulefinder.py)
  used by ``setup.py`` script while building standalone bzr.exe.
  (Alexander Belchenko)

* New remote method ``RemoteBzrDir.find_repositoryV2`` adding support for
  detecting external lookup support on remote repositories. This method is
  now attempted first when lookup up repositories, leading to an extra
  round trip on older bzr smart servers. (Robert Collins)

* Repository formats have a new supported-feature attribute
  ``supports_external_lookups`` used to indicate repositories which support
  falling back to other repositories when they have partial data.
  (Robert Collins)

* ``Repository.get_revision_graph_with_ghosts`` and
  ``bzrlib.revision.(common_ancestor,MultipleRevisionSources,common_graph)``
  have been deprecated.  (John Arbash Meinel)

* ``Tree.iter_changes`` is now a public API, replacing the work-in-progress
  ``Tree._iter_changes``. The api is now considered stable and ready for
  external users.  (Aaron Bentley)

* The bzrdir format registry now accepts an ``alias`` keyword to
  register_metadir, used to indicate that a format name is an alias for
  some other format and thus should not be reported when describing the
  format. (Robert Collins)


bzr 1.2 2008-02-15
##################

Bug Fixes
*********

* Fix failing test in Launchpad plugin. (Martin Pool)


bzr 1.2rc1 2008-02-13
#####################

Notes When Upgrading
********************

* Fetching via the smart protocol may need to reconnect once during a fetch
  if the remote server is running Bazaar 1.1 or earlier, because the client
  attempts to use more efficient requests that confuse older servers.  You
  may be required to re-enter a password or passphrase when this happens.
  This won't happen if the server is upgraded to Bazaar 1.2.
  (Andrew Bennetts)

Changes
*******

* Fetching via bzr+ssh will no longer fill ghosts by default (this is
  consistent with pack-0.92 fetching over SFTP). (Robert Collins)

* Formatting of ``bzr plugins`` output is changed to be more human-
  friendly. Full path of plugins locations will be shown only with
  ``--verbose`` command-line option. (Alexander Belchenko)

* ``merge`` now prefers to use the submit branch, but will fall back to
  parent branch.  For many users, this has no effect.  But some users who
  pull and merge on the same branch will notice a change.  This change
  makes it easier to work on a branch on two different machines, pulling
  between the machines, while merging from the upstream.
  ``merge --remember`` can now be used to set the submit_branch.
  (Aaron Bentley)

Features
********

* ``merge --preview`` produces a diff of the changes merge would make,
  but does not actually perform the merge.  (Aaron Bentley)

* New smart method ``Repository.get_parent_map`` for getting revision
  parent data. This returns additional parent information topologically
  adjacent to the requested data to reduce round trip latency impacts.
  (Robert Collins)

* New smart method, ``Repository.stream_revisions_chunked``, for fetching
  revision data that streams revision data via a chunked encoding.  This
  avoids buffering large amounts of revision data on the server and on the
  client, and sends less data to the server to request the revisions.
  (Andrew Bennetts, Robert Collins, #178353)

* The launchpad plugin now handles lp urls of the form
  ``lp://staging/``, ``lp://demo/``, ``lp://dev/`` to use the appropriate
  launchpad instance to do the resolution of the branch identities.
  This is primarily of use to Launchpad developers, but can also
  be used by other users who want to try out Launchpad as
  a branch location without messing up their public Launchpad
  account.  Branches that are pushed to the staging environment
  have an expected lifetime of one day. (Tim Penhey)

Improvements
************

* Creating a new branch no longer tries to read the entire revision-history
  unnecessarily over smart server operations. (Robert Collins)

* Fetching between different repository formats with compatible models now
  takes advantage of the smart method to stream revisions.  (Andrew Bennetts)

* The ``--coverage`` option is now global, rather specific to ``bzr
  selftest``.  (Andrew Bennetts)

* The ``register-branch`` command will now use the public url of the branch
  containing the current directory, if one has been set and no explicit
  branch is provided.  (Robert Collins)

* Tweak the ``reannotate`` code path to optimize the 2-parent case.
  Speeds up ``bzr annotate`` with a pack repository by approx 3:2.
  (John Arbash Meinel)

Bugfixes
********

* Calculate remote path relative to the shared medium in _SmartClient.  This
  is related to the problem in bug #124089.  (Andrew Bennetts)

* Cleanly handle connection errors in smart protocol version two, the same
  way as they are handled by version one.  (Andrew Bennetts)

* Clearer error when ``version-info --custom`` is used without
  ``--template`` (Lukáš Lalinský)

* Don't raise UnavailableFeature during test setup when medusa is not
  available or tearDown is never called leading to nasty side effects.
  (#137823, Vincent Ladeuil)

* If a plugin's test suite cannot be loaded, for example because of a syntax
  error in the tests, then ``selftest`` fails, rather than just printing
  a warning.  (Martin Pool, #189771)

* List possible values for BZR_SSH environment variable in env-variables
  help topic. (Alexander Belchenko, #181842)

* New methods ``push_log_file`` and ``pop_log_file`` to intercept messages:
  popping the log redirection now precisely restores the previous state,
  which makes it easier to use bzr log output from other programs.
  TestCaseInTempDir no longer depends on a log redirection being established
  by the test framework, which lets bzr tests cleanly run from a normal
  unittest runner.
  (#124153, #124849, Martin Pool, Jonathan Lange)

* ``pull --quiet`` is now more quiet, in particular a message is no longer
  printed when the remembered pull location is used. (James Westby,
  #185907)

* ``reconfigure`` can safely be interrupted while fetching.
  (Aaron Bentley, #179316)

* ``reconfigure`` preserves tags when converting to and from lightweight
  checkouts.  (Aaron Bentley, #182040)

* Stop polluting /tmp when running selftest.
  (Vincent Ladeuil, #123623)

* Switch from NFKC => NFC for normalization checks. NFC allows a few
  more characters which should be considered valid.
  (John Arbash Meinel, #185458)

* The launchpad plugin now uses the ``edge`` xmlrpc server to avoid
  interacting badly with a bug on the launchpad side. (Robert Collins)

* Unknown hostnames when connecting to a ``bzr://`` URL no longer cause
  tracebacks.  (Andrew Bennetts, #182849)

API Breaks
**********

* Classes implementing Merge types like Merge3Merger must now accept (and
  honour) a do_merge flag in their constructor.  (Aaron Bentley)

* ``Repository.add_inventory`` and ``add_revision`` now require the caller
  to previously take a write lock (and start a write group.)
  (Martin Pool)

Testing
*******

* selftest now accepts --load-list <file> to load a test id list. This
  speeds up running the test suite on a limited set of tests.
  (Vincent Ladeuil)

Internals
*********

* Add a new method ``get_result`` to graph search objects. The resulting
  ``SearchResult`` can be used to recreate the search later, which will
  be useful in reducing network traffic. (Robert Collins)

* Use convenience function to check whether two repository handles
  are referring to the same repository in ``Repository.get_graph``.
  (Jelmer Vernooij, #187162)

* Fetching now passes the find_ghosts flag through to the
  ``InterRepository.missing_revision_ids`` call consistently for all
  repository types. This will enable faster missing revision discovery with
  bzr+ssh. (Robert Collins)

* Fix error handling in Repository.insert_data_stream. (Lukas Lalinsky)

* ``InterRepository.missing_revision_ids`` is now deprecated in favour of
  ``InterRepository.search_missing_revision_ids`` which returns a
  ``bzrlib.graph.SearchResult`` suitable for making requests from the smart
  server. (Robert Collins)

* New error ``NoPublicBranch`` for commands that need a public branch to
  operate. (Robert Collins)

* New method ``iter_inventories`` on Repository for access to many
  inventories. This is primarily used by the ``revision_trees`` method, as
  direct access to inventories is discouraged. (Robert Collins)

* New method ``next_with_ghosts`` on the Graph breadth-first-search objects
  which will split out ghosts and present parents into two separate sets,
  useful for code which needs to be aware of ghosts (e.g. fetching data
  cares about ghosts during revision selection). (Robert Collins)

* Record a timestamp against each mutter to the trace file, relative to the
  first import of bzrlib.  (Andrew Bennetts)

* ``Repository.get_data_stream`` is now deprecated in favour of
  ``Repository.get_data_stream_for_search`` which allows less network
  traffic when requesting data streams over a smart server. (Robert Collins)

* ``RemoteBzrDir._get_tree_branch`` no longer triggers ``_ensure_real``,
  removing one round trip on many network operations. (Robert Collins)

* RemoteTransport's ``recommended_page_size`` method now returns 64k, like
  SFTPTransport and HttpTransportBase.  (Andrew Bennetts)

* Repository has a new method ``has_revisions`` which signals the presence
  of many revisions by returning a set of the revisions listed which are
  present. This can be done by index queries without reading data for parent
  revision names etc. (Robert Collins)


bzr 1.1 2008-01-15
##################

(no changes from 1.1rc1)

bzr 1.1rc1 2008-01-05
#####################

Changes
*******

* Dotted revision numbers have been revised. Instead of growing longer with
  nested branches the branch number just increases. (eg instead of 1.1.1.1.1
  we now report 1.2.1.) This helps scale long lived branches which have many
  feature branches merged between them. (John Arbash Meinel)

* The syntax ``bzr diff branch1 branch2`` is no longer supported.
  Use ``bzr diff branch1 --new branch2`` instead. This change has
  been made to remove the ambiguity where ``branch2`` is in fact a
  specific file to diff within ``branch1``.

Features
********

* New option to use custom template-based formats in  ``bzr version-info``.
  (Lukáš Lalinský)

* diff '--using' allows an external diff tool to be used for files.
  (Aaron Bentley)

* New "lca" merge-type for fast everyday merging that also supports
  criss-cross merges.  (Aaron Bentley)

Improvements
************

* ``annotate`` now doesn't require a working tree. (Lukáš Lalinský,
  #90049)

* ``branch`` and ``checkout`` can now use files from a working tree to
  to speed up the process.  For checkout, this requires the new
  --files-from flag.  (Aaron Bentley)

* ``bzr diff`` now sorts files in alphabetical order.  (Aaron Bentley)

* ``bzr diff`` now works on branches without working trees. Tree-less
  branches can also be compared to each other and to working trees using
  the new diff options ``--old`` and ``--new``. Diffing between branches,
  with or without trees, now supports specific file filtering as well.
  (Ian Clatworthy, #6700)

* ``bzr pack`` now orders revision texts in topological order, with newest
  at the start of the file, promoting linear reads for ``bzr log`` and the
  like. This partially fixes #154129. (Robert Collins)

* Merge directives now fetch prerequisites from the target branch if
  needed.  (Aaron Bentley)

* pycurl now handles digest authentication.
  (Vincent Ladeuil)

* ``reconfigure`` can now convert from repositories.  (Aaron Bentley)

* ``-l`` is now a short form for ``--limit`` in ``log``.  (Matt Nordhoff)

* ``merge`` now warns when merge directives cause cherrypicks.
  (Aaron Bentley)

* ``split`` now supported, to enable splitting large trees into smaller
  pieces.  (Aaron Bentley)

Bugfixes
********

* Avoid AttributeError when unlocking a pack repository when an error occurs.
  (Martin Pool, #180208)

* Better handle short reads when processing multiple range requests.
  (Vincent Ladeuil, #179368)

* build_tree acceleration uses the correct path when a file has been moved.
  (Aaron Bentley)

* ``commit`` now succeeds when a checkout and its master branch share a
  repository.  (Aaron Bentley, #177592)

* Fixed error reporting of unsupported timezone format in
  ``log --timezone``. (Lukáš Lalinský, #178722)

* Fixed Unicode encoding error in ``ignored`` when the output is
  redirected to a pipe. (Lukáš Lalinský)

* Fix traceback when sending large response bodies over the smart protocol
  on Windows. (Andrew Bennetts, #115781)

* Fix ``urlutils.relative_url`` for the case of two ``file:///`` URLs
  pointed to different logical drives on Windows.
  (Alexander Belchenko, #90847)

* HTTP test servers are now compatible with the http protocol version 1.1.
  (Vincent Ladeuil, #175524)

* _KnitParentsProvider.get_parent_map now handles requests for ghosts
  correctly, instead of erroring or attributing incorrect parents to ghosts.
  (Aaron Bentley)

* ``merge --weave --uncommitted`` now works.  (Aaron Bentley)

* pycurl authentication handling was broken and incomplete. Fix handling of
  user:pass embedded in the urls.
  (Vincent Ladeuil, #177643)

* Files inside non-directories are now handled like other conflict types.
  (Aaron Bentley, #177390)

* ``reconfigure`` is able to convert trees into lightweight checkouts.
  (Aaron Bentley)

* Reduce lockdir timeout to 0 when running ``bzr serve``.  (Andrew Bennetts,
  #148087)

* Test that the old ``version_info_format`` functions still work, even
  though they are deprecated. (John Arbash Meinel, ShenMaq, #177872)

* Transform failures no longer cause ImmortalLimbo errors (Aaron Bentley,
  #137681)

* ``uncommit`` works even when the commit messages of revisions to be
  removed use characters not supported in the terminal encoding.
  (Aaron Bentley)

* When dumb http servers return whole files instead of the requested ranges,
  read the remaining bytes by chunks to avoid overflowing network buffers.
  (Vincent Ladeuil, #175886)

Documentation
*************

* Minor tweaks made to the bug tracker integration documentation.
  (Ian Clatworthy)

* Reference material has now be moved out of the User Guide and added
  to the User Reference. The User Reference has gained 4 sections as
  a result: Authenication Settings, Configuration Settings, Conflicts
  and Hooks. All help topics are now dumped into text format in the
  doc/en/user-reference directory for those who like browsing that
  information in their editor. (Ian Clatworthy)

* *Using Bazaar with Launchpad* tutorial added. (Ian Clatworthy)

Internals
*********

* find_* methods available for BzrDirs, Branches and WorkingTrees.
  (Aaron Bentley)

* Help topics can now be loaded from files.
  (Ian Clatworthy, Alexander Belchenko)

* get_parent_map now always provides tuples as its output.  (Aaron Bentley)

* Parent Providers should now implement ``get_parent_map`` returning a
  dictionary instead of ``get_parents`` returning a list.
  ``Graph.get_parents`` is now deprecated. (John Arbash Meinel,
  Robert Collins)

* Patience Diff now supports arbitrary python objects, as long as they
  support ``hash()``. (John Arbash Meinel)

* Reduce selftest overhead to establish test names by memoization.
  (Vincent Ladeuil)

API Breaks
**********

Testing
*******

* Modules can now customise their tests by defining a ``load_tests``
  attribute. ``pydoc bzrlib.tests.TestUtil.TestLoader.loadTestsFromModule``
  for the documentation on this attribute. (Robert Collins)

* New helper function ``bzrlib.tests.condition_id_re`` which helps
  filter tests based on a regular expression search on the tests id.
  (Robert Collins)

* New helper function ``bzrlib.tests.condition_isinstance`` which helps
  filter tests based on class. (Robert Collins)

* New helper function ``bzrlib.tests.exclude_suite_by_condition`` which
  generalises the ``exclude_suite_by_re`` function. (Robert Collins)

* New helper function ``bzrlib.tests.filter_suite_by_condition`` which
  generalises the ``filter_suite_by_re`` function. (Robert Collins)

* New helper method ``bzrlib.tests.exclude_tests_by_re`` which gives a new
  TestSuite that does not contain tests from the input that matched a
  regular expression. (Robert Collins)

* New helper method ``bzrlib.tests.randomize_suite`` which returns a
  randomized copy of the input suite. (Robert Collins)

* New helper method ``bzrlib.tests.split_suite_by_re`` which splits a test
  suite into two according to a regular expression. (Robert Collins)

* Parametrize all http tests for the transport implementations, the http
  protocol versions (1.0 and 1.1) and the authentication schemes.
  (Vincent Ladeuil)

* The ``exclude_pattern`` and ``random_order`` parameters to the function
  ``bzrlib.tests.filter_suite_by_re`` have been deprecated. (Robert Collins)

* The method ``bzrlib.tests.sort_suite_by_re`` has been deprecated. It is
  replaced by the new helper methods added in this release. (Robert Collins)


bzr 1.0 2007-12-14
##################

Documentation
*************

* More improvements and fixes to the User Guide.  (Ian Clatworthy)

* Add information on cherrypicking/rebasing to the User Guide.
  (Ian Clatworthy)

* Improve bug tracker integration documentation. (Ian Clatworthy)

* Minor edits to ``Bazaar in five minutes`` from David Roberts and
  to the rebasing section of the User Guide from Aaron Bentley.
  (Ian Clatworthy)


bzr 1.0rc3 2007-12-11
#####################

Changes
*******

* If a traceback occurs, users are now asked to report the bug
  through Launchpad (https://bugs.launchpad.net/bzr/), rather than
  by mail to the mailing list.
  (Martin Pool)

Bugfixes
********

* Fix Makefile rules for doc generation. (Ian Clatworthy, #175207)

* Give more feedback during long http downloads by making readv deliver data
  as it arrives for urllib, and issue more requests for pycurl. High latency
  networks are better handled by urllib, the pycurl implementation give more
  feedback but also incur more latency.
  (Vincent Ladeuil, #173010)

* Implement _make_parents_provider on RemoteRepository, allowing generating
  bundles against branches on a smart server.  (Andrew Bennetts, #147836)

Documentation
*************

* Improved user guide.  (Ian Clatworthy)

* The single-page quick reference guide is now available as a PDF.
  (Ian Clatworthy)

Internals
*********

* readv urllib http implementation is now a real iterator above the
  underlying socket and deliver data as soon as it arrives. 'get' still
  wraps its output in a StringIO.
  (Vincent Ladeuil)


bzr 1.0rc2 2007-12-07
#####################

Improvements
************

* Added a --coverage option to selftest. (Andrew Bennetts)

* Annotate merge (merge-type=weave) now supports cherrypicking.
  (Aaron Bentley)

* ``bzr commit`` now doesn't print the revision number twice. (Matt
  Nordhoff, #172612)

* New configuration option ``bugtracker_<tracker_abbrevation>_url`` to
  define locations of bug trackers that are not directly supported by
  bzr or a plugin. The URL will be treated as a template and ``{id}``
  placeholders will be replaced by specific bug IDs.  (Lukáš Lalinský)

* Support logging single merge revisions with short and line log formatters.
  (Kent Gibson)

* User Guide enhanced with suggested readability improvements from
  Matt Revell and corrections from John Arbash Meinel. (Ian Clatworthy)

* Quick Start Guide renamed to Quick Start Card, moved down in
  the catalog, provided in pdf and png format and updated to refer
  to ``send`` instead of ``bundle``. (Ian Clatworthy, #165080)

* ``switch`` can now be used on heavyweight checkouts as well as
  lightweight ones. After switching a heavyweight checkout, the
  local branch is a mirror/cache of the new bound branch and
  uncommitted changes in the working tree are merged. As a safety
  check, if there are local commits in a checkout which have not
  been committed to the previously bound branch, then ``switch``
  fails unless the ``--force`` option is given. This option is
  now also required if the branch a lightweight checkout is pointing
  to has been moved. (Ian Clatworthy)

Internals
*********

* New -Dhttp debug option reports http connections, requests and responses.
  (Vincent Ladeuil)

* New -Dmerge debug option, which emits merge plans for merge-type=weave.

Bugfixes
********

* Better error message when running ``bzr cat`` on a non-existant branch.
  (Lukáš Lalinský, #133782)

* Catch OSError 17 (file exists) in final phase of tree transform and show
  filename to user.
  (Alexander Belchenko, #111758)

* Catch ShortReadvErrors while using pycurl. Also make readv more robust by
  allowing multiple GET requests to be issued if too many ranges are
  required.
  (Vincent Ladeuil, #172701)

* Check for missing basis texts when fetching from packs to packs.
  (John Arbash Meinel, #165290)

* Fall back to showing e-mail in ``log --short/--line`` if the
  committer/author has only e-mail. (Lukáš Lalinský, #157026)

API Breaks
**********

* Deprecate not passing a ``location`` argument to commit reporters'
  ``started`` methods. (Matt Nordhoff)


bzr 1.0rc1 2007-11-30
#####################

Notes When Upgrading
********************

* The default repository format is now ``pack-0.92``.  This
  default is used when creating new repositories with ``init`` and
  ``init-repo``, and when branching over bzr+ssh or bzr+hpss.
  (See https://bugs.launchpad.net/bugs/164626)

  This format can be read and written by Bazaar 0.92 and later, and
  data can be transferred to and from older formats.

  To upgrade, please reconcile your repository (``bzr reconcile``), and then
  upgrade (``bzr upgrade``).

  ``pack-0.92`` offers substantially better scaling and performance than the
  previous knits format. Some operations are slower where the code already
  had bad scaling characteristics under knits, the pack format makes such
  operations more visible as part of being more scalable overall. We will
  correct such operations over the coming releases and encourage the filing
  of bugs on any operation which you observe to be slower in a packs
  repository. One particular case that we do not intend to fix is pulling
  data from a pack repository into a knit repository over a high latency
  link;  downgrading such data requires reinsertion of the file texts, and
  this is a classic space/time tradeoff. The current implementation is
  conservative on memory usage because we need to support converting data
  from any tree without problems.
  (Robert Collins, Martin Pool, #164476)

Changes
*******

* Disable detection of plink.exe as possible ssh vendor. Plink vendor
  still available if user selects it explicitly with BZR_SSH environment
  variable. (Alexander Belchenko, workaround for bug #107593)

* The pack format is now accessible as "pack-0.92", or "pack-0.92-subtree"
  to enable the subtree functions (for example, for bzr-svn).
  (Martin Pool)

Features
********

* New ``authentication.conf`` file holding the password or other credentials
  for remote servers. This can be used for ssh, sftp, smtp and other
  supported transports.
  (Vincent Ladeuil)

* New rich-root and rich-root-pack formats, recording the same data about
  tree roots that's recorded for all other directories.
  (Aaron Bentley, #164639)

* ``pack-0.92`` repositories can now be reconciled.
  (Robert Collins, #154173)

* ``switch`` command added for changing the branch a lightweight checkout
  is associated with and updating the tree to reflect the latest content
  accordingly. This command was previously part of the BzrTools plug-in.
  (Ian Clatworthy, Aaron Bentley, David Allouche)

* ``reconfigure`` command can now convert branches, trees, or checkouts to
  lightweight checkouts.  (Aaron Bentley)

Performance
***********

* Commit updates the state of the working tree via a delta rather than
  supplying entirely new basis trees. For commit of a single specified file
  this reduces the wall clock time for commit by roughly a 30%.
  (Robert Collins, Martin Pool)

* Commit with many automatically found deleted paths no longer performs
  linear scanning for the children of those paths during inventory
  iteration. This should fix commit performance blowing out when many such
  paths occur during commit. (Robert Collins, #156491)

* Fetch with pack repositories will no longer read the entire history graph.
  (Robert Collins, #88319)

* Revert takes out an appropriate lock when reverting to a basis tree, and
  does not read the basis inventory twice. (Robert Collins)

* Diff does not require an inventory to be generated on dirstate trees.
  (Aaron Bentley, #149254)

* New annotate merge (--merge-type=weave) implementation is fast on
  versionedfiles withough cached annotations, e.g. pack-0.92.
  (Aaron Bentley)

Improvements
************

* ``bzr merge`` now warns when it encounters a criss-cross merge.
  (Aaron Bentley)

* ``bzr send`` now doesn't require the target e-mail address to be
  specified on the command line if an interactive e-mail client is used.
  (Lukáš Lalinský)

* ``bzr tags`` now prints the revision number for each tag, instead of
  the revision id, unless --show-ids is passed. In addition, tags can be
  sorted chronologically instead of lexicographically with --sort=time.
  (Adeodato Simó, #120231)

* Windows standalone version of bzr is able to load system-wide plugins from
  "plugins" subdirectory in installation directory. In addition standalone
  installer write to the registry (HKLM\SOFTWARE\Bazaar) useful info
  about paths and bzr version. (Alexander Belchenko, #129298)

Documentation
*************

Bug Fixes
*********

* A progress bar has been added for knitpack -> knitpack fetching.
  (Robert Collins, #157789, #159147)

* Branching from a branch via smart server now preserves the repository
  format. (Andrew Bennetts,  #164626)

* ``commit`` is now able to invoke an external editor in a non-ascii
  directory. (Daniel Watkins, #84043)

* Catch connection errors for ftp.
  (Vincent Ladeuil, #164567)

* ``check`` no longer reports spurious unreferenced text versions.
  (Robert Collins, John A Meinel, #162931, #165071)

* Conflicts are now resolved recursively by ``revert``.
  (Aaron Bentley, #102739)

* Detect invalid transport reuse attempts by catching invalid URLs.
  (Vincent Ladeuil, #161819)

* Deleting a file without removing it shows a correct diff, not a traceback.
  (Aaron Bentley)

* Do no use timeout in HttpServer anymore.
  (Vincent Ladeuil, #158972).

* Don't catch the exceptions related to the http pipeline status before
  retrying an http request or some programming errors may be masked.
  (Vincent Ladeuil, #160012)

* Fix ``bzr rm`` to not delete modified and ignored files.
  (Lukáš Lalinský, #172598)

* Fix exception when revisionspec contains merge revisons but log
  formatter doesn't support merge revisions. (Kent Gibson, #148908)

* Fix exception when ScopeReplacer is assigned to before any members have
  been retrieved.  (Aaron Bentley)

* Fix multiple connections during checkout --lightweight.
  (Vincent Ladeuil, #159150)

* Fix possible error in insert_data_stream when copying between
  pack repositories over bzr+ssh or bzr+http.
  KnitVersionedFile.get_data_stream now makes sure that requested
  compression parents are sent before any delta hunks that depend
  on them.
  (Martin Pool, #164637)

* Fix typo in limiting offsets coalescing for http, leading to
  whole files being downloaded instead of parts.
  (Vincent Ladeuil, #165061)

* FTP server errors don't error in the error handling code.
  (Robert Collins, #161240)

* Give a clearer message when a pull fails because the source needs
  to be reconciled.
  (Martin Pool, #164443)

* It is clearer when a plugin cannot be loaded because of its name, and a
  suggestion for an acceptable name is given. (Daniel Watkins, #103023)

* Leave port as None in transport objects if user doesn't
  specify a port in urls.
  (vincent Ladeuil, #150860)

* Make sure Repository.fetch(self) is properly a no-op for all
  Repository implementations. (John Arbash Meinel, #158333)

* Mark .bzr directories as "hidden" on Windows.
  (Alexander Belchenko, #71147)

* ``merge --uncommitted`` can now operate on a single file.
  (Aaron Bentley, Lukáš Lalinský, #136890)

* Obsolete packs are now cleaned up by pack and autopack operations.
  (Robert Collins, #153789)

* Operations pulling data from a smart server where the underlying
  repositories are not both annotated/both unannotated will now work.
  (Robert Collins, #165304).

* Reconcile now shows progress bars. (Robert Collins, #159351)

* ``RemoteBranch`` was not initializing ``self._revision_id_to_revno_map``
  properly. (John Arbash Meinel, #162486)

* Removing an already-removed file reports the file does not exist. (Daniel
  Watkins, #152811)

* Rename on Windows is able to change filename case.
  (Alexander Belchenko, #77740)

* Return error instead of a traceback for ``bzr log -r0``.
  (Kent Gibson, #133751)

* Return error instead of a traceback when bzr is unable to create
  symlink on some platforms (e.g. on Windows).
  (Alexander Belchenko, workaround for #81689)

* Revert doesn't crash when restoring a single file from a deleted
  directory. (Aaron Bentley)

* Stderr output via logging mechanism now goes through encoded wrapper
  and no more uses utf-8, but terminal encoding instead. So all unicode
  strings now should be readable in non-utf-8 terminal.
  (Alexander Belchenko, #54173)

* The error message when ``move --after`` should be used makes how to do so
  clearer. (Daniel Watkins, #85237)

* Unicode-safe output from ``bzr info``. The output will be encoded
  using the terminal encoding and unrepresentable characters will be
  replaced by '?'. (Lukáš Lalinský, #151844)

* Working trees are no longer created when pushing into a local no-trees
  repo. (Daniel Watkins, #50582)

* Upgrade util/configobj to version 4.4.0.
  (Vincent Ladeuil, #151208).

* Wrap medusa ftp test server as an FTPServer feature.
  (Vincent Ladeuil, #157752)

API Breaks
**********

* ``osutils.backup_file`` is deprecated. Actually it's not used in bzrlib
  during very long time. (Alexander Belchenko)

* The return value of
  ``VersionedFile.iter_lines_added_or_present_in_versions`` has been
  changed. Previously it was an iterator of lines, now it is an iterator of
  (line, version_id) tuples. This change has been made to aid reconcile and
  fetch operations. (Robert Collins)

* ``bzrlib.repository.get_versioned_file_checker`` is now private.
  (Robert Collins)

* The Repository format registry default has been removed; it was previously
  obsoleted by the bzrdir format default, which implies a default repository
  format.
  (Martin Pool)

Internals
*********

* Added ``ContainerSerialiser`` and ``ContainerPushParser`` to
  ``bzrlib.pack``.  These classes provide more convenient APIs for generating
  and parsing containers from streams rather than from files.  (Andrew
  Bennetts)

* New module ``lru_cache`` providing a cache for use by tasks that need
  semi-random access to large amounts of data. (John A Meinel)

* InventoryEntry.diff is now deprecated.  Please use diff.DiffTree instead.


bzr 0.92 2007-11-05
###################

Changes
*******

  * New uninstaller on Win32.  (Alexander Belchenko)


bzr 0.92rc1 2007-10-29
######################

Changes
*******

* ``bzr`` now returns exit code 4 if an internal error occurred, and
  3 if a normal error occurred.  (Martin Pool)

* ``pull``, ``merge`` and ``push`` will no longer silently correct some
  repository index errors that occured as a result of the Weave disk format.
  Instead the ``reconcile`` command needs to be run to correct those
  problems if they exist (and it has been able to fix most such problems
  since bzr 0.8). Some new problems have been identified during this release
  and you should run ``bzr check`` once on every repository to see if you
  need to reconcile. If you cannot ``pull`` or ``merge`` from a remote
  repository due to mismatched parent errors - a symptom of index errors -
  you should simply take a full copy of that remote repository to a clean
  directory outside any local repositories, then run reconcile on it, and
  finally pull from it locally. (And naturally email the repositories owner
  to ask them to upgrade and run reconcile).
  (Robert Collins)

Features
********

* New ``knitpack-experimental`` repository format. This is interoperable with
  the ``dirstate-tags`` format but uses a smarter storage design that greatly
  speeds up many operations, both local and remote. This new format can be
  used as an option to the ``init``, ``init-repository`` and ``upgrade``
  commands. (Robert Collins)

* For users of bzr-svn (and those testing the prototype subtree support) that
  wish to try packs, a new ``knitpack-subtree-experimental`` format has also
  been added. This is interoperable with the ``dirstate-subtrees`` format.
  (Robert Collins)

* New ``reconfigure`` command. (Aaron Bentley)

* New ``revert --forget-merges`` command, which removes the record of a pending
  merge without affecting the working tree contents.  (Martin Pool)

* New ``bzr_remote_path`` configuration variable allows finer control of
  remote bzr locations than BZR_REMOTE_PATH environment variable.
  (Aaron Bentley)

* New ``launchpad-login`` command to tell Bazaar your Launchpad
  user ID.  This can then be used by other functions of the
  Launchpad plugin. (James Henstridge)

Performance
***********

* Commit in quiet mode is now slightly faster as the information to
  output is no longer calculated. (Ian Clatworthy)

* Commit no longer checks for new text keys during insertion when the
  revision id was deterministically unique. (Robert Collins)

* Committing a change which is not a merge and does not change the number of
  files in the tree is faster by utilising the data about whether files are
  changed to determine if the tree is unchanged rather than recalculating
  it at the end of the commit process. (Robert Collins)

* Inventory serialisation no longer double-sha's the content.
  (Robert Collins)

* Knit text reconstruction now avoids making copies of the lines list for
  interim texts when building a single text. The new ``apply_delta`` method
  on ``KnitContent`` aids this by allowing modification of the revision id
  such objects represent. (Robert Collins)

* Pack indices are now partially parsed for specific key lookup using a
  bisection approach. (Robert Collins)

* Partial commits are now approximately 40% faster by walking over the
  unselected current tree more efficiently. (Robert Collins)

* XML inventory serialisation takes 20% less time while being stricter about
  the contents. (Robert Collins)

* Graph ``heads()`` queries have been fixed to no longer access all history
  unnecessarily. (Robert Collins)

Improvements
************

* ``bzr+https://`` smart server across https now supported.
  (John Ferlito, Martin Pool, #128456)

* Mutt is now a supported mail client; set ``mail_client=mutt`` in your
  bazaar.conf and ``send`` will use mutt. (Keir Mierle)

* New option ``-c``/``--change`` for ``merge`` command for cherrypicking
  changes from one revision. (Alexander Belchenko, #141368)

* Show encodings, locale and list of plugins in the traceback message.
  (Martin Pool, #63894)

* Experimental directory formats can now be marked with
  ``experimental = True`` during registration. (Ian Clatworthy)

Documentation
*************

* New *Bazaar in Five Minutes* guide.  (Matthew Revell)

* The hooks reference documentation is now converted to html as expected.
  (Ian Clatworthy)

Bug Fixes
*********

* Connection error reporting for the smart server has been fixed to
  display a user friendly message instead of a traceback.
  (Ian Clatworthy, #115601)

* Make sure to use ``O_BINARY`` when opening files to check their
  sha1sum. (Alexander Belchenko, John Arbash Meinel, #153493)

* Fix a problem with Win32 handling of the executable bit.
  (John Arbash Meinel, #149113)

* ``bzr+ssh://`` and ``sftp://`` URLs that do not specify ports explicitly
  no longer assume that means port 22.  This allows people using OpenSSH to
  override the default port in their ``~/.ssh/config`` if they wish.  This
  fixes a bug introduced in bzr 0.91.  (Andrew Bennetts, #146715)

* Commands reporting exceptions can now be profiled and still have their
  data correctly dumped to a file. For example, a ``bzr commit`` with
  no changes still reports the operation as pointless but doing so no
  longer throws away the profiling data if this command is run with
  ``--lsprof-file callgrind.out.ci`` say. (Ian Clatworthy)

* Fallback to ftp when paramiko is not installed and sftp can't be used for
  ``tests/commands`` so that the test suite is still usable without
  paramiko.
  (Vincent Ladeuil, #59150)

* Fix commit ordering in corner case. (Aaron Bentley, #94975)

* Fix long standing bug in partial commit when there are renames
  left in tree. (Robert Collins, #140419)

* Fix selftest semi-random noise during http related tests.
  (Vincent Ladeuil, #140614)

* Fix typo in ftp.py making the reconnection fail on temporary errors.
  (Vincent Ladeuil, #154259)

* Fix failing test by comparing real paths to cover the case where the TMPDIR
  contains a symbolic link.
  (Vincent Ladeuil, #141382).

* Fix log against smart server branches that don't support tags.
  (James Westby, #140615)

* Fix pycurl http implementation by defining error codes from
  pycurl instead of relying on an old curl definition.
  (Vincent Ladeuil, #147530)

* Fix 'unprintable error' message when displaying BzrCheckError and
  some other exceptions on Python 2.5.
  (Martin Pool, #144633)

* Fix ``Inventory.copy()`` and add test for it. (Jelmer Vernooij)

* Handles default value for ListOption in cmd_commit.
  (Vincent Ladeuil, #140432)

* HttpServer and FtpServer need to be closed properly or a listening socket
  will remain opened.
  (Vincent Ladeuil, #140055)

* Monitor the .bzr directory created in the top level test
  directory to detect leaking tests.
  (Vincent Ladeuil, #147986)

* The basename, not the full path, is now used when checking whether
  the profiling dump file begins with ``callgrind.out`` or not. This
  fixes a bug reported by Aaron Bentley on IRC. (Ian Clatworthy)

* Trivial fix for invoking command ``reconfigure`` without arguments.
  (Rob Weir, #141629)

* ``WorkingTree.rename_one`` will now raise an error if normalisation of the
  new path causes bzr to be unable to access the file. (Robert Collins)

* Correctly detect a NoSuchFile when using a filezilla server. (Gary van der
  Merwe)

API Breaks
**********

* ``bzrlib.index.GraphIndex`` now requires a size parameter to the
  constructor, for enabling bisection searches. (Robert Collins)

* ``CommitBuilder.record_entry_contents`` now requires the root entry of a
  tree be supplied to it, previously failing to do so would trigger a
  deprecation warning. (Robert Collins)

* ``KnitVersionedFile.add*`` will no longer cache added records even when
  enable_cache() has been called - the caching feature is now exclusively for
  reading existing data. (Robert Collins)

* ``ReadOnlyLockError`` is deprecated; ``LockFailed`` is usually more
  appropriate.  (Martin Pool)

* Removed ``bzrlib.transport.TransportLogger`` - please see the new
  ``trace+`` transport instead. (Robert Collins)

* Removed previously deprecated varargs interface to ``TestCase.run_bzr`` and
  deprecated methods ``TestCase.capture`` and ``TestCase.run_bzr_captured``.
  (Martin Pool)

* Removed previous deprecated ``basis_knit`` parameter to the
  ``KnitVersionedFile`` constructor. (Robert Collins)

* Special purpose method ``TestCase.run_bzr_decode`` is moved to the test_non_ascii
  class that needs it.
  (Martin Pool)

* The class ``bzrlib.repofmt.knitrepo.KnitRepository3`` has been folded into
  ``KnitRepository`` by parameters to the constructor. (Robert Collins)

* The ``VersionedFile`` interface now allows content checks to be bypassed
  by supplying check_content=False.  This saves nearly 30% of the minimum
  cost to store a version of a file. (Robert Collins)

* Tree's with bad state such as files with no length or sha will no longer
  be silently accepted by the repository XML serialiser. To serialise
  inventories without such data, pass working=True to write_inventory.
  (Robert Collins)

* ``VersionedFile.fix_parents`` has been removed as a harmful API.
  ``VersionedFile.join`` will no longer accept different parents on either
  side of a join - it will either ignore them, or error, depending on the
  implementation. See notes when upgrading for more information.
  (Robert Collins)

Internals
*********

* ``bzrlib.transport.Transport.put_file`` now returns the number of bytes
  put by the method call, to allow avoiding stat-after-write or
  housekeeping in callers. (Robert Collins)

* ``bzrlib.xml_serializer.Serializer`` is now responsible for checking that
  mandatory attributes are present on serialisation and deserialisation.
  This fixes some holes in API usage and allows better separation between
  physical storage and object serialisation. (Robert Collins)

* New class ``bzrlib.errors.InternalBzrError`` which is just a convenient
  shorthand for deriving from BzrError and setting internal_error = True.
  (Robert Collins)

* New method ``bzrlib.mutabletree.update_to_one_parent_via_delta`` for
  moving the state of a parent tree to a new version via a delta rather than
  a complete replacement tree. (Robert Collins)

* New method ``bzrlib.osutils.minimum_path_selection`` useful for removing
  duplication from user input, when a user mentions both a path and an item
  contained within that path. (Robert Collins)

* New method ``bzrlib.repository.Repository.is_write_locked`` useful for
  determining if a repository is write locked. (Robert Collins)

* New method on ``bzrlib.tree.Tree`` ``path_content_summary`` provides a
  tuple containing the key information about a path for commit processing
  to complete. (Robert Collins)

* New method on xml serialisers, write_inventory_to_lines, which matches the
  API used by knits for adding content. (Robert Collins)

* New module ``bzrlib.bisect_multi`` with generic multiple-bisection-at-once
  logic, currently only available for byte-based lookup
  (``bisect_multi_bytes``). (Robert Collins)

* New helper ``bzrlib.tuned_gzip.bytes_to_gzip`` which takes a byte string
  and returns a gzipped version of the same. This is used to avoid a bunch
  of api friction during adding of knit hunks. (Robert Collins)

* New parameter on ``bzrlib.transport.Transport.readv``
  ``adjust_for_latency`` which changes readv from returning strictly the
  requested data to inserted return larger ranges and in forward read order
  to reduce the effect of network latency. (Robert Collins)

* New parameter yield_parents on ``Inventory.iter_entries_by_dir`` which
  causes the parents of a selected id to be returned recursively, so all the
  paths from the root down to each element of selected_file_ids are
  returned. (Robert Collins)

* Knit joining has been enhanced to support plain to annotated conversion
  and annotated to plain conversion. (Ian Clatworthy)

* The CommitBuilder method ``record_entry_contents`` now returns summary
  information about the effect of the commit on the repository. This tuple
  contains an inventory delta item if the entry changed from the basis, and a
  boolean indicating whether a new file graph node was recorded.
  (Robert Collins)

* The python path used in the Makefile can now be overridden.
  (Andrew Bennetts, Ian Clatworthy)

Testing
*******

* New transport implementation ``trace+`` which is useful for testing,
  logging activity taken to its _activity attribute. (Robert Collins)

* When running bzr commands within the test suite, internal exceptions are
  not caught and reported in the usual way, but rather allowed to propagate
  up and be visible to the test suite.  A new API ``run_bzr_catch_user_errors``
  makes this behavior available to other users.
  (Martin Pool)

* New method ``TestCase.call_catch_warnings`` for testing methods that
  raises a Python warning.  (Martin Pool)


bzr 0.91 2007-09-26
###################

Bug Fixes
*********

* Print a warning instead of aborting the ``python setup.py install``
  process if building of a C extension is not possible.
  (Lukáš Lalinský, Alexander Belchenko)

* Fix commit ordering in corner case (Aaron Bentley, #94975)

* Fix ''bzr info bzr://host/'' and other operations on ''bzr://' URLs with
  an implicit port.  We were incorrectly raising PathNotChild due to
  inconsistent treatment of the ''_port'' attribute on the Transport object.
  (Andrew Bennetts, #133965)

* Make RemoteRepository.sprout cope gracefully with servers that don't
  support the ``Repository.tarball`` request.
  (Andrew Bennetts)


bzr 0.91rc2 2007-09-11
######################

* Replaced incorrect tarball for previous release; a debug statement was left
  in bzrlib/remote.py.


bzr 0.91rc1 2007-09-11
######################

Changes
*******

* The default branch and repository format has changed to
  ``dirstate-tags``, so tag commands are active by default.
  This format is compatible with Bazaar 0.15 and later.
  This incidentally fixes bug #126141.
  (Martin Pool)

* ``--quiet`` or ``-q`` is no longer a global option. If present, it
  must now appear after the command name. Scripts doing things like
  ``bzr -q missing`` need to be rewritten as ``bzr missing -q``.
  (Ian Clatworthy)

Features
********

* New option ``--author`` in ``bzr commit`` to specify the author of the
  change, if it's different from the committer. ``bzr log`` and
  ``bzr annotate`` display the author instead of the committer.
  (Lukáš Lalinský)

* In addition to global options and command specific options, a set of
  standard options are now supported. Standard options are legal for
  all commands. The initial set of standard options are:

  * ``--help`` or ``-h`` - display help message
  * ``--verbose`` or ``-v`` - display additional information
  * ``--quiet``  or ``-q`` - only output warnings and errors.

  Unlike global options, standard options can be used in aliases and
  may have command-specific help. (Ian Clatworthy)

* Verbosity level processing has now been unified. If ``--verbose``
  or ``-v`` is specified on the command line multiple times, the
  verbosity level is made positive the first time then increased.
  If ``--quiet`` or ``-q`` is specified on the command line
  multiple times, the verbosity level is made negative the first
  time then decreased. To get the default verbosity level of zero,
  either specify none of the above , ``--no-verbose`` or ``--no-quiet``.
  Note that most commands currently ignore the magnitude of the
  verbosity level but do respect *quiet vs normal vs verbose* when
  generating output. (Ian Clatworthy)

* ``Branch.hooks`` now supports ``pre_commit`` hook. The hook's signature
  is documented in BranchHooks constructor. (Nam T. Nguyen, #102747)

* New ``Repository.stream_knit_data_for_revisions`` request added to the
  network protocol for greatly reduced roundtrips when retrieving a set of
  revisions. (Andrew Bennetts)

Bug Fixes
*********

* ``bzr plugins`` now lists the version number for each plugin in square
  brackets after the path. (Robert Collins, #125421)

* Pushing, pulling and branching branches with subtree references was not
  copying the subtree weave, preventing the file graph from being accessed
  and causing errors in commits in clones. (Robert Collins)

* Suppress warning "integer argument expected, got float" from Paramiko,
  which sometimes caused false test failures.  (Martin Pool)

* Fix bug in bundle 4 that could cause attempts to write data to wrong
  versionedfile.  (Aaron Bentley)

* Diffs generated using "diff -p" no longer break the patch parser.
  (Aaron Bentley)

* get_transport treats an empty possible_transports list the same as a non-
  empty one.  (Aaron Bentley)

* patch verification for merge directives is reactivated, and works with
  CRLF and CR files.  (Aaron Bentley)

* Accept ..\ as a path in revision specifiers. This fixes for example
  "-r branch:..\other-branch" on Windows.  (Lukáš Lalinský)

* ``BZR_PLUGIN_PATH`` may now contain trailing slashes.
  (Blake Winton, #129299)

* man page no longer lists hidden options (#131667, Aaron Bentley)

* ``uncommit --help`` now explains the -r option adequately.  (Daniel
  Watkins, #106726)

* Error messages are now better formatted with parameters (such as
  filenames) quoted when necessary. This avoids confusion when directory
  names ending in a '.' at the end of messages were confused with a
  full stop that may or not have been there. (Daniel Watkins, #129791)

* Fix ``status FILE -r X..Y``. (Lukáš Lalinský)

* If a particular command is an alias, ``help`` will show the alias
  instead of claiming there is no help for said alias. (Daniel Watkins,
  #133548)

* TreeTransform-based operations, like pull, merge, revert, and branch,
  now roll back if they encounter an error.  (Aaron Bentley, #67699)

* ``bzr commit`` now exits cleanly if a character unsupported by the
  current encoding is used in the commit message.  (Daniel Watkins,
  #116143)

* bzr send uses default values for ranges when only half of an elipsis
  is specified ("-r..5" or "-r5..").  (#61685, Aaron Bentley)

* Avoid trouble when Windows ssh calls itself 'plink' but no plink
  binary is present.  (Martin Albisetti, #107155)

* ``bzr remove`` should remove clean subtrees.  Now it will remove (without
  needing ``--force``) subtrees that contain no files with text changes or
  modified files.  With ``--force`` it removes the subtree regardless of
  text changes or unknown files. Directories with renames in or out (but
  not changed otherwise) will now be removed without needing ``--force``.
  Unknown ignored files will be deleted without needing ``--force``.
  (Marius Kruger, #111665)

* When two plugins conflict, the source of both the losing and now the
  winning definition is shown.  (Konstantin Mikhaylov, #5454)

* When committing to a branch, the location being committed to is
  displayed.  (Daniel Watkins, #52479)

* ``bzr --version`` takes care about encoding of stdout, especially
  when output is redirected. (Alexander Belchenko, #131100)

* Prompt for an ftp password if none is provided.
  (Vincent Ladeuil, #137044)

* Reuse bound branch associated transport to avoid multiple
  connections.
  (Vincent Ladeuil, #128076, #131396)

* Overwrite conflicting tags by ``push`` and ``pull`` if the
  ``--overwrite`` option is specified.  (Lukáš Lalinský, #93947)

* In checkouts, tags are copied into the master branch when created,
  changed or deleted, and are copied into the checkout when it is
  updated.  (Martin Pool, #93856, #93860)

* Print a warning instead of aborting the ``python setup.py install``
  process if building of a C extension is not possible.
  (Lukáš Lalinský, Alexander Belchenko)

Improvements
************

* Add the option "--show-diff" to the commit command in order to display
  the diff during the commit log creation. (Goffredo Baroncelli)

* ``pull`` and ``merge`` are much faster at installing bundle format 4.
  (Aaron Bentley)

* ``pull -v`` no longer includes deltas, making it much faster.
  (Aaron Bentley)

* ``send`` now sends the directive as an attachment by default.
  (Aaron Bentley, Lukáš Lalinský, Alexander Belchenko)

* Documentation updates (Martin Albisetti)

* Help on debug flags is now included in ``help global-options``.
  (Daniel Watkins, #124853)

* Parameters passed on the command line are checked to ensure they are
  supported by the encoding in use. (Daniel Watkins)

* The compression used within the bzr repository has changed from zlib
  level 9 to the zlib default level. This improves commit performance with
  only a small increase in space used (and in some cases a reduction in
  space). (Robert Collins)

* Initial commit no longer SHAs files twice and now reuses the path
  rather than looking it up again, making it faster.
  (Ian Clatworthy)

* New option ``-c``/``--change`` for ``diff`` and ``status`` to show
  changes in one revision.  (Lukáš Lalinský)

* If versioned files match a given ignore pattern, a warning is now
  given. (Daniel Watkins, #48623)

* ``bzr status`` now has -S as a short name for --short and -V as a
  short name for --versioned. These have been added to assist users
  migrating from Subversion: ``bzr status -SV`` is now like
  ``svn status -q``.  (Daniel Watkins, #115990)

* Added C implementation of  ``PatienceSequenceMatcher``, which is about
  10x faster than the Python version. This speeds up commands that
  need file diffing, such as ``bzr commit`` or ``bzr diff``.
  (Lukáš Lalinský)

* HACKING has been extended with a large section on core developer tasks.
  (Ian Clatworthy)

* Add ``branches`` and ``standalone-trees`` as online help topics and
  include them as Concepts within the User Reference.
  (Paul Moore, Ian Clatworthy)

* ``check`` can detect versionedfile parent references that are
  inconsistent with revision and inventory info, and ``reconcile`` can fix
  them.  These faulty references were generated by 0.8-era releases,
  so repositories which were manipulated by old bzrs should be
  checked, and possibly reconciled ASAP.  (Aaron Bentley, Andrew Bennetts)

API Breaks
**********

* ``Branch.append_revision`` is removed altogether; please use
  ``Branch.set_last_revision_info`` instead.  (Martin Pool)

* CommitBuilder now advertises itself as requiring the root entry to be
  supplied. This only affects foreign repository implementations which reuse
  CommitBuilder directly and have changed record_entry_contents to require
  that the root not be supplied. This should be precisely zero plugins
  affected. (Robert Collins)

* The ``add_lines`` methods on ``VersionedFile`` implementations has changed
  its return value to include the sha1 and length of the inserted text. This
  allows the avoidance of double-sha1 calculations during commit.
  (Robert Collins)

* ``Transport.should_cache`` has been removed.  It was not called in the
  previous release.  (Martin Pool)

Testing
*******

* Tests may now raise TestNotApplicable to indicate they shouldn't be
  run in a particular scenario.  (Martin Pool)

* New function multiply_tests_from_modules to give a simpler interface
  to test parameterization.  (Martin Pool, Robert Collins)

* ``Transport.should_cache`` has been removed.  It was not called in the
  previous release.  (Martin Pool)

* NULL_REVISION is returned to indicate the null revision, not None.
  (Aaron Bentley)

* Use UTF-8 encoded StringIO for log tests to avoid failures on
  non-ASCII committer names.  (Lukáš Lalinský)

Internals
*********

* ``bzrlib.plugin.all_plugins`` has been deprecated in favour of
  ``bzrlib.plugin.plugins()`` which returns PlugIn objects that provide
  useful functionality for determining the path of a plugin, its tests, and
  its version information. (Robert Collins)

* Add the option user_encoding to the function 'show_diff_trees()'
  in order to move the user encoding at the UI level. (Goffredo Baroncelli)

* Add the function make_commit_message_template_encoded() and the function
  edit_commit_message_encoded() which handle encoded strings.
  This is done in order to mix the commit messages (which is a unicode
  string), and the diff which is a raw string. (Goffredo Baroncelli)

* CommitBuilder now defaults to using add_lines_with_ghosts, reducing
  overhead on non-weave repositories which don't require all parents to be
  present. (Robert Collins)

* Deprecated method ``find_previous_heads`` on
  ``bzrlib.inventory.InventoryEntry``. This has been superseded by the use
  of ``parent_candidates`` and a separate heads check via the repository
  API. (Robert Collins)

* New trace function ``mutter_callsite`` will print out a subset of the
  stack to the log, which can be useful for gathering debug details.
  (Robert Collins)

* ``bzrlib.pack.ContainerWriter`` now tracks how many records have been
  added via a public attribute records_written. (Robert Collins)

* New method ``bzrlib.transport.Transport.get_recommended_page_size``.
  This provides a hint to users of transports as to the reasonable
  minimum data to read. In principle this can take latency and
  bandwidth into account on a per-connection basis, but for now it
  just has hard coded values based on the url. (e.g. http:// has a large
  page size, file:// has a small one.) (Robert Collins)

* New method on ``bzrlib.transport.Transport`` ``open_write_stream`` allows
  incremental addition of data to a file without requiring that all the
  data be buffered in memory. (Robert Collins)

* New methods on ``bzrlib.knit.KnitVersionedFile``:
  ``get_data_stream(versions)``, ``insert_data_stream(stream)`` and
  ``get_format_signature()``.  These provide some infrastructure for
  efficiently streaming the knit data for a set of versions over the smart
  protocol.

* Knits with no annotation cache still produce correct annotations.
  (Aaron Bentley)

* Three new methods have been added to ``bzrlib.trace``:
  ``set_verbosity_level``, ``get_verbosity_level`` and ``is_verbose``.
  ``set_verbosity_level`` expects a numeric value: negative for quiet,
  zero for normal, positive for verbose. The size of the number can be
  used to determine just how quiet or verbose the application should be.
  The existing ``be_quiet`` and ``is_quiet`` routines have been
  integrated into this new scheme. (Ian Clatworthy)

* Options can now be delcared with a ``custom_callback`` parameter. If
  set, this routine is called after the option is processed. This feature
  is now used by the standard options ``verbose`` and ``quiet`` so that
  setting one implicitly resets the other. (Ian Clatworthy)

* Rather than declaring a new option from scratch in order to provide
  custom help, a centrally registered option can be decorated using the
  new ``bzrlib.Option.custom_help`` routine. In particular, this routine
  is useful when declaring better help for the ``verbose`` and ``quiet``
  standard options as the base definition of these is now more complex
  than before thanks to their use of a custom callback. (Ian Clatworthy)

* Tree._iter_changes(specific_file=[]) now iterates through no files,
  instead of iterating through all files.  None is used to iterate through
  all files.  (Aaron Bentley)

* WorkingTree.revert() now accepts None to revert all files.  The use of
  [] to revert all files is deprecated.  (Aaron Bentley)


bzr 0.90 2007-08-28
###################

Improvements
************

* Documentation is now organized into multiple directories with a level
  added for different languages or locales. Added the Mini Tutorial
  and Quick Start Summary (en) documents from the Wiki, improving the
  content and readability of the former. Formatted NEWS as Release Notes
  complete with a Table of Conents, one heading per release. Moved the
  Developer Guide into the main document catalog and provided a link
  from the developer document catalog back to the main one.
  (Ian Clatworthy, Sabin Iacob, Alexander Belchenko)


API Changes
***********

* The static convenience method ``BzrDir.create_repository``
  is deprecated.  Callers should instead create a ``BzrDir`` instance
  and call ``create_repository`` on that.  (Martin Pool)


bzr 0.90rc1 2007-08-14
######################

Bugfixes
********

* ``bzr init`` should connect to the remote location one time only.  We
  have been connecting several times because we forget to pass around the
  Transport object. This modifies ``BzrDir.create_branch_convenience``,
  so that we can give it the Transport we already have.
  (John Arbash Meinel, Vincent Ladeuil, #111702)

* Get rid of sftp connection cache (get rid of the FTP one too).
  (Vincent Ladeuil, #43731)

* bzr branch {local|remote} remote don't try to create a working tree
  anymore.
  (Vincent Ladeuil, #112173)

* All identified multiple connections for a single bzr command have been
  fixed. See bzrlib/tests/commands directory.
  (Vincent Ladeuil)

* ``bzr rm`` now does not insist on ``--force`` to delete files that
  have been renamed but not otherwise modified.  (Marius Kruger,
  #111664)

* ``bzr selftest --bench`` no longer emits deprecation warnings
  (Lukáš Lalinský)

* ``bzr status`` now honours FILE parameters for conflict lists
  (Aaron Bentley, #127606)

* ``bzr checkout`` now honours -r when reconstituting a working tree.
  It also honours -r 0.  (Aaron Bentley, #127708)

* ``bzr add *`` no more fails on Windows if working tree contains
  non-ascii file names. (Kuno Meyer, #127361)

* allow ``easy_install bzr`` runs without fatal errors.
  (Alexander Belchenko, #125521)

* Graph._filter_candidate_lca does not raise KeyError if a candidate
  is eliminated just before it would normally be examined.  (Aaron Bentley)

* SMTP connection failures produce a nice message, not a traceback.
  (Aaron Bentley)

Improvements
************

* Don't show "dots" progress indicators when run non-interactively, such
  as from cron.  (Martin Pool)

* ``info`` now formats locations more nicely and lists "submit" and
  "public" branches (Aaron Bentley)

* New ``pack`` command that will trigger database compression within
  the repository (Robert Collins)

* Implement ``_KnitIndex._load_data`` in a pyrex extension. The pyrex
  version is approximately 2-3x faster at parsing a ``.kndx`` file.
  Which yields a measurable improvement for commands which have to
  read from the repository, such as a 1s => 0.75s improvement in
  ``bzr diff`` when there are changes to be shown.  (John Arbash Meinel)

* Merge is now faster.  Depending on the scenario, it can be more than 2x
  faster. (Aaron Bentley)

* Give a clearer warning, and allow ``python setup.py install`` to
  succeed even if pyrex is not available.
  (John Arbash Meinel)

* ``DirState._read_dirblocks`` now has an optional Pyrex
  implementation. This improves the speed of any command that has to
  read the entire DirState. (``diff``, ``status``, etc, improve by
  about 10%).
  ``bisect_dirblocks`` has also been improved, which helps all
  ``_get_entry`` type calls (whenever we are searching for a
  particular entry in the in-memory DirState).
  (John Arbash Meinel)

* ``bzr pull`` and ``bzr push`` no longer do a complete walk of the
  branch revision history for ui display unless -v is supplied.
  (Robert Collins)

* ``bzr log -rA..B`` output shifted to the left margin if the log only
  contains merge revisions. (Kent Gibson)

* The ``plugins`` command is now public with improved help.
  (Ian Clatworthy)

* New bundle and merge directive formats are faster to generate, and

* Annotate merge now works when there are local changes. (Aaron Bentley)

* Commit now only shows the progress in terms of directories instead of
  entries. (Ian Clatworthy)

* Fix ``KnitRepository.get_revision_graph`` to not request the graph 2
  times. This makes ``get_revision_graph`` 2x faster. (John Arbash
  Meinel)

* Fix ``VersionedFile.get_graph()`` to avoid using
  ``set.difference_update(other)``, which has bad scaling when
  ``other`` is large. This improves ``VF.get_graph([version_id])`` for
  a 12.5k graph from 2.9s down to 200ms. (John Arbash Meinel)

* The ``--lsprof-file`` option now generates output for KCacheGrind if
  the file starts with ``callgrind.out``. This matches the default file
  filtering done by KCacheGrind's Open Dialog. (Ian Clatworthy)

* Fix ``bzr update`` to avoid an unnecessary
  ``branch.get_master_branch`` call, which avoids 1 extra connection
  to the remote server. (Partial fix for #128076, John Arbash Meinel)

* Log errors from the smart server in the trace file, to make debugging
  test failures (and live failures!) easier.  (Andrew Bennetts)

* The HTML version of the man page has been superceded by a more
  comprehensive manual called the Bazaar User Reference. This manual
  is completed generated from the online help topics. As part of this
  change, limited reStructuredText is now explicitly supported in help
  topics and command help with 'unnatural' markup being removed prior
  to display by the online help or inclusion in the man page.
  (Ian Clatworthy)

* HTML documentation now use files extension ``*.html``
  (Alexander Belchenko)

* The cache of ignore definitions is now cleared in WorkingTree.unlock()
  so that changes to .bzrignore aren't missed. (#129694, Daniel Watkins)

* ``bzr selftest --strict`` fails if there are any missing features or
  expected test failures. (Daniel Watkins, #111914)

* Link to registration survey added to README. (Ian Clatworthy)

* Windows standalone installer show link to registration survey
  when installation finished. (Alexander Belchenko)

Library API Breaks
******************

* Deprecated dictionary ``bzrlib.option.SHORT_OPTIONS`` removed.
  Options are now required to provide a help string and it must
  comply with the style guide by being one or more sentences with an
  initial capital and final period. (Martin Pool)

* KnitIndex.get_parents now returns tuples. (Robert Collins)

* Ancient unused ``Repository.text_store`` attribute has been removed.
  (Robert Collins)

* The ``bzrlib.pack`` interface has changed to use tuples of bytestrings
  rather than just bytestrings, making it easier to represent multiple
  element names. As this interface was not used by any internal facilities
  since it was introduced in 0.18 no API compatibility is being preserved.
  The serialised form of these packs is identical with 0.18 when a single
  element tuple is in use. (Robert Collins)

Internals
*********

* merge now uses ``iter_changes`` to calculate changes, which makes room for
  future performance increases.  It is also more consistent with other
  operations that perform comparisons, and reduces reliance on
  Tree.inventory.  (Aaron Bentley)

* Refactoring of transport classes connected to a remote server.
  ConnectedTransport is a new class that serves as a basis for all
  transports needing to connect to a remote server.  transport.split_url
  have been deprecated, use the static method on the object instead. URL
  tests have been refactored too.
  (Vincent Ladeuil)

* Better connection sharing for ConnectedTransport objects.
  transport.get_transport() now accepts a 'possible_transports' parameter.
  If a newly requested transport can share a connection with one of the
  list, it will.
  (Vincent Ladeuil)

* Most functions now accept ``bzrlib.revision.NULL_REVISION`` to indicate
  the null revision, and consider using ``None`` for this purpose
  deprecated.  (Aaron Bentley)

* New ``index`` module with abstract index functionality. This will be
  used during the planned changes in the repository layer. Currently the
  index layer provides a graph aware immutable index, a builder for the
  same index type to allow creating them, and finally a composer for
  such indices to allow the use of many indices in a single query. The
  index performance is not optimised, however the API is stable to allow
  development on top of the index. (Robert Collins)

* ``bzrlib.dirstate.cmp_by_dirs`` can be used to compare two paths by
  their directory sections. This is equivalent to comparing
  ``path.split('/')``, only without having to split the paths.
  This has a Pyrex implementation available.
  (John Arbash Meinel)

* New transport decorator 'unlistable+' which disables the list_dir
  functionality for testing.

* Deprecated ``change_entry`` in transform.py. (Ian Clatworthy)

* RevisionTree.get_weave is now deprecated.  Tree.plan_merge is now used
  for performing annotate-merge.  (Aaron Bentley)

* New EmailMessage class to create email messages. (Adeodato Simó)

* Unused functions on the private interface KnitIndex have been removed.
  (Robert Collins)

* New ``knit.KnitGraphIndex`` which provides a ``KnitIndex`` layered on top
  of a ``index.GraphIndex``. (Robert Collins)

* New ``knit.KnitVersionedFile.iter_parents`` method that allows querying
  the parents of many knit nodes at once, reducing round trips to the
  underlying index. (Robert Collins)

* Graph now has an is_ancestor method, various bits use it.
  (Aaron Bentley)

* The ``-Dhpss`` flag now includes timing information. As well as
  logging when a new connection is opened. (John Arbash Meinel)

* ``bzrlib.pack.ContainerWriter`` now returns an offset, length tuple to
  callers when inserting data, allowing generation of readv style access
  during pack creation, without needing a separate pass across the output
  pack to gather such details. (Robert Collins)

* ``bzrlib.pack.make_readv_reader`` allows readv based access to pack
  files that are stored on a transport. (Robert Collins)

* New ``Repository.has_same_location`` method that reports if two
  repository objects refer to the same repository (although with some risk
  of false negatives).  (Andrew Bennetts)

* InterTree.compare now passes require_versioned on correctly.
  (Marius Kruger)

* New methods on Repository - ``start_write_group``,
  ``commit_write_group``, ``abort_write_group`` and ``is_in_write_group`` -
  which provide a clean hook point for transactional Repositories - ones
  where all the data for a fetch or commit needs to be made atomically
  available in one step. This allows the write lock to remain while making
  a series of data insertions.  (e.g. data conversion). (Robert Collins)

* In ``bzrlib.knit`` the internal interface has been altered to use
  3-tuples (index, pos, length) rather than two-tuples (pos, length) to
  describe where data in a knit is, allowing knits to be split into
  many files. (Robert Collins)

* ``bzrlib.knit._KnitData`` split into cache management and physical access
  with two access classes - ``_PackAccess`` and ``_KnitAccess`` defined.
  The former provides access into a .pack file, and the latter provides the
  current production repository form of .knit files. (Robert Collins)

Testing
*******

* Remove selftest ``--clean-output``, ``--numbered-dirs`` and
  ``--keep-output`` options, which are obsolete now that tests
  are done within directories in $TMPDIR.  (Martin Pool)

* The SSH_AUTH_SOCK environment variable is now reset to avoid
  interaction with any running ssh agents.  (Jelmer Vernooij, #125955)

* run_bzr_subprocess handles parameters the same way as run_bzr:
  either a string or a list of strings should be passed as the first
  parameter.  Varargs-style parameters are deprecated. (Aaron Bentley)


bzr 0.18  2007-07-17
####################

Bugfixes
********

* Fix 'bzr add' crash under Win32 (Kuno Meyer)


bzr 0.18rc1  2007-07-10
#######################

Bugfixes
********

* Do not suppress pipe errors, etc. in non-display commands
  (Alexander Belchenko, #87178)

* Display a useful error message when the user requests to annotate
  a file that is not present in the specified revision.
  (James Westby, #122656)

* Commands that use status flags now have a reference to 'help
  status-flags'.  (Daniel Watkins, #113436)

* Work around python-2.4.1 inhability to correctly parse the
  authentication header.
  (Vincent Ladeuil, #121889)

* Use exact encoding for merge directives. (Adeodato Simó, #120591)

* Fix tempfile permissions error in smart server tar bundling under
  Windows. (Martin _, #119330)

* Fix detection of directory entries in the inventory. (James Westby)

* Fix handling of http code 400: Bad Request When issuing too many ranges.
  (Vincent Ladeuil, #115209)

* Issue a CONNECT request when connecting to an https server
  via a proxy to enable SSL tunneling.
  (Vincent Ladeuil, #120678)

* Fix ``bzr log -r`` to support selecting merge revisions, both
  individually and as part of revision ranges.
  (Kent Gibson, #4663)

* Don't leave cruft behind when failing to acquire a lockdir.
  (Martin Pool, #109169)

* Don't use the '-f' strace option during tests.
  (Vincent Ladeuil, #102019).

* Warn when setting ``push_location`` to a value that will be masked by
  locations.conf.  (Aaron Bentley, #122286)

* Fix commit ordering in corner case (Aaron Bentley, #94975)

*  Make annotate behave in a non-ASCII world (Adeodato Simó).

Improvements
************

* The --lsprof-file option now dumps a text rendering of the profiling
  information if the filename ends in ".txt". It will also convert the
  profiling information to a format suitable for KCacheGrind if the
  output filename ends in ".callgrind". Fixes to the lsprofcalltree
  conversion process by Jean Paul Calderone and Itamar were also merged.
  See http://ddaa.net/blog/python/lsprof-calltree. (Ian Clatworthy)

* ``info`` now defaults to non-verbose mode, displaying only paths and
  abbreviated format info.  ``info -v`` displays all the information
  formerly displayed by ``info``.  (Aaron Bentley, Adeodato Simó)

* ``bzr missing`` now has better option names ``--this`` and ``--other``.
  (Elliot Murphy)

* The internal ``weave-list`` command has become ``versionedfile-list``,
  and now lists knits as well as weaves.  (Aaron Bentley)

* Automatic merge base selection uses a faster algorithm that chooses
  better bases in criss-cross merge situations (Aaron Bentley)

* Progress reporting in ``commit`` has been improved. The various logical
  stages are now reported on as follows, namely:

  * Collecting changes [Entry x/y] - Stage n/m
  * Saving data locally - Stage n/m
  * Uploading data to master branch - Stage n/m
  * Updating the working tree - Stage n/m
  * Running post commit hooks - Stage n/m

  If there is no master branch, the 3rd stage is omitted and the total
  number of stages is adjusted accordingly.

  Each hook that is run after commit is listed with a name (as hooks
  can be slow it is useful feedback).
  (Ian Clatworthy, Robert Collins)

* Various operations that are now faster due to avoiding unnecessary
  topological sorts. (Aaron Bentley)

* Make merge directives robust against broken bundles. (Aaron Bentley)

* The lsprof filename note is emitted via trace.note(), not standard
  output.  (Aaron Bentley)

* ``bzrlib`` now exports explicit API compatibility information to assist
  library users and plugins. See the ``bzrlib.api`` module for details.
  (Robert Collins)

* Remove unnecessary lock probes when acquiring a lockdir.
  (Martin Pool)

* ``bzr --version`` now shows the location of the bzr log file, which
  is especially useful on Windows.  (Martin Pool)

* -D now supports hooks to get debug tracing of hooks (though its currently
  minimal in nature). (Robert Collins)

* Long log format reports deltas on merge revisions.
  (John Arbash Meinel, Kent Gibson)

* Make initial push over ftp more resilient. (John Arbash Meinel)

* Print a summary of changes for update just like pull does.
  (Daniel Watkins, #113990)

* Add a -Dhpss option to trace smart protocol requests and responses.
  (Andrew Bennetts)

Library API Breaks
******************

* Testing cleanups -
  ``bzrlib.repository.RepositoryTestProviderAdapter`` has been moved
  to ``bzrlib.tests.repository_implementations``;
  ``bzrlib.repository.InterRepositoryTestProviderAdapter`` has been moved
  to ``bzrlib.tests.interrepository_implementations``;
  ``bzrlib.transport.TransportTestProviderAdapter`` has moved to
  ``bzrlib.tests.test_transport_implementations``.
  ``bzrlib.branch.BranchTestProviderAdapter`` has moved to
  ``bzrlib.tests.branch_implementations``.
  ``bzrlib.bzrdir.BzrDirTestProviderAdapter`` has moved to
  ``bzrlib.tests.bzrdir_implementations``.
  ``bzrlib.versionedfile.InterVersionedFileTestProviderAdapter`` has moved
  to ``bzrlib.tests.interversionedfile_implementations``.
  ``bzrlib.store.revision.RevisionStoreTestProviderAdapter`` has moved to
  ``bzrlib.tests.revisionstore_implementations``.
  ``bzrlib.workingtree.WorkingTreeTestProviderAdapter`` has moved to
  ``bzrlib.tests.workingtree_implementations``.
  These changes are an API break in the testing infrastructure only.
  (Robert Collins)

* Relocate TestCaseWithRepository to be more central. (Robert Collins)

* ``bzrlib.add.smart_add_tree`` will no longer perform glob expansion on
  win32. Callers of the function should do this and use the new
  ``MutableTree.smart_add`` method instead. (Robert Collins)

* ``bzrlib.add.glob_expand_for_win32`` is now
  ``bzrlib.win32utils.glob_expand``.  (Robert Collins)

* ``bzrlib.add.FastPath`` is now private and moved to
  ``bzrlib.mutabletree._FastPath``. (Robert Collins, Martin Pool)

* ``LockDir.wait`` removed.  (Martin Pool)

* The ``SmartServer`` hooks API has changed for the ``server_started`` and
  ``server_stopped`` hooks. The first parameter is now an iterable of
  backing URLs rather than a single URL. This is to reflect that many
  URLs may map to the external URL of the server. E.g. the server interally
  may have a chrooted URL but also the local file:// URL will be at the
  same location. (Robert Collins)

Internals
*********

* New SMTPConnection class to unify email handling.  (Adeodato Simó)

* Fix documentation of BzrError. (Adeodato Simó)

* Make BzrBadParameter an internal error. (Adeodato Simó)

* Remove use of 'assert False' to raise an exception unconditionally.
  (Martin Pool)

* Give a cleaner error when failing to decode knit index entry.
  (Martin Pool)

* TreeConfig would mistakenly search the top level when asked for options
  from a section. It now respects the section argument and only
  searches the specified section. (James Westby)

* Improve ``make api-docs`` output. (John Arbash Meinel)

* Use os.lstat rather than os.stat for osutils.make_readonly and
  osutils.make_writeable. This makes the difftools plugin more
  robust when dangling symlinks are found. (Elliot Murphy)

* New ``-Dlock`` option to log (to ~/.bzr.log) information on when
  lockdirs are taken or released.  (Martin Pool)

* ``bzrlib`` Hooks are now nameable using ``Hooks.name_hook``. This
  allows a nicer UI when hooks are running as the current hook can
  be displayed. (Robert Collins)

* ``Transport.get`` has had its interface made more clear for ease of use.
  Retrieval of a directory must now fail with either 'PathError' at open
  time, or raise 'ReadError' on a read. (Robert Collins)

* New method ``_maybe_expand_globs`` on the ``Command`` class for
  dealing with unexpanded glob lists - e.g. on the win32 platform. This
  was moved from ``bzrlib.add._prepare_file_list``. (Robert Collins)

* ``bzrlib.add.smart_add`` and ``bzrlib.add.smart_add_tree`` are now
  deprecated in favour of ``MutableTree.smart_add``. (Robert Collins,
  Martin Pool)

* New method ``external_url`` on Transport for obtaining the url to
  hand to external processes. (Robert Collins)

* Teach windows installers to build pyrex/C extensions.
  (Alexander Belchenko)

Testing
*******

* Removed the ``--keep-output`` option from selftest and clean up test
  directories as they're used.  This reduces the IO load from
  running the test suite and cuts the time by about half.
  (Andrew Bennetts, Martin Pool)

* Add scenarios as a public attribute on the TestAdapter classes to allow
  modification of the generated scenarios before adaption and easier
  testing. (Robert Collins)

* New testing support class ``TestScenarioApplier`` which multiplies
  out a single teste by a list of supplied scenarios. (RobertCollins)

* Setting ``repository_to_test_repository`` on a repository_implementations
  test will cause it to be called during repository creation, allowing the
  testing of repository classes which are not based around the Format
  concept. For example a repository adapter can be tested in this manner,
  by altering the repository scenarios to include a scenario that sets this
  attribute during the test parameterisation in
  ``bzrlib.tests.repository.repository_implementations``. (Robert Collins)

* Clean up many of the APIs for blackbox testing of Bazaar.  The standard
  interface is now self.run_bzr.  The command to run can be passed as
  either a list of parameters, a string containing the command line, or
  (deprecated) varargs parameters.  (Martin Pool)

* The base TestCase now isolates tests from -D parameters by clearing
  ``debug.debug_flags`` and restores it afterwards. (Robert Collins)

* Add a relpath parameter to get_transport methods in test framework to
  avoid useless cloning.
  (Vincent Ladeuil, #110448)


bzr 0.17  2007-06-18
####################

Bugfixes
********

* Fix crash of commit due to wrong lookup of filesystem encoding.
  (Colin Watson, #120647)

* Revert logging just to stderr in commit as broke unicode filenames.
  (Aaron Bentley, Ian Clatworthy, #120930)


bzr 0.17rc1  2007-06-12
#######################

Notes When Upgrading
********************

* The kind() and is_executable() APIs on the WorkingTree interface no
  longer implicitly (read) locks and unlocks the tree. This *might*
  impact some plug-ins and tools using this part of the API. If you find
  an issue that may be caused by this change, please let us know,
  particularly the plug-in/tool maintainer. If encountered, the API
  fix is to surround kind() and is_executable() calls with lock_read()
  and unlock() like so::

    work_tree.lock_read()
    try:
        kind = work_tree.kind(...)
    finally:
        work_tree.unlock()

Internals
*********
* Rework of LogFormatter API to provide beginning/end of log hooks and to
  encapsulate the details of the revision to be logged in a LogRevision
  object.
  In long log formats, merge revision ids are only shown when --show-ids
  is specified, and are labelled "revision-id:", as per mainline
  revisions, instead of "merged:". (Kent Gibson)

* New ``BranchBuilder`` API which allows the construction of particular
  histories quickly. Useful for testing and potentially other applications
  too. (Robert Collins)

Improvements
************

* There are two new help topics, working-trees and repositories that
  attempt to explain these concepts. (James Westby, John Arbash Meinel,
  Aaron Bentley)

* Added ``bzr log --limit`` to report a limited number of revisions.
  (Kent Gibson, #3659)

* Revert does not try to preserve file contents that were originally
  produced by reverting to a historical revision.  (Aaron Bentley)

* ``bzr log --short`` now includes ``[merge]`` for revisions which
  have more than one parent. This is a small improvement to help
  understanding what changes have occurred
  (John Arbash Meinel, #83887)

* TreeTransform avoids many renames when contructing large trees,
  improving speed.  3.25x speedups have been observed for construction of
  kernel-sized-trees, and checkouts are 1.28x faster.  (Aaron Bentley)

* Commit on large trees is now faster. In my environment, a commit of
  a small change to the Mozilla tree (55k files) has dropped from
  66 seconds to 32 seconds. For a small tree of 600 files, commit of a
  small change is 33% faster. (Ian Clatworthy)

* New --create-prefix option to bzr init, like for push.  (Daniel Watkins,
  #56322)

Bugfixes
********

* ``bzr push`` should only connect to the remote location one time.
  We have been connecting 3 times because we forget to pass around
  the Transport object. This adds ``BzrDir.clone_on_transport()``, so
  that we can pass in the Transport that we already have.
  (John Arbash Meinel, #75721)

* ``DirState.set_state_from_inventory()`` needs to properly order
  based on split paths, not just string paths.
  (John Arbash Meinel, #115947)

* Let TestUIFactoy encode the password prompt with its own stdout.
  (Vincent Ladeuil, #110204)

* pycurl should take use the range header that takes the range hint
  into account.
  (Vincent Ladeuil, #112719)

* WorkingTree4.get_file_sha1 no longer raises an exception when invoked
  on a missing file.  (Aaron Bentley, #118186)

* WorkingTree.remove works correctly with tree references, and when pwd is
  not the tree root. (Aaron Bentley)

* Merge no longer fails when a file is renamed in one tree and deleted
  in the other. (Aaron Bentley, #110279)

* ``revision-info`` now accepts dotted revnos, doesn't require a tree,
  and defaults to the last revision (Matthew Fuller, #90048)

* Tests no longer fail when BZR_REMOTE_PATH is set in the environment.
  (Daniel Watkins, #111958)

* ``bzr branch -r revid:foo`` can be used to branch any revision in
  your repository. (Previously Branch6 only supported revisions in your
  mainline). (John Arbash Meinel, #115343)

bzr 0.16  2007-05-07
####################

Bugfixes
********

* Handle when you have 2 directories with similar names, but one has a
  hyphen. (``'abc'`` versus ``'abc-2'``). The WT4._iter_changes
  iterator was using direct comparison and ``'abc/a'`` sorts after
  ``'abc-2'``, but ``('abc', 'a')`` sorts before ``('abc-2',)``.
  (John Arbash Meinel, #111227)

* Handle when someone renames a file on disk without telling bzr.
  Previously we would report the first file as missing, but not show
  the new unknown file. (John Arbash Meinel, #111288)

* Avoid error when running hooks after pulling into or pushing from
  a branch bound to a smartserver branch.  (Martin Pool, #111968)

Improvements
************

* Move developer documentation to doc/developers/. This reduces clutter in
  the root of the source tree and allows HACKING to be split into multiple
  files. (Robert Collins, Alexander Belchenko)

* Clean up the ``WorkingTree4._iter_changes()`` internal loops as well as
  ``DirState.update_entry()``. This optimizes the core logic for ``bzr
  diff`` and ``bzr status`` significantly improving the speed of
  both. (John Arbash Meinel)

bzr 0.16rc2  2007-04-30
#######################

Bugfixes
********

* Handle the case when you delete a file, and then rename another file
  on top of it. Also handle the case of ``bzr rm --keep foo``. ``bzr
  status`` should show the removed file and an unknown file in its
  place. (John Arbash Meinel, #109993)

* Bundles properly read and write revision properties that have an
  empty value. And when the value is not ASCII.
  (John Arbash Meinel, #109613)

* Fix the bzr commit message to be in text mode.
  (Alexander Belchenko, #110901)

* Also handle when you rename a file and create a file where it used
  to be. (John Arbash Meinel, #110256)

* ``WorkingTree4._iter_changes`` should not descend into unversioned
  directories. (John Arbash Meinel, #110399)

bzr 0.16rc1  2007-04-26
#######################

Notes When Upgrading
********************

* ``bzr remove`` and ``bzr rm`` will now remove the working file, if
  it could be recovered again.
  This has been done for consistency with svn and the unix rm command.
  The old ``remove`` behaviour has been retained in the new option
  ``bzr remove --keep``, which will just stop versioning the file,
  but not delete it.
  ``bzr remove --force`` have been added which will always delete the
  files.
  ``bzr remove`` is also more verbose.
  (Marius Kruger, #82602)

Improvements
************

* Merge directives can now be supplied as input to `merge` and `pull`,
  like bundles can.  (Aaron Bentley)

* Sending the SIGQUIT signal to bzr, which can be done on Unix by
  pressing Control-Backslash, drops bzr into a debugger.  Type ``'c'``
  to continue.  This can be disabled by setting the environment variable
  ``BZR_SIGQUIT_PDB=0``.  (Martin Pool)

* selftest now supports --list-only to list tests instead of running
  them. (Ian Clatworthy)

* selftest now supports --exclude PATTERN (or -x PATTERN) to exclude
  tests with names that match that regular expression.
  (Ian Clatworthy, #102679)

* selftest now supports --randomize SEED to run tests in a random order.
  SEED is typically the value 'now' meaning 'use the current time'.
  (Ian Clatworthy, #102686)

* New option ``--fixes`` to commit, which stores bug fixing annotations as
  revision properties. Built-in support for Launchpad, Debian, Trac and
  Bugzilla bug trackers. (Jonathan Lange, James Henstridge, Robert Collins)

* New API, ``bzrlib.bugtracker.tracker_registry``, for adding support for
  other bug trackers to ``fixes``. (Jonathan Lange, James Henstridge,
  Robert Collins)

* ``selftest`` has new short options ``-f`` and ``-1``.  (Martin
  Pool)

* ``bzrlib.tsort.MergeSorter`` optimizations. Change the inner loop
  into using local variables instead of going through ``self._var``.
  Improves the time to ``merge_sort`` a 10k revision graph by
  approximately 40% (~700->400ms).  (John Arbash Meinel)

* ``make docs`` now creates a man page at ``man1/bzr.1`` fixing bug 107388.
  (Robert Collins)

* ``bzr help`` now provides cross references to other help topics using
  the _see_also facility on command classes. Likewise the bzr_man
  documentation, and the bzr.1 man page also include this information.
  (Robert Collins)

* Tags are now included in logs, that use the long log formatter.
  (Erik Bågfors, Alexander Belchenko)

* ``bzr help`` provides a clearer message when a help topic cannot be
  found. (Robert Collins, #107656)

* ``bzr help`` now accepts optional prefixes for command help. The help
  for all commands can now be found at ``bzr help commands/COMMANDNAME``
  as well as ``bzr help COMMANDNAME`` (which only works for commands
  where the name is not the same as a more general help topic).
  (Robert Collins)

* ``bzr help PLUGINNAME`` will now return the module docstring from the
  plugin PLUGINNAME. (Robert Collins, #50408)

* New help topic ``urlspec`` which lists the availables transports.
  (Goffredo Baroncelli)

* doc/server.txt updated to document the default bzr:// port
  and also update the blurb about the hpss' current status.
  (Robert Collins, #107125).

* ``bzr serve`` now listens on interface 0.0.0.0 by default, making it
  serve out to the local LAN (and anyone in the world that can reach the
  machine running ``bzr serve``. (Robert Collins, #98918)

* A new smart server protocol version has been added.  It prefixes requests
  and responses with an explicit version identifier so that future protocol
  revisions can be dealt with gracefully.  (Andrew Bennetts, Robert Collins)

* The bzr protocol version 2 indicates success or failure in every response
  without depending on particular commands encoding that consistently,
  allowing future client refactorings to be much more robust about error
  handling. (Robert Collins, Martin Pool, Andrew Bennetts)

* The smart protocol over HTTP client has been changed to always post to the
  same ``.bzr/smart`` URL under the original location when it can.  This allows
  HTTP servers to only have to pass URLs ending in .bzr/smart to the smart
  server handler, and not arbitrary ``.bzr/*/smart`` URLs.  (Andrew Bennetts)

* digest authentication is now supported for proxies and HTTP by the urllib
  based http implementation. Tested against Apache 2.0.55 and Squid
  2.6.5. Basic and digest authentication are handled coherently for HTTP
  and proxy: if the user is provided in the url (bzr command line for HTTP,
  proxy environment variables for proxies), the password is prompted for
  (only once). If the password is provided, it is taken into account. Once
  the first authentication is successful, all further authentication
  roundtrips are avoided by preventively setting the right authentication
  header(s).
  (Vincent Ladeuil).

Internals
*********

* bzrlib API compatability with 0.8 has been dropped, cleaning up some
  code paths. (Robert Collins)

* Change the format of chroot urls so that they can be safely manipulated
  by generic url utilities without causing the resulting urls to have
  escaped the chroot. A side effect of this is that creating a chroot
  requires an explicit action using a ChrootServer.
  (Robert Collins, Andrew Bennetts)

* Deprecate ``Branch.get_root_id()`` because branches don't have root ids,
  rather than fixing bug #96847.  (Aaron Bentley)

* ``WorkingTree.apply_inventory_delta`` provides a better alternative to
  ``WorkingTree._write_inventory``.  (Aaron Bentley)

* Convenience method ``TestCase.expectFailure`` ensures that known failures
  do not silently pass.  (Aaron Bentley)

* ``Transport.local_abspath`` now raises ``NotLocalUrl`` rather than
  ``TransportNotPossible``. (Martin Pool, Ian Clatworthy)

* New SmartServer hooks facility. There are two initial hooks documented
  in ``bzrlib.transport.smart.SmartServerHooks``. The two initial hooks allow
  plugins to execute code upon server startup and shutdown.
  (Robert Collins).

* SmartServer in standalone mode will now close its listening socket
  when it stops, rather than waiting for garbage collection. This primarily
  fixes test suite hangs when a test tries to connect to a shutdown server.
  It may also help improve behaviour when dealing with a server running
  on a specific port (rather than dynamically assigned ports).
  (Robert Collins)

* Move most SmartServer code into a new package, bzrlib/smart.
  bzrlib/transport/remote.py contains just the Transport classes that used
  to be in bzrlib/transport/smart.py.  (Andrew Bennetts)

* urllib http implementation avoid roundtrips associated with
  401 (and 407) errors once the authentication succeeds.
  (Vincent Ladeuil).

* urlib http now supports querying the user for a proxy password if
  needed. Realm is shown in the prompt for both HTTP and proxy
  authentication when the user is required to type a password.
  (Vincent Ladeuil).

* Renamed SmartTransport (and subclasses like SmartTCPTransport) to
  RemoteTransport (and subclasses to RemoteTCPTransport, etc).  This is more
  consistent with its new home in ``bzrlib/transport/remote.py``, and because
  it's not really a "smart" transport, just one that does file operations
  via remote procedure calls.  (Andrew Bennetts)

* The ``lock_write`` method of ``LockableFiles``, ``Repository`` and
  ``Branch`` now accept a ``token`` keyword argument, so that separate
  instances of those objects can share a lock if it has the right token.
  (Andrew Bennetts, Robert Collins)

* New method ``get_branch_reference`` on ``BzrDir`` allows the detection of
  branch references - which the smart server component needs.

* The Repository API ``make_working_trees`` is now permitted to return
  False when ``set_make_working_trees`` is not implemented - previously
  an unimplemented ``set_make_working_trees`` implied the result True
  from ``make_working_trees``. This has been changed to accomodate the
  smart server, where it does not make sense (at this point) to ever
  make working trees by default. (Robert Collins)

* Command objects can now declare related help topics by having _see_also
  set to a list of related topic. (Robert Collins)

* ``bzrlib.help`` now delegates to the Command class for Command specific
  help. (Robert Collins)

* New class ``TransportListRegistry``, derived from the Registry class, which
  simplifies tracking the available Transports. (Goffredo Baroncelli)

* New function ``Branch.get_revision_id_to_revno_map`` which will
  return a dictionary mapping revision ids to dotted revnos. Since
  dotted revnos are defined in the context of the branch tip, it makes
  sense to generate them from a ``Branch`` object.
  (John Arbash Meinel)

* Fix the 'Unprintable error' message display to use the repr of the
  exception that prevented printing the error because the str value
  for it is often not useful in debugging (e.g. KeyError('foo') has a
  str() of 'foo' but a repr of 'KeyError('foo')' which is much more
  useful. (Robert Collins)

* ``urlutils.normalize_url`` now unescapes unreserved characters, such as "~".
  (Andrew Bennetts)

Bugfixes
********

* Don't fail bundle selftest if email has 'two' embedded.
  (Ian Clatworthy, #98510)

* Remove ``--verbose`` from ``bzr bundle``. It didn't work anyway.
  (Robert Widhopf-Fenk, #98591)

* Remove ``--basis`` from the checkout/branch commands - it didn't work
  properly and is no longer beneficial.
  (Robert Collins, #53675, #43486)

* Don't produce encoding error when adding duplicate files.
  (Aaron Bentley)

* Fix ``bzr log <file>`` so it only logs the revisions that changed
  the file, and does it faster.
  (Kent Gibson, John Arbash Meinel, #51980, #69477)

* Fix ``InterDirstateTre._iter_changes`` to handle when we come across
  an empty versioned directory, which now has files in it.
  (John Arbash Meinel, #104257)

* Teach ``common_ancestor`` to shortcut when the tip of one branch is
  inside the ancestry of the other. Saves a lot of graph processing
  (with an ancestry of 16k revisions, ``bzr merge ../already-merged``
  changes from 2m10s to 13s).  (John Arbash Meinel, #103757)

* Fix ``show_diff_trees`` to handle the case when a file is modified,
  and the containing directory is renamed. (The file path is different
  in this versus base, but it isn't marked as a rename).
  (John Arbash Meinel, #103870)

* FTP now works even when the FTP server does not support atomic rename.
  (Aaron Bentley, #89436)

* Correct handling in bundles and merge directives of timezones with
  that are not an integer number of hours offset from UTC.  Always
  represent the epoch time in UTC to avoid problems with formatting
  earlier times on win32.  (Martin Pool, Alexander Belchenko, John
  Arbash Meinel)

* Typo in the help for ``register-branch`` fixed. (Robert Collins, #96770)

* "dirstate" and "dirstate-tags" formats now produce branches compatible
  with old versions of bzr. (Aaron Bentley, #107168))

* Handle moving a directory when children have been added, removed,
  and renamed. (John Arbash Meinel, #105479)

* Don't preventively use basic authentication for proxy before receiving a
  407 error. Otherwise people willing to use other authentication schemes
  may expose their password in the clear (or nearly). This add one
  roundtrip in case basic authentication should be used, but plug the
  security hole.
  (Vincent Ladeuil)

* Handle http and proxy digest authentication.
  (Vincent Ladeuil, #94034).

Testing
*******

* Added ``bzrlib.strace.strace`` which will strace a single callable and
  return a StraceResult object which contains just the syscalls involved
  in running it. (Robert Collins)

* New test method ``reduceLockdirTimeout`` to drop the default (ui-centric)
  default time down to one suitable for tests. (Andrew Bennetts)

* Add new ``vfs_transport_factory`` attribute on tests which provides the
  common vfs backing for both the readonly and readwrite transports.
  This allows the RemoteObject tests to back onto local disk or memory,
  and use the existing ``transport_server`` attribute all tests know about
  to be the smart server transport. This in turn allows tests to
  differentiate between 'transport to access the branch', and
  'transport which is a VFS' - which matters in Remote* tests.
  (Robert Collins, Andrew Bennetts)

* The ``make_branch_and_tree`` method for tests will now create a
  lightweight checkout for the tree if the ``vfs_transport_factory`` is not
  a LocalURLServer. (Robert Collins, Andrew Bennetts)

* Branch implementation tests have been audited to ensure that all urls
  passed to Branch APIs use proper urls, except when local-disk paths
  are intended. This is so that tests correctly access the test transport
  which is often not equivalent to local disk in Remote* tests. As part
  of this many tests were adjusted to remove dependencies on local disk
  access.
  (Robert Collins, Andrew Bennetts)

* Mark bzrlib.tests and bzrlib.tests.TestUtil as providing assertFOO helper
  functions by adding a ``__unittest`` global attribute. (Robert Collins,
  Andrew Bennetts, Martin Pool, Jonathan Lange)

* Refactored proxy and authentication handling to simplify the
  implementation of new auth schemes for both http and proxy.
  (Vincent Ladeuil)

bzr 0.15 2007-04-01
###################

Bugfixes
********

* Handle incompatible repositories as a user issue when fetching.
  (Aaron Bentley)

* Don't give a recommendation to upgrade when branching or
  checking out a branch that contains an old-format working tree.
  (Martin Pool)

bzr 0.15rc3  2007-03-26
#######################

Changes
*******

* A warning is now displayed when opening working trees in older
  formats, to encourage people to upgrade to WorkingTreeFormat4.
  (Martin Pool)

Improvements
************

* HTTP redirections are now taken into account when a branch (or a
  bundle) is accessed for the first time. A message is issued at each
  redirection to inform the user. In the past, http redirections were
  silently followed for each request which significantly degraded the
  performances. The http redirections are not followed anymore by
  default, instead a RedirectRequested exception is raised. For bzrlib
  users needing to follow http redirections anyway,
  ``bzrlib.transport.do_catching_redirections`` provide an easy transition
  path.  (vila)

Internals
*********

* Added ``ReadLock.temporary_write_lock()`` to allow upgrading an OS read
  lock to an OS write lock. Linux can do this without unlocking, Win32
  needs to unlock in between. (John Arbash Meinel)

* New parameter ``recommend_upgrade`` to ``BzrDir.open_workingtree``
  to silence (when false) warnings about opening old formats.
  (Martin Pool)

* Fix minor performance regression with bzr-0.15 on pre-dirstate
  trees. (We were reading the working inventory too many times).
  (John Arbash Meinel)

* Remove ``Branch.get_transaction()`` in favour of a simple cache of
  ``revision_history``.  Branch subclasses should override
  ``_gen_revision_history`` rather than ``revision_history`` to make use of
  this cache, and call ``_clear_revision_history_cache`` and
  ``_cache_revision_history`` at appropriate times. (Andrew Bennetts)

Bugfixes
********

* Take ``smtp_server`` from user config into account.
  (vila, #92195)

* Restore Unicode filename handling for versioned and unversioned files.
  (John Arbash Meinel, #92608)

* Don't fail during ``bzr commit`` if a file is marked removed, and
  the containing directory is auto-removed.  (John Arbash Meinel, #93681)

* ``bzr status FILENAME`` failed on Windows because of an uncommon
  errno. (``ERROR_DIRECTORY == 267 != ENOTDIR``).
  (Wouter van Heyst, John Arbash Meinel, #90819)

* ``bzr checkout source`` should create a local branch in the same
  format as source. (John Arbash Meinel, #93854)

* ``bzr commit`` with a kind change was failing to update the
  last-changed-revision for directories.  The
  InventoryDirectory._unchanged only looked at the ``parent_id`` and name,
  ignoring the fact that the kind could have changed, too.
  (John Arbash Meinel, #90111)

* ``bzr mv dir/subdir other`` was incorrectly updating files inside
  the directory. So that there was a chance it would break commit,
  etc. (John Arbash Meinel, #94037)

* Correctly handles mutiple permanent http redirections.
  (vila, #88780)

bzr 0.15rc2  2007-03-14
#######################

Notes When Upgrading
********************

* Release 0.15rc2 of bzr changes the ``bzr init-repo`` command to
  default to ``--trees`` instead of ``--no-trees``.
  Existing shared repositories are not affected.

Improvements
************

* New ``merge-directive`` command to generate machine- and human-readable
  merge requests.  (Aaron Bentley)

* New ``submit:`` revision specifier makes it easy to diff against the
  common ancestor with the submit location (Aaron Bentley)

* Added support for Putty's SSH implementation. (Dmitry Vasiliev)

* Added ``bzr status --versioned`` to report only versioned files,
  not unknowns. (Kent Gibson)

* Merge now autodetects the correct line-ending style for its conflict
  markers.  (Aaron Bentley)

Internals
*********

* Refactored SSH vendor registration into SSHVendorManager class.
  (Dmitry Vasiliev)

Bugfixes
********

* New ``--numbered-dirs`` option to ``bzr selftest`` to use
  numbered dirs for TestCaseInTempDir. This is default behavior
  on Windows. Anyone can force named dirs on Windows
  with ``--no-numbered-dirs``. (Alexander Belchenko)

* Fix ``RevisionSpec_revid`` to handle the Unicode strings passed in
  from the command line. (Marien Zwart, #90501)

* Fix ``TreeTransform._iter_changes`` when both the source and
  destination are missing. (Aaron Bentley, #88842)

* Fix commit of merges with symlinks in dirstate trees.
  (Marien Zwart)

* Switch the ``bzr init-repo`` default from --no-trees to --trees.
  (Wouter van Heyst, #53483)


bzr 0.15rc1  2007-03-07
#######################

Surprises
*********

* The default disk format has changed. Please run 'bzr upgrade' in your
  working trees to upgrade. This new default is compatible for network
  operations, but not for local operations. That is, if you have two
  versions of bzr installed locally, after upgrading you can only use the
  bzr 0.15 version. This new default does not enable tags or nested-trees
  as they are incompatible with bzr versions before 0.15 over the network.

* For users of bzrlib: Two major changes have been made to the working tree
  api in bzrlib. The first is that many methods and attributes, including
  the inventory attribute, are no longer valid for use until one of
  ``lock_read``/``lock_write``/``lock_tree_write`` has been called,
  and become invalid again after unlock is called. This has been done
  to improve performance and correctness as part of the dirstate
  development.
  (Robert Collins, John A Meinel, Martin Pool, and others).

* For users of bzrlib: The attribute 'tree.inventory' should be considered
  readonly. Previously it was possible to directly alter this attribute, or
  its contents, and have the tree notice this. This has been made
  unsupported - it may work in some tree formats, but in the newer dirstate
  format such actions will have no effect and will be ignored, or even
  cause assertions. All operations possible can still be carried out by a
  combination of the tree API, and the bzrlib.transform API. (Robert
  Collins, John A Meinel, Martin Pool, and others).

Improvements
************

* Support for OS Windows 98. Also .bzr.log on any windows system
  saved in My Documents folder. (Alexander Belchenko)

* ``bzr mv`` enhanced to support already moved files.
  In the past the mv command would have failed if the source file doesn't
  exist. In this situation ``bzr mv`` would now detect that the file has
  already moved and update the repository accordingly, if the target file
  does exist.
  A new option ``--after`` has been added so that if two files already
  exist, you could notify Bazaar that you have moved a (versioned) file
  and replaced it with another. Thus in this case ``bzr move --after``
  will only update the Bazaar identifier.
  (Steffen Eichenberg, Marius Kruger)

* ``ls`` now works on treeless branches and remote branches.
  (Aaron Bentley)

* ``bzr help global-options`` describes the global options.
  (Aaron Bentley)

* ``bzr pull --overwrite`` will now correctly overwrite checkouts.
  (Robert Collins)

* Files are now allowed to change kind (e.g. from file to symlink).
  Supported by ``commit``, ``revert`` and ``status``
  (Aaron Bentley)

* ``inventory`` and ``unknowns`` hidden in favour of ``ls``
  (Aaron Bentley)

* ``bzr help checkouts`` descibes what checkouts are and some possible
  uses of them. (James Westby, Aaron Bentley)

* A new ``-d`` option to push, pull and merge overrides the default
  directory.  (Martin Pool)

* Branch format 6: smaller, and potentially faster than format 5.  Supports
  ``append_history_only`` mode, where the log view and revnos do not change,
  except by being added to.  Stores policy settings in
  ".bzr/branch/branch.conf".

* ``append_only`` branches:  Format 6 branches may be configured so that log
  view and revnos are always consistent.  Either create the branch using
  "bzr init --append-revisions-only" or edit the config file as descriped
  in docs/configuration.txt.

* rebind: Format 6 branches retain the last-used bind location, so if you
  "bzr unbind", you can "bzr bind" to bind to the previously-selected
  bind location.

* Builtin tags support, created and deleted by the ``tag`` command and
  stored in the branch.  Tags can be accessed with the revisionspec
  ``-rtag:``, and listed with ``bzr tags``.  Tags are not versioned
  at present. Tags require a network incompatible upgrade. To perform this
  upgrade, run ``bzr upgrade --dirstate-tags`` in your branch and
  repositories. (Martin Pool)

* The ``bzr://`` transport now has a well-known port number, 4155,
  which it will use by default.  (Andrew Bennetts, Martin Pool)

* Bazaar now looks for user-installed plugins before looking for site-wide
  plugins. (Jonathan Lange)

* ``bzr resolve`` now detects and marks resolved text conflicts.
  (Aaron Bentley)

Internals
*********

* Internally revision ids and file ids are now passed around as utf-8
  bytestrings, rather than treating them as Unicode strings. This has
  performance benefits for Knits, since we no longer need to decode the
  revision id for each line of content, nor for each entry in the index.
  This will also help with the future dirstate format.
  (John Arbash Meinel)

* Reserved ids (any revision-id ending in a colon) are rejected by
  versionedfiles, repositories, branches, and working trees
  (Aaron Bentley)

* Minor performance improvement by not creating a ProgressBar for
  every KnitIndex we create. (about 90ms for a bzr.dev tree)
  (John Arbash Meinel)

* New easier to use Branch hooks facility. There are five initial hooks,
  all documented in bzrlib.branch.BranchHooks.__init__ - ``'set_rh'``,
  ``'post_push'``, ``'post_pull'``, ``'post_commit'``,
  ``'post_uncommit'``. These hooks fire after the matching operation
  on a branch has taken place, and were originally added for the
  branchrss plugin. (Robert Collins)

* New method ``Branch.push()`` which should be used when pushing from a
  branch as it makes performance and policy decisions to match the UI
  level command ``push``. (Robert Collins).

* Add a new method ``Tree.revision_tree`` which allows access to cached
  trees for arbitrary revisions. This allows the in development dirstate
  tree format to provide access to the callers to cached copies of
  inventory data which are cheaper to access than inventories from the
  repository.
  (Robert Collins, Martin Pool)

* New ``Branch.last_revision_info`` method, this is being done to allow
  optimization of requests for both the number of revisions and the last
  revision of a branch with smartservers and potentially future branch
  formats. (Wouter van Heyst, Robert Collins)

* Allow ``'import bzrlib.plugins.NAME'`` to work when the plugin NAME has not
  yet been loaded by ``load_plugins()``. This allows plugins to depend on each
  other for code reuse without requiring users to perform file-renaming
  gymnastics. (Robert Collins)

* New Repository method ``'gather_stats'`` for statistic data collection.
  This is expected to grow to cover a number of related uses mainly
  related to bzr info. (Robert Collins)

* Log formatters are now managed with a registry.
  ``log.register_formatter`` continues to work, but callers accessing
  the FORMATTERS dictionary directly will not.

* Allow a start message to be passed to the ``edit_commit_message``
  function.  This will be placed in the message offered to the user
  for editing above the separator. It allows a template commit message
  to be used more easily. (James Westby)

* ``GPGStrategy.sign()`` will now raise ``BzrBadParameterUnicode`` if
  you pass a Unicode string rather than an 8-bit string. Callers need
  to be updated to encode first. (John Arbash Meinel)

* Branch.push, pull, merge now return Result objects with information
  about what happened, rather than a scattering of various methods.  These
  are also passed to the post hooks.  (Martin Pool)

* File formats and architecture is in place for managing a forest of trees
  in bzr, and splitting up existing trees into smaller subtrees, and
  finally joining trees to make a larger tree. This is the first iteration
  of this support, and the user-facing aspects still require substantial
  work.  If you wish to experiment with it, use ``bzr upgrade
  --dirstate-with-subtree`` in your working trees and repositories.
  You can use the hidden commands ``split`` and ``join`` and to create
  and manipulate nested trees, but please consider using the nested-trees
  branch, which contains substantial UI improvements, instead.
  http://code.aaronbentley.com/bzr/bzrrepo/nested-trees/
  (Aaron Bentley, Martin Pool, Robert Collins).

Bugfixes
********

* ``bzr annotate`` now uses dotted revnos from the viewpoint of the
  branch, rather than the last changed revision of the file.
  (John Arbash Meinel, #82158)

* Lock operations no longer hang if they encounter a permission problem.
  (Aaron Bentley)

* ``bzr push`` can resume a push that was canceled before it finished.
  Also, it can push even if the target directory exists if you supply
  the ``--use-existing-dir`` flag.
  (John Arbash Meinel, #30576, #45504)

* Fix http proxy authentication when user and an optional
  password appears in the ``*_proxy`` vars. (Vincent Ladeuil,
  #83954).

* ``bzr log branch/file`` works for local treeless branches
  (Aaron Bentley, #84247)

* Fix problem with UNC paths on Windows 98. (Alexander Belchenko, #84728)

* Searching location of CA bundle for PyCurl in env variable
  (``CURL_CA_BUNDLE``), and on win32 along the PATH.
  (Alexander Belchenko, #82086)

* ``bzr init`` works with unicode argument LOCATION.
  (Alexander Belchenko, #85599)

* Raise ``DependencyNotPresent`` if pycurl do not support https.
  (Vincent Ladeuil, #85305)

* Invalid proxy env variables should not cause a traceback.
  (Vincent Ladeuil, #87765)

* Ignore patterns normalised to use '/' path separator.
  (Kent Gibson, #86451)

* bzr rocks. It sure does! Fix case. (Vincent Ladeuil, #78026)

* Fix bzrtools shelve command for removed lines beginning with "--"
  (Johan Dahlberg, #75577)

Testing
*******

* New ``--first`` option to ``bzr selftest`` to run specified tests
  before the rest of the suite.  (Martin Pool)


bzr 0.14  2007-01-23
####################

Improvements
************

* ``bzr help global-options`` describes the global options. (Aaron Bentley)

Bug Fixes
*********

* Skip documentation generation tests if the tools to do so are not
  available. Fixes running selftest for installled copies of bzr.
  (John Arbash Meinel, #80330)

* Fix the code that discovers whether bzr is being run from it's
  working tree to handle the case when it isn't but the directory
  it is in is below a repository. (James Westby, #77306)


bzr 0.14rc1  2007-01-16
#######################

Improvements
************

* New connection: ``bzr+http://`` which supports tunnelling the smart
  protocol over an HTTP connection. If writing is enabled on the bzr
  server, then you can write over the http connection.
  (Andrew Bennetts, John Arbash Meinel)

* Aliases now support quotation marks, so they can contain whitespace
  (Marius Kruger)

* PyCurlTransport now use a single curl object. By specifying explicitly
  the 'Range' header, we avoid the need to use two different curl objects
  (and two connections to the same server). (Vincent Ladeuil)

* ``bzr commit`` does not prompt for a message until it is very likely to
  succeed.  (Aaron Bentley)

* ``bzr conflicts`` now takes --text to list pathnames of text conflicts
  (Aaron Bentley)

* Fix ``iter_lines_added_or_present_in_versions`` to use a set instead
  of a list while checking if a revision id was requested. Takes 10s
  off of the ``fileids_affected_by_revision_ids`` time, which is 10s
  of the ``bzr branch`` time. Also improve ``fileids_...`` time by
  filtering lines with a regex rather than multiple ``str.find()``
  calls. (saves another 300ms) (John Arbash Meinel)

* Policy can be set for each configuration key. This allows keys to be
  inherited properly across configuration entries. For example, this
  should enable you to do::

    [/home/user/project]
    push_location = sftp://host/srv/project/
    push_location:policy = appendpath

  And then a branch like ``/home/user/project/mybranch`` should get an
  automatic push location of ``sftp://host/srv/project/mybranch``.
  (James Henstridge)

* Added ``bzr status --short`` to make status report svn style flags
  for each file.  For example::

    $ bzr status --short
    A  foo
    A  bar
    D  baz
    ?  wooley

* 'bzr selftest --clean-output' allows easily clean temporary tests
  directories without running tests. (Alexander Belchenko)

* ``bzr help hidden-commands`` lists all hidden commands. (Aaron Bentley)

* ``bzr merge`` now has an option ``--pull`` to fall back to pull if
  local is fully merged into remote. (Jan Hudec)

* ``bzr help formats`` describes available directory formats. (Aaron Bentley)

Internals
*********

* A few tweaks directly to ``fileids_affected_by_revision_ids`` to
  help speed up processing, as well allowing to extract unannotated
  lines. Between the two ``fileids_affected_by_revision_ids`` is
  improved by approx 10%. (John Arbash Meinel)

* Change Revision serialization to only write out millisecond
  resolution. Rather than expecting floating point serialization to
  preserve more resolution than we need. (Henri Weichers, Martin Pool)

* Test suite ends cleanly on Windows.  (Vincent Ladeuil)

* When ``encoding_type`` attribute of class Command is equal to 'exact',
  force sys.stdout to be a binary stream on Windows, and therefore
  keep exact line-endings (without LF -> CRLF conversion).
  (Alexander Belchenko)

* Single-letter short options are no longer globally declared.  (Martin
  Pool)

* Before using detected user/terminal encoding bzr should check
  that Python has corresponding codec. (Alexander Belchenko)

* Formats for end-user selection are provided via a FormatRegistry (Aaron Bentley)

Bug Fixes
*********

* ``bzr missing --verbose`` was showing adds/removals in the wrong
  direction. (John Arbash Meinel)

* ``bzr annotate`` now defaults to showing dotted revnos for merged
  revisions. It cuts them off at a depth of 12 characters, but you can
  supply ``--long`` to see the full number. You can also use
  ``--show-ids`` to display the original revision ids, rather than
  revision numbers and committer names. (John Arbash Meinel, #75637)

* bzr now supports Win32 UNC path (e.g. ``\HOST\path``.
  (Alexander Belchenko, #57869)

* Win32-specific: output of cat, bundle and diff commands don't mangle
  line-endings (Alexander Belchenko, #55276)

* Replace broken fnmatch based ignore pattern matching with custom pattern
  matcher.
  (Kent Gibson, Jan Hudec #57637)

* pycurl and urllib can detect short reads at different places. Update
  the test suite to test more cases. Also detect http error code 416
  which was raised for that specific bug. Also enhance the urllib
  robustness by detecting invalid ranges (and pycurl's one by detecting
  short reads during the initial GET). (Vincent Ladeuil, #73948)

* The urllib connection sharing interacts badly with urllib2
  proxy setting (the connections didn't go thru the proxy
  anymore). Defining a proper ProxyHandler solves the
  problem.  (Vincent Ladeuil, #74759)

* Use urlutils to generate relative URLs, not osutils
  (Aaron Bentley, #76229)

* ``bzr status`` in a readonly directory should work without giving
  lots of errors. (John Arbash Meinel, #76299)

* Mention the revisionspec topic for the revision option help.
  (Wouter van Heyst, #31663)

* Allow plugins import from zip archives.
  (Alexander Belchenko, #68124)


bzr 0.13  2006-12-05
####################

No changes from 0.13rc


bzr 0.13rc1  2006-11-27
#######################

Improvements
************

* New command ``bzr remove-tree`` allows the removal of the working
  tree from a branch.
  (Daniel Silverstone)

* urllib uses shared keep-alive connections, so http
  operations are substantially faster.
  (Vincent Ladeuil, #53654)

* ``bzr export`` allows an optional branch parameter, to export a bzr
  tree from some other url. For example:
  ``bzr export bzr.tar.gz http://bazaar-vcs.org/bzr/bzr.dev``
  (Daniel Silverstone)

* Added ``bzr help topics`` to the bzr help system. This gives a
  location for general information, outside of a specific command.
  This includes updates for ``bzr help revisionspec`` the first topic
  included. (Goffredo Baroncelli, John Arbash Meinel, #42714)

* WSGI-compatible HTTP smart server.  See ``doc/http_smart_server.txt``.
  (Andrew Bennetts)

* Knit files will now cache full texts only when the size of the
  deltas is as large as the size of the fulltext. (Or after 200
  deltas, whichever comes first). This has the most benefit on large
  files with small changes, such as the inventory for a large project.
  (eg For a project with 2500 files, and 7500 revisions, it changes
  the size of inventory.knit from 11MB to 5.4MB) (John Arbash Meinel)

Internals
*********

* New -D option given before the command line turns on debugging output
  for particular areas.  -Derror shows tracebacks on all errors.
  (Martin Pool)

* Clean up ``bzr selftest --benchmark bundle`` to correct an import,
  and remove benchmarks that take longer than 10min to run.
  (John Arbash Meinel)

* Use ``time.time()`` instead of ``time.clock()`` to decide on
  progress throttling. Because ``time.clock()`` is actually CPU time,
  so over a high-latency connection, too many updates get throttled.
  (John Arbash Meinel)

* ``MemoryTransport.list_dir()`` would strip the first character for
  files or directories in root directory. (John Arbash Meinel)

* New method ``get_branch_reference`` on 'BzrDir' allows the detection of
  branch references - which the smart server component needs.

* New ``ChrootTransportDecorator``, accessible via the ``chroot+`` url
  prefix.  It disallows any access to locations above a set URL.  (Andrew
  Bennetts)

Bug Fixes
*********

* Now ``_KnitIndex`` properly decode revision ids when loading index data.
  And optimize the knit index parsing code.
  (Dmitry Vasiliev, John Arbash Meinel)

* ``bzrlib/bzrdir.py`` was directly referencing ``bzrlib.workingtree``,
  without importing it. This prevented ``bzr upgrade`` from working
  unless a plugin already imported ``bzrlib.workingtree``
  (John Arbash Meinel, #70716)

* Suppress the traceback on invalid URLs (Vincent Ladeuil, #70803).

* Give nicer error message when an http server returns a 403
  error code. (Vincent Ladeuil, #57644).

* When a multi-range http GET request fails, try a single
  range one. If it fails too, forget about ranges. Remember that until
  the death of the transport and propagates that to the clones.
  (Vincent Ladeuil, #62276, #62029).

* Handles user/passwords supplied in url from command
  line (for the urllib implementation). Don't request already
  known passwords (Vincent Ladeuil, #42383, #44647, #48527)

* ``_KnitIndex.add_versions()`` dictionary compresses revision ids as they
  are added. This fixes bug where fetching remote revisions records
  them as full references rather than integers.
  (John Arbash Meinel, #64789)

* ``bzr ignore`` strips trailing slashes in patterns.
  Also ``bzr ignore`` rejects absolute paths. (Kent Gibson, #4559)

* ``bzr ignore`` takes multiple arguments. (Cheuksan Edward Wang, #29488)

* mv correctly handles paths that traverse symlinks.
  (Aaron Bentley, #66964)

* Give nicer looking error messages when failing to connect over ssh.
  (John Arbash Meinel, #49172)

* Pushing to a remote branch does not currently update the remote working
  tree. After a remote push, ``bzr status`` and ``bzr diff`` on the remote
  machine now show that the working tree is out of date.
  (Cheuksan Edward Wang #48136)

* Use patiencediff instead of difflib for determining deltas to insert
  into knits. This avoids the O(N^3) behavior of difflib. Patience
  diff should be O(N^2). (Cheuksan Edward Wang, #65714)

* Running ``bzr log`` on nonexistent file gives an error instead of the
  entire log history. (Cheuksan Edward Wang #50793)

* ``bzr cat`` can look up contents of removed or renamed files. If the
  pathname is ambiguous, i.e. the files in the old and new trees have
  different id's, the default is the file in the new tree. The user can
  use "--name-from-revision" to select the file in the old tree.
  (Cheuksan Edward Wang, #30190)

Testing
*******

* TestingHTTPRequestHandler really handles the Range header
  (previously it was ignoring it and returning the whole file,).

bzr 0.12  2006-10-30
####################

Internals
*********

* Clean up ``bzr selftest --benchmark bundle`` to correct an import,
  and remove benchmarks that take longer than 10min to run.
  (John Arbash Meinel)

bzr 0.12rc1  2006-10-23
#######################

Improvements
************

* ``bzr log`` now shows dotted-decimal revision numbers for all revisions,
  rather than just showing a decimal revision number for revisions on the
  mainline. These revision numbers are not yet accepted as input into bzr
  commands such as log, diff etc. (Robert Collins)

* revisions can now be specified using dotted-decimal revision numbers.
  For instance, ``bzr diff -r 1.2.1..1.2.3``. (Robert Collins)

* ``bzr help commands`` output is now shorter (Aaron Bentley)

* ``bzr`` now uses lazy importing to reduce the startup time. This has
  a moderate effect on lots of actions, especially ones that have
  little to do. For example ``bzr rocks`` time is down to 116ms from
  283ms. (John Arbash Meinel)

* New Registry class to provide name-to-object registry-like support,
  for example for schemes where plugins can register new classes to
  do certain tasks (e.g. log formatters). Also provides lazy registration
  to allow modules to be loaded on request.
  (John Arbash Meinel, Adeodato Simó)

API Incompatability
*******************

* LogFormatter subclasses show now expect the 'revno' parameter to
  show() to be a string rather than an int. (Robert Collins)

Internals
*********

* ``TestCase.run_bzr``, ``run_bzr_captured``, and ``run_bzr_subprocess``
  can take a ``working_dir='foo'`` parameter, which will change directory
  for the command. (John Arbash Meinel)

* ``bzrlib.lazy_regex.lazy_compile`` can be used to create a proxy
  around a regex, which defers compilation until first use.
  (John Arbash Meinel)

* ``TestCase.run_bzr_subprocess`` defaults to supplying the
  ``--no-plugins`` parameter to ensure test reproducability, and avoid
  problems with system-wide installed plugins. (John Arbash Meinel)

* Unique tree root ids are now supported. Newly created trees still
  use the common root id for compatibility with bzr versions before 0.12.
  (Aaron Bentley)

* ``WorkingTree.set_root_id(None)`` is now deprecated. Please
  pass in ``inventory.ROOT_ID`` if you want the default root id value.
  (Robert Collins, John Arbash Meinel)

* New method ``WorkingTree.flush()`` which will write the current memory
  inventory out to disk. At the same time, ``read_working_inventory`` will
  no longer trash the current tree inventory if it has been modified within
  the current lock, and the tree will now ``flush()`` automatically on
  ``unlock()``. ``WorkingTree.set_root_id()`` has been updated to take
  advantage of this functionality. (Robert Collins, John Arbash Meinel)

* ``bzrlib.tsort.merge_sorted`` now accepts ``generate_revnos``. This
  parameter will cause it to add another column to its output, which
  contains the dotted-decimal revno for each revision, as a tuple.
  (Robert Collins)

* ``LogFormatter.show_merge`` is deprecated in favour of
  ``LogFormatter.show_merge_revno``. (Robert Collins)

Bug Fixes
*********

* Avoid circular imports by creating a deprecated function for
  ``bzrlib.tree.RevisionTree``. Callers should have been using
  ``bzrlib.revisontree.RevisionTree`` anyway. (John Arbash Meinel,
  #66349)

* Don't use ``socket.MSG_WAITALL`` as it doesn't exist on all
  platforms. (Martin Pool, #66356)

* Don't require ``Content-Type`` in range responses. Assume they are a
  single range if ``Content-Type`` does not exist.
  (John Arbash Meinel, #62473)

* bzr branch/pull no longer complain about progress bar cleanup when
  interrupted during fetch.  (Aaron Bentley, #54000)

* ``WorkingTree.set_parent_trees()`` uses the trees to directly write
  the basis inventory, rather than going through the repository. This
  allows us to have 1 inventory read, and 2 inventory writes when
  committing a new tree. (John Arbash Meinel)

* When reverting, files that are not locally modified that do not exist
  in the target are deleted, not just unversioned (Aaron Bentley)

* When trying to acquire a lock, don't fail immediately. Instead, try
  a few times (up to 1 hour) before timing out. Also, report why the
  lock is unavailable (John Arbash Meinel, #43521, #49556)

* Leave HttpTransportBase daughter classes decides how they
  implement cloning. (Vincent Ladeuil, #61606)

* diff3 does not indicate conflicts on clean merge. (Aaron Bentley)

* If a commit fails, the commit message is stored in a file at the root of
  the tree for later commit. (Cheuksan Edward Wang, Stefan Metzmacher,
  #32054)

Testing
*******

* New test base class TestCaseWithMemoryTransport offers memory-only
  testing facilities: its not suitable for tests that need to mutate disk
  state, but most tests should not need that and should be converted to
  TestCaseWithMemoryTransport. (Robert Collins)

* ``TestCase.make_branch_and_memory_tree`` now takes a format
  option to set the BzrDir, Repository and Branch formats of the
  created objects. (Robert Collins, John Arbash Meinel)

bzr 0.11  2006-10-02
####################

* Smart server transport test failures on windows fixed. (Lukáš Lalinský).

bzr 0.11rc2  2006-09-27
#######################

Bug Fixes
*********

* Test suite hangs on windows fixed. (Andrew Bennets, Alexander Belchenko).

* Commit performance regression fixed. (Aaron Bentley, Robert Collins, John
  Arbash Meinel).

bzr 0.11rc1  2006-09-25
#######################

Improvements
************

* Knit files now wait to create their contents until the first data is
  added. The old code used to create an empty .knit and a .kndx with just
  the header. However, this caused a lot of extra round trips over sftp.
  This can change the time for ``bzr push`` to create a new remote branch
  from 160s down to 100s. This also affects ``bzr commit`` performance when
  adding new files, ``bzr commit`` on a new kernel-like tree drops from 50s
  down to 40s (John Arbash Meinel, #44692)

* When an entire subtree has been deleted, commit will now report that
  just the top of the subtree has been deleted, rather than reporting
  all the individual items. (Robert Collins)

* Commit performs one less XML parse. (Robert Collins)

* ``bzr checkout`` now operates on readonly branches as well
  as readwrite branches. This fixes bug #39542. (Robert Collins)

* ``bzr bind`` no longer synchronises history with the master branch.
  Binding should be followed by an update or push to synchronise the
  two branches. This is closely related to the fix for bug #39542.
  (Robert Collins)

* ``bzrlib.lazy_import.lazy_import`` function to create on-demand
  objects.  This allows all imports to stay at the global scope, but
  modules will not actually be imported if they are not used.
  (John Arbash Meinel)

* Support ``bzr://`` and ``bzr+ssh://`` urls to work with the new RPC-based
  transport which will be used with the upcoming high-performance smart
  server. The new command ``bzr serve`` will invoke bzr in server mode,
  which processes these requests. (Andrew Bennetts, Robert Collins, Martin
  Pool)

* New command ``bzr version-info`` which can be used to get a summary
  of the current state of the tree. This is especially useful as part
  of a build commands. See ``doc/version_info.txt`` for more information
  (John Arbash Meinel)

Bug Fixes
*********

* ``'bzr inventory [FILE...]'`` allows restricting the file list to a
  specific set of files. (John Arbash Meinel, #3631)

* Don't abort when annotating empty files (John Arbash Meinel, #56814)

* Add ``Stanza.to_unicode()`` which can be passed to another Stanza
  when nesting stanzas. Also, add ``read_stanza_unicode`` to handle when
  reading a nested Stanza. (John Arbash Meinel)

* Transform._set_mode() needs to stat the right file.
  (John Arbash Meinel, #56549)

* Raise WeaveFormatError rather than StopIteration when trying to read
  an empty Weave file. (John Arbash Meinel, #46871)

* Don't access e.code for generic URLErrors, only HTTPErrors have .code.
  (Vincent Ladeuil, #59835)

* Handle boundary="" lines properly to allow access through a Squid proxy.
  (John Arbash Meinel, #57723)

* revert now removes newly-added directories (Aaron Bentley, #54172)

* ``bzr upgrade sftp://`` shouldn't fail to upgrade v6 branches if there
  isn't a working tree. (David Allouche, #40679)

* Give nicer error messages when a user supplies an invalid --revision
  parameter. (John Arbash Meinel, #55420)

* Handle when LANG is not recognized by python. Emit a warning, but
  just revert to using 'ascii'. (John Arbash Meinel, #35392)

* Don't use ``preexec_fn`` on win32, as it is not supported by subprocess.
  (John Arbash Meinel)

* Skip specific tests when the dependencies aren't met. This includes
  some ``setup.py`` tests when ``python-dev`` is not available, and
  some tests that depend on paramiko. (John Arbash Meinel, Mattheiu Moy)

* Fallback to Paramiko properly, if no ``ssh`` executable exists on
  the system. (Andrew Bennetts, John Arbash Meinel)

* ``Branch.bind(other_branch)`` no longer takes a write lock on the
  other branch, and will not push or pull between the two branches.
  API users will need to perform a push or pull or update operation if they
  require branch synchronisation to take place. (Robert Collins, #47344)

* When creating a tarball or zipfile export, export unicode names as utf-8
  paths. This may not work perfectly on all platforms, but has the best
  chance of working in the common case. (John Arbash Meinel, #56816)

* When committing, only files that exist in working tree or basis tree
  may be specified (Aaron Bentley, #50793)

Portability
***********

* Fixes to run on Python 2.5 (Brian M. Carlson, Martin Pool, Marien Zwart)

Internals
*********

* TestCaseInTempDir now creates a separate directory for HOME, rather
  than having HOME set to the same location as the working directory.
  (John Arbash Meinel)

* ``run_bzr_subprocess()`` can take an optional ``env_changes={}`` parameter,
  which will update os.environ inside the spawned child. It also can
  take a ``universal_newlines=True``, which helps when checking the output
  of the command. (John Arbash Meinel)

* Refactor SFTP vendors to allow easier re-use when ssh is used.
  (Andrew Bennetts)

* ``Transport.list_dir()`` and ``Transport.iter_files_recursive()`` should always
  return urlescaped paths. This is now tested (there were bugs in a few
  of the transports) (Andrew Bennetts, David Allouche, John Arbash Meinel)

* New utility function ``symbol_versioning.deprecation_string``. Returns the
  formatted string for a callable, deprecation format pair. (Robert Collins)

* New TestCase helper applyDeprecated. This allows you to call a callable
  which is deprecated without it spewing to the screen, just by supplying
  the deprecation format string issued for it. (Robert Collins)

* Transport.append and Transport.put have been deprecated in favor of
  ``.append_bytes``, ``.append_file``, ``.put_bytes``, and
  ``.put_file``. This removes the ambiguity in what type of object the
  functions take.  ``Transport.non_atomic_put_{bytes,file}`` has also
  been added. Which works similarly to ``Transport.append()`` except for
  SFTP, it doesn't have a round trip when opening the file. Also, it
  provides functionality for creating a parent directory when trying
  to create a file, rather than raise NoSuchFile and forcing the
  caller to repeat their request.
  (John Arbash Meinel)

* WorkingTree has a new api ``unversion`` which allow the unversioning of
  entries by their file id. (Robert Collins)

* ``WorkingTree.pending_merges`` is deprecated.  Please use the
  ``get_parent_ids`` (introduced in 0.10) method instead. (Robert Collins)

* WorkingTree has a new ``lock_tree_write`` method which locks the branch for
  read rather than write. This is appropriate for actions which only need
  the branch data for reference rather than mutation. A new decorator
  ``needs_tree_write_lock`` is provided in the workingtree module. Like the
  ``needs_read_lock`` and ``needs_write_lock`` decorators this allows static
  declaration of the locking requirements of a function to ensure that
  a lock is taken out for casual scripts. (Robert Collins, #54107)

* All WorkingTree methods which write to the tree, but not to the branch
  have been converted to use ``needs_tree_write_lock`` rather than
  ``needs_write_lock``. Also converted is the revert, conflicts and tree
  transform modules. This provides a modest performance improvement on
  metadir style trees, due to the reduce lock-acquisition, and a more
  significant performance improvement on lightweight checkouts from
  remote branches, where trivial operations used to pay a significant
  penalty. It also provides the basis for allowing readonly checkouts.
  (Robert Collins)

* Special case importing the standard library 'copy' module. This shaves
  off 40ms of startup time, while retaining compatibility. See:
  ``bzrlib/inspect_for_copy.py`` for more details. (John Arbash Meinel)

* WorkingTree has a new parent class MutableTree which represents the
  specialisations of Tree which are able to be altered. (Robert Collins)

* New methods mkdir and ``put_file_bytes_non_atomic`` on MutableTree that
  mutate the tree and its contents. (Robert Collins)

* Transport behaviour at the root of the URL is now defined and tested.
  (Andrew Bennetts, Robert Collins)

Testing
*******

* New test helper classs MemoryTree. This is typically accessed via
  ``self.make_branch_and_memory_tree()`` in test cases. (Robert Collins)

* Add ``start_bzr_subprocess`` and ``stop_bzr_subprocess`` to allow test
  code to continue running concurrently with a subprocess of bzr.
  (Andrew Bennetts, Robert Collins)

* Add a new method ``Transport.get_smart_client()``. This is provided to
  allow upgrades to a richer interface than the VFS one provided by
  Transport. (Andrew Bennetts, Martin Pool)

bzr 0.10  2006-08-29
####################

Improvements
************
* 'merge' now takes --uncommitted, to apply uncommitted changes from a
  tree.  (Aaron Bentley)

* 'bzr add --file-ids-from' can be used to specify another path to use
  for creating file ids, rather than generating all new ones. Internally,
  the 'action' passed to ``smart_add_tree()`` can return ``file_ids`` that
  will be used, rather than having bzrlib generate new ones.
  (John Arbash Meinel, #55781)

* ``bzr selftest --benchmark`` now allows a ``--cache-dir`` parameter.
  This will cache some of the intermediate trees, and decrease the
  setup time for benchmark tests. (John Arbash Meinel)

* Inverse forms are provided for all boolean options.  For example,
  --strict has --no-strict, --no-recurse has --recurse (Aaron Bentley)

* Serialize out Inventories directly, rather than using ElementTree.
  Writing out a kernel sized inventory drops from 2s down to ~350ms.
  (Robert Collins, John Arbash Meinel)

Bug Fixes
*********

* Help diffutils 2.8.4 get along with binary tests (Marien Zwart: #57614)

* Change LockDir so that if the lock directory doesn't exist when
  ``lock_write()`` is called, an attempt will be made to create it.
  (John Arbash Meinel, #56974)

* ``bzr uncommit`` preserves pending merges. (John Arbash Meinel, #57660)

* Active FTP transport now works as intended. (ghozzy, #56472)

* Really fix mutter() so that it won't ever raise a UnicodeError.
  It means it is possible for ~/.bzr.log to contain non UTF-8 characters.
  But it is a debugging log, not a real user file.
  (John Arbash Meinel, #56947, #53880)

* Change Command handle to allow Unicode command and options.
  At present we cannot register Unicode command names, so we will get
  BzrCommandError('unknown command'), or BzrCommandError('unknown option')
  But that is better than a UnicodeError + a traceback.
  (John Arbash Meinel, #57123)

* Handle TZ=UTC properly when reading/writing revisions.
  (John Arbash Meinel, #55783, #56290)

* Use ``GPG_TTY`` to allow gpg --cl to work with gpg-agent in a pipeline,
  (passing text to sign in on stdin). (John Arbash Meinel, #54468)

* External diff does the right thing for binaries even in foreign
  languages. (John Arbash Meinel, #56307)

* Testament handles more cases when content is unicode. Specific bug was
  in handling of revision properties.
  (John Arbash Meinel, Holger Krekel, #54723)

* The bzr selftest was failing on installed versions due to a bug in a new
  test helper. (John Arbash Meinel, Robert Collins, #58057)

Internals
*********

* ``bzrlib.cache_utf8`` contains ``encode()`` and ``decode()`` functions
  which can be used to cache the conversion between utf8 and Unicode.
  Especially helpful for some of the knit annotation code, which has to
  convert revision ids to utf8 to annotate lines in storage.
  (John Arbash Meinel)

* ``setup.py`` now searches the filesystem to find all packages which
  need to be installed. This should help make the life of packagers
  easier. (John Arbash Meinel)

bzr 0.9.0  2006-08-11
#####################

Surprises
*********

* The hard-coded built-in ignore rules have been removed. There are
  now two rulesets which are enforced. A user global one in
  ``~/.bazaar/ignore`` which will apply to every tree, and the tree
  specific one '.bzrignore'.
  ``~/.bazaar/ignore`` will be created if it does not exist, but with
  a more conservative list than the old default.
  This fixes bugs with default rules being enforced no matter what.
  The old list of ignore rules from bzr is available by
  running 'bzr ignore --old-default-rules'.
  (Robert Collins, Martin Pool, John Arbash Meinel)

* 'branches.conf' has been changed to 'locations.conf', since it can apply
  to more locations than just branch locations.
  (Aaron Bentley)

Improvements
************

* The revision specifier "revno:" is extended to accept the syntax
  revno:N:branch. For example,
  revno:42:http://bazaar-vcs.org/bzr/bzr.dev/ means revision 42 in
  bzr.dev.  (Matthieu Moy)

* Tests updates to ensure proper URL handling, UNICODE support, and
  proper printing when the user's terminal encoding cannot display
  the path of a file that has been versioned.
  ``bzr branch`` can take a target URL rather than only a local directory.
  ``Branch.get_parent()/set_parent()`` now save a relative path if possible,
  and normalize the parent based on root, allowing access across
  different transports. (John Arbash Meinel, Wouter van Heyst, Martin Pool)
  (Malone #48906, #42699, #40675, #5281, #3980, #36363, #43689,
  #42517, #42514)

* On Unix, detect terminal width using an ioctl not just $COLUMNS.
  Use terminal width for single-line logs from ``bzr log --line`` and
  pending-merge display.  (Robert Widhopf-Fenk, Gustavo Niemeyer)
  (Malone #3507)

* On Windows, detect terminal width using GetConsoleScreenBufferInfo.
  (Alexander Belchenko)

* Speedup improvement for 'date:'-revision search. (Guillaume Pinot).

* Show the correct number of revisions pushed when pushing a new branch.
  (Robert Collins).

* 'bzr selftest' now shows a progress bar with the number of tests, and
  progress made. 'make check' shows tests in -v mode, to be more useful
  for the PQM status window. (Robert Collins).
  When using a progress bar, failed tests are printed out, rather than
  being overwritten by the progress bar until the suite finishes.
  (John Arbash Meinel)

* 'bzr selftest --benchmark' will run a new benchmarking selftest.
  'bzr selftest --benchmark --lsprof-timed' will use lsprofile to generate
  profile data for the individual profiled calls, allowing for fine
  grained analysis of performance.
  (Robert Collins, Martin Pool).

* 'bzr commit' shows a progress bar. This is useful for commits over sftp
  where commit can take an appreciable time. (Robert Collins)

* 'bzr add' is now less verbose in telling you what ignore globs were
  matched by files being ignored. Instead it just tells you how many
  were ignored (because you might reasonably be expecting none to be
  ignored). 'bzr add -v' is unchanged and will report every ignored
  file. (Robert Collins).

* ftp now has a test server if medusa is installed. As part of testing,
  ftp support has been improved, including support for supplying a
  non-standard port. (John Arbash Meinel).

* 'bzr log --line' shows the revision number, and uses only the
  first line of the log message (#5162, Alexander Belchenko;
  Matthieu Moy)

* 'bzr status' has had the --all option removed. The 'bzr ls' command
  should be used to retrieve all versioned files. (Robert Collins)

* 'bzr bundle OTHER/BRANCH' will create a bundle which can be sent
  over email, and applied on the other end, while maintaining ancestry.
  This bundle can be applied with either 'bzr merge' or 'bzr pull',
  the same way you would apply another branch.
  (John Arbash Meinel, Aaron Bentley)

* 'bzr whoami' can now be used to set your identity from the command line,
  for a branch or globally.  (Robey Pointer)

* 'bzr checkout' now aliased to 'bzr co', and 'bzr annotate' to 'bzr ann'.
  (Michael Ellerman)

* 'bzr revert DIRECTORY' now reverts the contents of the directory as well.
  (Aaron Bentley)

* 'bzr get sftp://foo' gives a better error when paramiko is not present.
  Also updates things like 'http+pycurl://' if pycurl is not present.
  (John Arbash Meinel) (Malone #47821, #52204)

* New env variable ``BZR_PROGRESS_BAR``, sets the default progress bar type.
  Can be set to 'none' or 'dummy' to disable the progress bar, 'dots' or
  'tty' to create the respective type. (John Arbash Meinel, #42197, #51107)

* Improve the help text for 'bzr diff' to explain what various options do.
  (John Arbash Meinel, #6391)

* 'bzr uncommit -r 10' now uncommits revisions 11.. rather than uncommitting
  revision 10. This makes -r10 more in line with what other commands do.
  'bzr uncommit' also now saves the pending merges of the revisions that
  were removed. So it is safe to uncommit after a merge, fix something,
  and commit again. (John Arbash Meinel, #32526, #31426)

* 'bzr init' now also works on remote locations.
  (Wouter van Heyst, #48904)

* HTTP support has been updated. When using pycurl we now support
  connection keep-alive, which reduces dns requests and round trips.
  And for both urllib and pycurl we support multi-range requests,
  which decreases the number of round-trips. Performance results for
  ``bzr branch http://bazaar-vcs.org/bzr/bzr.dev/`` indicate
  http branching is now 2-3x faster, and ``bzr pull`` in an existing
  branch is as much as 4x faster.
  (Michael Ellerman, Johan Rydberg, John Arbash Meinel, #46768)

* Performance improvements for sftp. Branching and pulling are now up to
  2x faster. Utilize paramiko.readv() support for async requests if it
  is available (paramiko > 1.6) (John Arbash Meinel)

Bug Fixes
*********

* Fix shadowed definition of TestLocationConfig that caused some
  tests not to run.
  (Erik Bågfors, Michael Ellerman, Martin Pool, #32587)

* Fix unnecessary requirement of sign-my-commits that it be run from
  a working directory.  (Martin Pool, Robert Collins)

* 'bzr push location' will only remember the push location if it succeeds
  in connecting to the remote location. (John Arbash Meinel, #49742)

* 'bzr revert' no longer toggles the executable bit on win32
  (John Arbash Meinel, #45010)

* Handle broken pipe under win32 correctly. (John Arbash Meinel)

* sftp tests now work correctly on win32 if you have a newer paramiko
  (John Arbash Meinel)

* Cleanup win32 test suite, and general cleanup of places where
  file handles were being held open. (John Arbash Meinel)

* When specifying filenames for 'diff -r x..y', the name of the file in the
  working directory can be used, even if its name is different in both x
  and y.

* File-ids containing single- or double-quotes are handled correctly by
  push. (Aaron Bentley, #52227)

* Normalize unicode filenames to ensure cross-platform consistency.
  (John Arbash Meinel, #43689)

* The argument parser can now handle '-' as an argument. Currently
  no code interprets it specially (it is mostly handled as a file named
  '-'). But plugins, and future operations can use it.
  (John Arbash meinel, #50984)

* Bundles can properly read binary files with a plain '\r' in them.
  (John Arbash Meinel, #51927)

* Tuning ``iter_entries()`` to be more efficient (John Arbash Meinel, #5444)

* Lots of win32 fixes (the test suite passes again).
  (John Arbash Meinel, #50155)

* Handle openbsd returning None for sys.getfilesystemencoding() (#41183)

* Support ftp APPE (append) to allow Knits to be used over ftp (#42592)

* Removals are only committed if they match the filespec (or if there is
  no filespec).  (#46635, Aaron Bentley)

* smart-add recurses through all supplied directories
  (John Arbash Meinel, #52578)

* Make the bundle reader extra lines before and after the bundle text.
  This allows you to parse an email with the bundle inline.
  (John Arbash Meinel, #49182)

* Change the file id generator to squash a little bit more. Helps when
  working with long filenames on windows. (Also helps for unicode filenames
  not generating hidden files). (John Arbash Meinel, #43801)

* Restore terminal mode on C-c while reading sftp password.  (#48923,
  Nicholas Allen, Martin Pool)

* Timestamps are rounded to 1ms, and revision entries can be recreated
  exactly. (John Arbash Meinel, Jamie Wilkinson, #40693)

* Branch.base has changed to a URL, but ~/.bazaar/locations.conf should
  use local paths, since it is user visible (John Arbash Meinel, #53653)

* ``bzr status foo`` when foo was unversioned used to cause a full delta
  to be generated (John Arbash Meinel, #53638)

* When reading revision properties, an empty value should be considered
  the empty string, not None (John Arbash Meinel, #47782)

* ``bzr diff --diff-options`` can now handle binary files being changed.
  Also, the output is consistent when --diff-options is not supplied.
  (John Arbash Meinel, #54651, #52930)

* Use the right suffixes for loading plugins (John Arbash Meinel, #51810)

* Fix ``Branch.get_parent()`` to handle the case when the parent is not
  accessible (John Arbash Meinel, #52976)

Internals
*********

* Combine the ignore rules into a single regex rather than looping over
  them to reduce the threshold where  N^2 behaviour occurs in operations
  like status. (Jan Hudec, Robert Collins).

* Appending to ``bzrlib.DEFAULT_IGNORE`` is now deprecated. Instead, use
  one of the add functions in bzrlib.ignores. (John Arbash Meinel)

* 'bzr push' should only push the ancestry of the current revision, not
  all of the history in the repository. This is especially important for
  shared repositories. (John Arbash Meinel)

* ``bzrlib.delta.compare_trees`` now iterates in alphabetically sorted order,
  rather than randomly walking the inventories. (John Arbash Meinel)

* Doctests are now run in temporary directories which are cleaned up when
  they finish, rather than using special ScratchDir/ScratchBranch objects.
  (Martin Pool)

* Split ``check`` into separate methods on the branch and on the repository,
  so that it can be specialized in ways that are useful or efficient for
  different formats.  (Martin Pool, Robert Collins)

* Deprecate ``Repository.all_revision_ids``; most methods don't really need
  the global revision graph but only that part leading up to a particular
  revision.  (Martin Pool, Robert Collins)

* Add a BzrDirFormat ``control_formats`` list which allows for control formats
  that do not use '.bzr' to store their data - i.e. '.svn', '.hg' etc.
  (Robert Collins, Jelmer Vernooij).

* ``bzrlib.diff.external_diff`` can be redirected to any file-like object.
  Uses subprocess instead of spawnvp.
  (James Henstridge, John Arbash Meinel, #4047, #48914)

* New command line option '--profile-imports', which will install a custom
  importer to log time to import modules and regex compilation time to
  sys.stderr (John Arbash Meinel)

* 'EmptyTree' is now deprecated, please use ``repository.revision_tree(None)``
  instead. (Robert Collins)

* "RevisionTree" is now in bzrlib/revisiontree.py. (Robert Collins)

bzr 0.8.2  2006-05-17
#####################

Bug Fixes
*********

* setup.py failed to install launchpad plugin.  (Martin Pool)

bzr 0.8.1  2006-05-16
#####################

Bug Fixes
*********

* Fix failure to commit a merge in a checkout.  (Martin Pool,
  Robert Collins, Erik Bågfors, #43959)

* Nicer messages from 'commit' in the case of renames, and correct
  messages when a merge has occured. (Robert Collins, Martin Pool)

* Separate functionality from assert statements as they are skipped in
  optimized mode of python. Add the same check to pending merges.
  (Olaf Conradi, #44443)

Changes
*******

* Do not show the None revision in output of bzr ancestry. (Olaf Conradi)

* Add info on standalone branches without a working tree.
  (Olaf Conradi, #44155)

* Fix bug in knits when raising InvalidRevisionId. (Olaf Conradi, #44284)

Changes
*******

* Make editor invocation comply with Debian Policy. First check
  environment variables VISUAL and EDITOR, then try editor from
  alternatives system. If that all fails, fall back to the pre-defined
  list of editors. (Olaf Conradi, #42904)

New Features
************

* New 'register-branch' command registers a public branch into
  Launchpad.net, where it can be associated with bugs, etc.
  (Martin Pool, Bjorn Tillenius, Robert Collins)

Internals
*********

* New public api in InventoryEntry - ``describe_change(old, new)`` which
  provides a human description of the changes between two old and
  new. (Robert Collins, Martin Pool)

Testing
*******

* Fix test case for bzr info in upgrading a standalone branch to metadir,
  uses bzrlib api now. (Olaf Conradi)

bzr 0.8  2006-05-08
###################

Notes When Upgrading
********************

Release 0.8 of bzr introduces a new format for history storage, called
'knit', as an evolution of to the 'weave' format used in 0.7.  Local
and remote operations are faster using knits than weaves.  Several
operations including 'init', 'init-repo', and 'upgrade' take a
--format option that controls this.  Branching from an existing branch
will keep the same format.

It is possible to merge, pull and push between branches of different
formats but this is slower than moving data between homogenous
branches.  It is therefore recommended (but not required) that you
upgrade all branches for a project at the same time.  Information on
formats is shown by 'bzr info'.

bzr 0.8 now allows creation of 'repositories', which hold the history
of files and revisions for several branches.  Previously bzr kept all
the history for a branch within the .bzr directory at the root of the
branch, and this is still the default.  To create a repository, use
the new 'bzr init-repo' command.  Branches exist as directories under
the repository and contain just a small amount of information
indicating the current revision of the branch.

bzr 0.8 also supports 'checkouts', which are similar to in cvs and
subversion.  Checkouts are associated with a branch (optionally in a
repository), which contains all the historical information.  The
result is that a checkout can be deleted without losing any
already-committed revisions.  A new 'update' command is also available.

Repositories and checkouts are not supported with the 0.7 storage
format.  To use them you must upgrad to either knits, or to the
'metaweave' format, which uses weaves but changes the .bzr directory
arrangement.


Improvements
************

* sftp paths can now be relative, or local, according to the lftp
  convention. Paths now take the form::

      sftp://user:pass@host:port/~/relative/path
      or
      sftp://user:pass@host:port/absolute/path

* The FTP transport now tries to reconnect after a temporary
  failure. ftp put is made atomic. (Matthieu Moy)

* The FTP transport now maintains a pool of connections, and
  reuses them to avoid multiple connections to the same host (like
  sftp did). (Daniel Silverstone)

* The ``bzr_man.py`` file has been removed. To create the man page now,
  use ``./generate_docs.py man``. The new program can also create other files.
  Run ``python generate_docs.py --help`` for usage information.
  (Hans Ulrich Niedermann & James Blackwell).

* Man Page now gives full help (James Blackwell).
  Help also updated to reflect user config now being stored in .bazaar
  (Hans Ulrich Niedermann)

* It's now possible to set aliases in bazaar.conf (Erik Bågfors)

* Pull now accepts a --revision argument (Erik Bågfors)

* ``bzr re-sign`` now allows multiple revisions to be supplied on the command
  line. You can now use the following command to sign all of your old
  commits::

    find .bzr/revision-store// -name my@email-* \
      | sed 's/.*\/\/..\///' \
      | xargs bzr re-sign

* Upgrade can now upgrade over the network. (Robert Collins)

* Two new commands 'bzr checkout' and 'bzr update' allow for CVS/SVN-alike
  behaviour.  By default they will cache history in the checkout, but
  with --lightweight almost all data is kept in the master branch.
  (Robert Collins)

* 'revert' unversions newly-versioned files, instead of deleting them.

* 'merge' is more robust.  Conflict messages have changed.

* 'merge' and 'revert' no longer clobber existing files that end in '~' or
  '.moved'.

* Default log format can be set in configuration and plugins can register
  their own formatters. (Erik Bågfors)

* New 'reconcile' command will check branch consistency and repair indexes
  that can become out of sync in pre 0.8 formats. (Robert Collins,
  Daniel Silverstone)

* New 'bzr init --format' and 'bzr upgrade --format' option to control
  what storage format is created or produced.  (Robert Collins,
  Martin Pool)

* Add parent location to 'bzr info', if there is one.  (Olaf Conradi)

* New developer commands 'weave-list' and 'weave-join'.  (Martin Pool)

* New 'init-repository' command, plus support for repositories in 'init'
  and 'branch' (Aaron Bentley, Erik Bågfors, Robert Collins)

* Improve output of 'info' command. Show all relevant locations related to
  working tree, branch and repository. Use kibibytes for binary quantities.
  Fix off-by-one error in missing revisions of working tree.  Make 'info'
  work on branches, repositories and remote locations.  Show locations
  relative to the shared repository, if applicable.  Show locking status
  of locations.  (Olaf Conradi)

* Diff and merge now safely handle binary files. (Aaron Bentley)

* 'pull' and 'push' now normalise the revision history, so that any two
  branches with the same tip revision will have the same output from 'log'.
  (Robert Collins)

* 'merge' accepts --remember option to store parent location, like 'push'
  and 'pull'. (Olaf Conradi)

* bzr status and diff when files given as arguments do not exist
  in the relevant trees.  (Martin Pool, #3619)

* Add '.hg' to the default ignore list.  (Martin Pool)

* 'knit' is now the default disk format. This improves disk performance and
  utilization, increases incremental pull performance, robustness with SFTP
  and allows checkouts over SFTP to perform acceptably.
  The initial Knit code was contributed by Johan Rydberg based on a
  specification by Martin Pool.
  (Robert Collins, Aaron Bentley, Johan Rydberg, Martin Pool).

* New tool to generate all-in-one html version of the manual.  (Alexander
  Belchenko)

* Hitting CTRL-C while doing an SFTP push will no longer cause stale locks
  to be left in the SFTP repository. (Robert Collins, Martin Pool).

* New option 'diff --prefix' to control how files are named in diff
  output, with shortcuts '-p0' and '-p1' corresponding to the options for
  GNU patch.  (Alexander Belchenko, Goffredo Baroncelli, Martin Pool)

* Add --revision option to 'annotate' command.  (Olaf Conradi)

* If bzr shows an unexpected revision-history after pulling (perhaps due
  to a reweave) it can now be corrected by 'bzr reconcile'.
  (Robert Collins)

Changes
*******

* Commit is now verbose by default, and shows changed filenames and the
  new revision number.  (Robert Collins, Martin Pool)

* Unify 'mv', 'move', 'rename'.  (Matthew Fuller, #5379)

* 'bzr -h' shows help.  (Martin Pool, Ian Bicking, #35940)

* Make 'pull' and 'push' remember location on failure using --remember.
  (Olaf Conradi)

* For compatibility, make old format for using weaves inside metadir
  available as 'metaweave' format.  Rename format 'metadir' to 'default'.
  Clean up help for option --format in commands 'init', 'init-repo' and
  'upgrade'.  (Olaf Conradi)

Internals
*********

* The internal storage of history, and logical branch identity have now
  been split into Branch, and Repository. The common locking and file
  management routines are now in bzrlib.lockablefiles.
  (Aaron Bentley, Robert Collins, Martin Pool)

* Transports can now raise DependencyNotPresent if they need a library
  which is not installed, and then another implementation will be
  tried.  (Martin Pool)

* Remove obsolete (and no-op) `decode` parameter to `Transport.get`.
  (Martin Pool)

* Using Tree Transform for merge, revert, tree-building

* WorkingTree.create, Branch.create, ``WorkingTree.create_standalone``,
  Branch.initialize are now deprecated. Please see ``BzrDir.create_*`` for
  replacement API's. (Robert Collins)

* New BzrDir class represents the .bzr control directory and manages
  formatting issues. (Robert Collins)

* New repository.InterRepository class encapsulates Repository to
  Repository actions and allows for clean selection of optimised code
  paths. (Robert Collins)

* ``bzrlib.fetch.fetch`` and ``bzrlib.fetch.greedy_fetch`` are now
  deprecated, please use ``branch.fetch`` or ``repository.fetch``
  depending on your needs. (Robert Collins)

* deprecated methods now have a ``is_deprecated`` flag on them that can
  be checked, if you need to determine whether a given callable is
  deprecated at runtime. (Robert Collins)

* Progress bars are now nested - see
  ``bzrlib.ui.ui_factory.nested_progress_bar``.
  (Robert Collins, Robey Pointer)

* New API call ``get_format_description()`` for each type of format.
  (Olaf Conradi)

* Changed ``branch.set_parent()`` to accept None to remove parent.
  (Olaf Conradi)

* Deprecated BzrError AmbiguousBase.  (Olaf Conradi)

* WorkingTree.branch is now a read only property.  (Robert Collins)

* bzrlib.ui.text.TextUIFactory now accepts a ``bar_type`` parameter which
  can be None or a factory that will create a progress bar. This is
  useful for testing or for overriding the bzrlib.progress heuristic.
  (Robert Collins)

* New API method ``get_physical_lock_status()`` to query locks present on a
  transport.  (Olaf Conradi)

* Repository.reconcile now takes a thorough keyword parameter to allow
  requesting an indepth reconciliation, rather than just a data-loss
  check. (Robert Collins)

* ``bzrlib.ui.ui_factory protocol`` now supports ``get_boolean`` to prompt
  the user for yes/no style input. (Robert Collins)

Testing
*******

* SFTP tests now shortcut the SSH negotiation, reducing test overhead
  for testing SFTP protocol support. (Robey Pointer)

* Branch formats are now tested once per implementation (see ``bzrlib.
  tests.branch_implementations``. This is analagous to the transport
  interface tests, and has been followed up with working tree,
  repository and BzrDir tests. (Robert Collins)

* New test base class TestCaseWithTransport provides a transport aware
  test environment, useful for testing any transport-interface using
  code. The test suite option --transport controls the transport used
  by this class (when its not being used as part of implementation
  contract testing). (Robert Collins)

* Close logging handler on disabling the test log. This will remove the
  handler from the internal list inside python's logging module,
  preventing shutdown from closing it twice.  (Olaf Conradi)

* Move test case for uncommit to blackbox tests.  (Olaf Conradi)

* ``run_bzr`` and ``run_bzr_captured`` now accept a 'stdin="foo"'
  parameter which will provide String("foo") to the command as its stdin.

bzr 0.7 2006-01-09
##################

Changes
*******

* .bzrignore is excluded from exports, on the grounds that it's a bzr
  internal-use file and may not be wanted.  (Jamie Wilkinson)

* The "bzr directories" command were removed in favor of the new
  --kind option to the "bzr inventory" command.  To list all
  versioned directories, now use "bzr inventory --kind directory".
  (Johan Rydberg)

* Under Windows configuration directory is now ``%APPDATA%\bazaar\2.0``
  by default. (John Arbash Meinel)

* The parent of Bzr configuration directory can be set by ``BZR_HOME``
  environment variable. Now the path for it is searched in ``BZR_HOME``,
  then in HOME. Under Windows the order is: ``BZR_HOME``, ``APPDATA``
  (usually points to ``C:\Documents and Settings\User Name\Application Data``),
  ``HOME``. (John Arbash Meinel)

* Plugins with the same name in different directories in the bzr plugin
  path are no longer loaded: only the first successfully loaded one is
  used. (Robert Collins)

* Use systems' external ssh command to open connections if possible.
  This gives better integration with user settings such as ProxyCommand.
  (James Henstridge)

* Permissions on files underneath .bzr/ are inherited from the .bzr
  directory. So for a shared repository, simply doing 'chmod -R g+w .bzr/'
  will mean that future file will be created with group write permissions.

* configure.in and config.guess are no longer in the builtin default
  ignore list.

* '.sw[nop]' pattern ignored, to ignore vim swap files for nameless
  files.  (John Arbash Meinel, Martin Pool)

Improvements
************

* "bzr INIT dir" now initializes the specified directory, and creates
  it if it does not exist.  (John Arbash Meinel)

* New remerge command (Aaron Bentley)

* Better zsh completion script.  (Steve Borho)

* 'bzr diff' now returns 1 when there are changes in the working
  tree. (Robert Collins)

* 'bzr push' now exists and can push changes to a remote location.
  This uses the transport infrastructure, and can store the remote
  location in the ~/.bazaar/branches.conf configuration file.
  (Robert Collins)

* Test directories are only kept if the test fails and the user requests
  that they be kept.

* Tweaks to short log printing

* Added branch nicks, new nick command, printing them in log output.
  (Aaron Bentley)

* If ``$BZR_PDB`` is set, pop into the debugger when an uncaught exception
  occurs.  (Martin Pool)

* Accept 'bzr resolved' (an alias for 'bzr resolve'), as this is
  the same as Subversion.  (Martin Pool)

* New ftp transport support (on ftplib), for ftp:// and aftp://
  URLs.  (Daniel Silverstone)

* Commit editor temporary files now start with ``bzr_log.``, to allow
  text editors to match the file name and set up appropriate modes or
  settings.  (Magnus Therning)

* Improved performance when integrating changes from a remote weave.
  (Goffredo Baroncelli)

* Sftp will attempt to cache the connection, so it is more likely that
  a connection will be reused, rather than requiring multiple password
  requests.

* bzr revno now takes an optional argument indicating the branch whose
  revno should be printed.  (Michael Ellerman)

* bzr cat defaults to printing the last version of the file.
  (Matthieu Moy, #3632)

* New global option 'bzr --lsprof COMMAND' runs bzr under the lsprof
  profiler.  (Denys Duchier)

* Faster commits by reading only the headers of affected weave files.
  (Denys Duchier)

* 'bzr add' now takes a --dry-run parameter which shows you what would be
  added, but doesn't actually add anything. (Michael Ellerman)

* 'bzr add' now lists how many files were ignored per glob.  add --verbose
  lists the specific files.  (Aaron Bentley)

* 'bzr missing' now supports displaying changes in diverged trees and can
  be limited to show what either end of the comparison is missing.
  (Aaron Bently, with a little prompting from Daniel Silverstone)

Bug Fixes
*********

* SFTP can walk up to the root path without index errors. (Robert Collins)

* Fix bugs in running bzr with 'python -O'.  (Martin Pool)

* Error when run with -OO

* Fix bug in reporting http errors that don't have an http error code.
  (Martin Pool)

* Handle more cases of pipe errors in display commands

* Change status to 3 for all errors

* Files that are added and unlinked before committing are completely
  ignored by diff and status

* Stores with some compressed texts and some uncompressed texts are now
  able to be used. (John A Meinel)

* Fix for bzr pull failing sometimes under windows

* Fix for sftp transport under windows when using interactive auth

* Show files which are both renamed and modified as such in 'bzr
  status' output.  (Daniel Silverstone, #4503)

* Make annotate cope better with revisions committed without a valid
  email address.  (Marien Zwart)

* Fix representation of tab characters in commit messages.
  (Harald Meland)

* List of plugin directories in ``BZR_PLUGIN_PATH`` environment variable is
  now parsed properly under Windows. (Alexander Belchenko)

* Show number of revisions pushed/pulled/merged. (Robey Pointer)

* Keep a cached copy of the basis inventory to speed up operations
  that need to refer to it.  (Johan Rydberg, Martin Pool)

* Fix bugs in bzr status display of non-ascii characters.
  (Martin Pool)

* Remove Makefile.in from default ignore list.
  (Tollef Fog Heen, Martin Pool, #6413)

* Fix failure in 'bzr added'.  (Nathan McCallum, Martin Pool)

Testing
*******

* Fix selftest asking for passwords when there are no SFTP keys.
  (Robey Pointer, Jelmer Vernooij)

* Fix selftest run with 'python -O'.  (Martin Pool)

* Fix HTTP tests under Windows. (John Arbash Meinel)

* Make tests work even if HOME is not set (Aaron Bentley)

* Updated ``build_tree`` to use fixed line-endings for tests which read
  the file cotents and compare. Make some tests use this to pass under
  Windows. (John Arbash Meinel)

* Skip stat and symlink tests under Windows. (Alexander Belchenko)

* Delay in selftest/testhashcash is now issued under win32 and Cygwin.
  (John Arbash Meinel)

* Use terminal width to align verbose test output.  (Martin Pool)

* Blackbox tests are maintained within the bzrlib.tests.blackbox directory.
  If adding a new test script please add that to
  ``bzrlib.tests.blackbox.__init__``. (Robert Collins)

* Much better error message if one of the test suites can't be
  imported.  (Martin Pool)

* Make check now runs the test suite twice - once with the default locale,
  and once with all locales forced to C, to expose bugs. This is not
  trivially done within python, so for now its only triggered by running
  Make check. Integrators and packagers who wish to check for full
  platform support should run 'make check' to test the source.
  (Robert Collins)

* Tests can now run TestSkipped if they can't execute for any reason.
  (Martin Pool) (NB: TestSkipped should only be raised for correctable
  reasons - see the wiki spec ImprovingBzrTestSuite).

* Test sftp with relative, absolute-in-homedir and absolute-not-in-homedir
  paths for the transport tests. Introduce blackbox remote sftp tests that
  test the same permutations. (Robert Collins, Robey Pointer)

* Transport implementation tests are now independent of the local file
  system, which allows tests for esoteric transports, and for features
  not available in the local file system. They also repeat for variations
  on the URL scheme that can introduce issues in the transport code,
  see bzrlib.transport.TransportTestProviderAdapter() for this.
  (Robert Collins).

* ``TestCase.build_tree`` uses the transport interface to build trees,
  pass in a transport parameter to give it an existing connection.
  (Robert Collins).

Internals
*********

* WorkingTree.pull has been split across Branch and WorkingTree,
  to allow Branch only pulls. (Robert Collins)

* ``commands.display_command`` now returns the result of the decorated
  function. (Robert Collins)

* LocationConfig now has a ``set_user_option(key, value)`` call to save
  a setting in its matching location section (a new one is created
  if needed). (Robert Collins)

* Branch has two new methods, ``get_push_location`` and
  ``set_push_location`` to respectively, get and set the push location.
  (Robert Collins)

* ``commands.register_command`` now takes an optional flag to signal that
  the registrant is planning to decorate an existing command. When
  given multiple plugins registering a command is not an error, and
  the original command class (whether built in or a plugin based one) is
  returned to the caller. There is a new error 'MustUseDecorated' for
  signalling when a wrapping command should switch to the original
  version. (Robert Collins)

* Some option parsing errors will raise 'BzrOptionError', allowing
  granular detection for decorating commands. (Robert Collins).

* ``Branch.read_working_inventory`` has moved to
  ``WorkingTree.read_working_inventory``. This necessitated changes to
  ``Branch.get_root_id``, and a move of ``Branch.set_inventory`` to
  WorkingTree as well. To make it clear that a WorkingTree cannot always
  be obtained ``Branch.working_tree()`` will raise
  ``errors.NoWorkingTree`` if one cannot be obtained. (Robert Collins)

* All pending merges operations from Branch are now on WorkingTree.
  (Robert Collins)

* The follow operations from Branch have moved to WorkingTree::

      add()
      commit()
      move()
      rename_one()
      unknowns()

  (Robert Collins)

* ``bzrlib.add.smart_add_branch`` is now ``smart_add_tree``. (Robert Collins)

* New "rio" serialization format, similar to rfc-822. (Martin Pool)

* Rename selftests to ``bzrlib.tests.test_foo``.  (John A Meinel, Martin
  Pool)

* ``bzrlib.plugin.all_plugins`` has been changed from an attribute to a
  query method. (Robert Collins)

* New options to read only the table-of-contents of a weave.
  (Denys Duchier)

* Raise NoSuchFile when someone tries to add a non-existant file.
  (Michael Ellerman)

* Simplify handling of DivergedBranches in ``cmd_pull()``.
  (Michael Ellerman)

* Branch.controlfile* logic has moved to lockablefiles.LockableFiles, which
  is exposed as ``Branch().control_files``. Also this has been altered with the
  controlfile pre/suffix replaced by simple method names like 'get' and
  'put'. (Aaron Bentley, Robert Collins).

* Deprecated functions and methods can now be marked as such using the
  ``bzrlib.symbol_versioning`` module. Marked method have their docstring
  updated and will issue a DeprecationWarning using the warnings module
  when they are used. (Robert Collins)

* ``bzrlib.osutils.safe_unicode`` now exists to provide parameter coercion
  for functions that need unicode strings. (Robert Collins)

bzr 0.6 2005-10-28
##################

Improvements
************

* pull now takes --verbose to show you what revisions are added or removed
  (John A Meinel)

* merge now takes a --show-base option to include the base text in
  conflicts.
  (Aaron Bentley)

* The config files are now read using ConfigObj, so '=' should be used as
  a separator, not ':'.
  (Aaron Bentley)

* New 'bzr commit --strict' option refuses to commit if there are
  any unknown files in the tree.  To commit, make sure all files are
  either ignored, added, or deleted.  (Michael Ellerman)

* The config directory is now ~/.bazaar, and there is a single file
  ~/.bazaar/bazaar.conf storing email, editor and other preferences.
  (Robert Collins)

* 'bzr add' no longer takes a --verbose option, and a --quiet option
  has been added that suppresses all output.

* Improved zsh completion support in contrib/zsh, from Clint
  Adams.

* Builtin 'bzr annotate' command, by Martin Pool with improvements from
  Goffredo Baroncelli.

* 'bzr check' now accepts -v for verbose reporting, and checks for
  ghosts in the branch. (Robert Collins)

* New command 're-sign' which will regenerate the gpg signature for
  a revision. (Robert Collins)

* If you set ``check_signatures=require`` for a path in
  ``~/.bazaar/branches.conf`` then bzr will invoke your
  ``gpg_signing_command`` (defaults to gpg) and record a digital signature
  of your commit. (Robert Collins)

* New sftp transport, based on Paramiko.  (Robey Pointer)

* 'bzr pull' now accepts '--clobber' which will discard local changes
  and make this branch identical to the source branch. (Robert Collins)

* Just give a quieter warning if a plugin can't be loaded, and
  put the details in .bzr.log.  (Martin Pool)

* 'bzr branch' will now set the branch-name to the last component of the
  output directory, if one was supplied.

* If the option ``post_commit`` is set to one (or more) python function
  names (must be in the bzrlib namespace), then they will be invoked
  after the commit has completed, with the branch and ``revision_id`` as
  parameters. (Robert Collins)

* Merge now has a retcode of 1 when conflicts occur. (Robert Collins)

* --merge-type weave is now supported for file contents.  Tree-shape
  changes are still three-way based.  (Martin Pool, Aaron Bentley)

* 'bzr check' allows the first revision on revision-history to have
  parents - something that is expected for cheap checkouts, and occurs
  when conversions from baz do not have all history.  (Robert Collins).

* 'bzr merge' can now graft unrelated trees together, if your specify
  0 as a base. (Aaron Bentley)

* 'bzr commit branch' and 'bzr commit branch/file1 branch/file2' now work
  (Aaron Bentley)

* Add '.sconsign*' to default ignore list.  (Alexander Belchenko)

* 'bzr merge --reprocess' minimizes conflicts

Testing
*******

* The 'bzr selftest --pattern' option for has been removed, now
  test specifiers on the command line can be simple strings, or
  regexps, or both. (Robert Collins)

* Passing -v to selftest will now show the time each test took to
  complete, which will aid in analysing performance regressions and
  related questions. (Robert Collins)

* 'bzr selftest' runs all tests, even if one fails, unless '--one'
  is given. (Martin Pool)

* There is a new method for TestCaseInTempDir, assertFileEqual, which
  will check that a given content is equal to the content of the named
  file. (Robert Collins)

* Fix test suite's habit of leaving many temporary log files in $TMPDIR.
  (Martin Pool)

Internals
*********

* New 'testament' command and concept for making gpg-signatures
  of revisions that are not tied to a particular internal
  representation.  (Martin Pool).

* Per-revision properties ('revprops') as key-value associated
  strings on each revision created when the revision is committed.
  Intended mainly for the use of external tools.  (Martin Pool).

* Config options have moved from bzrlib.osutils to bzrlib.config.
  (Robert Collins)

* Improved command line option definitions allowing explanations
  for individual options, among other things.  Contributed by
  Magnus Therning.

* Config options have moved from bzrlib.osutils to bzrlib.config.
  Configuration is now done via the config.Config interface:
  Depending on whether you have a Branch, a Location or no information
  available, construct a ``*Config``, and use its ``signature_checking``,
  ``username`` and ``user_email`` methods. (Robert Collins)

* Plugins are now loaded under bzrlib.plugins, not bzrlib.plugin, and
  they are made available for other plugins to use. You should not
  import other plugins during the ``__init__`` of your plugin though, as
  no ordering is guaranteed, and the plugins directory is not on the
  python path. (Robert Collins)

* Branch.relpath has been moved to WorkingTree.relpath. WorkingTree no
  no longer takes an inventory, rather it takes an option branch
  parameter, and if None is given will open the branch at basedir
  implicitly. (Robert Collins)

* Cleaner exception structure and error reporting.  Suggested by
  Scott James Remnant.  (Martin Pool)

* Branch.remove has been moved to WorkingTree, which has also gained
  ``lock_read``, ``lock_write`` and ``unlock`` methods for convenience.
  (Robert Collins)

* Two decorators, ``needs_read_lock`` and ``needs_write_lock`` have been
  added to the branch module. Use these to cause a function to run in a
  read or write lock respectively. (Robert Collins)

* ``Branch.open_containing`` now returns a tuple (Branch, relative-path),
  which allows direct access to the common case of 'get me this file
  from its branch'. (Robert Collins)

* Transports can register using ``register_lazy_transport``, and they
  will be loaded when first used.  (Martin Pool)

* 'pull' has been factored out of the command as ``WorkingTree.pull()``.
  A new option to WorkingTree.pull has been added, clobber, which will
  ignore diverged history and pull anyway.
  (Robert Collins)

* config.Config has a ``get_user_option`` call that accepts an option name.
  This will be looked up in branches.conf and bazaar.conf as normal.
  It is intended that this be used by plugins to support options -
  options of built in programs should have specific methods on the config.
  (Robert Collins)

* ``merge.merge_inner`` now has tempdir as an optional parameter.
  (Robert Collins)

* Tree.kind is not recorded at the top level of the hierarchy, as it was
  missing on EmptyTree, leading to a bug with merge on EmptyTrees.
  (Robert Collins)

* ``WorkingTree.__del__`` has been removed, it was non deterministic and not
  doing what it was intended to. See ``WorkingTree.__init__`` for a comment
  about future directions. (Robert Collins/Martin Pool)

* bzrlib.transport.http has been modified so that only 404 urllib errors
  are returned as NoSuchFile. Other exceptions will propagate as normal.
  This allows debuging of actual errors. (Robert Collins)

* bzrlib.transport.Transport now accepts *ONLY* url escaped relative paths
  to apis like 'put', 'get' and 'has'. This is to provide consistent
  behaviour - it operates on url's only. (Robert Collins)

* Transports can register using ``register_lazy_transport``, and they
  will be loaded when first used.  (Martin Pool)

* ``merge_flex`` no longer calls ``conflict_handler.finalize()``, instead that
  is called by ``merge_inner``. This is so that the conflict count can be
  retrieved (and potentially manipulated) before returning to the caller
  of ``merge_inner``. Likewise 'merge' now returns the conflict count to the
  caller. (Robert Collins)

* ``revision.revision_graph`` can handle having only partial history for
  a revision - that is no revisions in the graph with no parents.
  (Robert Collins).

* New ``builtins.branch_files`` uses the standard ``file_list`` rules to
  produce a branch and a list of paths, relative to that branch
  (Aaron Bentley)

* New TestCase.addCleanup facility.

* New ``bzrlib.version_info`` tuple (similar to ``sys.version_info``),
  which can be used by programs importing bzrlib.

Bug Fixes
*********

* Better handling of branches in directories with non-ascii names.
  (Joel Rosdahl, Panagiotis Papadakos)

* Upgrades of trees with no commits will not fail due to accessing
  [-1] in the revision-history. (Andres Salomon)


bzr 0.1.1 2005-10-12
####################

Bug Fixes
*********

* Fix problem in pulling over http from machines that do not
  allow directories to be listed.

* Avoid harmless warning about invalid hash cache after
  upgrading branch format.

Performance
***********

* Avoid some unnecessary http operations in branch and pull.


bzr 0.1 2005-10-11
##################

Notes
*****

* 'bzr branch' over http initially gives a very high estimate
  of completion time but it should fall as the first few
  revisions are pulled in.  branch is still slow on
  high-latency connections.

Bug Fixes
*********

* bzr-man.py has been updated to work again. Contributed by
  Rob Weir.

* Locking is now done with fcntl.lockf which works with NFS
  file systems. Contributed by Harald Meland.

* When a merge encounters a file that has been deleted on
  one side and modified on the other, the old contents are
  written out to foo.BASE and foo.SIDE, where SIDE is this
  or OTHER. Contributed by Aaron Bentley.

* Export was choosing incorrect file paths for the content of
  the tarball, this has been fixed by Aaron Bentley.

* Commit will no longer commit without a log message, an
  error is returned instead. Contributed by Jelmer Vernooij.

* If you commit a specific file in a sub directory, any of its
  parent directories that are added but not listed will be
  automatically included. Suggested by Michael Ellerman.

* bzr commit and upgrade did not correctly record new revisions
  for files with only a change to their executable status.
  bzr will correct this when it encounters it. Fixed by
  Robert Collins

* HTTP tests now force off the use of ``http_proxy`` for the duration.
  Contributed by Gustavo Niemeyer.

* Fix problems in merging weave-based branches that have
  different partial views of history.

* Symlink support: working with symlinks when not in the root of a
  bzr tree was broken, patch from Scott James Remnant.

Improvements
************

* 'branch' now accepts a --basis parameter which will take advantage
  of local history when making a new branch. This allows faster
  branching of remote branches. Contributed by Aaron Bentley.

* New tree format based on weave files, called version 5.
  Existing branches can be upgraded to this format using
  'bzr upgrade'.

* Symlinks are now versionable. Initial patch by
  Erik Toubro Nielsen, updated to head by Robert Collins.

* Executable bits are tracked on files. Patch from Gustavo
  Niemeyer.

* 'bzr status' now shows unknown files inside a selected directory.
  Patch from Heikki Paajanen.

* Merge conflicts are recorded in .bzr. Two new commands 'conflicts'
  and 'resolve' have needed added, which list and remove those
  merge conflicts respectively. A conflicted tree cannot be committed
  in. Contributed by Aaron Bentley.

* 'rm' is now an alias for 'remove'.

* Stores now split out their content in a single byte prefixed hash,
  dropping the density of files per directory by 256. Contributed by
  Gustavo Niemeyer.

* 'bzr diff -r branch:URL' will now perform a diff between two branches.
  Contributed by Robert Collins.

* 'bzr log' with the default formatter will show merged revisions,
  indented to the right. Initial implementation contributed by Gustavo
  Niemeyer, made incremental by Robert Collins.


Internals
*********

* Test case failures have the exception printed after the log
  for your viewing pleasure.

* InventoryEntry is now an abstract base class, use one of the
  concrete InventoryDirectory etc classes instead.

* Branch raises an UnsupportedFormatError when it detects a
  bzr branch it cannot understand. This allows for precise
  handling of such circumstances.

* Remove RevisionReference class; ``Revision.parent_ids`` is now simply a
  list of their ids and ``parent_sha1s`` is a list of their corresponding
  sha1s (for old branches only at the moment.)

* New method-object style interface for Commit() and Fetch().

* Renamed ``Branch.last_patch()`` to ``Branch.last_revision()``, since
  we call them revisions not patches.

* Move ``copy_branch`` to ``bzrlib.clone.copy_branch``.  The destination
  directory is created if it doesn't exist.

* Inventories now identify the files which were present by
  giving the revision *of that file*.

* Inventory and Revision XML contains a version identifier.
  This must be consistent with the overall branch version
  but allows for more flexibility in future upgrades.

Testing
*******

* Removed testsweet module so that tests can be run after
  bzr installed by 'bzr selftest'.

* 'bzr selftest' command-line arguments can now be partial ids
  of tests to run, e.g. ``bzr selftest test_weave``


bzr 0.0.9 2005-09-23
####################

Bug Fixes
*********

* Fixed "branch -r" option.

* Fix remote access to branches containing non-compressed history.
  (Robert Collins).

* Better reliability of http server tests.  (John Arbash-Meinel)

* Merge graph maximum distance calculation fix.  (Aaron Bentley)

* Various minor bug in windows support have been fixed, largely in the
  test suite. Contributed by Alexander Belchenko.

Improvements
************

* Status now accepts a -r argument to give status between chosen
  revisions. Contributed by Heikki Paajanen.

* Revision arguments no longer use +/-/= to control ranges, instead
  there is a 'before' namespace, which limits the successive namespace.
  For example '$ bzr log -r date:yesterday..before:date:today' will
  select everything from yesterday and before today. Contributed by
  Robey Pointer

* There is now a bzr.bat file created by distutils when building on
  Windows. Contributed by Alexander Belchenko.

Internals
*********

* Removed uuid() as it was unused.

* Improved 'fetch' code for pulling revisions from one branch into
  another (used by pull, merged, etc.)


bzr 0.0.8 2005-09-20
####################

Improvements
************

* Adding a file whose parent directory is not versioned will
  implicitly add the parent, and so on up to the root. This means
  you should never need to explictly add a directory, they'll just
  get added when you add a file in the directory.  Contributed by
  Michael Ellerman.

* Ignore ``.DS_Store`` (contains Mac metadata) by default.
  (Nir Soffer)

* If you set ``BZR_EDITOR`` in the environment, it is checked in
  preference to EDITOR and the config file for the interactive commit
  editing program. Related to this is a bugfix where a missing program
  set in EDITOR would cause editing to fail, now the fallback program
  for the operating system is still tried.

* Files that are not directories/symlinks/regular files will no longer
  cause bzr to fail, it will just ignore them by default. You cannot add
  them to the tree though - they are not versionable.


Internals
*********

* Refactor xml packing/unpacking.

Bug Fixes
*********

* Fixed 'bzr mv' by Ollie Rutherfurd.

* Fixed strange error when trying to access a nonexistent http
  branch.

* Make sure that the hashcache gets written out if it can't be
  read.


Portability
***********

* Various Windows fixes from Ollie Rutherfurd.

* Quieten warnings about locking; patch from Matt Lavin.


bzr-0.0.7 2005-09-02
####################

New Features
************

* ``bzr shell-complete`` command contributed by Clint Adams to
  help with intelligent shell completion.

* New expert command ``bzr find-merge-base`` for debugging merges.


Enhancements
************

* Much better merge support.

* merge3 conflicts are now reported with markers like '<<<<<<<'
  (seven characters) which is the same as CVS and pleases things
  like emacs smerge.


Bug Fixes
*********

* ``bzr upgrade`` no longer fails when trying to fix trees that
  mention revisions that are not present.

* Fixed bugs in listing plugins from ``bzr plugins``.

* Fix case of $EDITOR containing options for the editor.

* Fix log -r refusing to show the last revision.
  (Patch from Goffredo Baroncelli.)


Changes
*******

* ``bzr log --show-ids`` shows the revision ids of all parents.

* Externally provided commands on your $BZRPATH no longer need
  to recognize --bzr-usage to work properly, and can just handle
  --help themselves.


Library
*******

* Changed trace messages to go through the standard logging
  framework, so that they can more easily be redirected by
  libraries.



bzr-0.0.6 2005-08-18
####################

New Features
************

* Python plugins, automatically loaded from the directories on
  ``BZR_PLUGIN_PATH`` or ``~/.bzr.conf/plugins`` by default.

* New 'bzr mkdir' command.

* Commit mesage is fetched from an editor if not given on the
  command line; patch from Torsten Marek.

* ``bzr log -m FOO`` displays commits whose message matches regexp
  FOO.

* ``bzr add`` with no arguments adds everything under the current directory.

* ``bzr mv`` does move or rename depending on its arguments, like
  the Unix command.

* ``bzr missing`` command shows a summary of the differences
  between two trees.  (Merged from John Arbash-Meinel.)

* An email address for commits to a particular tree can be
  specified by putting it into .bzr/email within a branch.  (Based
  on a patch from Heikki Paajanen.)


Enhancements
************

* Faster working tree operations.


Changes
*******

* 3rd-party modules shipped with bzr are copied within the bzrlib
  python package, so that they can be installed by the setup
  script without clashing with anything already existing on the
  system.  (Contributed by Gustavo Niemeyer.)

* Moved plugins directory to bzrlib/, so that there's a standard
  plugin directory which is not only installed with bzr itself but
  is also available when using bzr from the development tree.
  ``BZR_PLUGIN_PATH`` and ``DEFAULT_PLUGIN_PATH`` are then added to the
  standard plugins directory.

* When exporting to a tarball with ``bzr export --format tgz``, put
  everything under a top directory rather than dumping it into the
  current directory.   This can be overridden with the ``--root``
  option.  Patch from William Dodé and John Meinel.

* New ``bzr upgrade`` command to upgrade the format of a branch,
  replacing ``bzr check --update``.

* Files within store directories are no longer marked readonly on
  disk.

* Changed ``bzr log`` output to a more compact form suggested by
  John A Meinel.  Old format is available with the ``--long`` or
  ``-l`` option, patched by William Dodé.

* By default the commit command refuses to record a revision with
  no changes unless the ``--unchanged`` option is given.

* The ``--no-plugins``, ``--profile`` and ``--builtin`` command
  line options must come before the command name because they
  affect what commands are available; all other options must come
  after the command name because their interpretation depends on
  it.

* ``branch`` and ``clone`` added as aliases for ``branch``.

* Default log format is back to the long format; the compact one
  is available with ``--short``.


Bug Fixes
*********

* Fix bugs in committing only selected files or within a subdirectory.


bzr-0.0.5  2005-06-15
#####################

Changes
*******

* ``bzr`` with no command now shows help rather than giving an
  error.  Suggested by Michael Ellerman.

* ``bzr status`` output format changed, because svn-style output
  doesn't really match the model of bzr.  Now files are grouped by
  status and can be shown with their IDs.  ``bzr status --all``
  shows all versioned files and unknown files but not ignored files.

* ``bzr log`` runs from most-recent to least-recent, the reverse
  of the previous order.  The previous behaviour can be obtained
  with the ``--forward`` option.

* ``bzr inventory`` by default shows only filenames, and also ids
  if ``--show-ids`` is given, in which case the id is the second
  field.


Enhancements
************

* New 'bzr whoami --email' option shows only the email component
  of the user identification, from Jo Vermeulen.

* New ``bzr ignore PATTERN`` command.

* Nicer error message for broken pipe, interrupt and similar
  conditions that don't indicate an internal error.

* Add ``.*.sw[nop] .git .*.tmp *,v`` to default ignore patterns.

* Per-branch locks keyed on ``.bzr/branch-lock``, available in
  either read or write mode.

* New option ``bzr log --show-ids`` shows revision and file ids.

* New usage ``bzr log FILENAME`` shows only revisions that
  affected that file.

* Changed format for describing changes in ``bzr log -v``.

* New option ``bzr commit --file`` to take a message from a file,
  suggested by LarstiQ.

* New syntax ``bzr status [FILE...]`` contributed by Bartosz
  Oler.  File may be in a branch other than the working directory.

* ``bzr log`` and ``bzr root`` can be given an http URL instead of
  a filename.

* Commands can now be defined by external programs or scripts
  in a directory on $BZRPATH.

* New "stat cache" avoids reading the contents of files if they
  haven't changed since the previous time.

* If the Python interpreter is too old, try to find a better one
  or give an error.  Based on a patch from Fredrik Lundh.

* New optional parameter ``bzr info [BRANCH]``.

* New form ``bzr commit SELECTED`` to commit only selected files.

* New form ``bzr log -r FROM:TO`` shows changes in selected
  range; contributed by John A Meinel.

* New option ``bzr diff --diff-options 'OPTS'`` allows passing
  options through to an external GNU diff.

* New option ``bzr add --no-recurse`` to add a directory but not
  their contents.

* ``bzr --version`` now shows more information if bzr is being run
  from a branch.


Bug Fixes
*********

* Fixed diff format so that added and removed files will be
  handled properly by patch.  Fix from Lalo Martins.

* Various fixes for files whose names contain spaces or other
  metacharacters.


Testing
*******

* Converted black-box test suites from Bourne shell into Python;
  now run using ``./testbzr``.  Various structural improvements to
  the tests.

* testbzr by default runs the version of bzr found in the same
  directory as the tests, or the one given as the first parameter.

* testbzr also runs the internal tests, so the only command
  required to check is just ``./testbzr``.

* testbzr requires python2.4, but can be used to test bzr running
  under a different version.

* Tests added for many other changes in this release.


Internal
********

* Included ElementTree library upgraded to 1.2.6 by Fredrik Lundh.

* Refactor command functions into Command objects based on HCT by
  Scott James Remnant.

* Better help messages for many commands.

* Expose ``bzrlib.open_tracefile()`` to start the tracefile; until
  this is called trace messages are just discarded.

* New internal function ``find_touching_revisions()`` and hidden
  command touching-revisions trace the changes to a given file.

* Simpler and faster ``compare_inventories()`` function.

* ``bzrlib.open_tracefile()`` takes a tracefilename parameter.

* New AtomicFile class.

* New developer commands ``added``, ``modified``.


Portability
***********

* Cope on Windows on python2.3 by using the weaker random seed.
  2.4 is now only recommended.


bzr-0.0.4  2005-04-22
#####################

Enhancements
************

* 'bzr diff' optionally takes a list of files to diff.  Still a bit
  basic.  Patch from QuantumG.

* More default ignore patterns.

* New 'bzr log --verbose' shows a list of files changed in the
  changeset.  Patch from Sebastian Cote.

* Roll over ~/.bzr.log if it gets too large.

* Command abbreviations 'ci', 'st', 'stat', '?' based on a patch
  by Jason Diamon.

* New 'bzr help commands' based on a patch from Denys Duchier.


Changes
*******

* User email is determined by looking at $BZREMAIL or ~/.bzr.email
  or $EMAIL.  All are decoded by the locale preferred encoding.
  If none of these are present user@hostname is used.  The host's
  fully-qualified name is not used because that tends to fail when
  there are DNS problems.

* New 'bzr whoami' command instead of username user-email.


Bug Fixes
*********

* Make commit safe for hardlinked bzr trees.

* Some Unicode/locale fixes.

* Partial workaround for ``difflib.unified_diff`` not handling
  trailing newlines properly.


Internal
********

* Allow docstrings for help to be in PEP0257 format.  Patch from
  Matt Brubeck.

* More tests in test.sh.

* Write profile data to a temporary file not into working
  directory and delete it when done.

* Smaller .bzr.log with process ids.


Portability
***********

* Fix opening of ~/.bzr.log on Windows.  Patch from Andrew
  Bennetts.

* Some improvements in handling paths on Windows, based on a patch
  from QuantumG.


bzr-0.0.3  2005-04-06
#####################

Enhancements
************

* New "directories" internal command lists versioned directories
  in the tree.

* Can now say "bzr commit --help".

* New "rename" command to rename one file to a different name
  and/or directory.

* New "move" command to move one or more files into a different
  directory.

* New "renames" command lists files renamed since base revision.

* New cat command contributed by janmar.

Changes
*******

* .bzr.log is placed in $HOME (not pwd) and is always written in
  UTF-8.  (Probably not a completely good long-term solution, but
  will do for now.)

Portability
***********

* Workaround for difflib bug in Python 2.3 that causes an
  exception when comparing empty files.  Reported by Erik Toubro
  Nielsen.

Internal
********

* Refactored inventory storage to insert a root entry at the top.

Testing
*******

* Start of shell-based black-box testing in test.sh.


bzr-0.0.2.1
###########

Portability
***********

* Win32 fixes from Steve Brown.


bzr-0.0.2  "black cube"  2005-03-31
###################################

Enhancements
************

* Default ignore list extended (see bzrlib/__init__.py).

* Patterns in .bzrignore are now added to the default ignore list,
  rather than replacing it.

* Ignore list isn't reread for every file.

* More help topics.

* Reinstate the 'bzr check' command to check invariants of the
  branch.

* New 'ignored' command lists which files are ignored and why;
  'deleted' lists files deleted in the current working tree.

* Performance improvements.

* New global --profile option.

* Ignore patterns like './config.h' now correctly match files in
  the root directory only.


bzr-0.0.1  2005-03-26
#####################

Enhancements
************

* More information from info command.

* Can now say "bzr help COMMAND" for more detailed help.

* Less file flushing and faster performance when writing logs and
  committing to stores.

* More useful verbose output from some commands.

Bug Fixes
*********

* Fix inverted display of 'R' and 'M' during 'commit -v'.

Portability
***********

* Include a subset of ElementTree-1.2.20040618 to make
  installation easier.

* Fix time.localtime call to work with Python 2.3 (the minimum
  supported).


bzr-0.0.0.69  2005-03-22
########################

Enhancements
************

* First public release.

* Storage of local versions: init, add, remove, rm, info, log,
  diff, status, etc.

..
   vim: tw=74 ft=rst ff=unix<|MERGE_RESOLUTION|>--- conflicted
+++ resolved
@@ -25,20 +25,18 @@
 * BranchBuilder now accepts timezone to avoid test failures in countries far
   from GMT. (Vincent Ladeuil, #397716)
 
-<<<<<<< HEAD
-* Renames to lexographically lower basenames in trees that have never been
-  committed to will no longer corrupt the dirstate. This was caused by an
-  bug in the dirstate update_minimal method. (Robert Collins, #395556)
-=======
 * ``bzr commit`` no longer saves the unversioning of missing files until
   the commit has completed on the branch. This means that aborting a
   commit that found a missing file will leave the tree unedited.
   (Robert Collins, #282402)
 
+* Renames to lexographically lower basenames in trees that have never been
+  committed to will no longer corrupt the dirstate. This was caused by an
+  bug in the dirstate update_minimal method. (Robert Collins, #395556)
+
 * ``WorkingTree4.unversion`` will no longer fail to unversion ids which
   were present in a parent tree but renamed in the working tree.
   (Robert Collins, #187207)
->>>>>>> 2dfcde1f
 
 Improvements
 ************
