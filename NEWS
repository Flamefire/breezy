<<<<<<< HEAD
UNRELEASED CHANGES

  INTERNALS:

    * New 'manifest' command and concept for making gpg-signatures 
      of revisions that are not tied to a particular internal
      representation.
  
bzr 0.1.1 2005-10-12

  BUG FIXES:

    * Fix problem in pulling over http from machines that do not 
      allow directories to be listed.

    * Avoid harmless warning about invalid hash cache after 
      upgrading branch format.

  PERFORMANCE: 
  
    * Avoid some unnecessary http operations in branch and pull.

bzr 0.1 2005-10-11
=======
DEVELOPMENT HEAD


  IMPROVEMENTS:

    * The config directory is now ~/.bazaar, and there is a single file 
      ~/.bazaar/bazaar.conf storing email, editor and other preferences.
      (Robert Collins)

    * 'bzr add' no longer takes a --verbose option, and a --quiet option
      has been added that suppresses all output.
    

  INTERNALS:

    * Config options have moved from bzrlib.osutils to bzrlib.config.
      (Robert Collins)


  TESTING:

    * The --pattern option has been removed, now test specifiers on the
      command line can be simple strings, or regexps, or both.

    * Passing -v to selftest will now show the time each test took to 
      complete, which will aid in analysing performance regressions and
      related questions.


bzr 0.1 2005-10-06
>>>>>>> afc08eab

  NOTES:

    * 'bzr branch' over http initially gives a very high estimate
      of completion time but it should fall as the first few 
      revisions are pulled in.  branch is still slow on 
      high-latency connections.

  BUG FIXES:
  
    * bzr-man.py has been updated to work again. Contributed by
      Rob Weir.

    * Locking is now done with fcntl.lockf which works with NFS
      file systems. Contributed by Harald Meland.

    * When a merge encounters a file that has been deleted on
      one side and modified on the other, the old contents are
      written out to foo.BASE and foo.SIDE, where SIDE is this
      or OTHER. Contributed by Aaron Bentley.

    * Export was choosing incorrect file paths for the content of
      the tarball, this has been fixed by Aaron Bentley.

    * Commit will no longer commit without a log message, an 
      error is returned instead. Contributed by Jelmer Vernooij.

    * If you commit a specific file in a sub directory, any of its
      parent directories that are added but not listed will be 
      automatically included. Suggested by Michael Ellerman.

    * bzr commit and upgrade did not correctly record new revisions
      for files with only a change to their executable status.
      bzr will correct this when it encounters it. Fixed by
      Robert Collins

    * HTTP tests now force off the use of http_proxy for the duration.
      Contributed by Gustavo Niemeyer.

    * Fix problems in merging weave-based branches that have 
      different partial views of history.

    * Symlink support: working with symlinks when not in the root of a 
      bzr tree was broken, patch from Scott James Remnant.


  IMPROVEMENTS:

    * 'branch' now accepts a --basis parameter which will take advantage
      of local history when making a new branch. This allows faster 
      branching of remote branches. Contributed by Aaron Bentley.

    * New tree format based on weave files, called version 5.
      Existing branches can be upgraded to this format using 
      'bzr upgrade'.

    * Symlinks are now versionable. Initial patch by 
      Erik Toubro Nielsen, updated to head by Robert Collins.

    * Executable bits are tracked on files. Patch from Gustavo
      Niemeyer.

    * 'bzr status' now shows unknown files inside a selected directory.
      Patch from Heikki Paajanen.

    * Merge conflicts are recorded in .bzr. Two new commands 'conflicts'
      and 'resolve' have needed added, which list and remove those 
      merge conflicts respectively. A conflicted tree cannot be committed
      in. Contributed by Aaron Bentley.

    * 'rm' is now an alias for 'remove'.

    * Stores now split out their content in a single byte prefixed hash,
      dropping the density of files per directory by 256. Contributed by
      Gustavo Niemeyer.

    * 'bzr diff -r branch:URL' will now perform a diff between two branches.
      Contributed by Robert Collins.

    * 'bzr log' with the default formatter will show merged revisions,
      indented to the right. Initial implementation contributed by Gustavo
      Niemeyer, made incremental by Robert Collins.


  INTERNALS:

    * Test case failures have the exception printed after the log 
      for your viewing pleasure.

    * InventoryEntry is now an abstract base class, use one of the
      concrete InventoryDirectory etc classes instead.

    * Branch raises an UnsupportedFormatError when it detects a 
      bzr branch it cannot understand. This allows for precise
      handling of such circumstances.


  TESTING:

    * Removed testsweet module so that tests can be run after 
      bzr installed by 'bzr selftest'.

    * 'bzr selftest' command-line arguments can now be partial ids
      of tests to run, e.g. 'bzr selftest test_weave'

      
bzr 0.0.9 2005-09-23

  BUG FIXES:

    * Fixed "branch -r" option.

    * Fix remote access to branches containing non-compressed history.
      (Robert Collins).

    * Better reliability of http server tests.  (John Arbash-Meinel)

    * Merge graph maximum distance calculation fix.  (Aaron Bentley)
   
    * Various minor bug in windows support have been fixed, largely in the
      test suite. Contributed by Alexander Belchenko.

  IMPROVEMENTS:

    * Status now accepts a -r argument to give status between chosen
      revisions. Contributed by Heikki Paajanen.

    * Revision arguments no longer use +/-/= to control ranges, instead
      there is a 'before' namespace, which limits the successive namespace.
      For example '$ bzr log -r date:yesterday..before:date:today' will
      select everything from yesterday and before today. Contributed by
      Robey Pointer

    * There is now a bzr.bat file created by distutils when building on 
      Windows. Contributed by Alexander Belchenko.

  INTERNALS:

    * Removed uuid() as it was unused.

    * Improved 'fetch' code for pulling revisions from one branch into
      another (used by pull, merged, etc.)


bzr 0.0.8 2005-09-20

  IMPROVEMENTS:

    * Adding a file whose parent directory is not versioned will
      implicitly add the parent, and so on up to the root. This means
      you should never need to explictly add a directory, they'll just
      get added when you add a file in the directory.  Contributed by
      Michael Ellerman.

    * Ignore .DS_Store (contains Mac metadata) by default.  Patch from
      Nir Soffer.

    * If you set BZR_EDITOR in the environment, it is checked in
      preference to EDITOR and the config file for the interactive commit
      editing program. Related to this is a bugfix where a missing program
      set in EDITOR would cause editing to fail, now the fallback program
      for the operating system is still tried.

    * Files that are not directories/symlinks/regular files will no longer
      cause bzr to fail, it will just ignore them by default. You cannot add
      them to the tree though - they are not versionable.


  INTERNALS:

    * Refactor xml packing/unpacking.

  BUG FIXES: 

    * Fixed 'bzr mv' by Ollie Rutherfurd.

    * Fixed strange error when trying to access a nonexistent http
      branch.

    * Make sure that the hashcache gets written out if it can't be
      read.


  PORTABILITY:

    * Various Windows fixes from Ollie Rutherfurd.

    * Quieten warnings about locking; patch from Matt Lavin.


bzr-0.0.7 2005-09-02

  NEW FEATURES:

    * ``bzr shell-complete`` command contributed by Clint Adams to
      help with intelligent shell completion.

    * New expert command ``bzr find-merge-base`` for debugging merges.


  ENHANCEMENTS:

    * Much better merge support.

    * merge3 conflicts are now reported with markers like '<<<<<<<'
      (seven characters) which is the same as CVS and pleases things
      like emacs smerge.


  BUG FIXES:

    * ``bzr upgrade`` no longer fails when trying to fix trees that
      mention revisions that are not present.

    * Fixed bugs in listing plugins from ``bzr plugins``.

    * Fix case of $EDITOR containing options for the editor.

    * Fix log -r refusing to show the last revision.
      (Patch from Goffredo Baroncelli.)


  CHANGES:

    * ``bzr log --show-ids`` shows the revision ids of all parents.

    * Externally provided commands on your $BZRPATH no longer need
      to recognize --bzr-usage to work properly, and can just handle
      --help themselves.


  LIBRARY:

    * Changed trace messages to go through the standard logging
      framework, so that they can more easily be redirected by
      libraries.



bzr-0.0.6 2005-08-18

  NEW FEATURES:

    * Python plugins, automatically loaded from the directories on
      BZR_PLUGIN_PATH or ~/.bzr.conf/plugins by default.

    * New 'bzr mkdir' command.

    * Commit mesage is fetched from an editor if not given on the
      command line; patch from Torsten Marek.

    * ``bzr log -m FOO`` displays commits whose message matches regexp 
      FOO.
      
    * ``bzr add`` with no arguments adds everything under the current directory.

    * ``bzr mv`` does move or rename depending on its arguments, like
      the Unix command.

    * ``bzr missing`` command shows a summary of the differences
      between two trees.  (Merged from John Arbash-Meinel.)

    * An email address for commits to a particular tree can be
      specified by putting it into .bzr/email within a branch.  (Based
      on a patch from Heikki Paajanen.)


  ENHANCEMENTS:

    * Faster working tree operations.


  CHANGES:

    * 3rd-party modules shipped with bzr are copied within the bzrlib
      python package, so that they can be installed by the setup
      script without clashing with anything already existing on the
      system.  (Contributed by Gustavo Niemeyer.)

    * Moved plugins directory to bzrlib/, so that there's a standard
      plugin directory which is not only installed with bzr itself but
      is also available when using bzr from the development tree.
      BZR_PLUGIN_PATH and DEFAULT_PLUGIN_PATH are then added to the
      standard plugins directory.

    * When exporting to a tarball with ``bzr export --format tgz``, put 
      everything under a top directory rather than dumping it into the
      current directory.   This can be overridden with the ``--root`` 
      option.  Patch from William Dodé and John Meinel.

    * New ``bzr upgrade`` command to upgrade the format of a branch,
      replacing ``bzr check --update``.

    * Files within store directories are no longer marked readonly on
      disk.

    * Changed ``bzr log`` output to a more compact form suggested by
      John A Meinel.  Old format is available with the ``--long`` or
      ``-l`` option, patched by William Dodé.

    * By default the commit command refuses to record a revision with
      no changes unless the ``--unchanged`` option is given.

    * The ``--no-plugins``, ``--profile`` and ``--builtin`` command
      line options must come before the command name because they 
      affect what commands are available; all other options must come 
      after the command name because their interpretation depends on
      it.

    * ``branch`` and ``clone`` added as aliases for ``branch``.

    * Default log format is back to the long format; the compact one
      is available with ``--short``.
      
      
  BUG FIXES:
  
    * Fix bugs in committing only selected files or within a subdirectory.


bzr-0.0.5  2005-06-15
  
  CHANGES:

    * ``bzr`` with no command now shows help rather than giving an
      error.  Suggested by Michael Ellerman.

    * ``bzr status`` output format changed, because svn-style output
      doesn't really match the model of bzr.  Now files are grouped by
      status and can be shown with their IDs.  ``bzr status --all``
      shows all versioned files and unknown files but not ignored files.

    * ``bzr log`` runs from most-recent to least-recent, the reverse
      of the previous order.  The previous behaviour can be obtained
      with the ``--forward`` option.
        
    * ``bzr inventory`` by default shows only filenames, and also ids
      if ``--show-ids`` is given, in which case the id is the second
      field.


  ENHANCEMENTS:

    * New 'bzr whoami --email' option shows only the email component
      of the user identification, from Jo Vermeulen.

    * New ``bzr ignore PATTERN`` command.

    * Nicer error message for broken pipe, interrupt and similar
      conditions that don't indicate an internal error.

    * Add ``.*.sw[nop] .git .*.tmp *,v`` to default ignore patterns.

    * Per-branch locks keyed on ``.bzr/branch-lock``, available in
      either read or write mode.

    * New option ``bzr log --show-ids`` shows revision and file ids.

    * New usage ``bzr log FILENAME`` shows only revisions that
      affected that file.

    * Changed format for describing changes in ``bzr log -v``.

    * New option ``bzr commit --file`` to take a message from a file,
      suggested by LarstiQ.

    * New syntax ``bzr status [FILE...]`` contributed by Bartosz
      Oler.  File may be in a branch other than the working directory.

    * ``bzr log`` and ``bzr root`` can be given an http URL instead of
      a filename.

    * Commands can now be defined by external programs or scripts
      in a directory on $BZRPATH.

    * New "stat cache" avoids reading the contents of files if they 
      haven't changed since the previous time.

    * If the Python interpreter is too old, try to find a better one
      or give an error.  Based on a patch from Fredrik Lundh.

    * New optional parameter ``bzr info [BRANCH]``.

    * New form ``bzr commit SELECTED`` to commit only selected files.

    * New form ``bzr log -r FROM:TO`` shows changes in selected
      range; contributed by John A Meinel.

    * New option ``bzr diff --diff-options 'OPTS'`` allows passing
      options through to an external GNU diff.

    * New option ``bzr add --no-recurse`` to add a directory but not
      their contents.

    * ``bzr --version`` now shows more information if bzr is being run
      from a branch.

  
  BUG FIXES:

    * Fixed diff format so that added and removed files will be
      handled properly by patch.  Fix from Lalo Martins.

    * Various fixes for files whose names contain spaces or other
      metacharacters.


  TESTING:

    * Converted black-box test suites from Bourne shell into Python;
      now run using ``./testbzr``.  Various structural improvements to
      the tests.

    * testbzr by default runs the version of bzr found in the same
      directory as the tests, or the one given as the first parameter.

    * testbzr also runs the internal tests, so the only command
      required to check is just ``./testbzr``.

    * testbzr requires python2.4, but can be used to test bzr running
      under a different version.

    * Tests added for many other changes in this release.


  INTERNAL:

    * Included ElementTree library upgraded to 1.2.6 by Fredrik Lundh.

    * Refactor command functions into Command objects based on HCT by
      Scott James Remnant.

    * Better help messages for many commands.

    * Expose bzrlib.open_tracefile() to start the tracefile; until
      this is called trace messages are just discarded.

    * New internal function find_touching_revisions() and hidden
      command touching-revisions trace the changes to a given file.

    * Simpler and faster compare_inventories() function.

    * bzrlib.open_tracefile() takes a tracefilename parameter.

    * New AtomicFile class.

    * New developer commands ``added``, ``modified``.


  PORTABILITY:

    * Cope on Windows on python2.3 by using the weaker random seed.
      2.4 is now only recommended.


bzr-0.0.4  2005-04-22

  ENHANCEMENTS:

    * 'bzr diff' optionally takes a list of files to diff.  Still a bit
      basic.  Patch from QuantumG.

    * More default ignore patterns.

    * New 'bzr log --verbose' shows a list of files changed in the
      changeset.  Patch from Sebastian Cote.

    * Roll over ~/.bzr.log if it gets too large.

    * Command abbreviations 'ci', 'st', 'stat', '?' based on a patch
      by Jason Diamon.

    * New 'bzr help commands' based on a patch from Denys Duchier.


  CHANGES:

    * User email is determined by looking at $BZREMAIL or ~/.bzr.email
      or $EMAIL.  All are decoded by the locale preferred encoding.
      If none of these are present user@hostname is used.  The host's
      fully-qualified name is not used because that tends to fail when
      there are DNS problems.

    * New 'bzr whoami' command instead of username user-email.


  BUG FIXES: 

    * Make commit safe for hardlinked bzr trees.

    * Some Unicode/locale fixes.

    * Partial workaround for difflib.unified_diff not handling
      trailing newlines properly.


  INTERNAL:

    * Allow docstrings for help to be in PEP0257 format.  Patch from
      Matt Brubeck.

    * More tests in test.sh.

    * Write profile data to a temporary file not into working
      directory and delete it when done.

    * Smaller .bzr.log with process ids.


  PORTABILITY:

    * Fix opening of ~/.bzr.log on Windows.  Patch from Andrew
      Bennetts.

    * Some improvements in handling paths on Windows, based on a patch
      from QuantumG.


bzr-0.0.3  2005-04-06

  ENHANCEMENTS:

    * New "directories" internal command lists versioned directories
      in the tree.

    * Can now say "bzr commit --help".

    * New "rename" command to rename one file to a different name
      and/or directory.

    * New "move" command to move one or more files into a different
      directory.

    * New "renames" command lists files renamed since base revision.

    * New cat command contributed by janmar.

  CHANGES:

    * .bzr.log is placed in $HOME (not pwd) and is always written in
      UTF-8.  (Probably not a completely good long-term solution, but
      will do for now.)

  PORTABILITY:

    * Workaround for difflib bug in Python 2.3 that causes an
      exception when comparing empty files.  Reported by Erik Toubro
      Nielsen.

  INTERNAL:

    * Refactored inventory storage to insert a root entry at the top.

  TESTING:

    * Start of shell-based black-box testing in test.sh.


bzr-0.0.2.1

  PORTABILITY:

    * Win32 fixes from Steve Brown.


bzr-0.0.2  "black cube"  2005-03-31

  ENHANCEMENTS:

    * Default ignore list extended (see bzrlib/__init__.py).

    * Patterns in .bzrignore are now added to the default ignore list,
      rather than replacing it.

    * Ignore list isn't reread for every file.

    * More help topics.

    * Reinstate the 'bzr check' command to check invariants of the
      branch.

    * New 'ignored' command lists which files are ignored and why;
      'deleted' lists files deleted in the current working tree.

    * Performance improvements.

    * New global --profile option.
    
    * Ignore patterns like './config.h' now correctly match files in
      the root directory only.


bzr-0.0.1  2005-03-26

  ENHANCEMENTS:

    * More information from info command.

    * Can now say "bzr help COMMAND" for more detailed help.

    * Less file flushing and faster performance when writing logs and
      committing to stores.

    * More useful verbose output from some commands.

  BUG FIXES:

    * Fix inverted display of 'R' and 'M' during 'commit -v'.

  PORTABILITY:

    * Include a subset of ElementTree-1.2.20040618 to make
      installation easier.

    * Fix time.localtime call to work with Python 2.3 (the minimum
      supported).


bzr-0.0.0.69  2005-03-22

  ENHANCEMENTS:

    * First public release.

    * Storage of local versions: init, add, remove, rm, info, log,
      diff, status, etc.<|MERGE_RESOLUTION|>--- conflicted
+++ resolved
@@ -1,4 +1,3 @@
-<<<<<<< HEAD
 UNRELEASED CHANGES
 
   INTERNALS:
@@ -6,7 +5,31 @@
     * New 'manifest' command and concept for making gpg-signatures 
       of revisions that are not tied to a particular internal
       representation.
-  
+
+  IMPROVEMENTS:
+
+    * The config directory is now ~/.bazaar, and there is a single file 
+      ~/.bazaar/bazaar.conf storing email, editor and other preferences.
+      (Robert Collins)
+
+    * 'bzr add' no longer takes a --verbose option, and a --quiet option
+      has been added that suppresses all output.
+    
+  INTERNALS:
+
+    * Config options have moved from bzrlib.osutils to bzrlib.config.
+      (Robert Collins)
+
+  TESTING:
+
+    * The --pattern option has been removed, now test specifiers on the
+      command line can be simple strings, or regexps, or both.
+
+    * Passing -v to selftest will now show the time each test took to 
+      complete, which will aid in analysing performance regressions and
+      related questions.
+
+
 bzr 0.1.1 2005-10-12
 
   BUG FIXES:
@@ -21,39 +44,8 @@
   
     * Avoid some unnecessary http operations in branch and pull.
 
+
 bzr 0.1 2005-10-11
-=======
-DEVELOPMENT HEAD
-
-
-  IMPROVEMENTS:
-
-    * The config directory is now ~/.bazaar, and there is a single file 
-      ~/.bazaar/bazaar.conf storing email, editor and other preferences.
-      (Robert Collins)
-
-    * 'bzr add' no longer takes a --verbose option, and a --quiet option
-      has been added that suppresses all output.
-    
-
-  INTERNALS:
-
-    * Config options have moved from bzrlib.osutils to bzrlib.config.
-      (Robert Collins)
-
-
-  TESTING:
-
-    * The --pattern option has been removed, now test specifiers on the
-      command line can be simple strings, or regexps, or both.
-
-    * Passing -v to selftest will now show the time each test took to 
-      complete, which will aid in analysing performance regressions and
-      related questions.
-
-
-bzr 0.1 2005-10-06
->>>>>>> afc08eab
 
   NOTES:
 
