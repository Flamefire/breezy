####################
Bazaar Release Notes
####################

.. contents:: List of Releases
   :depth: 1

bzr 2.2b3
#########

:2.2b3: NOT RELEASED YET

Compatibility Breaks
********************

New Features
************

* ``bzr commit`` accepts ``-p`` (for "patch") as a shorter name for
  ``--show-diff``.
  (Parth Malwankar, #571467)
  
* ``bzr ignore`` now supports a ``--default-rules`` option that displays
  the default ignore rules used by bzr. The flag ``--old-default-rules``
  is no longer supported by ``ignore``.
  (Parth Malwankar, #538703)

* ``bzr pack`` now supports a ``--clean-obsolete-packs`` option that
  can save disk space by deleting obsolete pack files created during the
  pack operation.
  (Parth Malwankar, #304320)

<<<<<<< HEAD
* The bash_completion plugin from the bzr-bash-completion project has
  been merged into the tree. It provides a bash-completion command and
  replaces the outdated ``contrib/bash/bzr`` script with a version
  using the plugin. (Martin von Gagern, #560030)
=======
* Support ``--directory`` option for a number of additional commands:
  added, annotate, bind, cat, cat-revision, clean-tree, deleted,
  export, ignore, ignored, lookup-revision, ls, modified, nick,
  re-sign, unbind, unknowns.
  (Martin von Gagern, #527878)
>>>>>>> 1d60b8ea

Bug Fixes
*********

* ``.bazaar``, ``.bazaar/bazaar.conf`` and ``.bzr.log`` inherit user and
  group ownership from the containing directory. This allow bzr to work
  better with sudo.
  (Martin <gzlist@googlemail.com>, Parth Malwankar, #376388)

* ``bzr log --exclude-common-ancestry -r X..Y`` displays the revisions that
  are part of Y ancestry but not part of X ancestry (aka the graph
  difference).
  (Vincent Ladeuil, #320119)

* ``bzr selftest --parallel=fork`` wait for its children avoiding zombies.
  (Vincent Ladeuil, #566670)

* ``bzr selftest`` should not use ui.note() since it's not unicode safe.
  (Vincent Ladeuil, #563997)

* Don't mention --no-strict when we just issue the warning about unclean trees.
  (Vincent Ladeuil, #401599)

* Fixed ``AssertionError`` when accessing smart servers running Bazaar
  versions before 1.6.
  (Andrew Bennetts, #528041)

* Reduce peak memory by one copy of compressed text.
  (John Arbash Meinel, #566940)

* Show the filenames when a file rename fails so that the error will be
  more comprehensible.
  (Martin Pool, #491763)

* Unicode characters in aliases are now handled correctly and do not cause
  UnicodeEncodeError exception. (Parth Malwankar, #529930)

Improvements
************

* ``append_revisions_only`` will now be interpreted as a boolean and a
  warning emitted if illegal values are used. Note that for projects
  that needs to maintain compatibility with previsous bzr versions,
  only 'True' and 'False' strings must be used (previous versions of
  bzr will interpret all strings differing from 'True'
  (case-sensitive) as false.
  (Brian de Alwis, Vincent Ladeuil)

* ``Config.get_user_option_as_bool`` will now warn if a value cannot
  be interpreted as a boolean.
  (Vincent Ladeuil)

Documentation
*************

API Changes
***********

* Added ``bzrlib.merge.PerFileMerger``, a more convenient way to write
  some kinds of ``merge_file_content`` hook functions.
  (Andrew Bennetts)
  
* `BzrDir`, `Branch`, `Repository` and `WorkingTree` now all support `user_url`,
  `user_transport`, `control_url` and `control_transport` members pointing
  respectively to the directory containing the ``.bzr`` control directory, 
  and to the directory within ``.bzr`` used for the particular component.
  All of them inherit from `ControlComponent` which provides default
  implementations.
  (Martin Pool)

* ``Repository.refresh_data`` may now be called in a write group on
  pack-based repositories.  Older repositories will still raise an error
  in this case.  Subclasses of ``Repository`` can still override
  ``Repository._refresh_data``, but are now responsible for raising
  ``bzrlib.repository.IsInWriteGroupError`` if they do not support
  ``refresh_data`` during a write group.
  (Andrew Bennetts, #574236)

Internals
*********

* ``_remember_remote_is_before`` no longer raises AssertionError when
  suboptimal network behaviour is noticed; instead it just mutters to the
  log file (and warns the user if they have set the ``hpss`` debug flag).
  This was causing unnecessary aborts for performance bugs that are minor
  at worst.
  (Andrew Bennetts, #528041)

* Permit bzr to run under ``python -OO`` which reduces the size of bytecode
  files loaded from disk. To ensure docstrings needed for help are never
  stripped, the prefix ``__doc__ =`` should now be used.
  (Martin <gzlist@googlemail.com>)

Testing
*******

* ``bzr selftest --parallel=subprocess`` now works correctly on win32.
   (Gordon Tyler, #551332)

* Workaround ``Crypto.Random`` check leading to spurious test
  failures on Lucid, FreeBSD and gentoo.  
  (Vincent Ladeuil, #528436)

bzr 2.2b2
#########

:2.2b2: 2010-04-16

This is a somewhat early second beta of the 2.2 series, to fix a python2.4
incompatibility in the 2.2b1 release.  It also includes a swag of
performance, usability and correctness improvements: test feedback on all
of these would be welcome.


New Features
************

* ``bzr diff`` now supports a --format option, which can be used to 
  select alternative diff formats. (Jelmer Vernooij, #555994)

Bug Fixes
*********

* ``bzr dpush``, ``bzr push`` and ``bzr send`` will now issue a warning
  instead of failing when dirty trees are involved. The corresponding
  ``dpush_strict``, ``push_strict`` and ``send_strict`` should be set to
  True explicitly to get the previous behaviour.  
  (Vincent Ladeuil, #519319)

* ``bzr export`` to tar file does not fail if any parent directory
  contains unicode characters. This works around upstream Python bug
  http://bugs.python.org/issue8396 .
  (Parth Malwankar, #413406)

* ``bzr switch`` does not die if a ConfigurableFileMerger is used.
  (Aaron Bentley, #559436)

* ``bzr update`` when a pending merge in the working tree has been merged
  into the master branch will no longer claim that old commits have become
  pending merges. (Robert Collins, #562079)

* ``bzrlib.mutabletree.MutableTree.commit`` will now support a passed in
  config as in previous versions of bzrlib. (Robert Collins)

* Fix glitch in the warning about unclean trees display.
  (Vincent Ladeuil, #562665)

* Fixed Python2.4 incompatibilities in the bzr2.2b1 source tarball.
  (Martin Pool)

* Help messages generated by ``RegistryOption.from_kwargs`` list the
  switches in alphabetical order, rather than in an undefined order.
  (Martin von Gagern, #559409)

* Make sure the ``ExecutablePath`` and ``InterpreterPath`` are set in
  Apport crash reports, to avoid "This problem report applies to a program
  which is not installed any more" error.
  (Martin Pool, James Westby, #528114)

* Reset ``siginterrupt`` flag to False every time we handle a signal
  installed with ``set_signal_handler(..., restart_syscall=True)`` (from
  ``bzrlib.osutils``.  Reduces the likelihood of "Interrupted System Call"
  errors after two window resizes.
  (Andrew Bennetts)

* When invoked with a range revision, ``bzr log`` doesn't show revisions
  that are not part of the Y revisions ancestry anymore when invoked with
  -rX..Y.
  (Vincent Ladeuil, #474807)

* Properly handle ``param_name`` attribute for ``ListOption``.
  (Martin von Gagern, 387117)

Improvements
************

* ``bzr commit`` will prompt before using a commit message that was
  generated by a template and not edited by the user.
  (Robert Collins, #530265)

* ``bzr diff`` read-locks the trees and branches only once, saving about
  10-20ms on ``bzr diff`` in a bzr.dev tree.
  (Andrew Bennetts)

* ``bzr missing`` read-locks the branches only once.
  (Andrew Bennetts)
  
* ``bzr pull`` locks the branches and tree only once.
  (Andrew Bennetts)
  
* Index lookups in pack repositories search recently hit pack files first.  
  In repositories with many pack files this can greatly reduce the
  number of files accessed, the number of bytes read, and the number of
  read calls.  An incremental pull via plain HTTP takes half the time and
  bytes for a moderately large repository.  (Andrew Bennetts)

* Index lookups only re-order the indexes when the hit files aren't
  already first. Reduces the cost of reordering
  (John Arbash Meinel, #562429)

* Less code is loaded at startup.  (Cold-cache start time is about 10-20%
  less.)
  (Martin Pool, #553017)

API Changes
***********

* ``bzrlib.diff.get_trees_and_branches_to_diff`` is deprecated.  Use
  ``get_trees_and_branches_to_diff_locked`` instead.
  (Andrew Bennetts)
  
Internals
*********

* ``bzrlib.commands.Command.run_direct`` is no longer needed - the pre
  2.1 method of calling run() to perform testing or direct use via the API
  is now possible again. As part of this, the _operation attribute on
  Command is now transient and only exists for the duration of ``run()``.
  (Robert Collins)

bzr 2.2.0b1
###########

:2.2.0b1: 2010-04-01

Compatibility Breaks
********************

* BTreeGraphIndex can now take an offset to indicate that the data starts
  somewhere other than then beginning of the file. (John Arbash Meinel)

* Deleted very old hidden commands ``versionedfile-list``,
  ``weave-plan-merge``, ``weave-merge-text``.
  (Martin Pool)

* ``Repository.get_inventory_sha1()`` and ``Repository.get_revision_xml()`` 
  have been removed. (Jelmer Vernooij)

* ``Repository.get_revision_inventory()`` has been removed in favor of
  ``Repository.get_inventory()``. (Jelmer Vernooij)

* All test servers have been moved out of the bzrlib.transport hierarchy to
  bzrlib.tests.test_server *except* for MemoryServer, ChrootServer and
  PathFilteringServer. ``bzrlib`` users may encounter test failures that can
  be fixed by updating the related imports from ``bzrlib.transport.xxx`` to
  ``bzrlib.tests.test_server``.
  (Vincent Ladeuil)

* ``BranchReferenceFormat.initialize()`` now takes an optional name argument
  as its second parameter, for consistency with the initialize() method of
  other formats. (Jelmer Vernooij)

New Features
************

* Added ``bzr remove-branch`` command that can remove a local or remote 
  branch. (Jelmer Vernooij, #276295)

* ``bzr export`` now takes an optional argument ``--per-file-timestamps``
  to set file mtimes to the last timestamp of the last revision in which
  they were changed rather than the current time. (Jelmer Vernooij)

* If the Apport crash-reporting tool is available, bzr crashes are now
  stored into the ``/var/crash`` apport spool directory, and the user is
  invited to report them to the developers from there, either
  automatically or by running ``apport-bug``.  No information is sent
  without specific permission from the user.  (Martin Pool, #515052)

* Parsing of command lines, for example in ``diff --using``, no longer
  treats backslash as an escape character on Windows.   (Gordon Tyler,
  #392248)

* Plugins can be disabled by defining ``BZR_DISABLE_PLUGINS`` as
  a list of plugin names separated by ':' (';' on windows).
  (Vincent Ladeuil, #411413)

* Plugins can be loaded from arbitrary locations by defining
  ``BZR_PLUGINS_AT`` as a list of name@path separated by ':' (';' on
  windows). This takes precedence over ``BZR_PLUGIN_PATH`` for the
  specified plugins. This is targeted at plugin developers for punctual
  needs and *not* intended to replace ``BZR_PLUGIN_PATH``.  
  (Vincent Ladeuil, #82693)

* Tag names can now be determined automatically by ``automatic_tag_name`` 
  hooks on ``Branch`` if they are not specified on the command line.
  (Jelmer Vernooij)

* Tree-shape conflicts can be resolved by providing ``--take-this`` and
  ``--take-other`` to the ``bzr resolve`` command. Just marking the conflict
  as resolved is still accessible via the ``--done`` default action.
  (Vincent Ladeuil)

* Merges can be proposed on Launchpad with the new lp-propose-merge command.
  (Aaron Bentley, Jonathan Lange)

Bug Fixes
*********

* Added docstring for ``Tree.iter_changes``
  (John Arbash Meinel, #304182)

* Allow additional arguments to
  ``RemoteRepository.add_inventory_by_delta()``. (Jelmer Vernooij, #532631)

* Allow exporting a single file using ``bzr export``.
  (Michal Junák, #511987)

* Allow syscalls to automatically restart when ``TextUIFactory``'s
  SIGWINCH handler is invoked, avoiding ``EINTR`` errors during blocking
  IO, which are often poorly handled by Python's libraries and parts of
  bzrlib.  (Andrew Bennetts, #496813)

* Avoid infinite recursion when probing for apport.
  (Vincent Ladeuil, #516934)

* Avoid ``malloc(0)`` in ``patiencediff``, which is non-portable.
  (Martin Pool, #331095)

* Avoid truncating svn URLs.
  (Martin Pool, Martin von Gagern, #545185)

* ``bzr add`` will not add conflict related files unless explicitly required.
  (Vincent Ladeuil, #322767, #414589)

* ``bzr dump-btree`` now works on ``*.cix`` and ``*.six`` files.  Those
  indices do not have reference lists, so ``dump-btree`` will simply show
  ``None`` instead.  (Andrew Bennetts, #488607)

* ``bzr help`` will no longer trigger the get_missing_command hook when
  doing a topic lookup. This avoids prompting (like 'no command plugins/loom,
  did you mean log?') when getting help. In future we may trigger the hook 
  deliberately when no help topics match from any help index.
  (Robert Collins, #396261)

* ``bzr log -n0 -r..A.B.C`` should not crash but just consider the None
  revspec as representing the first revision of the branch.
  (Vincent Ladeuil, #519862)

* ``bzr remove-tree`` can now remove multiple working trees.
  (Jared Hance, Andrew Bennetts, #253137)

* ``bzr resolve --take-this`` and ``--take-other`` now correctly renames
  the kept file on content conflicts where one side deleted the file.
  (Vincent Ladeuil, #529968)

* ``bzr upgrade`` now creates the ``backup.bzr`` directory with the same
  permissions as ``.bzr`` directory on a POSIX OS.
  (Parth Malwankar, #262450)

* ``bzr upgrade`` now names backup directory as ``backup.bzr.~N~`` instead
  of ``backup.bzr``. This directory is ignored by bzr commands such as
  ``add``.
  (Parth Malwankar, #335033, #300001)

* Cope with non-utf8 characters inside ``.bzrignore``.
  (Jason Spashett, #183504)

* Correctly interpret "451 Rename/move failure: Directory not empty" from
  ftp servers while trying to take a lock.
  (Martin Pool, #528722)

* DirStateRevisionTree.kind() was returning wrong result when 'kind'
  changes occured between the workingtree and one of its parents.
  (Vincent Ladeuil, #535547)

* Fix ``log`` to better check ancestors even if merged revisions are involved.
  (Vincent Ladeuil, #476293)

* Loading a plugin from a given path with ``BZR_PLUGINS_AT`` doesn't depend
  on os.lisdir() order and is now reliable.
  (Vincent Ladeuil, #552922).

* Many IO operations that returned ``EINTR`` were retried even if it
  wasn't safe to do so via careless use of ``until_no_eintr``.  Bazaar now
  only retries operations that are safe to retry, and in some cases has
  switched to operations that can be retried (e.g. ``sock.send`` rather than
  ``sock.sendall``).
  (Andrew Bennetts, Martin <gzlist@googlemail.com>, #496813)

* Path conflicts now support --take-this and --take-other even when a
  deletion is involved.
  (Vincent Ladeuil, #531967)

* Network transfer amounts and rates are now displayed in SI units according
  to the Ubuntu Units Policy <https://wiki.ubuntu.com/UnitsPolicy>.
  (Gordon Tyler, #514399)

* Support kind markers for socket and fifo filesystem objects. This
  prevents ``bzr status --short`` from crashing when those files are
  present.  (John Arbash Meinel, #303275)

* ``bzr mkdir DIR`` will not create DIR unless DIR's parent is a versioned
   directory. (Parth Malwankar, #138600)

* SSH child processes will now ignore SIGQUIT on nix systems so breaking into
  the debugger won't kill the session.
  (Martin <gzlist@googlemail.com>, #162502)

* Tolerate patches with leading noise in ``bzr-handle-patch``.
  (Toshio Kuratomi, Martin Pool, #502076)

* ``update -r`` now supports updating to revisions that are not on
  mainline (i.e. it supports dotted revisions).
  (Parth Malwankar, #517800)

* Use first apparent author not committer in GNU Changelog format.
  (Martin von Gagern, #513322)

API Changes
***********

* ``bzrlib.merge_directive._BaseMergeDirective`` has been renamed to 
  ``bzrlib.merge_directive.BaseMergeDirective`` and is now public.
  (Jelmer Vernooij)

* ``BranchFormat.initialize`` now takes an optional ``name`` of the colocated 
  branch to create. (Jelmer Vernooij)

* ``BzrDir.get_branch_transport`` now takes an optional ``name`` of the 
  colocated branch to open. (Jelmer Vernooij)

* Added ``bzrlib.osutils.set_signal_handler``, a convenience function that
  can set a signal handler and call ``signal.siginterrupt(signum,
  False)`` for it, if the platform and Python version supports it.
  (Andrew Bennetts, #496813)

* New ``bzrlib.initialize`` is recommended for programs using bzrlib to 
  run when starting up; it sets up several things that previously needed
  to be done separately.
  (Martin Pool, #507710)

* Exporters now support a ``per_file_timestamps`` argument to write out the 
  timestamp of the commit in which a file revision was introduced.
  (Jelmer Vernooij)

* New method ``BzrDir.list_branches()`` that returns a sequence of branches 
  present in a control directory. (Jelmer Vernooij)

* New method ``Repository.get_known_graph_ancestry()``. 
  (Jelmer Vernooij, #495502)

* New transport methods ``readlink``, ``symlink`` and ``hardlink``.
  (Neil Santos)

* Remove unused ``CommandFailed`` exception.
  (Martin Pool)

Internals
*********

* ``bzrlib.branchbuilder.BranchBuilder.build_snapshot`` now accepts a
  ``message_callback`` in the same way that commit does. (Robert Collins)

* ``bzrlib.builtins.Commit.run`` raises ``bzrlib.errors.BoundBranchOutOfDate``
  rather than ``bzrlib.errors.BzrCommandError`` when the bound branch is out
  of date. (Gary van der Merwe)

* ``bzrlib.commands.run_bzr`` is more extensible: callers can supply the
  functions to load or disable plugins if they wish to use a different
  plugin mechanism; the --help, --version and no-command name code paths
  now use the generic pluggable command lookup infrastructure.
  (Robert Collins)

* ``bzrlib.errors.BoundBranchOutOfDate`` has a new field ``extra_help``
  which can be set to add extra help to the error. (Gary van der Merwe)

* New method ``Branch.automatic_tag_name`` that can be used to find the
  tag name for a particular revision automatically. (Jelmer Vernooij)

* The methods ``BzrDir.create_branch()``, ``BzrDir.destroy_branch()`` and 
  ``BzrDir.open_branch()`` now take an optional ``name`` argument. 
  (Jelmer Vernooij)

Testing
*******

* bzr now has a ``.testr.conf`` file in its source tree configured
  appropriately for running tests with Testrepository
  (``https://launchpad.net/testrepository``). (Robert Collins)

* Documentation about testing with ``subunit`` has been tweaked.
  (Robert Collins)

* Known failures has been added for resolve --take-other on ParentLoop
  conflicts. This reflects bug #537956 without fixing it.
  (Vincent Ladeuil)

* New ``bzrlib.tests.test_import_tariff`` can make assertions about what
  Python modules are loaded, to guard against startup time or library
  dependency regressions.
  (Martin Pool)

* PQM will now run with subunit output. To analyze a PQM error use
  tribunal, or cat log | subunit-filter | subunit2pyunit. (Robert Collins)

* Stop sending apport crash files to ``.cache`` in the directory from
  which ``bzr selftest`` was run.  (Martin Pool, #422350)

* Tests no longer fail if "close() called during concurrent
  operation on the same file object" occurs when closing the log file
  (which can happen if a thread tries to write to the log file at the
  wrong moment).  An warning will be written to ``stderr`` when this
  happens, and another warning will be written if the log file could not
  be closed after retrying 100 times.  (Andrew Bennetts, #531746)

bzr 2.1.2
#########

:2.1.2: NOT RELEASED YET

Bug Fixes
*********

* ``bzr switch`` does not die if a ConfigurableFileMerger is used.
  (Aaron Bentley, #559436)

* Fixed ``AssertionError`` when accessing smart servers running Bazaar
  versions before 1.6.
  (Andrew Bennetts, #528041)

* Reset ``siginterrupt`` flag to False every time we handle a signal
  installed with ``set_signal_handler(..., restart_syscall=True)`` (from
  ``bzrlib.osutils``.  Reduces the likelihood of "Interrupted System Call"
  errors after two window resizes.
  (Andrew Bennetts)

Internals
*********

* ``_remember_remote_is_before`` no longer raises AssertionError when
  suboptimal network behaviour is noticed; instead it just mutters to the
  log file (and warns the user if they have set the ``hpss`` debug flag).
  This was causing unnecessary aborts for performance bugs that are minor
  at worst.
  (Andrew Bennetts, #528041)


bzr 2.1.1
#########

:2.1.1: 2010-03-24

This is a small bugfix release.  Upgrading is recommended for anyone
running 2.1.0 or earlier.

Bug Fixes
*********

* Allow syscalls to automatically restart when ``TextUIFactory``'s
  SIGWINCH handler is invoked, avoiding ``EINTR`` errors during blocking
  IO, which are often poorly handled by Python's libraries and parts of
  bzrlib.  (Andrew Bennetts, #496813)

* Avoid ``malloc(0)`` in ``patiencediff``, which is non-portable.
  (Martin Pool, #331095)

* Fix plugin packaging on Windows. (Ian Clatworthy, #524162)

* Fix stub sftp test server to call os.getcwdu().
  (Vincent Ladeuil, #526221, #526353)

* Fixed CHM generation by moving the NEWS section template into
  a separate file. (Ian Clatworthy, #524184)

* Merge correctly when this_tree is not a WorkingTree.  (Aaron Bentley)

* Register SIGWINCH handler only when creating a ``TextUIFactory``; avoids
  problems importing bzrlib from a non-main thread.
  (Elliot Murphy, #521989)

* Repositories accessed via a smart server now reject being stacked on a
  repository in an incompatible format, as is the case when accessing them
  via other methods.  This was causing fetches from those repositories via
  a smart server (e.g. using ``bzr branch``) to receive invalid data.
  (Andrew Bennetts, #562380)

* Standardize the error handling when creating a new ``StaticTuple``
  (problems will raise TypeError). (Matt Nordhoff, #457979)

* Warn if pyrex is too old to compile the new ``SimpleSet`` and
  ``StaticTuple`` extensions, rather than having the build fail randomly.
  (John Arbash Meinel, #449776)

Documentation
*************

* Added a link to the Desktop Guide. (Ian Clatworthy)

* Added What's New in Bazaar 2.1 document. (Ian Clatworthy)

* Drop Google Analytics from the core docs as they caused problems
  in the CHM files. (Ian Clatworthy, #502010)

API Changes
***********

* Added ``bzrlib.osutils.set_signal_handler``, a convenience function that
  can set a signal handler and call ``signal.siginterrupt(signum,
  False)`` for it, if the platform and Python version supports it.
  (Andrew Bennetts, #496813)


bzr 2.1.0
#########

:Codename: Strasbourg
:2.1.0: 2010-02-11

This release marks our second long-term-stable series. The Bazaar team
has decided that we will continue to make bugfix-only 2.0.x and 2.1.x
releases, along with 2.2 development releases. 

This is a fairly incremental update, focusing on polish and bugfixing.
There are no changes for supported disk formats. Key updates include
reduced memory consumption for many operations, a new per-file merge
hook, ignore patterns can now include '!' to exclude files, globbing
support for all commands on Windows, and support for addressing home
directories via ``bzr+ssh://host/~/`` syntax.

Users are encouraged to upgrade from the 2.0 stable series.

Bug Fixes
*********

* Don't require testtools to use sftp.
  (Vincent Ladeuil, #516183)

* Fix "AttributeError in Inter1and2Helper" during fetch.
  (Martin Pool, #513432)

* ``bzr update`` performs the two merges in a more logical order and will stop
  when it encounters conflicts.  
  (Gerard Krol, #113809)

* Give a better error message when doing ``bzr bind`` in an already bound
  branch.  (Neil Martinsen-Burrell, #513063)

* Ignore ``KeyError`` from ``remove_index`` during ``_abort_write_group``
  in a pack repository, which can happen harmlessly if the abort occurs during
  finishing the write group.  Also use ``bzrlib.cleanup`` so that any
  other errors that occur while aborting the individual packs won't be
  hidden by secondary failures when removing the corresponding indices.
  (Andrew Bennetts, #423015)

* Set the mtime of files exported to a directory by ``bzr export`` all to
  the same value to avoid confusing ``make`` and other date-based build
  systems. (Robert Collins, #515631)

Improvements
************

* Fetching into experimental formats will now print a warning. (Jelmer
  Vernooij)

API Changes
***********

* ``Repository.deserialise_inventory`` has been renamed to 
  ``Repository._deserialise_inventory`` to indicate it is private.
  (Jelmer Vernooij)

* ``Repository.get_inventory_xml`` has been renamed to 
  ``Repository._get_inventory_xml`` to indicate it is private. 
  (Jelmer Vernooij)

* ``Repository.serialise_inventory`` has been renamed to 
  ``Repository._serialise_inventory`` to indicate it is private.

* Using the ``bzrlib.chk_map`` module from within multiple threads at the
  same time was broken due to race conditions with a module level page
  cache. This shows up as a KeyError in the ``bzrlib.lru_cache`` code with
  ``bzrlib.chk_map`` in the backtrace, and can be triggered without using
  the same high level objects such as ``bzrlib.repository.Repository``
  from different threads. chk_map now uses a thread local cache which may
  increase memory pressure on processes using threads.
  (Robert Collins, John Arbash Meinel, #514090)

* The new ``merge_file_content`` should now be ok with tests to avoid
  regressions.
  (Vincent Ladeuil, #515597)

Internals
*********

* Use ``bzrlib.cleanup`` rather than less robust ``try``/``finally``
  blocks in several places in ``bzrlib.merge``.  This avoids masking prior
  errors when errors like ``ImmortalPendingDeletion`` occur during cleanup
  in ``do_merge``.
  (Andrew Bennetts, #517275)

API Changes
***********

* The ``remove_index`` method of
  ``bzrlib.repofmt.pack_repo.AggregateIndex`` no longer takes a ``pack``
  argument.  This argument was always ignored.
  (Andrew Bennetts, #423015)

bzr 2.1.0rc2
############

:Codename: after the bubbles
:2.1.0rc2: 2010-01-29

This is a quick-turn-around to update a small issue with our new per-file
merge hook. We expect no major changes from this to the final 2.1.0.

API Changes
***********

* The new ``merge_file_content`` hook point has been altered to provide a
  better API where state for extensions can be stored rather than the
  too-simple function based approach. This fixes a performance regression
  where branch configuration would be parsed per-file during merge. As
  part of this the included news_merger has been refactored into a base
  helper class ``bzrlib.merge.ConfigurableFileMerger``.
  (Robert Collins, John Arbash Meinel, #513822)


bzr 2.1.0rc1
############

:Codename: the 'new' stable
:2.1.0rc1: 2009-01-21

This is the first stable release candidate for Bazaar's 2.1 series. From
this point onwards, the 2.1 series will be considered stable (as the 2.0
series) and only bugfixes are expected to be incorporated. The dozen or so
bugfixes in the 2.0.4 release are also included in this release (along
with more than 15 more bugfixes). Some of the interesting features are
support for per-file merge hooks, ``bzr unshelve --preview``, support
for using ! in ignore files to exclude files from being ignored, a small
memory leak was squashed, and many ``ObjectNotLocked`` errors were fixed.
This looks to be a very good start for a new stable series.


New Features
************

* Add bug information to log output when available.
  (Neil Martinsen-Burrell, Guillermo Gonzalez, #251729)

* Added ``merge_file_content`` hook point to ``Merger``, allowing plugins
  to register custom merge logic, e.g. to provide smarter merging for
  particular files.

* Bazaar now includes the ``news_merge`` plugin.  It is disabled by
  default, to enable it add a ``news_merge_files`` option to your
  configuration.  Consult ``bzr help news_merge`` for more information.
  (Andrew Bennetts)
  
* ``bzr branch`` now takes a ``--bind`` option. This lets you
  branch and bind all in one command. (Ian Clatworthy)

* ``bzr switch`` now takes a ``--revision`` option, to allow switching to
  a specific revision of a branch. (Daniel Watkins, #183559)

* ``bzr unshelve --preview`` can now be used to show how a patch on the
  shelf would be applied to the working tree.
  (Guilherme Salgado, #308122)

* ``bzr update`` now takes a ``--revision`` argument. This lets you
  change the revision of the working tree to any revision in the
  ancestry of the current or master branch. (Matthieu Moy, Mark Hammond,
  Martin Pool, #45719)

* ``-Dbytes`` can now be used to display the total number of bytes
  transferred for the current command. This information is always logged
  to ``.bzr.log`` for later inspection. (John Arbash Meinel)

* New ignore patterns.  Patterns prefixed with '!' are exceptions to 
  ignore patterns and take precedence over regular ignores.  Such 
  exceptions are used to specify files that should be versioned which 
  would otherwise be ignored.  Patterns prefixed with '!!' act as regular 
  ignore patterns, but have highest precedence, even over the '!' 
  exception patterns. (John Whitley, #428031)

* The ``supress_warnings`` configuration option has been introduced to disable
  various warnings (it currently only supports the ``format_deprecation``
  warning). The new option can be set in any of the following locations:
  ``bazaar.conf``, ``locations.conf`` and/or ``branch.conf``.
  (Ted Gould, Matthew Fuller, Vincent Ladeuil)

Bug Fixes
*********

* Always show a message if an OS error occurs while trying to run a
  user-specified commit message editor.
  (Martin Pool, #504842)

* ``bzr diff`` will now use the epoch when it is unable to determine 
  the timestamp of a file, if the revision it was introduced in is a
  ghost. (Jelmer Vernooij, #295611)

* ``bzr switch -b`` can now create branches that are located using directory
  services such as ``lp:``, even when the branch name doesn't contain a
  '/'.  (Neil Martinsen-Burrell, #495263)

* ``bzr unshelve`` has improved messages about what it is doing.
  (Neil Martinsen-Burrell, #496917)

* Concurrent autopacking is more resilient to already-renamed pack files.
  If we find that a file we are about to obsolete is already obsoleted, we
  do not try to rename it, and we leave the file in ``obsolete_packs``.
  The code is also fault tolerant if a file goes missing, assuming that
  another process already removed the file.
  (John Arbash Meinel, Gareth White, #507557)

* Fix "Too many concurrent requests" in reconcile when network connection
  fails.  (Andrew Bennetts, #503878)

* Fixed a side effect mutation of ``RemoteBzrDirFormat._network_name``
  that caused some tests to fail when run in a non-default order.
  Probably no user impact.  (Martin Pool, #504102)

* Fixed ``ObjectNotLocked`` error in ``bzr cat -rbranch:../foo FILE``.
  (Andrew Bennetts, #506274)

* FTP transports support Unicode paths by encoding/decoding them as utf8.
  (Vincent Ladeuil, #472161)

* Listen to the SIGWINCH signal to update the terminal width.
  (Vincent Ladeuil, #316357)

* Progress bars are now hidden when ``--quiet`` is given.
  (Martin Pool, #320035)

* ``SilentUIFactory`` now supports ``make_output_stream`` and discards
  whatever is written to it.  This un-breaks some plugin tests that
  depended on this behaviour.
  (Martin Pool, #499757)

* When operations update the working tree, all affected files should end
  up with the same mtime. (eg. when versioning a generated file, if you
  update the source and the generated file together, the generated file
  should appear up-to-date.)
  (John Arbash Meinel, Martin <gzlist>, #488724)

Improvements
************

* Added ``add_cleanup`` and ``cleanup_now`` to ``bzrlib.command.Command``.
  All the builtin commands now use ``add_cleanup`` rather than
  ``try``/``finally`` blocks where applicable as it is simpler and more
  robust.  (Andrew Bennetts)

* All except a small number of storage formats are now hidden, making
  the help for numerous commands far more digestible. (Ian Clatworthy)

* Attempts to open a shared repository as a branch (e.g. ``bzr branch
  path/to/repo``) will now include "location is a repository" as a hint in
  the error message.  (Brian de Alwis, Andrew Bennetts, #440952)

* Push will now inform the user when they are trying to push to a foreign 
  VCS for which roundtripping is not supported, and will suggest them to 
  use dpush. (Jelmer Vernooij)

* The version of bzr being run is now written to the log file.
  (__monty__, #257170)

* Transport network activity indicator is shown more of the time when
  Bazaar is doing network IO.
  (Martin Pool)

Documentation
*************

* Add documentation on creating merges with more than one parent.
  (Neil Martinsen-Burrell, #481526)

* Better explain the --uncommitted option of merge.
  (Neil Martinsen-Burrell, #505088)

* Improve discussion of pending merges in the documentation for
  ``revert``.  (Neil Martinsen-Burrell, #505093)

* Improved help for ``bzr send``. 
  (Martin Pool, Bojan Nikolic)

* There is a System Administrator's Guide in ``doc/en/admin-guide``,
  including discussions of installation, relevant plugins, security and 
  backup. (Neil Martinsen-Burrell)

* The ``conflicts`` help topic has been renamed to ``conflict-types``.
  (Ian Clatworthy)

* The User Reference is now presented as a series of topics.
  Many of the included topics have link and format tweaks applied.
  (Ian Clatworthy)

API Changes
***********

* Added ``cachedproperty`` decorator to ``bzrlib.decorators``.
  (Andrew Bennetts)

* Many test features were renamed from ``FooFeature`` to ``foo_feature``
  to be consistent with instances being lower case and classes being
  CamelCase. For the features that were more likely to be used, we added a
  deprecation thunk, but not all. (John Arbash Meinel)

* Merger classes (such as ``Merge3Merger``) now expect a ``this_branch``
  parameter in their constructors, and provide ``this_branch`` as an
  attribute. (Andrew Bennetts)
  
* The Branch hooks pre_change_branch_tip no longer masks exceptions raised
  by plugins - the original exceptions are now preserved. (Robert Collins)

* The Transport ``Server.tearDown`` method is now renamed to
  ``stop_server`` and ``setUp`` to ``start_server`` for consistency with
  our normal naming pattern, and to avoid confusion with Python's
  ``TestCase.tearDown``.  (Martin Pool)

* ``WorkingTree.update`` implementations must now accept a ``revision``
  parameter.

Internals
*********

* Added ``BzrDir.open_branchV3`` smart server request, which can receive
  a string of details (such as "location is a repository") as part of a
  ``nobranch`` response.  (Andrew Bennetts, #440952)
  
* New helper osutils.UnicodeOrBytesToBytesWriter which encodes unicode
  objects but passes str objects straight through. This is used for
  selftest but may be useful for diff and other operations that generate
  mixed output. (Robert Collins)

* New exception ``NoRoundtrippingSupport``, for use by foreign branch 
  plugins. (Jelmer Vernooij)

Testing
*******

* ``bzrlib.tests.permute_for_extension`` is a helper that simplifies
  running all tests in the current module, once against a pure python
  implementation, and once against an extension (pyrex/C) implementation.
  It can be used to dramatically simplify the implementation of
  ``load_tests``.  (John Arbash Meinel)

* ``bzrlib.tests.TestCase`` now subclasses ``testtools.testcase.TestCase``.
  This permits features in testtools such as getUniqueInteger and
  getUniqueString to be used. Because of this, testtools version 0.9.2 or
  newer is now a dependency to run bzr selftest. Running with versions of
  testtools less than 0.9.2 will cause bzr to error while loading the test
  suite. (Robert Collins)

* Shell-like tests now support the command "mv" for moving files.  The
  syntax for ``mv file1 file2``, ``mv dir1 dir2`` and ``mv file dir`` is
  supported.  (Neil Martinsen-Burrell)

* The test progress bar no longer distinguishes tests that 'errored' from
  tests that 'failed' - they're all just failures.
  (Martin Pool)

bzr 2.0.6
#########

:2.0.6: NOT RELEASED YET

Bug Fixes
*********

* Additional merges after an unrelated branch has been merged with its
  history no longer crash when deleted files are involved.
  (Vincent Ladeuil, John Arbash Meinel, #375898)

* ``bzr revert`` now only takes write lock on working tree, instead of on 
  both working tree and branch.
  (Danny van Heumen, #498409)

* ``bzr upgrade`` now creates the ``backup.bzr`` directory with the same
  permissions as ``.bzr`` directory on a POSIX OS.
  (Parth Malwankar, #262450)

* Repositories accessed via a smart server now reject being stacked on a
  repository in an incompatible format, as is the case when accessing them
  via other methods.  This was causing fetches from those repositories via
  a smart server (e.g. using ``bzr branch``) to receive invalid data.
  (Andrew Bennetts, #562380)

bzr 2.0.5
#########

:2.0.5: 2010-03-23

This fifth release in our 2.0 series addresses several user-inconvenience
bugs.  None are critical, but upgrading is recommended for all users on
earlier 2.0 releases.

Bug Fixes
*********

* Avoid ``malloc(0)`` in ``patiencediff``, which is non-portable.
  (Martin Pool, #331095)

* Concurrent autopacking is more resilient to already-renamed pack files.
  If we find that a file we are about to obsolete is already obsoleted, we
  do not try to rename it, and we leave the file in ``obsolete_packs``.
  The code is also fault tolerant if a file goes missing, assuming that
  another process already removed the file.
  (John Arbash Meinel, Gareth White, #507557)

* Cope with the lockdir ``held/info`` file being empty, which seems to
  happen fairly often if the process is suddenly interrupted while taking
  a lock.
  (Martin Pool, #185103)

* Give the warning about potentially slow cross-format fetches much
  earlier on in the fetch operation.  Don't show this message during
  upgrades, and show the correct format indication for remote
  repositories.
  (Martin Pool, #456077, #515356, #513157)

* Handle renames correctly when there are files or directories that 
  differ only in case.  (Chris Jones, Martin Pool, #368931)

* If ``bzr push --create-prefix`` triggers an unexpected ``NoSuchFile``
  error, report that error rather than failing with an unhelpful
  ``UnboundLocalError``.
  (Andrew Bennetts, #423563)

* Running ``bzr`` command without any arguments now shows bzr
  version number along with rest of the help text.
  (Parth Malwankar, #369501)

* Use osutils.O_NOINHERIT for some files on win32 to avoid PermissionDenied
  errors.
  (Inada Naoki, #524560)

Documentation
*************

* Added ``location-alias`` help topic.
  (Andrew Bennetts, #337834)

* Fixed CHM generation by moving the NEWS section template into
  a separate file. (Ian Clatworthy, #524184)


bzr 2.0.4
#########

:Codename: smooth sailing
:2.0.4: 2010-01-21

The fourth bugfix-only release in the 2.0 series contains more than a
dozen bugfixes relative to 2.0.3. The primary focus is on handling
interruptions and concurrent operations more cleanly, there is also a fair
improvement to ``bzr export`` when exporting a remote branch.


Bug Fixes
*********

* ``bzr annotate`` on another branch with ``-r branch:...`` no longer
  fails with an ``ObjectNotLocked`` error.  (Andrew Bennetts, #496590)

* ``bzr export dir`` now requests all file content as a record stream,
  rather than requsting the file content one file-at-a-time. This can make
  exporting over the network significantly faster (54min => 9min in one
  case). (John Arbash Meinel, #343218)

* ``bzr serve`` no longer slowly leaks memory. The compiled
  ``bzrlib.bencode.Encoder()`` class was using ``__del__`` to cleanup and
  free resources, and it should have been using ``__dealloc__``.
  This will likely have an impact on any other process that is serving for
  an extended period of time.  (John Arbash Meinel, #494406)

* Check for SIGINT (Ctrl-C) and other signals immediately if ``readdir``
  returns ``EINTR`` by calling ``PyErr_CheckSignals``.  This affected the
  optional ``_readdir_pyx`` extension.  (Andrew Bennetts, #495023)

* Concurrent autopacks will no longer lose a newly created pack file.
  There was a race condition, where if the reload happened at the right
  time, the second packer would forget the name of the newly added pack
  file. (John Arbash Meinel, Gareth White, #507566)

* Give a clearer message if the lockdir disappears after being apparently
  successfully taken.  (Martin Pool, #498378)

* Give a warning when fetching between repositories (local or remote) with
  sufficiently different formats that the content will need to be
  serialized (ie ``InterDifferingSerializer`` or ``inventory-deltas``), so
  the user has a clue that upgrading could make it faster.
  (Martin Pool, #456077)

* If we fail to open ``~/.bzr.log`` write a clear message to stderr rather
  than using ``warning()``. The log file is opened before logging is set
  up, and it leads to very confusing: 'no handlers for "bzr"' messages for
  users, rather than something nicer.
  (John Arbash Meinel, Barry Warsaw, #503886)

* Refuse to build with any Pyrex 0.9.4 release, as they have known bugs.
  (Martin Pool, John Arbash Meinel, #449372)

* ``setup.py bdist_rpm`` now properly finds extra files needed for the
  build. (there is still the distutils bug
  http://bugs.python.org/issue644744) (Joe Julian, #175839)

* The 2a format wasn't properly restarting autopacks when something
  changed underneath it (like another autopack). Now concurrent
  autopackers will properly succeed. (John Arbash Meinel, #495000)

* ``TreeTransform`` can now handle when a delta says that the file id for
  the tree root changes. Rather than trying to rename your working
  directory, or failing early saying that you can't have multiple
  tree roots. This also fixes revert, update, and pull when the root id
  changes.  (John Arbash Meinel, #494269, #504390)

* ``_update_current_block`` no longer suppresses exceptions, so ^C at just
  the right time will get propagated, rather than silently failing to move
  the block pointer. (John Arbash Meinel, Gareth White, #495023)

Testing
*******

* We have a new ``test_source`` that ensures all pyrex ``cdef`` functions
  handle exceptions somehow. (Possibly by setting ``# cannot_raise``
  rather than an ``except ?:`` clause.) This should help prevent bugs like
  bug #495023. (John Arbash Meinel)


bzr 2.1.0b4
###########

:Codename: san francisco airport
:2.1.0b4: 2009-12-14

The fourth beta release in the 2.1 series brings with it a significant
number of bugfixes (~20). The test suite is once again (finally) "green"
on Windows, and should remain that way for future releases. There are a
few performance related updates (faster upgrade and log), and several UI
tweaks. There has also been a significant number of tweaks to the runtime
documentation. 2.1.0b4 include everything from the 2.0.3 release.


Compatibility Breaks
********************

* The BZR_SSH environmental variable may now be set to the path of a secure
  shell client. If currently set to the value ``ssh`` it will now guess the
  vendor of the program with that name, to restore the old behaviour that
  indicated the SSH Corporation client use ``sshcorp`` instead as the magic
  string. (Martin <gzlist@googlemail.com>, #176292)

New Features
************

* ``bzr commit`` now has a ``--commit-time`` option.
  (Alexander Sack, #459276)

* ``-Dhpss`` now increases logging done when run on the bzr server,
  similarly to how it works on the client. (John Arbash Meinel)

* New option ``bzr unshelve --keep`` applies the changes and leaves them
  on the shelf.  (Martin Pool, Oscar Fuentes, #492091)

* The ``BZR_COLUMNS`` envrionment variable can be set to force bzr to
  respect a given terminal width. This can be useful when output is
  redirected or in obscure cases where the default value is not
  appropriate. Pagers can use it to get a better control of the line
  lengths. 
  (Vincent Ladeuil)

* The new command ``bzr lp-mirror`` will request that Launchpad update its
  mirror of a local branch. This command will only function if launchpadlib
  is installed.
  (Jonathan Lange)


Bug Fixes
*********

* After renaming a file, the dirstate could accidentally reference
  ``source\\path`` rather than ``source/path`` on Windows. This might be a
  source of some dirstate-related failures. (John Arbash Meinel)

* ``bzr commit`` now detects commit messages that looks like file names
  and issues a warning.
  (Gioele Barabucci, #73073)

* ``bzr ignore /`` no longer causes an IndexError. (Gorden Tyler, #456036)

* ``bzr log -n0 -rN`` should not return revisions beyond its merged revisions.
  (#325618, #484109, Marius Kruger)

* ``bzr merge --weave`` and ``--lca`` will now create ``.BASE`` files for
  files with conflicts (similar to ``--merge3``). The contents of the file
  is a synthesis of all bases used for the merge.
  (John Arbash Meinel, #40412)

* ``bzr mv --quiet`` really is quiet now.  (Gordon Tyler, #271790)

* ``bzr serve`` is more clear about the risk of supplying --allow-writes.
  (Robert Collins, #84659)

* ``bzr serve --quiet`` really is quiet now.  (Gordon Tyler, #252834)

* Fix bug with redirected URLs over authenticated HTTP.
  (Glen Mailer, Neil Martinsen-Burrell, Vincent Ladeuil, #395714)

* Interactive merge doesn't leave branch locks behind.  (Aaron Bentley)

* Lots of bugfixes for the test suite on Windows. We should once again
  have a test suite with no failures on Windows. (John Arbash Meinel)

* ``osutils.terminal_width()`` obeys the BZR_COLUMNS environment
  variable but returns None if the terminal is not a tty (when output is
  redirected for example). Also fixes its usage under OSes that doesn't
  provide termios.TIOCGWINSZ. Make sure the corresponding tests runs on
  windows too.
  (Joke de Buhr, Vincent Ladeuil, #353370, #62539)
  (John Arbash Meinel, Vincent Ladeuil, #492561)

* Terminate ssh subprocesses when no references to them remain, fixing
  subprocess and file descriptor leaks.  (Andrew Bennetts, #426662)
  
* The ``--hardlink`` option of ``bzr branch`` and ``bzr checkout`` now
  works for 2a format trees.  Only files unaffected by content filters
  will be hardlinked.  (Andrew Bennetts, #408193)

* The new glob expansion on Windows would replace all ``\`` characters
  with ``/`` even if it there wasn't a glob to expand, the arg was quoted,
  etc. Now only change slashes if there is something being glob expanded.
  (John Arbash Meinel, #485771)

* Use our faster ``KnownGraph.heads()`` functionality when computing the
  new rich-root heads. This can cut a conversion time in half (mysql from
  13.5h => 6.2h) (John Arbash Meinel, #487632)

* When launching a external diff tool via bzr diff --using, temporary files
  are no longer created, rather, the path to the file in the working tree is
  passed to the external diff tool. This allows the file to be edited if the
  diff tool provides for this. (Gary van der Merwe, #490738)
  
* The launchpad-open command can now be used from a subdirectory of a
  branch, not just from the root of the branch. 
  (Neil Martinsen-Burrell, #489102)


Improvements
************

* ``bzr log`` is now faster. (Ian Clatworthy)

* ``bzr update`` provides feedback on which branch it is up to date with.
  (Neil Martinsen-Burrell)

* ``bzr upgrade`` from pre-2a to 2a can be significantly faster (4x).
  For details see the xml8 patch and heads() improvements.
  (John Arbash Meinel)

* ``bzrlib.urlutils.local_path_from_url`` now accepts
  'file://localhost/' as well as 'file:///' URLs on POSIX.  (Michael
  Hudson)

* The progress bar now shows only a spinner and per-operation counts,
  not an overall progress bar.  The previous bar was often not correlated
  with real overall operation progress, either because the operations take
  nonlinear time, or because at the start of the operation Bazaar couldn't
  estimate how much work there was to do.  (Martin Pool)

Documentation
*************

* Lots of documentation tweaks for inline help topics and command help
  information.

API Changes
***********

* ``bzrlib.textui`` (vestigial module) removed.  (Martin Pool)

* The Launchpad plugin now has a function ``login`` which will log in to
  Launchpad with launchpadlib, and ``load_branch`` which will return the
  Launchpad Branch object corresponding to a given Bazaar Branch object.
  (Jonathan Lange)

Internals
*********

* New test Feature: ``ModuleAvailableFeature``. It is designed to make it
  easier to handle what tests you want to run based on what modules can be
  imported. (Rather than lots of custom-implemented features that were
  basically copy-and-pasted.) (John Arbash Meinel)

* ``osutils.timer_func()`` can be used to get either ``time.time()`` or
  ``time.clock()`` when you want to do performance timing.
  ``time.time()`` is limited to 15ms resolution on Windows, but
  ``time.clock()`` gives CPU and not wall-clock time on other platforms.
  (John Arbash Meinel)

* Several code paths that were calling ``Transport.get().read()`` have
  been changed to the equalivent ``Transport.get_bytes()``. The main
  difference is that the latter will explicitly call ``file.close()``,
  rather than expecting the garbage collector to handle it. This helps
  with some race conditions on Windows during the test suite and sftp
  tests. (John Arbash Meinel)

Testing
*******

* TestCaseWithMemoryTransport no longer sets $HOME and $BZR_HOME to
  unicode strings. (Michael Hudson, #464174)


bzr 2.0.3
#########

:Codename: little italy
:2.0.3: 2009-12-14


The third stable release of Bazaar has a small handful of bugfixes. As
expected, this has no internal or external compatibility changes versus
2.0.2 (or 2.0.0).

Bug Fixes
*********

* ``bzr push --use-existing-dir`` no longer crashes if the directory
  exists but contains an invalid ``.bzr`` directory.
  (Andrew Bennetts, #423563)

* Content filters are now applied correctly after pull, merge and switch.
  (Ian Clatworthy, #385879)

* Fix a potential segfault in the groupcompress hash map handling code.
  When inserting new entries, if the final hash bucket was empty, we could
  end up trying to access if ``(last_entry+1)->ptr == NULL``.
  (John Arbash Meinel, #490228)

* Improve "Binary files differ" hunk handling.  (Aaron Bentley, #436325)


bzr 2.1.0b3
###########

:Codename: after sprint recovery
:2.1.0b3: 2009-11-16

This release was pushed up from its normal release cycle due to a
regression in python 2.4 compatibility in 2.1.0b2.  Since this regression
was caught before 2.1.0b2 was officially announced, the full changelog
includes both 2.1.0b3 and 2.1.0b2 changes.

Highlights of 2.1.0b3 are: new globbing code for all commands on Windows,
the test suite now conforms to python's trunk enhanced semantics (skip,
etc.), and ``bzr info -v`` will now report the correct branch and repo
formats for Remote objects.


New Features
************

* Users can define a shelve editor to provide shelf functionality at a
  granularity finer than per-patch-hunk. (Aaron Bentley)

Bug Fixes
*********

* Fix for shell completion and short options.  (Benoît PIERRE)

* Fix ``bzr --profile-imports`` with Python 2.6.  (Martin Pool)

* Hooks daughter classes should always call the base constructor.
  (Alexander Belchenko, Vincent Ladeuil, #389648) 

* Improve "Binary files differ" hunk handling.  (Aaron Bentley, #436325)

* On Windows, do glob expansion at the command-line level (as is usually
  done in bash, etc.) This means that *all* commands get glob expansion
  (bzr status, bzr add, bzr mv, etc). It uses a custom command line
  parser, which allows us to know if a given section was quoted. It means
  you can now do ``bzr ignore "*.py"``.
  (John Arbash Meinel, #425510, #426410, #194450)

* Sanitize commit messages that come in from the '-m' flag. We translate
  '\r\n' => '\n' and a plain '\r' => '\n'. The storage layer doesn't
  allow those because XML store silently translate it anyway. (The parser
  auto-translates \r\n => \n in ways that are hard for us to catch.)

* Show correct branch and repository format descriptions in 
  ``bzr info -v`` on a smart server location.  (Andrew Bennetts, #196080)

* The fix for bug #186920 accidentally broke compatibility with python
  2.4.  (Vincent Ladeuil, #475585)

* Using ``Repository.get_commit_builder().record_iter_changes()`` now
  correctly sets ``self.inv_sha1`` to a sha1 string and
  ``self.new_inventory`` to an Inventory instance after calling
  ``self.finish_inventory()``. (Previously it accidently set both values
  as a tuple on ``self.inv_sha1``. This was missed because
  ``repo.add_revision`` ignores the supplied inventory sha1 and recomputes
  the sha1 from the repo directly. (John Arbash Meinel)

* Shelve command refuse to run if there is no real terminal.
  (Alexander Belchenko)

* Avoid unnecessarily flushing of trace file; it's now unbuffered at the
  Python level.  (Martin Pool)

Documentation
*************

* Include Japanese translations for documentation (Inada Naoki)

* New API ``ui_factory.make_output_stream`` to be used for sending bulk
  (rather than user-interaction) data to stdout.  This automatically
  coordinates with progress bars or other terminal activity, and can be
  overridden by GUIs.
  (Martin Pool, 493944)

Internals
*********

* Some of the core groupcompress functionality now releases the GIL before
  operation. Similar to how zlib and bz2 operate without the GIL in the
  core compression and decompression routines. (John Arbash Meinel)

Testing
*******

* -Dhpssvfs will now trigger on ``RemoteBzrDir._ensure_real``, providing
  more debugging of VFS access triggers. (Robert Collins)

* KnownFailure is now signalled to ``ExtendedTestResult`` using the same
  method that Python 2.7 uses - ``addExpectedFailure``. (Robert Collins)

* ``--parallel=fork`` is now compatible with --subunit.
  (Robert Collins, Vincent Ladeuil, #419776)

* Reporting of failures shows test ids not descriptions and thus shows
  parameterised tests correctly. (Robert Collins)

* TestNotApplicable is now handled within the TestCase.run method rather
  than being looked for within ``ExtendedTestResult.addError``. This
  provides better handling with other ``TestResult`` objects, degrading to
  sucess rather than error. (Robert Collins)

* The private method ``_testConcluded`` on ``ExtendedTestResult`` has been
  removed - it was empty and unused. (Robert Collins)

* UnavailableFeature is now handled within the TestCase.run method rather
  than being looked for within addError. If the Result object does not
  have an addNotSupported method, addSkip is attempted instead, and
  failing that addSuccess. (Robert Collins)

* When a TestResult does not have an addSkip method, skipped tests are now
  reported as successful tests, rather than as errors. This change is
  to make it possible to get a clean test run with a less capable
  TestResult. (Robert Collins)



bzr 2.1.0b2
###########

:Codename: a load off my mind
:2.1.0b2: 2009-11-02

This is our second feature-filled release since 2.0, pushing us down the
path to a 2.1.0. Once again, all bugfixes in 2.0.2 are present in 2.1.0b2.

Key highlights in this release are: improved handling of
failures-during-cleanup for commit, fixing a long-standing bug with
``bzr+http`` and shared repositories, all ``lp:`` urls to be resolved
behind proxies, and a new StaticTuple datatype, allowing us to reduce
memory consumption (50%) and garbage collector overhead (40% faster) for
many operations.

* A new ``--concurrency`` option has been added as well as an associated
  BZR_CONCURRENCY environment variable to specify the number of
  processes that can be run concurrently when running ``bzr selftest``. The
  command-line option overrides the environment variable if both are
  specified. If none is specified. the number of processes is obtained
  from the OS as before.  (Matt Nordhoff, Vincent Ladeuil)

Bug Fixes
*********

* ``bzr+http`` servers no longer give spurious jail break errors when
  serving branches inside a shared repository.  (Andrew Bennetts, #348308)

* Errors during commit are handled more robustly so that knock-on errors
  are less likely to occur, and will not obscure the original error if
  they do occur.  This fixes some causes of ``TooManyConcurrentRequests``
  and similar errors.  (Andrew Bennetts, #429747, #243391)

* Launchpad urls can now be resolved from behind proxies.
  (Gordon Tyler, Vincent Ladeuil, #186920)

* Reduce the strictness for StaticTuple, instead add a debug flag
  ``-Dstatic_tuple`` which will change apis to be strict and raise errors.
  This way, most users won't see failures, but developers can improve
  internals. (John Arbash Meinel, #471193)

* TreeTransform.adjust_path updates the limbo paths of descendants of adjusted
  files.  (Aaron Bentley)

* Unicode paths are now handled correctly and consistently by the smart
  server.  (Andrew Bennetts, Michael Hudson, #458762)

Improvements
************

* When reading index files, we now use a ``StaticTuple`` rather than a
  plain ``tuple`` object. This generally gives a 20% decrease in peak
  memory, and can give a performance boost up to 40% on large projects.
  (John Arbash Meinel)

* Peak memory under certain operations has been reduced significantly.
  (eg, 'bzr branch launchpad standalone' is cut in half)
  (John Arbash Meinel)

Documentation
*************

* Filtered views user documentation upgraded to refer to format 2a
  instead of pre-2.0 formats. (Ian Clatworthy)

API Changes
***********

* Remove deprecated ``CLIUIFactory``.  (Martin Pool)

* ``UIFactory`` now has new ``show_error``, ``show_message`` and
  ``show_warning`` methods, which can be hooked by non-text UIs.  
  (Martin Pool)

Internals
*********

* Added ``bzrlib._simple_set_pyx``. This is a hybrid between a Set and a
  Dict (it only holds keys, but you can lookup the object located at a
  given key). It has significantly reduced memory consumption versus the
  builtin objects (1/2 the size of Set, 1/3rd the size of Dict). This is
  used as the interning structure for StaticTuple objects.
  (John Arbash Meinel)

* ``bzrlib._static_tuple_c.StaticTuple`` is now available and used by
  the btree index parser and the chk map parser. This class functions
  similarly to ``tuple`` objects. However, it can only point to a limited
  collection of types.  (Currently StaticTuple, str, unicode, None, bool,
  int, long, float, but not subclasses).  This allows us to remove it from
  the garbage collector (it cannot be in a cycle), it also allows us to
  intern the objects. In testing, this can reduce peak memory by 20-40%,
  and significantly improve performance by removing objects from being
  inspected by the garbage collector.  (John Arbash Meinel)

* ``GroupCompressBlock._ensure_content()`` will now release the
  ``zlib.decompressobj()`` when the first request is for all of the
  content. (Previously it would only be released if you made a request for
  part of the content, and then all of it later.) This turns out to be a
  significant memory savings, as a ``zstream`` carries around approx 260kB
  of internal state and buffers. (For branching bzr.dev this drops peak
  memory from 382MB => 345MB.) (John Arbash Meinel)

* When streaming content between ``2a`` format repositories, we now clear
  caches from earlier versioned files. (So 'revisions' is cleared when we
  start reading 'inventories', etc.) This can have a significant impact on
  peak memory for initial copies (~200MB). (John Arbash Meinel)


bzr 2.0.2
#########

:Codename: after the scare
:2.0.2: 2009-11-02

The second in our "let's keep the stable bugfixes flowing" series. As
expected this has a few (~9) bugfixes relative to 2.0.1, and no major api
changes or features.

Bug Fixes
*********

* Avoid "NoneType has no attribute st_mode" error when files disappear
  from a directory while it's being read.  (Martin Pool, #446033)

* Content filters are now applied correctly after revert.
  (Ian Clatworthy)

* Diff parsing handles "Binary files differ" hunks.  (Aaron Bentley, #436325)

* Fetching from stacked pre-2a repository via a smart server no longer
  fails intermittently with "second push failed to complete".
  (Andrew Bennetts, #437626)

* Fix typos left after test_selftest refactoring.
  (Vincent Ladeuil, Matt Nordhoff, #461149)

* Fixed ``ObjectNotLocked`` errors during ``bzr log -r NNN somefile``.
  (Andrew Bennetts, #445171)
  
* PreviewTree file names are not limited by the encoding of the temp
  directory's filesystem. (Aaron Bentley, #436794)

Improvements
************

* ``bzr log`` now read-locks branches exactly once, so makes better use of
  data caches.  (Andrew Bennetts)

Documentation
*************

* Filtered views user documentation upgraded to refer to format 2a
  instead of pre-2.0 formats. (Ian Clatworthy)


bzr 2.1.0b1
###########

:Codename: While the cat is away
:2.1.0b1: 2009-10-14

This is the first development release in the new split "stable" and
"development" series. As such, the release is a snapshot of bzr.dev
without creating a release candidate first. This release includes a
fair amount of internal changes, with deprecated code being removed,
and several new feature developments. People looking for a stable code
base with only bugfixes should focus on the 2.0.1 release. All bugfixes
present in 2.0.1 are present in 2.1.0b1.

Highlights include support for ``bzr+ssh://host/~/homedir`` style urls,
finer control over the plugin search path via extended BZR_PLUGIN_PATH
syntax, visible warnings when extension modules fail to load, and improved
error handling during unlocking.


New Features
************

* Bazaar can now send mail through Apple OS X Mail.app. 
  (Brian de Alwis)

* ``bzr+ssh`` and ``bzr`` paths can now be relative to home directories
  specified in the URL.  Paths starting with a path segment of ``~`` are
  relative to the home directory of the user running the server, and paths
  starting with ``~user`` are relative to the home directory of the named
  user.  For example, for a user "bob" with a home directory of
  ``/home/bob``, these URLs are all equivalent:

  * ``bzr+ssh://bob@host/~/repo``
  * ``bzr+ssh://bob@host/~bob/repo``
  * ``bzr+ssh://bob@host/home/bob/repo``

  If ``bzr serve`` was invoked with a ``--directory`` argument, then no
  home directories outside that directory will be accessible via this
  method.

  This is a feature of ``bzr serve``, so pre-2.1 clients will
  automatically benefit from this feature when ``bzr`` on the server is
  upgraded.  (Andrew Bennetts, #109143)

* Extensions can now be compiled if either Cython or Pyrex is available.
  Currently Pyrex is preferred, but that may change in the future.
  (Arkanes)

* Give more control on BZR_PLUGIN_PATH by providing a way to refer to or
  disable the user, site and core plugin directories.
  (Vincent Ladeuil, #412930, #316192, #145612)

Bug Fixes
*********

* Bazaar's native protocol code now correctly handles EINTR, which most
  noticeably occurs if you break in to the debugger while connected to a
  bzr+ssh server.  You can now can continue from the debugger (by typing
  'c') and the process continues.  However, note that pressing C-\ in the
  shell may still kill the SSH process, which is bug 162509, so you must
  sent a signal to the bzr process specifically, for example by typing
  ``kill -QUIT PID`` in another shell.  (Martin Pool, #341535)

* ``bzr add`` in a tree that has files with ``\r`` or ``\n`` in the
  filename will issue a warning and skip over those files.
  (Robert Collins, #3918)

* ``bzr dpush`` now aborts if uncommitted changes (including pending merges)
  are present in the working tree. The configuration option ``dpush_strict``
  can be used to set the default for this behavior.
  (Vincent Ladeuil, #438158)

* ``bzr merge`` and ``bzr remove-tree`` now requires --force if pending
  merges are present in the working tree.
  (Vincent Ladeuil, #426344)

* Clearer message when Bazaar runs out of memory, instead of a ``MemoryError``
  traceback.  (Martin Pool, #109115)

* Don't give a warning on Windows when failing to import ``_readdir_pyx``
  as it is never built. (John Arbash Meinel, #430645)

* Don't restrict the command name used to run the test suite.
  (Vincent Ladeuil, #419950)

* ftp transports were built differently when the kerberos python module was
  present leading to obscure failures related to ASCII/BINARY modes.
  (Vincent Ladeuil, #443041)

* Network streams now decode adjacent records of the same type into a
  single stream, reducing layering churn. (Robert Collins)

* PreviewTree behaves correctly when get_file_mtime is invoked on an unmodified
  file. (Aaron Bentley, #251532)

* Registry objects should not use iteritems() when asked to use items().
  (Vincent Ladeuil, #430510)

* Weave based repositories couldn't be cloned when committers were using
  domains or user ids embedding '.sig'. Now they can.
  (Matthew Fuller, Vincent Ladeuil, #430868)

Improvements
************

* Revision specifiers can now be given in a more DWIM form, without
  needing explicit prefixes for specifiers like tags or revision id's.
  See ``bzr help revisionspec`` for full details.  (Matthew Fuller)

* Bazaar gives a warning before exiting, and writes into ``.bzr.log``, if 
  compiled extensions can't be loaded.  This typically indicates a
  packaging or installation problem.  In this case Bazaar will keep
  running using pure-Python versions, but this may be substantially
  slower.  The warning can be disabled by setting
  ``ignore_missing_extensions = True`` in ``bazaar.conf``.
  See also <https://answers.launchpad.net/bzr/+faq/703>.
  (Martin Pool, #406113, #430529)

* Secondary errors that occur during Branch.unlock and Repository.unlock
  no longer obscure the original error.  These methods now use a new
  decorator, ``only_raises``.  This fixes many causes of
  ``TooManyConcurrentRequests`` and similar errors.
  (Andrew Bennetts, #429747)

Documentation
*************

* Describe the new shell-like test feature. (Vincent Ladeuil)

* Help on hooks no longer says 'Not deprecated' for hooks that are
  currently supported. (Ian Clatworthy, #422415)

API Changes
***********

* ``bzrlib.user_encoding`` has been removed; use
  ``bzrlib.osutils.get_user_encoding`` instead.  (Martin Pool)

* ``bzrlib.tests`` now uses ``stopTestRun`` for its ``TestResult``
  subclasses - the same as python's unittest module. (Robert Collins)
  
* ``diff._get_trees_to_diff`` has been renamed to 
  ``diff.get_trees_and_branches_to_diff``. It is now a public API, and it 
  returns the old and new branches. (Gary van der Merwe)

* ``bzrlib.trace.log_error``, ``error`` and ``info`` have been deprecated.
  (Martin Pool)

* ``MutableTree.has_changes()`` does not require a tree parameter anymore. It
  now defaults to comparing to the basis tree. It now checks for pending
  merges too.  ``Merger.check_basis`` has been deprecated and replaced by the
  corresponding has_changes() calls. ``Merge.compare_basis``,
  ``Merger.file_revisions`` and ``Merger.ensure_revision_trees`` have also
  been deprecated.
  (Vincent Ladeuil, #440631)

* ``ProgressTask.note`` is deprecated.
  (Martin Pool)

Internals
*********

* Added ``-Drelock`` debug flag.  It will ``note`` a message every time a
  repository or branch object is unlocked then relocked the same way.
  (Andrew Bennetts)
  
* ``BTreeLeafParser.extract_key`` has been tweaked slightly to reduce
  mallocs while parsing the index (approx 3=>1 mallocs per key read).
  This results in a 10% speedup while reading an index.
  (John Arbash Meinel)

* The ``bzrlib.lsprof`` module has a new class ``BzrProfiler`` which makes
  profiling in some situations like callbacks and generators easier.
  (Robert Collins)

Testing
*******

* Passing ``--lsprof-tests -v`` to bzr selftest will cause lsprof output to
  be output for every test. Note that this is very verbose! (Robert Collins)

* Setting ``BZR_TEST_PDB=1`` when running selftest will cause a pdb
  post_mortem to be triggered when a test failure occurs. (Robert Collins)

* Shell-like tests can now be written. Code in ``bzrlib/tests/script.py`` ,
  documentation in ``developers/testing.txt`` for details.
  (Vincent Ladeuil)

* Some tests could end up with the same id, that was dormant for
  a long time.
  (Vincent Ladeuil, #442980)

* Stop showing the number of tests due to missing features in the test
  progress bar.  (Martin Pool)

* Test parameterisation now does a shallow copy, not a deep copy of the test
  to be parameterised. This is not expected to break external use of test
  parameterisation, and is substantially faster. (Robert Collins)

* Tests that try to open a bzr dir on an arbitrary transport will now
  fail unless they have explicitly permitted the transport via
  ``self.permit_url``. The standard test factories such as ``self.get_url``
  will permit the urls they provide automatically, so only exceptional
  tests should need to do this. (Robert Collins)

* The break-in test no longer cares about clean shutdown of the child,
  instead it is happy if the debugger starts up. (Robert  Collins)

* The full test suite is expected to pass when the C extensions are not
  present. (Vincent Ladeuil, #430749)


bzr 2.0.1
#########

:Codename: Stability First
:2.0.1: 2009-10-14

The first of our new ongoing bugfix-only stable releases has arrived. It
includes a collection of 12 bugfixes applied to bzr 2.0.0, but does not
include any of the feature development in the 2.1.0 series.


Bug Fixes
*********

* ``bzr add`` in a tree that has files with ``\r`` or ``\n`` in the
  filename will issue a warning and skip over those files.
  (Robert Collins, #3918)

* bzr will attempt to authenticate with SSH servers that support
  ``keyboard-interactive`` auth but not ``password`` auth when using
  Paramiko.   (Andrew Bennetts, #433846)

* Fixed fetches from a stacked branch on a smart server that were failing
  with some combinations of remote and local formats.  This was causing
  "unknown object type identifier 60" errors.  (Andrew Bennetts, #427736)

* Fixed ``ObjectNotLocked`` errors when doing some log and diff operations
  on branches via a smart server.  (Andrew Bennetts, #389413)

* Handle things like ``bzr add foo`` and ``bzr rm foo`` when the tree is
  at the root of a drive. ``osutils._cicp_canonical_relpath`` always
  assumed that ``abspath()`` returned a path that did not have a trailing
  ``/``, but that is not true when working at the root of the filesystem.
  (John Arbash Meinel, Jason Spashett, #322807)

* Hide deprecation warnings for 'final' releases for python2.6.
  (John Arbash Meinel, #440062)

* Improve the time for ``bzr log DIR`` for 2a format repositories.
  We had been using the same code path as for <2a formats, which required
  iterating over all objects in all revisions.
  (John Arbash Meinel, #374730)

* Make sure that we unlock the tree if we fail to create a TreeTransform
  object when doing a merge, and there is limbo, or pending-deletions
  directory.  (Gary van der Merwe, #427773)

* Occasional IndexError on renamed files have been fixed. Operations that
  set a full inventory in the working tree will now go via the
  apply_inventory_delta code path which is simpler and easier to
  understand than dirstates set_state_from_inventory method. This may
  have a small performance impact on operations built on _write_inventory,
  but such operations are already doing full tree scans, so no radical
  performance change should be observed. (Robert Collins, #403322)

* Retrieving file text or mtime from a _PreviewTree has good performance when
  there are many changes.  (Aaron Bentley)

* The CHK index pages now use an unlimited cache size. With a limited
  cache and a large project, the random access of chk pages could cause us
  to download the entire cix file many times.
  (John Arbash Meinel, #402623)

* When a file kind becomes unversionable after being added, a sensible
  error will be shown instead of a traceback. (Robert Collins, #438569)

Documentation
*************

* Improved README. (Ian Clatworthy)

* Improved upgrade documentation for Launchpad branches.
  (Barry Warsaw)


bzr 2.0.0
#########

:2.0.0: 2009-09-22
:Codename: Instant Karma

This release of Bazaar makes the 2a (previously 'brisbane-core') format
the default when new branches or repositories are created.  This format is
substantially smaller and faster for many operations.  Most of the work in
this release focuses on bug fixes and stabilization, covering both 2a and
previous formats.  (See the Upgrade Guide for information on migrating
existing projects.)

This release also improves the documentation content and presentation,
including adding Windows HtmlHelp manuals.

The Bazaar team decided that 2.0 will be a long-term supported release,
with bugfix-only 2.0.x releases based on it, continuing for at least six
months or until the following stable release.

Changes from 2.0.0rc2 to final
******************************

* Officially branded as 2.0.0 rather than 2.0 to clarify between things
  that "want to happen on the 2.0.x stable series" versus things that want
  to "land in 2.0.0". (Changes how bzrlib._format_version_tuple() handles
  micro = 0.) (John Arbash Meinel)


bzr 2.0.0rc2
############

:2.0.0rc2: 2009-09-10

New Features
************

* Added post_commit hook for mutable trees. This allows the keywords
  plugin to expand keywords on files changed by the commit.
  (Ian Clatworthy, #408841)

Bug Fixes
*********

* Bazaar's native protocol code now correctly handles EINTR, which most
  noticeably occurs if you break in to the debugger while connected to a
  bzr+ssh server.  You can now can continue from the debugger (by typing
  'c') and the process continues.  However, note that pressing C-\ in the
  shell may still kill the SSH process, which is bug 162509, so you must
  sent a signal to the bzr process specifically, for example by typing
  ``kill -QUIT PID`` in another shell.  (Martin Pool, #341535)

* ``bzr check`` in pack-0.92, 1.6 and 1.9 format repositories will no
  longer report incorrect errors about ``Missing inventory ('TREE_ROOT', ...)``
  (Robert Collins, #416732)

* ``bzr info -v`` on a 2a format still claimed that it was a "Development
  format" (John Arbash Meinel, #424392)

* ``bzr log stacked-branch`` shows the full log including
  revisions that are in the fallback repository. (Regressed in 2.0rc1).
  (John Arbash Meinel, #419241)

* Clearer message when Bazaar runs out of memory, instead of a ``MemoryError``
  traceback.  (Martin Pool, #109115)

* Conversion to 2a will create a single pack for all the new revisions (as
  long as it ran without interruption). This improves both ``bzr upgrade``
  and ``bzr pull`` or ``bzr merge`` from local branches in older formats.
  The autopack logic that occurs every 100 revisions during local
  conversions was not returning that pack's identifier, which resulted in
  the partial packs created during the conversion not being consolidated
  at the end of the conversion process. (Robert Collins, #423818)

* Fetches from 2a to 2a are now again requested in 'groupcompress' order.
  Groups that are seen as 'underutilized' will be repacked on-the-fly.
  This means that when the source is fully packed, there is minimal
  overhead during the fetch, but if the source is poorly packed the result
  is a fairly well packed repository (not as good as 'bzr pack' but
  good-enough.) (Robert Collins, John Arbash Meinel, #402652)

* Fix a potential segmentation fault when doing 'log' of a branch that had
  ghosts in its mainline.  (Evaluating None as a tuple is bad.)
  (John Arbash Meinel, #419241)

* ``groupcompress`` sort order is now more stable, rather than relying on
  ``topo_sort`` ordering. The implementation is now
  ``KnownGraph.gc_sort``. (John Arbash Meinel)

* Local data conversion will generate correct deltas. This is a critical
  bugfix vs 2.0rc1, and all 2.0rc1 users should upgrade to 2.0rc2 before
  converting repositories. (Robert Collins, #422849)

* Network streams now decode adjacent records of the same type into a
  single stream, reducing layering churn. (Robert Collins)

* Prevent some kinds of incomplete data from being committed to a 2a
  repository, such as revisions without inventories, a missing chk_bytes
  record for an inventory, or a missing text referenced by an inventory.
  (Andrew Bennetts, #423506, #406687)
  
Documentation
*************

* Fix assertion error about "_remember_remote_is_before" when pushing to
  older smart servers.
  (Andrew Bennetts, #418931)

* Help on hooks no longer says 'Not deprecated' for hooks that are
  currently supported. (Ian Clatworthy, #422415)

* PDF and CHM (Windows HtmlHelp) formats are now supported for the
  user documentation. The HTML documentation is better broken up into
  topics. (Ian Clatworthy)

* The developer and foreign language documents are now separated
  out so that searching in the HTML and CHM files produces more
  useful results. (Ian Clatworthy)

* The main table of contents now provides links to the new Migration Docs
  and Plugins Guide. (Ian Clatworthy)


bzr 2.0.0rc1
############

:Codename: no worries
:2.0.0rc1: 2009-08-26

Compatibility Breaks
********************

* The default format for bzr is now ``2a``. This format brings many
  significant performance and size improvements. bzr can pull from
  any existing repository into a ``2a`` one, but can only transfer
  from ``2a`` into ``rich-root`` repositories. The Upgrade guide
  has more information about this change. (Robert Collins)

* On Windows auto-detection of Putty's plink.exe is disabled.
  Default SSH client for Windows is paramiko. User still can force
  usage of plink if explicitly set environment variable BZR_SSH=plink.
  (#414743, Alexander Belchenko)

New Features
************

* ``bzr branch --switch`` can now switch the checkout in the current directory
  to the newly created branch. (Lukáš Lalinský)

Bug Fixes
*********

* Further tweaks to handling of ``bzr add`` messages about ignored files.
  (Jason Spashett, #76616)

* Fetches were being requested in 'groupcompress' order, but weren't
  recombining the groups. Thus they would 'fragment' to get the correct
  order, but not 'recombine' to actually benefit from it. Until we get
  recombining to work, switching to 'unordered' fetches avoids the
  fragmentation. (John Arbash Meinel, #402645)

* Fix a pycurl related test failure on karmic by recognizing an error
  raised by newer versions of pycurl.
  (Vincent Ladeuil, #306264)

* Fix a test failure on karmic by making a locale test more robust.
  (Vincent Ladeuil, #413514)

* Fix IndexError printing CannotBindAddress errors.
  (Martin Pool, #286871)

* Fix "Revision ... not present" errors when upgrading stacked branches,
  or when doing fetches from a stacked source to a stacked target.
  (Andrew Bennetts, #399140)

* ``bzr branch`` of 2a repositories over HTTP is much faster.  bzr now
  batches together small fetches from 2a repositories, rather than
  fetching only a few hundred bytes at a time.
  (Andrew Bennetts, #402657)

Improvements
************

* A better description of the platform is shown in crash tracebacks, ``bzr
  --version`` and ``bzr selftest``.
  (Martin Pool, #409137)

* bzr can now (again) capture crash data through the apport library, 
  so that a single human-readable file can be attached to bug reports.
  This can be disabled by using ``-Dno_apport`` on the command line, or by
  putting ``no_apport`` into the ``debug_flags`` section of
  ``bazaar.conf``.
  (Martin Pool, Robert Collins, #389328)

* ``bzr push`` locally on windows will no longer give a locking error with
  dirstate based formats. (Robert Collins)

* ``bzr shelve`` and ``bzr unshelve`` now work on windows.
  (Robert Collins, #305006)

* Commit of specific files no longer prevents using the iter_changes
  codepath. On 2a repositories, commit of specific files should now be as
  fast, or slightly faster, than a full commit. (Robert Collins)

* The internal core code that handles specific file operations like
  ``bzr st FILENAME`` or ``bzr commit FILENAME`` has been changed to
  include the parent directories if they have altered, and when a
  directory stops being a directory its children are always included. This
  fixes a number of causes for ``InconsistentDelta`` errors, and permits
  faster commit of specific paths. (Robert Collins, #347649)

Documentation
*************

* New developer documentation for content filtering.
  (Martin Pool)

API Changes
***********

* ``bzrlib.shelf_ui`` has had the ``from_args`` convenience methods of its
  classes changed to manage lock lifetime of the trees they open in a way
  consistent with reader-exclusive locks. (Robert Collins, #305006)

Testing
*******

bzr 1.18.1
##########

:Codename:     nein nein nein!
:1.18.1:       2009-09-09

This release fixes two small but worthwhile bugs relevant to users on
Microsoft Windows: some commands that failed on with locking errors will
now work, and a bug that caused poor performance after committing a file
with line-ending conversion has now been fixed.  It also fixes a bug in
pushing to older servers.

Bug Fixes
*********

* Fixed a problem where using content filtering and especially end-of-line
  conversion will commit too many copies a file.
  (Martin Pool, #415508)

* Fix assertion error about ``_remember_remote_is_before`` in
  ``set_tags_bytes`` when pushing to older smart servers.  
  (Andrew Bennetts, Alexander Belchenko, #418931)

Improvements
************

* ``bzr push`` locally on Windows will no longer give a locking error with
  dirstate based formats. (Robert Collins)

* ``bzr shelve`` and ``bzr unshelve`` now work on Windows.
  (Robert Collins, #305006)

API Changes
***********

* ``bzrlib.shelf_ui`` has had the ``from_args`` convenience methods of its
  classes changed to manage lock lifetime of the trees they open in a way
  consistent with reader-exclusive locks. (Robert Collins, #305006)

* ``Tree.path_content_summary`` may return a size of None, when called on
  a tree with content filtering where the size of the canonical form
  cannot be cheaply determined.  (Martin Pool)

* When manually creating transport servers in test cases, a new helper
  ``TestCase.start_server`` that registers a cleanup and starts the server
  should be used. (Robert Collins)

bzr 1.18
########

Compatibility Breaks
********************

* Committing directly to a stacked branch from a lightweight checkout will
  no longer work. In previous versions this would appear to work but would
  generate repositories with insufficient data to create deltas, leading
  to later errors when branching or reading from the repository.
  (Robert Collins, bug #375013)

New Features
************

Bug Fixes
*********

* Fetching from 2a branches from a version-2 bzr protocol would fail to
  copy the internal inventory pages from the CHK store. This cannot happen
  in normal use as all 2a compatible clients and servers support the
  version-3 protocol, but it does cause test suite failures when testing
  downlevel protocol behaviour. (Robert Collins)

* Fix a test failure on karmic by making a locale test more robust.
  (Vincent Ladeuil, #413514)

* Fixed "Pack ... already exists" error when running ``bzr pack`` on a
  fully packed 2a repository.  (Andrew Bennetts, #382463)

* Further tweaks to handling of ``bzr add`` messages about ignored files.
  (Jason Spashett, #76616)

* Properly handle fetching into a stacked branch while converting the
  data, especially when there are also ghosts. The code was filling in
  parent inventories incorrectly, and also not handling when one of the
  parents was a ghost. (John Arbash Meinel, #402778, #412198)

* ``RemoteStreamSource.get_stream_for_missing_keys`` will fetch CHK
  inventory pages when appropriate (by falling back to the vfs stream
  source).  (Andrew Bennetts, #406686)

* StreamSource generates rich roots from non-rich root sources correctly
  now.  (Andrew Bennetts, #368921)

* When deciding whether a repository was compatible for upgrading or
  fetching, we previously incorrectly checked the default repository
  format for the bzrdir format, rather than the format that was actually
  present on disk.  (Martin Pool, #408824)

Improvements
************

* A better description of the platform is shown in crash tracebacks, ``bzr
  --version`` and ``bzr selftest``.
  (Martin Pool, #409137)

* Cross-format fetches (such as between 1.9-rich-root and 2a) via the
  smart server are more efficient now.  They send inventory deltas rather
  than full inventories.  The smart server has two new requests,
  ``Repository.get_stream_1.19`` and ``Repository.insert_stream_1.19`` to
  support this.  (Andrew Bennetts, #374738, #385826)

* Extracting the full ancestry and computing the ``merge_sort`` is now
  significantly faster. This effects things like ``bzr log -n0``. (For
  example, ``bzr log -r -10..-1 -n0 bzr.dev`` is 2.5s down to 1.0s.
  (John Arbash Meinel)

Documentation
*************

API Changes
***********

Internals
*********

* ``-Dstrict_locks`` can now be used to check that read and write locks
  are treated properly w.r.t. exclusivity. (We don't try to take an OS
  read lock on a file that we already have an OS write lock on.) This is
  now set by default for all tests, if you have a test which cannot be
  fixed, you can use ``self.thisFailsStrictLockCheck()`` as a
  compatibility knob. (John Arbash Meinel)

* InterDifferingSerializer is now only used locally.  Other fetches that
  would have used InterDifferingSerializer now use the more network
  friendly StreamSource, which now automatically does the same
  transformations as InterDifferingSerializer.  (Andrew Bennetts)

* ``KnownGraph`` now has a ``.topo_sort`` and ``.merge_sort`` member which
  are implemented in pyrex and significantly faster. This is exposed along
  with ``CombinedGraphIndex.find_ancestry()`` as
  ``VersionedFiles.get_known_graph_ancestry(keys)``.
  (John Arbash Meinel)

* RemoteBranch.open now honours ignore_fallbacks correctly on bzr-v2
  protocols. (Robert Collins)

* The index code now has some specialized routines to extract the full
  ancestry of a key in a more efficient manner.
  ``CombinedGraphIndex.find_ancestry()``. (Time to get ancestry for
  bzr.dev drops from 1.5s down to 300ms. For OOo from 33s => 10.5s) (John
  Arbash Meinel)

Testing
*******

* Install the test ssl certificate and key so that installed bzr
  can run the https tests. (Denys Duchier, #392401)
  

bzr 1.18rc1
###########

:Codename: little traveller
:1.18:    2009-08-20
:1.18rc1: 2009-08-10

This release of Bazaar marches on towards the 2.0 release in which the 2a
'brisbane-core' format becomes generally recommended.  Most of the work in
this release now focusses on bug fixes and stabilization, covering both 2a
and previous formats.  There is a new text-mode interactive merge feature,
a new guide to migration to 2a format in the user documentation, and
pushing branches to a smart server is now much faster.  

The Bazaar team decided that 2.0 will be a long-term supported release,
with bugfix-only releases based on it continuing for at least six months
or until the following stable release.

There are no changes from 1.18rc1 to 1.18.

New Features
************

* ``bzr merge --interactive`` applies a user-selected portion of the
  merge.  The UI is similar to ``shelve``.  (Aaron Bentley)

* ``bzr reconfigure`` now takes options ``--stacked-on URL`` and
  ``--unstacked`` to change stacking of a branch.
  (Martin Pool, #391411)

Bug Fixes
*********

* Annotating on a stacked branch will now succeed in simple scenarios.
  There are still some complex scenarios where it will fail (bug #399884)
  (John Arbash Meinel, #393366)

* A progress bar is no longer left dangling when ``bzr selftest``
  completes, and the progress bar updates with zero latency so the
  displayed test name is always the one that's actually running.
  (Martin Pool, #123688)

* Authenticating against an ssh server now uses ``auth_none`` to determine
  if password authentication is even supported. This fixes a bug where
  users would be prompted for a launchpad password, even though launchpad
  only supports publickey authentication. (John Arbash Meinel, #375867)

* BranchBuilder now accepts timezone to avoid test failures in countries far
  from GMT. (Vincent Ladeuil, #397716)

* ``bzr commit`` no longer saves the unversioning of missing files until
  the commit has completed on the branch. This means that aborting a
  commit that found a missing file will leave the tree unedited.
  (Robert Collins, #282402)

* ``bzr mv`` no longer takes out branch locks, which allows it to work
  when the branch is readonly. (Robert Collins, #216541)

* ``bzr revert .`` no longer generates an InconsistentDelta error when
  there are missing subtrees. (Robert Collins, #367632)

* ``bzr send`` now generates valid bundles with ``--2a`` formats. However,
  do to internal changes necessary to support this, older clients will
  fail when trying to insert them. For newer clients, the bundle can be
  used to apply the changes to any rich-root compatible format.
  (John Arbash Meinel, #393349)

* Cope with FTP servers that don't support restart/append by falling back
  to reading and then rewriting the whole file, such as TahoeLAFS.  (This
  fallback may be slow for some access patterns.)  (Nils Durner, #294709)

* Encode the paths in ``mbcs`` encoding on Windows when spawning an
  external diff client. This at least allows supporting filenames that are
  not ascii, but are present in the current locale. Ideally we would be
  able to pass the Unicode path, but that would be client dependent.
  (John Arbash Meinel, #382709)

* Fix a compile bug on Solaris having to do with const and
  pointer-to-pointers. (John Arbash Meinel, #408441)

* Fixed a NameError that occurs when merging or pulling from a URL that
  causes a redirection loop when bzr tries to read a URL as a bundle.
  (Andrew Bennetts, #400847)

* Fix ``AttributeError: 'TestUIFactory' object has no attribute 'tick'``
  running send and similar commands on 2a formats.
  (Martin Pool, #408201)
  
* Fix crash in some invocations of ``bzr status`` in format 2a.
  (Martin Pool, #403523)

* Fixed export to existing directory: if directory is empty then export 
  will succeed, otherwise it fails with error.
  (Alexander Belchenko, #406174)

* Fixed spurious "Source branch does not support stacking" warning when
  pushing. (Andrew Bennetts, #388908)

* Fixed spurious transport activity indicator appearing while tests are
  running.  (Martin Pool, #343532)

* Merge now correctly handles empty right-hand revision specs.
  (Aaron Bentley, #333961)

* Renames to lexographically lower basenames in trees that have never been
  committed to will no longer corrupt the dirstate. This was caused by an
  bug in the dirstate update_minimal method. (Robert Collins, #395556)

* Requests for unknown methods no longer cause the smart server to log
  lots of backtraces about ``UnknownSmartMethod``, ``do_chunk`` or
  ``do_end``.  (Andrew Bennetts, #338561)

* Shelve will not shelve the initial add of the tree root.  (Aaron Bentley)

* Streaming from bzr servers where there is a chain of stacked branches
  (A stacked on B stacked on C) will now work. (Robert Collins, #406597)

* The environment variable ``BZR_PROGRESS_BAR`` set to either ``text`` or ``none``
  always forces progress bars either on or off respectively.  Otherwise,
  they're turned on if ``TERM`` is not ``dumb`` and stderr is a terminal.
  bzr always uses the 'text' user interface when run as a command, so
  ``BZR_USE_TEXT_UI`` is no longer needed.
  (Martin Pool, #339385, #387717)

* The optional ``_knit_load_data_pyx`` C extension was never being
  imported.  This caused significant slowdowns when reading data from
  repositories.  (Andrew Bennetts, #405653)
  
* The ``--hardlink`` option to ``branch`` and ``checkout`` is not
  supported at the moment on workingtree formats that can do content
  filtering.  (See <https://bugs.edge.launchpad.net/bzr/+bug/408193>.)
  bzr now says so, rather than just ignoring the option.  (Martin Pool)

* There was a bug in ``osutils.relpath`` that was only triggered on
  Windows. Essentially if you were at the root of a drive, and did
  something to a branch/repo on another drive, we would go into an
  infinite loop while trying to find a 'relative path'.
  (John Arbash Meinel, #394227)

* ``WorkingTree4.unversion`` will no longer fail to unversion ids which
  were present in a parent tree but renamed in the working tree.
  (Robert Collins, #187207)

Improvements
************

* Can now rename/move files even if they have been removed from the inventory.
  (Marius Kruger)

* Pushing branches with tags via ``bzr://`` and ``bzr+ssh://`` is much
  faster, using a new ``Branch.set_tags_bytes`` smart server verb rather
  than VFS methods.  For example, pushes of small branches with tags take
  11 rather than 18 smart server requests.  (Andrew Bennetts, #398608)

* Sending Ctrl-Break on Windows will now drop you into the debugger, in
  the same way that sending Ctrl-\\ does on other platforms.
  (John Arbash Meinel)

Documentation
*************

* Added Bazaar 2.0 Upgrade Guide. (Ian Clatworthy)

API Changes
***********

* ``CLIUIFactory`` is deprecated; use ``TextUIFactory`` instead if you
  need to subclass or create a specific class, or better yet the existing
  ``make_ui_for_terminal``.  ``SilentUIFactory`` is clarified to do no
  user interaction at all, rather than trying to read from stdin but not
  writing any output, which would be strange if reading prompts or
  passwords.  (Martin Pool)

* New TransformPreview.commit() allows committing without a working tree.
  (Aaron Bentley)

* ``pb`` parameter to ``TextTestResult`` is deprecated and ignored.
  (Martin Pool)

* ProgressTasks now prefer to talk direct to their ProgressView not to the
  UIFactory. 
  (Martin Pool)

* ``WorkingTree._check`` now requires a references dict with keys matching
  those returned by ``WorkingTree._get_check_refs``. (Robert Collins)

Internals
*********

* ``CHKInventory.path2id`` uses the parent_id to basename hash to avoid
  reading the entries along the path, reducing work to lookup ids from
  paths. (Robert Collins)

* ``CHKMap.apply_delta`` now raises ``InconsistentDelta`` if a delta adds
  as new a key which was already mapped. (Robert Collins)

* Inventory delta application catches more cases of corruption and can
  prevent corrupt deltas from affecting consistency of data structures on
  disk. (Robert Collins)

* --subunit support now adds timestamps if the subunit version supports
  it. (Robert Collins)

* The Windows all-in-one installer now bundles the PyQt image format
  plugins, which allows previewing more images as part of 'qdiff'.
  (Alexander Belchenko)


Testing
*******

* Merge directive cherrypick tests must use the same root id.
  (Martin Pool, #409684)

* Spurious failure in ``check`` tests on rich-root formats fixed.
  (Martin Pool, #408199)

* The ``bzrlib.tests.TextTestRunner`` will no longer call
  ``countTestsCases`` on the test being run. Progress information is
  instead handled by having the test passed in call ``result.progress``
  before running its contents. This improves the behaviour when using
  ``TextTestRunner`` with test suites that don't support
  ``countTestsCases``. (Robert Collins)


bzr 1.17.1 (unreleased)
#######################

Bug Fixes
*********

* The optional ``_knit_load_data_pyx`` C extension was never being
  imported.  This caused significant slowdowns when reading data from
  knit format repositories.  (Andrew Bennetts, #405653)
  

bzr 1.17
########
:Codename: so-late-its-brunch
:1.17rc1: 2009-07-13
:1.17: 2009-07-20


Bazaar continues to blaze a straight and shining path to the 2.0 release and
the elevation of the ``2a`` beta format to the full glory of "supported and
stable".

Highlights in this release include greatly reduced memory consumption during
commits, faster ``ls``, faster ``annotate``, faster network operations if
you're specifying a revision number and the final destruction of those
annoying progress bar artifacts.


Changes from 1.17rc1 to 1.17final
*********************************

* Change an extension to call the python ``frozenset()`` rather than the C
  api ``PyFrozenSet_New``. It turns out that python2.4 did not expose the
  C api. (John Arbash Meinel, #399366)

* Fixes for the Makefile and the rename of ``generate_docs.py`` to
  ``tools/generate_docs.py`` to allow everything to be built on Windows.
  (John Arbash Meinel, #399356)

* ``bzr serve`` once again applies a ``ChrootServer`` to the given
  directory before serving it. (Andrew Bennetts, #400535)


Compatibility Breaks
********************

* ``bzr register-branch`` from the Launchpad plugin now refers to "project"
  instead of "product" which is the correct Launchpad terminology.  The
  --product option is deprecated and users should switch to using --project.
  (Neil Martinsen-Burrell, #238764)


New Features
************

* ``bzr push`` now aborts if uncommitted changes (including pending merges)
  are present in the working tree (if one is present) and no revision is
  specified. The configuration option ``push_strict`` can be used to set the
  default for this behavior.  (Vincent Ladeuil, #284038, #322808, #65286)

* ``bzr revno`` and ``bzr revision-info`` now have a ``--tree`` option to
  show revision info for the working tree instead of the branch.
  (Matthew Fuller, John Arbash Meinel)

* ``bzr send`` now aborts if uncommitted changes (including pending merges)
  are present in the working tree and no revision is specified. The
  configuration option ``send_strict`` can be used to set the default for this
  behavior.
  (Vincent Ladeuil, #206577)

* ``bzr switch --create-branch/-b`` can now be used to create and switch
  to a new branch. Supplying a name without a ``/`` will create the branch
  relative to the existing branch. (similar to how ``bzr switch name``
  works when the branch already exists.) (John Arbash Meinel)


Bug Fixes
*********

* Accept uppercase "Y/N" to prompts such as from break lock. 
  (#335182, Tim Powell, Martin Pool)

* Add documentation about diverged branches and how to fix them in the
  centralized workflow with local commits.  Mention ``bzr help
  diverged-branches`` when a push fails because the branches have
  diverged.  (Neil Martinsen-Burrell, #269477)

* Annotate would sometimes 'latch on' to trivial lines, causing important
  lines to be incorrectly annotated. (John Arbash Meinel, #387952)

* Automatic format upgrades triggered by default stacking policies on a
  1.16rc1 (or later) smart server work again.
  (Andrew Bennetts, #388675)

* Avoid progress bar artifacts being left behind on the screen.
  (Martin Pool, #321935)

* Better message in ``bzr split`` error suggesting a rich root format.
  (Neil Martinsen-Burrell, #220067)

* ``Branch.set_append_revisions_only`` now works with branches on a smart
  server. (Andrew Bennetts, #365865)

* By default, ``bzr branch`` will fail if the target directory exists, but
  does not already have a control directory.  The flag ``--use-existing-dir``
  will allow operation to proceed.  (Alexander Belchenko, #307554)

* ``bzr ls DIR --from-root`` now shows only things in DIR, not everything.
  (Ian Clatworthy)

* Fetch between repositories does not error if they have inconsistent data
  that should be irrelevant to the fetch operation. (Aaron Bentley)

* Fix ``AttributeError`` exception when reconfiguring lightweight checkout 
  of a remote repository.
  (Jelmer Vernooij, #332194)

* Fix bug in decoding v3 smart server messages when receiving multiple
  lots of excess bytes after an end-of-message.
  (Andrew Bennetts)

* Force deletion of readonly files during merge, update and other tree
  transforms.
  (Craig Hewetson, Martin Pool, #218206)

* Force socket shutdown in threaded http test servers to avoid client hangs
  (pycurl).  (Vincent Ladeuil, #383920).

* ``LRUCache`` will maintain the linked list pointers even if a nodes
  cleanup function raises an exception. (John Arbash Meinel, #396838)

* Progress bars are now suppressed again when the environment variable
  ``BZR_PROGRESS_BAR`` is set to ``none``.
  (Martin Pool, #339385)

* Reduced memory consumption during ``bzr commit`` of large files. For
  pre 2a formats, should be down to ~3x the size of a file.
  For ``--2a`` format repositories, it is down to the size of the file
  content plus the size of the compressed text.  Related to bug #109114.
  (John Arbash Meinel)

* Set hidden attribute on .bzr directory below unicode path should never
  fail with error. The operation should succeed even if bzr unable to set 
  the attribute.  (Alexander Belchenko, related to bug #335362).
  
* Stacking will no longer accept requests to stack on the same
  branch/repository. Existing branches that incorrectly reference the same
  repository in a stacking configuration will now raise
  UnstackableLocationError when the branch is opened. This can be fixed by
  removing the stacking location inside ``.bzr/branch``.
  (Robert Collins, #376243)

* The ``log+`` decorator, useful in debugging or profiling, could cause
  "AttributeError: 'list' object has no attribute 'next'".  This is now
  fixed.  The log decorator no longer shows the elapsed time or transfer
  rate because they're available in the log prefixes and the transport
  activity display respectively.
  (Martin Pool, #340347)

* Unshelve works correctly when multiple zero-length files are present on
  the shelf. (Aaron Bentley, #363444)

* Progress bars no longer show the network transport scheme or direction.
  (Martin Pool)

* launchpad-login now respects the 'verbose' option.
  (Jonathan Lange, #217031)


Internals
*********

* ``bzrlib.user_encoding`` is now officially deprecated. It is not
  possible to write a deprecation wrapper, but the variable will be
  removed in the near future. Use ``bzrlib.osutils.get_user_encoding()``
  instead. (Alexander Belchenko)

* Command lookup has had hooks added. ``bzrlib.Command.hooks`` has
  three new hook points: ``get_command``, ``get_missing_command`` and
  ``list_commands``, which allow just-in-time command name provision
  rather than requiring all command names be known a-priori.
  (Robert Collins)

* ``get_app_path`` from win32utils.py now supports REG_EXPAND_SZ data type
  and can read path to wordpad.exe. (Alexander Belchenko, #392046)

* ``graph.KnownGraph`` has been added. This is a class that can give
  answers to ``heads()`` very quickly. However, it has the assumption that
  the whole graph has already been loaded. This is true during
  ``annotate`` so it is used there with good success (as much as 2x faster
  for files with long ancestry and 'cherrypicked' changes.)
  (John Arbash Meinel, Vincent Ladeuil)

* OS file locks are now taken out using ``CreateFile`` rather than
  ``LockFileEx`` on Windows. The locking remains exclusive with
  ``LockFileEx`` but now it also works on older versions of Windows (such
  as Win98). (Martin <gzlist>)

* pack <=> pack fetching is now done via a ``PackStreamSource`` rather
  than the ``Packer`` code. The user visible change is that we now
  properly fetch the minimum number of texts for non-smart fetching.
  (John Arbash Meinel)


* ``VersionedFiles._add_text`` is a new api that lets us insert text into
  the repository as a single string, rather than a list of lines. This can
  improve memory overhead and performance of committing large files.
  (Currently a private api, used only by commit). (John Arbash Meinel)


Improvements
************

* ``bzr annotate`` can now be significantly faster. The time for
  ``bzr annotate NEWS`` is down to 7s from 22s in 1.16. Files with long
  histories and lots of 'duplicate insertions' will be improved more than
  others. (John Arbash Meinel, Vincent Ladeuil)

* ``bzr ls`` is now faster. On OpenOffice.org, the time drops from 2.4
  to 1.1 seconds. The improvement for ``bzr ls -r-1`` is more
  substantial dropping from 54.3 to 1.1 seconds. (Ian Clatworthy)

* Improve "Path(s) are not versioned" error reporting for some commands.
  (Benoît PIERRE)

* Initial commit performance in ``--2a`` repositories has been improved by
  making it cheaper to build the initial CHKMap. (John Arbash Meinel)

* Resolving a revno to a revision id on a branch accessed via ``bzr://``
  or ``bzr+ssh://`` is now much faster and involves no VFS operations.
  This speeds up commands like ``bzr pull -r 123``.  (Andrew Bennetts)

* ``revision-info`` now properly aligns the revnos/revids in the output
  and doesn't traceback when given revisions not in the current branch.
  Performance is also significantly improved when requesting multiple revs
  at once.  (Matthew Fuller, John Arbash Meinel)

* Tildes are no longer escaped by Transports. (Andy Kilner)


Documentation
*************

* Avoid bad text wrapping in generated documentation.  Slightly better
  formatting in the user reference.
  (Martin Pool, #249908)

* Minor clarifications to the help for End-Of-Line conversions.
  (Ian Clatworthy)

API Changes
***********

* Removed overspecific error class ``InvalidProgressBarType``.
  (Martin Pool)

* The method ``ProgressView._show_transport_activity`` is now
  ``show_transport_activity`` because it's part of the contract between
  this class and the UI.  (Martin Pool)


bzr 1.16.1
##########

:Released: 2009-06-26

End user testing of the 2a format revealed two serious bugs. The first,
#365615, caused bzr to raise AbsentContentFactory errors when autopacking.
This meant that commits or pushes to 2a-format repositories failed
intermittently.

The second bug, #390563, caused the smart server to raise AbsentContentFactory
when streaming 2a stacked 2a-format branches. This particularly affected
branches stored on Launchpad in the 2a format.

Both of these bugs cause command failures only, neither of them cause data
corruption or data loss. And, of course, both of these bugs are now fixed.

Bug Fixes
*********

* We now properly request a more minimal set of file texts when fetching
  multiple revisions. (Robert Collins, John Arbash Meinel, #390563)

* Repositories using CHK pages (which includes the new 2a format) will no
  longer error during commit or push operations when an autopack operation
  is triggered. (Robert Collins, #365615)

* ``chk_map.iter_interesting_nodes`` now properly uses the *intersection*
  of referenced nodes rather than the *union* to determine what
  uninteresting pages we still need to look at. Prior to this,
  incrementally pushing to stacked branch would push the minimal data, but
  fetching everything would request extra texts. There are some unhandled
  cases wrt trees of different depths, but this fixes the common cases.
  (Robert Collins, John Arbash Meinel, #390563)

* ``GroupCompress`` repositories now take advantage of the pack hints
  parameter to permit cross-format fetching to incrementally pack the
  converted data. (Robert Collins)

* ``Repository.commit_write_group`` now returns opaque data about what
  was committed, for passing to the ``Repository.pack``. Repositories
  without atomic commits will still return None. (Robert Collins)

* ``Repository.pack`` now takes an optional ``hint`` parameter
  which will support doing partial packs for repositories that can do
  that. (Robert Collins)

* RepositoryFormat has a new attribute 'pack_compresses' which is True
  when doing a pack operation changes the compression of content in the
  repository. (Robert Collins)

* ``StreamSink`` and ``InterDifferingSerialiser`` will call
  ``Repository.pack`` with the hint returned by
  ``Repository.commit_write_group`` if the formats were different and the
  repository can increase compression by doing a pack operation.
  (Robert Collins, #376748)


bzr 1.16
########
:Codename: yesterday-in-california
:1.16rc1: 2009-06-11
:1.16: 2009-06-18

This version of Bazaar contains the beta release of the new ``2a`` repository
format, suitable for testing by fearless, advanced users. This format or an
updated version of it will become the default format in Bazaar 2.0. Please
read the NEWS entry before even thinking about upgrading to the new format.

Also included are speedups for many operations on huge projects, a bug fix for
pushing stacked new stacked branches to smart servers and the usual bevy of
bug fixes and improvements.


Changes from 1.16rc1 to 1.16final
*********************************

* Fix the nested tree flag check so that upgrade from development formats to
  2a can work correctly.
  (Jelmer Vernooij, #388727)

* Automatic format upgrades triggered by default stacking policies on a
  1.16rc1 (or later) smart server work again.
  (Andrew Bennetts, #388675)


Compatibility Breaks
********************

* Display prompt on stderr (instead of stdout) when querying users so
  that the output of commands can be safely redirected.
  (Vincent Ladeuil, #376582)


New Features
************

* A new repository format ``2a`` has been added.  This is a beta release
  of the brisbane-core (aka group-compress) project.  This format now
  suitable for wider testing by advanced users willing to deal with some
  bugs.  We would appreciate test reports, either positive or negative.
  Format 2a is substantially smaller and faster for many operations on
  many trees.  This format or an updated version will become the default
  in bzr 2.0.

  This is a rich-root format, so this repository format can be used with
  bzr-svn.  Bazaar branches in previous non-rich-root formats can be
  converted (including by merge, push and pull) to format 2a, but not vice
  versa.  We recommend upgrading previous development formats to 2a.

  Upgrading to this format can take considerable time because it expands
  and more concisely repacks the full history.

  If you use stacked branches, you must upgrade the stacked branches
  before the stacked-on branches.  (See <https://bugs.launchpad.net/bugs/374735>)

* ``--development7-rich-root`` is a new dev format, similar to ``--dev6``
  but using a Revision serializer using bencode rather than XML.
  (Jelmer Vernooij, John Arbash Meinel)

* mail_client=claws now supports --body (and message body hooks).  Also uses
  configured from address.  (Barry Warsaw)

Improvements
************


* ``--development6-rich-root`` can now stack. (Modulo some smart-server
  bugs with stacking and non default formats.)
  (John Arbash Meinel, #373455)

* ``--development6-rich-root`` delays generating a delta index for the
  first object inserted into a group. This has a beneficial impact on
  ``bzr commit`` since each committed texts goes to its own group. For
  committing a 90MB file, it drops peak memory by about 200MB, and speeds
  up commit from 7s => 4s. (John Arbash Meinel)

* Numerous operations are now faster for huge projects, i.e. those
  with a large number of files and/or a large number of revisions,
  particularly when the latest development format is used. These
  operations (and improvements on OpenOffice.org) include:

  * branch in a shared repository (2X faster)
  * branch --no-tree (100X faster)
  * diff (2X faster)
  * tags (70X faster)

  (Ian Clatworthy)

* Pyrex version of ``bencode`` support. This provides optimized support
  for both encoding and decoding, and is now found at ``bzrlib.bencode``.
  ``bzrlib.utils.bencode`` is now deprecated.
  (Alexander Belchenko, Jelmer Vernooij, John Arbash Meinel)


Bug Fixes
*********

* Bazaar can now pass attachment files to the mutt email client.
  (Edwin Grubbs, #384158)

* Better message in ``bzr add`` output suggesting using ``bzr ignored`` to
  see which files can also be added.  (Jason Spashett, #76616)

* ``bzr pull -r 123`` from a stacked branch on a smart server no longer fails.
  Also, the ``Branch.revision_history()`` API now works in the same
  situation.  (Andrew Bennetts, #380314)
  
* ``bzr serve`` on Windows no longer displays a traceback simply because a
  TCP client disconnected. (Andrew Bennetts)

* Clarify the rules for locking and fallback repositories. Fix bugs in how
  ``RemoteRepository`` was handling fallbacks along with the
  ``_real_repository``. (Andrew Bennetts, John Arbash Meinel, #375496)

* Fix a small bug with fetching revisions w/ ghosts into a new stacked
  branch. Not often triggered, because it required ghosts to be part of
  the fetched revisions, not in the stacked-on ancestry.
  (John Arbash Meinel)

* Fix status and commit to work with content filtered trees, addressing
  numerous bad bugs with line-ending support. (Ian Clatworthy, #362030)

* Fix problem of "directory not empty" when contending for a lock over
  sftp.  (Martin Pool, #340352)

* Fix rule handling so that eol is optional, not mandatory.
  (Ian Clatworthy, #379370)

* Pushing a new stacked branch to a 1.15 smart server was broken due to a
  bug in the ``BzrDirFormat.initialize_ex`` smart verb.  This is fixed in
  1.16, but required changes to the network protocol, so the
  ``BzrDirFormat.initialize_ex`` verb has been removed and replaced with a
  corrected ``BzrDirFormat.initialize_ex_1.16`` verb.  1.15 clients will
  still work with a 1.16 server as they will fallback to slower (and
  bug-free) methods.
  (Jonathan Lange, Robert Collins, Andrew Bennetts, #385132)

* Reconcile can now deal with text revisions that originated in revisions 
  that are ghosts. (Jelmer Vernooij, #336749)

* Support cloning of branches with ghosts in the left hand side history.
  (Jelmer Vernooij, #248540)

* The ''bzr diff'' now catches OSError from osutils.rmtree and logs a
  helpful message to the trace file, unless the temp directory really was
  removed (which would be very strange).  Since the diff operation has
  succeeded from the user's perspective, no output is written to stderr 
  or stdout.  (Maritza Mendez, #363837)

* Translate errors received from a smart server in response to a
  ``BzrDirFormat.initialize`` or ``BzrDirFormat.initialize_ex`` request.
  This was causing tracebacks even for mundane errors like
  ``PermissionDenied``.  (Andrew Bennetts, #381329)

Documentation
*************

* Added directory structure and started translation of docs in Russian.
  (Alexey Shtokalo, Alexander Iljin, Alexander Belchenko, Dmitry Vasiliev,
  Volodymyr Kotulskyi)

API Changes
***********

* Added osutils.parent_directories(). (Ian Clatworthy)

* ``bzrlib.progress.ProgressBar``, ``ChildProgress``, ``DotsProgressBar``,
  ``TTYProgressBar`` and ``child_progress`` are now deprecated; use
  ``ui_factory.nested_progress_bar`` instead.  (Martin Pool)

* ``graph.StackedParentsProvider`` is now a public API, replacing
  ``graph._StackedParentsProvider``. The api is now considered stable and ready
  for external users. (Gary van der Merwe)

* ``bzrlib.user_encoding`` is deprecated in favor of
  ``get_user_encoding``.  (Alexander Belchenko)

* TreeTransformBase no longer assumes that limbo is provided via disk.
  DiskTreeTransform now provides disk functionality.  (Aaron Bentley)

Internals
*********

* Remove ``weave.py`` script for accessing internals of old weave-format
  repositories.  (Martin Pool)

Testing
*******

* ``make check`` no longer repeats the test run in ``LANG=C``.
  (Martin Pool, #386180)

* The number of cores is now correctly detected on OSX. (John Szakmeister)

* The number of cores is also detected on Solaris and win32. (Vincent Ladeuil)

* The number of cores is also detected on FreeBSD. (Matthew Fuller)


bzr 1.15
########
:1.15rc1: 2009-05-16
:1.15: 2009-05-22
:1.15.1: 2009-06-09

The smart server will no longer raise 'NoSuchRevision' when streaming content
with a size mismatch in a reconstructed graph search. New command ``bzr
dpush``. Plugins can now define their own annotation tie-breaker when two
revisions introduce the exact same line.

Changes from 1.15.1 to 1.15.2
*****************************

* Use zdll on Windows to build ``_chk_map_pyx`` extension.
  (Alexander Belchenko)

Changes from 1.15final to 1.15.1
*********************************

* Translate errors received from a smart server in response to a
  ``BzrDirFormat.initialize`` or ``BzrDirFormat.initialize_ex`` request.
  This was causing tracebacks even for mundane errors like
  ``PermissionDenied``.  (Andrew Bennetts, #381329)

Changes from 1.15rc1 to 1.15final
*********************************

* No changes

Compatibility Breaks
********************

* ``bzr ls`` is no longer recursive by default. To recurse, use the
  new ``-R`` option. The old ``--non-recursive`` option has been removed.
  If you alias ``ls`` to ``ls -R``, you can disable recursion using
  ``--no-recursive`` instead.  (Ian Clatworthy)

New Features
************

* New command ``bzr dpush`` that can push changes to foreign 
  branches (svn, git) without setting custom bzr-specific metadata.
  (Jelmer Vernooij)

* The new development format ``--development6-rich-root`` now supports
  stacking. We chose not to use a new format marker, since old clients
  will just fail to open stacked branches, the same as if we used a new
  format flag. (John Arbash Meinel, #373455)

* Plugins can now define their own annotation tie-breaker when two revisions
  introduce the exact same line. See ``bzrlib.annotate._break_annotation_tie``
  Be aware though that this is temporary, private (as indicated by the leading
  '_') and a first step to address the problem. (Vincent Ladeuil, #348459)

* New command ``bzr dpush`` that can push changes to foreign 
  branches (svn, git) without setting custom bzr-specific metadata.
  (Jelmer Vernooij)

* ``bzr send`` will now check the ``child_submit_format`` setting in
  the submit branch to determine what format to use, if none was 
  specified on the command-line.  (Jelmer Vernooij)

Improvements
************

* -Dhpss output now includes the number of VFS calls made to the remote
  server. (Jonathan Lange)

* ``--coverage`` works for code running in threads too.
  (Andrew Bennets, Vincent Ladeuil)

* ``bzr pull`` now has a ``--local`` option to only make changes to the
  local branch, and not the bound master branch.
  (Gary van der Merwe, #194716)

* ``bzr rm *`` is now as fast as ``bzr rm * --keep``. (Johan Walles, #180116)

Bug Fixes
*********

* Adding now works properly when path contains a symbolic link.
  (Geoff Bache, #183831)

* An error is now raised for unknown eol values. (Brian de Alwis, #358199)

* ``bzr merge --weave`` will now generate a conflict if one side deletes a
  line, and the other side modifies the line. (John Arbash Meinel, #328171)

* ``bzr reconfigure --standalone`` no longer raises IncompatibleRepositories.
  (Martin von Gagern, #248932)

* ``bzr send`` works to send emails again using MAPI.
  (Neil Martinsen-Burrell, #346998)

* Check for missing parent inventories in StreamSink.  This prevents
  incomplete stacked branches being created by 1.13 bzr:// and
  bzr+ssh:// clients (which have bug #354036).  Instead, the server now
  causes those clients to send the missing records.  (Andrew Bennetts)

* Correctly handle http servers proposing multiple authentication schemes.
  (Vincent Ladeuil, #366107)

* End-Of-Line content filters are now loaded correctly.
  (Ian Clatworthy, Brian de Alwis, #355280)

* Fix a bug in the pure-python ``GroupCompress`` code when handling copies
  longer than 64KiB. (John Arbash Meinel, #364900)

* Fix TypeError in running ``bzr break-lock`` on some URLs.
  (Alexander Belchenko, Martin Pool, #365891)

* Non-recursive ``bzr ls`` now works properly when a path is specified.
  (Jelmer Vernooij, #357863)

* ssh usernames (defined in ~/.ssh/config) are honoured for bzr+ssh connections.
  (Vincent Ladeuil, #367726)

* Several bugs related to unicode symlinks have been fixed and the test suite
  enhanced to better catch regressions for them. (Vincent Ladeuil)

* The smart server will no longer raise 'NoSuchRevision' when streaming
  content with a size mismatch in a reconstructed graph search: it assumes
  that the client will make sure it is happy with what it got, and this
  sort of mismatch is normal for stacked environments.
  bzr 1.13.0/1 will stream from unstacked branches only - in that case not
  getting all the content expected would be a bug. However the graph
  search is how we figured out what we wanted, so a mismatch is both odd
  and unrecoverable without starting over, and starting over will end up
  with the same data as if we just permitted the mismatch. If data is
  gc'd, doing a new search will find only the truncated data, so sending
  only the truncated data seems reasonable. bzr versions newer than this
  will stream from stacked branches and check the stream to find missing
  content in the stacked-on branch, and thus will handle the situation
  implicitly.  (Robert Collins, #360791)

* Upgrading to, or fetching into a 'rich-root' format will now correctly
  set the root data the same way that reconcile does.
  (Robert Collins, #368921)

* Using unicode Windows API to obtain command-line arguments.
  (Alexander Belchenko, #375934)

Documentation
*************

API Changes
***********

* ``InterPackRepo.fetch`` and ``RepoFetcher`` now raise ``NoSuchRevision``
  instead of ``InstallFailed`` when they detect a missing revision.
  ``InstallFailed`` itself has been deleted. (Jonathan Lange)

* Not passing arguments to ``bzrlib.commands.main()`` will now grab the
  arguments from ``osutils.get_unicode_argv()`` which has proper support
  for unicode arguments on windows. Further, the supplied arguments are now 
  required to be unicode strings, rather than user_encoded strings.
  (Alexander Belchenko)

Internals
*********

* ``bzrlib.branch.Branch.set_parent`` is now present on the base branch
  class and will call ``_set_parent_location`` after doing unicode 
  encoding. (Robert Collins)

* ``bzrlib.remote.RemoteBranch._set_parent_location`` will use a new verb
  ``Branch.set_parent_location`` removing further VFS operations.
  (Robert Collins)

* ``bzrlib.bzrdir.BzrDir._get_config`` now returns a ``TransportConfig``
  or similar when the dir supports configuration settings. The base class
  defaults to None. There is a matching new server verb
  ``BzrDir.get-config_file`` to reduce roundtrips for getting BzrDir
  configuration. (Robert Collins)

* ``bzrlib.tests.ExtendedTestResult`` has new methods ``startTests``
  called before the first test is started, ``done`` called after the last
  test completes, and a new parameter ``strict``. (Robert Collins)

* ``-Dhpss`` when passed to bzr will cause a backtrace to be printed when
  VFS operations are started on a smart server repository. This should not
  occur on regular push and pull operations, and is a key indicator for
  performance regressions. (Robert Collins)

* ``-Dlock`` when passed to the selftest (e.g. ``bzr -Dlock selftest``) will
  cause mismatched physical locks to cause test errors rather than just
  reporting to the screen. (Robert Collins)

* -Dprogress will cause pdb to start up if a progress view jumps
  backwards. (Robert Collins)

* Fallback ``CredentialStore`` instances registered with ``fallback=True``
  are now be able to provide credentials if obtaining credentials 
  via ~/.bazaar/authentication.conf fails. (Jelmer Vernooij, 
  Vincent Ladeuil, #321918)

* New hook ``Lock.lock_broken`` which runs when a lock is
  broken. This is mainly for testing that lock/unlock are
  balanced in tests. (Vincent Ladeuil)

* New MergeDirective hook 'merge_request_body' allows hooks to supply or
  alter a body for the message produced by ``bzr send``.

* New smart server verb ``BzrDir.initialize_ex`` which implements a
  refactoring to the core of clone allowing less round trips on new
  branches. (Robert Collins)

* New method ``Tags.rename_revisions`` that can rename revision ids tags
  are pointing at. (Jelmer Vernooij)

* Updated the bundled ``ConfigObj`` library to 4.6.0 (Matt Nordhoff)

Testing
*******

* ``bzr selftest`` will now fail if lock/unlock are not correctly balanced in
  tests. Using ``-Dlock`` will turn the related failures into warnings.
  (Vincent Ladeuil, Robert Collins)

bzr 1.14
########
:Codename: brisbane-core
:1.14rc1: 2009-04-06
:1.14rc2: 2009-04-19
:1.14: 2009-04-28
:1.14.1: 2009-05-01

New formats 1.14 and 1.14-rich-root supporting End-Of-Line (EOL) conversions,
keyword templating (via the bzr-keywords plugin) and generic content filtering.
End-of-line conversion is now supported for formats supporting content
filtering.

Changes from 1.14final to 1.14.1
********************************

* Change api_minimum_version back to api_minimum_version = (1, 13, 0)

Changes from 1.14rc2 to 1.14final
*********************************

* Fix a bug in the pure-python ``GroupCompress`` code when handling copies
  longer than 64KiB. (John Arbash Meinel, #364900)

Changes from 1.14rc1 to 1.14rc2
*******************************

* Fix for bug 358037 Revision not in
  bzrlib.groupcompress.GroupCompressVersionedFiles (Brian de Alwis, 
  John A Meinel)

* Fix for bug 354036 ErrorFromSmartServer - AbsentContentFactory object has no
  attribute 'get_bytes_as' exception while pulling from Launchpad 
  (Jean-Francois Roy, Andrew Bennetts, Robert Collins)

* Fix for bug 355280 eol content filters are never loaded and thus never
  applied (Brian de Alwis, Ian Clatworthy)
 
* bzr.dev -r4280  Change _fetch_uses_deltas = False for CHK repos until we can
  write a better fix. (John Arbash Meinel, Robert Collins)

* Fix for bug 361574 uncommit recommends undefined --levels and -n options
  (Marius Kruger, Ian Clatworthy)

* bzr.dev r4289 as cherrypicked at lp:~spiv/bzr/stacking-cherrypick-1.14 
  (Andrew Bennetts, Robert Collins)

Compatibility Breaks
********************

* A previously disabled code path to accelerate getting configuration
  settings from a smart server has been reinstated. We think this *may*
  cause a incompatibility with servers older than bzr 0.15. We intend
  to issue a point release to address this if it turns out to be a
  problem. (Robert Collins, Andrew Bennetts)

* bzr no longer autodetects nested trees as 'tree-references'.  They
  must now be explicitly added tree references.  At the commandline, use
  join --reference instead of add.  (Aaron Bentley)

* The ``--long`` log format (the default) no longer shows merged
  revisions implicitly, making it consistent with the ``short`` and
  ``line`` log formats.  To see merged revisions for just a given
  revision, use ``bzr log -n0 -rX``. To see every merged revision,
  use ``bzr log -n0``.  (Ian Clatworthy)

New Features
************

* New formats ``1.14`` and ``1.14-rich-root`` supporting End-Of-Line
  (EOL) conversions, keyword templating (via the bzr-keywords plugin)
  and generic content filtering. These formats replace the experimental
  ``development-wt5`` and ``development-wt5-rich-root`` formats
  respectively, but have support for filtered views disabled.
  (Ian Clatworthy)

* New ``mv --auto`` option recognizes renames after they occur.
  (Aaron Bentley)

* ``bzr`` can now get passwords from stdin without requiring a controlling
  terminal (i.e. by redirecting stdin). (Vincent Ladeuil)

* ``bzr log`` now supports filtering of multiple files and directories
  and will show changes that touch any of them. Furthermore,
  directory filtering now shows the changes to any children of that
  directory, not just the directory object itself.
  (Ian Clatworthy, #97715)

* ``bzr shelve`` can now apply changes without storing anything on the
  shelf, via the new --destroy option.  (Aaron Bentley)

* ``bzr send`` now accepts --body to specify an initial message body.
  (Aaron bentley)

* ``bzr xxx --usage`` where xxx is a command now shows a usage
  message and the options without the descriptive help sections
  (like Description and Examples). A message is also given
  explaining how to see the complete help, i.e. ``bzr help xxx``.
  (Ian Clatworthy)

* Content filters can now be used to provide custom conversion
  between the canonical format of content (i.e. as stored) and
  the convenience format of content (i.e. as created in working
  trees). See ``bzr help content-filters`` for further details.
  (Ian Clatworthy, Alexander Belchenko)

* End-of-line conversion is now supported for formats supporting
  content filtering. See ``bzr help eol`` for details.
  (Ian Clatworthy)

* Newly-blessed `join` command allows combining two trees into one.
  (Aaron Bentley)

Improvements
************

* A new format name alias ``default-rich-root`` has been added and
  points at the closest relative of the default format that supports 
  rich roots. (Jelmer Vernooij, #338061)

* Branching from a stacked branch using ``bzr*://`` will now stream
  the data when the target repository does not need topological
  ordering, reducing round trips and network overhead. This uses the
  existing smart server methods added in 1.13, so will work on any
  1.13 or newer server. (Robert Collins, Andrew Bennetts)

* ``bzr cat`` and ``bzr export`` now supports a ``--filters`` option
  that displays/saves the content after content filters are applied.
  (Ian Clatworthy)

* ``bzr ignore`` gives a more informative message when existing
  version controlled files match the ignore pattern. (Neil
  Martinsen-Burrell, #248895)

* ``bzr log`` now has ``--include-merges`` as an alias for ``--levels 0``.
  (Ian Clatworthy)

* ``bzr send`` is faster on repositories with deep histories.
  (Ian Clatworthy)

* IPv6 literals are accepted in URLs.
  (stlman, Martin Pool, Jelmer Vernooij, #165014)

* Progress bars now show the rate of network activity for
  ``bzr+ssh://`` and ``bzr://`` connections.  (Andrew Bennetts)

* Prompt for user names if they are not in the configuration. 
  (Jelmer Vernooij, #256612)

* Pushing to a stacked pack-format branch on a 1.12 or older smart server
  now takes many less round trips.  (Andrew Bennetts, Robert Collins,
  #294479)
  
* Streaming push can be done to older repository formats.  This is
  implemented using a new ``Repository.insert_stream_locked`` RPC.
  (Andrew Bennetts, Robert Collins)

* The "ignoring files outside view: .." message has been re-worded
  to "Ignoring files outside view. View is .." to reduce confusion
  about what was being considered and what was being ignored.
  (Ian Clatworthy)

* The ``long`` log formatter now shows [merge] indicators. If
  only one level of revisions is displayed and merges are found,
  the ``long`` and ``short`` log formatters now tell the user
  how to see the hidden merged revisions.  (Ian Clatworthy)

* The ``brisbane-core`` project has delivered its beta format
  ``development6-rich-root``. This format is suitable for judicious
  testing by early adopters. In particular if you are benchmarking bzr
  performance please be sure to test using this format. At this stage
  more information is best obtained by contacting the Bazaar mailing list
  or IRC channel if you are interested in using this format. We will make
  end user documentation available closer to blessing the format as
  production ready. (Robert Collins, John Arbash Meinel, Ian Clatworthy,
  Vincent Ladeuil, Andrew Bennetts, Martin Pool)

* Tildes are no longer escaped. No more %7Euser/project/branch!
  (Jonathan Lange)

Bug Fixes
*********

* Pushing a new stacked branch will also push the parent inventories for
  revisions at the stacking boundary.  This makes sure that the stacked
  branch has enough data to calculate inventory deltas for all of its
  revisions (without requiring the fallback branch).  This avoids
  "'AbsentContentFactory' object has no attribute 'get_bytes_as'" errors
  when fetching the stacked branch from a 1.13 (or later) smart server.
  This partially fixes #354036.  (Andrew Bennetts, Robert Collins)

* End-Of-Line content filters are now loaded correctly.
  (Ian Clatworthy, Brian de Alwis, #355280)

* Authentication plugins now receive all the parameters from the request
  itself (aka host, port, realm, path, etc). Previously, only the 
  authentication section name, username and encoded password were 
  provided. (Jean-Francois Roy)

* bzr gives a better message if an invalid regexp is passed to ``bzr log
  -m``.  (Anne Mohsen, Martin Pool)

* ``bzr split`` now says "See also: join" (Aaron Bentley, #335015)

* ``bzr version-info`` now works in empty branches. (Jelmer Vernooij,
  #313028)

* Fix "is not a stackable format" error when pushing a
  stackable-format branch with an unstackable-format repository to a
  destination with a default stacking policy.  (Andrew Bennetts)

* Fixed incorrect "Source format does not support stacking" warning
  when pushing to a smart server.  (Andrew Bennetts, #334114)

* Fix 'make check-dist-tarball' failure by converting paths to unicode when
  needed. (Vincent Ladeuil, #355454)

* Fixed "Specified file 'x/y/z' is outside current view: " occurring
  on ``bzr add x/y/z`` in formats supporting views when no view is
  defined.  (Ian Clatworthy, #344708)

* It is no longer possible to fetch between repositories while the
  target repository is in a write group. This prevents race conditions
  that prevent the use of RPC's to perform fetch, and thus allows
  optimising more operations. (Robert Collins, Andrew Bennetts)

* ``merge --force`` works again. (Robert Collins, #342105)

* No more warnings are issued about ``sha`` being deprecated under python-2.6.
  (Vincent Ladeuil, #346593)

* Pushing a new branch to a server that has a stacking policy will now
  upgrade from the local branch format when the stacking policy points at
  a branch which is itself stackable, because we know the client can read
  both branches, we know that the trunk for the project can be read too,
  so the upgrade will not inconvenience users. (Robert Collins, #345169)

* Pushing a new stacked branch will also push the parent inventories for
  revisions at the stacking boundary.  This makes sure that the stacked
  branch has enough data to calculate inventory deltas for all of its
  revisions (without requiring the fallback branch).  This avoids
  "'AbsentContentFactory' object has no attribute 'get_bytes_as'" errors
  when fetching the stacked branch from a 1.13 (or later) smart server.
  This partially fixes #354036.  (Andrew Bennetts, Robert Collins)

* The full test suite is passing again on OSX. Several minor issues (mostly
  test related) have been fixed. (Vincent Ladeuil, #355273).

* The GNU Changelog formatter is slightly improved in the case where
  the delta is empty, and now correctly claims not to support tags.
  (Andrea Bolognani)

* Shelve can now shelve changes to a symlink target.
  (James Westby, #341558)

* The help for the ``info`` command has been corrected.
  (Ian Clatworthy, #351931)

* Upgrade will now use a sensible default format if the source repository
  uses rich roots.  (Jelmer Vernooij, #252908)

Documentation
*************

* Expanded the index of the developer documentation. (Eric Siegerman)

* New topic `bzr help debug-flags`.  (Martin Pool)

* The generated manpage now explicitly lists aliases as commands.
  (James Westby, #336998)

API Changes
***********

* APIs deprecated in 1.6 and previous versions of bzr are now removed.
  (Martin Pool)

* ``CommitReporter`` is no longer called with ``unchanged`` status during
  commit - this was a full-tree overhead that bzr no longer performs.
  (Robert Collins)

* New abstract ``UIFactory`` method ``get_username`` which will be called to 
  obtain the username to use when connecting to remote machines. 
  (Jelmer Vernooij)

* New API ``Inventory.filter()`` added that filters an inventory by
  a set of file-ids so that only those fileids, their parents and
  their children are included.  (Ian Clatworthy)

* New sort order for ``get_record_stream`` ``groupcompress`` which
  sorts optimally for use with groupcompress compressors. (John Arbash
  Meinel, Robert Collins)

* Repository APIs ``get_deltas_for_revisions()`` and
  ``get_revision_delta()`` now support an optional ``specific_fileids``
  parameter. If provided, the deltas are filtered so that only those
  file-ids, their parents and their children are included.
  (Ian Clatworthy)

* The ``get_credentials`` and ``set_credentials`` methods of 
  ``AuthenticationConfig`` now accept an optional realm argument.
  (Jean-Francois Roy)

* The ``pb`` argument to ``fetch()`` is deprecated.
  (Martin Pool)

* The ``Serializer`` class and the serializer ``format registry`` have moved
  from ``bzrlib.xml_serializer`` to ``bzrlib.serializer``. (Jelmer Vernooij)

* The smart server jail now hooks into BzrDir.open to prevent any BzrDir
  that is not inside the backing transport from being opened.  See the
  module documentation for ``bzrlib.smart.request`` for details.
  (Andrew Bennetts, Robert Collins)

* ``Tree.get_symlink_target`` now always returns a unicode string result
  or None. Previously it would return the bytes from reading the link
  which could be in any arbitrary encoding. (Robert Collins)

Testing
*******

* ``bzrlib.tests.TestCase`` now fails the test if its own ``setUp``
  and ``tearDown`` weren't called.  This catches faulty tests that
  forget to upcall when overriding ``setUp`` and ``tearDown``.  Those
  faulty tests were not properly isolated.
  (Andrew Bennetts, Robert Collins)

* Fix test_msgeditor.MsgEditorTest test isolation.
  (Vincent Ladeuil, #347130)

* ``medusa`` is not used anymore as an FTP test server starting with
  python2.6. A new FTP test server based on ``pyftplib`` can be used
  instead. This new server is a soft dependency as medusa which is still
  preferred if both are available (modulo python version).
  (Vincent Ladeuil)

Internals
*********

* Added ``chk_map`` for fast, trie-based storage of tuple to string maps.
  (Robert Collins, John Arbash Meinel, Vincent Ladeuil)

* Added ``bzrlib.chk_map`` for fast, trie-based storage of tuple to string
  maps.  (Robert Collins, John Arbash Meinel, Vincent Ladeuil)

* Added ``bzrlib.inventory_delta`` module.  This will be used for
  serializing and deserializing inventory deltas for more efficient
  streaming on the network.  (Robert Collins, Andrew Bennetts)

* ``Branch._get_config`` has been added, which splits out access to the
  specific config file from the branch. This is used to let RemoteBranch
  avoid constructing real branch objects to access configuration settings.
  (Robert Collins, Andrew Bennetts)

* ``Branch`` now implements ``set_stacked_on_url`` in the base class as
  the implementation is generic and should impact foreign formats. This
  helps performance for ``RemoteBranch`` push operations to new stacked
  branches. (Robert Collins, Andrew Bennetts)

* ``BtreeIndex._spill_mem_keys_to_disk()`` now generates disk index with
  optmizations turned off. This only has effect when processing > 100,000
  keys during something like ``bzr pack``. (John Arbash Meinel)

* ``bzr selftest`` now accepts ``--subunit`` to run in subunit output
  mode. Requires ``lp:subunit`` installed to work, but is not a hard
  dependency. (Robert Collins)

* ``BzrDir.open_branch`` now takes an optional ``ignore_fallbacks``
  parameter for controlling opening of stacked branches.
  (Andrew Bennetts, Robert Collins)
  
* ``CommitBuilder`` has a new method, ``record_iter_changes`` which works
  in terms of an iter_changes iterator rather than full tree scanning.
  (Robert Collins)

* ``DirState`` can now be passed a custom ``SHA1Provider`` object
  enabling it to store the SHA1 and stat of the canonical (post
  content filtered) form. (Ian Clatworthy)

* New ``assertLength`` method based on one Martin has squirreled away
  somewhere. (Robert Collins, Martin Pool)

* New hook ``BzrDir.pre_open`` which runs before opening ``BzrDir``
  objects, allowing better enforcement of the smart server jail when
  dealing with stacked branches. (Robert Collins, Andrew Bennetts)

* New hook ``RioVersionInfoBuilder.revision``, allowing extra entries 
  to be added to the stanza that is printed for a particular revision.
  (Jelmer Vernooij)

* New repository method ``refresh_data`` to cause any repository to
  make visible data inserted into the repository by a smart server
  fetch operation. (Robert Collins, Andrew Bennetts)

* ``register_filter_stack_map`` now takes an optional fallback parameter,
  a callable to invoke if a preference has a value not in the map
  of filter stacks. This enhancement allows, for example,  bzr-svn to
  handle existing svn properties that define a list of keywords to be
  expanded.  (Ian Clatworthy)

* ``RemoteBranchConfig`` will use a new verb ``Branch.set_config_option``
  to write config settings to smart servers that support this, saving
  5 round trips on the stacked streaming acceptance test.
  (Robert Collins, Andrew Bennetts)

* ``RemoteBranch`` now provides ``_get_config`` for access to just the
  branch specific configuration from a remote server, which uses the 
  already existing ``Branch.get_config_file`` smart verb.
  (Robert Collins, Andrew Bennetts)

* ``RemoteRepository`` will now negatively cache missing revisions during
  ``get_parent_map`` while read-locked. Write-locks are unaffected.
  (Robert Collins, Andrew Bennetts)

* Removed ``InterRemoteToOther``, ``InterOtherToRemote`` and
  ``InterPackToRemotePack`` classes, as they are now unnecessary.
  (Andrew Bennetts)

* ``RepositoryFormat`` as a new attribute ``fast_deltas`` to indicate
  whether the repository can efficiently generate deltas between trees
  regardless of tree size. (Robert Collins)

* ``Repository.iter_files_bytes()`` now properly returns an "iterable of
  byte strings" (aka 'chunked') for the content. It previously was
  returning a plain string, which worked, but performed very poorly when
  building a working tree (file.writelines(str) is very inefficient). This
  can have a large effect on ``bzr checkout`` times. (John Arbash Meinel)

* selftest now supports a --parallel option, with values of 'fork' or
  'subprocess' to run the test suite in parallel. Currently only linux
  machine work, other platforms need patches submitted. (Robert Collins,
  Vincent Ladeuil)

* ``tests.run_suite`` has a new parameter ``suite_decorators``, a list of 
  callables to use to decorate the test suite. Such decorators can add or
  remove tests, or even remote the test suite to another machine if
  desired. (Robert Collins)

* The smart server verb ``Repository.get_parent_map`` can now include
  information about ghosts when the special revision ``include-missing:``
  is in the requested parents map list. With this flag, ghosts are
  included as ``missing:REVISION_ID``. (Robert Collins, Andrew Bennetts)

* ``_walk_to_common_revisions`` will now batch up at least 50
  revisions before calling ``get_parent_map`` on the target,
  regardless of ``InterRepository``.
  (Andrew Bennetts, Robert Collins)

bzr 1.13
########

:Codename: paraskavedekatriaphobia
:1.13: 2009-03-14
:1.13rc1: 2009-03-10
:1.13.1: 2009-03-23
:1.13.2: 2009-04-27

GNU Changelog output can now be produced by ``bzr log --gnu-changelog``.  Debug
flags can now be set in ``~/.bazaar/bazaar.conf``.  Lightweight checkouts and
stacked branches should both be much faster over remote connections.  

Changes From 1.13.1 to 1.13.2
*****************************

A regression was found in the 1.13.1 release. When bzr 1.13.1 and earlier push
a stacked branch they do not take care to push all the parent inventories for
the transferred revisions. This means that a smart server serving that branch
often cannot calculate inventory deltas for the branch (because smart server
does not/cannot open fallback repositories). Prior to 1.13 the server did not
have a verb to stream revisions out of a repository, so that's why this bug has
appeared now.

Bug Fixes
*********

* Fix for bug 354036 ErrorFromSmartServer - AbsentContentFactory object has no
  attribute 'get_bytes_as' exception while pulling from Launchpad 
  (Jean-Francois Roy, Andrew Bennetts, Robert Collins)

Changes From 1.13final to 1.13.1
********************************

A couple regessions where found in the 1.13 release. The pyrex-generated C
extensions are missing from the .tar.gz and .zip files.  Documentation on how
to generate GNU ChangeLogs is wrong.

Bug Fixes
*********

* Change ``./bzr``'s ``_script_version`` to match ./bzrlib/__init__.py
  version_info. (Bob Tanner, Martin Pool, #345232)

* Distribution archives for 1.13 do not contain generated C extension modules
  (Jean-Francois Roy, Bob Tanner, #344465)

* GNU ChangeLog output can now be produced by bzr log --format gnu-changelog is
  incorrect (Deejay, Bob Tanner, Martin Pool, Robert Collins, #343928)

* ``merge --force`` works again. (Robert Collins, #342105)

Changes From 1.13rc1 to 1.13final
*********************************

* Fix "is not a stackable format" error when pushing a
  stackable-format branch with an unstackable-format repository to a
  destination with a default stacking policy.  (Andrew Bennetts)

* Progress bars now show the rate of network activity for
  ``bzr+ssh://`` and ``bzr://`` connections.  (Andrew Bennetts)

Compatibility Breaks
********************

* ``bzr log --line`` now indicates which revisions are merges with
  `[merge]` after the date.  Scripts which parse the output of this
  command may need to be adjusted.
  (Neil Martinsen-Burrell)

New Features
************

* ``bzr reconfigure`` now supports --with-trees and --with-no-trees
  options to change the default tree-creation policy of shared
  repositories.  (Matthew Fuller, Marius Kruger, #145033)

* Debug flags can now be set in ``~/.bazaar/bazaar.conf``.
  (Martin Pool)

* Filtered views provide a mask over the tree so that users can focus
  on a subset of a tree when doing their work. See ``Filtered views``
  in chapter 7 of the User Guide and ``bzr help view`` for details.
  (Ian Clatworthy)

* GNU Changelog output can now be produced by ``bzr log --gnu-changelog``.
  (Andrea Bolognani, Martin Pool)

* The ``-Dmemory`` flag now gives memory information on Windows.
  (John Arbash Meinel)

* Multiple authors for a commit can now be recorded by using the "--author"
  option multiple times. (James Westby, #185772)

* New clean-tree command, from bzrtools.  (Aaron Bentley, Jelmer Vernooij)

* New command ``bzr launchpad-open`` opens a Launchpad web page for that
  branch in your web browser, as long as the branch is on Launchpad at all.
  (Jonathan Lange)

* New API for getting bugs fixed by a revision: Revision.iter_bugs().
  (Jonathan Lange)

Improvements
************

* All bzr ``Hooks`` classes are now registered in
  ``bzrlib.hooks.known_hooks``. This removes the separate list from
  ``bzrlib.tests`` and ensures that all hooks registered there are
  correctly isolated by the test suite (previously
  ``MutableTreeHooks`` were not being isolated correctly). Further, 
  documentation for hooks is now dynamically generated from the
  present HookPoints. ``bzr hooks`` will now also report on all the
  hooks present in the ``bzrlib.hooks.known_hooks`` registry.
  (Robert Collins)

* ``bzr add`` no longer prints ``add completed`` on success. Failure
  still prints an error message. (Robert Collins)

* ``bzr branch`` now has a ``--no-tree`` option which turns off the
  generation of a working tree in the new branch.
  (Daniel Watkins, John Klinger, #273993)

* Bazaar will now point out ``bzr+ssh://`` to the user when they 
  use ssh://. (Jelmer Vernooij, #330535)

* ``bzr -v info`` now omits the number of committers branch statistic,
  making it many times faster for large projects. To include that
  statistic in the output, use ``bzr -vv info``.
  (Ian Clatworthy)

* ``bzr push`` to a ``bzr`` url (``bzr://``, ``bzr+ssh://`` etc) will
  stream if the server is version 1.13 or greater, reducing roundtrips
  significantly. (Andrew Bennetts, Robert Collins)

* Lightweight Checkouts and Stacked Branches should both be much
  faster over remote connections. Building the working tree now
  batches up requests into approx 5MB requests, rather than a separate
  request for each file. (John Arbash Meinel)

* Support for GSSAPI authentication when using HTTP or HTTPS. 
  (Jelmer Vernooij)

* The ``bzr shelve`` prompt now includes a '?' help option to explain the
  short options better. (Daniel Watkins, #327429)

* ``bzr lp-open`` now falls back to the push location if it cannot find a
  public location. (Jonathan Lange, #332372)

* ``bzr lp-open`` will try to find the Launchpad URL for the location
  passed on the command line. This makes ``bzr lp-open lp:foo`` work as
  expected. (Jonathan Lange, #332705)

* ``bzr send`` now supports MH-E via ``emacsclient``. (Eric Gillespie)

Bug Fixes
*********

* Allows ``bzr log <FILE>`` to be called in an empty branch without
  backtracing. (Vincent Ladeuil, #346431)

* Bazaar now gives a better message including the filename if it's
  unable to read a file in the working directory, for example because
  of a permission error.  (Martin Pool, #338653)

* ``bzr cat -r<old> <path>`` doesn't traceback anymore when <path> has a
  file id in the working tree different from the one in revision <old>.
  (Vincent Ladeuil, #341517, #253806)

* ``bzr send`` help is more specific about how to apply merge
  directives.  (Neil Martinsen-Burrell, #253470)

* ``bzr missing`` now uses ``Repository.get_revision_delta()`` rather
  than fetching trees and determining a delta itself. (Jelmer
  Vernooij, #315048)

* ``bzr push`` to a smart server no longer causes "Revision
  {set([('null:',)])} not present ..." errors when the branch has
  multiple root revisions. (Andrew Bennetts, #317654)

* ``bzr shelve`` now properly handle patches with no terminating newline.
  (Benoît PIERRE, #303569)

* ``bzr unshelve`` gives a more palatable error if passed a non-integer
  shelf id. (Daniel Watkins)

* Export now handles files that are not present in the tree.
  (James Westby, #174539)

* Fixed incorrect "Source format does not support stacking" warning
  when pushing to a smart server.  (Andrew Bennetts, #334114)
  
* Fixed "sprout() got an unexpected keyword argument 'source_branch'"
  error branching from old repositories.
  (Martin Pool, #321695)

* Make ``bzr push --quiet <non-local location>`` less chatty.
  (Kent Gibson, #221461)

* Many Branch hooks would not fire with ``bzr://`` and ``bzr+ssh://``
  branches, and this was not noticed due to a bug in the test logic
  for branches. This is now fixed and a test added to prevent it
  reoccuring. (Robert Collins, Andrew Bennetts)

* Restore the progress bar on Windows. We were disabling it when TERM
  wasn't set, but Windows doesn't set TERM. (Alexander Belchenko,
  #334808)

* ``setup.py build_ext`` now gives a proper error when an extension
  fails to build. (John Arbash Meinel)

* Symlinks to non ascii file names are now supported.
  (Robert Collins, Vincent Ladeuil, #339055, #272444)    

* Under rare circumstances (aka nobody reported a bug about it), the ftp
  transport could revert to ascii mode. It now stays in binary mode except
  when needed.  (Vincent Ladeuil)

* Unshelve does not generate warnings about progress bars.
  (Aaron Bentley, #328148)

* shelve cleans up properly when unversioned files are specified.
  (Benoît Pierre, Aaron Bentley)

Documentation
*************

* Added ``Organizing your workspace`` to the User Guide appendices,
  summarizing some common ways of organizing trees, branches and
  repositories and the processes/workflows implied/enabled by each.
  (Ian Clatworthy)

* Hooks can now be self documenting. ``bzrlib.hooks.Hooks.create_hook``
  is the entry point for this feature. (Robert Collins)

* The documentation for ``shelve`` and ``unshelve`` has been clarified.
  (Daniel Watkins, #327421, #327425)

API Changes
***********

* ``bzr selftest`` now fails if the bazaar sources contain trailing
  whitespace, non-unix style line endings and files not ending in a
  newline. About 372 files and 3243 lines with trailing whitespace was
  updated to comply with this. The code already complied with the other
  criteria, but now it is enforced. (Marius Kruger)

* ``bzrlib.branch.PushResult`` was renamed to 
  ``bzrlib.branch.BranchPushResult``. (Jelmer Vernooij)

* ``Branch.fetch`` and ``Repository.fetch`` now return None rather
  than a count of copied revisions and failed revisions. A while back
  we stopped ever reporting failed revisions because we started
  erroring instead, and the copied revisions count is not used in the
  UI at all - indeed it only reflects the repository status not
  changes to the branch itself. (Robert Collins)

* ``Inventory.apply_delta`` now raises an AssertionError if a file-id
  appears multiple times within the delta. (Ian Clatworthy)

* MutableTree.commit now favours the "authors" argument, with the old
  "author" argument being deprecated.

* Remove deprecated EmptyTree.  (Martin Pool)

* ``Repository.fetch`` now accepts an optional ``fetch_spec``
  parameter.  A ``SearchResult`` or ``MiniSearchResult`` may be passed
  to ``fetch_spec`` instead of a ``last_revision`` to specify exactly
  which revisions to fetch. (Andrew Bennetts)

* ``RepositoryAcquisitionPolicy.acquire_repository`` now returns a
  tuple of ``(repository, is_new_flag)``, rather than just the
  repository.  (Andrew Bennetts)

* Revision.get_apparent_author() is now deprecated, replaced by
  Revision.get_apparent_authors(), which returns a list. The former
  now returns the first item that would be returned from the second.

* The ``BranchBuilder`` test helper now accepts a ``timestamp``
  parameter to ``build_commit`` and ``build_snapshot``.  (Martin Pool)

* The ``_fetch_*`` attributes on ``Repository`` are now on
  ``RepositoryFormat``, more accurately reflecting their intent (they
  describe a disk format capability, not state of a particular
  repository of that format). (Robert Collins)

Internals
*********

* Branching from a non-stacked branch on a smart protocol is now
  free of virtual file system methods.
  (Robert Collins, Andrew Bennetts)

* Branch and Repository creation on a bzr+ssh://server are now done
  via RPC calls rather than VFS calls, reducing round trips for
  pushing new branches substantially. (Robert Collins)

* ``Branch.clone`` now takes the ``repository_policy`` formerly used
  inside ``BzrDir.clone_on_transport``, allowing stacking to be
  configured before the branch tags and revision tip are set. This
  fixes a race condition cloning stacked branches that would cause
  plugins to have hooks called on non-stacked instances.
  (Robert Collins, #334187)

* ``BzrDir.cloning_metadir`` now has a RPC call. (Robert Collins)

* ``BzrDirFormat.__str__`` now uses the human readable description
  rather than the sometimes-absent disk label. (Robert Collins)

* ``bzrlib.fetch`` is now composed of a sender and a sink component
  allowing for decoupling over a network connection. Fetching from
  or into a RemoteRepository with a 1.13 server will use this to
  stream the operation.
  (Andrew Bennetts, Robert Collins)

* ``bzrlib.tests.run_suite`` accepts a runner_class parameter
  supporting the use of different runners. (Robert Collins)

* Change how file_ids and revision_ids are interned as part of
  inventory deserialization. Now we use the real ``intern()``, rather
  than our own workaround that would also cache a Unicode copy of the
  string, and never emptied the cache. This should slightly reduce
  memory consumption. (John Arbash Meinel)

* New branch method ``create_clone_on_transport`` that returns a
  branch object. (Robert Collins)

* New hook Commands['extend_command'] to allow plugins to access a
  command object before the command is run (or help generated from
  it), without overriding the command. (Robert Collins)

* New version of the ``BzrDir.find_repository`` verb supporting
  ``_network_name`` to support removing more _ensure_real calls.
  (Robert Collins)

* ``RemoteBranchFormat`` no longer claims to have a disk format string.
  (Robert Collins)

* ``Repository`` objects now have ``suspend_write_group`` and
  ``resume_write_group`` methods.  These are currently only useful
  with pack repositories. (Andrew Bennetts, Robert Collins)

* ``BzrDirFormat``, ``BranchFormat`` and ``RepositoryFormat`` objects
  now have a ``network_name`` for passing the format across RPC calls.
  (Robert Collins, Andrew Bennetts)

* ``RepositoryFormat`` objects now all have a new attribute
  ``_serializer`` used by fetch when reserialising is required.
  (Robert Collins, Andrew Bennetts)

* Some methods have been pulled up from ``BzrBranch`` to ``Branch``
  to aid branch types that are not bzr branch objects (like
  RemoteBranch). (Robert Collins, Andrew Bennetts)

* Test adaptation has been made consistent throughout the built in
  tests. ``TestScenarioApplier``, ``multiply_tests_from_modules``,
  ``adapt_tests``, ``adapt_modules`` have all been deleted. Please
  use ``multiply_tests``, or for lower level needs ``apply_scenarios``
  and ``apply_scenario``. (Robert Collins)

* ``TestSkipped`` is now detected by TestCase and passed to the
  ``TestResult`` by calling ``addSkip``. For older TestResult objects,
  where ``addSkip`` is not available, ``addError`` is still called.
  This permits test filtering in subunit to strip out skipped tests
  resulting in a faster fix-shrink-list-run cycle. This is compatible
  with the testtools protocol for skips. (Robert Collins)

* The ``_index`` of ``KnitVersionedFiles`` now supports the ability
  to scan an underlying index that is going to be incorporated into
  the ``KnitVersionedFiles`` object, to determine if it has missing
  delta references. The method is ``scan_unvalidated_index``.
  (Andrew Bennetts, Robert Collins)

* There is a RemoteSink object which handles pushing to smart servers.
  (Andrew Bennetts, Robert Collins)

* ``TransportTraceDecorator`` now logs ``put_bytes_non_atomic`` and
  ``rmdir`` calls. (Robert Collins)

* ``VersionedFiles`` record adapters have had their signature change
  from ``(record, record.get_bytes_as(record.storage_kind))`` to
  ``(record)`` reducing excess duplication and allowing adapters
  to access private data in record to obtain content more
  efficiently. (Robert Collins)

* We no longer probe to see if we should create a working tree during
  clone if we cannot get a local_abspath for the new bzrdir.
  (Robert Collins)


bzr 1.12
########

:Codename: 1234567890
:1.12: 2009-02-13
:1.12rc1: 2009-02-10

This release of Bazaar contains many improvements to the speed,
documentation and functionality of ``bzr log`` and the display of logged
revisions by ``bzr status``.  bzr now also gives a better indication of
progress, both in the way operations are drawn onto a text terminal, and
by showing the rate of network IO.

Changes from RC1 to Final
*************************

* ``bzr init --development-wt5[-rich-root]`` would fail because of
  circular import errors. (John Arbash Meinel, #328135)

* Expanded the help for log and added a new help topic called
  ``log-formats``.  (Ian Clatworthy)

Compatibility Breaks
********************

* By default, ``bzr status`` after a merge now shows just the pending
  merge tip revisions. This improves the signal-to-noise ratio after
  merging from trunk and completes much faster. To see all merged
  revisions, use the new ``-v`` flag.  (Ian Clatworthy)

* ``bzr log --line`` now shows any tags after the date and before
  the commit message. If you have scripts which parse the output
  from this command, you may need to adjust them accordingly.
  (Ian Clatworthy)

* ``bzr log --short`` now shows any additional revision properties
  after the date and before the commit message.  Scripts that parse 
  output of the log command in this situation may need to adjust.
  (Neil Martinsen-Burrell)

* The experimental formats ``1.12-preview`` and ``1.12-preview-rich-root``
  have been renamed ``development-wt5`` and ``development-wt5-rich-root``
  respectively, given they are not ready for release in 1.12.
  (Ian Clatworthy)

* ``read_bundle_from_url`` has been deprecated. (Vincent Ladeuil)

New Features
************

* Add support for filtering ``bzr missing`` on revisions.  Remote revisions
  can be filtered using ``bzr missing -r -20..-10`` and local revisions can
  be filtered using ``bzr missing --my-revision -20..-10``.
  (Marius Kruger)

* ``bzr log -p`` displays the patch diff for each revision.
  When logging a file, the diff only includes changes to that file.
  (Ian Clatworthy, #202331, #227335)

* ``bzr log`` supports a new option called ``-n N`` or ``--level N``.
  A value of 0 (zero) means "show all nested merge revisions" while
  a value of 1 (one) means "show just the top level". Values above
  1 can be used to see a limited amount of nesting. That can be
  useful for seeing the level or two below PQM submits for example.
  To force the ``--short`` and ``--line`` formats to display all nested
  merge revisions just like ``--long`` does by default, use a command
  like ``bzr log --short -n0``. To display just the mainline using
  ``--long`` format, ``bzr log --long -n1``.
  (Ian Clatworthy)

Improvements
************

* ``bzr add`` more clearly communicates success vs failure.
  (Daniel Watkins)

* ``bzr init`` will now print a little less verbose output.
  (Marius Kruger)

* ``bzr log`` is now much faster in many use cases, particularly
  at incrementally displaying results and filtering by a
  revision range. (Ian Clatworthy)

* ``bzr log --short`` and ``bzr log --line`` now show tags, if any,
  for each revision. The tags are shown comma-separated inside
  ``{}``. For short format, the tags appear at the end of line
  before the optional ``[merge]`` indicator. For line format,
  the tags appear after the date. (Ian Clatworthy)

* Progress bars now show the rate of activity for some sftp 
  operations, and they are drawn different.  (Martin Pool, #172741)

* Progress bars now show the rate of activity for urllib and pycurl based
  http client implementations. The operations are tracked at the socket
  level for better precision.
  (Vincent Ladeuil)

* Rule-based preferences can now accept multiple patterns for a set of
  rules.  (Marius Kruger)

* The ``ancestor:`` revision spec will now default to referring to the
  parent of the branch if no other location is given.
  (Daniel Watkins, #198417)

* The debugger started as a result of setting ``$BZR_PDB`` works
  around a bug in ``pdb``, http://bugs.python.org/issue4150.  The bug
  can cause truncated tracebacks in Python versions before 2.6.
  (Andrew Bennetts)

* VirtualVersionedFiles now implements
  ``iter_lines_added_or_present_in_keys``. This allows the creation of 
  new branches based on stacked bzr-svn branches. (#311997)

Bug Fixes
*********

* ``bzr annotate --show-ids`` doesn't give a backtrace on empty files
  anymore.
  (Anne Mohsen, Vincent Ladeuil, #314525)

* ``bzr log FILE`` now correctly shows mainline revisions merging
  a change to FILE when the ``--short`` and ``--line`` log formats
  are used. (Ian Clatworthy, #317417)

* ``bzr log -rX..Y FILE`` now shows the history of FILE provided
  it existed in Y or X, even if the file has since been deleted or
  renamed. If no range is given, the current/basis tree and
  initial tree are searched in that order. More generally, log
  now interprets filenames in their historical context.
  (Ian Clatworthy, #175520)

* ``bzr status`` now reports nonexistent files and continues, then
  errors (with code 3) at the end.  (Karl Fogel, #306394)

* Don't require the present compression base in knits to be the same
  when adding records in knits. (Jelmer Vernooij, #307394)

* Fix a problem with CIFS client/server lag on Windows colliding with
  an invariant-per-process algorithm for generating AtomicFile names
  (Adrian Wilkins, #304023)

* Many socket operations now handle EINTR by retrying the operation.
  Previously EINTR was treated as an unrecoverable failure.  There is
  a new ``until_no_eintr`` helper function in ``bzrlib.osutils``.
  (Andrew Bennetts)

* Support symlinks with non-ascii characters in the symlink filename.
  (Jelmer Vernooij, #319323)

* There was a bug in how we handled resolving when a file is deleted
  in one branch, and modified in the other. If there was a criss-cross
  merge, we would cause the deletion to conflict a second time.
  (Vincent Ladeuil, John Arbash Meinel)

* There was another bug in how we chose the correct intermediate LCA in
  criss-cross merges leading to several kind of changes be incorrectly
  handled.
  (John Arbash Meinel, Vincent Ladeuil)

* Unshelve now handles deleted paths without crashing. (Robert Collins)

Documentation
*************

* Improved plugin developer documentation.  (Martin Pool)

API Changes
***********

* ``ProgressBarStack`` is deprecated; instead use
  ``ui_factory.nested_progress_bar`` to create new progress bars.
  (Martin Pool)

* ForeignVcsMapping() now requires a ForeignVcs object as first
  argument. (Jelmer Vernooij)

* ForeignVcsMapping.show_foreign_revid() has been moved to
  ForeignVcs. (Jelmer Vernooij)

* ``read_bundle_from_url`` is deprecated in favor of
  ``read_mergeable_from_url``.  (Vincent Ladeuil)

* Revision specifiers are now registered in
  ``bzrlib.revisionspec.revspec_registry``, and the old list of 
  revisionspec classes (``bzrlib.revisionspec.SPEC_TYPES``) has been
  deprecated. (Jelmer Vernooij, #321183)

* The progress and UI classes have changed; the main APIs remain the
  same but code that provides a new UI or progress bar class may
  need to be updated.  (Martin Pool)

Internals
*********

* Default User Interface (UI) is CLIUIFactory when bzr runs in a dumb
  terminal. It is sometimes desirable do override this default by forcing
  bzr to use TextUIFactory. This can be achieved by setting the
  BZR_USE_TEXT_UI environment variable (emacs shells, as opposed to
  compile buffers, are such an example).
  (Vincent Ladeuil)

* New API ``Branch.iter_merge_sorted_revisions()`` that iterates over
  ``(revision_id, depth, revno, end_of_merge)`` tuples.
  (Ian Clatworthy)

* New ``Branch.dotted_revno_to_revision_id()`` and
  ``Branch.revision_id_to_dotted_revno()`` APIs that pick the most
  efficient way of doing the mapping.
  (Ian Clatworthy)

* Refactor cmd_serve so that it's a little easier to build commands that
  extend it, and perhaps even a bit easier to read.  (Jonathan Lange)

* ``TreeDelta.show()`` now accepts a ``filter`` parameter allowing log
  formatters to retrict the output.
  (Vincent Ladeuil)


bzr 1.11
########

:Codename: "Eyes up!"
:Released: 2009-01-19

This first monthly release of Bazaar for 2009 improves Bazaar's operation
in Windows, Mac OS X, and other situations where file names are matched
without regard to capitalization: Bazaar tries to match the case of an
existing file.  This release of Bazaar also improves the efficiency of
Tortoise Windows Shell integration and lets it work on 64-bit platforms.

The UI through which Bazaar supports historic formats has been improved,
so 'bzr help formats' now gives a simpler and shorter list, with clear
advice.

This release also fixes a number of bugs, particularly a glitch that can
occur when there are concurrent writes to a pack repository.

Bug Fixes
*********

* Fix failing test when CompiledChunksToLines is not available.
  (Vincent Ladeuil)

* Stacked branches don't repeatedly open their transport connection.
  (John Arbash Meinel)



bzr 1.11rc1
###########

:Codename: "Eyes up!"
:Released: 2009-01-09

Changes
*******

* Formats using Knit-based repository formats are now explicitly
  marked as deprecated. (Ian Clatworthy)

New Features
************

* Add support for `bzr tags -r 1..2`, that is we now support showing
  tags applicable for a specified revision range. (Marius Kruger)

* ``authentication.conf`` now accepts pluggable read-only credential
  stores. Such a plugin (``netrc_credential_store``) is now included,
  handles the ``$HOME/.netrc`` file and can server as an example to
  implement other plugins.
  (Vincent Ladeuil)

* ``shelve --list`` can now be used to list shelved changes.
  (Aaron Bentley)

Improvements
************

* Add trailing slash to directories in all output of ``bzr ls``, except
  ``bzr ls --null``. (Gordon P. Hemsley, #306424)

* ``bzr revision-info`` now supports a -d option to specify an
  alternative branch. (Michael Hudson)

* Add connection to a C++ implementation of the Windows Shell Extension
  which is able to fully replace the current Python implemented one.
  Advantages include 64bit support and reduction in overhead for
  processes which drag in shell extensions.
  (Mark Hammond)

* Support the Claws mail client directly, rather than via
  xdg-email. This prevents the display of an unnecessary modal
  dialog in Claws, informing the user that a file has been
  attached to the message, and works around bug #291847 in
  xdg-utils which corrupts the destination address.

* When working on a case-insensitive case-preserving file-system, as
  commonly found with Windows, bzr will often ignore the case of the
  arguments specified by the user in preference to the case of an existing
  item on the file-system or in the inventory to help prevent
  counter-intuitive behaviour on Windows. (Mark Hammond)

Bug Fixes
*********
  
* Allow BzrDir implementation to implement backing up of 
  control directory. (#139691)

* ``bzr push`` creating a new stacked branch will now only open a
  single connection to the target machine. (John Arbash Meinel)

* Don't call iteritems on transport_list_registry, because it may
  change during iteration.  (Martin Pool, #277048)

* Don't make a broken branch when pushing an unstackable-format branch
  that's in a stackable shared repository to a location with default
  stack-on location.  (Andrew Bennetts, #291046)

* Don't require embedding user in HTTP(S) URLs do use authentication.conf.
  (Ben Jansen, Vincent Ladeuil, #300347)

* Fix a problem with CIFS client/server lag on windows colliding with
  an invariant-per-process algorithm for generating AtomicFile names
  (Adrian Wilkins, #304023)

* Fix bogus setUp signature in UnavailableFTPServer.
  (Gary van der Merwe, #313498)

* Fix compilation error in ``_dirstate_helpers_c`` on SunOS/Solaris.
  (Jari Aalto)

* Fix SystemError in ``_patiencediff_c`` module by calling
  PyErr_NoMemory() before returning NULL in PatienceSequenceMatcher_new.
  (Andrew Bennetts, #303206)

* Give proper error message for diff with non-existent dotted revno.
  (Marius Kruger, #301969)

* Handle EACCES (permission denied) errors when launching a message
  editor, and emit warnings when a configured editor cannot be
  started. (Andrew Bennetts)

* ``$HOME/.netrc`` file is now recognized as a read-only credential store
  if configured in ``authentication.conf`` with 'password_encoding=netrc'
  in the appropriate sections.
  (Vincent Ladeuil, #103029)

* Opening a stacked branch now properly shares the connection, rather
  than opening a new connection for the stacked-on branch.
  (John Arbash meinel)

* Preserve transport decorators while following redirections.
  (Vincent Ladeuil, #245964, #270863)

* Provides a finer and more robust filter for accepted redirections.
  (Vincent Ladeuil, #303959, #265070)

* ``shelve`` paths are now interpreted relative to the current working
  tree.  (Aaron Bentley)

* ``Transport.readv()`` defaults to not reading more than 100MB in a
  single array. Further ``RemoteTransport.readv`` sets this to 5MB to
  work better with how it splits its requests.
  (John Arbash Meinel, #303538)

* Pack repositories are now able to reload the pack listing and retry
  the current operation if another action causes the data to be
  repacked.  (John Arbash Meinel, #153786)

* ``pull -v`` now respects the log_format configuration variable.
  (Aaron Bentley)

* ``push -v`` now works on non-initial pushes.  (Aaron Bentley)

* Use the short status format when the short format is used for log.
  (Vincent Ladeuil, #87179)

* Allow files to be renamed or moved via remove + add-by-id. (Charles
  Duffy, #314251)

Documentation
*************

* Improved the formats help topic to explain why multiple formats
  exist and to provide guidelines in selecting one. Introduced
  two new supporting help topics: current-formats and other-formats.
  (Ian Clatworthy)

API Changes
***********

* ``LRUCache(after_cleanup_size)`` was renamed to
  ``after_cleanup_count`` and the old name deprecated. The new name is
  used for clarity, and to avoid confusion with
  ``LRUSizeCache(after_cleanup_size)``. (John Arbash Meinel)

* New ``ForeignRepository`` base class, to help with foreign branch 
  support (e.g. svn).  (Jelmer Vernooij)

* ``node_distances`` and ``select_farthest`` can no longer be imported
  from ``bzrlib.graph``.  They can still be imported from
  ``bzrlib.deprecated_graph``, which has been the preferred way to
  import them since before 1.0.  (Andrew Bennetts)
  
* The logic in commit now delegates inventory basis calculations to
  the ``CommitBuilder`` object; this requires that the commit builder
  in use has been updated to support the new ``recording_deletes`` and
  ``record_delete`` methods. (Robert Collins)

Testing
*******

* An HTTPS server is now available (it requires python-2.6). Future bzr
  versions will allow the use of the python-2.6 ssl module that can be
  installed for 2.5 and 2.4.

* ``bzr selftest`` now fails if new trailing white space is added to
  the bazaar sources. It only checks changes not committed yet. This
  means that PQM will now reject changes that introduce new trailing
  whitespace. (Marius Kruger)

* Introduced new experimental formats called ``1.12-preview`` and
  ``1.12-preview-rich-root`` to enable testing of related pending
  features, namely content filtering and filtered views.
  (Ian Clatworthy)

Internals
*********

* Added an ``InventoryEntry`` cache when deserializing inventories.
  Can cut the time to iterate over multiple RevisionsTrees in half.
  (John Arbash Meinel)

* Added ``bzrlib.fifo_cache.FIFOCache`` which is designed to have
  minimal overhead versus using a plain dict for cache hits, at the
  cost of not preserving the 'active' set as well as an ``LRUCache``.
  (John Arbash Meinel)

* ``bzrlib.patience_diff.unified_diff`` now properly uses a tab
  character to separate the filename from the date stamp, and doesn't
  add trailing whitespace when a date stamp is not supplied.
  (Adeodato Simó, John Arbash Meinel)

* ``DirStateWorkingTree`` and ``DirStateWorkingTreeFormat`` added
  as base classes of ``WorkingTree4`` and ``WorkingTreeFormat4``
  respectively. (Ian Clatworthy)

* ``KnitVersionedFiles._check_should_delta()`` now uses the
  ``get_build_details`` api to avoid multiple hits to the index, and
  to properly follow the ``compression_parent`` rather than assuming
  it is the left-hand parent. (John Arbash Meinel)

* ``KnitVersionedFiles.get_record_stream()`` will now chose a
  more optimal ordering when the keys are requested 'unordered'.
  Previously the order was fully random, now the records should be
  returned from each pack in turn, in forward I/O order.
  (John Arbash Meinel)
    
* ``mutter()`` will now flush the ``~/.bzr.log`` if it has been more
  than 2s since the last time it flushed. (John Arbash Meinel)

* New method ``bzrlib.repository.Repository.add_inventory_by_delta``
  allows adding an inventory via an inventory delta, which can be
  more efficient for some repository types. (Robert Collins)

* Repository ``CommitBuilder`` objects can now accumulate an inventory
  delta. To enable this functionality call ``builder.recording_deletes``
  and additionally call ``builder.record_delete`` when a delete
  against the basis occurs. (Robert Collins)

* The default http handler has been changed from pycurl to urllib.
  The default is still pycurl for https connections. (The only
  advantage of pycurl is that it checks ssl certificates.)
  (John Arbash Meinel)

* ``VersionedFiles.get_record_stream()`` can now return objects with a
  storage_kind of ``chunked``. This is a collection (list/tuple) of
  strings. You can use ``osutils.chunks_to_lines()`` to turn them into
  guaranteed 'lines' or you can use ``''.join(chunks)`` to turn it
  into a fulltext. This allows for some very good memory savings when
  asking for many texts that share ancestry, as the individual chunks
  can be shared between versions of the file. (John Arbash Meinel)

* ``pull -v`` and ``push -v`` use new function
  ``bzrlib.log.show_branch_change`` (Aaron Bentley)



bzr 1.10
########

:Released: 2008-12-05

Bazaar 1.10 has several performance improvements for copying revisions
(especially for small updates to large projects).  There has also been a
significant amount of effort in polishing stacked branches.  The commands
``shelve`` and ``unshelve`` have become core commands, with an improved
implementation.

The only changes versus bzr-1.10rc1 are bugfixes for stacked branches.

bug Fixes
*********

* Don't set a pack write cache size from RepoFetcher, because the
  cache is not coherent with reads and causes ShortReadvErrors.
  This reverses the change that fixed #294479.
  (Martin Pool, #303856)

* Properly handle when a revision can be inserted as a delta versus
  when it needs to be expanded to a fulltext for stacked branches.
  There was a bug involving merge revisions. As a method to help
  prevent future difficulties, also make stacked fetches sort
  topologically. (John Arbash Meinel, #304841)


bzr 1.10rc1
###########

:Released: 2008-11-28

This release of Bazaar focuses on performance improvements when pushing
and pulling revisions, both locally and to remote networks.  The popular
``shelve`` and ``unshelve`` commands, used to interactively revert and
restore work in progress, have been merged from bzrtools into the bzr
core.  There are also bug fixes for portability, and for stacked branches.

New Features
************

* New ``commit_message_template`` hook that is called by the commit
  code to generate a template commit message. (Jelmer Vernooij)

* New `shelve` and `unshelve` commands allow undoing and redoing changes.
  (Aaron Bentley)

Improvements
************

* ``(Remote)Branch.copy_content_into`` no longer generates the full revision
  history just to set the last revision info.
  (Andrew Bennetts, John Arbash Meinel)

* Fetches between formats with different serializers (such as
  pack-0.92-subtree and 1.9-rich-root) are faster now.  This is due to
  operating on batches of 100 revisions at time rather than
  one-by-one.  (Andrew Bennetts, John Arbash Meinel)

* Search index files corresponding to pack files we've already used
  before searching others, because they are more likely to have the
  keys we're looking for.  This reduces the number of iix and tix
  files accessed when pushing 1 new revision, for instance.
  (John Arbash Meinel)

* Signatures to transfer are calculated more efficiently in
  ``item_keys_introduced_by``.  (Andrew Bennetts, John Arbash Meinel)

* The generic fetch code can once again copy revisions and signatures
  without extracting them completely to fulltexts and then serializing
  them back down into byte strings. This is a significant performance
  improvement when fetching from a stacked branch.
  (John Arbash Meinel, #300289)

* When making a large readv() request over ``bzr+ssh``, break up the
  request into more manageable chunks. Because the RPC is not yet able
  to stream, this helps keep us from buffering too much information at
  once. (John Arbash Meinel)

Bug Fixes
*********

* Better message when the user needs to set their Launchpad ID.
  (Martin Pool, #289148)

* ``bzr commit --local`` doesn't access the master branch anymore.
  This fixes a regression introduced in 1.9.  (Marius Kruger, #299313)

* Don't call the system ``chdir()`` with an empty path. Sun OS seems
  to give an error in that case.  Also, don't count on ``getcwd()``
  being able to allocate a new buffer, which is a gnu extension.
  (John Arbash Meinel, Martin Pool, Harry Hirsch, #297831)

* Don't crash when requesting log --forward <file> for a revision range
  starting with a dotted revno.
  (Vincent Ladeuil, #300055)

* Don't create text deltas spanning stacked repositories; this could
  cause "Revision X not present in Y" when later accessing them.
  (Martin Pool, #288751)

* Pack repositories are now able to reload the pack listing and retry
  the current operation if another action causes the data to be
  repacked.  (John Arbash Meinel, #153786)

* PermissionDenied errors from smart servers no longer cause
  "PermissionDenied: "None"" on the client.
  (Andrew Bennetts, #299254)

* Pushing to a stacked pack repository now batches writes, the same
  way writes are batched to ordinary pack repository.  This makes
  pushing to a stacked branch over the network much faster.
  (Andrew Bennetts, #294479)

* TooManyConcurrentRequests no longer occur when a fetch fails and
  tries to abort a write group.  This allows the root cause (e.g. a
  network interruption) to be reported.  (Andrew Bennetts, #297014)

* RemoteRepository.get_parent_map now uses fallback repositories.
  (Aaron Bentley, #297991?, #293679?)

API Changes
***********

* ``CommitBuilder`` now validates the strings it will be committing,
  to ensure that they do not have characters that will not be properly
  round-tripped. For now, it just checks for characters that are
  invalid in the XML form. (John Arbash Meinel, #295161)

* Constructor parameters for NewPack (internal to pack repositories)
  have changed incompatibly.

* ``Repository.abort_write_group`` now accepts an optional
  ``suppress_errors`` flag.  Repository implementations that override
  ``abort_write_group`` will need to be updated to accept the new
  argument.  Subclasses that only override ``_abort_write_group``
  don't need to change.

* Transport implementations must provide copy_tree_to_transport.  A default
  implementation is provided for Transport subclasses.

Testing
*******

* ``bzr selftest`` now fails if no doctests are found in a module
  that's expected to have them.  (Martin Pool)

* Doctests now only report the first failure.  (Martin Pool)


bzr 1.9
#######

:Released: 2008-11-07

This release of Bazaar adds a new repository format, ``1.9``, with smaller
and more efficient index files.  This format can be specified when
creating a new repository, or used to losslessly upgrade an existing
repository.  bzr 1.9 also speeds most operations over the smart server
protocol, makes annotate faster, and uses less memory when making
checkouts or pulling large amounts of data.

Bug Fixes
*********

* Fix "invalid property value 'branch-nick' for None" regression with
  branches bound to svn branches.  (Martin Pool, #293440)

* Fix SSL/https on Python2.6.  (Vincent Ladeuil, #293054)

* ``SFTPTransport.readv()`` had a bug when requests were out-of-order.
  This only triggers some-of-the-time on Knit format repositories.
  (John Arbash Meinel, #293746)


bzr 1.9rc1
##########

:Released: 2008-10-31

New Features
************

* New Branch hook ``transform_fallback_location`` allows a function to
  be called when looking up the stacked source. (Michael Hudson)

* New repository formats ``1.9`` and ``1.9-rich-root``. These have all
  the functionality of ``1.6``, but use the new btree indexes.
  These indexes are both smaller and faster for access to historical
  information.  (John Arbash Meinel)

Improvements
************

* ``BTreeIndex`` code now is able to prefetch extra pages to help tune
  the tradeoff between bandwidth and latency. Should be tuned
  appropriately to not impact commands which need minimal information,
  but provide a significant boost to ones that need more context. Only
  has a direct impact on the ``--development2`` format which uses
  btree's for the indexes. (John Arbash Meinel)

* ``bzr dump-btree`` is a hidden command introduced to allow dumping
  the contents of a compressed btree file.  (John Arbash Meinel)

* ``bzr pack`` now tells the index builders to optimize for size. For
  btree index repositories, this can save 25% of the index size
  (mostly in the text indexes). (John Arbash Meinel)

* ``bzr push`` to an existing branch or repository on a smart server
  is faster, due to Bazaar making more use of the ``get_parent_map``
  RPC when querying the remote branch's revision graph.
  (Andrew Bennetts)

* default username for bzr+ssh and sftp can be configured in
  authentication.conf. (Aaron Bentley)

* launchpad-login now provides a default username for bzr+ssh and sftp
  URLs, allowing username-free URLs to work for everyone. (Aaron Bentley)

* ``lp:`` lookups no longer include usernames, making them shareable and
  shorter. (Aaron Bentley)

* New ``PackRepository.autopack`` smart server RPC, which does
  autopacking entirely on the server.  This is much faster than
  autopacking via plain file methods, which downloads a large amount
  of pack data and then re-uploads the same pack data into a single
  file.  This fixes a major (although infrequent) cause of lengthy
  delays when using a smart server.  For example, pushing the 10th
  revision to a repository with 9 packs now takes 44 RPCs rather than
  179, and much less bandwidth too.  This requires Bazaar 1.9 on both
  the client and the server, otherwise the client will fallback to the
  slower method.  (Andrew Bennetts)

Bug Fixes
*********

* A failure to load a plugin due to an IncompatibleAPI exception is
  now correctly reported. (Robert Collins, #279451)

* API versioning support now has a multiple-version checking api
  ``require_any_api``. (Robert Collins, #279447)

* ``bzr branch --stacked`` from a smart server to a standalone branch
  works again.  This fixes a regression in 1.7 and 1.8.
  (Andrew Bennetts, #270397)

* ``bzr co`` uses less memory. It used to unpack the entire WT into
  memory before writing it to disk. This was a little bit faster, but
  consumed lots of memory. (John Arbash Meinel, #269456)

* ``bzr missing --quiet`` no longer prints messages about whether
  there are missing revisions.  The exit code indicates whether there
  were or not.  (Martin Pool, #284748)

* Fixes to the ``annotate`` code. The fast-path which re-used the
  stored deltas was accidentally disabled all the time, instead of
  only when a branch was stacked. Second, the code would accidentally
  re-use a delta even if it wasn't against the left-parent, this
  could only happen if ``bzr reconcile`` decided that the parent
  ordering was incorrect in the file graph.  (John Arbash Meinel)

* "Permission denied" errors that occur when pushing a new branch to a
  smart server no longer cause tracebacks.  (Andrew Bennetts, #278673)

* Some compatibility fixes for building the extensions with MSVC and
  for python2.4. (John Arbash Meinel, #277484)

* The index logic is now able to reload the list of pack files if and
  index ends up disappearing. We still don't reload if the pack data
  itself goes missing after checking the index. This bug appears as a
  transient failure (file not found) when another process is writing
  to the repository.  (John Arbash Meinel, #153786)

* ``bzr switch`` and ``bzr bind`` will now update the branch nickname if
  it was previously set. All checkouts will now refer to the bound branch
  for a nickname if one was not explicitly set.
  (Marius Kruger, #230903)

Documentation
*************

* Improved hook documentation. (Michael Ernst)

API Changes
***********

* commands.plugins_cmds is now a CommandRegistry, not a dict.

Internals
*********

* New AuthenticationConfig.set_credentials method allows easy programmatic
  configuration of authetication credentials.


bzr 1.8
#######

:Released: 2008-10-16

Bazaar 1.8 includes several fixes that improve working tree performance,
display of revision logs, and merges.  The bzr testsuite now passes on OS
X and Python 2.6, and almost completely passes on Windows.  The
smartserver code has gained several bug fixes and performance
improvements, and can now run server-side hooks within an http server.

Bug Fixes
*********

* Fix "Must end write group" error when another error occurs during
  ``bzr push``.  (Andrew Bennetts, #230902)

Portability
***********

* Some Pyrex versions require the WIN32 macro defined to compile on
  that platform.  (Alexander Belchenko, Martin Pool, #277481)


bzr 1.8rc1
##########

:Released: 2008-10-07

Changes
*******

* ``bzr log file`` has been changed. It now uses a different method
  for determining which revisions to show as merging the changes to
  the file. It now only shows revisions which merged the change
  towards your mainline. This simplifies the output, makes it faster,
  and reduces memory consumption.  (John Arbash Meinel)

* ``bzr merge`` now defaults to having ``--reprocess`` set, whenever
  ``--show-base`` is not supplied.  (John Arbash Meinel)

* ``bzr+http//`` will now optionally load plugins and write logs on the
  server. (Marius Kruger)

* ``bzrlib._dirstate_helpers_c.pyx`` does not compile correctly with
  Pyrex 0.9.4.1 (it generates C code which causes segfaults). We
  explicitly blacklist that version of the compiler for that
  extension. Packaged versions will include .c files created with
  pyrex >= 0.9.6 so it doesn't effect releases, only users running
  from the source tree. (John Arbash Meinel, #276868)

Features
********

* bzr is now compatible with python-2.6. python-2.6 is not yet officially
  supported (nor released, tests were conducted with the dev version of
  python-2.6rc2), but all known problems have been fixed.  Feedback
  welcome.
  (Vincent Ladeuil, #269535)

Improvements
************

* ``bzr annotate`` will now include uncommitted changes from the local
  working tree by default. Such uncommitted changes are given the
  revision number they would get if a commit was done, followed with a
  ? to indicate that its not actually known. (Robert Collins, #3439)

* ``bzr branch`` now accepts a ``--standalone`` option, which creates a
  standalone branch regardless of the presence of shared repositories.
  (Daniel Watkins)

* ``bzr push`` is faster in the case there are no new revisions to
  push.  It is also faster if there are no tags in the local branch.
  (Andrew Bennetts)

* File changes during a commit will update the tree stat cache.
  (Robert Collins)

* Location aliases can now accept a trailing path.  (Micheal Hudson)

* New hooks ``Lock.hooks`` when LockDirs are acquired and released.
  (Robert Collins, MartinPool)

* Switching in heavyweight checkouts uses the master branch's context, not
  the checkout's context.  (Adrian Wilkins)

* ``status`` on large trees is now faster, due to optimisations in the
  walkdirs code. Of particular note, the walkdirs code now performs
  a temporary ``chdir()`` while reading a single directory; if your
  platform has non thread-local current working directories (and is
  not windows which has its own implementation), this may introduce a
  race condition during concurrent uses of bzrlib. The bzrlib CLI
  will not encounter this as it is single threaded for working tree
  operations. (Robert Collins)

* The C extensions now build on python 2.4 (Robert Collins, #271939)

* The ``-Dhpss`` debug flag now reports the number of smart server
  calls per medium to stderr.  This is in addition to the existing
  detailed logging to the .bzr.log trace file.  (Andrew Bennetts)

Bug Fixes
*********

* Avoid random failures arising from misinterpreted ``errno`` values
  in ``_readdir_pyx.read_dir``.
  (Martin Pool, #279381)

* Branching from a shared repository on a smart server into a new
  repository now preserves the repository format.
  (Andrew Bennetts, #269214)

* ``bzr log`` now accepts a ``--change`` option.
  (Vincent Ladeuil, #248427)

* ``bzr missing`` now accepts an ``--include-merges`` option.
  (Vincent Ladeuil, #233817)

* Don't try to filter (internally) '.bzr' from the files to be deleted if
  it's not there.
  (Vincent Ladeuil, #272648)

* Fix '_in_buffer' AttributeError when using the -Dhpss debug flag.
  (Andrew Bennetts)

* Fix TooManyConcurrentRequests errors caused by a connection failure
  when doing ``bzr pull`` or ``bzr merge`` from a ``bzr+ssh`` URL.
  (Andrew Bennetts, #246233)

* Fixed ``bzr st -r branch:PATH_TO_BRANCH`` where the other branch
  is in a different repository than the current one.
  (Lukáš Lalinský, #144421)

* Make the first line of the manpage preamble a comment again.
  (David Futcher, #242106)

* Remove use of optional parameter in GSSAPI FTP support, since
  it breaks newer versions of Python-Kerberos. (Jelmer Vernooij)

* The autopacking logic will now always create a single new pack from
  all of the content which it deems is worth moving. This avoids the
  'repack a single pack' bug and should result in better packing
  overall.  (John Arbash Meinel, #242510, #172644)

* Trivial documentation fix.
  (John Arbash Meinel, #270471)

* ``bzr switch`` and ``bzr bind`` will now update the branch nickname if
  it was previously set. All checkouts will now refer to the bound branch
  for a nickname if one was not explicitly set.
  (Marius Kruger, #230903)

Documentation
*************

* Explain revision/range identifiers. (Daniel Clemente)

API Changes
***********

* ``CommitBuilder.record_entry_contents`` returns one more element in
  its result tuple - an optional file system hash for the hash cache
  to use. (Robert Collins)

* ``dirstate.DirState.update_entry`` will now only calculate the sha1
  of a file if it is likely to be needed in determining the output
  of iter_changes. (Robert Collins)

* The PackRepository, RepositoryPackCollection, NewPack classes have a
  slightly changed interface to support different index types; as a
  result other users of these classes need to supply the index types
  they want. (Robert Collins)

Testing
*******

* ``bzrlib.tests.repository_implementations`` has been renamed to
  ``bzrlib.tests.per_repository`` so that we have a common structure
  (and it is shorter). (John Arbash Meinel, #239343)

* ``LocalTransport.abspath()`` now returns a drive letter if the
  transport has one, fixing numerous tests on Windows.
  (Mark Hammond)

* PreviewTree is now tested via intertree_implementations.
  (Aaron Bentley)

* The full test suite is passing again on OSX.
  (Guillermo Gonzalez, Vincent Ladeuil)

* The full test suite passes when run with ``-Eallow_debug``.
  (Andrew Bennetts)

Internals
*********

* A new hook, ``Branch.open``, has been added, which is called when
  branch objects are opened. (Robert Collins)

* ``bzrlib.osutils._walkdirs_utf8`` has been refactored into common
  tree walking, and modular directory listing code to aid future
  performance optimisations and refactoring. (Robert Collins)

* ``bzrlib.trace.debug_memory`` can be used to get a quick memory dump
  in the middle of processing. It only reports memory if
  ``/proc/PID/status`` is available. (John Arbash Meinel)

* New method ``RevisionSpec.as_tree`` for representing the revision
  specifier as a revision tree object. (Lukáš Lalinský)

* New race-free method on MutableTree ``get_file_with_stat`` for use
  when generating stat cache results. (Robert Collins)

* New win32utils.get_local_appdata_location() provides access to a local
  directory for storing data.  (Mark Hammond)

* To be compatible with python-2.6 a few new rules should be
  observed. 'message' attribute can't be used anymore in exception
  classes, 'sha' and 'md5' modules have been deprecated (use
  osutils.[md5|sha]), object__init__ and object.__new__ don't accept
  parameters anymore.
  (Vincent Ladeuil)


bzr 1.7.1
#########

:Released:  2008-10-01

No changes from 1.7.1rc1.


bzr 1.7.1rc1
############

:Released: 2008-09-24

This release just includes an update to how the merge algorithm handles
file paths when we encounter complex history.

Features
********

* If we encounter a criss-cross in history, use information from
  direct Least Common Ancestors to resolve inventory shape (locations
  of files, adds, deletes, etc). This is similar in concept to using
  ``--lca`` for merging file texts, only applied to paths.
  (John Arbash Meinel)


bzr 1.7
#######

:Released: 2008-09-23

This release includes many bug fixes and a few performance and feature
improvements.  ``bzr rm`` will now scan for missing files and remove them,
like how ``bzr add`` scans for unknown files and adds them. A bit more
polish has been applied to the stacking code. The b-tree indexing code has
been brought in, with an eye on using it in a future repository format.
There are only minor installer changes since bzr-1.7rc2.

Features
********

* Some small updates to the win32 installer. Include localization
  files found in plugins, and include the builtin distutils as part of
  packaging qbzr. (Mark Hammond)


bzr 1.7rc2
##########

:Released: 2008-09-17

A few bug fixes from 1.7rc1. The biggest change is a new
``RemoteBranch.get_stacked_on_url`` rpc. This allows clients that are
trying to access a Stacked branch over the smart protocol, to properly
connect to the stacked-on location.

Bug Fixes
*********

* Branching from a shared repository on a smart server into a new
  repository now preserves the repository format.
  (Andrew Bennetts, #269214)

* Branching from a stacked branch via ``bzr+ssh`` can properly connect
  to the stacked-on branch.  (Martin Pool, #261315)

* ``bzr init`` no longer re-opens the BzrDir multiple times.
  (Vincent Ladeuil)

* Fix '_in_buffer' AttributeError when using the -Dhpss debug flag.
  (Andrew Bennetts)


bzr 1.7rc1
##########

:Released: 2008-09-09

This release candidate for bzr 1.7 has several bug fixes and a few
performance and feature improvements.  ``bzr rm`` will now scan for
missing files and remove them, like how ``bzr add`` scans for unknown
files and adds them. A bit more polish has been applied to the stacking
code. The b-tree indexing code has been brought in, with an eye on using
it in a future repository format.


Changes
*******

* ``bzr export`` can now export a subdirectory of a project.
  (Robert Collins)

* ``bzr remove-tree`` will now refuse to remove a tree with uncommitted
  changes, unless the ``--force`` option is specified.
  (Lukáš Lalinský, #74101)

* ``bzr rm`` will now scan for files that are missing and remove just
  them automatically, much as ``bzr add`` scans for new files that
  are not ignored and adds them automatically. (Robert Collins)

Features
********

* Support for GSSAPI authentication when using FTP as documented in
  RFC2228. (Jelmer Vernooij, #49623)

* Add support for IPv6 in the smart server. (Jelmer Vernooij, #165014)

Improvements
************

* A url like ``log+file:///tmp`` will log all access to that Transport
  to ``.bzr.log``, which may help in debugging or profiling.
  (Martin Pool)

* ``bzr branch`` and ``bzr push`` use the default stacking policy if the
  branch format supports it. (Aaron Bentley)

* ``bzr init`` and ``bzr init-repo`` will now print out the same as
  ``bzr info`` if it completed successfully.
  (Marius Kruger)

* ``bzr uncommit`` logs the old tip revision id, and displays how to
  restore the branch to that tip using ``bzr pull``.  This allows you
  to recover if you realize you uncommitted the wrong thing.
  (John Arbash Meinel)

* Fix problems in accessing stacked repositories over ``bzr://``.
  (Martin Pool, #261315)

* ``SFTPTransport.readv()`` was accidentally using ``list += string``,
  which 'works', but adds each character separately to the list,
  rather than using ``list.append(string)``. Fixing this makes the
  SFTP transport a little bit faster (~20%) and use a bit less memory.
  (John Arbash Meinel)

* When reading index files, if we happen to read the whole file in a
  single request treat it as a ``_buffer_all`` request. This happens
  most often on small indexes over remote transports, where we default
  to reading 64kB. It saves a round trip for each small index during
  fetch operations. Also, if we have read more than 50% of an index
  file, trigger a ``_buffer_all`` on the next request. This works
  around some inefficiencies because reads don't fall neatly on page
  boundaries, so we would ignore those bytes, but request them again
  later. This could trigger a total read size of more than the whole
  file. (John Arbash Meinel)

Bug Fixes
*********

* ``bzr rm`` is now aliased to ``bzr del`` for the convenience of svn
  users. (Robert Collins, #205416)

* Catch the infamous "select/poll returned error" which occurs when
  pycurl try to send a body request to an HTTP/1.0 server which has
  already refused to handle the request. (Vincent Ladeuil, #225020)

* Fix ``ObjectNotLocked`` errors when using various commands
  (including ``bzr cat`` and ``bzr annotate``) in combination with a
  smart server URL.  (Andrew Bennetts, #237067)

* ``FTPTransport.stat()`` would return ``0000`` as the permission bits
  for the containing ``.bzr/`` directory (it does not implement
  permissions). This would cause us to set all subdirectories to
  ``0700`` and files to ``0600`` rather than leaving them unmodified.
  Now we ignore ``0000`` as the permissions and assume they are
  invalid. (John Arbash Meinel, #259855)

* Merging from a previously joined branch will no longer cause
  a traceback. (Jelmer Vernooij, #203376)

* Pack operations on windows network shares will work even with large
  files. (Robert Collins, #255656)

* Running ``bzr st PATH_TO_TREE`` will no longer suppress merge
  status. Status is also about 7% faster on mozilla sized trees
  when the path to the root of the tree has been given. Users of
  the internal ``show_tree_status`` function should be aware that
  the show_pending flag is now authoritative for showing pending
  merges, as it was originally. (Robert Collins, #225204)

* Set valid default _param_name for Option so that ListOption can embed
  '-' in names. (Vincent Ladeuil, #263249)

* Show proper error rather than traceback when an unknown revision
  id is specified to ``bzr cat-revision``. (Jelmer Vernooij, #175569)

* Trailing text in the dirstate file could cause the C dirstate parser
  to try to allocate an invalid amount of memory. We now properly
  check and test for parsing a dirstate with invalid trailing data.
  (John Arbash Meinel, #186014)

* Unexpected error responses from a smart server no longer cause the
  client to traceback.  (Andrew Bennetts, #263527)

* Use a Windows api function to get a Unicode host name, rather than
  assuming the host name is ascii.
  (Mark Hammond, John Arbash Meinel, #256550)

* ``WorkingTree4`` trees will now correctly report missing-and-new
  paths in the output of ``iter_changes``. (Robert Collins)

Documentation
*************

* Updated developer documentation.  (Martin Pool)

API Changes
***********

* Exporters now take 4 parameters. (Robert Collins)

* ``Tree.iter_changes`` will now return False for the content change
  field when a file is missing in the basis tree and not present in
  the target tree. Previously it returned True unconditionally.
  (Robert Collins)

* The deprecated ``Branch.abspath`` and unimplemented
  ``Branch.rename_one`` and ``Branch.move`` were removed. (Jelmer Vernooij)

* BzrDir.clone_on_transport implementations must now accept a stacked_on
  parameter.  (Aaron Bentley)

* BzrDir.cloning_metadir implementations must now take a require_stacking
  parameter.  (Aaron Bentley)

Testing
*******

* ``addCleanup`` now takes ``*arguments`` and ``**keyword_arguments``
  which are then passed to the cleanup callable as it is run. In
  addition, addCleanup no longer requires that the callables passed to
  it be unique. (Jonathan Lange)

* Fix some tests that fail on Windows because files are deleted while
  still in use.
  (Mark Hammond)

* ``selftest``'s ``--starting-with`` option can now use predefined
  prefixes so that one can say ``bzr selftest -s bp.loom`` instead of
  ``bzr selftest -s bzrlib.plugins.loom``. (Vincent Ladeuil)

* ``selftest``'s ``--starting-with`` option now accepts multiple values.
  (Vincent Ladeuil)

Internals
*********

* A new plugin interface, ``bzrlib.log.log_adapters``, has been added.
  This allows dynamic log output filtering by plugins.
  (Robert Collins)

* ``bzrlib.btree_index`` is now available, providing a b-tree index
  layer. The design is memory conservative (limited memory cache),
  faster to seek (approx 100 nodes per page, gives 100-way fan out),
  and stores compressed pages allowing more keys per page.
  (Robert Collins, John Arbash Meinel)

* ``bzrlib.diff.DiffTree.show_diff`` now skips changes where the kind
  is unknown in both source and target.
  (Robert Collins, Aaron Bentley)

* ``GraphIndexBuilder.add_node`` and ``BTreeBuilder`` have been
  streamlined a bit. This should make creating large indexes faster.
  (In benchmarking, it now takes less time to create a BTree index than
  it takes to read the GraphIndex one.) (John Arbash Meinel)

* Mail clients for `bzr send` are now listed in a registry.  This
  allows plugins to add new clients by registering them with
  ``bzrlib.mail_client.mail_client_registry``.  All of the built-in
  clients now use this mechanism.  (Neil Martinsen-Burrell)


bzr 1.6.1
#########

:Released: 2008-09-05

A couple regressions were found in the 1.6 release. There was a
performance issue when using ``bzr+ssh`` to branch large repositories,
and some problems with stacking and ``rich-root`` capable repositories.


bzr 1.6.1rc2
############

:Released: 2008-09-03

Bug Fixes
*********

* Copying between ``rich-root`` and ``rich-root-pack`` (and vice
  versa) was accidentally using the inter-model fetcher, instead of
  recognizing that both were 'rich root' formats.
  (John Arbash Meinel, #264321)


bzr 1.6.1rc1
############

:Released: 2008-08-29

This release fixes a few regressions found in the 1.6 client. Fetching
changes was using an O(N^2) buffering algorithm, so for large projects it
would cause memory thrashing. There is also a specific problem with the
``--1.6-rich-root`` format, which prevented stacking on top of
``--rich-root-pack`` repositories, and could allow users to accidentally
fetch experimental data (``-subtree``) without representing it properly.
The ``--1.6-rich-root`` format has been deprecated and users are
recommended to upgrade to ``--1.6.1-rich-root`` immediately.  Also we
re-introduced a workaround for users who have repositories with incorrect
nodes (not possible if you only used official releases).
I should also clarify that none of this is data loss level issues, but
still sufficient enough to warrant an updated release.

Bug Fixes
*********

* ``RemoteTransport.readv()`` was being inefficient about how it
  buffered the readv data and processed it. It would keep appending to
  the same string (causing many copies) and then pop bytes out of the
  start of the string (causing more copies).
  With this patch "bzr+ssh://local" can improve dramatically,
  especially for projects with large files.
  (John Arbash Meinel)

* Revision texts were always meant to be stored as fulltexts. There
  was a bug in a bzr.dev version that would accidentally create deltas
  when copying from a Pack repo to a Knit repo. This has been fixed,
  but to support those repositories, we know always request full texts
  for Revision texts. (John Arbash Meinel, #261339)

* The previous ``--1.6-rich-root`` format used an incorrect xml
  serializer, which would accidentally support fetching from a
  repository that supported subtrees, even though the local one would
  not. We deprecated that format, and introduced a new one that uses
  the correct serializer ``--1.6.1-rich-root``.
  (John Arbash Meinel, #262333)


bzr 1.6
#######

:Released: 2008-08-25

Finally, the long awaited bzr 1.6 has been released. This release includes
new features like Stacked Branches, improved weave merge, and an updated
server protocol (now on v3) which will allow for better cross version
compatibility. With this release we have deprecated Knit format
repositories, and recommend that users upgrade them, we will continue to
support reading and writing them for the forseeable future, but we will
not be tuning them for performance as pack repositories have proven to be
better at scaling. This will also be the first release to bundle
TortoiseBzr in the standalone Windows installer.


bzr 1.6rc5
##########

:Released: 2008-08-19

Bug Fixes
*********

* Disable automatic detection of stacking based on a containing
  directory of the target. It interacted badly with push, and needs a
  bit more work to get the edges polished before it should happen
  automatically. (John Arbash Meinel, #259275)
  (This change was reverted when merged to bzr.dev)


bzr 1.6rc4
##########

:Released: 2008-08-18

Bug Fixes
*********

* Fix a regression in knit => pack fetching.  We had a logic
  inversion, causing the fetch to insert fulltexts in random order,
  rather than preserving deltas.  (John Arbash Meinel, #256757)


bzr 1.6rc3
##########

:Released: 2008-08-14

Changes
*******

* Disable reading ``.bzrrules`` as a per-branch rule preferences
  file. The feature was not quite ready for a full release.
  (Robert Collins)

Improvements
************

* Update the windows installer to bundle TortoiseBzr and ``qbzr``
  into the standalone installer. This will be the first official
  windows release that installs Tortoise by default.
  (Mark Hammond)

Bug Fixes
*********

* Fix a regression in ``bzr+http`` support. There was a missing
  function (``_read_line``) that needed to be carried over from
  ``bzr+ssh`` support. (Andrew Bennetts)

* ``GraphIndex`` objects will internally read an entire index if more
  than 1/20th of their keyspace is requested in a single operation.
  This largely mitigates a performance regression in ``bzr log FILE``
  and completely corrects the performance regression in ``bzr log``.
  The regression was caused by removing an accomodation which had been
  supporting the index format in use. A newer index format is in
  development which is substantially faster. (Robert Collins)


bzr 1.6rc2
##########

:Released: 2008-08-13

This release candidate has a few minor bug fixes, and some regression
fixes for Windows.

Bug Fixes
*********

* ``bzr upgrade`` on remote branches accessed via bzr:// and
  bzr+ssh:// now works.  (Andrew Bennetts)

* Change the ``get_format_description()`` strings for
  ``RepositoryFormatKnitPack5`` et al to be single line messages.
  (Aaron Bentley)

* Fix for a regression on Win32 where we would try to call
  ``os.listdir()`` on a file and not catch the exception properly.
  (Windows raises a different exception.) This would manifest in
  places like ``bzr rm file`` or ``bzr switch``.
  (Mark Hammond, John Arbash Meinel)

* ``Inventory.copy()`` was failing to set the revision property for
  the root entry. (Jelmer Vernooij)

* sftp transport: added missing ``FileExists`` case to
  ``_translate_io_exception`` (Christophe Troestler, #123475)

* The help for ``bzr ignored`` now suggests ``bzr ls --ignored`` for
  scripting use. (Robert Collins, #3834)

* The default ``annotate`` logic will now always assign the
  last-modified value of a line to one of the revisions that modified
  it, rather than a merge revision. This would happen when both sides
  claimed to have modified the line resulting in the same text. The
  choice is arbitrary but stable, so merges in different directions
  will get the same results.  (John Arbash Meinel, #232188)


bzr 1.6rc1
##########

:Released: 2008-08-06

This release candidate for bzr 1.6 solidifies the new branch stacking
feature.  Bazaar now recommends that users upgrade all knit repositories,
because later formats are much faster.  However, we plan to continue read/write and
upgrade support for knit repostories for the forseeable future.  Several
other bugs and performance issues were fixed.

Changes
*******

* Knit format repositories are deprecated and bzr will now emit
  warnings whenever it encounters one.  Use ``bzr upgrade`` to upgrade
  knit repositories to pack format.  (Andrew Bennetts)

Improvements
************

* ``bzr check`` can now be told which elements at a location it should
  check.  (Daniel Watkins)

* Commit now supports ``--exclude`` (or ``-x``) to exclude some files
  from the commit. (Robert Collins, #3117)

* Fetching data between repositories that have the same model but no
  optimised fetcher will not reserialise all the revisions, increasing
  performance. (Robert Collins, John Arbash Meinel)

* Give a more specific error when target branch is not reachable.
  (James Westby)

* Implemented a custom ``walkdirs_utf8`` implementation for win32.
  This uses a pyrex extension to get direct access to the
  ``FindFirstFileW`` style apis, rather than using ``listdir`` +
  ``lstat``. Shows a very strong improvement in commands like
  ``status`` and ``diff`` which have to iterate the working tree.
  Anywhere from 2x-6x faster depending on the size of the tree (bigger
  trees, bigger benefit.) (John Arbash Meinel)

* New registry for log properties handles  and the method in
  LongLogFormatter to display the custom properties returned by the
  registered handlers. (Guillermo Gonzalez, #162469)

Bug Fixes
*********

* Add more tests that stacking does not create deltas spanning
  physical repository boundaries.
  (Martin Pool, #252428)

* Better message about incompatible repositories.
  (Martin Pool, #206258)

* ``bzr branch --stacked`` ensures the destination branch format can
  support stacking, even if the origin does not.
  (Martin Pool)

* ``bzr export`` no longer exports ``.bzrrules``.
  (Ian Clatworthy)

* ``bzr serve --directory=/`` now correctly allows the whole
  filesystem to be accessed on Windows, not just the root of the drive
  that Python is running from.
  (Adrian Wilkins, #240910)

* Deleting directories by hand before running ``bzr rm`` will not
  cause subsequent errors in ``bzr st`` and ``bzr commit``.
  (Robert Collins, #150438)

* Fix a test case that was failing if encoding wasn't UTF-8.
  (John Arbash Meinel, #247585)

* Fix "no buffer space available" error when branching with the new
  smart server protocol to or from Windows.
  (Andrew Bennetts, #246180)

* Fixed problem in branching from smart server.
  (#249256, Michael Hudson, Martin Pool)

* Handle a file turning in to a directory in TreeTransform.
  (James Westby, #248448)

API Changes
***********

* ``MutableTree.commit`` has an extra optional keywork parameter
  ``exclude`` that will be unconditionally supplied by the command
  line UI - plugins that add tree formats may need an update.
  (Robert Collins)

* The API minimum version for plugin compatibility has been raised to
  1.6 - there are significant changes throughout the code base.
  (Robert Collins)

* The generic fetch code now uses three attributes on Repository objects
  to control fetch. The streams requested are controlled via :
  ``_fetch_order`` and ``_fetch_uses_deltas``. Setting these
  appropriately allows different repository implementations to recieve
  data in their optimial form. If the ``_fetch_reconcile`` is set then
  a reconcile operation is triggered at the end of the fetch.
  (Robert Collins)

* The ``put_on_disk`` and ``get_tar_item`` methods in
  ``InventoryEntry`` were deprecated. (Ian Clatworthy)

* ``Repository.is_shared`` doesn't take a read lock. It didn't
  need one in the first place (nobody cached the value, and
  ``RemoteRepository`` wasn't taking one either). This saves a round
  trip when probing Pack repositories, as they read the ``pack-names``
  file when locked. And during probe, locking the repo isn't very
  useful. (John Arbash Meinel)

Internals
*********

* ``bzrlib.branchbuilder.BranchBuilder`` is now much more capable of
  putting together a real history without having to create a full
  WorkingTree. It is recommended that tests that are not directly
  testing the WorkingTree use BranchBuilder instead.  See
  ``BranchBuilder.build_snapshot`` or
  ``TestCaseWithMemoryTree.make_branch_builder``.  (John Arbash Meinel)

* ``bzrlib.builtins.internal_tree_files`` broken into two giving a new
  helper ``safe_relpath_files`` - used by the new ``exclude``
  parameter to commit. (Robert Collins)

* Make it easier to introduce new WorkingTree formats.
  (Ian Clatworthy)

* The code for exporting trees was refactored not to use the
  deprecated ``InventoryEntry`` methods. (Ian Clatworthy)

* RuleSearchers return () instead of [] now when there are no matches.
  (Ian Clatworthy)


bzr 1.6beta3
############

:Released: 2008-07-17

This release adds a new 'stacked branches' feature allowing branches to
share storage without being in the same repository or on the same machine.
(See the user guide for more details.)  It also adds a new hook, improved
weaves, aliases for related locations, faster bzr+ssh push, and several
bug fixes.

Features
********

* New ``pre_change_branch_tip`` hook that is called before the
  branch tip is moved, while the branch is write-locked.  See the User
  Reference for signature details.  (Andrew Bennetts)

* Rule-based preferences can now be defined for selected files in
  selected branches, allowing commands and plugins to provide
  custom behaviour for files matching defined patterns.
  See ``Rule-based preferences`` (part of ``Configuring Bazaar``)
  in the User Guide and ``bzr help rules`` for more information.
  (Ian Clatworthy)

* Sites may suggest a branch to stack new branches on.  (Aaron Bentley)

* Stacked branches are now supported. See ``bzr help branch`` and
  ``bzr help push``.  Branches must be in the ``development1`` format
  to stack, though the stacked-on branch can be of any format.
  (Robert Collins)

Improvements
************

* ``bzr export --format=tgz --root=NAME -`` to export a gzipped tarball
  to stdout; also ``tar`` and ``tbz2``.
  (Martin Pool)

* ``bzr (re)merge --weave`` will now use a standard Weave algorithm,
  rather than the annotation-based merge it was using. It does so by
  building up a Weave of the important texts, without needing to build
  the full ancestry. (John Arbash Meinel, #238895)

* ``bzr send`` documents and better supports ``emacsclient`` (proper
  escaping of mail headers and handling of the MUA Mew).
  (Christophe Troestler)

* Remembered locations can be specified by aliases, e.g. :parent, :public,
  :submit.  (Aaron Bentley)

* The smart protocol now has improved support for setting branches'
  revision info directly.  This makes operations like push
  faster.  The new request method name is
  ``Branch.set_last_revision_ex``.  (Andrew Bennetts)

Bug Fixes
*********

* Bazaar is now able to be a client to the web server of IIS 6 and 7.
  The broken implementations of RFC822 in Python and RFC2046 in IIS
  combined with boundary-line checking in Bazaar previously made this
  impossible. (NB, IIS 5 does not suffer from this problem).
  (Adrian Wilkins, #247585)

* ``bzr log --long`` with a ghost in your mainline now handles that
  ghost properly. (John Arbash Meinel, #243536)

* ``check`` handles the split-up .bzr layout correctly, so no longer
  requires a branch to be present.
  (Daniel Watkins, #64783)

* Clearer message about how to set the PYTHONPATH if bzrlib can't be
  loaded.
  (Martin Pool, #205230)

* Errors about missing libraries are now shown without a traceback,
  and with a suggestion to install the library.  The full traceback is
  still in ``.bzr.log`` and can be shown with ``-Derror``.
  (Martin Pool, #240161)

* Fetch from a stacked branch copies all required data.
  (Aaron Bentley, #248506)

* Handle urls such as ftp://user@host.com@www.host.com where the user
  name contains an @.
  (Neil Martinsen-Burrell, #228058)

* ``needs_read_lock`` and ``needs_write_lock`` now suppress an error during
  ``unlock`` if there was an error in the original function. This helps
  most when there is a failure with a smart server action, since often the
  connection closes and we cannot unlock.
  (Andrew Bennetts, John Arbash Meinel, #125784)

* Obsolete hidden command ``bzr fetch`` removed.
  (Martin Pool, #172870)

* Raise the correct exception when doing ``-rbefore:0`` or ``-c0``.
  (John Arbash Meinel, #239933)

* You can now compare file revisions in Windows diff programs from
  Cygwin Bazaar.
  (Matt McClure, #209281)

* revision_history now tolerates mainline ghosts for Branch format 6.
  (Aaron Bentley, #235055)

* Set locale from environment for third party libs.
  (Martin von Gagern, #128496)

Documentation
*************

* Added *Using stacked branches* to the User Guide.
  (Ian Clatworthy)

* Updated developer documentation.
  (Martin Pool)

Testing
*******

* ``-Dmemory`` will cause /proc/PID/status to be catted before bzr
  exits, allowing low-key analysis of peak memory use. (Robert Collins)

* ``TestCaseWithTransport.make_branch_and_tree`` tries harder to return
  a tree with a ``branch`` attribute of the right format.  This was
  preventing some ``RemoteBranch`` tests from actually running with
  ``RemoteBranch`` instances.  (Andrew Bennetts)

API Changes
***********

* Removed ``Repository.text_store``, ``control_store``, etc.  Instead,
  there are new attributes ``texts, inventories, revisions,
  signatures``, each of which is a ``VersionedFiles``.  See the
  Repository docstring for more details.
  (Robert Collins)

* ``Branch.pull`` now accepts an ``_override_hook_target`` optional
  parameter.  If you have a subclass of ``Branch`` that overrides
  ``pull`` then you should add this parameter.  (Andrew Bennetts)

* ``bzrlib.check.check()`` has been deprecated in favour of the more
  aptly-named ``bzrlib.check.check_branch()``.
  (Daniel Watkins)

* ``Tree.print_file`` and ``Repository.print_file`` are deprecated.
  These methods are bad APIs because they write directly to sys.stdout.
  bzrlib does not use them internally, and there are no direct tests
  for them. (Alexander Belchenko)

Internals
*********

* ``cat`` command no longer uses ``Tree.print_file()`` internally.
  (Alexander Belchenko)

* New class method ``BzrDir.open_containing_tree_branch_or_repository``
  which eases the discovery of the tree, the branch and the repository
  containing a given location.
  (Daniel Watkins)

* New ``versionedfile.KeyMapper`` interface to abstract out the access to
  underlying .knit/.kndx etc files in repositories with partitioned
  storage. (Robert Collins)

* Obsolete developer-use command ``weave-join`` has been removed.
  (Robert Collins)

* ``RemoteToOtherFetcher`` and ``get_data_stream_for_search`` removed,
  to support new ``VersionedFiles`` layering.
  (Robert Collins)


bzr 1.6beta2
############

:Released: 2008-06-10

This release contains further progress towards our 1.6 goals of shallow
repositories, and contains a fix for some user-affecting bugs in the
repository layer.  Building working trees during checkout and branch is
now faster.

Bug Fixes
*********

* Avoid KnitCorrupt error extracting inventories from some repositories.
  (The data is not corrupt; an internal check is detecting a problem
  reading from the repository.)
  (Martin Pool, Andrew Bennetts, Robert Collins, #234748)

* ``bzr status`` was breaking if you merged the same revision twice.
  (John Arbash Meinel, #235407)

* Fix infinite loop consuming 100% CPU when a connection is lost while
  reading a response body via the smart protocol v1 or v2.
  (Andrew Bennetts)

* Inserting a bundle which changes the contents of a file with no trailing
  end of line, causing a knit snapshot in a 'knits' repository will no longer
  cause KnitCorrupt. (Robert Collins)

* ``RemoteBranch.pull`` needs to return the ``self._real_branch``'s
  pull result. It was instead just returning None, which breaks ``bzr
  pull``. (John Arbash Meinel, #238149)

* Sanitize branch nick before using it as an attachment filename in
  ``bzr send``. (Lukáš Lalinský, #210218)

* Squash ``inv_entry.symlink_target`` to a plain string when
  generating DirState details. This prevents from getting a
  ``UnicodeError`` when you have symlinks and non-ascii filenames.
  (John Arbash Meinel, #135320)

Improvements
************

* Added the 'alias' command to set/unset and display aliases. (Tim Penhey)

* ``added``, ``modified``, and ``unknowns`` behaviour made consistent (all three
  now quote paths where required). Added ``--null`` option to ``added`` and
  ``modified`` (for null-separated unknowns, use ``ls --unknown --null``)
  (Adrian Wilkins)

* Faster branching (1.09x) and lightweight checkouts (1.06x) on large trees.
  (Ian Clatworthy, Aaron Bentley)

Documentation
*************

* Added *Bazaar Zen* section to the User Guide. (Ian Clatworthy)

Testing
*******

* Fix the test HTTPServer to be isolated from chdir calls made while it is
  running, allowing it to be used in blackbox tests. (Robert Collins)

API Changes
***********

* ``WorkingTree.set_parent_(ids/trees)`` will now filter out revisions
  which are in the ancestry of other revisions. So if you merge the same
  tree twice, or merge an ancestor of an existing merge, it will only
  record the newest. (If you merge a descendent, it will replace its
  ancestor). (John Arbash Meinel, #235407)

* ``RepositoryPolicy.__init__`` now requires stack_on and stack_on_pwd,
  through the derived classes do not.  (Aaron Bentley)

Internals
*********

* ``bzrlib.bzrdir.BzrDir.sprout`` now accepts ``stacked`` to control
  creating stacked branches. (Robert Collins)

* Knit record serialisation is now stricter on what it will accept, to
  guard against potential internal bugs, or broken input. (Robert Collins)

bzr 1.6beta1
############

:Released: 2008-06-02

Commands that work on the revision history such as push, pull, missing,
uncommit and log are now substantially faster.  This release adds a
translation of some of the user documentation into Spanish.  (Contributions of
other translations would be very welcome.)  Bazaar 1.6beta1 adds a new network
protocol which is used by default and which allows for more efficient transfers
and future extensions.


Notes When Upgrading
********************

* There is a new version of the network protocol used for bzr://, bzr+ssh://
  and bzr+http:// connections.  This will allow more efficient requests and
  responses, and more graceful fallback when a server is too old to
  recognise a request from a more recent client.  Bazaar 1.6 will
  interoperate with 0.16 and later versions, but servers should be upgraded
  when possible.  Bazaar 1.6 no longer interoperates with 0.15 and earlier via
  these protocols.  Use alternatives like SFTP or upgrade those servers.
  (Andrew Bennetts, #83935)

Changes
*******

* Deprecation warnings will not be suppressed when running ``bzr selftest``
  so that developers can see if their code is using deprecated functions.
  (John Arbash Meinel)

Features
********

* Adding ``-Derror`` will now display a traceback when a plugin fails to
  load. (James Westby)

Improvements
************

* ``bzr branch/push/pull -r XXX`` now have a helper function for finding
  the revno of the new revision (``Graph.find_distance_to_null``). This
  should make something like ``bzr branch -r -100`` in a shared, no-trees
  repository much snappier. (John Arbash Meinel)

* ``bzr log --short -r X..Y`` no longer needs to access the full revision
  history. This makes it noticeably faster when logging the last few
  revisions. (John Arbash Meinel)

* ``bzr ls`` now accepts ``-V`` as an alias for ``--versioned``.
  (Jerad Cramp, #165086)

* ``bzr missing`` uses the new ``Graph.find_unique_ancestors`` and
  ``Graph.find_differences`` to determine missing revisions without having
  to search the whole ancestry. (John Arbash Meinel, #174625)

* ``bzr uncommit`` now uses partial history access, rather than always
  extracting the full revision history for a branch. This makes it
  resolve the appropriate revisions much faster (in testing it drops
  uncommit from 1.5s => 0.4s). It also means ``bzr log --short`` is one
  step closer to not using full revision history.
  (John Arbash Meinel, #172649)

Bugfixes
********

* ``bzr merge --lca`` should handle when two revisions have no common
  ancestor other than NULL_REVISION. (John Arbash Meinel, #235715)

* ``bzr status`` was breaking if you merged the same revision twice.
  (John Arbash Meinel, #235407)

* ``bzr push`` with both ``--overwrite`` and ``-r NNN`` options no longer
  fails.  (Andrew Bennetts, #234229)

* Correctly track the base URL of a smart medium when using bzr+http://
  URLs, which was causing spurious "No repository present" errors with
  branches in shared repositories accessed over bzr+http.
  (Andrew Bennetts, #230550)

* Define ``_remote_is_at_least_1_2`` on ``SmartClientMedium`` so that all
  implementations have the attribute.  Fixes 'PyCurlTransport' object has no
  attribute '_remote_is_at_least_1_2' attribute errors.
  (Andrew Bennetts, #220806)

* Failure to delete an obsolete pack file should just give a warning
  message, not a fatal error.  It may for example fail if the file is still
  in use by another process.
  (Martin Pool)

* Fix MemoryError during large fetches over HTTP by limiting the amount of
  data we try to read per ``recv`` call.  The problem was observed with
  Windows and a proxy, but might affect other environments as well.
  (Eric Holmberg, #215426)

* Handle old merge directives correctly in Merger.from_mergeable.  Stricter
  get_parent_map requirements exposed a latent bug here.  (Aaron Bentley)

* Issue a warning and ignore passwords declared in authentication.conf when
  used for an ssh scheme (sftp or bzr+ssh).
  (Vincent Ladeuil, #203186)

* Make both http implementations raise appropriate exceptions on 403
  Forbidden when POSTing smart requests.
  (Vincent Ladeuil, #230223)

* Properly *title* header names in http requests instead of capitalizing
  them.
  (Vincent Ladeuil, #229076)

* The "Unable to obtain lock" error message now also suggests using
  ``bzr break-lock`` to fix it.  (Martin Albisetti, #139202)

* Treat an encoding of '' as ascii; this can happen when bzr is run
  under vim on Mac OS X.
  (Neil Martinsen-Burrell)

* ``VersionedFile.make_mpdiffs()`` was raising an exception that wasn't in
  scope. (Daniel Fischer #235687)

Documentation
*************

* Added directory structure and started translation of docs in spanish.
  (Martin Albisetti, Lucio Albenga)

* Incorporate feedback from Jelmer Vernooij and Neil Martinsen-Burrell
  on the plugin and integration chapters of the User Guide.
  (Ian Clatworthy)

* More Bazaar developer documentation about packaging and release process,
  and about use of Python reprs.
  (Martin Pool, Martin Albisetti)

* Updated Tortise strategy document. (Mark Hammond)

Testing
*******

* ``bzrlib.tests.adapt_tests`` was broken and unused - it has been fixed.
  (Robert Collins)

* Fix the test HTTPServer to be isolated from chdir calls made while it is
  running, allowing it to be used in blackbox tests. (Robert Collins)

* New helper function for splitting test suites
  ``split_suite_by_condition``. (Robert Collins)

Internals
*********

* ``Branch.missing_revisions`` has been deprecated. Similar functionality
  can be obtained using ``bzrlib.missing.find_unmerged``. The api was
  fairly broken, and the function was unused, so we are getting rid of it.
  (John Arbash Meinel)

API Changes
***********

* ``Branch.abspath`` is deprecated; use the Tree or Transport
  instead.  (Martin Pool)

* ``Branch.update_revisions`` now takes an optional ``Graph``
  object. This can be used by ``update_revisions`` when it is
  checking ancestry, and allows callers to prefer request to go to a
  local branch.  (John Arbash Meinel)

* Branch, Repository, Tree and BzrDir should expose a Transport as an
  attribute if they have one, rather than having it indirectly accessible
  as ``.control_files._transport``.  This doesn't add a requirement
  to support a Transport in cases where it was not needed before;
  it just simplifies the way it is reached.  (Martin Pool)

* ``bzr missing --mine-only`` will return status code 0 if you have no
  new revisions, but the remote does. Similarly for ``--theirs-only``.
  The new code only checks one side, so it doesn't know if the other
  side has changes. This seems more accurate with the request anyway.
  It also changes the output to print '[This|Other] branch is up to
  date.' rather than displaying nothing.  (John Arbash Meinel)

* ``LockableFiles.put_utf8``, ``put_bytes`` and ``controlfilename``
  are now deprecated in favor of using Transport operations.
  (Martin Pool)

* Many methods on ``VersionedFile``, ``Repository`` and in
  ``bzrlib.revision``  deprecated before bzrlib 1.5 have been removed.
  (Robert Collins)

* ``RevisionSpec.wants_revision_history`` can be set to False for a given
  ``RevisionSpec``. This will disable the existing behavior of passing in
  the full revision history to ``self._match_on``. Useful for specs that
  don't actually need access to the full history. (John Arbash Meinel)

* The constructors of ``SmartClientMedium`` and its subclasses now require a
  ``base`` parameter.  ``SmartClientMedium`` implementations now also need
  to provide a ``remote_path_from_transport`` method.  (Andrew Bennetts)

* The default permissions for creating new files and directories
  should now be obtained from ``BzrDir._get_file_mode()`` and
  ``_get_dir_mode()``, rather than from LockableFiles.  The ``_set_file_mode``
  and ``_set_dir_mode`` variables on LockableFiles which were advertised
  as a way for plugins to control this are no longer consulted.
  (Martin Pool)

* ``VersionedFile.join`` is deprecated. This method required local
  instances of both versioned file objects and was thus hostile to being
  used for streaming from a smart server. The new get_record_stream and
  insert_record_stream are meant to efficiently replace this method.
  (Robert Collins)

* ``WorkingTree.set_parent_(ids/trees)`` will now filter out revisions
  which are in the ancestry of other revisions. So if you merge the same
  tree twice, or merge an ancestor of an existing merge, it will only
  record the newest. (If you merge a descendent, it will replace its
  ancestor). (John Arbash Meinel, #235407)

* ``WorkingTreeFormat2.stub_initialize_remote`` is now private.
  (Martin Pool)


bzr 1.5
#######

:Released: 2008-05-16

This release of Bazaar includes several updates to the documentation, and fixes
to prepare for making rich root support the default format. Many bugs have been
squashed, including fixes to log, bzr+ssh inter-operation with older servers.

Changes
*******

* Suppress deprecation warnings when bzrlib is a 'final' release. This way
  users of packaged software won't be bothered with DeprecationWarnings,
  but developers and testers will still see them. (John Arbash Meinel)

Documentation
*************

* Incorporate feedback from Jelmer Vernooij and Neil Martinsen-Burrell
  on the plugin and integration chapters of the User Guide.
  (Ian Clatworthy)


bzr 1.5rc1
##########

:Released: 2008-05-09

Changes
*******

* Broader support of GNU Emacs mail clients. Set
  ``mail_client=emacsclient`` in your bazaar.conf and ``send`` will pop the
  bundle in a mail buffer according to the value of ``mail-user-agent``
  variable. (Xavier Maillard)

Improvements
************

* Diff now handles revision specs like "branch:" and "submit:" more
  efficiently.  (Aaron Bentley, #202928)

* More friendly error given when attempt to start the smart server
  on an address already in use. (Andrea Corbellini, #200575)

* Pull completes much faster when there is nothing to pull.
  (Aaron Bentley)

Bugfixes
********

* Authentication.conf can define sections without password.
  (Vincent Ladeuil, #199440)

* Avoid muttering every time a child update does not cause a progress bar
  update. (John Arbash Meinel, #213771)

* ``Branch.reconcile()`` is now implemented. This allows ``bzr reconcile``
  to fix when a Branch has a non-canonical mainline history. ``bzr check``
  also detects this condition. (John Arbash Meinel, #177855)

* ``bzr log -r ..X bzr://`` was failing, because it was getting a request
  for ``revision_id=None`` which was not a string.
  (John Arbash Meinel, #211661)

* ``bzr commit`` now works with Microsoft's FTP service.
  (Andreas Deininger)

* Catch definitions outside sections in authentication.conf.
  (Vincent Ladeuil, #217650)

* Conversion from non-rich-root to rich-root(-pack) updates inventory
  sha1s, even when bundles are used.  (Aaron Bentley, #181391)

* Conversion from non-rich-root to rich-root(-pack) works correctly even
  though search keys are not topologically sorted.  (Aaron Bentley)

* Conversion from non-rich-root to rich-root(-pack) works even when a
  parent revision has a different root id.  (Aaron Bentley, #177874)

* Disable strace testing until strace is fixed (see bug #103133) and emit a
  warning when selftest ends to remind us of leaking tests.
  (Vincent Ladeuil, #226769)

* Fetching all revisions from a repository does not cause pack collisions.
  (Robert Collins, Aaron Bentley, #212908)

* Fix error about "attempt to add line-delta in non-delta knit".
  (Andrew Bennetts, #217701)

* Pushing a branch in "dirstate" format (Branch5) over bzr+ssh would break
  if the remote server was < version 1.2. This was due to a bug in the
  RemoteRepository.get_parent_map() fallback code.
  (John Arbash Meinel, #214894)

* Remove leftover code in ``bzr_branch`` that inappropriately creates
  a ``branch-name`` file in the branch control directory.
  (Martin Pool)

* Set SO_REUSEADDR on server sockets of ``bzr serve`` to avoid problems
  rebinding the socket when starting the server a second time.
  (John Arbash Meinel, Martin Pool, #164288)

* Severe performance degradation in fetching from knit repositories to
  knits and packs due to parsing the entire revisions.kndx on every graph
  walk iteration fixed by using the Repository.get_graph API.  There was
  another regression in knit => knit fetching which re-read the index for
  every revision each side had in common.
  (Robert Collins, John Arbash Meinel)

* When logging the changes to a particular file, there was a bug if there
  were ghosts in the revision ancestry. (John Arbash Meinel, #209948)

* xs4all's ftp server returns a temporary error when trying to list an
  empty directory, rather than returning an empty list. Adding a
  workaround so that we don't get spurious failures.
  (John Arbash Meinel, #215522)

Documentation
*************

* Expanded the User Guide to include new chapters on popular plugins and
  integrating Bazaar into your environment. The *Best practices* chapter
  was renamed to *Miscellaneous topics* as suggested by community
  feedback as well. (Ian Clatworthy)

* Document outlining strategies for TortoiseBzr. (Mark Hammond)

* Improved the documentation on hooks. (Ian Clatworthy)

* Update authentication docs regarding ssh agents.
  (Vincent Ladeuil, #183705)

Testing
*******

* Add ``thread_name_suffix`` parameter to SmartTCPServer_for_testing, to
  make it easy to identify which test spawned a thread with an unhandled
  exception. (Andrew Bennetts)

* New ``--debugflag``/``-E`` option to ``bzr selftest`` for setting
  options for debugging tests, these are complementary to the -D
  options.  The ``-Dselftest_debug`` global option has been replaced by the
  ``-E=allow_debug`` option for selftest. (Andrew Bennetts)

* Parameterised test ids are preserved correctly to aid diagnosis of test
  failures. (Robert Collins, Andrew Bennetts)

* selftest now accepts --starting-with <id> to load only the tests whose id
  starts with the one specified. This greatly speeds up running the test
  suite on a limited set of tests and can be used to run the tests for a
  single module, a single class or even a single test.  (Vincent Ladeuil)

* The test suite modules have been modified to define load_tests() instead
  of test_suite(). That speeds up selective loading (via --load-list)
  significantly and provides many examples on how to migrate (grep for
  load_tests).  (Vincent Ladeuil)

Internals
*********

* ``Hooks.install_hook`` is now deprecated in favour of
  ``Hooks.install_named_hook`` which adds a required ``name`` parameter, to
  avoid having to call ``Hooks.name_hook``. (Daniel Watkins)

* Implement xml8 serializer.  (Aaron Bentley)

* New form ``@deprecated_method(deprecated_in(1, 5, 0))`` for making
  deprecation wrappers.  (Martin Pool)

* ``Repository.revision_parents`` is now deprecated in favour of
  ``Repository.get_parent_map([revid])[revid]``. (Jelmer Vernooij)

* The Python ``assert`` statement is no longer used in Bazaar source, and
  a test checks this.  (Martin Pool)

API Changes
***********

* ``bzrlib.status.show_pending_merges`` requires the repository to be
  locked by the caller. Callers should have been doing it anyway, but it
  will now raise an exception if they do not. (John Arbash Meinel)

* Repository.get_data_stream, Repository.get_data_stream_for_search(),
  Repository.get_deltas_for_revsions(), Repository.revision_trees(),
  Repository.item_keys_introduced_by() no longer take read locks.
  (Aaron Bentley)

* ``LockableFiles.get_utf8`` and ``.get`` are deprecated, as a start
  towards removing LockableFiles and ``.control_files`` entirely.
  (Martin Pool)

* Methods deprecated prior to 1.1 have been removed.
  (Martin Pool)


bzr 1.4 
#######

:Released: 2008-04-28

This release of Bazaar includes handy improvements to the speed of log and
status, new options for several commands, improved documentation, and better
hooks, including initial code for server-side hooks.  A number of bugs have
been fixed, particularly in interoperability between different formats or
different releases of Bazaar over there network.  There's been substantial
internal work in both the repository and network code to enable new features
and faster performance.

Bug Fixes
*********

* Pushing a branch in "dirstate" format (Branch5) over bzr+ssh would break
  if the remote server was < version 1.2.  This was due to a bug in the
  RemoteRepository.get_parent_map() fallback code.
  (John Arbash Meinel, Andrew Bennetts, #214894)


bzr 1.4rc2
##########

:Released: 2008-04-21

Bug Fixes
*********

* ``bzr log -r ..X bzr://`` was failing, because it was getting a request
  for ``revision_id=None`` which was not a string.
  (John Arbash Meinel, #211661)

* Fixed a bug in handling ghost revisions when logging changes in a
  particular file.  (John Arbash Meinel, #209948)

* Fix error about "attempt to add line-delta in non-delta knit".
  (Andrew Bennetts, #205156)

* Fixed performance degradation in fetching from knit repositories to
  knits and packs due to parsing the entire revisions.kndx on every graph
  walk iteration fixed by using the Repository.get_graph API.  There was
  another regression in knit => knit fetching which re-read the index for
  every revision each side had in common.
  (Robert Collins, John Arbash Meinel)


bzr 1.4rc1
##########

:Released: 2008-04-11

Changes
*******

* bzr main script cannot be imported (Benjamin Peterson)

* On Linux bzr additionally looks for plugins in arch-independent site
  directory. (Toshio Kuratomi)

* The ``set_rh`` branch hook is now deprecated. Please migrate
  any plugins using this hook to use an alternative, e.g.
  ``post_change_branch_tip``. (Ian Clatworthy)

* When a plugin cannot be loaded as the file path is not a valid
  python module name bzr will now strip a ``bzr_`` prefix from the
  front of the suggested name, as many plugins (e.g. bzr-svn)
  want to be installed without this prefix. It is a common mistake
  to have a folder named "bzr-svn" for that plugin, especially
  as this is what bzr branch lp:bzr-svn will give you. (James Westby,
  Andrew Cowie)

* UniqueIntegerBugTracker now appends bug-ids instead of joining
  them to the base URL. Plugins that register bug trackers may
  need a trailing / added to the base URL if one is not already there.
  (James Wesby, Andrew Cowie)

Features
********

* Added start_commit hook for mutable trees. (Jelmer Vernooij, #186422)

* ``status`` now accepts ``--no-pending`` to show the status without
  listing pending merges, which speeds up the command a lot on large
  histories.  (James Westby, #202830)

* New ``post_change_branch_tip`` hook that is called after the
  branch tip is moved but while the branch is still write-locked.
  See the User Reference for signature details.
  (Ian Clatworthy, James Henstridge)

* Reconfigure can convert a branch to be standalone or to use a shared
  repository.  (Aaron Bentley)

Improvements
************

* The smart protocol now has support for setting branches' revision info
  directly.  This should make operations like push slightly faster, and is a
  step towards server-side hooks.  The new request method name is
  ``Branch.set_last_revision_info``.  (Andrew Bennetts)

* ``bzr commit --fixes`` now recognises "gnome" as a tag by default.
  (James Westby, Andrew Cowie)

* ``bzr switch`` will attempt to find branches to switch to relative to the
  current branch. E.g. ``bzr switch branchname`` will look for
  ``current_branch/../branchname``. (Robert Collins, Jelmer Vernooij,
  Wouter van Heyst)

* Diff is now more specific about execute-bit changes it describes
  (Chad Miller)

* Fetching data over HTTP is a bit faster when urllib is used.  This is done
  by forcing it to recv 64k at a time when reading lines in HTTP headers,
  rather than just 1 byte at a time.  (Andrew Bennetts)

* Log --short and --line are much faster when -r is not specified.
  (Aaron Bentley)

* Merge is faster.  We no longer check a file's existence unnecessarily
  when merging the execute bit.  (Aaron Bentley)

* ``bzr status`` on an explicit list of files no longer shows pending
  merges, making it much faster on large trees. (John Arbash Meinel)

* The launchpad directory service now warns the user if they have not set
  their launchpad login and are trying to resolve a URL using it, just
  in case they want to do a write operation with it.  (James Westby)

* The smart protocol client is slightly faster, because it now only queries
  the server for the protocol version once per connection.  Also, the HTTP
  transport will now automatically probe for and use a smart server if
  one is present.  You can use the new ``nosmart+`` transport decorator
  to get the old behaviour.  (Andrew Bennetts)

* The ``version`` command takes a ``--short`` option to print just the
  version number, for easier use in scripts.  (Martin Pool)

* Various operations with revision specs and commands that calculate
  revnos and revision ids are faster.  (John A. Meinel, Aaron Bentley)

Bugfixes
********

* Add ``root_client_path`` parameter to SmartWSGIApp and
  SmartServerRequest.  This makes it possible to publish filesystem
  locations that don't exactly match URL paths. SmartServerRequest
  subclasses should use the new ``translate_client_path`` and
  ``transport_from_client_path`` methods when dealing with paths received
  from a client to take this into account.  (Andrew Bennetts, #124089)

* ``bzr mv a b`` can be now used also to rename previously renamed
  directories, not only files. (Lukáš Lalinský, #107967)

* ``bzr uncommit --local`` can now remove revisions from the local
  branch to be symmetric with ``bzr commit --local``.
  (John Arbash Meinel, #93412)

* Don't ask for a password if there is no real terminal.
  (Alexander Belchenko, #69851)

* Fix a bug causing a ValueError crash in ``parse_line_delta_iter`` when
  fetching revisions from a knit to pack repository or vice versa using
  bzr:// (including over http or ssh).
  (#208418, Andrew Bennetts, Martin Pool, Robert Collins)

* Fixed ``_get_line`` in ``bzrlib.smart.medium``, which was buggy.  Also
  fixed ``_get_bytes`` in the same module to use the push back buffer.
  These bugs had no known impact in normal use, but were problematic for
  developers working on the code, and were likely to cause real bugs sooner
  or later.  (Andrew Bennetts)

* Implement handling of basename parameter for DefaultMail.  (James Westby)

* Incompatibility with Paramiko versions newer than 1.7.2 was fixed.
  (Andrew Bennetts, #213425)

* Launchpad locations (lp: URLs) can be pulled.  (Aaron Bentley, #181945)

* Merges that add files to deleted root directories complete.  They
  do create conflicts.  (Aaron Bentley, #210092)

* vsftp's return ``550 RNFR command failed.`` supported.
  (Marcus Trautwig, #129786)

Documentation
*************

* Improved documentation on send/merge relationship. (Peter Schuller)

* Minor fixes to the User Guide. (Matthew Fuller)

* Reduced the evangelism in the User Guide. (Ian Clatworthy)

* Added Integrating with Bazaar document for developers (Martin Albisetti)

API Breaks
**********

* Attempting to pull data from a ghost aware repository (e.g. knits) into a
  non-ghost aware repository such as weaves will now fail if there are
  ghosts.  (Robert Collins)

* ``KnitVersionedFile`` no longer accepts an ``access_mode`` parameter, and
  now requires the ``index`` and ``access_method`` parameters to be
  supplied. A compatible shim has been kept in the new function
  ``knit.make_file_knit``. (Robert Collins)

* Log formatters must now provide log_revision instead of show and
  show_merge_revno methods. The latter had been deprecated since the 0.17
  release. (James Westby)

* ``LoopbackSFTP`` is now called ``SocketAsChannelAdapter``.
  (Andrew Bennetts)

* ``osutils.backup_file`` is removed. (Alexander Belchenko)

* ``Repository.get_revision_graph`` is deprecated, with no replacement
  method. The method was size(history) and not desirable. (Robert Collins)

* ``revision.revision_graph`` is deprecated, with no replacement function.
  The function was size(history) and not desirable. (Robert Collins)

* ``Transport.get_shared_medium`` is deprecated.  Use
  ``Transport.get_smart_medium`` instead.  (Andrew Bennetts)

* ``VersionedFile`` factories now accept a get_scope parameter rather
  than using a call to ``transaction_finished``, allowing the removal of
  the fixed list of versioned files per repository. (Robert Collins)

* ``VersionedFile.annotate_iter`` is deprecated. While in principle this
  allowed lower memory use, all users of annotations wanted full file
  annotations, and there is no storage format suitable for incremental
  line-by-line annotation. (Robert Collins)

* ``VersionedFile.clone_text`` is deprecated. This performance optimisation
  is no longer used - reading the content of a file that is undergoing a
  file level merge to identical state on two branches is rare enough, and
  not expensive enough to special case. (Robert Collins)

* ``VersionedFile.clear_cache`` and ``enable_cache`` are deprecated.
  These methods added significant complexity to the ``VersionedFile``
  implementation, but were only used for optimising fetches from knits -
  which can be done from outside the knit layer, or via a caching
  decorator. As knits are not the default format, the complexity is no
  longer worth paying. (Robert Collins)

* ``VersionedFile.create_empty`` is removed. This method presupposed a
  sensible mapping to a transport for individual files, but pack backed
  versioned files have no such mapping. (Robert Collins)

* ``VersionedFile.get_graph`` is deprecated, with no replacement method.
  The method was size(history) and not desirable. (Robert Collins)

* ``VersionedFile.get_graph_with_ghosts`` is deprecated, with no
  replacement method.  The method was size(history) and not desirable.
  (Robert Collins)

* ``VersionedFile.get_parents`` is deprecated, please use
  ``VersionedFile.get_parent_map``. (Robert Collins)

* ``VersionedFile.get_sha1`` is deprecated, please use
  ``VersionedFile.get_sha1s``. (Robert Collins)

* ``VersionedFile.has_ghost`` is now deprecated, as it is both expensive
  and unused outside of a single test. (Robert Collins)

* ``VersionedFile.iter_parents`` is now deprecated in favour of
  ``get_parent_map`` which can be used to instantiate a Graph on a
  VersionedFile. (Robert Collins)

* ``VersionedFileStore`` no longer uses the transaction parameter given
  to most methods; amongst other things this means that the
  get_weave_or_empty method no longer guarantees errors on a missing weave
  in a readonly transaction, and no longer caches versioned file instances
  which reduces memory pressure (but requires more careful management by
  callers to preserve performance). (Robert Collins)

Testing
*******

* New -Dselftest_debug flag disables clearing of the debug flags during
  tests.  This is useful if you want to use e.g. -Dhpss to help debug a
  failing test.  Be aware that using this feature is likely to cause
  spurious test failures if used with the full suite. (Andrew Bennetts)

* selftest --load-list now uses a new more agressive test loader that will
  avoid loading unneeded modules and building their tests. Plugins can use
  this new loader by defining a load_tests function instead of a test_suite
  function. (a forthcoming patch will provide many examples on how to
  implement this).
  (Vincent Ladeuil)

* selftest --load-list now does some sanity checks regarding duplicate test
  IDs and tests present in the list but not found in the actual test suite.
  (Vincent Ladeuil)

* Slightly more concise format for the selftest progress bar, so there's
  more space to show the test name.  (Martin Pool) ::

    [2500/10884, 1fail, 3miss in 1m29s] test_revisionnamespaces.TestRev

* The test suite takes much less memory to run, and is a bit faster.  This
  is done by clearing most attributes of TestCases after running them, if
  they succeeded.  (Andrew Bennetts)

Internals
*********

* Added ``_build_client_protocol`` to ``_SmartClient``.  (Andrew Bennetts)

* Added basic infrastructure for automatic plugin suggestion.
  (Martin Albisetti)

* If a ``LockableFiles`` object is not explicitly unlocked (for example
  because of a missing ``try/finally`` block, it will give a warning but
  not automatically unlock itself.  (Previously they did.)  This
  sometimes caused knock-on errors if for example the network connection
  had already failed, and should not be relied upon by code.
  (Martin Pool, #109520)

* ``make dist`` target to build a release tarball, and also
  ``check-dist-tarball`` and ``dist-upload-escudero``.  (Martin Pool)

* The ``read_response_tuple`` method of ``SmartClientRequestProtocol*``
  classes will now raise ``UnknownSmartMethod`` when appropriate, so that
  callers don't need to try distinguish unknown request errors from other
  errors.  (Andrew Bennetts)

* ``set_make_working_trees`` is now implemented provided on all repository
  implementations (Aaron Bentley)

* ``VersionedFile`` now has a new method ``get_parent_map`` which, like
  ``Graph.get_parent_map`` returns a dict of key:parents. (Robert Collins)


bzr 1.3.1
#########

:Released: 2008-04-09

No changes from 1.3.1rc1.


bzr 1.3.1rc1
############

:Released: 2008-04-04

Bug Fixes
*********

* Fix a bug causing a ValueError crash in ``parse_line_delta_iter`` when
  fetching revisions from a knit to pack repository or vice versa using
  bzr:// (including over http or ssh).
  (#208418, Andrew Bennetts, Martin Pool, Robert Collins)


bzr 1.3
#######

:Released: 2008-03-20

Bazaar has become part of the GNU project <http://www.gnu.org>

Many operations that act on history, including ``log`` and ``annotate`` are now
substantially faster.  Several bugs have been fixed and several new options and
features have been added.

Testing
*******

* Avoid spurious failure of ``TestVersion.test_version`` matching
  directory names.
  (#202778, Martin Pool)


bzr 1.3rc1
##########

:Released: 2008-03-16

Notes When Upgrading
********************

* The backup directory created by ``upgrade`` is now called
  ``backup.bzr``, not ``.bzr.backup``. (Martin Albisetti)

Changes
*******

* A new repository format 'development' has been added. This format will
  represent the latest 'in-progress' format that the bzr developers are
  interested in getting early-adopter testing and feedback on.
  ``doc/developers/development-repo.txt`` has detailed information.
  (Robert Collins)

* BZR_LOG environment variable controls location of .bzr.log trace file.
  User can suppress writing messages to .bzr.log by using '/dev/null'
  filename (on Linux) or 'NUL' (on Windows). If BZR_LOG variable
  is not defined but BZR_HOME is defined then default location
  for .bzr.log trace file is ``$BZR_HOME/.bzr.log``.
  (Alexander Belchenko, #106117)

* ``launchpad`` builtin plugin now shipped as separate part in standalone
  bzr.exe, installed to ``C:\Program Files\Bazaar\plugins`` directory,
  and standalone installer allows user to skip installation of this plugin.
  (Alexander Belchenko)

* Restore auto-detection of plink.exe on Windows. (Dmitry Vasiliev)

* Version number is now shown as "1.2" or "1.2pr2", without zeroed or
  missing final fields.  (Martin Pool)

Features
********

* ``branch`` and ``checkout`` can hard-link working tree files, which is
  faster and saves space.  (Aaron Bentley)

* ``bzr send`` will now also look at the ``child_submit_to`` setting in
  the submit branch to determine the email address to send to.
  (Jelmer Vernooij)

Improvements
************

* BzrBranch._lefthand_history is faster on pack repos.  (Aaron Bentley)

* Branch6.generate_revision_history is faster.  (Aaron Bentley)

* Directory services can now be registered, allowing special URLs to be
  dereferenced into real URLs.  This is a generalization and cleanup of
  the lp: transport lookup.  (Aaron Bentley)

* Merge directives that are automatically attached to emails have nicer
  filenames, based on branch-nick + revno. (Aaron Bentley)

* ``push`` has a ``--revision`` option, to specify what revision to push up
  to.  (Daniel Watkins)

* Significantly reducing execution time and network traffic for trivial
  case of running ``bzr missing`` command for two identical branches.
  (Alexander Belchenko)

* Speed up operations that look at the revision graph (such as 'bzr log').
  ``KnitPackRepositor.get_revision_graph`` uses ``Graph.iter_ancestry`` to
  extract the revision history. This allows filtering ghosts while
  stepping instead of needing to peek ahead. (John Arbash Meinel)

* The ``hooks`` command lists installed hooks, to assist in debugging.
  (Daniel Watkins)

* Updates to how ``annotate`` work. Should see a measurable improvement in
  performance and memory consumption for file with a lot of merges.
  Also, correctly handle when a line is introduced by both parents (it
  should be attributed to the first merge which notices this, and not
  to all subsequent merges.) (John Arbash Meinel)

Bugfixes
********

* Autopacking no longer holds the full set of inventory lines in
  memory while copying. For large repositories, this can amount to
  hundreds of MB of ram consumption.
  (Ian Clatworthy, John Arbash Meinel)

* Cherrypicking when using ``--format=merge3`` now explictly excludes
  BASE lines. (John Arbash Meinel, #151731)

* Disable plink's interactive prompt for password.
  (#107593, Dmitry Vasiliev)

* Encode command line arguments from unicode to user_encoding before
  invoking external mail client in `bzr send` command.
  (#139318, Alexander Belchenko)

* Fixed problem connecting to ``bzr+https://`` servers.
  (#198793, John Ferlito)

* Improved error reporting in the Launchpad plugin. (Daniel Watkins,
  #196618)

* Include quick-start-summary.svg file to python-based installer(s)
  for Windows. (#192924, Alexander Belchenko)

* lca merge now respects specified files. (Aaron Bentley)

* Make version-info --custom imply --all. (#195560, James Westby)

* ``merge --preview`` now works for merges that add or modify
  symlinks (James Henstridge)

* Redirecting the output from ``bzr merge`` (when the remembered
  location is used) now works. (John Arbash Meinel)

* setup.py script explicitly checks for Python version.
  (Jari Aalto, Alexander Belchenko, #200569)

* UnknownFormatErrors no longer refer to branches regardless of kind of
  unknown format. (Daniel Watkins, #173980)

* Upgrade bundled ConfigObj to version 4.5.2, which properly quotes #
  signs, among other small improvements. (Matt Nordhoff, #86838)

* Use correct indices when emitting LCA conflicts.  This fixes IndexError
  errors.  (Aaron Bentley, #196780)

Documentation
*************

* Explained how to use ``version-info --custom`` in the User Guide.
  (Neil Martinsen-Burrell)

API Breaks
**********

* Support for loading plugins from zip files and
  ``bzrlib.plugin.load_from_zip()`` function are deprecated.
  (Alexander Belchenko)

Testing
*******

* Added missing blackbox tests for ``modified`` (Adrian Wilkins)

* The branch interface tests were invalid for branches using rich-root
  repositories because the empty string is not a valid file-id.
  (Robert Collins)

Internals
*********

* ``Graph.iter_ancestry`` returns the ancestry of revision ids. Similar to
  ``Repository.get_revision_graph()`` except it includes ghosts and you can
  stop part-way through. (John Arbash Meinel)

* New module ``tools/package_mf.py`` provide custom module finder for
  python packages (improves standard python library's modulefinder.py)
  used by ``setup.py`` script while building standalone bzr.exe.
  (Alexander Belchenko)

* New remote method ``RemoteBzrDir.find_repositoryV2`` adding support for
  detecting external lookup support on remote repositories. This method is
  now attempted first when lookup up repositories, leading to an extra
  round trip on older bzr smart servers. (Robert Collins)

* Repository formats have a new supported-feature attribute
  ``supports_external_lookups`` used to indicate repositories which support
  falling back to other repositories when they have partial data.
  (Robert Collins)

* ``Repository.get_revision_graph_with_ghosts`` and
  ``bzrlib.revision.(common_ancestor,MultipleRevisionSources,common_graph)``
  have been deprecated.  (John Arbash Meinel)

* ``Tree.iter_changes`` is now a public API, replacing the work-in-progress
  ``Tree._iter_changes``. The api is now considered stable and ready for
  external users.  (Aaron Bentley)

* The bzrdir format registry now accepts an ``alias`` keyword to
  register_metadir, used to indicate that a format name is an alias for
  some other format and thus should not be reported when describing the
  format. (Robert Collins)


bzr 1.2
#######

:Released: 2008-02-15

Bug Fixes
*********

* Fix failing test in Launchpad plugin. (Martin Pool)


bzr 1.2rc1
##########

:Released: 2008-02-13

Notes When Upgrading
********************

* Fetching via the smart protocol may need to reconnect once during a fetch
  if the remote server is running Bazaar 1.1 or earlier, because the client
  attempts to use more efficient requests that confuse older servers.  You
  may be required to re-enter a password or passphrase when this happens.
  This won't happen if the server is upgraded to Bazaar 1.2.
  (Andrew Bennetts)

Changes
*******

* Fetching via bzr+ssh will no longer fill ghosts by default (this is
  consistent with pack-0.92 fetching over SFTP). (Robert Collins)

* Formatting of ``bzr plugins`` output is changed to be more human-
  friendly. Full path of plugins locations will be shown only with
  ``--verbose`` command-line option. (Alexander Belchenko)

* ``merge`` now prefers to use the submit branch, but will fall back to
  parent branch.  For many users, this has no effect.  But some users who
  pull and merge on the same branch will notice a change.  This change
  makes it easier to work on a branch on two different machines, pulling
  between the machines, while merging from the upstream.
  ``merge --remember`` can now be used to set the submit_branch.
  (Aaron Bentley)

Features
********

* ``merge --preview`` produces a diff of the changes merge would make,
  but does not actually perform the merge.  (Aaron Bentley)

* New smart method ``Repository.get_parent_map`` for getting revision
  parent data. This returns additional parent information topologically
  adjacent to the requested data to reduce round trip latency impacts.
  (Robert Collins)

* New smart method, ``Repository.stream_revisions_chunked``, for fetching
  revision data that streams revision data via a chunked encoding.  This
  avoids buffering large amounts of revision data on the server and on the
  client, and sends less data to the server to request the revisions.
  (Andrew Bennetts, Robert Collins, #178353)

* The launchpad plugin now handles lp urls of the form
  ``lp://staging/``, ``lp://demo/``, ``lp://dev/`` to use the appropriate
  launchpad instance to do the resolution of the branch identities.
  This is primarily of use to Launchpad developers, but can also
  be used by other users who want to try out Launchpad as
  a branch location without messing up their public Launchpad
  account.  Branches that are pushed to the staging environment
  have an expected lifetime of one day. (Tim Penhey)

Improvements
************

* Creating a new branch no longer tries to read the entire revision-history
  unnecessarily over smart server operations. (Robert Collins)

* Fetching between different repository formats with compatible models now
  takes advantage of the smart method to stream revisions.  (Andrew Bennetts)

* The ``--coverage`` option is now global, rather specific to ``bzr
  selftest``.  (Andrew Bennetts)

* The ``register-branch`` command will now use the public url of the branch
  containing the current directory, if one has been set and no explicit
  branch is provided.  (Robert Collins)

* Tweak the ``reannotate`` code path to optimize the 2-parent case.
  Speeds up ``bzr annotate`` with a pack repository by approx 3:2.
  (John Arbash Meinel)

Bugfixes
********

* Calculate remote path relative to the shared medium in _SmartClient.  This
  is related to the problem in bug #124089.  (Andrew Bennetts)

* Cleanly handle connection errors in smart protocol version two, the same
  way as they are handled by version one.  (Andrew Bennetts)

* Clearer error when ``version-info --custom`` is used without
  ``--template`` (Lukáš Lalinský)

* Don't raise UnavailableFeature during test setup when medusa is not
  available or tearDown is never called leading to nasty side effects.
  (#137823, Vincent Ladeuil)

* If a plugin's test suite cannot be loaded, for example because of a syntax
  error in the tests, then ``selftest`` fails, rather than just printing
  a warning.  (Martin Pool, #189771)

* List possible values for BZR_SSH environment variable in env-variables
  help topic. (Alexander Belchenko, #181842)

* New methods ``push_log_file`` and ``pop_log_file`` to intercept messages:
  popping the log redirection now precisely restores the previous state,
  which makes it easier to use bzr log output from other programs.
  TestCaseInTempDir no longer depends on a log redirection being established
  by the test framework, which lets bzr tests cleanly run from a normal
  unittest runner.
  (#124153, #124849, Martin Pool, Jonathan Lange)

* ``pull --quiet`` is now more quiet, in particular a message is no longer
  printed when the remembered pull location is used. (James Westby,
  #185907)

* ``reconfigure`` can safely be interrupted while fetching.
  (Aaron Bentley, #179316)

* ``reconfigure`` preserves tags when converting to and from lightweight
  checkouts.  (Aaron Bentley, #182040)

* Stop polluting /tmp when running selftest.
  (Vincent Ladeuil, #123363)

* Switch from NFKC => NFC for normalization checks. NFC allows a few
  more characters which should be considered valid.
  (John Arbash Meinel, #185458)

* The launchpad plugin now uses the ``edge`` xmlrpc server to avoid
  interacting badly with a bug on the launchpad side. (Robert Collins)

* Unknown hostnames when connecting to a ``bzr://`` URL no longer cause
  tracebacks.  (Andrew Bennetts, #182849)

API Breaks
**********

* Classes implementing Merge types like Merge3Merger must now accept (and
  honour) a do_merge flag in their constructor.  (Aaron Bentley)

* ``Repository.add_inventory`` and ``add_revision`` now require the caller
  to previously take a write lock (and start a write group.)
  (Martin Pool)

Testing
*******

* selftest now accepts --load-list <file> to load a test id list. This
  speeds up running the test suite on a limited set of tests.
  (Vincent Ladeuil)

Internals
*********

* Add a new method ``get_result`` to graph search objects. The resulting
  ``SearchResult`` can be used to recreate the search later, which will
  be useful in reducing network traffic. (Robert Collins)

* Use convenience function to check whether two repository handles
  are referring to the same repository in ``Repository.get_graph``.
  (Jelmer Vernooij, #187162)

* Fetching now passes the find_ghosts flag through to the
  ``InterRepository.missing_revision_ids`` call consistently for all
  repository types. This will enable faster missing revision discovery with
  bzr+ssh. (Robert Collins)

* Fix error handling in Repository.insert_data_stream. (Lukas Lalinsky)

* ``InterRepository.missing_revision_ids`` is now deprecated in favour of
  ``InterRepository.search_missing_revision_ids`` which returns a
  ``bzrlib.graph.SearchResult`` suitable for making requests from the smart
  server. (Robert Collins)

* New error ``NoPublicBranch`` for commands that need a public branch to
  operate. (Robert Collins)

* New method ``iter_inventories`` on Repository for access to many
  inventories. This is primarily used by the ``revision_trees`` method, as
  direct access to inventories is discouraged. (Robert Collins)

* New method ``next_with_ghosts`` on the Graph breadth-first-search objects
  which will split out ghosts and present parents into two separate sets,
  useful for code which needs to be aware of ghosts (e.g. fetching data
  cares about ghosts during revision selection). (Robert Collins)

* Record a timestamp against each mutter to the trace file, relative to the
  first import of bzrlib.  (Andrew Bennetts)

* ``Repository.get_data_stream`` is now deprecated in favour of
  ``Repository.get_data_stream_for_search`` which allows less network
  traffic when requesting data streams over a smart server. (Robert Collins)

* ``RemoteBzrDir._get_tree_branch`` no longer triggers ``_ensure_real``,
  removing one round trip on many network operations. (Robert Collins)

* RemoteTransport's ``recommended_page_size`` method now returns 64k, like
  SFTPTransport and HttpTransportBase.  (Andrew Bennetts)

* Repository has a new method ``has_revisions`` which signals the presence
  of many revisions by returning a set of the revisions listed which are
  present. This can be done by index queries without reading data for parent
  revision names etc. (Robert Collins)


bzr 1.1
#######

:Released: 2008-01-15

(no changes from 1.1rc1)

bzr 1.1rc1
##########

:Released: 2008-01-05

Changes
*******

* Dotted revision numbers have been revised. Instead of growing longer with
  nested branches the branch number just increases. (eg instead of 1.1.1.1.1
  we now report 1.2.1.) This helps scale long lived branches which have many
  feature branches merged between them. (John Arbash Meinel)

* The syntax ``bzr diff branch1 branch2`` is no longer supported.
  Use ``bzr diff branch1 --new branch2`` instead. This change has
  been made to remove the ambiguity where ``branch2`` is in fact a
  specific file to diff within ``branch1``.

Features
********

* New option to use custom template-based formats in  ``bzr version-info``.
  (Lukáš Lalinský)

* diff '--using' allows an external diff tool to be used for files.
  (Aaron Bentley)

* New "lca" merge-type for fast everyday merging that also supports
  criss-cross merges.  (Aaron Bentley)

Improvements
************

* ``annotate`` now doesn't require a working tree. (Lukáš Lalinský,
  #90049)

* ``branch`` and ``checkout`` can now use files from a working tree to
  to speed up the process.  For checkout, this requires the new
  --files-from flag.  (Aaron Bentley)

* ``bzr diff`` now sorts files in alphabetical order.  (Aaron Bentley)

* ``bzr diff`` now works on branches without working trees. Tree-less
  branches can also be compared to each other and to working trees using
  the new diff options ``--old`` and ``--new``. Diffing between branches,
  with or without trees, now supports specific file filtering as well.
  (Ian Clatworthy, #6700)

* ``bzr pack`` now orders revision texts in topological order, with newest
  at the start of the file, promoting linear reads for ``bzr log`` and the
  like. This partially fixes #154129. (Robert Collins)

* Merge directives now fetch prerequisites from the target branch if
  needed.  (Aaron Bentley)

* pycurl now handles digest authentication.
  (Vincent Ladeuil)

* ``reconfigure`` can now convert from repositories.  (Aaron Bentley)

* ``-l`` is now a short form for ``--limit`` in ``log``.  (Matt Nordhoff)

* ``merge`` now warns when merge directives cause cherrypicks.
  (Aaron Bentley)

* ``split`` now supported, to enable splitting large trees into smaller
  pieces.  (Aaron Bentley)

Bugfixes
********

* Avoid AttributeError when unlocking a pack repository when an error occurs.
  (Martin Pool, #180208)

* Better handle short reads when processing multiple range requests.
  (Vincent Ladeuil, #179368)

* build_tree acceleration uses the correct path when a file has been moved.
  (Aaron Bentley)

* ``commit`` now succeeds when a checkout and its master branch share a
  repository.  (Aaron Bentley, #177592)

* Fixed error reporting of unsupported timezone format in
  ``log --timezone``. (Lukáš Lalinský, #178722)

* Fixed Unicode encoding error in ``ignored`` when the output is
  redirected to a pipe. (Lukáš Lalinský)

* Fix traceback when sending large response bodies over the smart protocol
  on Windows. (Andrew Bennetts, #115781)

* Fix ``urlutils.relative_url`` for the case of two ``file:///`` URLs
  pointed to different logical drives on Windows.
  (Alexander Belchenko, #90847)

* HTTP test servers are now compatible with the http protocol version 1.1.
  (Vincent Ladeuil, #175524)

* _KnitParentsProvider.get_parent_map now handles requests for ghosts
  correctly, instead of erroring or attributing incorrect parents to ghosts.
  (Aaron Bentley)

* ``merge --weave --uncommitted`` now works.  (Aaron Bentley)

* pycurl authentication handling was broken and incomplete. Fix handling of
  user:pass embedded in the urls.
  (Vincent Ladeuil, #177643)

* Files inside non-directories are now handled like other conflict types.
  (Aaron Bentley, #177390)

* ``reconfigure`` is able to convert trees into lightweight checkouts.
  (Aaron Bentley)

* Reduce lockdir timeout to 0 when running ``bzr serve``.  (Andrew Bennetts,
  #148087)

* Test that the old ``version_info_format`` functions still work, even
  though they are deprecated. (John Arbash Meinel, ShenMaq, #177872)

* Transform failures no longer cause ImmortalLimbo errors (Aaron Bentley,
  #137681)

* ``uncommit`` works even when the commit messages of revisions to be
  removed use characters not supported in the terminal encoding.
  (Aaron Bentley)

* When dumb http servers return whole files instead of the requested ranges,
  read the remaining bytes by chunks to avoid overflowing network buffers.
  (Vincent Ladeuil, #175886)

Documentation
*************

* Minor tweaks made to the bug tracker integration documentation.
  (Ian Clatworthy)

* Reference material has now be moved out of the User Guide and added
  to the User Reference. The User Reference has gained 4 sections as
  a result: Authenication Settings, Configuration Settings, Conflicts
  and Hooks. All help topics are now dumped into text format in the
  doc/en/user-reference directory for those who like browsing that
  information in their editor. (Ian Clatworthy)

* *Using Bazaar with Launchpad* tutorial added. (Ian Clatworthy)

Internals
*********

* find_* methods available for BzrDirs, Branches and WorkingTrees.
  (Aaron Bentley)

* Help topics can now be loaded from files.
  (Ian Clatworthy, Alexander Belchenko)

* get_parent_map now always provides tuples as its output.  (Aaron Bentley)

* Parent Providers should now implement ``get_parent_map`` returning a
  dictionary instead of ``get_parents`` returning a list.
  ``Graph.get_parents`` is now deprecated. (John Arbash Meinel,
  Robert Collins)

* Patience Diff now supports arbitrary python objects, as long as they
  support ``hash()``. (John Arbash Meinel)

* Reduce selftest overhead to establish test names by memoization.
  (Vincent Ladeuil)

API Breaks
**********

Testing
*******

* Modules can now customise their tests by defining a ``load_tests``
  attribute. ``pydoc bzrlib.tests.TestUtil.TestLoader.loadTestsFromModule``
  for the documentation on this attribute. (Robert Collins)

* New helper function ``bzrlib.tests.condition_id_re`` which helps
  filter tests based on a regular expression search on the tests id.
  (Robert Collins)

* New helper function ``bzrlib.tests.condition_isinstance`` which helps
  filter tests based on class. (Robert Collins)

* New helper function ``bzrlib.tests.exclude_suite_by_condition`` which
  generalises the ``exclude_suite_by_re`` function. (Robert Collins)

* New helper function ``bzrlib.tests.filter_suite_by_condition`` which
  generalises the ``filter_suite_by_re`` function. (Robert Collins)

* New helper method ``bzrlib.tests.exclude_tests_by_re`` which gives a new
  TestSuite that does not contain tests from the input that matched a
  regular expression. (Robert Collins)

* New helper method ``bzrlib.tests.randomize_suite`` which returns a
  randomized copy of the input suite. (Robert Collins)

* New helper method ``bzrlib.tests.split_suite_by_re`` which splits a test
  suite into two according to a regular expression. (Robert Collins)

* Parametrize all http tests for the transport implementations, the http
  protocol versions (1.0 and 1.1) and the authentication schemes.
  (Vincent Ladeuil)

* The ``exclude_pattern`` and ``random_order`` parameters to the function
  ``bzrlib.tests.filter_suite_by_re`` have been deprecated. (Robert Collins)

* The method ``bzrlib.tests.sort_suite_by_re`` has been deprecated. It is
  replaced by the new helper methods added in this release. (Robert Collins)


bzr 1.0
#######

:Released: 2007-12-14

Documentation
*************

* More improvements and fixes to the User Guide.  (Ian Clatworthy)

* Add information on cherrypicking/rebasing to the User Guide.
  (Ian Clatworthy)

* Improve bug tracker integration documentation. (Ian Clatworthy)

* Minor edits to ``Bazaar in five minutes`` from David Roberts and
  to the rebasing section of the User Guide from Aaron Bentley.
  (Ian Clatworthy)


bzr 1.0rc3
##########

:Released: 2007-12-11

Changes
*******

* If a traceback occurs, users are now asked to report the bug
  through Launchpad (https://bugs.launchpad.net/bzr/), rather than
  by mail to the mailing list.
  (Martin Pool)

Bugfixes
********

* Fix Makefile rules for doc generation. (Ian Clatworthy, #175207)

* Give more feedback during long http downloads by making readv deliver data
  as it arrives for urllib, and issue more requests for pycurl. High latency
  networks are better handled by urllib, the pycurl implementation give more
  feedback but also incur more latency.
  (Vincent Ladeuil, #173010)

* Implement _make_parents_provider on RemoteRepository, allowing generating
  bundles against branches on a smart server.  (Andrew Bennetts, #147836)

Documentation
*************

* Improved user guide.  (Ian Clatworthy)

* The single-page quick reference guide is now available as a PDF.
  (Ian Clatworthy)

Internals
*********

* readv urllib http implementation is now a real iterator above the
  underlying socket and deliver data as soon as it arrives. 'get' still
  wraps its output in a StringIO.
  (Vincent Ladeuil)


bzr 1.0rc2
##########

:Released: 2007-12-07

Improvements
************

* Added a --coverage option to selftest. (Andrew Bennetts)

* Annotate merge (merge-type=weave) now supports cherrypicking.
  (Aaron Bentley)

* ``bzr commit`` now doesn't print the revision number twice. (Matt
  Nordhoff, #172612)

* New configuration option ``bugtracker_<tracker_abbrevation>_url`` to
  define locations of bug trackers that are not directly supported by
  bzr or a plugin. The URL will be treated as a template and ``{id}``
  placeholders will be replaced by specific bug IDs.  (Lukáš Lalinský)

* Support logging single merge revisions with short and line log formatters.
  (Kent Gibson)

* User Guide enhanced with suggested readability improvements from
  Matt Revell and corrections from John Arbash Meinel. (Ian Clatworthy)

* Quick Start Guide renamed to Quick Start Card, moved down in
  the catalog, provided in pdf and png format and updated to refer
  to ``send`` instead of ``bundle``. (Ian Clatworthy, #165080)

* ``switch`` can now be used on heavyweight checkouts as well as
  lightweight ones. After switching a heavyweight checkout, the
  local branch is a mirror/cache of the new bound branch and
  uncommitted changes in the working tree are merged. As a safety
  check, if there are local commits in a checkout which have not
  been committed to the previously bound branch, then ``switch``
  fails unless the ``--force`` option is given. This option is
  now also required if the branch a lightweight checkout is pointing
  to has been moved. (Ian Clatworthy)

Internals
*********

* New -Dhttp debug option reports http connections, requests and responses.
  (Vincent Ladeuil)

* New -Dmerge debug option, which emits merge plans for merge-type=weave.

Bugfixes
********

* Better error message when running ``bzr cat`` on a non-existant branch.
  (Lukáš Lalinský, #133782)

* Catch OSError 17 (file exists) in final phase of tree transform and show
  filename to user.
  (Alexander Belchenko, #111758)

* Catch ShortReadvErrors while using pycurl. Also make readv more robust by
  allowing multiple GET requests to be issued if too many ranges are
  required.
  (Vincent Ladeuil, #172701)

* Check for missing basis texts when fetching from packs to packs.
  (John Arbash Meinel, #165290)

* Fall back to showing e-mail in ``log --short/--line`` if the
  committer/author has only e-mail. (Lukáš Lalinský, #157026)

API Breaks
**********

* Deprecate not passing a ``location`` argument to commit reporters'
  ``started`` methods. (Matt Nordhoff)


bzr 1.0rc1
##########

:Released: 2007-11-30

Notes When Upgrading
********************

* The default repository format is now ``pack-0.92``.  This
  default is used when creating new repositories with ``init`` and
  ``init-repo``, and when branching over bzr+ssh or bzr+hpss.
  (See https://bugs.launchpad.net/bugs/164626)

  This format can be read and written by Bazaar 0.92 and later, and
  data can be transferred to and from older formats.

  To upgrade, please reconcile your repository (``bzr reconcile``), and then
  upgrade (``bzr upgrade``).

  ``pack-0.92`` offers substantially better scaling and performance than the
  previous knits format. Some operations are slower where the code already
  had bad scaling characteristics under knits, the pack format makes such
  operations more visible as part of being more scalable overall. We will
  correct such operations over the coming releases and encourage the filing
  of bugs on any operation which you observe to be slower in a packs
  repository. One particular case that we do not intend to fix is pulling
  data from a pack repository into a knit repository over a high latency
  link;  downgrading such data requires reinsertion of the file texts, and
  this is a classic space/time tradeoff. The current implementation is
  conservative on memory usage because we need to support converting data
  from any tree without problems.
  (Robert Collins, Martin Pool, #164476)

Changes
*******

* Disable detection of plink.exe as possible ssh vendor. Plink vendor
  still available if user selects it explicitly with BZR_SSH environment
  variable. (Alexander Belchenko, workaround for bug #107593)

* The pack format is now accessible as "pack-0.92", or "pack-0.92-subtree"
  to enable the subtree functions (for example, for bzr-svn).
  (Martin Pool)

Features
********

* New ``authentication.conf`` file holding the password or other credentials
  for remote servers. This can be used for ssh, sftp, smtp and other
  supported transports.
  (Vincent Ladeuil)

* New rich-root and rich-root-pack formats, recording the same data about
  tree roots that's recorded for all other directories.
  (Aaron Bentley, #164639)

* ``pack-0.92`` repositories can now be reconciled.
  (Robert Collins, #154173)

* ``switch`` command added for changing the branch a lightweight checkout
  is associated with and updating the tree to reflect the latest content
  accordingly. This command was previously part of the BzrTools plug-in.
  (Ian Clatworthy, Aaron Bentley, David Allouche)

* ``reconfigure`` command can now convert branches, trees, or checkouts to
  lightweight checkouts.  (Aaron Bentley)

Performance
***********

* Commit updates the state of the working tree via a delta rather than
  supplying entirely new basis trees. For commit of a single specified file
  this reduces the wall clock time for commit by roughly a 30%.
  (Robert Collins, Martin Pool)

* Commit with many automatically found deleted paths no longer performs
  linear scanning for the children of those paths during inventory
  iteration. This should fix commit performance blowing out when many such
  paths occur during commit. (Robert Collins, #156491)

* Fetch with pack repositories will no longer read the entire history graph.
  (Robert Collins, #88319)

* Revert takes out an appropriate lock when reverting to a basis tree, and
  does not read the basis inventory twice. (Robert Collins)

* Diff does not require an inventory to be generated on dirstate trees.
  (Aaron Bentley, #149254)

* New annotate merge (--merge-type=weave) implementation is fast on
  versionedfiles withough cached annotations, e.g. pack-0.92.
  (Aaron Bentley)

Improvements
************

* ``bzr merge`` now warns when it encounters a criss-cross merge.
  (Aaron Bentley)

* ``bzr send`` now doesn't require the target e-mail address to be
  specified on the command line if an interactive e-mail client is used.
  (Lukáš Lalinský)

* ``bzr tags`` now prints the revision number for each tag, instead of
  the revision id, unless --show-ids is passed. In addition, tags can be
  sorted chronologically instead of lexicographically with --sort=time.
  (Adeodato Simó, #120231)

* Windows standalone version of bzr is able to load system-wide plugins from
  "plugins" subdirectory in installation directory. In addition standalone
  installer write to the registry (HKLM\SOFTWARE\Bazaar) useful info
  about paths and bzr version. (Alexander Belchenko, #129298)

Documentation
*************

Bug Fixes
*********

* A progress bar has been added for knitpack -> knitpack fetching.
  (Robert Collins, #157789, #159147)

* Branching from a branch via smart server now preserves the repository
  format. (Andrew Bennetts,  #164626)

* ``commit`` is now able to invoke an external editor in a non-ascii
  directory. (Daniel Watkins, #84043)

* Catch connection errors for ftp.
  (Vincent Ladeuil, #164567)

* ``check`` no longer reports spurious unreferenced text versions.
  (Robert Collins, John A Meinel, #162931, #165071)

* Conflicts are now resolved recursively by ``revert``.
  (Aaron Bentley, #102739)

* Detect invalid transport reuse attempts by catching invalid URLs.
  (Vincent Ladeuil, #161819)

* Deleting a file without removing it shows a correct diff, not a traceback.
  (Aaron Bentley)

* Do no use timeout in HttpServer anymore.
  (Vincent Ladeuil, #158972).

* Don't catch the exceptions related to the http pipeline status before
  retrying an http request or some programming errors may be masked.
  (Vincent Ladeuil, #160012)

* Fix ``bzr rm`` to not delete modified and ignored files.
  (Lukáš Lalinský, #172598)

* Fix exception when revisionspec contains merge revisons but log
  formatter doesn't support merge revisions. (Kent Gibson, #148908)

* Fix exception when ScopeReplacer is assigned to before any members have
  been retrieved.  (Aaron Bentley)

* Fix multiple connections during checkout --lightweight.
  (Vincent Ladeuil, #159150)

* Fix possible error in insert_data_stream when copying between
  pack repositories over bzr+ssh or bzr+http.
  KnitVersionedFile.get_data_stream now makes sure that requested
  compression parents are sent before any delta hunks that depend
  on them.
  (Martin Pool, #164637)

* Fix typo in limiting offsets coalescing for http, leading to
  whole files being downloaded instead of parts.
  (Vincent Ladeuil, #165061)

* FTP server errors don't error in the error handling code.
  (Robert Collins, #161240)

* Give a clearer message when a pull fails because the source needs
  to be reconciled.
  (Martin Pool, #164443)

* It is clearer when a plugin cannot be loaded because of its name, and a
  suggestion for an acceptable name is given. (Daniel Watkins, #103023)

* Leave port as None in transport objects if user doesn't
  specify a port in urls.
  (vincent Ladeuil, #150860)

* Make sure Repository.fetch(self) is properly a no-op for all
  Repository implementations. (John Arbash Meinel, #158333)

* Mark .bzr directories as "hidden" on Windows.
  (Alexander Belchenko, #71147)

* ``merge --uncommitted`` can now operate on a single file.
  (Aaron Bentley, Lukáš Lalinský, #136890)

* Obsolete packs are now cleaned up by pack and autopack operations.
  (Robert Collins, #153789)

* Operations pulling data from a smart server where the underlying
  repositories are not both annotated/both unannotated will now work.
  (Robert Collins, #165304).

* Reconcile now shows progress bars. (Robert Collins, #159351)

* ``RemoteBranch`` was not initializing ``self._revision_id_to_revno_map``
  properly. (John Arbash Meinel, #162486)

* Removing an already-removed file reports the file does not exist. (Daniel
  Watkins, #152811)

* Rename on Windows is able to change filename case.
  (Alexander Belchenko, #77740)

* Return error instead of a traceback for ``bzr log -r0``.
  (Kent Gibson, #133751)

* Return error instead of a traceback when bzr is unable to create
  symlink on some platforms (e.g. on Windows).
  (Alexander Belchenko, workaround for #81689)

* Revert doesn't crash when restoring a single file from a deleted
  directory. (Aaron Bentley)

* Stderr output via logging mechanism now goes through encoded wrapper
  and no more uses utf-8, but terminal encoding instead. So all unicode
  strings now should be readable in non-utf-8 terminal.
  (Alexander Belchenko, #54173)

* The error message when ``move --after`` should be used makes how to do so
  clearer. (Daniel Watkins, #85237)

* Unicode-safe output from ``bzr info``. The output will be encoded
  using the terminal encoding and unrepresentable characters will be
  replaced by '?'. (Lukáš Lalinský, #151844)

* Working trees are no longer created when pushing into a local no-trees
  repo. (Daniel Watkins, #50582)

* Upgrade util/configobj to version 4.4.0.
  (Vincent Ladeuil, #151208).

* Wrap medusa ftp test server as an FTPServer feature.
  (Vincent Ladeuil, #157752)

API Breaks
**********

* ``osutils.backup_file`` is deprecated. Actually it's not used in bzrlib
  during very long time. (Alexander Belchenko)

* The return value of
  ``VersionedFile.iter_lines_added_or_present_in_versions`` has been
  changed. Previously it was an iterator of lines, now it is an iterator of
  (line, version_id) tuples. This change has been made to aid reconcile and
  fetch operations. (Robert Collins)

* ``bzrlib.repository.get_versioned_file_checker`` is now private.
  (Robert Collins)

* The Repository format registry default has been removed; it was previously
  obsoleted by the bzrdir format default, which implies a default repository
  format.
  (Martin Pool)

Internals
*********

* Added ``ContainerSerialiser`` and ``ContainerPushParser`` to
  ``bzrlib.pack``.  These classes provide more convenient APIs for generating
  and parsing containers from streams rather than from files.  (Andrew
  Bennetts)

* New module ``lru_cache`` providing a cache for use by tasks that need
  semi-random access to large amounts of data. (John A Meinel)

* InventoryEntry.diff is now deprecated.  Please use diff.DiffTree instead.


bzr 0.92
########

:Released: 2007-11-05

Changes
*******

  * New uninstaller on Win32.  (Alexander Belchenko)


bzr 0.92rc1
###########

:Released: 2007-10-29

Changes
*******

* ``bzr`` now returns exit code 4 if an internal error occurred, and
  3 if a normal error occurred.  (Martin Pool)

* ``pull``, ``merge`` and ``push`` will no longer silently correct some
  repository index errors that occured as a result of the Weave disk format.
  Instead the ``reconcile`` command needs to be run to correct those
  problems if they exist (and it has been able to fix most such problems
  since bzr 0.8). Some new problems have been identified during this release
  and you should run ``bzr check`` once on every repository to see if you
  need to reconcile. If you cannot ``pull`` or ``merge`` from a remote
  repository due to mismatched parent errors - a symptom of index errors -
  you should simply take a full copy of that remote repository to a clean
  directory outside any local repositories, then run reconcile on it, and
  finally pull from it locally. (And naturally email the repositories owner
  to ask them to upgrade and run reconcile).
  (Robert Collins)

Features
********

* New ``knitpack-experimental`` repository format. This is interoperable with
  the ``dirstate-tags`` format but uses a smarter storage design that greatly
  speeds up many operations, both local and remote. This new format can be
  used as an option to the ``init``, ``init-repository`` and ``upgrade``
  commands. (Robert Collins)

* For users of bzr-svn (and those testing the prototype subtree support) that
  wish to try packs, a new ``knitpack-subtree-experimental`` format has also
  been added. This is interoperable with the ``dirstate-subtrees`` format.
  (Robert Collins)

* New ``reconfigure`` command. (Aaron Bentley)

* New ``revert --forget-merges`` command, which removes the record of a pending
  merge without affecting the working tree contents.  (Martin Pool)

* New ``bzr_remote_path`` configuration variable allows finer control of
  remote bzr locations than BZR_REMOTE_PATH environment variable.
  (Aaron Bentley)

* New ``launchpad-login`` command to tell Bazaar your Launchpad
  user ID.  This can then be used by other functions of the
  Launchpad plugin. (James Henstridge)

Performance
***********

* Commit in quiet mode is now slightly faster as the information to
  output is no longer calculated. (Ian Clatworthy)

* Commit no longer checks for new text keys during insertion when the
  revision id was deterministically unique. (Robert Collins)

* Committing a change which is not a merge and does not change the number of
  files in the tree is faster by utilising the data about whether files are
  changed to determine if the tree is unchanged rather than recalculating
  it at the end of the commit process. (Robert Collins)

* Inventory serialisation no longer double-sha's the content.
  (Robert Collins)

* Knit text reconstruction now avoids making copies of the lines list for
  interim texts when building a single text. The new ``apply_delta`` method
  on ``KnitContent`` aids this by allowing modification of the revision id
  such objects represent. (Robert Collins)

* Pack indices are now partially parsed for specific key lookup using a
  bisection approach. (Robert Collins)

* Partial commits are now approximately 40% faster by walking over the
  unselected current tree more efficiently. (Robert Collins)

* XML inventory serialisation takes 20% less time while being stricter about
  the contents. (Robert Collins)

* Graph ``heads()`` queries have been fixed to no longer access all history
  unnecessarily. (Robert Collins)

Improvements
************

* ``bzr+https://`` smart server across https now supported.
  (John Ferlito, Martin Pool, #128456)

* Mutt is now a supported mail client; set ``mail_client=mutt`` in your
  bazaar.conf and ``send`` will use mutt. (Keir Mierle)

* New option ``-c``/``--change`` for ``merge`` command for cherrypicking
  changes from one revision. (Alexander Belchenko, #141368)

* Show encodings, locale and list of plugins in the traceback message.
  (Martin Pool, #63894)

* Experimental directory formats can now be marked with
  ``experimental = True`` during registration. (Ian Clatworthy)

Documentation
*************

* New *Bazaar in Five Minutes* guide.  (Matthew Revell)

* The hooks reference documentation is now converted to html as expected.
  (Ian Clatworthy)

Bug Fixes
*********

* Connection error reporting for the smart server has been fixed to
  display a user friendly message instead of a traceback.
  (Ian Clatworthy, #115601)

* Make sure to use ``O_BINARY`` when opening files to check their
  sha1sum. (Alexander Belchenko, John Arbash Meinel, #153493)

* Fix a problem with Win32 handling of the executable bit.
  (John Arbash Meinel, #149113)

* ``bzr+ssh://`` and ``sftp://`` URLs that do not specify ports explicitly
  no longer assume that means port 22.  This allows people using OpenSSH to
  override the default port in their ``~/.ssh/config`` if they wish.  This
  fixes a bug introduced in bzr 0.91.  (Andrew Bennetts, #146715)

* Commands reporting exceptions can now be profiled and still have their
  data correctly dumped to a file. For example, a ``bzr commit`` with
  no changes still reports the operation as pointless but doing so no
  longer throws away the profiling data if this command is run with
  ``--lsprof-file callgrind.out.ci`` say. (Ian Clatworthy)

* Fallback to ftp when paramiko is not installed and sftp can't be used for
  ``tests/commands`` so that the test suite is still usable without
  paramiko.
  (Vincent Ladeuil, #59150)

* Fix commit ordering in corner case. (Aaron Bentley, #94975)

* Fix long standing bug in partial commit when there are renames
  left in tree. (Robert Collins, #140419)

* Fix selftest semi-random noise during http related tests.
  (Vincent Ladeuil, #140614)

* Fix typo in ftp.py making the reconnection fail on temporary errors.
  (Vincent Ladeuil, #154259)

* Fix failing test by comparing real paths to cover the case where the TMPDIR
  contains a symbolic link.
  (Vincent Ladeuil, #141382).

* Fix log against smart server branches that don't support tags.
  (James Westby, #140615)

* Fix pycurl http implementation by defining error codes from
  pycurl instead of relying on an old curl definition.
  (Vincent Ladeuil, #147530)

* Fix 'unprintable error' message when displaying BzrCheckError and
  some other exceptions on Python 2.5.
  (Martin Pool, #144633)

* Fix ``Inventory.copy()`` and add test for it. (Jelmer Vernooij)

* Handles default value for ListOption in cmd_commit.
  (Vincent Ladeuil, #140432)

* HttpServer and FtpServer need to be closed properly or a listening socket
  will remain opened.
  (Vincent Ladeuil, #140055)

* Monitor the .bzr directory created in the top level test
  directory to detect leaking tests.
  (Vincent Ladeuil, #147986)

* The basename, not the full path, is now used when checking whether
  the profiling dump file begins with ``callgrind.out`` or not. This
  fixes a bug reported by Aaron Bentley on IRC. (Ian Clatworthy)

* Trivial fix for invoking command ``reconfigure`` without arguments.
  (Rob Weir, #141629)

* ``WorkingTree.rename_one`` will now raise an error if normalisation of the
  new path causes bzr to be unable to access the file. (Robert Collins)

* Correctly detect a NoSuchFile when using a filezilla server. (Gary van der
  Merwe)

API Breaks
**********

* ``bzrlib.index.GraphIndex`` now requires a size parameter to the
  constructor, for enabling bisection searches. (Robert Collins)

* ``CommitBuilder.record_entry_contents`` now requires the root entry of a
  tree be supplied to it, previously failing to do so would trigger a
  deprecation warning. (Robert Collins)

* ``KnitVersionedFile.add*`` will no longer cache added records even when
  enable_cache() has been called - the caching feature is now exclusively for
  reading existing data. (Robert Collins)

* ``ReadOnlyLockError`` is deprecated; ``LockFailed`` is usually more
  appropriate.  (Martin Pool)

* Removed ``bzrlib.transport.TransportLogger`` - please see the new
  ``trace+`` transport instead. (Robert Collins)

* Removed previously deprecated varargs interface to ``TestCase.run_bzr`` and
  deprecated methods ``TestCase.capture`` and ``TestCase.run_bzr_captured``.
  (Martin Pool)

* Removed previous deprecated ``basis_knit`` parameter to the
  ``KnitVersionedFile`` constructor. (Robert Collins)

* Special purpose method ``TestCase.run_bzr_decode`` is moved to the test_non_ascii
  class that needs it.
  (Martin Pool)

* The class ``bzrlib.repofmt.knitrepo.KnitRepository3`` has been folded into
  ``KnitRepository`` by parameters to the constructor. (Robert Collins)

* The ``VersionedFile`` interface now allows content checks to be bypassed
  by supplying check_content=False.  This saves nearly 30% of the minimum
  cost to store a version of a file. (Robert Collins)

* Tree's with bad state such as files with no length or sha will no longer
  be silently accepted by the repository XML serialiser. To serialise
  inventories without such data, pass working=True to write_inventory.
  (Robert Collins)

* ``VersionedFile.fix_parents`` has been removed as a harmful API.
  ``VersionedFile.join`` will no longer accept different parents on either
  side of a join - it will either ignore them, or error, depending on the
  implementation. See notes when upgrading for more information.
  (Robert Collins)

Internals
*********

* ``bzrlib.transport.Transport.put_file`` now returns the number of bytes
  put by the method call, to allow avoiding stat-after-write or
  housekeeping in callers. (Robert Collins)

* ``bzrlib.xml_serializer.Serializer`` is now responsible for checking that
  mandatory attributes are present on serialisation and deserialisation.
  This fixes some holes in API usage and allows better separation between
  physical storage and object serialisation. (Robert Collins)

* New class ``bzrlib.errors.InternalBzrError`` which is just a convenient
  shorthand for deriving from BzrError and setting internal_error = True.
  (Robert Collins)

* New method ``bzrlib.mutabletree.update_to_one_parent_via_delta`` for
  moving the state of a parent tree to a new version via a delta rather than
  a complete replacement tree. (Robert Collins)

* New method ``bzrlib.osutils.minimum_path_selection`` useful for removing
  duplication from user input, when a user mentions both a path and an item
  contained within that path. (Robert Collins)

* New method ``bzrlib.repository.Repository.is_write_locked`` useful for
  determining if a repository is write locked. (Robert Collins)

* New method on ``bzrlib.tree.Tree`` ``path_content_summary`` provides a
  tuple containing the key information about a path for commit processing
  to complete. (Robert Collins)

* New method on xml serialisers, write_inventory_to_lines, which matches the
  API used by knits for adding content. (Robert Collins)

* New module ``bzrlib.bisect_multi`` with generic multiple-bisection-at-once
  logic, currently only available for byte-based lookup
  (``bisect_multi_bytes``). (Robert Collins)

* New helper ``bzrlib.tuned_gzip.bytes_to_gzip`` which takes a byte string
  and returns a gzipped version of the same. This is used to avoid a bunch
  of api friction during adding of knit hunks. (Robert Collins)

* New parameter on ``bzrlib.transport.Transport.readv``
  ``adjust_for_latency`` which changes readv from returning strictly the
  requested data to inserted return larger ranges and in forward read order
  to reduce the effect of network latency. (Robert Collins)

* New parameter yield_parents on ``Inventory.iter_entries_by_dir`` which
  causes the parents of a selected id to be returned recursively, so all the
  paths from the root down to each element of selected_file_ids are
  returned. (Robert Collins)

* Knit joining has been enhanced to support plain to annotated conversion
  and annotated to plain conversion. (Ian Clatworthy)

* The CommitBuilder method ``record_entry_contents`` now returns summary
  information about the effect of the commit on the repository. This tuple
  contains an inventory delta item if the entry changed from the basis, and a
  boolean indicating whether a new file graph node was recorded.
  (Robert Collins)

* The python path used in the Makefile can now be overridden.
  (Andrew Bennetts, Ian Clatworthy)

Testing
*******

* New transport implementation ``trace+`` which is useful for testing,
  logging activity taken to its _activity attribute. (Robert Collins)

* When running bzr commands within the test suite, internal exceptions are
  not caught and reported in the usual way, but rather allowed to propagate
  up and be visible to the test suite.  A new API ``run_bzr_catch_user_errors``
  makes this behavior available to other users.
  (Martin Pool)

* New method ``TestCase.call_catch_warnings`` for testing methods that
  raises a Python warning.  (Martin Pool)


bzr 0.91
########

:Released: 2007-09-26

Bug Fixes
*********

* Print a warning instead of aborting the ``python setup.py install``
  process if building of a C extension is not possible.
  (Lukáš Lalinský, Alexander Belchenko)

* Fix commit ordering in corner case (Aaron Bentley, #94975)

* Fix ''bzr info bzr://host/'' and other operations on ''bzr://' URLs with
  an implicit port.  We were incorrectly raising PathNotChild due to
  inconsistent treatment of the ''_port'' attribute on the Transport object.
  (Andrew Bennetts, #133965)

* Make RemoteRepository.sprout cope gracefully with servers that don't
  support the ``Repository.tarball`` request.
  (Andrew Bennetts)


bzr 0.91rc2
###########

:Released: 2007-09-11

* Replaced incorrect tarball for previous release; a debug statement was left
  in bzrlib/remote.py.


bzr 0.91rc1
###########

:Released: 2007-09-11

Changes
*******

* The default branch and repository format has changed to
  ``dirstate-tags``, so tag commands are active by default.
  This format is compatible with Bazaar 0.15 and later.
  This incidentally fixes bug #126141.
  (Martin Pool)

* ``--quiet`` or ``-q`` is no longer a global option. If present, it
  must now appear after the command name. Scripts doing things like
  ``bzr -q missing`` need to be rewritten as ``bzr missing -q``.
  (Ian Clatworthy)

Features
********

* New option ``--author`` in ``bzr commit`` to specify the author of the
  change, if it's different from the committer. ``bzr log`` and
  ``bzr annotate`` display the author instead of the committer.
  (Lukáš Lalinský)

* In addition to global options and command specific options, a set of
  standard options are now supported. Standard options are legal for
  all commands. The initial set of standard options are:

  * ``--help`` or ``-h`` - display help message
  * ``--verbose`` or ``-v`` - display additional information
  * ``--quiet``  or ``-q`` - only output warnings and errors.

  Unlike global options, standard options can be used in aliases and
  may have command-specific help. (Ian Clatworthy)

* Verbosity level processing has now been unified. If ``--verbose``
  or ``-v`` is specified on the command line multiple times, the
  verbosity level is made positive the first time then increased.
  If ``--quiet`` or ``-q`` is specified on the command line
  multiple times, the verbosity level is made negative the first
  time then decreased. To get the default verbosity level of zero,
  either specify none of the above , ``--no-verbose`` or ``--no-quiet``.
  Note that most commands currently ignore the magnitude of the
  verbosity level but do respect *quiet vs normal vs verbose* when
  generating output. (Ian Clatworthy)

* ``Branch.hooks`` now supports ``pre_commit`` hook. The hook's signature
  is documented in BranchHooks constructor. (Nam T. Nguyen, #102747)

* New ``Repository.stream_knit_data_for_revisions`` request added to the
  network protocol for greatly reduced roundtrips when retrieving a set of
  revisions. (Andrew Bennetts)

Bug Fixes
*********

* ``bzr plugins`` now lists the version number for each plugin in square
  brackets after the path. (Robert Collins, #125421)

* Pushing, pulling and branching branches with subtree references was not
  copying the subtree weave, preventing the file graph from being accessed
  and causing errors in commits in clones. (Robert Collins)

* Suppress warning "integer argument expected, got float" from Paramiko,
  which sometimes caused false test failures.  (Martin Pool)

* Fix bug in bundle 4 that could cause attempts to write data to wrong
  versionedfile.  (Aaron Bentley)

* Diffs generated using "diff -p" no longer break the patch parser.
  (Aaron Bentley)

* get_transport treats an empty possible_transports list the same as a non-
  empty one.  (Aaron Bentley)

* patch verification for merge directives is reactivated, and works with
  CRLF and CR files.  (Aaron Bentley)

* Accept ..\ as a path in revision specifiers. This fixes for example
  "-r branch:..\other-branch" on Windows.  (Lukáš Lalinský)

* ``BZR_PLUGIN_PATH`` may now contain trailing slashes.
  (Blake Winton, #129299)

* man page no longer lists hidden options (#131667, Aaron Bentley)

* ``uncommit --help`` now explains the -r option adequately.  (Daniel
  Watkins, #106726)

* Error messages are now better formatted with parameters (such as
  filenames) quoted when necessary. This avoids confusion when directory
  names ending in a '.' at the end of messages were confused with a
  full stop that may or not have been there. (Daniel Watkins, #129791)

* Fix ``status FILE -r X..Y``. (Lukáš Lalinský)

* If a particular command is an alias, ``help`` will show the alias
  instead of claiming there is no help for said alias. (Daniel Watkins,
  #133548)

* TreeTransform-based operations, like pull, merge, revert, and branch,
  now roll back if they encounter an error.  (Aaron Bentley, #67699)

* ``bzr commit`` now exits cleanly if a character unsupported by the
  current encoding is used in the commit message.  (Daniel Watkins,
  #116143)

* bzr send uses default values for ranges when only half of an elipsis
  is specified ("-r..5" or "-r5..").  (#61685, Aaron Bentley)

* Avoid trouble when Windows ssh calls itself 'plink' but no plink
  binary is present.  (Martin Albisetti, #107155)

* ``bzr remove`` should remove clean subtrees.  Now it will remove (without
  needing ``--force``) subtrees that contain no files with text changes or
  modified files.  With ``--force`` it removes the subtree regardless of
  text changes or unknown files. Directories with renames in or out (but
  not changed otherwise) will now be removed without needing ``--force``.
  Unknown ignored files will be deleted without needing ``--force``.
  (Marius Kruger, #111665)

* When two plugins conflict, the source of both the losing and now the
  winning definition is shown.  (Konstantin Mikhaylov, #5454)

* When committing to a branch, the location being committed to is
  displayed.  (Daniel Watkins, #52479)

* ``bzr --version`` takes care about encoding of stdout, especially
  when output is redirected. (Alexander Belchenko, #131100)

* Prompt for an ftp password if none is provided.
  (Vincent Ladeuil, #137044)

* Reuse bound branch associated transport to avoid multiple
  connections.
  (Vincent Ladeuil, #128076, #131396)

* Overwrite conflicting tags by ``push`` and ``pull`` if the
  ``--overwrite`` option is specified.  (Lukáš Lalinský, #93947)

* In checkouts, tags are copied into the master branch when created,
  changed or deleted, and are copied into the checkout when it is
  updated.  (Martin Pool, #93856, #93860)

* Print a warning instead of aborting the ``python setup.py install``
  process if building of a C extension is not possible.
  (Lukáš Lalinský, Alexander Belchenko)

Improvements
************

* Add the option "--show-diff" to the commit command in order to display
  the diff during the commit log creation. (Goffredo Baroncelli)

* ``pull`` and ``merge`` are much faster at installing bundle format 4.
  (Aaron Bentley)

* ``pull -v`` no longer includes deltas, making it much faster.
  (Aaron Bentley)

* ``send`` now sends the directive as an attachment by default.
  (Aaron Bentley, Lukáš Lalinský, Alexander Belchenko)

* Documentation updates (Martin Albisetti)

* Help on debug flags is now included in ``help global-options``.
  (Daniel Watkins, #124853)

* Parameters passed on the command line are checked to ensure they are
  supported by the encoding in use. (Daniel Watkins)

* The compression used within the bzr repository has changed from zlib
  level 9 to the zlib default level. This improves commit performance with
  only a small increase in space used (and in some cases a reduction in
  space). (Robert Collins)

* Initial commit no longer SHAs files twice and now reuses the path
  rather than looking it up again, making it faster.
  (Ian Clatworthy)

* New option ``-c``/``--change`` for ``diff`` and ``status`` to show
  changes in one revision.  (Lukáš Lalinský)

* If versioned files match a given ignore pattern, a warning is now
  given. (Daniel Watkins, #48623)

* ``bzr status`` now has -S as a short name for --short and -V as a
  short name for --versioned. These have been added to assist users
  migrating from Subversion: ``bzr status -SV`` is now like
  ``svn status -q``.  (Daniel Watkins, #115990)

* Added C implementation of  ``PatienceSequenceMatcher``, which is about
  10x faster than the Python version. This speeds up commands that
  need file diffing, such as ``bzr commit`` or ``bzr diff``.
  (Lukáš Lalinský)

* HACKING has been extended with a large section on core developer tasks.
  (Ian Clatworthy)

* Add ``branches`` and ``standalone-trees`` as online help topics and
  include them as Concepts within the User Reference.
  (Paul Moore, Ian Clatworthy)

* ``check`` can detect versionedfile parent references that are
  inconsistent with revision and inventory info, and ``reconcile`` can fix
  them.  These faulty references were generated by 0.8-era releases,
  so repositories which were manipulated by old bzrs should be
  checked, and possibly reconciled ASAP.  (Aaron Bentley, Andrew Bennetts)

API Breaks
**********

* ``Branch.append_revision`` is removed altogether; please use
  ``Branch.set_last_revision_info`` instead.  (Martin Pool)

* CommitBuilder now advertises itself as requiring the root entry to be
  supplied. This only affects foreign repository implementations which reuse
  CommitBuilder directly and have changed record_entry_contents to require
  that the root not be supplied. This should be precisely zero plugins
  affected. (Robert Collins)

* The ``add_lines`` methods on ``VersionedFile`` implementations has changed
  its return value to include the sha1 and length of the inserted text. This
  allows the avoidance of double-sha1 calculations during commit.
  (Robert Collins)

* ``Transport.should_cache`` has been removed.  It was not called in the
  previous release.  (Martin Pool)

Testing
*******

* Tests may now raise TestNotApplicable to indicate they shouldn't be
  run in a particular scenario.  (Martin Pool)

* New function multiply_tests_from_modules to give a simpler interface
  to test parameterization.  (Martin Pool, Robert Collins)

* ``Transport.should_cache`` has been removed.  It was not called in the
  previous release.  (Martin Pool)

* NULL_REVISION is returned to indicate the null revision, not None.
  (Aaron Bentley)

* Use UTF-8 encoded StringIO for log tests to avoid failures on
  non-ASCII committer names.  (Lukáš Lalinský)

Internals
*********

* ``bzrlib.plugin.all_plugins`` has been deprecated in favour of
  ``bzrlib.plugin.plugins()`` which returns PlugIn objects that provide
  useful functionality for determining the path of a plugin, its tests, and
  its version information. (Robert Collins)

* Add the option user_encoding to the function 'show_diff_trees()'
  in order to move the user encoding at the UI level. (Goffredo Baroncelli)

* Add the function make_commit_message_template_encoded() and the function
  edit_commit_message_encoded() which handle encoded strings.
  This is done in order to mix the commit messages (which is a unicode
  string), and the diff which is a raw string. (Goffredo Baroncelli)

* CommitBuilder now defaults to using add_lines_with_ghosts, reducing
  overhead on non-weave repositories which don't require all parents to be
  present. (Robert Collins)

* Deprecated method ``find_previous_heads`` on
  ``bzrlib.inventory.InventoryEntry``. This has been superseded by the use
  of ``parent_candidates`` and a separate heads check via the repository
  API. (Robert Collins)

* New trace function ``mutter_callsite`` will print out a subset of the
  stack to the log, which can be useful for gathering debug details.
  (Robert Collins)

* ``bzrlib.pack.ContainerWriter`` now tracks how many records have been
  added via a public attribute records_written. (Robert Collins)

* New method ``bzrlib.transport.Transport.get_recommended_page_size``.
  This provides a hint to users of transports as to the reasonable
  minimum data to read. In principle this can take latency and
  bandwidth into account on a per-connection basis, but for now it
  just has hard coded values based on the url. (e.g. http:// has a large
  page size, file:// has a small one.) (Robert Collins)

* New method on ``bzrlib.transport.Transport`` ``open_write_stream`` allows
  incremental addition of data to a file without requiring that all the
  data be buffered in memory. (Robert Collins)

* New methods on ``bzrlib.knit.KnitVersionedFile``:
  ``get_data_stream(versions)``, ``insert_data_stream(stream)`` and
  ``get_format_signature()``.  These provide some infrastructure for
  efficiently streaming the knit data for a set of versions over the smart
  protocol.

* Knits with no annotation cache still produce correct annotations.
  (Aaron Bentley)

* Three new methods have been added to ``bzrlib.trace``:
  ``set_verbosity_level``, ``get_verbosity_level`` and ``is_verbose``.
  ``set_verbosity_level`` expects a numeric value: negative for quiet,
  zero for normal, positive for verbose. The size of the number can be
  used to determine just how quiet or verbose the application should be.
  The existing ``be_quiet`` and ``is_quiet`` routines have been
  integrated into this new scheme. (Ian Clatworthy)

* Options can now be delcared with a ``custom_callback`` parameter. If
  set, this routine is called after the option is processed. This feature
  is now used by the standard options ``verbose`` and ``quiet`` so that
  setting one implicitly resets the other. (Ian Clatworthy)

* Rather than declaring a new option from scratch in order to provide
  custom help, a centrally registered option can be decorated using the
  new ``bzrlib.Option.custom_help`` routine. In particular, this routine
  is useful when declaring better help for the ``verbose`` and ``quiet``
  standard options as the base definition of these is now more complex
  than before thanks to their use of a custom callback. (Ian Clatworthy)

* Tree._iter_changes(specific_file=[]) now iterates through no files,
  instead of iterating through all files.  None is used to iterate through
  all files.  (Aaron Bentley)

* WorkingTree.revert() now accepts None to revert all files.  The use of
  [] to revert all files is deprecated.  (Aaron Bentley)


bzr 0.90
########

:Released: 2007-08-28

Improvements
************

* Documentation is now organized into multiple directories with a level
  added for different languages or locales. Added the Mini Tutorial
  and Quick Start Summary (en) documents from the Wiki, improving the
  content and readability of the former. Formatted NEWS as Release Notes
  complete with a Table of Conents, one heading per release. Moved the
  Developer Guide into the main document catalog and provided a link
  from the developer document catalog back to the main one.
  (Ian Clatworthy, Sabin Iacob, Alexander Belchenko)


API Changes
***********

* The static convenience method ``BzrDir.create_repository``
  is deprecated.  Callers should instead create a ``BzrDir`` instance
  and call ``create_repository`` on that.  (Martin Pool)


bzr 0.90rc1
###########

:Released: 2007-08-14

Bugfixes
********

* ``bzr init`` should connect to the remote location one time only.  We
  have been connecting several times because we forget to pass around the
  Transport object. This modifies ``BzrDir.create_branch_convenience``,
  so that we can give it the Transport we already have.
  (John Arbash Meinel, Vincent Ladeuil, #111702)

* Get rid of sftp connection cache (get rid of the FTP one too).
  (Vincent Ladeuil, #43731)

* bzr branch {local|remote} remote don't try to create a working tree
  anymore.
  (Vincent Ladeuil, #112173)

* All identified multiple connections for a single bzr command have been
  fixed. See bzrlib/tests/commands directory.
  (Vincent Ladeuil)

* ``bzr rm`` now does not insist on ``--force`` to delete files that
  have been renamed but not otherwise modified.  (Marius Kruger,
  #111664)

* ``bzr selftest --bench`` no longer emits deprecation warnings
  (Lukáš Lalinský)

* ``bzr status`` now honours FILE parameters for conflict lists
  (Aaron Bentley, #127606)

* ``bzr checkout`` now honours -r when reconstituting a working tree.
  It also honours -r 0.  (Aaron Bentley, #127708)

* ``bzr add *`` no more fails on Windows if working tree contains
  non-ascii file names. (Kuno Meyer, #127361)

* allow ``easy_install bzr`` runs without fatal errors.
  (Alexander Belchenko, #125521)

* Graph._filter_candidate_lca does not raise KeyError if a candidate
  is eliminated just before it would normally be examined.  (Aaron Bentley)

* SMTP connection failures produce a nice message, not a traceback.
  (Aaron Bentley)

Improvements
************

* Don't show "dots" progress indicators when run non-interactively, such
  as from cron.  (Martin Pool)

* ``info`` now formats locations more nicely and lists "submit" and
  "public" branches (Aaron Bentley)

* New ``pack`` command that will trigger database compression within
  the repository (Robert Collins)

* Implement ``_KnitIndex._load_data`` in a pyrex extension. The pyrex
  version is approximately 2-3x faster at parsing a ``.kndx`` file.
  Which yields a measurable improvement for commands which have to
  read from the repository, such as a 1s => 0.75s improvement in
  ``bzr diff`` when there are changes to be shown.  (John Arbash Meinel)

* Merge is now faster.  Depending on the scenario, it can be more than 2x
  faster. (Aaron Bentley)

* Give a clearer warning, and allow ``python setup.py install`` to
  succeed even if pyrex is not available.
  (John Arbash Meinel)

* ``DirState._read_dirblocks`` now has an optional Pyrex
  implementation. This improves the speed of any command that has to
  read the entire DirState. (``diff``, ``status``, etc, improve by
  about 10%).
  ``bisect_dirblocks`` has also been improved, which helps all
  ``_get_entry`` type calls (whenever we are searching for a
  particular entry in the in-memory DirState).
  (John Arbash Meinel)

* ``bzr pull`` and ``bzr push`` no longer do a complete walk of the
  branch revision history for ui display unless -v is supplied.
  (Robert Collins)

* ``bzr log -rA..B`` output shifted to the left margin if the log only
  contains merge revisions. (Kent Gibson)

* The ``plugins`` command is now public with improved help.
  (Ian Clatworthy)

* New bundle and merge directive formats are faster to generate, and

* Annotate merge now works when there are local changes. (Aaron Bentley)

* Commit now only shows the progress in terms of directories instead of
  entries. (Ian Clatworthy)

* Fix ``KnitRepository.get_revision_graph`` to not request the graph 2
  times. This makes ``get_revision_graph`` 2x faster. (John Arbash
  Meinel)

* Fix ``VersionedFile.get_graph()`` to avoid using
  ``set.difference_update(other)``, which has bad scaling when
  ``other`` is large. This improves ``VF.get_graph([version_id])`` for
  a 12.5k graph from 2.9s down to 200ms. (John Arbash Meinel)

* The ``--lsprof-file`` option now generates output for KCacheGrind if
  the file starts with ``callgrind.out``. This matches the default file
  filtering done by KCacheGrind's Open Dialog. (Ian Clatworthy)

* Fix ``bzr update`` to avoid an unnecessary
  ``branch.get_master_branch`` call, which avoids 1 extra connection
  to the remote server. (Partial fix for #128076, John Arbash Meinel)

* Log errors from the smart server in the trace file, to make debugging
  test failures (and live failures!) easier.  (Andrew Bennetts)

* The HTML version of the man page has been superceded by a more
  comprehensive manual called the Bazaar User Reference. This manual
  is completed generated from the online help topics. As part of this
  change, limited reStructuredText is now explicitly supported in help
  topics and command help with 'unnatural' markup being removed prior
  to display by the online help or inclusion in the man page.
  (Ian Clatworthy)

* HTML documentation now use files extension ``*.html``
  (Alexander Belchenko)

* The cache of ignore definitions is now cleared in WorkingTree.unlock()
  so that changes to .bzrignore aren't missed. (#129694, Daniel Watkins)

* ``bzr selftest --strict`` fails if there are any missing features or
  expected test failures. (Daniel Watkins, #111914)

* Link to registration survey added to README. (Ian Clatworthy)

* Windows standalone installer show link to registration survey
  when installation finished. (Alexander Belchenko)

Library API Breaks
******************

* Deprecated dictionary ``bzrlib.option.SHORT_OPTIONS`` removed.
  Options are now required to provide a help string and it must
  comply with the style guide by being one or more sentences with an
  initial capital and final period. (Martin Pool)

* KnitIndex.get_parents now returns tuples. (Robert Collins)

* Ancient unused ``Repository.text_store`` attribute has been removed.
  (Robert Collins)

* The ``bzrlib.pack`` interface has changed to use tuples of bytestrings
  rather than just bytestrings, making it easier to represent multiple
  element names. As this interface was not used by any internal facilities
  since it was introduced in 0.18 no API compatibility is being preserved.
  The serialised form of these packs is identical with 0.18 when a single
  element tuple is in use. (Robert Collins)

Internals
*********

* merge now uses ``iter_changes`` to calculate changes, which makes room for
  future performance increases.  It is also more consistent with other
  operations that perform comparisons, and reduces reliance on
  Tree.inventory.  (Aaron Bentley)

* Refactoring of transport classes connected to a remote server.
  ConnectedTransport is a new class that serves as a basis for all
  transports needing to connect to a remote server.  transport.split_url
  have been deprecated, use the static method on the object instead. URL
  tests have been refactored too.
  (Vincent Ladeuil)

* Better connection sharing for ConnectedTransport objects.
  transport.get_transport() now accepts a 'possible_transports' parameter.
  If a newly requested transport can share a connection with one of the
  list, it will.
  (Vincent Ladeuil)

* Most functions now accept ``bzrlib.revision.NULL_REVISION`` to indicate
  the null revision, and consider using ``None`` for this purpose
  deprecated.  (Aaron Bentley)

* New ``index`` module with abstract index functionality. This will be
  used during the planned changes in the repository layer. Currently the
  index layer provides a graph aware immutable index, a builder for the
  same index type to allow creating them, and finally a composer for
  such indices to allow the use of many indices in a single query. The
  index performance is not optimised, however the API is stable to allow
  development on top of the index. (Robert Collins)

* ``bzrlib.dirstate.cmp_by_dirs`` can be used to compare two paths by
  their directory sections. This is equivalent to comparing
  ``path.split('/')``, only without having to split the paths.
  This has a Pyrex implementation available.
  (John Arbash Meinel)

* New transport decorator 'unlistable+' which disables the list_dir
  functionality for testing.

* Deprecated ``change_entry`` in transform.py. (Ian Clatworthy)

* RevisionTree.get_weave is now deprecated.  Tree.plan_merge is now used
  for performing annotate-merge.  (Aaron Bentley)

* New EmailMessage class to create email messages. (Adeodato Simó)

* Unused functions on the private interface KnitIndex have been removed.
  (Robert Collins)

* New ``knit.KnitGraphIndex`` which provides a ``KnitIndex`` layered on top
  of a ``index.GraphIndex``. (Robert Collins)

* New ``knit.KnitVersionedFile.iter_parents`` method that allows querying
  the parents of many knit nodes at once, reducing round trips to the
  underlying index. (Robert Collins)

* Graph now has an is_ancestor method, various bits use it.
  (Aaron Bentley)

* The ``-Dhpss`` flag now includes timing information. As well as
  logging when a new connection is opened. (John Arbash Meinel)

* ``bzrlib.pack.ContainerWriter`` now returns an offset, length tuple to
  callers when inserting data, allowing generation of readv style access
  during pack creation, without needing a separate pass across the output
  pack to gather such details. (Robert Collins)

* ``bzrlib.pack.make_readv_reader`` allows readv based access to pack
  files that are stored on a transport. (Robert Collins)

* New ``Repository.has_same_location`` method that reports if two
  repository objects refer to the same repository (although with some risk
  of false negatives).  (Andrew Bennetts)

* InterTree.compare now passes require_versioned on correctly.
  (Marius Kruger)

* New methods on Repository - ``start_write_group``,
  ``commit_write_group``, ``abort_write_group`` and ``is_in_write_group`` -
  which provide a clean hook point for transactional Repositories - ones
  where all the data for a fetch or commit needs to be made atomically
  available in one step. This allows the write lock to remain while making
  a series of data insertions.  (e.g. data conversion). (Robert Collins)

* In ``bzrlib.knit`` the internal interface has been altered to use
  3-tuples (index, pos, length) rather than two-tuples (pos, length) to
  describe where data in a knit is, allowing knits to be split into
  many files. (Robert Collins)

* ``bzrlib.knit._KnitData`` split into cache management and physical access
  with two access classes - ``_PackAccess`` and ``_KnitAccess`` defined.
  The former provides access into a .pack file, and the latter provides the
  current production repository form of .knit files. (Robert Collins)

Testing
*******

* Remove selftest ``--clean-output``, ``--numbered-dirs`` and
  ``--keep-output`` options, which are obsolete now that tests
  are done within directories in $TMPDIR.  (Martin Pool)

* The SSH_AUTH_SOCK environment variable is now reset to avoid
  interaction with any running ssh agents.  (Jelmer Vernooij, #125955)

* run_bzr_subprocess handles parameters the same way as run_bzr:
  either a string or a list of strings should be passed as the first
  parameter.  Varargs-style parameters are deprecated. (Aaron Bentley)


bzr 0.18
########

:Released:  2007-07-17

Bugfixes
********

* Fix 'bzr add' crash under Win32 (Kuno Meyer)


bzr 0.18rc1
###########

:Released:  2007-07-10

Bugfixes
********

* Do not suppress pipe errors, etc. in non-display commands
  (Alexander Belchenko, #87178)

* Display a useful error message when the user requests to annotate
  a file that is not present in the specified revision.
  (James Westby, #122656)

* Commands that use status flags now have a reference to 'help
  status-flags'.  (Daniel Watkins, #113436)

* Work around python-2.4.1 inhability to correctly parse the
  authentication header.
  (Vincent Ladeuil, #121889)

* Use exact encoding for merge directives. (Adeodato Simó, #120591)

* Fix tempfile permissions error in smart server tar bundling under
  Windows. (Martin _, #119330)

* Fix detection of directory entries in the inventory. (James Westby)

* Fix handling of http code 400: Bad Request When issuing too many ranges.
  (Vincent Ladeuil, #115209)

* Issue a CONNECT request when connecting to an https server
  via a proxy to enable SSL tunneling.
  (Vincent Ladeuil, #120678)

* Fix ``bzr log -r`` to support selecting merge revisions, both
  individually and as part of revision ranges.
  (Kent Gibson, #4663)

* Don't leave cruft behind when failing to acquire a lockdir.
  (Martin Pool, #109169)

* Don't use the '-f' strace option during tests.
  (Vincent Ladeuil, #102019).

* Warn when setting ``push_location`` to a value that will be masked by
  locations.conf.  (Aaron Bentley, #122286)

* Fix commit ordering in corner case (Aaron Bentley, #94975)

*  Make annotate behave in a non-ASCII world (Adeodato Simó).

Improvements
************

* The --lsprof-file option now dumps a text rendering of the profiling
  information if the filename ends in ".txt". It will also convert the
  profiling information to a format suitable for KCacheGrind if the
  output filename ends in ".callgrind". Fixes to the lsprofcalltree
  conversion process by Jean Paul Calderone and Itamar were also merged.
  See http://ddaa.net/blog/python/lsprof-calltree. (Ian Clatworthy)

* ``info`` now defaults to non-verbose mode, displaying only paths and
  abbreviated format info.  ``info -v`` displays all the information
  formerly displayed by ``info``.  (Aaron Bentley, Adeodato Simó)

* ``bzr missing`` now has better option names ``--this`` and ``--other``.
  (Elliot Murphy)

* The internal ``weave-list`` command has become ``versionedfile-list``,
  and now lists knits as well as weaves.  (Aaron Bentley)

* Automatic merge base selection uses a faster algorithm that chooses
  better bases in criss-cross merge situations (Aaron Bentley)

* Progress reporting in ``commit`` has been improved. The various logical
  stages are now reported on as follows, namely:

  * Collecting changes [Entry x/y] - Stage n/m
  * Saving data locally - Stage n/m
  * Uploading data to master branch - Stage n/m
  * Updating the working tree - Stage n/m
  * Running post commit hooks - Stage n/m

  If there is no master branch, the 3rd stage is omitted and the total
  number of stages is adjusted accordingly.

  Each hook that is run after commit is listed with a name (as hooks
  can be slow it is useful feedback).
  (Ian Clatworthy, Robert Collins)

* Various operations that are now faster due to avoiding unnecessary
  topological sorts. (Aaron Bentley)

* Make merge directives robust against broken bundles. (Aaron Bentley)

* The lsprof filename note is emitted via trace.note(), not standard
  output.  (Aaron Bentley)

* ``bzrlib`` now exports explicit API compatibility information to assist
  library users and plugins. See the ``bzrlib.api`` module for details.
  (Robert Collins)

* Remove unnecessary lock probes when acquiring a lockdir.
  (Martin Pool)

* ``bzr --version`` now shows the location of the bzr log file, which
  is especially useful on Windows.  (Martin Pool)

* -D now supports hooks to get debug tracing of hooks (though its currently
  minimal in nature). (Robert Collins)

* Long log format reports deltas on merge revisions.
  (John Arbash Meinel, Kent Gibson)

* Make initial push over ftp more resilient. (John Arbash Meinel)

* Print a summary of changes for update just like pull does.
  (Daniel Watkins, #113990)

* Add a -Dhpss option to trace smart protocol requests and responses.
  (Andrew Bennetts)

Library API Breaks
******************

* Testing cleanups -
  ``bzrlib.repository.RepositoryTestProviderAdapter`` has been moved
  to ``bzrlib.tests.repository_implementations``;
  ``bzrlib.repository.InterRepositoryTestProviderAdapter`` has been moved
  to ``bzrlib.tests.interrepository_implementations``;
  ``bzrlib.transport.TransportTestProviderAdapter`` has moved to
  ``bzrlib.tests.test_transport_implementations``.
  ``bzrlib.branch.BranchTestProviderAdapter`` has moved to
  ``bzrlib.tests.branch_implementations``.
  ``bzrlib.bzrdir.BzrDirTestProviderAdapter`` has moved to
  ``bzrlib.tests.bzrdir_implementations``.
  ``bzrlib.versionedfile.InterVersionedFileTestProviderAdapter`` has moved
  to ``bzrlib.tests.interversionedfile_implementations``.
  ``bzrlib.store.revision.RevisionStoreTestProviderAdapter`` has moved to
  ``bzrlib.tests.revisionstore_implementations``.
  ``bzrlib.workingtree.WorkingTreeTestProviderAdapter`` has moved to
  ``bzrlib.tests.workingtree_implementations``.
  These changes are an API break in the testing infrastructure only.
  (Robert Collins)

* Relocate TestCaseWithRepository to be more central. (Robert Collins)

* ``bzrlib.add.smart_add_tree`` will no longer perform glob expansion on
  win32. Callers of the function should do this and use the new
  ``MutableTree.smart_add`` method instead. (Robert Collins)

* ``bzrlib.add.glob_expand_for_win32`` is now
  ``bzrlib.win32utils.glob_expand``.  (Robert Collins)

* ``bzrlib.add.FastPath`` is now private and moved to
  ``bzrlib.mutabletree._FastPath``. (Robert Collins, Martin Pool)

* ``LockDir.wait`` removed.  (Martin Pool)

* The ``SmartServer`` hooks API has changed for the ``server_started`` and
  ``server_stopped`` hooks. The first parameter is now an iterable of
  backing URLs rather than a single URL. This is to reflect that many
  URLs may map to the external URL of the server. E.g. the server interally
  may have a chrooted URL but also the local file:// URL will be at the
  same location. (Robert Collins)

Internals
*********

* New SMTPConnection class to unify email handling.  (Adeodato Simó)

* Fix documentation of BzrError. (Adeodato Simó)

* Make BzrBadParameter an internal error. (Adeodato Simó)

* Remove use of 'assert False' to raise an exception unconditionally.
  (Martin Pool)

* Give a cleaner error when failing to decode knit index entry.
  (Martin Pool)

* TreeConfig would mistakenly search the top level when asked for options
  from a section. It now respects the section argument and only
  searches the specified section. (James Westby)

* Improve ``make api-docs`` output. (John Arbash Meinel)

* Use os.lstat rather than os.stat for osutils.make_readonly and
  osutils.make_writeable. This makes the difftools plugin more
  robust when dangling symlinks are found. (Elliot Murphy)

* New ``-Dlock`` option to log (to ~/.bzr.log) information on when
  lockdirs are taken or released.  (Martin Pool)

* ``bzrlib`` Hooks are now nameable using ``Hooks.name_hook``. This
  allows a nicer UI when hooks are running as the current hook can
  be displayed. (Robert Collins)

* ``Transport.get`` has had its interface made more clear for ease of use.
  Retrieval of a directory must now fail with either 'PathError' at open
  time, or raise 'ReadError' on a read. (Robert Collins)

* New method ``_maybe_expand_globs`` on the ``Command`` class for
  dealing with unexpanded glob lists - e.g. on the win32 platform. This
  was moved from ``bzrlib.add._prepare_file_list``. (Robert Collins)

* ``bzrlib.add.smart_add`` and ``bzrlib.add.smart_add_tree`` are now
  deprecated in favour of ``MutableTree.smart_add``. (Robert Collins,
  Martin Pool)

* New method ``external_url`` on Transport for obtaining the url to
  hand to external processes. (Robert Collins)

* Teach windows installers to build pyrex/C extensions.
  (Alexander Belchenko)

Testing
*******

* Removed the ``--keep-output`` option from selftest and clean up test
  directories as they're used.  This reduces the IO load from
  running the test suite and cuts the time by about half.
  (Andrew Bennetts, Martin Pool)

* Add scenarios as a public attribute on the TestAdapter classes to allow
  modification of the generated scenarios before adaption and easier
  testing. (Robert Collins)

* New testing support class ``TestScenarioApplier`` which multiplies
  out a single teste by a list of supplied scenarios. (RobertCollins)

* Setting ``repository_to_test_repository`` on a repository_implementations
  test will cause it to be called during repository creation, allowing the
  testing of repository classes which are not based around the Format
  concept. For example a repository adapter can be tested in this manner,
  by altering the repository scenarios to include a scenario that sets this
  attribute during the test parameterisation in
  ``bzrlib.tests.repository.repository_implementations``. (Robert Collins)

* Clean up many of the APIs for blackbox testing of Bazaar.  The standard
  interface is now self.run_bzr.  The command to run can be passed as
  either a list of parameters, a string containing the command line, or
  (deprecated) varargs parameters.  (Martin Pool)

* The base TestCase now isolates tests from -D parameters by clearing
  ``debug.debug_flags`` and restores it afterwards. (Robert Collins)

* Add a relpath parameter to get_transport methods in test framework to
  avoid useless cloning.
  (Vincent Ladeuil, #110448)


bzr 0.17
########

:Released:  2007-06-18

Bugfixes
********

* Fix crash of commit due to wrong lookup of filesystem encoding.
  (Colin Watson, #120647)

* Revert logging just to stderr in commit as broke unicode filenames.
  (Aaron Bentley, Ian Clatworthy, #120930)


bzr 0.17rc1
###########

:Released:  2007-06-12

Notes When Upgrading
********************

* The kind() and is_executable() APIs on the WorkingTree interface no
  longer implicitly (read) locks and unlocks the tree. This *might*
  impact some plug-ins and tools using this part of the API. If you find
  an issue that may be caused by this change, please let us know,
  particularly the plug-in/tool maintainer. If encountered, the API
  fix is to surround kind() and is_executable() calls with lock_read()
  and unlock() like so::

    work_tree.lock_read()
    try:
        kind = work_tree.kind(...)
    finally:
        work_tree.unlock()

Internals
*********
* Rework of LogFormatter API to provide beginning/end of log hooks and to
  encapsulate the details of the revision to be logged in a LogRevision
  object.
  In long log formats, merge revision ids are only shown when --show-ids
  is specified, and are labelled "revision-id:", as per mainline
  revisions, instead of "merged:". (Kent Gibson)

* New ``BranchBuilder`` API which allows the construction of particular
  histories quickly. Useful for testing and potentially other applications
  too. (Robert Collins)

Improvements
************

* There are two new help topics, working-trees and repositories that
  attempt to explain these concepts. (James Westby, John Arbash Meinel,
  Aaron Bentley)

* Added ``bzr log --limit`` to report a limited number of revisions.
  (Kent Gibson, #3659)

* Revert does not try to preserve file contents that were originally
  produced by reverting to a historical revision.  (Aaron Bentley)

* ``bzr log --short`` now includes ``[merge]`` for revisions which
  have more than one parent. This is a small improvement to help
  understanding what changes have occurred
  (John Arbash Meinel, #83887)

* TreeTransform avoids many renames when contructing large trees,
  improving speed.  3.25x speedups have been observed for construction of
  kernel-sized-trees, and checkouts are 1.28x faster.  (Aaron Bentley)

* Commit on large trees is now faster. In my environment, a commit of
  a small change to the Mozilla tree (55k files) has dropped from
  66 seconds to 32 seconds. For a small tree of 600 files, commit of a
  small change is 33% faster. (Ian Clatworthy)

* New --create-prefix option to bzr init, like for push.  (Daniel Watkins,
  #56322)

Bugfixes
********

* ``bzr push`` should only connect to the remote location one time.
  We have been connecting 3 times because we forget to pass around
  the Transport object. This adds ``BzrDir.clone_on_transport()``, so
  that we can pass in the Transport that we already have.
  (John Arbash Meinel, #75721)

* ``DirState.set_state_from_inventory()`` needs to properly order
  based on split paths, not just string paths.
  (John Arbash Meinel, #115947)

* Let TestUIFactoy encode the password prompt with its own stdout.
  (Vincent Ladeuil, #110204)

* pycurl should take use the range header that takes the range hint
  into account.
  (Vincent Ladeuil, #112719)

* WorkingTree4.get_file_sha1 no longer raises an exception when invoked
  on a missing file.  (Aaron Bentley, #118186)

* WorkingTree.remove works correctly with tree references, and when pwd is
  not the tree root. (Aaron Bentley)

* Merge no longer fails when a file is renamed in one tree and deleted
  in the other. (Aaron Bentley, #110279)

* ``revision-info`` now accepts dotted revnos, doesn't require a tree,
  and defaults to the last revision (Matthew Fuller, #90048)

* Tests no longer fail when BZR_REMOTE_PATH is set in the environment.
  (Daniel Watkins, #111958)

* ``bzr branch -r revid:foo`` can be used to branch any revision in
  your repository. (Previously Branch6 only supported revisions in your
  mainline). (John Arbash Meinel, #115343)

bzr 0.16
########

:Released:  2007-05-07

Bugfixes
********

* Handle when you have 2 directories with similar names, but one has a
  hyphen. (``'abc'`` versus ``'abc-2'``). The WT4._iter_changes
  iterator was using direct comparison and ``'abc/a'`` sorts after
  ``'abc-2'``, but ``('abc', 'a')`` sorts before ``('abc-2',)``.
  (John Arbash Meinel, #111227)

* Handle when someone renames a file on disk without telling bzr.
  Previously we would report the first file as missing, but not show
  the new unknown file. (John Arbash Meinel, #111288)

* Avoid error when running hooks after pulling into or pushing from
  a branch bound to a smartserver branch.  (Martin Pool, #111968)

Improvements
************

* Move developer documentation to doc/developers/. This reduces clutter in
  the root of the source tree and allows HACKING to be split into multiple
  files. (Robert Collins, Alexander Belchenko)

* Clean up the ``WorkingTree4._iter_changes()`` internal loops as well as
  ``DirState.update_entry()``. This optimizes the core logic for ``bzr
  diff`` and ``bzr status`` significantly improving the speed of
  both. (John Arbash Meinel)

bzr 0.16rc2
###########

:Released:  2007-04-30

Bugfixes
********

* Handle the case when you delete a file, and then rename another file
  on top of it. Also handle the case of ``bzr rm --keep foo``. ``bzr
  status`` should show the removed file and an unknown file in its
  place. (John Arbash Meinel, #109993)

* Bundles properly read and write revision properties that have an
  empty value. And when the value is not ASCII.
  (John Arbash Meinel, #109613)

* Fix the bzr commit message to be in text mode.
  (Alexander Belchenko, #110901)

* Also handle when you rename a file and create a file where it used
  to be. (John Arbash Meinel, #110256)

* ``WorkingTree4._iter_changes`` should not descend into unversioned
  directories. (John Arbash Meinel, #110399)

bzr 0.16rc1
###########

:Released:  2007-04-26

Notes When Upgrading
********************

* ``bzr remove`` and ``bzr rm`` will now remove the working file, if
  it could be recovered again.
  This has been done for consistency with svn and the unix rm command.
  The old ``remove`` behaviour has been retained in the new option
  ``bzr remove --keep``, which will just stop versioning the file,
  but not delete it.
  ``bzr remove --force`` have been added which will always delete the
  files.
  ``bzr remove`` is also more verbose.
  (Marius Kruger, #82602)

Improvements
************

* Merge directives can now be supplied as input to `merge` and `pull`,
  like bundles can.  (Aaron Bentley)

* Sending the SIGQUIT signal to bzr, which can be done on Unix by
  pressing Control-Backslash, drops bzr into a debugger.  Type ``'c'``
  to continue.  This can be disabled by setting the environment variable
  ``BZR_SIGQUIT_PDB=0``.  (Martin Pool)

* selftest now supports --list-only to list tests instead of running
  them. (Ian Clatworthy)

* selftest now supports --exclude PATTERN (or -x PATTERN) to exclude
  tests with names that match that regular expression.
  (Ian Clatworthy, #102679)

* selftest now supports --randomize SEED to run tests in a random order.
  SEED is typically the value 'now' meaning 'use the current time'.
  (Ian Clatworthy, #102686)

* New option ``--fixes`` to commit, which stores bug fixing annotations as
  revision properties. Built-in support for Launchpad, Debian, Trac and
  Bugzilla bug trackers. (Jonathan Lange, James Henstridge, Robert Collins)

* New API, ``bzrlib.bugtracker.tracker_registry``, for adding support for
  other bug trackers to ``fixes``. (Jonathan Lange, James Henstridge,
  Robert Collins)

* ``selftest`` has new short options ``-f`` and ``-1``.  (Martin
  Pool)

* ``bzrlib.tsort.MergeSorter`` optimizations. Change the inner loop
  into using local variables instead of going through ``self._var``.
  Improves the time to ``merge_sort`` a 10k revision graph by
  approximately 40% (~700->400ms).  (John Arbash Meinel)

* ``make docs`` now creates a man page at ``man1/bzr.1`` fixing bug 107388.
  (Robert Collins)

* ``bzr help`` now provides cross references to other help topics using
  the _see_also facility on command classes. Likewise the bzr_man
  documentation, and the bzr.1 man page also include this information.
  (Robert Collins)

* Tags are now included in logs, that use the long log formatter.
  (Erik Bågfors, Alexander Belchenko)

* ``bzr help`` provides a clearer message when a help topic cannot be
  found. (Robert Collins, #107656)

* ``bzr help`` now accepts optional prefixes for command help. The help
  for all commands can now be found at ``bzr help commands/COMMANDNAME``
  as well as ``bzr help COMMANDNAME`` (which only works for commands
  where the name is not the same as a more general help topic).
  (Robert Collins)

* ``bzr help PLUGINNAME`` will now return the module docstring from the
  plugin PLUGINNAME. (Robert Collins, #50408)

* New help topic ``urlspec`` which lists the availables transports.
  (Goffredo Baroncelli)

* doc/server.txt updated to document the default bzr:// port
  and also update the blurb about the hpss' current status.
  (Robert Collins, #107125).

* ``bzr serve`` now listens on interface 0.0.0.0 by default, making it
  serve out to the local LAN (and anyone in the world that can reach the
  machine running ``bzr serve``. (Robert Collins, #98918)

* A new smart server protocol version has been added.  It prefixes requests
  and responses with an explicit version identifier so that future protocol
  revisions can be dealt with gracefully.  (Andrew Bennetts, Robert Collins)

* The bzr protocol version 2 indicates success or failure in every response
  without depending on particular commands encoding that consistently,
  allowing future client refactorings to be much more robust about error
  handling. (Robert Collins, Martin Pool, Andrew Bennetts)

* The smart protocol over HTTP client has been changed to always post to the
  same ``.bzr/smart`` URL under the original location when it can.  This allows
  HTTP servers to only have to pass URLs ending in .bzr/smart to the smart
  server handler, and not arbitrary ``.bzr/*/smart`` URLs.  (Andrew Bennetts)

* digest authentication is now supported for proxies and HTTP by the urllib
  based http implementation. Tested against Apache 2.0.55 and Squid
  2.6.5. Basic and digest authentication are handled coherently for HTTP
  and proxy: if the user is provided in the url (bzr command line for HTTP,
  proxy environment variables for proxies), the password is prompted for
  (only once). If the password is provided, it is taken into account. Once
  the first authentication is successful, all further authentication
  roundtrips are avoided by preventively setting the right authentication
  header(s).
  (Vincent Ladeuil).

Internals
*********

* bzrlib API compatability with 0.8 has been dropped, cleaning up some
  code paths. (Robert Collins)

* Change the format of chroot urls so that they can be safely manipulated
  by generic url utilities without causing the resulting urls to have
  escaped the chroot. A side effect of this is that creating a chroot
  requires an explicit action using a ChrootServer.
  (Robert Collins, Andrew Bennetts)

* Deprecate ``Branch.get_root_id()`` because branches don't have root ids,
  rather than fixing bug #96847.  (Aaron Bentley)

* ``WorkingTree.apply_inventory_delta`` provides a better alternative to
  ``WorkingTree._write_inventory``.  (Aaron Bentley)

* Convenience method ``TestCase.expectFailure`` ensures that known failures
  do not silently pass.  (Aaron Bentley)

* ``Transport.local_abspath`` now raises ``NotLocalUrl`` rather than
  ``TransportNotPossible``. (Martin Pool, Ian Clatworthy)

* New SmartServer hooks facility. There are two initial hooks documented
  in ``bzrlib.transport.smart.SmartServerHooks``. The two initial hooks allow
  plugins to execute code upon server startup and shutdown.
  (Robert Collins).

* SmartServer in standalone mode will now close its listening socket
  when it stops, rather than waiting for garbage collection. This primarily
  fixes test suite hangs when a test tries to connect to a shutdown server.
  It may also help improve behaviour when dealing with a server running
  on a specific port (rather than dynamically assigned ports).
  (Robert Collins)

* Move most SmartServer code into a new package, bzrlib/smart.
  bzrlib/transport/remote.py contains just the Transport classes that used
  to be in bzrlib/transport/smart.py.  (Andrew Bennetts)

* urllib http implementation avoid roundtrips associated with
  401 (and 407) errors once the authentication succeeds.
  (Vincent Ladeuil).

* urlib http now supports querying the user for a proxy password if
  needed. Realm is shown in the prompt for both HTTP and proxy
  authentication when the user is required to type a password.
  (Vincent Ladeuil).

* Renamed SmartTransport (and subclasses like SmartTCPTransport) to
  RemoteTransport (and subclasses to RemoteTCPTransport, etc).  This is more
  consistent with its new home in ``bzrlib/transport/remote.py``, and because
  it's not really a "smart" transport, just one that does file operations
  via remote procedure calls.  (Andrew Bennetts)

* The ``lock_write`` method of ``LockableFiles``, ``Repository`` and
  ``Branch`` now accept a ``token`` keyword argument, so that separate
  instances of those objects can share a lock if it has the right token.
  (Andrew Bennetts, Robert Collins)

* New method ``get_branch_reference`` on ``BzrDir`` allows the detection of
  branch references - which the smart server component needs.

* The Repository API ``make_working_trees`` is now permitted to return
  False when ``set_make_working_trees`` is not implemented - previously
  an unimplemented ``set_make_working_trees`` implied the result True
  from ``make_working_trees``. This has been changed to accomodate the
  smart server, where it does not make sense (at this point) to ever
  make working trees by default. (Robert Collins)

* Command objects can now declare related help topics by having _see_also
  set to a list of related topic. (Robert Collins)

* ``bzrlib.help`` now delegates to the Command class for Command specific
  help. (Robert Collins)

* New class ``TransportListRegistry``, derived from the Registry class, which
  simplifies tracking the available Transports. (Goffredo Baroncelli)

* New function ``Branch.get_revision_id_to_revno_map`` which will
  return a dictionary mapping revision ids to dotted revnos. Since
  dotted revnos are defined in the context of the branch tip, it makes
  sense to generate them from a ``Branch`` object.
  (John Arbash Meinel)

* Fix the 'Unprintable error' message display to use the repr of the
  exception that prevented printing the error because the str value
  for it is often not useful in debugging (e.g. KeyError('foo') has a
  str() of 'foo' but a repr of 'KeyError('foo')' which is much more
  useful. (Robert Collins)

* ``urlutils.normalize_url`` now unescapes unreserved characters, such as "~".
  (Andrew Bennetts)

Bugfixes
********

* Don't fail bundle selftest if email has 'two' embedded.
  (Ian Clatworthy, #98510)

* Remove ``--verbose`` from ``bzr bundle``. It didn't work anyway.
  (Robert Widhopf-Fenk, #98591)

* Remove ``--basis`` from the checkout/branch commands - it didn't work
  properly and is no longer beneficial.
  (Robert Collins, #53675, #43486)

* Don't produce encoding error when adding duplicate files.
  (Aaron Bentley)

* Fix ``bzr log <file>`` so it only logs the revisions that changed
  the file, and does it faster.
  (Kent Gibson, John Arbash Meinel, #51980, #69477)

* Fix ``InterDirstateTre._iter_changes`` to handle when we come across
  an empty versioned directory, which now has files in it.
  (John Arbash Meinel, #104257)

* Teach ``common_ancestor`` to shortcut when the tip of one branch is
  inside the ancestry of the other. Saves a lot of graph processing
  (with an ancestry of 16k revisions, ``bzr merge ../already-merged``
  changes from 2m10s to 13s).  (John Arbash Meinel, #103757)

* Fix ``show_diff_trees`` to handle the case when a file is modified,
  and the containing directory is renamed. (The file path is different
  in this versus base, but it isn't marked as a rename).
  (John Arbash Meinel, #103870)

* FTP now works even when the FTP server does not support atomic rename.
  (Aaron Bentley, #89436)

* Correct handling in bundles and merge directives of timezones with
  that are not an integer number of hours offset from UTC.  Always
  represent the epoch time in UTC to avoid problems with formatting
  earlier times on win32.  (Martin Pool, Alexander Belchenko, John
  Arbash Meinel)

* Typo in the help for ``register-branch`` fixed. (Robert Collins, #96770)

* "dirstate" and "dirstate-tags" formats now produce branches compatible
  with old versions of bzr. (Aaron Bentley, #107168))

* Handle moving a directory when children have been added, removed,
  and renamed. (John Arbash Meinel, #105479)

* Don't preventively use basic authentication for proxy before receiving a
  407 error. Otherwise people willing to use other authentication schemes
  may expose their password in the clear (or nearly). This add one
  roundtrip in case basic authentication should be used, but plug the
  security hole.
  (Vincent Ladeuil)

* Handle http and proxy digest authentication.
  (Vincent Ladeuil, #94034).

Testing
*******

* Added ``bzrlib.strace.strace`` which will strace a single callable and
  return a StraceResult object which contains just the syscalls involved
  in running it. (Robert Collins)

* New test method ``reduceLockdirTimeout`` to drop the default (ui-centric)
  default time down to one suitable for tests. (Andrew Bennetts)

* Add new ``vfs_transport_factory`` attribute on tests which provides the
  common vfs backing for both the readonly and readwrite transports.
  This allows the RemoteObject tests to back onto local disk or memory,
  and use the existing ``transport_server`` attribute all tests know about
  to be the smart server transport. This in turn allows tests to
  differentiate between 'transport to access the branch', and
  'transport which is a VFS' - which matters in Remote* tests.
  (Robert Collins, Andrew Bennetts)

* The ``make_branch_and_tree`` method for tests will now create a
  lightweight checkout for the tree if the ``vfs_transport_factory`` is not
  a LocalURLServer. (Robert Collins, Andrew Bennetts)

* Branch implementation tests have been audited to ensure that all urls
  passed to Branch APIs use proper urls, except when local-disk paths
  are intended. This is so that tests correctly access the test transport
  which is often not equivalent to local disk in Remote* tests. As part
  of this many tests were adjusted to remove dependencies on local disk
  access.
  (Robert Collins, Andrew Bennetts)

* Mark bzrlib.tests and bzrlib.tests.TestUtil as providing assertFOO helper
  functions by adding a ``__unittest`` global attribute. (Robert Collins,
  Andrew Bennetts, Martin Pool, Jonathan Lange)

* Refactored proxy and authentication handling to simplify the
  implementation of new auth schemes for both http and proxy.
  (Vincent Ladeuil)

bzr 0.15
########

:Released: 2007-04-01

Bugfixes
********

* Handle incompatible repositories as a user issue when fetching.
  (Aaron Bentley)

* Don't give a recommendation to upgrade when branching or
  checking out a branch that contains an old-format working tree.
  (Martin Pool)

bzr 0.15rc3
###########

:Released:  2007-03-26

Changes
*******

* A warning is now displayed when opening working trees in older
  formats, to encourage people to upgrade to WorkingTreeFormat4.
  (Martin Pool)

Improvements
************

* HTTP redirections are now taken into account when a branch (or a
  bundle) is accessed for the first time. A message is issued at each
  redirection to inform the user. In the past, http redirections were
  silently followed for each request which significantly degraded the
  performances. The http redirections are not followed anymore by
  default, instead a RedirectRequested exception is raised. For bzrlib
  users needing to follow http redirections anyway,
  ``bzrlib.transport.do_catching_redirections`` provide an easy transition
  path.  (vila)

Internals
*********

* Added ``ReadLock.temporary_write_lock()`` to allow upgrading an OS read
  lock to an OS write lock. Linux can do this without unlocking, Win32
  needs to unlock in between. (John Arbash Meinel)

* New parameter ``recommend_upgrade`` to ``BzrDir.open_workingtree``
  to silence (when false) warnings about opening old formats.
  (Martin Pool)

* Fix minor performance regression with bzr-0.15 on pre-dirstate
  trees. (We were reading the working inventory too many times).
  (John Arbash Meinel)

* Remove ``Branch.get_transaction()`` in favour of a simple cache of
  ``revision_history``.  Branch subclasses should override
  ``_gen_revision_history`` rather than ``revision_history`` to make use of
  this cache, and call ``_clear_revision_history_cache`` and
  ``_cache_revision_history`` at appropriate times. (Andrew Bennetts)

Bugfixes
********

* Take ``smtp_server`` from user config into account.
  (vila, #92195)

* Restore Unicode filename handling for versioned and unversioned files.
  (John Arbash Meinel, #92608)

* Don't fail during ``bzr commit`` if a file is marked removed, and
  the containing directory is auto-removed.  (John Arbash Meinel, #93681)

* ``bzr status FILENAME`` failed on Windows because of an uncommon
  errno. (``ERROR_DIRECTORY == 267 != ENOTDIR``).
  (Wouter van Heyst, John Arbash Meinel, #90819)

* ``bzr checkout source`` should create a local branch in the same
  format as source. (John Arbash Meinel, #93854)

* ``bzr commit`` with a kind change was failing to update the
  last-changed-revision for directories.  The
  InventoryDirectory._unchanged only looked at the ``parent_id`` and name,
  ignoring the fact that the kind could have changed, too.
  (John Arbash Meinel, #90111)

* ``bzr mv dir/subdir other`` was incorrectly updating files inside
  the directory. So that there was a chance it would break commit,
  etc. (John Arbash Meinel, #94037)

* Correctly handles mutiple permanent http redirections.
  (vila, #88780)

bzr 0.15rc2
###########

:Released:  2007-03-14

Notes When Upgrading
********************

* Release 0.15rc2 of bzr changes the ``bzr init-repo`` command to
  default to ``--trees`` instead of ``--no-trees``.
  Existing shared repositories are not affected.

Improvements
************

* New ``merge-directive`` command to generate machine- and human-readable
  merge requests.  (Aaron Bentley)

* New ``submit:`` revision specifier makes it easy to diff against the
  common ancestor with the submit location (Aaron Bentley)

* Added support for Putty's SSH implementation. (Dmitry Vasiliev)

* Added ``bzr status --versioned`` to report only versioned files,
  not unknowns. (Kent Gibson)

* Merge now autodetects the correct line-ending style for its conflict
  markers.  (Aaron Bentley)

Internals
*********

* Refactored SSH vendor registration into SSHVendorManager class.
  (Dmitry Vasiliev)

Bugfixes
********

* New ``--numbered-dirs`` option to ``bzr selftest`` to use
  numbered dirs for TestCaseInTempDir. This is default behavior
  on Windows. Anyone can force named dirs on Windows
  with ``--no-numbered-dirs``. (Alexander Belchenko)

* Fix ``RevisionSpec_revid`` to handle the Unicode strings passed in
  from the command line. (Marien Zwart, #90501)

* Fix ``TreeTransform._iter_changes`` when both the source and
  destination are missing. (Aaron Bentley, #88842)

* Fix commit of merges with symlinks in dirstate trees.
  (Marien Zwart)

* Switch the ``bzr init-repo`` default from --no-trees to --trees.
  (Wouter van Heyst, #53483)


bzr 0.15rc1
###########

:Released:  2007-03-07

Surprises
*********

* The default disk format has changed. Please run 'bzr upgrade' in your
  working trees to upgrade. This new default is compatible for network
  operations, but not for local operations. That is, if you have two
  versions of bzr installed locally, after upgrading you can only use the
  bzr 0.15 version. This new default does not enable tags or nested-trees
  as they are incompatible with bzr versions before 0.15 over the network.

* For users of bzrlib: Two major changes have been made to the working tree
  api in bzrlib. The first is that many methods and attributes, including
  the inventory attribute, are no longer valid for use until one of
  ``lock_read``/``lock_write``/``lock_tree_write`` has been called,
  and become invalid again after unlock is called. This has been done
  to improve performance and correctness as part of the dirstate
  development.
  (Robert Collins, John A Meinel, Martin Pool, and others).

* For users of bzrlib: The attribute 'tree.inventory' should be considered
  readonly. Previously it was possible to directly alter this attribute, or
  its contents, and have the tree notice this. This has been made
  unsupported - it may work in some tree formats, but in the newer dirstate
  format such actions will have no effect and will be ignored, or even
  cause assertions. All operations possible can still be carried out by a
  combination of the tree API, and the bzrlib.transform API. (Robert
  Collins, John A Meinel, Martin Pool, and others).

Improvements
************

* Support for OS Windows 98. Also .bzr.log on any windows system
  saved in My Documents folder. (Alexander Belchenko)

* ``bzr mv`` enhanced to support already moved files.
  In the past the mv command would have failed if the source file doesn't
  exist. In this situation ``bzr mv`` would now detect that the file has
  already moved and update the repository accordingly, if the target file
  does exist.
  A new option ``--after`` has been added so that if two files already
  exist, you could notify Bazaar that you have moved a (versioned) file
  and replaced it with another. Thus in this case ``bzr move --after``
  will only update the Bazaar identifier.
  (Steffen Eichenberg, Marius Kruger)

* ``ls`` now works on treeless branches and remote branches.
  (Aaron Bentley)

* ``bzr help global-options`` describes the global options.
  (Aaron Bentley)

* ``bzr pull --overwrite`` will now correctly overwrite checkouts.
  (Robert Collins)

* Files are now allowed to change kind (e.g. from file to symlink).
  Supported by ``commit``, ``revert`` and ``status``
  (Aaron Bentley)

* ``inventory`` and ``unknowns`` hidden in favour of ``ls``
  (Aaron Bentley)

* ``bzr help checkouts`` descibes what checkouts are and some possible
  uses of them. (James Westby, Aaron Bentley)

* A new ``-d`` option to push, pull and merge overrides the default
  directory.  (Martin Pool)

* Branch format 6: smaller, and potentially faster than format 5.  Supports
  ``append_history_only`` mode, where the log view and revnos do not change,
  except by being added to.  Stores policy settings in
  ".bzr/branch/branch.conf".

* ``append_only`` branches:  Format 6 branches may be configured so that log
  view and revnos are always consistent.  Either create the branch using
  "bzr init --append-revisions-only" or edit the config file as descriped
  in docs/configuration.txt.

* rebind: Format 6 branches retain the last-used bind location, so if you
  "bzr unbind", you can "bzr bind" to bind to the previously-selected
  bind location.

* Builtin tags support, created and deleted by the ``tag`` command and
  stored in the branch.  Tags can be accessed with the revisionspec
  ``-rtag:``, and listed with ``bzr tags``.  Tags are not versioned
  at present. Tags require a network incompatible upgrade. To perform this
  upgrade, run ``bzr upgrade --dirstate-tags`` in your branch and
  repositories. (Martin Pool)

* The ``bzr://`` transport now has a well-known port number, 4155,
  which it will use by default.  (Andrew Bennetts, Martin Pool)

* Bazaar now looks for user-installed plugins before looking for site-wide
  plugins. (Jonathan Lange)

* ``bzr resolve`` now detects and marks resolved text conflicts.
  (Aaron Bentley)

Internals
*********

* Internally revision ids and file ids are now passed around as utf-8
  bytestrings, rather than treating them as Unicode strings. This has
  performance benefits for Knits, since we no longer need to decode the
  revision id for each line of content, nor for each entry in the index.
  This will also help with the future dirstate format.
  (John Arbash Meinel)

* Reserved ids (any revision-id ending in a colon) are rejected by
  versionedfiles, repositories, branches, and working trees
  (Aaron Bentley)

* Minor performance improvement by not creating a ProgressBar for
  every KnitIndex we create. (about 90ms for a bzr.dev tree)
  (John Arbash Meinel)

* New easier to use Branch hooks facility. There are five initial hooks,
  all documented in bzrlib.branch.BranchHooks.__init__ - ``'set_rh'``,
  ``'post_push'``, ``'post_pull'``, ``'post_commit'``,
  ``'post_uncommit'``. These hooks fire after the matching operation
  on a branch has taken place, and were originally added for the
  branchrss plugin. (Robert Collins)

* New method ``Branch.push()`` which should be used when pushing from a
  branch as it makes performance and policy decisions to match the UI
  level command ``push``. (Robert Collins).

* Add a new method ``Tree.revision_tree`` which allows access to cached
  trees for arbitrary revisions. This allows the in development dirstate
  tree format to provide access to the callers to cached copies of
  inventory data which are cheaper to access than inventories from the
  repository.
  (Robert Collins, Martin Pool)

* New ``Branch.last_revision_info`` method, this is being done to allow
  optimization of requests for both the number of revisions and the last
  revision of a branch with smartservers and potentially future branch
  formats. (Wouter van Heyst, Robert Collins)

* Allow ``'import bzrlib.plugins.NAME'`` to work when the plugin NAME has not
  yet been loaded by ``load_plugins()``. This allows plugins to depend on each
  other for code reuse without requiring users to perform file-renaming
  gymnastics. (Robert Collins)

* New Repository method ``'gather_stats'`` for statistic data collection.
  This is expected to grow to cover a number of related uses mainly
  related to bzr info. (Robert Collins)

* Log formatters are now managed with a registry.
  ``log.register_formatter`` continues to work, but callers accessing
  the FORMATTERS dictionary directly will not.

* Allow a start message to be passed to the ``edit_commit_message``
  function.  This will be placed in the message offered to the user
  for editing above the separator. It allows a template commit message
  to be used more easily. (James Westby)

* ``GPGStrategy.sign()`` will now raise ``BzrBadParameterUnicode`` if
  you pass a Unicode string rather than an 8-bit string. Callers need
  to be updated to encode first. (John Arbash Meinel)

* Branch.push, pull, merge now return Result objects with information
  about what happened, rather than a scattering of various methods.  These
  are also passed to the post hooks.  (Martin Pool)

* File formats and architecture is in place for managing a forest of trees
  in bzr, and splitting up existing trees into smaller subtrees, and
  finally joining trees to make a larger tree. This is the first iteration
  of this support, and the user-facing aspects still require substantial
  work.  If you wish to experiment with it, use ``bzr upgrade
  --dirstate-with-subtree`` in your working trees and repositories.
  You can use the hidden commands ``split`` and ``join`` and to create
  and manipulate nested trees, but please consider using the nested-trees
  branch, which contains substantial UI improvements, instead.
  http://code.aaronbentley.com/bzr/bzrrepo/nested-trees/
  (Aaron Bentley, Martin Pool, Robert Collins).

Bugfixes
********

* ``bzr annotate`` now uses dotted revnos from the viewpoint of the
  branch, rather than the last changed revision of the file.
  (John Arbash Meinel, #82158)

* Lock operations no longer hang if they encounter a permission problem.
  (Aaron Bentley)

* ``bzr push`` can resume a push that was canceled before it finished.
  Also, it can push even if the target directory exists if you supply
  the ``--use-existing-dir`` flag.
  (John Arbash Meinel, #30576, #45504)

* Fix http proxy authentication when user and an optional
  password appears in the ``*_proxy`` vars. (Vincent Ladeuil,
  #83954).

* ``bzr log branch/file`` works for local treeless branches
  (Aaron Bentley, #84247)

* Fix problem with UNC paths on Windows 98. (Alexander Belchenko, #84728)

* Searching location of CA bundle for PyCurl in env variable
  (``CURL_CA_BUNDLE``), and on win32 along the PATH.
  (Alexander Belchenko, #82086)

* ``bzr init`` works with unicode argument LOCATION.
  (Alexander Belchenko, #85599)

* Raise ``DependencyNotPresent`` if pycurl do not support https.
  (Vincent Ladeuil, #85305)

* Invalid proxy env variables should not cause a traceback.
  (Vincent Ladeuil, #87765)

* Ignore patterns normalised to use '/' path separator.
  (Kent Gibson, #86451)

* bzr rocks. It sure does! Fix case. (Vincent Ladeuil, #78026)

* Fix bzrtools shelve command for removed lines beginning with "--"
  (Johan Dahlberg, #75577)

Testing
*******

* New ``--first`` option to ``bzr selftest`` to run specified tests
  before the rest of the suite.  (Martin Pool)


bzr 0.14
########

:Released:  2007-01-23

Improvements
************

* ``bzr help global-options`` describes the global options. (Aaron Bentley)

Bug Fixes
*********

* Skip documentation generation tests if the tools to do so are not
  available. Fixes running selftest for installled copies of bzr.
  (John Arbash Meinel, #80330)

* Fix the code that discovers whether bzr is being run from it's
  working tree to handle the case when it isn't but the directory
  it is in is below a repository. (James Westby, #77306)


bzr 0.14rc1
###########

:Released:  2007-01-16

Improvements
************

* New connection: ``bzr+http://`` which supports tunnelling the smart
  protocol over an HTTP connection. If writing is enabled on the bzr
  server, then you can write over the http connection.
  (Andrew Bennetts, John Arbash Meinel)

* Aliases now support quotation marks, so they can contain whitespace
  (Marius Kruger)

* PyCurlTransport now use a single curl object. By specifying explicitly
  the 'Range' header, we avoid the need to use two different curl objects
  (and two connections to the same server). (Vincent Ladeuil)

* ``bzr commit`` does not prompt for a message until it is very likely to
  succeed.  (Aaron Bentley)

* ``bzr conflicts`` now takes --text to list pathnames of text conflicts
  (Aaron Bentley)

* Fix ``iter_lines_added_or_present_in_versions`` to use a set instead
  of a list while checking if a revision id was requested. Takes 10s
  off of the ``fileids_affected_by_revision_ids`` time, which is 10s
  of the ``bzr branch`` time. Also improve ``fileids_...`` time by
  filtering lines with a regex rather than multiple ``str.find()``
  calls. (saves another 300ms) (John Arbash Meinel)

* Policy can be set for each configuration key. This allows keys to be
  inherited properly across configuration entries. For example, this
  should enable you to do::

    [/home/user/project]
    push_location = sftp://host/srv/project/
    push_location:policy = appendpath

  And then a branch like ``/home/user/project/mybranch`` should get an
  automatic push location of ``sftp://host/srv/project/mybranch``.
  (James Henstridge)

* Added ``bzr status --short`` to make status report svn style flags
  for each file.  For example::

    $ bzr status --short
    A  foo
    A  bar
    D  baz
    ?  wooley

* 'bzr selftest --clean-output' allows easily clean temporary tests
  directories without running tests. (Alexander Belchenko)

* ``bzr help hidden-commands`` lists all hidden commands. (Aaron Bentley)

* ``bzr merge`` now has an option ``--pull`` to fall back to pull if
  local is fully merged into remote. (Jan Hudec)

* ``bzr help formats`` describes available directory formats. (Aaron Bentley)

Internals
*********

* A few tweaks directly to ``fileids_affected_by_revision_ids`` to
  help speed up processing, as well allowing to extract unannotated
  lines. Between the two ``fileids_affected_by_revision_ids`` is
  improved by approx 10%. (John Arbash Meinel)

* Change Revision serialization to only write out millisecond
  resolution. Rather than expecting floating point serialization to
  preserve more resolution than we need. (Henri Weichers, Martin Pool)

* Test suite ends cleanly on Windows.  (Vincent Ladeuil)

* When ``encoding_type`` attribute of class Command is equal to 'exact',
  force sys.stdout to be a binary stream on Windows, and therefore
  keep exact line-endings (without LF -> CRLF conversion).
  (Alexander Belchenko)

* Single-letter short options are no longer globally declared.  (Martin
  Pool)

* Before using detected user/terminal encoding bzr should check
  that Python has corresponding codec. (Alexander Belchenko)

* Formats for end-user selection are provided via a FormatRegistry (Aaron Bentley)

Bug Fixes
*********

* ``bzr missing --verbose`` was showing adds/removals in the wrong
  direction. (John Arbash Meinel)

* ``bzr annotate`` now defaults to showing dotted revnos for merged
  revisions. It cuts them off at a depth of 12 characters, but you can
  supply ``--long`` to see the full number. You can also use
  ``--show-ids`` to display the original revision ids, rather than
  revision numbers and committer names. (John Arbash Meinel, #75637)

* bzr now supports Win32 UNC path (e.g. ``\HOST\path``.
  (Alexander Belchenko, #57869)

* Win32-specific: output of cat, bundle and diff commands don't mangle
  line-endings (Alexander Belchenko, #55276)

* Replace broken fnmatch based ignore pattern matching with custom pattern
  matcher.
  (Kent Gibson, Jan Hudec #57637)

* pycurl and urllib can detect short reads at different places. Update
  the test suite to test more cases. Also detect http error code 416
  which was raised for that specific bug. Also enhance the urllib
  robustness by detecting invalid ranges (and pycurl's one by detecting
  short reads during the initial GET). (Vincent Ladeuil, #73948)

* The urllib connection sharing interacts badly with urllib2
  proxy setting (the connections didn't go thru the proxy
  anymore). Defining a proper ProxyHandler solves the
  problem.  (Vincent Ladeuil, #74759)

* Use urlutils to generate relative URLs, not osutils
  (Aaron Bentley, #76229)

* ``bzr status`` in a readonly directory should work without giving
  lots of errors. (John Arbash Meinel, #76299)

* Mention the revisionspec topic for the revision option help.
  (Wouter van Heyst, #31663)

* Allow plugins import from zip archives.
  (Alexander Belchenko, #68124)


bzr 0.13
########

:Released:  2006-12-05

No changes from 0.13rc


bzr 0.13rc1
###########

:Released:  2006-11-27

Improvements
************

* New command ``bzr remove-tree`` allows the removal of the working
  tree from a branch.
  (Daniel Silverstone)

* urllib uses shared keep-alive connections, so http
  operations are substantially faster.
  (Vincent Ladeuil, #53654)

* ``bzr export`` allows an optional branch parameter, to export a bzr
  tree from some other url. For example:
  ``bzr export bzr.tar.gz http://bazaar-vcs.org/bzr/bzr.dev``
  (Daniel Silverstone)

* Added ``bzr help topics`` to the bzr help system. This gives a
  location for general information, outside of a specific command.
  This includes updates for ``bzr help revisionspec`` the first topic
  included. (Goffredo Baroncelli, John Arbash Meinel, #42714)

* WSGI-compatible HTTP smart server.  See ``doc/http_smart_server.txt``.
  (Andrew Bennetts)

* Knit files will now cache full texts only when the size of the
  deltas is as large as the size of the fulltext. (Or after 200
  deltas, whichever comes first). This has the most benefit on large
  files with small changes, such as the inventory for a large project.
  (eg For a project with 2500 files, and 7500 revisions, it changes
  the size of inventory.knit from 11MB to 5.4MB) (John Arbash Meinel)

Internals
*********

* New -D option given before the command line turns on debugging output
  for particular areas.  -Derror shows tracebacks on all errors.
  (Martin Pool)

* Clean up ``bzr selftest --benchmark bundle`` to correct an import,
  and remove benchmarks that take longer than 10min to run.
  (John Arbash Meinel)

* Use ``time.time()`` instead of ``time.clock()`` to decide on
  progress throttling. Because ``time.clock()`` is actually CPU time,
  so over a high-latency connection, too many updates get throttled.
  (John Arbash Meinel)

* ``MemoryTransport.list_dir()`` would strip the first character for
  files or directories in root directory. (John Arbash Meinel)

* New method ``get_branch_reference`` on 'BzrDir' allows the detection of
  branch references - which the smart server component needs.

* New ``ChrootTransportDecorator``, accessible via the ``chroot+`` url
  prefix.  It disallows any access to locations above a set URL.  (Andrew
  Bennetts)

Bug Fixes
*********

* Now ``_KnitIndex`` properly decode revision ids when loading index data.
  And optimize the knit index parsing code.
  (Dmitry Vasiliev, John Arbash Meinel)

* ``bzrlib/bzrdir.py`` was directly referencing ``bzrlib.workingtree``,
  without importing it. This prevented ``bzr upgrade`` from working
  unless a plugin already imported ``bzrlib.workingtree``
  (John Arbash Meinel, #70716)

* Suppress the traceback on invalid URLs (Vincent Ladeuil, #70803).

* Give nicer error message when an http server returns a 403
  error code. (Vincent Ladeuil, #57644).

* When a multi-range http GET request fails, try a single
  range one. If it fails too, forget about ranges. Remember that until
  the death of the transport and propagates that to the clones.
  (Vincent Ladeuil, #62276, #62029).

* Handles user/passwords supplied in url from command
  line (for the urllib implementation). Don't request already
  known passwords (Vincent Ladeuil, #42383, #44647, #48527)

* ``_KnitIndex.add_versions()`` dictionary compresses revision ids as they
  are added. This fixes bug where fetching remote revisions records
  them as full references rather than integers.
  (John Arbash Meinel, #64789)

* ``bzr ignore`` strips trailing slashes in patterns.
  Also ``bzr ignore`` rejects absolute paths. (Kent Gibson, #4559)

* ``bzr ignore`` takes multiple arguments. (Cheuksan Edward Wang, #29488)

* mv correctly handles paths that traverse symlinks.
  (Aaron Bentley, #66964)

* Give nicer looking error messages when failing to connect over ssh.
  (John Arbash Meinel, #49172)

* Pushing to a remote branch does not currently update the remote working
  tree. After a remote push, ``bzr status`` and ``bzr diff`` on the remote
  machine now show that the working tree is out of date.
  (Cheuksan Edward Wang #48136)

* Use patiencediff instead of difflib for determining deltas to insert
  into knits. This avoids the O(N^3) behavior of difflib. Patience
  diff should be O(N^2). (Cheuksan Edward Wang, #65714)

* Running ``bzr log`` on nonexistent file gives an error instead of the
  entire log history. (Cheuksan Edward Wang #50793)

* ``bzr cat`` can look up contents of removed or renamed files. If the
  pathname is ambiguous, i.e. the files in the old and new trees have
  different id's, the default is the file in the new tree. The user can
  use "--name-from-revision" to select the file in the old tree.
  (Cheuksan Edward Wang, #30190)

Testing
*******

* TestingHTTPRequestHandler really handles the Range header
  (previously it was ignoring it and returning the whole file,).

bzr 0.12
########

:Released:  2006-10-30

Internals
*********

* Clean up ``bzr selftest --benchmark bundle`` to correct an import,
  and remove benchmarks that take longer than 10min to run.
  (John Arbash Meinel)

bzr 0.12rc1
###########

:Released:  2006-10-23

Improvements
************

* ``bzr log`` now shows dotted-decimal revision numbers for all revisions,
  rather than just showing a decimal revision number for revisions on the
  mainline. These revision numbers are not yet accepted as input into bzr
  commands such as log, diff etc. (Robert Collins)

* revisions can now be specified using dotted-decimal revision numbers.
  For instance, ``bzr diff -r 1.2.1..1.2.3``. (Robert Collins)

* ``bzr help commands`` output is now shorter (Aaron Bentley)

* ``bzr`` now uses lazy importing to reduce the startup time. This has
  a moderate effect on lots of actions, especially ones that have
  little to do. For example ``bzr rocks`` time is down to 116ms from
  283ms. (John Arbash Meinel)

* New Registry class to provide name-to-object registry-like support,
  for example for schemes where plugins can register new classes to
  do certain tasks (e.g. log formatters). Also provides lazy registration
  to allow modules to be loaded on request.
  (John Arbash Meinel, Adeodato Simó)

API Incompatability
*******************

* LogFormatter subclasses show now expect the 'revno' parameter to
  show() to be a string rather than an int. (Robert Collins)

Internals
*********

* ``TestCase.run_bzr``, ``run_bzr_captured``, and ``run_bzr_subprocess``
  can take a ``working_dir='foo'`` parameter, which will change directory
  for the command. (John Arbash Meinel)

* ``bzrlib.lazy_regex.lazy_compile`` can be used to create a proxy
  around a regex, which defers compilation until first use.
  (John Arbash Meinel)

* ``TestCase.run_bzr_subprocess`` defaults to supplying the
  ``--no-plugins`` parameter to ensure test reproducability, and avoid
  problems with system-wide installed plugins. (John Arbash Meinel)

* Unique tree root ids are now supported. Newly created trees still
  use the common root id for compatibility with bzr versions before 0.12.
  (Aaron Bentley)

* ``WorkingTree.set_root_id(None)`` is now deprecated. Please
  pass in ``inventory.ROOT_ID`` if you want the default root id value.
  (Robert Collins, John Arbash Meinel)

* New method ``WorkingTree.flush()`` which will write the current memory
  inventory out to disk. At the same time, ``read_working_inventory`` will
  no longer trash the current tree inventory if it has been modified within
  the current lock, and the tree will now ``flush()`` automatically on
  ``unlock()``. ``WorkingTree.set_root_id()`` has been updated to take
  advantage of this functionality. (Robert Collins, John Arbash Meinel)

* ``bzrlib.tsort.merge_sorted`` now accepts ``generate_revnos``. This
  parameter will cause it to add another column to its output, which
  contains the dotted-decimal revno for each revision, as a tuple.
  (Robert Collins)

* ``LogFormatter.show_merge`` is deprecated in favour of
  ``LogFormatter.show_merge_revno``. (Robert Collins)

Bug Fixes
*********

* Avoid circular imports by creating a deprecated function for
  ``bzrlib.tree.RevisionTree``. Callers should have been using
  ``bzrlib.revisontree.RevisionTree`` anyway. (John Arbash Meinel,
  #66349)

* Don't use ``socket.MSG_WAITALL`` as it doesn't exist on all
  platforms. (Martin Pool, #66356)

* Don't require ``Content-Type`` in range responses. Assume they are a
  single range if ``Content-Type`` does not exist.
  (John Arbash Meinel, #62473)

* bzr branch/pull no longer complain about progress bar cleanup when
  interrupted during fetch.  (Aaron Bentley, #54000)

* ``WorkingTree.set_parent_trees()`` uses the trees to directly write
  the basis inventory, rather than going through the repository. This
  allows us to have 1 inventory read, and 2 inventory writes when
  committing a new tree. (John Arbash Meinel)

* When reverting, files that are not locally modified that do not exist
  in the target are deleted, not just unversioned (Aaron Bentley)

* When trying to acquire a lock, don't fail immediately. Instead, try
  a few times (up to 1 hour) before timing out. Also, report why the
  lock is unavailable (John Arbash Meinel, #43521, #49556)

* Leave HttpTransportBase daughter classes decides how they
  implement cloning. (Vincent Ladeuil, #61606)

* diff3 does not indicate conflicts on clean merge. (Aaron Bentley)

* If a commit fails, the commit message is stored in a file at the root of
  the tree for later commit. (Cheuksan Edward Wang, Stefan Metzmacher,
  #32054)

Testing
*******

* New test base class TestCaseWithMemoryTransport offers memory-only
  testing facilities: its not suitable for tests that need to mutate disk
  state, but most tests should not need that and should be converted to
  TestCaseWithMemoryTransport. (Robert Collins)

* ``TestCase.make_branch_and_memory_tree`` now takes a format
  option to set the BzrDir, Repository and Branch formats of the
  created objects. (Robert Collins, John Arbash Meinel)

bzr 0.11
########

:Released:  2006-10-02

* Smart server transport test failures on windows fixed. (Lukáš Lalinský).

bzr 0.11rc2
###########

:Released:  2006-09-27

Bug Fixes
*********

* Test suite hangs on windows fixed. (Andrew Bennets, Alexander Belchenko).

* Commit performance regression fixed. (Aaron Bentley, Robert Collins, John
  Arbash Meinel).

bzr 0.11rc1
###########

:Released:  2006-09-25

Improvements
************

* Knit files now wait to create their contents until the first data is
  added. The old code used to create an empty .knit and a .kndx with just
  the header. However, this caused a lot of extra round trips over sftp.
  This can change the time for ``bzr push`` to create a new remote branch
  from 160s down to 100s. This also affects ``bzr commit`` performance when
  adding new files, ``bzr commit`` on a new kernel-like tree drops from 50s
  down to 40s (John Arbash Meinel, #44692)

* When an entire subtree has been deleted, commit will now report that
  just the top of the subtree has been deleted, rather than reporting
  all the individual items. (Robert Collins)

* Commit performs one less XML parse. (Robert Collins)

* ``bzr checkout`` now operates on readonly branches as well
  as readwrite branches. This fixes bug #39542. (Robert Collins)

* ``bzr bind`` no longer synchronises history with the master branch.
  Binding should be followed by an update or push to synchronise the
  two branches. This is closely related to the fix for bug #39542.
  (Robert Collins)

* ``bzrlib.lazy_import.lazy_import`` function to create on-demand
  objects.  This allows all imports to stay at the global scope, but
  modules will not actually be imported if they are not used.
  (John Arbash Meinel)

* Support ``bzr://`` and ``bzr+ssh://`` urls to work with the new RPC-based
  transport which will be used with the upcoming high-performance smart
  server. The new command ``bzr serve`` will invoke bzr in server mode,
  which processes these requests. (Andrew Bennetts, Robert Collins, Martin
  Pool)

* New command ``bzr version-info`` which can be used to get a summary
  of the current state of the tree. This is especially useful as part
  of a build commands. See ``doc/version_info.txt`` for more information
  (John Arbash Meinel)

Bug Fixes
*********

* ``'bzr inventory [FILE...]'`` allows restricting the file list to a
  specific set of files. (John Arbash Meinel, #3631)

* Don't abort when annotating empty files (John Arbash Meinel, #56814)

* Add ``Stanza.to_unicode()`` which can be passed to another Stanza
  when nesting stanzas. Also, add ``read_stanza_unicode`` to handle when
  reading a nested Stanza. (John Arbash Meinel)

* Transform._set_mode() needs to stat the right file.
  (John Arbash Meinel, #56549)

* Raise WeaveFormatError rather than StopIteration when trying to read
  an empty Weave file. (John Arbash Meinel, #46871)

* Don't access e.code for generic URLErrors, only HTTPErrors have .code.
  (Vincent Ladeuil, #59835)

* Handle boundary="" lines properly to allow access through a Squid proxy.
  (John Arbash Meinel, #57723)

* revert now removes newly-added directories (Aaron Bentley, #54172)

* ``bzr upgrade sftp://`` shouldn't fail to upgrade v6 branches if there
  isn't a working tree. (David Allouche, #40679)

* Give nicer error messages when a user supplies an invalid --revision
  parameter. (John Arbash Meinel, #55420)

* Handle when LANG is not recognized by python. Emit a warning, but
  just revert to using 'ascii'. (John Arbash Meinel, #35392)

* Don't use ``preexec_fn`` on win32, as it is not supported by subprocess.
  (John Arbash Meinel)

* Skip specific tests when the dependencies aren't met. This includes
  some ``setup.py`` tests when ``python-dev`` is not available, and
  some tests that depend on paramiko. (John Arbash Meinel, Mattheiu Moy)

* Fallback to Paramiko properly, if no ``ssh`` executable exists on
  the system. (Andrew Bennetts, John Arbash Meinel)

* ``Branch.bind(other_branch)`` no longer takes a write lock on the
  other branch, and will not push or pull between the two branches.
  API users will need to perform a push or pull or update operation if they
  require branch synchronisation to take place. (Robert Collins, #47344)

* When creating a tarball or zipfile export, export unicode names as utf-8
  paths. This may not work perfectly on all platforms, but has the best
  chance of working in the common case. (John Arbash Meinel, #56816)

* When committing, only files that exist in working tree or basis tree
  may be specified (Aaron Bentley, #50793)

Portability
***********

* Fixes to run on Python 2.5 (Brian M. Carlson, Martin Pool, Marien Zwart)

Internals
*********

* TestCaseInTempDir now creates a separate directory for HOME, rather
  than having HOME set to the same location as the working directory.
  (John Arbash Meinel)

* ``run_bzr_subprocess()`` can take an optional ``env_changes={}`` parameter,
  which will update os.environ inside the spawned child. It also can
  take a ``universal_newlines=True``, which helps when checking the output
  of the command. (John Arbash Meinel)

* Refactor SFTP vendors to allow easier re-use when ssh is used.
  (Andrew Bennetts)

* ``Transport.list_dir()`` and ``Transport.iter_files_recursive()`` should always
  return urlescaped paths. This is now tested (there were bugs in a few
  of the transports) (Andrew Bennetts, David Allouche, John Arbash Meinel)

* New utility function ``symbol_versioning.deprecation_string``. Returns the
  formatted string for a callable, deprecation format pair. (Robert Collins)

* New TestCase helper applyDeprecated. This allows you to call a callable
  which is deprecated without it spewing to the screen, just by supplying
  the deprecation format string issued for it. (Robert Collins)

* Transport.append and Transport.put have been deprecated in favor of
  ``.append_bytes``, ``.append_file``, ``.put_bytes``, and
  ``.put_file``. This removes the ambiguity in what type of object the
  functions take.  ``Transport.non_atomic_put_{bytes,file}`` has also
  been added. Which works similarly to ``Transport.append()`` except for
  SFTP, it doesn't have a round trip when opening the file. Also, it
  provides functionality for creating a parent directory when trying
  to create a file, rather than raise NoSuchFile and forcing the
  caller to repeat their request.
  (John Arbash Meinel)

* WorkingTree has a new api ``unversion`` which allow the unversioning of
  entries by their file id. (Robert Collins)

* ``WorkingTree.pending_merges`` is deprecated.  Please use the
  ``get_parent_ids`` (introduced in 0.10) method instead. (Robert Collins)

* WorkingTree has a new ``lock_tree_write`` method which locks the branch for
  read rather than write. This is appropriate for actions which only need
  the branch data for reference rather than mutation. A new decorator
  ``needs_tree_write_lock`` is provided in the workingtree module. Like the
  ``needs_read_lock`` and ``needs_write_lock`` decorators this allows static
  declaration of the locking requirements of a function to ensure that
  a lock is taken out for casual scripts. (Robert Collins, #54107)

* All WorkingTree methods which write to the tree, but not to the branch
  have been converted to use ``needs_tree_write_lock`` rather than
  ``needs_write_lock``. Also converted is the revert, conflicts and tree
  transform modules. This provides a modest performance improvement on
  metadir style trees, due to the reduce lock-acquisition, and a more
  significant performance improvement on lightweight checkouts from
  remote branches, where trivial operations used to pay a significant
  penalty. It also provides the basis for allowing readonly checkouts.
  (Robert Collins)

* Special case importing the standard library 'copy' module. This shaves
  off 40ms of startup time, while retaining compatibility. See:
  ``bzrlib/inspect_for_copy.py`` for more details. (John Arbash Meinel)

* WorkingTree has a new parent class MutableTree which represents the
  specialisations of Tree which are able to be altered. (Robert Collins)

* New methods mkdir and ``put_file_bytes_non_atomic`` on MutableTree that
  mutate the tree and its contents. (Robert Collins)

* Transport behaviour at the root of the URL is now defined and tested.
  (Andrew Bennetts, Robert Collins)

Testing
*******

* New test helper classs MemoryTree. This is typically accessed via
  ``self.make_branch_and_memory_tree()`` in test cases. (Robert Collins)

* Add ``start_bzr_subprocess`` and ``stop_bzr_subprocess`` to allow test
  code to continue running concurrently with a subprocess of bzr.
  (Andrew Bennetts, Robert Collins)

* Add a new method ``Transport.get_smart_client()``. This is provided to
  allow upgrades to a richer interface than the VFS one provided by
  Transport. (Andrew Bennetts, Martin Pool)

bzr 0.10
########

:Released:  2006-08-29

Improvements
************
* 'merge' now takes --uncommitted, to apply uncommitted changes from a
  tree.  (Aaron Bentley)

* 'bzr add --file-ids-from' can be used to specify another path to use
  for creating file ids, rather than generating all new ones. Internally,
  the 'action' passed to ``smart_add_tree()`` can return ``file_ids`` that
  will be used, rather than having bzrlib generate new ones.
  (John Arbash Meinel, #55781)

* ``bzr selftest --benchmark`` now allows a ``--cache-dir`` parameter.
  This will cache some of the intermediate trees, and decrease the
  setup time for benchmark tests. (John Arbash Meinel)

* Inverse forms are provided for all boolean options.  For example,
  --strict has --no-strict, --no-recurse has --recurse (Aaron Bentley)

* Serialize out Inventories directly, rather than using ElementTree.
  Writing out a kernel sized inventory drops from 2s down to ~350ms.
  (Robert Collins, John Arbash Meinel)

Bug Fixes
*********

* Help diffutils 2.8.4 get along with binary tests (Marien Zwart: #57614)

* Change LockDir so that if the lock directory doesn't exist when
  ``lock_write()`` is called, an attempt will be made to create it.
  (John Arbash Meinel, #56974)

* ``bzr uncommit`` preserves pending merges. (John Arbash Meinel, #57660)

* Active FTP transport now works as intended. (ghozzy, #56472)

* Really fix mutter() so that it won't ever raise a UnicodeError.
  It means it is possible for ~/.bzr.log to contain non UTF-8 characters.
  But it is a debugging log, not a real user file.
  (John Arbash Meinel, #56947, #53880)

* Change Command handle to allow Unicode command and options.
  At present we cannot register Unicode command names, so we will get
  BzrCommandError('unknown command'), or BzrCommandError('unknown option')
  But that is better than a UnicodeError + a traceback.
  (John Arbash Meinel, #57123)

* Handle TZ=UTC properly when reading/writing revisions.
  (John Arbash Meinel, #55783, #56290)

* Use ``GPG_TTY`` to allow gpg --cl to work with gpg-agent in a pipeline,
  (passing text to sign in on stdin). (John Arbash Meinel, #54468)

* External diff does the right thing for binaries even in foreign
  languages. (John Arbash Meinel, #56307)

* Testament handles more cases when content is unicode. Specific bug was
  in handling of revision properties.
  (John Arbash Meinel, Holger Krekel, #54723)

* The bzr selftest was failing on installed versions due to a bug in a new
  test helper. (John Arbash Meinel, Robert Collins, #58057)

Internals
*********

* ``bzrlib.cache_utf8`` contains ``encode()`` and ``decode()`` functions
  which can be used to cache the conversion between utf8 and Unicode.
  Especially helpful for some of the knit annotation code, which has to
  convert revision ids to utf8 to annotate lines in storage.
  (John Arbash Meinel)

* ``setup.py`` now searches the filesystem to find all packages which
  need to be installed. This should help make the life of packagers
  easier. (John Arbash Meinel)

bzr 0.9.0
#########

:Released:  2006-08-11

Surprises
*********

* The hard-coded built-in ignore rules have been removed. There are
  now two rulesets which are enforced. A user global one in
  ``~/.bazaar/ignore`` which will apply to every tree, and the tree
  specific one '.bzrignore'.
  ``~/.bazaar/ignore`` will be created if it does not exist, but with
  a more conservative list than the old default.
  This fixes bugs with default rules being enforced no matter what.
  The old list of ignore rules from bzr is available by
  running 'bzr ignore --old-default-rules'.
  (Robert Collins, Martin Pool, John Arbash Meinel)

* 'branches.conf' has been changed to 'locations.conf', since it can apply
  to more locations than just branch locations.
  (Aaron Bentley)

Improvements
************

* The revision specifier "revno:" is extended to accept the syntax
  revno:N:branch. For example,
  revno:42:http://bazaar-vcs.org/bzr/bzr.dev/ means revision 42 in
  bzr.dev.  (Matthieu Moy)

* Tests updates to ensure proper URL handling, UNICODE support, and
  proper printing when the user's terminal encoding cannot display
  the path of a file that has been versioned.
  ``bzr branch`` can take a target URL rather than only a local directory.
  ``Branch.get_parent()/set_parent()`` now save a relative path if possible,
  and normalize the parent based on root, allowing access across
  different transports. (John Arbash Meinel, Wouter van Heyst, Martin Pool)
  (Malone #48906, #42699, #40675, #5281, #3980, #36363, #43689,
  #42517, #42514)

* On Unix, detect terminal width using an ioctl not just $COLUMNS.
  Use terminal width for single-line logs from ``bzr log --line`` and
  pending-merge display.  (Robert Widhopf-Fenk, Gustavo Niemeyer)
  (Malone #3507)

* On Windows, detect terminal width using GetConsoleScreenBufferInfo.
  (Alexander Belchenko)

* Speedup improvement for 'date:'-revision search. (Guillaume Pinot).

* Show the correct number of revisions pushed when pushing a new branch.
  (Robert Collins).

* 'bzr selftest' now shows a progress bar with the number of tests, and
  progress made. 'make check' shows tests in -v mode, to be more useful
  for the PQM status window. (Robert Collins).
  When using a progress bar, failed tests are printed out, rather than
  being overwritten by the progress bar until the suite finishes.
  (John Arbash Meinel)

* 'bzr selftest --benchmark' will run a new benchmarking selftest.
  'bzr selftest --benchmark --lsprof-timed' will use lsprofile to generate
  profile data for the individual profiled calls, allowing for fine
  grained analysis of performance.
  (Robert Collins, Martin Pool).

* 'bzr commit' shows a progress bar. This is useful for commits over sftp
  where commit can take an appreciable time. (Robert Collins)

* 'bzr add' is now less verbose in telling you what ignore globs were
  matched by files being ignored. Instead it just tells you how many
  were ignored (because you might reasonably be expecting none to be
  ignored). 'bzr add -v' is unchanged and will report every ignored
  file. (Robert Collins).

* ftp now has a test server if medusa is installed. As part of testing,
  ftp support has been improved, including support for supplying a
  non-standard port. (John Arbash Meinel).

* 'bzr log --line' shows the revision number, and uses only the
  first line of the log message (#5162, Alexander Belchenko;
  Matthieu Moy)

* 'bzr status' has had the --all option removed. The 'bzr ls' command
  should be used to retrieve all versioned files. (Robert Collins)

* 'bzr bundle OTHER/BRANCH' will create a bundle which can be sent
  over email, and applied on the other end, while maintaining ancestry.
  This bundle can be applied with either 'bzr merge' or 'bzr pull',
  the same way you would apply another branch.
  (John Arbash Meinel, Aaron Bentley)

* 'bzr whoami' can now be used to set your identity from the command line,
  for a branch or globally.  (Robey Pointer)

* 'bzr checkout' now aliased to 'bzr co', and 'bzr annotate' to 'bzr ann'.
  (Michael Ellerman)

* 'bzr revert DIRECTORY' now reverts the contents of the directory as well.
  (Aaron Bentley)

* 'bzr get sftp://foo' gives a better error when paramiko is not present.
  Also updates things like 'http+pycurl://' if pycurl is not present.
  (John Arbash Meinel) (Malone #47821, #52204)

* New env variable ``BZR_PROGRESS_BAR``, sets the default progress bar type.
  Can be set to 'none' or 'dummy' to disable the progress bar, 'dots' or
  'tty' to create the respective type. (John Arbash Meinel, #42197, #51107)

* Improve the help text for 'bzr diff' to explain what various options do.
  (John Arbash Meinel, #6391)

* 'bzr uncommit -r 10' now uncommits revisions 11.. rather than uncommitting
  revision 10. This makes -r10 more in line with what other commands do.
  'bzr uncommit' also now saves the pending merges of the revisions that
  were removed. So it is safe to uncommit after a merge, fix something,
  and commit again. (John Arbash Meinel, #32526, #31426)

* 'bzr init' now also works on remote locations.
  (Wouter van Heyst, #48904)

* HTTP support has been updated. When using pycurl we now support
  connection keep-alive, which reduces dns requests and round trips.
  And for both urllib and pycurl we support multi-range requests,
  which decreases the number of round-trips. Performance results for
  ``bzr branch http://bazaar-vcs.org/bzr/bzr.dev/`` indicate
  http branching is now 2-3x faster, and ``bzr pull`` in an existing
  branch is as much as 4x faster.
  (Michael Ellerman, Johan Rydberg, John Arbash Meinel, #46768)

* Performance improvements for sftp. Branching and pulling are now up to
  2x faster. Utilize paramiko.readv() support for async requests if it
  is available (paramiko > 1.6) (John Arbash Meinel)

Bug Fixes
*********

* Fix shadowed definition of TestLocationConfig that caused some
  tests not to run.
  (Erik Bågfors, Michael Ellerman, Martin Pool, #32587)

* Fix unnecessary requirement of sign-my-commits that it be run from
  a working directory.  (Martin Pool, Robert Collins)

* 'bzr push location' will only remember the push location if it succeeds
  in connecting to the remote location. (John Arbash Meinel, #49742)

* 'bzr revert' no longer toggles the executable bit on win32
  (John Arbash Meinel, #45010)

* Handle broken pipe under win32 correctly. (John Arbash Meinel)

* sftp tests now work correctly on win32 if you have a newer paramiko
  (John Arbash Meinel)

* Cleanup win32 test suite, and general cleanup of places where
  file handles were being held open. (John Arbash Meinel)

* When specifying filenames for 'diff -r x..y', the name of the file in the
  working directory can be used, even if its name is different in both x
  and y.

* File-ids containing single- or double-quotes are handled correctly by
  push. (Aaron Bentley, #52227)

* Normalize unicode filenames to ensure cross-platform consistency.
  (John Arbash Meinel, #43689)

* The argument parser can now handle '-' as an argument. Currently
  no code interprets it specially (it is mostly handled as a file named
  '-'). But plugins, and future operations can use it.
  (John Arbash meinel, #50984)

* Bundles can properly read binary files with a plain '\r' in them.
  (John Arbash Meinel, #51927)

* Tuning ``iter_entries()`` to be more efficient (John Arbash Meinel, #5444)

* Lots of win32 fixes (the test suite passes again).
  (John Arbash Meinel, #50155)

* Handle openbsd returning None for sys.getfilesystemencoding() (#41183)

* Support ftp APPE (append) to allow Knits to be used over ftp (#42592)

* Removals are only committed if they match the filespec (or if there is
  no filespec).  (#46635, Aaron Bentley)

* smart-add recurses through all supplied directories
  (John Arbash Meinel, #52578)

* Make the bundle reader extra lines before and after the bundle text.
  This allows you to parse an email with the bundle inline.
  (John Arbash Meinel, #49182)

* Change the file id generator to squash a little bit more. Helps when
  working with long filenames on windows. (Also helps for unicode filenames
  not generating hidden files). (John Arbash Meinel, #43801)

* Restore terminal mode on C-c while reading sftp password.  (#48923,
  Nicholas Allen, Martin Pool)

* Timestamps are rounded to 1ms, and revision entries can be recreated
  exactly. (John Arbash Meinel, Jamie Wilkinson, #40693)

* Branch.base has changed to a URL, but ~/.bazaar/locations.conf should
  use local paths, since it is user visible (John Arbash Meinel, #53653)

* ``bzr status foo`` when foo was unversioned used to cause a full delta
  to be generated (John Arbash Meinel, #53638)

* When reading revision properties, an empty value should be considered
  the empty string, not None (John Arbash Meinel, #47782)

* ``bzr diff --diff-options`` can now handle binary files being changed.
  Also, the output is consistent when --diff-options is not supplied.
  (John Arbash Meinel, #54651, #52930)

* Use the right suffixes for loading plugins (John Arbash Meinel, #51810)

* Fix ``Branch.get_parent()`` to handle the case when the parent is not
  accessible (John Arbash Meinel, #52976)

Internals
*********

* Combine the ignore rules into a single regex rather than looping over
  them to reduce the threshold where  N^2 behaviour occurs in operations
  like status. (Jan Hudec, Robert Collins).

* Appending to ``bzrlib.DEFAULT_IGNORE`` is now deprecated. Instead, use
  one of the add functions in bzrlib.ignores. (John Arbash Meinel)

* 'bzr push' should only push the ancestry of the current revision, not
  all of the history in the repository. This is especially important for
  shared repositories. (John Arbash Meinel)

* ``bzrlib.delta.compare_trees`` now iterates in alphabetically sorted order,
  rather than randomly walking the inventories. (John Arbash Meinel)

* Doctests are now run in temporary directories which are cleaned up when
  they finish, rather than using special ScratchDir/ScratchBranch objects.
  (Martin Pool)

* Split ``check`` into separate methods on the branch and on the repository,
  so that it can be specialized in ways that are useful or efficient for
  different formats.  (Martin Pool, Robert Collins)

* Deprecate ``Repository.all_revision_ids``; most methods don't really need
  the global revision graph but only that part leading up to a particular
  revision.  (Martin Pool, Robert Collins)

* Add a BzrDirFormat ``control_formats`` list which allows for control formats
  that do not use '.bzr' to store their data - i.e. '.svn', '.hg' etc.
  (Robert Collins, Jelmer Vernooij).

* ``bzrlib.diff.external_diff`` can be redirected to any file-like object.
  Uses subprocess instead of spawnvp.
  (James Henstridge, John Arbash Meinel, #4047, #48914)

* New command line option '--profile-imports', which will install a custom
  importer to log time to import modules and regex compilation time to
  sys.stderr (John Arbash Meinel)

* 'EmptyTree' is now deprecated, please use ``repository.revision_tree(None)``
  instead. (Robert Collins)

* "RevisionTree" is now in bzrlib/revisiontree.py. (Robert Collins)

bzr 0.8.2
#########

:Released:  2006-05-17

Bug Fixes
*********

* setup.py failed to install launchpad plugin.  (Martin Pool)

bzr 0.8.1
#########

:Released:  2006-05-16

Bug Fixes
*********

* Fix failure to commit a merge in a checkout.  (Martin Pool,
  Robert Collins, Erik Bågfors, #43959)

* Nicer messages from 'commit' in the case of renames, and correct
  messages when a merge has occured. (Robert Collins, Martin Pool)

* Separate functionality from assert statements as they are skipped in
  optimized mode of python. Add the same check to pending merges.
  (Olaf Conradi, #44443)

Changes
*******

* Do not show the None revision in output of bzr ancestry. (Olaf Conradi)

* Add info on standalone branches without a working tree.
  (Olaf Conradi, #44155)

* Fix bug in knits when raising InvalidRevisionId. (Olaf Conradi, #44284)

Changes
*******

* Make editor invocation comply with Debian Policy. First check
  environment variables VISUAL and EDITOR, then try editor from
  alternatives system. If that all fails, fall back to the pre-defined
  list of editors. (Olaf Conradi, #42904)

New Features
************

* New 'register-branch' command registers a public branch into
  Launchpad.net, where it can be associated with bugs, etc.
  (Martin Pool, Bjorn Tillenius, Robert Collins)

Internals
*********

* New public api in InventoryEntry - ``describe_change(old, new)`` which
  provides a human description of the changes between two old and
  new. (Robert Collins, Martin Pool)

Testing
*******

* Fix test case for bzr info in upgrading a standalone branch to metadir,
  uses bzrlib api now. (Olaf Conradi)

bzr 0.8
#######

:Released:  2006-05-08

Notes When Upgrading
********************

Release 0.8 of bzr introduces a new format for history storage, called
'knit', as an evolution of to the 'weave' format used in 0.7.  Local
and remote operations are faster using knits than weaves.  Several
operations including 'init', 'init-repo', and 'upgrade' take a
--format option that controls this.  Branching from an existing branch
will keep the same format.

It is possible to merge, pull and push between branches of different
formats but this is slower than moving data between homogenous
branches.  It is therefore recommended (but not required) that you
upgrade all branches for a project at the same time.  Information on
formats is shown by 'bzr info'.

bzr 0.8 now allows creation of 'repositories', which hold the history
of files and revisions for several branches.  Previously bzr kept all
the history for a branch within the .bzr directory at the root of the
branch, and this is still the default.  To create a repository, use
the new 'bzr init-repo' command.  Branches exist as directories under
the repository and contain just a small amount of information
indicating the current revision of the branch.

bzr 0.8 also supports 'checkouts', which are similar to in cvs and
subversion.  Checkouts are associated with a branch (optionally in a
repository), which contains all the historical information.  The
result is that a checkout can be deleted without losing any
already-committed revisions.  A new 'update' command is also available.

Repositories and checkouts are not supported with the 0.7 storage
format.  To use them you must upgrad to either knits, or to the
'metaweave' format, which uses weaves but changes the .bzr directory
arrangement.


Improvements
************

* sftp paths can now be relative, or local, according to the lftp
  convention. Paths now take the form::

      sftp://user:pass@host:port/~/relative/path
      or
      sftp://user:pass@host:port/absolute/path

* The FTP transport now tries to reconnect after a temporary
  failure. ftp put is made atomic. (Matthieu Moy)

* The FTP transport now maintains a pool of connections, and
  reuses them to avoid multiple connections to the same host (like
  sftp did). (Daniel Silverstone)

* The ``bzr_man.py`` file has been removed. To create the man page now,
  use ``./generate_docs.py man``. The new program can also create other files.
  Run ``python generate_docs.py --help`` for usage information.
  (Hans Ulrich Niedermann & James Blackwell).

* Man Page now gives full help (James Blackwell).
  Help also updated to reflect user config now being stored in .bazaar
  (Hans Ulrich Niedermann)

* It's now possible to set aliases in bazaar.conf (Erik Bågfors)

* Pull now accepts a --revision argument (Erik Bågfors)

* ``bzr re-sign`` now allows multiple revisions to be supplied on the command
  line. You can now use the following command to sign all of your old
  commits::

    find .bzr/revision-store// -name my@email-* \
      | sed 's/.*\/\/..\///' \
      | xargs bzr re-sign

* Upgrade can now upgrade over the network. (Robert Collins)

* Two new commands 'bzr checkout' and 'bzr update' allow for CVS/SVN-alike
  behaviour.  By default they will cache history in the checkout, but
  with --lightweight almost all data is kept in the master branch.
  (Robert Collins)

* 'revert' unversions newly-versioned files, instead of deleting them.

* 'merge' is more robust.  Conflict messages have changed.

* 'merge' and 'revert' no longer clobber existing files that end in '~' or
  '.moved'.

* Default log format can be set in configuration and plugins can register
  their own formatters. (Erik Bågfors)

* New 'reconcile' command will check branch consistency and repair indexes
  that can become out of sync in pre 0.8 formats. (Robert Collins,
  Daniel Silverstone)

* New 'bzr init --format' and 'bzr upgrade --format' option to control
  what storage format is created or produced.  (Robert Collins,
  Martin Pool)

* Add parent location to 'bzr info', if there is one.  (Olaf Conradi)

* New developer commands 'weave-list' and 'weave-join'.  (Martin Pool)

* New 'init-repository' command, plus support for repositories in 'init'
  and 'branch' (Aaron Bentley, Erik Bågfors, Robert Collins)

* Improve output of 'info' command. Show all relevant locations related to
  working tree, branch and repository. Use kibibytes for binary quantities.
  Fix off-by-one error in missing revisions of working tree.  Make 'info'
  work on branches, repositories and remote locations.  Show locations
  relative to the shared repository, if applicable.  Show locking status
  of locations.  (Olaf Conradi)

* Diff and merge now safely handle binary files. (Aaron Bentley)

* 'pull' and 'push' now normalise the revision history, so that any two
  branches with the same tip revision will have the same output from 'log'.
  (Robert Collins)

* 'merge' accepts --remember option to store parent location, like 'push'
  and 'pull'. (Olaf Conradi)

* bzr status and diff when files given as arguments do not exist
  in the relevant trees.  (Martin Pool, #3619)

* Add '.hg' to the default ignore list.  (Martin Pool)

* 'knit' is now the default disk format. This improves disk performance and
  utilization, increases incremental pull performance, robustness with SFTP
  and allows checkouts over SFTP to perform acceptably.
  The initial Knit code was contributed by Johan Rydberg based on a
  specification by Martin Pool.
  (Robert Collins, Aaron Bentley, Johan Rydberg, Martin Pool).

* New tool to generate all-in-one html version of the manual.  (Alexander
  Belchenko)

* Hitting CTRL-C while doing an SFTP push will no longer cause stale locks
  to be left in the SFTP repository. (Robert Collins, Martin Pool).

* New option 'diff --prefix' to control how files are named in diff
  output, with shortcuts '-p0' and '-p1' corresponding to the options for
  GNU patch.  (Alexander Belchenko, Goffredo Baroncelli, Martin Pool)

* Add --revision option to 'annotate' command.  (Olaf Conradi)

* If bzr shows an unexpected revision-history after pulling (perhaps due
  to a reweave) it can now be corrected by 'bzr reconcile'.
  (Robert Collins)

Changes
*******

* Commit is now verbose by default, and shows changed filenames and the
  new revision number.  (Robert Collins, Martin Pool)

* Unify 'mv', 'move', 'rename'.  (Matthew Fuller, #5379)

* 'bzr -h' shows help.  (Martin Pool, Ian Bicking, #35940)

* Make 'pull' and 'push' remember location on failure using --remember.
  (Olaf Conradi)

* For compatibility, make old format for using weaves inside metadir
  available as 'metaweave' format.  Rename format 'metadir' to 'default'.
  Clean up help for option --format in commands 'init', 'init-repo' and
  'upgrade'.  (Olaf Conradi)

Internals
*********

* The internal storage of history, and logical branch identity have now
  been split into Branch, and Repository. The common locking and file
  management routines are now in bzrlib.lockablefiles.
  (Aaron Bentley, Robert Collins, Martin Pool)

* Transports can now raise DependencyNotPresent if they need a library
  which is not installed, and then another implementation will be
  tried.  (Martin Pool)

* Remove obsolete (and no-op) `decode` parameter to `Transport.get`.
  (Martin Pool)

* Using Tree Transform for merge, revert, tree-building

* WorkingTree.create, Branch.create, ``WorkingTree.create_standalone``,
  Branch.initialize are now deprecated. Please see ``BzrDir.create_*`` for
  replacement API's. (Robert Collins)

* New BzrDir class represents the .bzr control directory and manages
  formatting issues. (Robert Collins)

* New repository.InterRepository class encapsulates Repository to
  Repository actions and allows for clean selection of optimised code
  paths. (Robert Collins)

* ``bzrlib.fetch.fetch`` and ``bzrlib.fetch.greedy_fetch`` are now
  deprecated, please use ``branch.fetch`` or ``repository.fetch``
  depending on your needs. (Robert Collins)

* deprecated methods now have a ``is_deprecated`` flag on them that can
  be checked, if you need to determine whether a given callable is
  deprecated at runtime. (Robert Collins)

* Progress bars are now nested - see
  ``bzrlib.ui.ui_factory.nested_progress_bar``.
  (Robert Collins, Robey Pointer)

* New API call ``get_format_description()`` for each type of format.
  (Olaf Conradi)

* Changed ``branch.set_parent()`` to accept None to remove parent.
  (Olaf Conradi)

* Deprecated BzrError AmbiguousBase.  (Olaf Conradi)

* WorkingTree.branch is now a read only property.  (Robert Collins)

* bzrlib.ui.text.TextUIFactory now accepts a ``bar_type`` parameter which
  can be None or a factory that will create a progress bar. This is
  useful for testing or for overriding the bzrlib.progress heuristic.
  (Robert Collins)

* New API method ``get_physical_lock_status()`` to query locks present on a
  transport.  (Olaf Conradi)

* Repository.reconcile now takes a thorough keyword parameter to allow
  requesting an indepth reconciliation, rather than just a data-loss
  check. (Robert Collins)

* ``bzrlib.ui.ui_factory protocol`` now supports ``get_boolean`` to prompt
  the user for yes/no style input. (Robert Collins)

Testing
*******

* SFTP tests now shortcut the SSH negotiation, reducing test overhead
  for testing SFTP protocol support. (Robey Pointer)

* Branch formats are now tested once per implementation (see ``bzrlib.
  tests.branch_implementations``. This is analagous to the transport
  interface tests, and has been followed up with working tree,
  repository and BzrDir tests. (Robert Collins)

* New test base class TestCaseWithTransport provides a transport aware
  test environment, useful for testing any transport-interface using
  code. The test suite option --transport controls the transport used
  by this class (when its not being used as part of implementation
  contract testing). (Robert Collins)

* Close logging handler on disabling the test log. This will remove the
  handler from the internal list inside python's logging module,
  preventing shutdown from closing it twice.  (Olaf Conradi)

* Move test case for uncommit to blackbox tests.  (Olaf Conradi)

* ``run_bzr`` and ``run_bzr_captured`` now accept a 'stdin="foo"'
  parameter which will provide String("foo") to the command as its stdin.

bzr 0.7
#######

:Released: 2006-01-09

Changes
*******

* .bzrignore is excluded from exports, on the grounds that it's a bzr
  internal-use file and may not be wanted.  (Jamie Wilkinson)

* The "bzr directories" command were removed in favor of the new
  --kind option to the "bzr inventory" command.  To list all
  versioned directories, now use "bzr inventory --kind directory".
  (Johan Rydberg)

* Under Windows configuration directory is now ``%APPDATA%\bazaar\2.0``
  by default. (John Arbash Meinel)

* The parent of Bzr configuration directory can be set by ``BZR_HOME``
  environment variable. Now the path for it is searched in ``BZR_HOME``,
  then in HOME. Under Windows the order is: ``BZR_HOME``, ``APPDATA``
  (usually points to ``C:\Documents and Settings\User Name\Application Data``),
  ``HOME``. (John Arbash Meinel)

* Plugins with the same name in different directories in the bzr plugin
  path are no longer loaded: only the first successfully loaded one is
  used. (Robert Collins)

* Use systems' external ssh command to open connections if possible.
  This gives better integration with user settings such as ProxyCommand.
  (James Henstridge)

* Permissions on files underneath .bzr/ are inherited from the .bzr
  directory. So for a shared repository, simply doing 'chmod -R g+w .bzr/'
  will mean that future file will be created with group write permissions.

* configure.in and config.guess are no longer in the builtin default
  ignore list.

* '.sw[nop]' pattern ignored, to ignore vim swap files for nameless
  files.  (John Arbash Meinel, Martin Pool)

Improvements
************

* "bzr INIT dir" now initializes the specified directory, and creates
  it if it does not exist.  (John Arbash Meinel)

* New remerge command (Aaron Bentley)

* Better zsh completion script.  (Steve Borho)

* 'bzr diff' now returns 1 when there are changes in the working
  tree. (Robert Collins)

* 'bzr push' now exists and can push changes to a remote location.
  This uses the transport infrastructure, and can store the remote
  location in the ~/.bazaar/branches.conf configuration file.
  (Robert Collins)

* Test directories are only kept if the test fails and the user requests
  that they be kept.

* Tweaks to short log printing

* Added branch nicks, new nick command, printing them in log output.
  (Aaron Bentley)

* If ``$BZR_PDB`` is set, pop into the debugger when an uncaught exception
  occurs.  (Martin Pool)

* Accept 'bzr resolved' (an alias for 'bzr resolve'), as this is
  the same as Subversion.  (Martin Pool)

* New ftp transport support (on ftplib), for ftp:// and aftp://
  URLs.  (Daniel Silverstone)

* Commit editor temporary files now start with ``bzr_log.``, to allow
  text editors to match the file name and set up appropriate modes or
  settings.  (Magnus Therning)

* Improved performance when integrating changes from a remote weave.
  (Goffredo Baroncelli)

* Sftp will attempt to cache the connection, so it is more likely that
  a connection will be reused, rather than requiring multiple password
  requests.

* bzr revno now takes an optional argument indicating the branch whose
  revno should be printed.  (Michael Ellerman)

* bzr cat defaults to printing the last version of the file.
  (Matthieu Moy, #3632)

* New global option 'bzr --lsprof COMMAND' runs bzr under the lsprof
  profiler.  (Denys Duchier)

* Faster commits by reading only the headers of affected weave files.
  (Denys Duchier)

* 'bzr add' now takes a --dry-run parameter which shows you what would be
  added, but doesn't actually add anything. (Michael Ellerman)

* 'bzr add' now lists how many files were ignored per glob.  add --verbose
  lists the specific files.  (Aaron Bentley)

* 'bzr missing' now supports displaying changes in diverged trees and can
  be limited to show what either end of the comparison is missing.
  (Aaron Bently, with a little prompting from Daniel Silverstone)

Bug Fixes
*********

* SFTP can walk up to the root path without index errors. (Robert Collins)

* Fix bugs in running bzr with 'python -O'.  (Martin Pool)

* Error when run with -OO

* Fix bug in reporting http errors that don't have an http error code.
  (Martin Pool)

* Handle more cases of pipe errors in display commands

* Change status to 3 for all errors

* Files that are added and unlinked before committing are completely
  ignored by diff and status

* Stores with some compressed texts and some uncompressed texts are now
  able to be used. (John A Meinel)

* Fix for bzr pull failing sometimes under windows

* Fix for sftp transport under windows when using interactive auth

* Show files which are both renamed and modified as such in 'bzr
  status' output.  (Daniel Silverstone, #4503)

* Make annotate cope better with revisions committed without a valid
  email address.  (Marien Zwart)

* Fix representation of tab characters in commit messages.
  (Harald Meland)

* List of plugin directories in ``BZR_PLUGIN_PATH`` environment variable is
  now parsed properly under Windows. (Alexander Belchenko)

* Show number of revisions pushed/pulled/merged. (Robey Pointer)

* Keep a cached copy of the basis inventory to speed up operations
  that need to refer to it.  (Johan Rydberg, Martin Pool)

* Fix bugs in bzr status display of non-ascii characters.
  (Martin Pool)

* Remove Makefile.in from default ignore list.
  (Tollef Fog Heen, Martin Pool, #6413)

* Fix failure in 'bzr added'.  (Nathan McCallum, Martin Pool)

Testing
*******

* Fix selftest asking for passwords when there are no SFTP keys.
  (Robey Pointer, Jelmer Vernooij)

* Fix selftest run with 'python -O'.  (Martin Pool)

* Fix HTTP tests under Windows. (John Arbash Meinel)

* Make tests work even if HOME is not set (Aaron Bentley)

* Updated ``build_tree`` to use fixed line-endings for tests which read
  the file cotents and compare. Make some tests use this to pass under
  Windows. (John Arbash Meinel)

* Skip stat and symlink tests under Windows. (Alexander Belchenko)

* Delay in selftest/testhashcash is now issued under win32 and Cygwin.
  (John Arbash Meinel)

* Use terminal width to align verbose test output.  (Martin Pool)

* Blackbox tests are maintained within the bzrlib.tests.blackbox directory.
  If adding a new test script please add that to
  ``bzrlib.tests.blackbox.__init__``. (Robert Collins)

* Much better error message if one of the test suites can't be
  imported.  (Martin Pool)

* Make check now runs the test suite twice - once with the default locale,
  and once with all locales forced to C, to expose bugs. This is not
  trivially done within python, so for now its only triggered by running
  Make check. Integrators and packagers who wish to check for full
  platform support should run 'make check' to test the source.
  (Robert Collins)

* Tests can now run TestSkipped if they can't execute for any reason.
  (Martin Pool) (NB: TestSkipped should only be raised for correctable
  reasons - see the wiki spec ImprovingBzrTestSuite).

* Test sftp with relative, absolute-in-homedir and absolute-not-in-homedir
  paths for the transport tests. Introduce blackbox remote sftp tests that
  test the same permutations. (Robert Collins, Robey Pointer)

* Transport implementation tests are now independent of the local file
  system, which allows tests for esoteric transports, and for features
  not available in the local file system. They also repeat for variations
  on the URL scheme that can introduce issues in the transport code,
  see bzrlib.transport.TransportTestProviderAdapter() for this.
  (Robert Collins).

* ``TestCase.build_tree`` uses the transport interface to build trees,
  pass in a transport parameter to give it an existing connection.
  (Robert Collins).

Internals
*********

* WorkingTree.pull has been split across Branch and WorkingTree,
  to allow Branch only pulls. (Robert Collins)

* ``commands.display_command`` now returns the result of the decorated
  function. (Robert Collins)

* LocationConfig now has a ``set_user_option(key, value)`` call to save
  a setting in its matching location section (a new one is created
  if needed). (Robert Collins)

* Branch has two new methods, ``get_push_location`` and
  ``set_push_location`` to respectively, get and set the push location.
  (Robert Collins)

* ``commands.register_command`` now takes an optional flag to signal that
  the registrant is planning to decorate an existing command. When
  given multiple plugins registering a command is not an error, and
  the original command class (whether built in or a plugin based one) is
  returned to the caller. There is a new error 'MustUseDecorated' for
  signalling when a wrapping command should switch to the original
  version. (Robert Collins)

* Some option parsing errors will raise 'BzrOptionError', allowing
  granular detection for decorating commands. (Robert Collins).

* ``Branch.read_working_inventory`` has moved to
  ``WorkingTree.read_working_inventory``. This necessitated changes to
  ``Branch.get_root_id``, and a move of ``Branch.set_inventory`` to
  WorkingTree as well. To make it clear that a WorkingTree cannot always
  be obtained ``Branch.working_tree()`` will raise
  ``errors.NoWorkingTree`` if one cannot be obtained. (Robert Collins)

* All pending merges operations from Branch are now on WorkingTree.
  (Robert Collins)

* The follow operations from Branch have moved to WorkingTree::

      add()
      commit()
      move()
      rename_one()
      unknowns()

  (Robert Collins)

* ``bzrlib.add.smart_add_branch`` is now ``smart_add_tree``. (Robert Collins)

* New "rio" serialization format, similar to rfc-822. (Martin Pool)

* Rename selftests to ``bzrlib.tests.test_foo``.  (John A Meinel, Martin
  Pool)

* ``bzrlib.plugin.all_plugins`` has been changed from an attribute to a
  query method. (Robert Collins)

* New options to read only the table-of-contents of a weave.
  (Denys Duchier)

* Raise NoSuchFile when someone tries to add a non-existant file.
  (Michael Ellerman)

* Simplify handling of DivergedBranches in ``cmd_pull()``.
  (Michael Ellerman)

* Branch.controlfile* logic has moved to lockablefiles.LockableFiles, which
  is exposed as ``Branch().control_files``. Also this has been altered with the
  controlfile pre/suffix replaced by simple method names like 'get' and
  'put'. (Aaron Bentley, Robert Collins).

* Deprecated functions and methods can now be marked as such using the
  ``bzrlib.symbol_versioning`` module. Marked method have their docstring
  updated and will issue a DeprecationWarning using the warnings module
  when they are used. (Robert Collins)

* ``bzrlib.osutils.safe_unicode`` now exists to provide parameter coercion
  for functions that need unicode strings. (Robert Collins)

bzr 0.6
#######

:Released: 2005-10-28

Improvements
************

* pull now takes --verbose to show you what revisions are added or removed
  (John A Meinel)

* merge now takes a --show-base option to include the base text in
  conflicts.
  (Aaron Bentley)

* The config files are now read using ConfigObj, so '=' should be used as
  a separator, not ':'.
  (Aaron Bentley)

* New 'bzr commit --strict' option refuses to commit if there are
  any unknown files in the tree.  To commit, make sure all files are
  either ignored, added, or deleted.  (Michael Ellerman)

* The config directory is now ~/.bazaar, and there is a single file
  ~/.bazaar/bazaar.conf storing email, editor and other preferences.
  (Robert Collins)

* 'bzr add' no longer takes a --verbose option, and a --quiet option
  has been added that suppresses all output.

* Improved zsh completion support in contrib/zsh, from Clint
  Adams.

* Builtin 'bzr annotate' command, by Martin Pool with improvements from
  Goffredo Baroncelli.

* 'bzr check' now accepts -v for verbose reporting, and checks for
  ghosts in the branch. (Robert Collins)

* New command 're-sign' which will regenerate the gpg signature for
  a revision. (Robert Collins)

* If you set ``check_signatures=require`` for a path in
  ``~/.bazaar/branches.conf`` then bzr will invoke your
  ``gpg_signing_command`` (defaults to gpg) and record a digital signature
  of your commit. (Robert Collins)

* New sftp transport, based on Paramiko.  (Robey Pointer)

* 'bzr pull' now accepts '--clobber' which will discard local changes
  and make this branch identical to the source branch. (Robert Collins)

* Just give a quieter warning if a plugin can't be loaded, and
  put the details in .bzr.log.  (Martin Pool)

* 'bzr branch' will now set the branch-name to the last component of the
  output directory, if one was supplied.

* If the option ``post_commit`` is set to one (or more) python function
  names (must be in the bzrlib namespace), then they will be invoked
  after the commit has completed, with the branch and ``revision_id`` as
  parameters. (Robert Collins)

* Merge now has a retcode of 1 when conflicts occur. (Robert Collins)

* --merge-type weave is now supported for file contents.  Tree-shape
  changes are still three-way based.  (Martin Pool, Aaron Bentley)

* 'bzr check' allows the first revision on revision-history to have
  parents - something that is expected for cheap checkouts, and occurs
  when conversions from baz do not have all history.  (Robert Collins).

* 'bzr merge' can now graft unrelated trees together, if your specify
  0 as a base. (Aaron Bentley)

* 'bzr commit branch' and 'bzr commit branch/file1 branch/file2' now work
  (Aaron Bentley)

* Add '.sconsign*' to default ignore list.  (Alexander Belchenko)

* 'bzr merge --reprocess' minimizes conflicts

Testing
*******

* The 'bzr selftest --pattern' option for has been removed, now
  test specifiers on the command line can be simple strings, or
  regexps, or both. (Robert Collins)

* Passing -v to selftest will now show the time each test took to
  complete, which will aid in analysing performance regressions and
  related questions. (Robert Collins)

* 'bzr selftest' runs all tests, even if one fails, unless '--one'
  is given. (Martin Pool)

* There is a new method for TestCaseInTempDir, assertFileEqual, which
  will check that a given content is equal to the content of the named
  file. (Robert Collins)

* Fix test suite's habit of leaving many temporary log files in $TMPDIR.
  (Martin Pool)

Internals
*********

* New 'testament' command and concept for making gpg-signatures
  of revisions that are not tied to a particular internal
  representation.  (Martin Pool).

* Per-revision properties ('revprops') as key-value associated
  strings on each revision created when the revision is committed.
  Intended mainly for the use of external tools.  (Martin Pool).

* Config options have moved from bzrlib.osutils to bzrlib.config.
  (Robert Collins)

* Improved command line option definitions allowing explanations
  for individual options, among other things.  Contributed by
  Magnus Therning.

* Config options have moved from bzrlib.osutils to bzrlib.config.
  Configuration is now done via the config.Config interface:
  Depending on whether you have a Branch, a Location or no information
  available, construct a ``*Config``, and use its ``signature_checking``,
  ``username`` and ``user_email`` methods. (Robert Collins)

* Plugins are now loaded under bzrlib.plugins, not bzrlib.plugin, and
  they are made available for other plugins to use. You should not
  import other plugins during the ``__init__`` of your plugin though, as
  no ordering is guaranteed, and the plugins directory is not on the
  python path. (Robert Collins)

* Branch.relpath has been moved to WorkingTree.relpath. WorkingTree no
  no longer takes an inventory, rather it takes an option branch
  parameter, and if None is given will open the branch at basedir
  implicitly. (Robert Collins)

* Cleaner exception structure and error reporting.  Suggested by
  Scott James Remnant.  (Martin Pool)

* Branch.remove has been moved to WorkingTree, which has also gained
  ``lock_read``, ``lock_write`` and ``unlock`` methods for convenience.
  (Robert Collins)

* Two decorators, ``needs_read_lock`` and ``needs_write_lock`` have been
  added to the branch module. Use these to cause a function to run in a
  read or write lock respectively. (Robert Collins)

* ``Branch.open_containing`` now returns a tuple (Branch, relative-path),
  which allows direct access to the common case of 'get me this file
  from its branch'. (Robert Collins)

* Transports can register using ``register_lazy_transport``, and they
  will be loaded when first used.  (Martin Pool)

* 'pull' has been factored out of the command as ``WorkingTree.pull()``.
  A new option to WorkingTree.pull has been added, clobber, which will
  ignore diverged history and pull anyway.
  (Robert Collins)

* config.Config has a ``get_user_option`` call that accepts an option name.
  This will be looked up in branches.conf and bazaar.conf as normal.
  It is intended that this be used by plugins to support options -
  options of built in programs should have specific methods on the config.
  (Robert Collins)

* ``merge.merge_inner`` now has tempdir as an optional parameter.
  (Robert Collins)

* Tree.kind is not recorded at the top level of the hierarchy, as it was
  missing on EmptyTree, leading to a bug with merge on EmptyTrees.
  (Robert Collins)

* ``WorkingTree.__del__`` has been removed, it was non deterministic and not
  doing what it was intended to. See ``WorkingTree.__init__`` for a comment
  about future directions. (Robert Collins/Martin Pool)

* bzrlib.transport.http has been modified so that only 404 urllib errors
  are returned as NoSuchFile. Other exceptions will propagate as normal.
  This allows debuging of actual errors. (Robert Collins)

* bzrlib.transport.Transport now accepts *ONLY* url escaped relative paths
  to apis like 'put', 'get' and 'has'. This is to provide consistent
  behaviour - it operates on url's only. (Robert Collins)

* Transports can register using ``register_lazy_transport``, and they
  will be loaded when first used.  (Martin Pool)

* ``merge_flex`` no longer calls ``conflict_handler.finalize()``, instead that
  is called by ``merge_inner``. This is so that the conflict count can be
  retrieved (and potentially manipulated) before returning to the caller
  of ``merge_inner``. Likewise 'merge' now returns the conflict count to the
  caller. (Robert Collins)

* ``revision.revision_graph`` can handle having only partial history for
  a revision - that is no revisions in the graph with no parents.
  (Robert Collins).

* New ``builtins.branch_files`` uses the standard ``file_list`` rules to
  produce a branch and a list of paths, relative to that branch
  (Aaron Bentley)

* New TestCase.addCleanup facility.

* New ``bzrlib.version_info`` tuple (similar to ``sys.version_info``),
  which can be used by programs importing bzrlib.

Bug Fixes
*********

* Better handling of branches in directories with non-ascii names.
  (Joel Rosdahl, Panagiotis Papadakos)

* Upgrades of trees with no commits will not fail due to accessing
  [-1] in the revision-history. (Andres Salomon)


bzr 0.1.1
#########

:Released: 2005-10-12

Bug Fixes
*********

* Fix problem in pulling over http from machines that do not
  allow directories to be listed.

* Avoid harmless warning about invalid hash cache after
  upgrading branch format.

Performance
***********

* Avoid some unnecessary http operations in branch and pull.


bzr 0.1
#######

:Released: 2005-10-11

Notes
*****

* 'bzr branch' over http initially gives a very high estimate
  of completion time but it should fall as the first few
  revisions are pulled in.  branch is still slow on
  high-latency connections.

Bug Fixes
*********

* bzr-man.py has been updated to work again. Contributed by
  Rob Weir.

* Locking is now done with fcntl.lockf which works with NFS
  file systems. Contributed by Harald Meland.

* When a merge encounters a file that has been deleted on
  one side and modified on the other, the old contents are
  written out to foo.BASE and foo.SIDE, where SIDE is this
  or OTHER. Contributed by Aaron Bentley.

* Export was choosing incorrect file paths for the content of
  the tarball, this has been fixed by Aaron Bentley.

* Commit will no longer commit without a log message, an
  error is returned instead. Contributed by Jelmer Vernooij.

* If you commit a specific file in a sub directory, any of its
  parent directories that are added but not listed will be
  automatically included. Suggested by Michael Ellerman.

* bzr commit and upgrade did not correctly record new revisions
  for files with only a change to their executable status.
  bzr will correct this when it encounters it. Fixed by
  Robert Collins

* HTTP tests now force off the use of ``http_proxy`` for the duration.
  Contributed by Gustavo Niemeyer.

* Fix problems in merging weave-based branches that have
  different partial views of history.

* Symlink support: working with symlinks when not in the root of a
  bzr tree was broken, patch from Scott James Remnant.

Improvements
************

* 'branch' now accepts a --basis parameter which will take advantage
  of local history when making a new branch. This allows faster
  branching of remote branches. Contributed by Aaron Bentley.

* New tree format based on weave files, called version 5.
  Existing branches can be upgraded to this format using
  'bzr upgrade'.

* Symlinks are now versionable. Initial patch by
  Erik Toubro Nielsen, updated to head by Robert Collins.

* Executable bits are tracked on files. Patch from Gustavo
  Niemeyer.

* 'bzr status' now shows unknown files inside a selected directory.
  Patch from Heikki Paajanen.

* Merge conflicts are recorded in .bzr. Two new commands 'conflicts'
  and 'resolve' have needed added, which list and remove those
  merge conflicts respectively. A conflicted tree cannot be committed
  in. Contributed by Aaron Bentley.

* 'rm' is now an alias for 'remove'.

* Stores now split out their content in a single byte prefixed hash,
  dropping the density of files per directory by 256. Contributed by
  Gustavo Niemeyer.

* 'bzr diff -r branch:URL' will now perform a diff between two branches.
  Contributed by Robert Collins.

* 'bzr log' with the default formatter will show merged revisions,
  indented to the right. Initial implementation contributed by Gustavo
  Niemeyer, made incremental by Robert Collins.


Internals
*********

* Test case failures have the exception printed after the log
  for your viewing pleasure.

* InventoryEntry is now an abstract base class, use one of the
  concrete InventoryDirectory etc classes instead.

* Branch raises an UnsupportedFormatError when it detects a
  bzr branch it cannot understand. This allows for precise
  handling of such circumstances.

* Remove RevisionReference class; ``Revision.parent_ids`` is now simply a
  list of their ids and ``parent_sha1s`` is a list of their corresponding
  sha1s (for old branches only at the moment.)

* New method-object style interface for Commit() and Fetch().

* Renamed ``Branch.last_patch()`` to ``Branch.last_revision()``, since
  we call them revisions not patches.

* Move ``copy_branch`` to ``bzrlib.clone.copy_branch``.  The destination
  directory is created if it doesn't exist.

* Inventories now identify the files which were present by
  giving the revision *of that file*.

* Inventory and Revision XML contains a version identifier.
  This must be consistent with the overall branch version
  but allows for more flexibility in future upgrades.

Testing
*******

* Removed testsweet module so that tests can be run after
  bzr installed by 'bzr selftest'.

* 'bzr selftest' command-line arguments can now be partial ids
  of tests to run, e.g. ``bzr selftest test_weave``


bzr 0.0.9
#########

:Released: 2005-09-23

Bug Fixes
*********

* Fixed "branch -r" option.

* Fix remote access to branches containing non-compressed history.
  (Robert Collins).

* Better reliability of http server tests.  (John Arbash-Meinel)

* Merge graph maximum distance calculation fix.  (Aaron Bentley)

* Various minor bug in windows support have been fixed, largely in the
  test suite. Contributed by Alexander Belchenko.

Improvements
************

* Status now accepts a -r argument to give status between chosen
  revisions. Contributed by Heikki Paajanen.

* Revision arguments no longer use +/-/= to control ranges, instead
  there is a 'before' namespace, which limits the successive namespace.
  For example '$ bzr log -r date:yesterday..before:date:today' will
  select everything from yesterday and before today. Contributed by
  Robey Pointer

* There is now a bzr.bat file created by distutils when building on
  Windows. Contributed by Alexander Belchenko.

Internals
*********

* Removed uuid() as it was unused.

* Improved 'fetch' code for pulling revisions from one branch into
  another (used by pull, merged, etc.)


bzr 0.0.8
#########

:Released: 2005-09-20


Improvements
************

* Adding a file whose parent directory is not versioned will
  implicitly add the parent, and so on up to the root. This means
  you should never need to explictly add a directory, they'll just
  get added when you add a file in the directory.  Contributed by
  Michael Ellerman.

* Ignore ``.DS_Store`` (contains Mac metadata) by default.
  (Nir Soffer)

* If you set ``BZR_EDITOR`` in the environment, it is checked in
  preference to EDITOR and the config file for the interactive commit
  editing program. Related to this is a bugfix where a missing program
  set in EDITOR would cause editing to fail, now the fallback program
  for the operating system is still tried.

* Files that are not directories/symlinks/regular files will no longer
  cause bzr to fail, it will just ignore them by default. You cannot add
  them to the tree though - they are not versionable.


Internals
*********

* Refactor xml packing/unpacking.

Bug Fixes
*********

* Fixed 'bzr mv' by Ollie Rutherfurd.

* Fixed strange error when trying to access a nonexistent http
  branch.

* Make sure that the hashcache gets written out if it can't be
  read.


Portability
***********

* Various Windows fixes from Ollie Rutherfurd.

* Quieten warnings about locking; patch from Matt Lavin.


bzr-0.0.7
#########

:Released: 2005-09-02

New Features
************

* ``bzr shell-complete`` command contributed by Clint Adams to
  help with intelligent shell completion.

* New expert command ``bzr find-merge-base`` for debugging merges.


Enhancements
************

* Much better merge support.

* merge3 conflicts are now reported with markers like '<<<<<<<'
  (seven characters) which is the same as CVS and pleases things
  like emacs smerge.


Bug Fixes
*********

* ``bzr upgrade`` no longer fails when trying to fix trees that
  mention revisions that are not present.

* Fixed bugs in listing plugins from ``bzr plugins``.

* Fix case of $EDITOR containing options for the editor.

* Fix log -r refusing to show the last revision.
  (Patch from Goffredo Baroncelli.)


Changes
*******

* ``bzr log --show-ids`` shows the revision ids of all parents.

* Externally provided commands on your $BZRPATH no longer need
  to recognize --bzr-usage to work properly, and can just handle
  --help themselves.


Library
*******

* Changed trace messages to go through the standard logging
  framework, so that they can more easily be redirected by
  libraries.



bzr-0.0.6
#########

:Released: 2005-08-18

New Features
************

* Python plugins, automatically loaded from the directories on
  ``BZR_PLUGIN_PATH`` or ``~/.bzr.conf/plugins`` by default.

* New 'bzr mkdir' command.

* Commit mesage is fetched from an editor if not given on the
  command line; patch from Torsten Marek.

* ``bzr log -m FOO`` displays commits whose message matches regexp
  FOO.

* ``bzr add`` with no arguments adds everything under the current directory.

* ``bzr mv`` does move or rename depending on its arguments, like
  the Unix command.

* ``bzr missing`` command shows a summary of the differences
  between two trees.  (Merged from John Arbash-Meinel.)

* An email address for commits to a particular tree can be
  specified by putting it into .bzr/email within a branch.  (Based
  on a patch from Heikki Paajanen.)


Enhancements
************

* Faster working tree operations.


Changes
*******

* 3rd-party modules shipped with bzr are copied within the bzrlib
  python package, so that they can be installed by the setup
  script without clashing with anything already existing on the
  system.  (Contributed by Gustavo Niemeyer.)

* Moved plugins directory to bzrlib/, so that there's a standard
  plugin directory which is not only installed with bzr itself but
  is also available when using bzr from the development tree.
  ``BZR_PLUGIN_PATH`` and ``DEFAULT_PLUGIN_PATH`` are then added to the
  standard plugins directory.

* When exporting to a tarball with ``bzr export --format tgz``, put
  everything under a top directory rather than dumping it into the
  current directory.   This can be overridden with the ``--root``
  option.  Patch from William Dodé and John Meinel.

* New ``bzr upgrade`` command to upgrade the format of a branch,
  replacing ``bzr check --update``.

* Files within store directories are no longer marked readonly on
  disk.

* Changed ``bzr log`` output to a more compact form suggested by
  John A Meinel.  Old format is available with the ``--long`` or
  ``-l`` option, patched by William Dodé.

* By default the commit command refuses to record a revision with
  no changes unless the ``--unchanged`` option is given.

* The ``--no-plugins``, ``--profile`` and ``--builtin`` command
  line options must come before the command name because they
  affect what commands are available; all other options must come
  after the command name because their interpretation depends on
  it.

* ``branch`` and ``clone`` added as aliases for ``branch``.

* Default log format is back to the long format; the compact one
  is available with ``--short``.


Bug Fixes
*********

* Fix bugs in committing only selected files or within a subdirectory.


bzr-0.0.5
#########

:Released:  2005-06-15

Changes
*******

* ``bzr`` with no command now shows help rather than giving an
  error.  Suggested by Michael Ellerman.

* ``bzr status`` output format changed, because svn-style output
  doesn't really match the model of bzr.  Now files are grouped by
  status and can be shown with their IDs.  ``bzr status --all``
  shows all versioned files and unknown files but not ignored files.

* ``bzr log`` runs from most-recent to least-recent, the reverse
  of the previous order.  The previous behaviour can be obtained
  with the ``--forward`` option.

* ``bzr inventory`` by default shows only filenames, and also ids
  if ``--show-ids`` is given, in which case the id is the second
  field.


Enhancements
************

* New 'bzr whoami --email' option shows only the email component
  of the user identification, from Jo Vermeulen.

* New ``bzr ignore PATTERN`` command.

* Nicer error message for broken pipe, interrupt and similar
  conditions that don't indicate an internal error.

* Add ``.*.sw[nop] .git .*.tmp *,v`` to default ignore patterns.

* Per-branch locks keyed on ``.bzr/branch-lock``, available in
  either read or write mode.

* New option ``bzr log --show-ids`` shows revision and file ids.

* New usage ``bzr log FILENAME`` shows only revisions that
  affected that file.

* Changed format for describing changes in ``bzr log -v``.

* New option ``bzr commit --file`` to take a message from a file,
  suggested by LarstiQ.

* New syntax ``bzr status [FILE...]`` contributed by Bartosz
  Oler.  File may be in a branch other than the working directory.

* ``bzr log`` and ``bzr root`` can be given an http URL instead of
  a filename.

* Commands can now be defined by external programs or scripts
  in a directory on $BZRPATH.

* New "stat cache" avoids reading the contents of files if they
  haven't changed since the previous time.

* If the Python interpreter is too old, try to find a better one
  or give an error.  Based on a patch from Fredrik Lundh.

* New optional parameter ``bzr info [BRANCH]``.

* New form ``bzr commit SELECTED`` to commit only selected files.

* New form ``bzr log -r FROM:TO`` shows changes in selected
  range; contributed by John A Meinel.

* New option ``bzr diff --diff-options 'OPTS'`` allows passing
  options through to an external GNU diff.

* New option ``bzr add --no-recurse`` to add a directory but not
  their contents.

* ``bzr --version`` now shows more information if bzr is being run
  from a branch.


Bug Fixes
*********

* Fixed diff format so that added and removed files will be
  handled properly by patch.  Fix from Lalo Martins.

* Various fixes for files whose names contain spaces or other
  metacharacters.


Testing
*******

* Converted black-box test suites from Bourne shell into Python;
  now run using ``./testbzr``.  Various structural improvements to
  the tests.

* testbzr by default runs the version of bzr found in the same
  directory as the tests, or the one given as the first parameter.

* testbzr also runs the internal tests, so the only command
  required to check is just ``./testbzr``.

* testbzr requires python2.4, but can be used to test bzr running
  under a different version.

* Tests added for many other changes in this release.


Internal
********

* Included ElementTree library upgraded to 1.2.6 by Fredrik Lundh.

* Refactor command functions into Command objects based on HCT by
  Scott James Remnant.

* Better help messages for many commands.

* Expose ``bzrlib.open_tracefile()`` to start the tracefile; until
  this is called trace messages are just discarded.

* New internal function ``find_touching_revisions()`` and hidden
  command touching-revisions trace the changes to a given file.

* Simpler and faster ``compare_inventories()`` function.

* ``bzrlib.open_tracefile()`` takes a tracefilename parameter.

* New AtomicFile class.

* New developer commands ``added``, ``modified``.


Portability
***********

* Cope on Windows on python2.3 by using the weaker random seed.
  2.4 is now only recommended.


bzr-0.0.4
#########

:Released:  2005-04-22

Enhancements
************

* 'bzr diff' optionally takes a list of files to diff.  Still a bit
  basic.  Patch from QuantumG.

* More default ignore patterns.

* New 'bzr log --verbose' shows a list of files changed in the
  changeset.  Patch from Sebastian Cote.

* Roll over ~/.bzr.log if it gets too large.

* Command abbreviations 'ci', 'st', 'stat', '?' based on a patch
  by Jason Diamon.

* New 'bzr help commands' based on a patch from Denys Duchier.


Changes
*******

* User email is determined by looking at $BZREMAIL or ~/.bzr.email
  or $EMAIL.  All are decoded by the locale preferred encoding.
  If none of these are present user@hostname is used.  The host's
  fully-qualified name is not used because that tends to fail when
  there are DNS problems.

* New 'bzr whoami' command instead of username user-email.


Bug Fixes
*********

* Make commit safe for hardlinked bzr trees.

* Some Unicode/locale fixes.

* Partial workaround for ``difflib.unified_diff`` not handling
  trailing newlines properly.


Internal
********

* Allow docstrings for help to be in PEP0257 format.  Patch from
  Matt Brubeck.

* More tests in test.sh.

* Write profile data to a temporary file not into working
  directory and delete it when done.

* Smaller .bzr.log with process ids.


Portability
***********

* Fix opening of ~/.bzr.log on Windows.  Patch from Andrew
  Bennetts.

* Some improvements in handling paths on Windows, based on a patch
  from QuantumG.


bzr-0.0.3
#########

:Released:  2005-04-06

Enhancements
************

* New "directories" internal command lists versioned directories
  in the tree.

* Can now say "bzr commit --help".

* New "rename" command to rename one file to a different name
  and/or directory.

* New "move" command to move one or more files into a different
  directory.

* New "renames" command lists files renamed since base revision.

* New cat command contributed by janmar.

Changes
*******

* .bzr.log is placed in $HOME (not pwd) and is always written in
  UTF-8.  (Probably not a completely good long-term solution, but
  will do for now.)

Portability
***********

* Workaround for difflib bug in Python 2.3 that causes an
  exception when comparing empty files.  Reported by Erik Toubro
  Nielsen.

Internal
********

* Refactored inventory storage to insert a root entry at the top.

Testing
*******

* Start of shell-based black-box testing in test.sh.


bzr-0.0.2.1
###########

Portability
***********

* Win32 fixes from Steve Brown.


bzr-0.0.2
#########

:Codename: "black cube"
:Released: 2005-03-31

Enhancements
************

* Default ignore list extended (see bzrlib/__init__.py).

* Patterns in .bzrignore are now added to the default ignore list,
  rather than replacing it.

* Ignore list isn't reread for every file.

* More help topics.

* Reinstate the 'bzr check' command to check invariants of the
  branch.

* New 'ignored' command lists which files are ignored and why;
  'deleted' lists files deleted in the current working tree.

* Performance improvements.

* New global --profile option.

* Ignore patterns like './config.h' now correctly match files in
  the root directory only.


bzr-0.0.1
#########

:Released:  2005-03-26

Enhancements
************

* More information from info command.

* Can now say "bzr help COMMAND" for more detailed help.

* Less file flushing and faster performance when writing logs and
  committing to stores.

* More useful verbose output from some commands.

Bug Fixes
*********

* Fix inverted display of 'R' and 'M' during 'commit -v'.

Portability
***********

* Include a subset of ElementTree-1.2.20040618 to make
  installation easier.

* Fix time.localtime call to work with Python 2.3 (the minimum
  supported).


bzr-0.0.0.69
############

:Released:  2005-03-22

Enhancements
************

* First public release.

* Storage of local versions: init, add, remove, rm, info, log,
  diff, status, etc.


..
   vim: tw=74 ft=rst ff=unix encoding=utf-8<|MERGE_RESOLUTION|>--- conflicted
+++ resolved
@@ -30,18 +30,16 @@
   pack operation.
   (Parth Malwankar, #304320)
 
-<<<<<<< HEAD
-* The bash_completion plugin from the bzr-bash-completion project has
-  been merged into the tree. It provides a bash-completion command and
-  replaces the outdated ``contrib/bash/bzr`` script with a version
-  using the plugin. (Martin von Gagern, #560030)
-=======
 * Support ``--directory`` option for a number of additional commands:
   added, annotate, bind, cat, cat-revision, clean-tree, deleted,
   export, ignore, ignored, lookup-revision, ls, modified, nick,
   re-sign, unbind, unknowns.
   (Martin von Gagern, #527878)
->>>>>>> 1d60b8ea
+
+* The bash_completion plugin from the bzr-bash-completion project has
+  been merged into the tree. It provides a bash-completion command and
+  replaces the outdated ``contrib/bash/bzr`` script with a version
+  using the plugin. (Martin von Gagern, #560030)
 
 Bug Fixes
 *********
