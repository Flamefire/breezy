--- conflicted
+++ resolved
@@ -26,6 +26,11 @@
   serving branches inside a shared repository.  (Andrew Bennetts, #348308)
 
 * Diff parsing handles "Binary files differ" hunks.  (Aaron Bentley, #436325)
+
+* Errors during commit are handled more robustly so that knock-on errors
+  are less likely to occur, and will not obscure the original error if
+  they do occur.  This fixes some causes of ``TooManyConcurrentRequests``
+  and similar errors.  (Andrew Bennetts, #429747, #243391)
 
 * Fetching from stacked pre-2a repository via a smart server no longer
   fails intermittently with "second push failed to complete".
@@ -234,28 +239,6 @@
 * Don't restrict the command name used to run the test suite.
   (Vincent Ladeuil, #419950)
 
-<<<<<<< HEAD
-* Errors during commit are handled more robustly so that knock-on errors
-  are less likely to occur, and will not obscure the original error if
-  they do occur.  This fixes some causes of ``TooManyConcurrentRequests``
-  and similar errors.  (Andrew Bennetts, #429747, #243391)
-
-* Fetches from 2a to 2a are now again requested in 'groupcompress' order.
-  Groups that are seen as 'underutilized' will be repacked on-the-fly.
-  This means that when the source is fully packed, there is minimal
-  overhead during the fetch, but if the source is poorly packed the result
-  is a fairly well packed repository (not as good as 'bzr pack' but
-  good-enough.) (Robert Collins, John Arbash Meinel, #402652)
-
-* Fixed fetches from a stacked branch on a smart server that were failing
-  with some combinations of remote and local formats.  This was causing
-  "unknown object type identifier 60" errors.  (Andrew Bennetts, #427736)
-
-* Fixed ``ObjectNotLocked`` errors when doing some log and diff operations
-  on branches via a smart server.  (Andrew Bennetts, #389413)
-
-=======
->>>>>>> 88534f7f
 * ftp transports were built differently when the kerberos python module was
   present leading to obscure failures related to ASCII/BINARY modes.
   (Vincent Ladeuil, #443041)
