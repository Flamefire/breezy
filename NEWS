IN DEVELOPMENT

  BUGFIXES:

    * ``bzr rm`` now does not insist on ``--force`` to delete files that
      have been renamed but not otherwise modified.  (Marius Kruger,
      #111664)

  IMPROVEMENTS:

    * Don't show "dots" progress indicators when run non-interactively, such
      as from cron.  (Martin Pool)

    * ``info`` now formats locations more nicely and lists "submit" and
      "public" branches (Aaron Bentley)

    * New ``pack`` command that will trigger database compression within
      the repository (Robert Collins)

    * Implement ``_KnitIndex._load_data`` in a pyrex extension. The pyrex
      version is approximately 2-3x faster at parsing a ``.kndx`` file.
      Which yields a measurable improvement for commands which have to
      read from the repository, such as a 1s => 0.75s improvement in
      ``bzr diff`` when there are changes to be shown.  (John Arbash Meinel)

    * Merge is now faster.  Depending on the scenario, it can be more than 2x
      faster. (Aaron Bentley)

    * Give a clearer warning, and allow ``python setup.py install`` to
      succeed even if pyrex is not available.
      (John Arbash Meinel)

<<<<<<< HEAD
    * ``DirState._read_dirblocks`` now has an optional Pyrex
      implementation. This improves the speed of any command that has to
      read the entire DirState. (``diff``, ``status``, etc, improve by
      about 10%).
      ``bisect_dirblocks`` has also been improved, which helps all
      ``_get_entry`` type calls (whenever we are searching for a
      particular entry in the in-memory DirState).
      (John Arbash Meinel)
=======
    * ``bzr pull`` and ``bzr push`` no longer do a complete walk of the 
      branch revision history for ui display unless -v is supplied.
      (Robert Collins)

    * ``bzr log -rA..B`` output shifted to the left margin if the log only 
      contains merge revisions. (Kent Gibson) 

    * The ``plugins`` command is now public with improved help.
      (Ian Clatworthy)

    * New bundle and merge directive formats are faster to generate, and
      more robust against email mangling.  (Aaron Bentley)

    * Annotate merge now works when there are local changes. (Aaron Bentley)
>>>>>>> de6e1a98

  LIBRARY API BREAKS:

    * Deprecated dictionary ``bzrlib.option.SHORT_OPTIONS`` removed.
      Options are now required to provide a help string and it must
      comply with the style guide by being one or more sentences with an
      initial capital and final period. (Martin Pool)

  INTERNALS:

    * merge now uses ``iter_changes`` to calculate changes, which makes room for
      future performance increases.  It is also more consistent with other
      operations that perform comparisons, and reduces reliance on
      Tree.inventory.  (Aaron Bentley)

    * Most functions now accept ``bzrlib.revision.NULL_REVISION`` to indicate
      the null revision, and consider using ``None`` for this purpose
      deprecated.  (Aaron Bentley)

    * New ``index`` module with abstract index functionality. This will be
      used during the planned changes in the repository layer. Currently the
      index layer provides a graph aware immutable index, a builder for the
      same index type to allow creating them, and finally a composer for
      such indices to allow the use of many indices in a single query. The
      index performance is not optimised, however the API is stable to allow
      development on top of the index. (Robert Collins)

<<<<<<< HEAD
    * ``bzrlib.dirstate.cmp_by_dirs`` can be used to compare two paths by
      their directory sections. This is equivalent to comparing
      ``path.split('/')``, only without having to split the paths.
      This has a Pyrex implementation available.
      (John Arbash Meinel)
=======
    * New transport decorator 'unlistable+' which disables the list_dir
      functionality for testing.

    * New ``file_names.FileNames`` support class which mananges names
      for unlistable transport situations. (Robert Collins)

    * Deprecated ``change_entry`` in transform.py. (Ian Clatworthy)

    * RevisionTree.get_weave is now deprecated.  Tree.plan_merge is now used
      for performing annotate-merge.  (Aaron Bentley)

    * New EmailMessage class to create email messages. (Adeodato Simó)
>>>>>>> de6e1a98

  TESTING:

    * Remove selftest ``--clean-output``, ``--numbered-dirs`` and
      ``--keep-output`` options, which are obsolete now that tests
      are done within directories in $TMPDIR.  (Martin Pool)

    * The SSH_AUTH_SOCK environment variable is now reset to avoid 
      interaction with any running ssh agents.  (Jelmer Vernooij, #125955)


bzr 0.18  2007-07-17

  BUGFIXES:

    * Fix 'bzr add' crash under Win32 (Kuno Meyer)


bzr 0.18rc1  2007-07-10

  BUGFIXES:

    * Do not suppress pipe errors, etc. in non-display commands
      (Alexander Belchenko, #87178)

    * Display a useful error message when the user requests to annotate
      a file that is not present in the specified revision.
      (James Westby, #122656)

    * Commands that use status flags now have a reference to 'help
      status-flags'.  (Daniel Watkins, #113436)

    * Work around python-2.4.1 inhability to correctly parse the
      authentication header.
      (Vincent Ladeuil, #121889)

    * Use exact encoding for merge directives. (Adeodato Simó, #120591)

    * Fix tempfile permissions error in smart server tar bundling under
      Windows. (Martin_, #119330)

    * Fix detection of directory entries in the inventory. (James Westby)

    * Fix handling of http code 400: Bad Request When issuing too many ranges.
      (Vincent Ladeuil, #115209)

    * Issue a CONNECT request when connecting to an https server
      via a proxy to enable SSL tunneling.
     (Vincent Ladeuil, #120678)

    * Fix ``bzr log -r`` to support selecting merge revisions, both 
      individually and as part of revision ranges.
      (Kent Gibson, #4663)
 
    * Don't leave cruft behind when failing to acquire a lockdir.
      (Martin Pool, #109169)

    * Don't use the '-f' strace option during tests.
      (Vincent Ladeuil, #102019).

    * Warn when setting ``push_location`` to a value that will be masked by
      locations.conf.  (Aaron Bentley, #122286)

    * Fix commit ordering in corner case (Aaron Bentley, #94975)

    *  Make annotate behave in a non-ASCII world (Adeodato Simó).

  IMPROVEMENTS:

    * The --lsprof-file option now dumps a text rendering of the profiling
      information if the filename ends in ".txt". It will also convert the
      profiling information to a format suitable for KCacheGrind if the
      output filename ends in ".callgrind". Fixes to the lsprofcalltree
      conversion process by Jean Paul Calderone and Itamar were also merged.
      See http://ddaa.net/blog/python/lsprof-calltree. (Ian Clatworthy)

    * ``info`` now defaults to non-verbose mode, displaying only paths and
      abbreviated format info.  ``info -v`` displays all the information
      formerly displayed by ``info``.  (Aaron Bentley, Adeodato Simó)

    * ``bzr missing`` now has better option names ``--this`` and ``--other``.
      (Elliot Murphy)

    * The internal ``weave-list`` command has become ``versionedfile-list``,
      and now lists knits as well as weaves.  (Aaron Bentley)

    * Automatic merge base selection uses a faster algorithm that chooses
      better bases in criss-cross merge situations (Aaron Bentley)

    * Progress reporting in ``commit`` has been improved. The various logical
      stages are now reported on as follows, namely:

      * Collecting changes [Entry x/y] - Stage n/m
      * Saving data locally - Stage n/m
      * Uploading data to master branch - Stage n/m
      * Updating the working tree - Stage n/m
      * Running post commit hooks - Stage n/m
      
      If there is no master branch, the 3rd stage is omitted and the total
      number of stages is adjusted accordingly.

      Each hook that is run after commit is listed with a name (as hooks
      can be slow it is useful feedback).
      (Ian Clatworthy, Robert Collins)

    * Various operations that are now faster due to avoiding unnecessary
      topological sorts. (Aaron Bentley)

    * Make merge directives robust against broken bundles. (Aaron Bentley)

    * The lsprof filename note is emitted via trace.note(), not standard
      output.  (Aaron Bentley)

    * ``bzrlib`` now exports explicit API compatibility information to assist
      library users and plugins. See the ``bzrlib.api`` module for details.
      (Robert Collins)

    * Remove unnecessary lock probes when acquiring a lockdir.
      (Martin Pool)

    * ``bzr --version`` now shows the location of the bzr log file, which
      is especially useful on Windows.  (Martin Pool)

    * -D now supports hooks to get debug tracing of hooks (though its currently
      minimal in nature). (Robert Collins)

    * Long log format reports deltas on merge revisions. 
      (John Arbash Meinel, Kent Gibson)

    * Make initial push over ftp more resilient. (John Arbash Meinel)

    * Print a summary of changes for update just like pull does.
      (Daniel Watkins, #113990)

    * Add a -Dhpss option to trace smart protocol requests and responses.
      (Andrew Bennetts)

  LIBRARY API BREAKS:

    * Testing cleanups - 
     ``bzrlib.repository.RepositoryTestProviderAdapter`` has been moved
      to ``bzrlib.tests.repository_implementations``;
      ``bzrlib.repository.InterRepositoryTestProviderAdapter`` has been moved
      to ``bzrlib.tests.interrepository_implementations``;
      ``bzrlib.transport.TransportTestProviderAdapter`` has moved to 
      ``bzrlib.tests.test_transport_implementations``.
      ``bzrlib.branch.BranchTestProviderAdapter`` has moved to
      ``bzrlib.tests.branch_implementations``.
      ``bzrlib.bzrdir.BzrDirTestProviderAdapter`` has moved to 
      ``bzrlib.tests.bzrdir_implementations``.
      ``bzrlib.versionedfile.InterVersionedFileTestProviderAdapter`` has moved
      to ``bzrlib.tests.interversionedfile_implementations``.
      ``bzrlib.store.revision.RevisionStoreTestProviderAdapter`` has moved to
      ``bzrlib.tests.revisionstore_implementations``.
      ``bzrlib.workingtree.WorkingTreeTestProviderAdapter`` has moved to
      ``bzrlib.tests.workingtree_implementations``.
      These changes are an API break in the testing infrastructure only.
      (Robert Collins)

    * Relocate TestCaseWithRepository to be more central. (Robert Collins)

    * ``bzrlib.add.smart_add_tree`` will no longer perform glob expansion on
      win32. Callers of the function should do this and use the new
      ``MutableTree.smart_add`` method instead. (Robert Collins)

    * ``bzrlib.add.glob_expand_for_win32`` is now
      ``bzrlib.win32utils.glob_expand``.  (Robert Collins)

    * ``bzrlib.add.FastPath`` is now private and moved to 
      ``bzrlib.mutabletree._FastPath``. (Robert Collins, Martin Pool)

    * ``LockDir.wait`` removed.  (Martin Pool)

    * The ``SmartServer`` hooks API has changed for the ``server_started`` and
      ``server_stopped`` hooks. The first parameter is now an iterable of
      backing URLs rather than a single URL. This is to reflect that many
      URLs may map to the external URL of the server. E.g. the server interally
      may have a chrooted URL but also the local file:// URL will be at the 
      same location. (Robert Collins)

  INTERNALS:

    * New SMTPConnection class to unify email handling.  (Adeodato Simó)

    * Fix documentation of BzrError. (Adeodato Simó)

    * Make BzrBadParameter an internal error. (Adeodato Simó)

    * Remove use of 'assert False' to raise an exception unconditionally.
      (Martin Pool)

    * Give a cleaner error when failing to decode knit index entry.
      (Martin Pool)

    * TreeConfig would mistakenly search the top level when asked for options
      from a section. It now respects the section argument and only
      searches the specified section. (James Westby)

    * Improve ``make api-docs`` output. (John Arbash Meinel)

    * Use os.lstat rather than os.stat for osutils.make_readonly and
      osutils.make_writeable. This makes the difftools plugin more
      robust when dangling symlinks are found. (Elliot Murphy)

    * New ``-Dlock`` option to log (to ~/.bzr.log) information on when 
      lockdirs are taken or released.  (Martin Pool)

    * ``bzrlib`` Hooks are now nameable using ``Hooks.name_hook``. This 
      allows a nicer UI when hooks are running as the current hook can
      be displayed. (Robert Collins)

    * ``Transport.get`` has had its interface made more clear for ease of use.
      Retrieval of a directory must now fail with either 'PathError' at open
      time, or raise 'ReadError' on a read. (Robert Collins)

    * New method ``_maybe_expand_globs`` on the ``Command`` class for 
      dealing with unexpanded glob lists - e.g. on the win32 platform. This
      was moved from ``bzrlib.add._prepare_file_list``. (Robert Collins)

    * ``bzrlib.add.smart_add`` and ``bzrlib.add.smart_add_tree`` are now
      deprecated in favour of ``MutableTree.smart_add``. (Robert Collins,
      Martin Pool)

    * New method ``external_url`` on Transport for obtaining the url to
      hand to external processes. (Robert Collins)

    * Teach windows installers to build pyrex/C extensions.
      (Alexander Belchenko)

  TESTING:

    * Removed the ``--keep-output`` option from selftest and clean up test
      directories as they're used.  This reduces the IO load from 
      running the test suite and cuts the time by about half.
      (Andrew Bennetts, Martin Pool)

    * Add scenarios as a public attribute on the TestAdapter classes to allow
      modification of the generated scenarios before adaption and easier
      testing. (Robert Collins)

    * New testing support class ``TestScenarioApplier`` which multiplies
      out a single teste by a list of supplied scenarios. (RobertCollins)

    * Setting ``repository_to_test_repository`` on a repository_implementations
      test will cause it to be called during repository creation, allowing the
      testing of repository classes which are not based around the Format
      concept. For example a repository adapter can be tested in this manner,
      by altering the repository scenarios to include a scenario that sets this
      attribute during the test parameterisation in
      ``bzrlib.tests.repository.repository_implementations``. (Robert Collins)

    * Clean up many of the APIs for blackbox testing of Bazaar.  The standard 
      interface is now self.run_bzr.  The command to run can be passed as
      either a list of parameters, a string containing the command line, or
      (deprecated) varargs parameters.  (Martin Pool)

    * The base TestCase now isolates tests from -D parameters by clearing
      ``debug.debug_flags`` and restores it afterwards. (Robert Collins)

    * Add a relpath parameter to get_transport methods in test framework to
      avoid useless cloning.
      (Vincent Ladeuil, #110448)


bzr 0.17  2007-06-18

  BUGFIXES:

    * Fix crash of commit due to wrong lookup of filesystem encoding.
      (Colin Watson, #120647)

    * Revert logging just to stderr in commit as broke unicode filenames.
      (Aaron Bentley, Ian Clatworthy, #120930)


bzr 0.17rc1  2007-06-12

  NOTES WHEN UPGRADING:

    * The kind() and is_executable() APIs on the WorkingTree interface no
      longer implicitly (read) locks and unlocks the tree. This *might*
      impact some plug-ins and tools using this part of the API. If you find
      an issue that may be caused by this change, please let us know,
      particularly the plug-in/tool maintainer. If encountered, the API
      fix is to surround kind() and is_executable() calls with lock_read()
      and unlock() like so::

        work_tree.lock_read()
        try:
            kind = work_tree.kind(...)
        finally:
            work_tree.unlock()

  INTERNALS:
    * Rework of LogFormatter API to provide beginning/end of log hooks and to
      encapsulate the details of the revision to be logged in a LogRevision
      object.
      In long log formats, merge revision ids are only shown when --show-ids
      is specified, and are labelled "revision-id:", as per mainline
      revisions, instead of "merged:". (Kent Gibson)

    * New ``BranchBuilder`` API which allows the construction of particular
      histories quickly. Useful for testing and potentially other applications
      too. (Robert Collins)

  IMPROVEMENTS:
  
    * There are two new help topics, working-trees and repositories that
      attempt to explain these concepts. (James Westby, John Arbash Meinel,
      Aaron Bentley)

    * Added ``bzr log --limit`` to report a limited number of revisions.
      (Kent Gibson, #3659)

    * Revert does not try to preserve file contents that were originally
      produced by reverting to a historical revision.  (Aaron Bentley)

    * ``bzr log --short`` now includes ``[merge]`` for revisions which
      have more than one parent. This is a small improvement to help
      understanding what changes have occurred
      (John Arbash Meinel, #83887)

    * TreeTransform avoids many renames when contructing large trees,
      improving speed.  3.25x speedups have been observed for construction of
      kernel-sized-trees, and checkouts are 1.28x faster.  (Aaron Bentley)

    * Commit on large trees is now faster. In my environment, a commit of
      a small change to the Mozilla tree (55k files) has dropped from
      66 seconds to 32 seconds. For a small tree of 600 files, commit of a
      small change is 33% faster. (Ian Clatworthy)

    * New --create-prefix option to bzr init, like for push.  (Daniel Watkins,
      #56322)

  BUGFIXES:

    * ``bzr push`` should only connect to the remote location one time.
      We have been connecting 3 times because we forget to pass around
      the Transport object. This adds ``BzrDir.clone_on_transport()``, so
      that we can pass in the Transport that we already have.
      (John Arbash Meinel, #75721)

    * ``DirState.set_state_from_inventory()`` needs to properly order
      based on split paths, not just string paths.
      (John Arbash Meinel, #115947)

    * Let TestUIFactoy encode the password prompt with its own stdout.
      (Vincent Ladeuil, #110204)

    * pycurl should take use the range header that takes the range hint
      into account.
      (Vincent Ladeuil, #112719)

    * WorkingTree4.get_file_sha1 no longer raises an exception when invoked
      on a missing file.  (Aaron Bentley, #118186)

    * WorkingTree.remove works correctly with tree references, and when pwd is
      not the tree root. (Aaron Bentley)

    * Merge no longer fails when a file is renamed in one tree and deleted
      in the other. (Aaron Bentley, #110279)

    * ``revision-info`` now accepts dotted revnos, doesn't require a tree,
      and defaults to the last revision (Matthew Fuller, #90048)

    * Tests no longer fail when BZR_REMOTE_PATH is set in the environment.
      (Daniel Watkins, #111958)

    * ``bzr branch -r revid:foo`` can be used to branch any revision in
      your repository. (Previously Branch6 only supported revisions in your
      mainline). (John Arbash Meinel, #115343)

bzr 0.16  2007-05-07
  
  BUGFIXES:

    * Handle when you have 2 directories with similar names, but one has a
      hyphen. (``'abc'`` versus ``'abc-2'``). The WT4._iter_changes
      iterator was using direct comparison and ``'abc/a'`` sorts after
      ``'abc-2'``, but ``('abc', 'a')`` sorts before ``('abc-2',)``.
      (John Arbash Meinel, #111227)

    * Handle when someone renames a file on disk without telling bzr.
      Previously we would report the first file as missing, but not show
      the new unknown file. (John Arbash Meinel, #111288)

    * Avoid error when running hooks after pulling into or pushing from
      a branch bound to a smartserver branch.  (Martin Pool, #111968)

  IMPROVEMENTS:

    * Move developer documentation to doc/developers/. This reduces clutter in
      the root of the source tree and allows HACKING to be split into multiple
      files. (Robert Collins, Alexander Belchenko)

    * Clean up the ``WorkingTree4._iter_changes()`` internal loops as well as
      ``DirState.update_entry()``. This optimizes the core logic for ``bzr
      diff`` and ``bzr status`` significantly improving the speed of
      both. (John Arbash Meinel)

bzr 0.16rc2  2007-04-30

  BUGFIXES:

    * Handle the case when you delete a file, and then rename another file
      on top of it. Also handle the case of ``bzr rm --keep foo``. ``bzr
      status`` should show the removed file and an unknown file in its
      place. (John Arbash Meinel, #109993)

    * Bundles properly read and write revision properties that have an
      empty value. And when the value is not ASCII.
      (John Arbash Meinel, #109613)

    * Fix the bzr commit message to be in text mode.
      (Alexander Belchenko, #110901)

    * Also handle when you rename a file and create a file where it used
      to be. (John Arbash Meinel, #110256)

    * ``WorkingTree4._iter_changes`` should not descend into unversioned
      directories. (John Arbash Meinel, #110399)

bzr 0.16rc1  2007-04-26

  NOTES WHEN UPGRADING:

    * ``bzr remove`` and ``bzr rm`` will now remove the working file, if
      it could be recovered again.
      This has been done for consistency with svn and the unix rm command.
      The old ``remove`` behaviour has been retained in the new option
      ``bzr remove --keep``, which will just stop versioning the file,
      but not delete it.
      ``bzr remove --force`` have been added which will always delete the
      files.
      ``bzr remove`` is also more verbose.
      (Marius Kruger, #82602)

  IMPROVEMENTS:

    * Merge directives can now be supplied as input to `merge` and `pull`,
      like bundles can.  (Aaron Bentley)

    * Sending the SIGQUIT signal to bzr, which can be done on Unix by
      pressing Control-Backslash, drops bzr into a debugger.  Type ``'c'``
      to continue.  This can be disabled by setting the environment variable
      ``BZR_SIGQUIT_PDB=0``.  (Martin Pool)

    * selftest now supports --list-only to list tests instead of running
      them. (Ian Clatworthy)

    * selftest now supports --exclude PATTERN (or -x PATTERN) to exclude
      tests with names that match that regular expression.
      (Ian Clatworthy, #102679)

    * selftest now supports --randomize SEED to run tests in a random order.
      SEED is typically the value 'now' meaning 'use the current time'.
      (Ian Clatworthy, #102686)

    * New option ``--fixes`` to commit, which stores bug fixing annotations as
      revision properties. Built-in support for Launchpad, Debian, Trac and
      Bugzilla bug trackers. (Jonathan Lange, James Henstridge, Robert Collins)

    * New API, ``bzrlib.bugtracker.tracker_registry``, for adding support for
      other bug trackers to ``fixes``. (Jonathan Lange, James Henstridge,
      Robert Collins)

    * ``selftest`` has new short options ``-f`` and ``-1``.  (Martin
      Pool)

    * ``bzrlib.tsort.MergeSorter`` optimizations. Change the inner loop
      into using local variables instead of going through ``self._var``.
      Improves the time to ``merge_sort`` a 10k revision graph by
      approximately 40% (~700->400ms).  (John Arbash Meinel)

    * ``make docs`` now creates a man page at ``man1/bzr.1`` fixing bug 107388.
      (Robert Collins)

    * ``bzr help`` now provides cross references to other help topics using
      the _see_also facility on command classes. Likewise the bzr_man
      documentation, and the bzr.1 man page also include this information.
      (Robert Collins)

    * Tags are now included in logs, that use the long log formatter. 
      (Erik Bågfors, Alexander Belchenko)

    * ``bzr help`` provides a clearer message when a help topic cannot be
      found. (Robert Collins, #107656)

    * ``bzr help`` now accepts optional prefixes for command help. The help
      for all commands can now be found at ``bzr help commands/COMMANDNAME``
      as well as ``bzr help COMMANDNAME`` (which only works for commands 
      where the name is not the same as a more general help topic). 
      (Robert Collins)

    * ``bzr help PLUGINNAME`` will now return the module docstring from the
      plugin PLUGINNAME. (Robert Collins, #50408)

    * New help topic ``urlspec`` which lists the availables transports.
      (Goffredo Baroncelli)

    * doc/server.txt updated to document the default bzr:// port
      and also update the blurb about the hpss' current status.
      (Robert Collins, #107125).

    * ``bzr serve`` now listens on interface 0.0.0.0 by default, making it
      serve out to the local LAN (and anyone in the world that can reach the
      machine running ``bzr serve``. (Robert Collins, #98918)

    * A new smart server protocol version has been added.  It prefixes requests
      and responses with an explicit version identifier so that future protocol
      revisions can be dealt with gracefully.  (Andrew Bennetts, Robert Collins)

    * The bzr protocol version 2 indicates success or failure in every response
      without depending on particular commands encoding that consistently,
      allowing future client refactorings to be much more robust about error
      handling. (Robert Collins, Martin Pool, Andrew Bennetts)

    * The smart protocol over HTTP client has been changed to always post to the
      same ``.bzr/smart`` URL under the original location when it can.  This allows
      HTTP servers to only have to pass URLs ending in .bzr/smart to the smart
      server handler, and not arbitrary ``.bzr/*/smart`` URLs.  (Andrew Bennetts)

    * digest authentication is now supported for proxies and HTTP by the urllib
      based http implementation. Tested against Apache 2.0.55 and Squid
      2.6.5. Basic and digest authentication are handled coherently for HTTP
      and proxy: if the user is provided in the url (bzr command line for HTTP,
      proxy environment variables for proxies), the password is prompted for
      (only once). If the password is provided, it is taken into account. Once
      the first authentication is successful, all further authentication
      roundtrips are avoided by preventively setting the right authentication
      header(s).
      (Vincent Ladeuil).

  INTERNALS:

    * bzrlib API compatability with 0.8 has been dropped, cleaning up some
      code paths. (Robert Collins)

    * Change the format of chroot urls so that they can be safely manipulated
      by generic url utilities without causing the resulting urls to have
      escaped the chroot. A side effect of this is that creating a chroot
      requires an explicit action using a ChrootServer.
      (Robert Collins, Andrew Bennetts)

    * Deprecate ``Branch.get_root_id()`` because branches don't have root ids,
      rather than fixing bug #96847.  (Aaron Bentley)

    * ``WorkingTree.apply_inventory_delta`` provides a better alternative to
      ``WorkingTree._write_inventory``.  (Aaron Bentley)

    * Convenience method ``TestCase.expectFailure`` ensures that known failures
      do not silently pass.  (Aaron Bentley)

    * ``Transport.local_abspath`` now raises ``NotLocalUrl`` rather than 
      ``TransportNotPossible``. (Martin Pool, Ian Clatworthy)

    * New SmartServer hooks facility. There are two initial hooks documented
      in ``bzrlib.transport.smart.SmartServerHooks``. The two initial hooks allow
      plugins to execute code upon server startup and shutdown.
      (Robert Collins).

    * SmartServer in standalone mode will now close its listening socket
      when it stops, rather than waiting for garbage collection. This primarily
      fixes test suite hangs when a test tries to connect to a shutdown server.
      It may also help improve behaviour when dealing with a server running
      on a specific port (rather than dynamically assigned ports).
      (Robert Collins)

    * Move most SmartServer code into a new package, bzrlib/smart.
      bzrlib/transport/remote.py contains just the Transport classes that used
      to be in bzrlib/transport/smart.py.  (Andrew Bennetts)

    * urllib http implementation avoid roundtrips associated with
      401 (and 407) errors once the authentication succeeds.
      (Vincent Ladeuil).

    * urlib http now supports querying the user for a proxy password if
      needed. Realm is shown in the prompt for both HTTP and proxy
      authentication when the user is required to type a password. 
      (Vincent Ladeuil).

    * Renamed SmartTransport (and subclasses like SmartTCPTransport) to
      RemoteTransport (and subclasses to RemoteTCPTransport, etc).  This is more
      consistent with its new home in ``bzrlib/transport/remote.py``, and because
      it's not really a "smart" transport, just one that does file operations
      via remote procedure calls.  (Andrew Bennetts)
 
    * The ``lock_write`` method of ``LockableFiles``, ``Repository`` and
      ``Branch`` now accept a ``token`` keyword argument, so that separate
      instances of those objects can share a lock if it has the right token.
      (Andrew Bennetts, Robert Collins)

    * New method ``get_branch_reference`` on ``BzrDir`` allows the detection of
      branch references - which the smart server component needs.

    * The Repository API ``make_working_trees`` is now permitted to return
      False when ``set_make_working_trees`` is not implemented - previously
      an unimplemented ``set_make_working_trees`` implied the result True
      from ``make_working_trees``. This has been changed to accomodate the
      smart server, where it does not make sense (at this point) to ever
      make working trees by default. (Robert Collins)

    * Command objects can now declare related help topics by having _see_also
      set to a list of related topic. (Robert Collins)

    * ``bzrlib.help`` now delegates to the Command class for Command specific
      help. (Robert Collins)

    * New class ``TransportListRegistry``, derived from the Registry class, which 
      simplifies tracking the available Transports. (Goffredo Baroncelli)

    * New function ``Branch.get_revision_id_to_revno_map`` which will
      return a dictionary mapping revision ids to dotted revnos. Since
      dotted revnos are defined in the context of the branch tip, it makes
      sense to generate them from a ``Branch`` object.
      (John Arbash Meinel)

    * Fix the 'Unprintable error' message display to use the repr of the 
      exception that prevented printing the error because the str value
      for it is often not useful in debugging (e.g. KeyError('foo') has a
      str() of 'foo' but a repr of 'KeyError('foo')' which is much more
      useful. (Robert Collins)

    * ``urlutils.normalize_url`` now unescapes unreserved characters, such as "~".
      (Andrew Bennetts)

  BUGFIXES:

    * Don't fail bundle selftest if email has 'two' embedded.  
      (Ian Clatworthy, #98510)

    * Remove ``--verbose`` from ``bzr bundle``. It didn't work anyway.
      (Robert Widhopf-Fenk, #98591)

    * Remove ``--basis`` from the checkout/branch commands - it didn't work
      properly and is no longer beneficial.
      (Robert Collins, #53675, #43486)

    * Don't produce encoding error when adding duplicate files.
      (Aaron Bentley)

    * Fix ``bzr log <file>`` so it only logs the revisions that changed
      the file, and does it faster.
      (Kent Gibson, John Arbash Meinel, #51980, #69477)
 
    * Fix ``InterDirstateTre._iter_changes`` to handle when we come across
      an empty versioned directory, which now has files in it.
      (John Arbash Meinel, #104257)

    * Teach ``common_ancestor`` to shortcut when the tip of one branch is
      inside the ancestry of the other. Saves a lot of graph processing
      (with an ancestry of 16k revisions, ``bzr merge ../already-merged``
      changes from 2m10s to 13s).  (John Arbash Meinel, #103757)

    * Fix ``show_diff_trees`` to handle the case when a file is modified,
      and the containing directory is renamed. (The file path is different
      in this versus base, but it isn't marked as a rename).
      (John Arbash Meinel, #103870)

    * FTP now works even when the FTP server does not support atomic rename.
      (Aaron Bentley, #89436)

    * Correct handling in bundles and merge directives of timezones with
      that are not an integer number of hours offset from UTC.  Always 
      represent the epoch time in UTC to avoid problems with formatting 
      earlier times on win32.  (Martin Pool, Alexander Belchenko, John
      Arbash Meinel)

    * Typo in the help for ``register-branch`` fixed. (Robert Collins, #96770)

    * "dirstate" and "dirstate-tags" formats now produce branches compatible
      with old versions of bzr. (Aaron Bentley, #107168))

    * Handle moving a directory when children have been added, removed,
      and renamed. (John Arbash Meinel, #105479)

    * Don't preventively use basic authentication for proxy before receiving a
      407 error. Otherwise people willing to use other authentication schemes
      may expose their password in the clear (or nearly). This add one
      roundtrip in case basic authentication should be used, but plug the
      security hole.
      (Vincent Ladeuil)

    * Handle http and proxy digest authentication.
      (Vincent Ladeuil, #94034).

  TESTING:

    * Added ``bzrlib.strace.strace`` which will strace a single callable and
      return a StraceResult object which contains just the syscalls involved
      in running it. (Robert Collins)

    * New test method ``reduceLockdirTimeout`` to drop the default (ui-centric)
      default time down to one suitable for tests. (Andrew Bennetts)

    * Add new ``vfs_transport_factory`` attribute on tests which provides the 
      common vfs backing for both the readonly and readwrite transports.
      This allows the RemoteObject tests to back onto local disk or memory,
      and use the existing ``transport_server`` attribute all tests know about
      to be the smart server transport. This in turn allows tests to 
      differentiate between 'transport to access the branch', and 
      'transport which is a VFS' - which matters in Remote* tests.
      (Robert Collins, Andrew Bennetts)

    * The ``make_branch_and_tree`` method for tests will now create a 
      lightweight checkout for the tree if the ``vfs_transport_factory`` is not
      a LocalURLServer. (Robert Collins, Andrew Bennetts)

    * Branch implementation tests have been audited to ensure that all urls 
      passed to Branch APIs use proper urls, except when local-disk paths
      are intended. This is so that tests correctly access the test transport
      which is often not equivalent to local disk in Remote* tests. As part
      of this many tests were adjusted to remove dependencies on local disk
      access.
      (Robert Collins, Andrew Bennetts)

    * Mark bzrlib.tests and bzrlib.tests.TestUtil as providing assertFOO helper
      functions by adding a ``__unittest`` global attribute. (Robert Collins,
      Andrew Bennetts, Martin Pool, Jonathan Lange)

    * Refactored proxy and authentication handling to simplify the
      implementation of new auth schemes for both http and proxy. 
      (Vincent Ladeuil)

bzr 0.15 2007-04-01

  BUGFIXES:

    * Handle incompatible repositories as a user issue when fetching.
      (Aaron Bentley)

    * Don't give a recommendation to upgrade when branching or 
      checking out a branch that contains an old-format working tree.
      (Martin Pool)

bzr 0.15rc3  2007-03-26

  CHANGES:
 
    * A warning is now displayed when opening working trees in older 
      formats, to encourage people to upgrade to WorkingTreeFormat4.
      (Martin Pool)

  IMPROVEMENTS:

    * HTTP redirections are now taken into account when a branch (or a
      bundle) is accessed for the first time. A message is issued at each
      redirection to inform the user. In the past, http redirections were
      silently followed for each request which significantly degraded the
      performances. The http redirections are not followed anymore by
      default, instead a RedirectRequested exception is raised. For bzrlib
      users needing to follow http redirections anyway,
      ``bzrlib.transport.do_catching_redirections`` provide an easy transition
      path.  (vila)

  INTERNALS:

    * Added ``ReadLock.temporary_write_lock()`` to allow upgrading an OS read
      lock to an OS write lock. Linux can do this without unlocking, Win32
      needs to unlock in between. (John Arbash Meinel)
 
    * New parameter ``recommend_upgrade`` to ``BzrDir.open_workingtree``
      to silence (when false) warnings about opening old formats.
      (Martin Pool)

    * Fix minor performance regression with bzr-0.15 on pre-dirstate
      trees. (We were reading the working inventory too many times).
      (John Arbash Meinel)

    * Remove ``Branch.get_transaction()`` in favour of a simple cache of
      ``revision_history``.  Branch subclasses should override
      ``_gen_revision_history`` rather than ``revision_history`` to make use of
      this cache, and call ``_clear_revision_history_cache`` and
      ``_cache_revision_history`` at appropriate times. (Andrew Bennetts)

  BUGFIXES:

    * Take ``smtp_server`` from user config into account.
      (vila, #92195)

    * Restore Unicode filename handling for versioned and unversioned files.
      (John Arbash Meinel, #92608)

    * Don't fail during ``bzr commit`` if a file is marked removed, and
      the containing directory is auto-removed.  (John Arbash Meinel, #93681)

    * ``bzr status FILENAME`` failed on Windows because of an uncommon
      errno. (``ERROR_DIRECTORY == 267 != ENOTDIR``).
      (Wouter van Heyst, John Arbash Meinel, #90819)

    * ``bzr checkout source`` should create a local branch in the same
      format as source. (John Arbash Meinel, #93854)

    * ``bzr commit`` with a kind change was failing to update the
      last-changed-revision for directories.  The
      InventoryDirectory._unchanged only looked at the ``parent_id`` and name,
      ignoring the fact that the kind could have changed, too.
      (John Arbash Meinel, #90111)

    * ``bzr mv dir/subdir other`` was incorrectly updating files inside
      the directory. So that there was a chance it would break commit,
      etc. (John Arbash Meinel, #94037)
 
    * Correctly handles mutiple permanent http redirections.
      (vila, #88780)

bzr 0.15rc2  2007-03-14

  NOTES WHEN UPGRADING:
        
    * Release 0.15rc2 of bzr changes the ``bzr init-repo`` command to
      default to ``--trees`` instead of ``--no-trees``.
      Existing shared repositories are not affected.

  IMPROVEMENTS:

    * New ``merge-directive`` command to generate machine- and human-readable
      merge requests.  (Aaron Bentley)

    * New ``submit:`` revision specifier makes it easy to diff against the
      common ancestor with the submit location (Aaron Bentley)

    * Added support for Putty's SSH implementation. (Dmitry Vasiliev)

    * Added ``bzr status --versioned`` to report only versioned files, 
      not unknowns. (Kent Gibson)

    * Merge now autodetects the correct line-ending style for its conflict
      markers.  (Aaron Bentley)

  INTERNALS:

    * Refactored SSH vendor registration into SSHVendorManager class.
      (Dmitry Vasiliev)

  BUGFIXES:

    * New ``--numbered-dirs`` option to ``bzr selftest`` to use
      numbered dirs for TestCaseInTempDir. This is default behavior
      on Windows. Anyone can force named dirs on Windows
      with ``--no-numbered-dirs``. (Alexander Belchenko)

    * Fix ``RevisionSpec_revid`` to handle the Unicode strings passed in
      from the command line. (Marien Zwart, #90501)

    * Fix ``TreeTransform._iter_changes`` when both the source and
      destination are missing. (Aaron Bentley, #88842)

    * Fix commit of merges with symlinks in dirstate trees.
      (Marien Zwart)
    
    * Switch the ``bzr init-repo`` default from --no-trees to --trees. 
      (Wouter van Heyst, #53483)


bzr 0.15rc1  2007-03-07

  SURPRISES:

    * The default disk format has changed. Please run 'bzr upgrade' in your
      working trees to upgrade. This new default is compatible for network
      operations, but not for local operations. That is, if you have two
      versions of bzr installed locally, after upgrading you can only use the
      bzr 0.15 version. This new default does not enable tags or nested-trees
      as they are incompatible with bzr versions before 0.15 over the network.

    * For users of bzrlib: Two major changes have been made to the working tree
      api in bzrlib. The first is that many methods and attributes, including
      the inventory attribute, are no longer valid for use until one of
      ``lock_read``/``lock_write``/``lock_tree_write`` has been called,
      and become invalid again after unlock is called. This has been done
      to improve performance and correctness as part of the dirstate
      development.
      (Robert Collins, John A Meinel, Martin Pool, and others).

    * For users of bzrlib: The attribute 'tree.inventory' should be considered
      readonly. Previously it was possible to directly alter this attribute, or
      its contents, and have the tree notice this. This has been made
      unsupported - it may work in some tree formats, but in the newer dirstate
      format such actions will have no effect and will be ignored, or even
      cause assertions. All operations possible can still be carried out by a
      combination of the tree API, and the bzrlib.transform API. (Robert
      Collins, John A Meinel, Martin Pool, and others).

  IMPROVEMENTS:

    * Support for OS Windows 98. Also .bzr.log on any windows system
      saved in My Documents folder. (Alexander Belchenko)

    * ``bzr mv`` enhanced to support already moved files.
      In the past the mv command would have failed if the source file doesn't
      exist. In this situation ``bzr mv`` would now detect that the file has
      already moved and update the repository accordingly, if the target file
      does exist.
      A new option ``--after`` has been added so that if two files already
      exist, you could notify Bazaar that you have moved a (versioned) file
      and replaced it with another. Thus in this case ``bzr move --after``
      will only update the Bazaar identifier.
      (Steffen Eichenberg, Marius Kruger)

    * ``ls`` now works on treeless branches and remote branches.
      (Aaron Bentley)

    * ``bzr help global-options`` describes the global options.
      (Aaron Bentley)

    * ``bzr pull --overwrite`` will now correctly overwrite checkouts.
      (Robert Collins)

    * Files are now allowed to change kind (e.g. from file to symlink).
      Supported by ``commit``, ``revert`` and ``status``
      (Aaron Bentley)

    * ``inventory`` and ``unknowns`` hidden in favour of ``ls``
      (Aaron Bentley)

    * ``bzr help checkouts`` descibes what checkouts are and some possible
      uses of them. (James Westby, Aaron Bentley)

    * A new ``-d`` option to push, pull and merge overrides the default 
      directory.  (Martin Pool)

    * Branch format 6: smaller, and potentially faster than format 5.  Supports
      ``append_history_only`` mode, where the log view and revnos do not change,
      except by being added to.  Stores policy settings in
      ".bzr/branch/branch.conf".

    * ``append_only`` branches:  Format 6 branches may be configured so that log
      view and revnos are always consistent.  Either create the branch using
      "bzr init --append-revisions-only" or edit the config file as descriped
      in docs/configuration.txt.

    * rebind: Format 6 branches retain the last-used bind location, so if you
      "bzr unbind", you can "bzr bind" to bind to the previously-selected
      bind location.

    * Builtin tags support, created and deleted by the ``tag`` command and
      stored in the branch.  Tags can be accessed with the revisionspec
      ``-rtag:``, and listed with ``bzr tags``.  Tags are not versioned 
      at present. Tags require a network incompatible upgrade. To perform this
      upgrade, run ``bzr upgrade --dirstate-tags`` in your branch and
      repositories. (Martin Pool)

    * The ``bzr://`` transport now has a well-known port number, 4155,
      which it will use by default.  (Andrew Bennetts, Martin Pool)

    * Bazaar now looks for user-installed plugins before looking for site-wide
      plugins. (Jonathan Lange)

    * ``bzr resolve`` now detects and marks resolved text conflicts.
      (Aaron Bentley)

  INTERNALS:

    * Internally revision ids and file ids are now passed around as utf-8
      bytestrings, rather than treating them as Unicode strings. This has
      performance benefits for Knits, since we no longer need to decode the
      revision id for each line of content, nor for each entry in the index.
      This will also help with the future dirstate format.
      (John Arbash Meinel)

    * Reserved ids (any revision-id ending in a colon) are rejected by
      versionedfiles, repositories, branches, and working trees
      (Aaron Bentley)

    * Minor performance improvement by not creating a ProgressBar for
      every KnitIndex we create. (about 90ms for a bzr.dev tree)
      (John Arbash Meinel)

    * New easier to use Branch hooks facility. There are five initial hooks,
      all documented in bzrlib.branch.BranchHooks.__init__ - ``'set_rh'``,
      ``'post_push'``, ``'post_pull'``, ``'post_commit'``,
      ``'post_uncommit'``. These hooks fire after the matching operation
      on a branch has taken place, and were originally added for the
      branchrss plugin. (Robert Collins)

    * New method ``Branch.push()`` which should be used when pushing from a
      branch as it makes performance and policy decisions to match the UI
      level command ``push``. (Robert Collins).

    * Add a new method ``Tree.revision_tree`` which allows access to cached
      trees for arbitrary revisions. This allows the in development dirstate
      tree format to provide access to the callers to cached copies of 
      inventory data which are cheaper to access than inventories from the
      repository.
      (Robert Collins, Martin Pool)

    * New ``Branch.last_revision_info`` method, this is being done to allow
      optimization of requests for both the number of revisions and the last
      revision of a branch with smartservers and potentially future branch
      formats. (Wouter van Heyst, Robert Collins)

    * Allow ``'import bzrlib.plugins.NAME'`` to work when the plugin NAME has not
      yet been loaded by ``load_plugins()``. This allows plugins to depend on each
      other for code reuse without requiring users to perform file-renaming
      gymnastics. (Robert Collins)

    * New Repository method ``'gather_stats'`` for statistic data collection.
      This is expected to grow to cover a number of related uses mainly
      related to bzr info. (Robert Collins)

    * Log formatters are now managed with a registry.
      ``log.register_formatter`` continues to work, but callers accessing
      the FORMATTERS dictionary directly will not.

    * Allow a start message to be passed to the ``edit_commit_message``
      function.  This will be placed in the message offered to the user
      for editing above the separator. It allows a template commit message
      to be used more easily. (James Westby)

    * ``GPGStrategy.sign()`` will now raise ``BzrBadParameterUnicode`` if
      you pass a Unicode string rather than an 8-bit string. Callers need
      to be updated to encode first. (John Arbash Meinel)

    * Branch.push, pull, merge now return Result objects with information
      about what happened, rather than a scattering of various methods.  These
      are also passed to the post hooks.  (Martin Pool)

    * File formats and architecture is in place for managing a forest of trees
      in bzr, and splitting up existing trees into smaller subtrees, and
      finally joining trees to make a larger tree. This is the first iteration
      of this support, and the user-facing aspects still require substantial
      work.  If you wish to experiment with it, use ``bzr upgrade
      --dirstate-with-subtree`` in your working trees and repositories.
      You can use the hidden commands ``split`` and ``join`` and to create
      and manipulate nested trees, but please consider using the nested-trees
      branch, which contains substantial UI improvements, instead.
      http://code.aaronbentley.com/bzr/bzrrepo/nested-trees/
      (Aaron Bentley, Martin Pool, Robert Collins).

  BUGFIXES:

    * ``bzr annotate`` now uses dotted revnos from the viewpoint of the
      branch, rather than the last changed revision of the file.
      (John Arbash Meinel, #82158)

    * Lock operations no longer hang if they encounter a permission problem.
      (Aaron Bentley)

    * ``bzr push`` can resume a push that was canceled before it finished.
      Also, it can push even if the target directory exists if you supply
      the ``--use-existing-dir`` flag.
      (John Arbash Meinel, #30576, #45504)

    * Fix http proxy authentication when user and an optional
      password appears in the ``*_proxy`` vars. (Vincent Ladeuil,
      #83954).

    * ``bzr log branch/file`` works for local treeless branches
      (Aaron Bentley, #84247)

    * Fix problem with UNC paths on Windows 98. (Alexander Belchenko, #84728)

    * Searching location of CA bundle for PyCurl in env variable
      (``CURL_CA_BUNDLE``), and on win32 along the PATH.
      (Alexander Belchenko, #82086)

    * ``bzr init`` works with unicode argument LOCATION.
      (Alexander Belchenko, #85599)

    * Raise ``DependencyNotPresent`` if pycurl do not support https. 
      (Vincent Ladeuil, #85305)

    * Invalid proxy env variables should not cause a traceback.
      (Vincent Ladeuil, #87765)

    * Ignore patterns normalised to use '/' path separator.
      (Kent Gibson, #86451)

    * bzr rocks. It sure does! Fix case. (Vincent Ladeuil, #78026)

    * Fix bzrtools shelve command for removed lines beginning with "--"
      (Johan Dahlberg, #75577)

  TESTING:

    * New ``--first`` option to ``bzr selftest`` to run specified tests
      before the rest of the suite.  (Martin Pool)


bzr 0.14  2007-01-23

  IMPROVEMENTS:

    * ``bzr help global-options`` describes the global options. (Aaron Bentley)

  BUG FIXES:
    
    * Skip documentation generation tests if the tools to do so are not
      available. Fixes running selftest for installled copies of bzr. 
      (John Arbash Meinel, #80330)

    * Fix the code that discovers whether bzr is being run from it's
      working tree to handle the case when it isn't but the directory
      it is in is below a repository. (James Westby, #77306)


bzr 0.14rc1  2007-01-16

  IMPROVEMENTS:

    * New connection: ``bzr+http://`` which supports tunnelling the smart
      protocol over an HTTP connection. If writing is enabled on the bzr
      server, then you can write over the http connection.
      (Andrew Bennetts, John Arbash Meinel)

    * Aliases now support quotation marks, so they can contain whitespace
      (Marius Kruger)

    * PyCurlTransport now use a single curl object. By specifying explicitly
      the 'Range' header, we avoid the need to use two different curl objects
      (and two connections to the same server). (Vincent Ladeuil)

    * ``bzr commit`` does not prompt for a message until it is very likely to
      succeed.  (Aaron Bentley)

    * ``bzr conflicts`` now takes --text to list pathnames of text conflicts
      (Aaron Bentley)

    * Fix ``iter_lines_added_or_present_in_versions`` to use a set instead
      of a list while checking if a revision id was requested. Takes 10s
      off of the ``fileids_affected_by_revision_ids`` time, which is 10s
      of the ``bzr branch`` time. Also improve ``fileids_...`` time by
      filtering lines with a regex rather than multiple ``str.find()``
      calls. (saves another 300ms) (John Arbash Meinel)

    * Policy can be set for each configuration key. This allows keys to be
      inherited properly across configuration entries. For example, this
      should enable you to do::
        
        [/home/user/project]
        push_location = sftp://host/srv/project/
        push_location:policy = appendpath

      And then a branch like ``/home/user/project/mybranch`` should get an
      automatic push location of ``sftp://host/srv/project/mybranch``.
      (James Henstridge)

    * Added ``bzr status --short`` to make status report svn style flags
      for each file.  For example::

        $ bzr status --short
        A  foo
        A  bar
        D  baz
        ?  wooley

    * 'bzr selftest --clean-output' allows easily clean temporary tests 
      directories without running tests. (Alexander Belchenko)

    * ``bzr help hidden-commands`` lists all hidden commands. (Aaron Bentley)

    * ``bzr merge`` now has an option ``--pull`` to fall back to pull if
      local is fully merged into remote. (Jan Hudec)

    * ``bzr help formats`` describes available directory formats. (Aaron Bentley)

  INTERNALS:

    * A few tweaks directly to ``fileids_affected_by_revision_ids`` to
      help speed up processing, as well allowing to extract unannotated
      lines. Between the two ``fileids_affected_by_revision_ids`` is
      improved by approx 10%. (John Arbash Meinel)

    * Change Revision serialization to only write out millisecond
      resolution. Rather than expecting floating point serialization to
      preserve more resolution than we need. (Henri Weichers, Martin Pool)

    * Test suite ends cleanly on Windows.  (Vincent Ladeuil)

    * When ``encoding_type`` attribute of class Command is equal to 'exact', 
      force sys.stdout to be a binary stream on Windows, and therefore
      keep exact line-endings (without LF -> CRLF conversion).
      (Alexander Belchenko)

    * Single-letter short options are no longer globally declared.  (Martin
      Pool)

    * Before using detected user/terminal encoding bzr should check
      that Python has corresponding codec. (Alexander Belchenko)

    * Formats for end-user selection are provided via a FormatRegistry (Aaron Bentley)

  BUG FIXES:

    * ``bzr missing --verbose`` was showing adds/removals in the wrong
      direction. (John Arbash Meinel)

    * ``bzr annotate`` now defaults to showing dotted revnos for merged
      revisions. It cuts them off at a depth of 12 characters, but you can
      supply ``--long`` to see the full number. You can also use
      ``--show-ids`` to display the original revision ids, rather than
      revision numbers and committer names. (John Arbash Meinel, #75637)

    * bzr now supports Win32 UNC path (e.g. ``\HOST\path``. 
      (Alexander Belchenko, #57869)

    * Win32-specific: output of cat, bundle and diff commands don't mangle
      line-endings (Alexander Belchenko, #55276)

    * Replace broken fnmatch based ignore pattern matching with custom pattern
      matcher.
      (Kent Gibson, Jan Hudec #57637)

    * pycurl and urllib can detect short reads at different places. Update
      the test suite to test more cases. Also detect http error code 416
      which was raised for that specific bug. Also enhance the urllib
      robustness by detecting invalid ranges (and pycurl's one by detecting
      short reads during the initial GET). (Vincent Ladeuil, #73948)

    * The urllib connection sharing interacts badly with urllib2
      proxy setting (the connections didn't go thru the proxy
      anymore). Defining a proper ProxyHandler solves the
      problem.  (Vincent Ladeuil, #74759)

    * Use urlutils to generate relative URLs, not osutils 
      (Aaron Bentley, #76229)

    * ``bzr status`` in a readonly directory should work without giving
      lots of errors. (John Arbash Meinel, #76299)

    * Mention the revisionspec topic for the revision option help.
      (Wouter van Heyst, #31663)

    * Allow plugins import from zip archives.
      (Alexander Belchenko, #68124)


bzr 0.13  2006-12-05
    
  No changes from 0.13rc1
    
bzr 0.13rc1  2006-11-27

  IMPROVEMENTS:

    * New command ``bzr remove-tree`` allows the removal of the working
      tree from a branch.
      (Daniel Silverstone)

    * urllib uses shared keep-alive connections, so http 
      operations are substantially faster.
      (Vincent Ladeuil, #53654)

    * ``bzr export`` allows an optional branch parameter, to export a bzr
      tree from some other url. For example:
      ``bzr export bzr.tar.gz http://bazaar-vcs.org/bzr/bzr.dev``
      (Daniel Silverstone)

    * Added ``bzr help topics`` to the bzr help system. This gives a
      location for general information, outside of a specific command.
      This includes updates for ``bzr help revisionspec`` the first topic
      included. (Goffredo Baroncelli, John Arbash Meinel, #42714)

    * WSGI-compatible HTTP smart server.  See ``doc/http_smart_server.txt``.
      (Andrew Bennetts)

    * Knit files will now cache full texts only when the size of the
      deltas is as large as the size of the fulltext. (Or after 200
      deltas, whichever comes first). This has the most benefit on large
      files with small changes, such as the inventory for a large project.
      (eg For a project with 2500 files, and 7500 revisions, it changes
      the size of inventory.knit from 11MB to 5.4MB) (John Arbash Meinel)

  INTERNALS:

    * New -D option given before the command line turns on debugging output
      for particular areas.  -Derror shows tracebacks on all errors.
      (Martin Pool)

    * Clean up ``bzr selftest --benchmark bundle`` to correct an import,
      and remove benchmarks that take longer than 10min to run.
      (John Arbash Meinel)

    * Use ``time.time()`` instead of ``time.clock()`` to decide on
      progress throttling. Because ``time.clock()`` is actually CPU time,
      so over a high-latency connection, too many updates get throttled.
      (John Arbash Meinel)

    * ``MemoryTransport.list_dir()`` would strip the first character for
      files or directories in root directory. (John Arbash Meinel)

    * New method ``get_branch_reference`` on 'BzrDir' allows the detection of 
      branch references - which the smart server component needs.
  
    * New ``ChrootTransportDecorator``, accessible via the ``chroot+`` url
      prefix.  It disallows any access to locations above a set URL.  (Andrew
      Bennetts)

  BUG FIXES:

    * Now ``_KnitIndex`` properly decode revision ids when loading index data.
      And optimize the knit index parsing code. 
      (Dmitry Vasiliev, John Arbash Meinel)

    * ``bzrlib/bzrdir.py`` was directly referencing ``bzrlib.workingtree``,
      without importing it. This prevented ``bzr upgrade`` from working
      unless a plugin already imported ``bzrlib.workingtree``
      (John Arbash Meinel, #70716)

    * Suppress the traceback on invalid URLs (Vincent Ladeuil, #70803).

    * Give nicer error message when an http server returns a 403
      error code. (Vincent Ladeuil, #57644).

    * When a multi-range http GET request fails, try a single
      range one. If it fails too, forget about ranges. Remember that until 
      the death of the transport and propagates that to the clones.
      (Vincent Ladeuil, #62276, #62029).

    * Handles user/passwords supplied in url from command
      line (for the urllib implementation). Don't request already
      known passwords (Vincent Ladeuil, #42383, #44647, #48527)

    * ``_KnitIndex.add_versions()`` dictionary compresses revision ids as they
      are added. This fixes bug where fetching remote revisions records
      them as full references rather than integers.
      (John Arbash Meinel, #64789)

    * ``bzr ignore`` strips trailing slashes in patterns.
      Also ``bzr ignore`` rejects absolute paths. (Kent Gibson, #4559)

    * ``bzr ignore`` takes multiple arguments. (Cheuksan Edward Wang, #29488)

    * mv correctly handles paths that traverse symlinks. 
      (Aaron Bentley, #66964)

    * Give nicer looking error messages when failing to connect over ssh.
      (John Arbash Meinel, #49172)

    * Pushing to a remote branch does not currently update the remote working
      tree. After a remote push, ``bzr status`` and ``bzr diff`` on the remote
      machine now show that the working tree is out of date.
      (Cheuksan Edward Wang #48136)

    * Use patiencediff instead of difflib for determining deltas to insert
      into knits. This avoids the O(N^3) behavior of difflib. Patience
      diff should be O(N^2). (Cheuksan Edward Wang, #65714)

    * Running ``bzr log`` on nonexistent file gives an error instead of the
      entire log history. (Cheuksan Edward Wang #50793)

    * ``bzr cat`` can look up contents of removed or renamed files. If the
      pathname is ambiguous, i.e. the files in the old and new trees have
      different id's, the default is the file in the new tree. The user can
      use "--name-from-revision" to select the file in the old tree.
      (Cheuksan Edward Wang, #30190)

  TESTING:

    * TestingHTTPRequestHandler really handles the Range header
      (previously it was ignoring it and returning the whole file,).

bzr 0.12  2006-10-30

  INTERNALS:

    * Clean up ``bzr selftest --benchmark bundle`` to correct an import,
      and remove benchmarks that take longer than 10min to run.
      (John Arbash Meinel)
  
bzr 0.12rc1  2006-10-23

  IMPROVEMENTS:

    * ``bzr log`` now shows dotted-decimal revision numbers for all revisions,
      rather than just showing a decimal revision number for revisions on the
      mainline. These revision numbers are not yet accepted as input into bzr
      commands such as log, diff etc. (Robert Collins)

    * revisions can now be specified using dotted-decimal revision numbers.
      For instance, ``bzr diff -r 1.2.1..1.2.3``. (Robert Collins)

    * ``bzr help commands`` output is now shorter (Aaron Bentley)

    * ``bzr`` now uses lazy importing to reduce the startup time. This has
      a moderate effect on lots of actions, especially ones that have
      little to do. For example ``bzr rocks`` time is down to 116ms from
      283ms. (John Arbash Meinel)

    * New Registry class to provide name-to-object registry-like support,
      for example for schemes where plugins can register new classes to
      do certain tasks (e.g. log formatters). Also provides lazy registration
      to allow modules to be loaded on request.
      (John Arbash Meinel, Adeodato Simó)

  API INCOMPATABILITY:
  
    * LogFormatter subclasses show now expect the 'revno' parameter to 
      show() to be a string rather than an int. (Robert Collins)

  INTERNALS:

    * ``TestCase.run_bzr``, ``run_bzr_captured``, and ``run_bzr_subprocess``
      can take a ``working_dir='foo'`` parameter, which will change directory 
      for the command. (John Arbash Meinel)

    * ``bzrlib.lazy_regex.lazy_compile`` can be used to create a proxy
      around a regex, which defers compilation until first use. 
      (John Arbash Meinel)

    * ``TestCase.run_bzr_subprocess`` defaults to supplying the
      ``--no-plugins`` parameter to ensure test reproducability, and avoid
      problems with system-wide installed plugins. (John Arbash Meinel)

    * Unique tree root ids are now supported. Newly created trees still
      use the common root id for compatibility with bzr versions before 0.12.
      (Aaron Bentley)

    * ``WorkingTree.set_root_id(None)`` is now deprecated. Please
      pass in ``inventory.ROOT_ID`` if you want the default root id value.
      (Robert Collins, John Arbash Meinel)

    * New method ``WorkingTree.flush()`` which will write the current memory
      inventory out to disk. At the same time, ``read_working_inventory`` will
      no longer trash the current tree inventory if it has been modified within
      the current lock, and the tree will now ``flush()`` automatically on
      ``unlock()``. ``WorkingTree.set_root_id()`` has been updated to take
      advantage of this functionality. (Robert Collins, John Arbash Meinel)

    * ``bzrlib.tsort.merge_sorted`` now accepts ``generate_revnos``. This
      parameter will cause it to add another column to its output, which
      contains the dotted-decimal revno for each revision, as a tuple.
      (Robert Collins)

    * ``LogFormatter.show_merge`` is deprecated in favour of
      ``LogFormatter.show_merge_revno``. (Robert Collins)

  BUG FIXES:

    * Avoid circular imports by creating a deprecated function for
      ``bzrlib.tree.RevisionTree``. Callers should have been using
      ``bzrlib.revisontree.RevisionTree`` anyway. (John Arbash Meinel,
      #63360, #66349)

    * Don't use ``socket.MSG_WAITALL`` as it doesn't exist on all
      platforms. (Martin Pool, #66356)

    * Don't require ``Content-Type`` in range responses. Assume they are a
      single range if ``Content-Type`` does not exist.
      (John Arbash Meinel, #62473)

    * bzr branch/pull no longer complain about progress bar cleanup when
      interrupted during fetch.  (Aaron Bentley, #54000)

    * ``WorkingTree.set_parent_trees()`` uses the trees to directly write
      the basis inventory, rather than going through the repository. This
      allows us to have 1 inventory read, and 2 inventory writes when
      committing a new tree. (John Arbash Meinel)

    * When reverting, files that are not locally modified that do not exist
      in the target are deleted, not just unversioned (Aaron Bentley)

    * When trying to acquire a lock, don't fail immediately. Instead, try
      a few times (up to 1 hour) before timing out. Also, report why the
      lock is unavailable (John Arbash Meinel, #43521, #49556)

    * Leave HttpTransportBase daughter classes decides how they
      implement cloning. (Vincent Ladeuil, #61606)

    * diff3 does not indicate conflicts on clean merge. (Aaron Bentley)

    * If a commit fails, the commit message is stored in a file at the root of
      the tree for later commit. (Cheuksan Edward Wang, Stefan Metzmacher,
      #32054)

  TESTING:

    * New test base class TestCaseWithMemoryTransport offers memory-only
      testing facilities: its not suitable for tests that need to mutate disk
      state, but most tests should not need that and should be converted to
      TestCaseWithMemoryTransport. (Robert Collins)

    * ``TestCase.make_branch_and_memory_tree`` now takes a format
      option to set the BzrDir, Repository and Branch formats of the
      created objects. (Robert Collins, John Arbash Meinel)

bzr 0.11  2006-10-02

    * Smart server transport test failures on windows fixed. (Lukáš Lalinský).

bzr 0.11rc2  2006-09-27

  BUG FIXES:

    * Test suite hangs on windows fixed. (Andrew Bennets, Alexander Belchenko).
    
    * Commit performance regression fixed. (Aaron Bentley, Robert Collins, John
      Arbash Meinel).

bzr 0.11rc1  2006-09-25

  IMPROVEMENTS:

    * Knit files now wait to create their contents until the first data is
      added. The old code used to create an empty .knit and a .kndx with just
      the header. However, this caused a lot of extra round trips over sftp.
      This can change the time for ``bzr push`` to create a new remote branch
      from 160s down to 100s. This also affects ``bzr commit`` performance when
      adding new files, ``bzr commit`` on a new kernel-like tree drops from 50s
      down to 40s (John Arbash Meinel, #44692)

    * When an entire subtree has been deleted, commit will now report that
      just the top of the subtree has been deleted, rather than reporting
      all the individual items. (Robert Collins)

    * Commit performs one less XML parse. (Robert Collins)

    * ``bzr checkout`` now operates on readonly branches as well
      as readwrite branches. This fixes bug #39542. (Robert Collins)

    * ``bzr bind`` no longer synchronises history with the master branch.
      Binding should be followed by an update or push to synchronise the 
      two branches. This is closely related to the fix for bug #39542.
      (Robert Collins)

    * ``bzrlib.lazy_import.lazy_import`` function to create on-demand 
      objects.  This allows all imports to stay at the global scope, but
      modules will not actually be imported if they are not used.
      (John Arbash Meinel)

    * Support ``bzr://`` and ``bzr+ssh://`` urls to work with the new RPC-based
      transport which will be used with the upcoming high-performance smart
      server. The new command ``bzr serve`` will invoke bzr in server mode,
      which processes these requests. (Andrew Bennetts, Robert Collins, Martin
      Pool)

    * New command ``bzr version-info`` which can be used to get a summary
      of the current state of the tree. This is especially useful as part
      of a build commands. See ``doc/version_info.txt`` for more information 
      (John Arbash Meinel)

  BUG FIXES:

    * ``'bzr inventory [FILE...]'`` allows restricting the file list to a
      specific set of files. (John Arbash Meinel, #3631)

    * Don't abort when annotating empty files (John Arbash Meinel, #56814)

    * Add ``Stanza.to_unicode()`` which can be passed to another Stanza
      when nesting stanzas. Also, add ``read_stanza_unicode`` to handle when
      reading a nested Stanza. (John Arbash Meinel)

    * Transform._set_mode() needs to stat the right file. 
      (John Arbash Meinel, #56549)

    * Raise WeaveFormatError rather than StopIteration when trying to read
      an empty Weave file. (John Arbash Meinel, #46871)

    * Don't access e.code for generic URLErrors, only HTTPErrors have .code.
      (Vincent Ladeuil, #59835)

    * Handle boundary="" lines properly to allow access through a Squid proxy.
      (John Arbash Meinel, #57723)

    * revert now removes newly-added directories (Aaron Bentley, #54172)

    * ``bzr upgrade sftp://`` shouldn't fail to upgrade v6 branches if there 
      isn't a working tree. (David Allouche, #40679)

    * Give nicer error messages when a user supplies an invalid --revision
      parameter. (John Arbash Meinel, #55420)

    * Handle when LANG is not recognized by python. Emit a warning, but
      just revert to using 'ascii'. (John Arbash Meinel, #35392)

    * Don't use ``preexec_fn`` on win32, as it is not supported by subprocess.
      (John Arbash Meinel)

    * Skip specific tests when the dependencies aren't met. This includes
      some ``setup.py`` tests when ``python-dev`` is not available, and
      some tests that depend on paramiko. (John Arbash Meinel, Mattheiu Moy)

    * Fallback to Paramiko properly, if no ``ssh`` executable exists on
      the system. (Andrew Bennetts, John Arbash Meinel)

    * ``Branch.bind(other_branch)`` no longer takes a write lock on the
      other branch, and will not push or pull between the two branches.
      API users will need to perform a push or pull or update operation if they
      require branch synchronisation to take place. (Robert Collins, #47344)

    * When creating a tarball or zipfile export, export unicode names as utf-8
      paths. This may not work perfectly on all platforms, but has the best
      chance of working in the common case. (John Arbash Meinel, #56816)

    * When committing, only files that exist in working tree or basis tree
      may be specified (Aaron Bentley, #50793)

  PORTABILITY:

    * Fixes to run on Python 2.5 (Brian M. Carlson, Martin Pool, Marien Zwart)

  INTERNALS:

    * TestCaseInTempDir now creates a separate directory for HOME, rather
      than having HOME set to the same location as the working directory.
      (John Arbash Meinel)

    * ``run_bzr_subprocess()`` can take an optional ``env_changes={}`` parameter,
      which will update os.environ inside the spawned child. It also can
      take a ``universal_newlines=True``, which helps when checking the output
      of the command. (John Arbash Meinel)

    * Refactor SFTP vendors to allow easier re-use when ssh is used. 
      (Andrew Bennetts)

    * ``Transport.list_dir()`` and ``Transport.iter_files_recursive()`` should always
      return urlescaped paths. This is now tested (there were bugs in a few
      of the transports) (Andrew Bennetts, David Allouche, John Arbash Meinel)

    * New utility function ``symbol_versioning.deprecation_string``. Returns the
      formatted string for a callable, deprecation format pair. (Robert Collins)

    * New TestCase helper applyDeprecated. This allows you to call a callable
      which is deprecated without it spewing to the screen, just by supplying
      the deprecation format string issued for it. (Robert Collins)

    * Transport.append and Transport.put have been deprecated in favor of
      ``.append_bytes``, ``.append_file``, ``.put_bytes``, and
      ``.put_file``. This removes the ambiguity in what type of object the
      functions take.  ``Transport.non_atomic_put_{bytes,file}`` has also
      been added. Which works similarly to ``Transport.append()`` except for
      SFTP, it doesn't have a round trip when opening the file. Also, it
      provides functionality for creating a parent directory when trying
      to create a file, rather than raise NoSuchFile and forcing the
      caller to repeat their request.
      (John Arbash Meinel)

    * WorkingTree has a new api ``unversion`` which allow the unversioning of
      entries by their file id. (Robert Collins)

    * ``WorkingTree.pending_merges`` is deprecated.  Please use the
      ``get_parent_ids`` (introduced in 0.10) method instead. (Robert Collins)

    * WorkingTree has a new ``lock_tree_write`` method which locks the branch for
      read rather than write. This is appropriate for actions which only need
      the branch data for reference rather than mutation. A new decorator
      ``needs_tree_write_lock`` is provided in the workingtree module. Like the
      ``needs_read_lock`` and ``needs_write_lock`` decorators this allows static 
      declaration of the locking requirements of a function to ensure that
      a lock is taken out for casual scripts. (Robert Collins, #54107)

    * All WorkingTree methods which write to the tree, but not to the branch
      have been converted to use ``needs_tree_write_lock`` rather than 
      ``needs_write_lock``. Also converted is the revert, conflicts and tree
      transform modules. This provides a modest performance improvement on 
      metadir style trees, due to the reduce lock-acquisition, and a more
      significant performance improvement on lightweight checkouts from 
      remote branches, where trivial operations used to pay a significant 
      penalty. It also provides the basis for allowing readonly checkouts.
      (Robert Collins)

    * Special case importing the standard library 'copy' module. This shaves
      off 40ms of startup time, while retaining compatibility. See:
      ``bzrlib/inspect_for_copy.py`` for more details. (John Arbash Meinel)

    * WorkingTree has a new parent class MutableTree which represents the 
      specialisations of Tree which are able to be altered. (Robert Collins)

    * New methods mkdir and ``put_file_bytes_non_atomic`` on MutableTree that
      mutate the tree and its contents. (Robert Collins)

    * Transport behaviour at the root of the URL is now defined and tested.
      (Andrew Bennetts, Robert Collins)

  TESTING:

    * New test helper classs MemoryTree. This is typically accessed via
      ``self.make_branch_and_memory_tree()`` in test cases. (Robert Collins)
      
    * Add ``start_bzr_subprocess`` and ``stop_bzr_subprocess`` to allow test
      code to continue running concurrently with a subprocess of bzr.
      (Andrew Bennetts, Robert Collins)

    * Add a new method ``Transport.get_smart_client()``. This is provided to
      allow upgrades to a richer interface than the VFS one provided by
      Transport. (Andrew Bennetts, Martin Pool)

bzr 0.10  2006-08-29
  
  IMPROVEMENTS:
    * 'merge' now takes --uncommitted, to apply uncommitted changes from a
      tree.  (Aaron Bentley)
  
    * 'bzr add --file-ids-from' can be used to specify another path to use
      for creating file ids, rather than generating all new ones. Internally,
      the 'action' passed to ``smart_add_tree()`` can return ``file_ids`` that
      will be used, rather than having bzrlib generate new ones.
      (John Arbash Meinel, #55781)

    * ``bzr selftest --benchmark`` now allows a ``--cache-dir`` parameter.
      This will cache some of the intermediate trees, and decrease the
      setup time for benchmark tests. (John Arbash Meinel)

    * Inverse forms are provided for all boolean options.  For example,
      --strict has --no-strict, --no-recurse has --recurse (Aaron Bentley)

    * Serialize out Inventories directly, rather than using ElementTree.
      Writing out a kernel sized inventory drops from 2s down to ~350ms.
      (Robert Collins, John Arbash Meinel)

  BUG FIXES:

    * Help diffutils 2.8.4 get along with binary tests (Marien Zwart: #57614)

    * Change LockDir so that if the lock directory doesn't exist when
      ``lock_write()`` is called, an attempt will be made to create it.
      (John Arbash Meinel, #56974)

    * ``bzr uncommit`` preserves pending merges. (John Arbash Meinel, #57660)

    * Active FTP transport now works as intended. (ghozzy, #56472)

    * Really fix mutter() so that it won't ever raise a UnicodeError.
      It means it is possible for ~/.bzr.log to contain non UTF-8 characters.
      But it is a debugging log, not a real user file.
      (John Arbash Meinel, #56947, #53880)

    * Change Command handle to allow Unicode command and options.
      At present we cannot register Unicode command names, so we will get
      BzrCommandError('unknown command'), or BzrCommandError('unknown option')
      But that is better than a UnicodeError + a traceback.
      (John Arbash Meinel, #57123)

    * Handle TZ=UTC properly when reading/writing revisions.
      (John Arbash Meinel, #55783, #56290)

    * Use ``GPG_TTY`` to allow gpg --cl to work with gpg-agent in a pipeline,
      (passing text to sign in on stdin). (John Arbash Meinel, #54468)

    * External diff does the right thing for binaries even in foreign 
      languages. (John Arbash Meinel, #56307)

    * Testament handles more cases when content is unicode. Specific bug was
      in handling of revision properties.
      (John Arbash Meinel, Holger Krekel, #54723)

    * The bzr selftest was failing on installed versions due to a bug in a new
      test helper. (John Arbash Meinel, Robert Collins, #58057)

  INTERNALS:

    * ``bzrlib.cache_utf8`` contains ``encode()`` and ``decode()`` functions
      which can be used to cache the conversion between utf8 and Unicode.
      Especially helpful for some of the knit annotation code, which has to
      convert revision ids to utf8 to annotate lines in storage.
      (John Arbash Meinel)

    * ``setup.py`` now searches the filesystem to find all packages which
      need to be installed. This should help make the life of packagers
      easier. (John Arbash Meinel)

bzr 0.9.0  2006-08-11

  SURPRISES:

   * The hard-coded built-in ignore rules have been removed. There are
     now two rulesets which are enforced. A user global one in 
     ``~/.bazaar/ignore`` which will apply to every tree, and the tree
     specific one '.bzrignore'.
     ``~/.bazaar/ignore`` will be created if it does not exist, but with
     a more conservative list than the old default.
     This fixes bugs with default rules being enforced no matter what. 
     The old list of ignore rules from bzr is available by
     running 'bzr ignore --old-default-rules'.
     (Robert Collins, Martin Pool, John Arbash Meinel)

   * 'branches.conf' has been changed to 'locations.conf', since it can apply
     to more locations than just branch locations.
     (Aaron Bentley)
   
  IMPROVEMENTS:

   * The revision specifier "revno:" is extended to accept the syntax
     revno:N:branch. For example,
     revno:42:http://bazaar-vcs.org/bzr/bzr.dev/ means revision 42 in
     bzr.dev.  (Matthieu Moy)

   * Tests updates to ensure proper URL handling, UNICODE support, and
     proper printing when the user's terminal encoding cannot display 
     the path of a file that has been versioned.
     ``bzr branch`` can take a target URL rather than only a local directory.
     ``Branch.get_parent()/set_parent()`` now save a relative path if possible,
     and normalize the parent based on root, allowing access across
     different transports. (John Arbash Meinel, Wouter van Heyst, Martin Pool)
     (Malone #48906, #42699, #40675, #5281, #3980, #36363, #43689,
     #42517, #42514)

   * On Unix, detect terminal width using an ioctl not just $COLUMNS.
     Use terminal width for single-line logs from ``bzr log --line`` and
     pending-merge display.  (Robert Widhopf-Fenk, Gustavo Niemeyer)
     (Malone #3507)

   * On Windows, detect terminal width using GetConsoleScreenBufferInfo.
     (Alexander Belchenko)

   * Speedup improvement for 'date:'-revision search. (Guillaume Pinot).

   * Show the correct number of revisions pushed when pushing a new branch.
     (Robert Collins).

   * 'bzr selftest' now shows a progress bar with the number of tests, and 
     progress made. 'make check' shows tests in -v mode, to be more useful
     for the PQM status window. (Robert Collins).
     When using a progress bar, failed tests are printed out, rather than
     being overwritten by the progress bar until the suite finishes.
     (John Arbash Meinel)

   * 'bzr selftest --benchmark' will run a new benchmarking selftest.
     'bzr selftest --benchmark --lsprof-timed' will use lsprofile to generate
     profile data for the individual profiled calls, allowing for fine
     grained analysis of performance.
     (Robert Collins, Martin Pool).

   * 'bzr commit' shows a progress bar. This is useful for commits over sftp
     where commit can take an appreciable time. (Robert Collins)

   * 'bzr add' is now less verbose in telling you what ignore globs were
     matched by files being ignored. Instead it just tells you how many 
     were ignored (because you might reasonably be expecting none to be
     ignored). 'bzr add -v' is unchanged and will report every ignored
     file. (Robert Collins).

   * ftp now has a test server if medusa is installed. As part of testing,
     ftp support has been improved, including support for supplying a
     non-standard port. (John Arbash Meinel).

   * 'bzr log --line' shows the revision number, and uses only the
     first line of the log message (#5162, Alexander Belchenko;
     Matthieu Moy)

   * 'bzr status' has had the --all option removed. The 'bzr ls' command
     should be used to retrieve all versioned files. (Robert Collins)

   * 'bzr bundle OTHER/BRANCH' will create a bundle which can be sent
     over email, and applied on the other end, while maintaining ancestry.
     This bundle can be applied with either 'bzr merge' or 'bzr pull',
     the same way you would apply another branch.
     (John Arbash Meinel, Aaron Bentley)
  
   * 'bzr whoami' can now be used to set your identity from the command line,
     for a branch or globally.  (Robey Pointer)

   * 'bzr checkout' now aliased to 'bzr co', and 'bzr annotate' to 'bzr ann'.
     (Michael Ellerman)

   * 'bzr revert DIRECTORY' now reverts the contents of the directory as well.
     (Aaron Bentley)

   * 'bzr get sftp://foo' gives a better error when paramiko is not present.
     Also updates things like 'http+pycurl://' if pycurl is not present.
     (John Arbash Meinel) (Malone #47821, #52204)

   * New env variable ``BZR_PROGRESS_BAR``, sets the default progress bar type.
     Can be set to 'none' or 'dummy' to disable the progress bar, 'dots' or 
     'tty' to create the respective type. (John Arbash Meinel, #42197, #51107)

   * Improve the help text for 'bzr diff' to explain what various options do.
     (John Arbash Meinel, #6391)

   * 'bzr uncommit -r 10' now uncommits revisions 11.. rather than uncommitting
     revision 10. This makes -r10 more in line with what other commands do.
     'bzr uncommit' also now saves the pending merges of the revisions that
     were removed. So it is safe to uncommit after a merge, fix something,
     and commit again. (John Arbash Meinel, #32526, #31426)

   * 'bzr init' now also works on remote locations.
     (Wouter van Heyst, #48904)

   * HTTP support has been updated. When using pycurl we now support 
     connection keep-alive, which reduces dns requests and round trips.
     And for both urllib and pycurl we support multi-range requests, 
     which decreases the number of round-trips. Performance results for
     ``bzr branch http://bazaar-vcs.org/bzr/bzr.dev/`` indicate
     http branching is now 2-3x faster, and ``bzr pull`` in an existing 
     branch is as much as 4x faster.
     (Michael Ellerman, Johan Rydberg, John Arbash Meinel, #46768)

   * Performance improvements for sftp. Branching and pulling are now up to
     2x faster. Utilize paramiko.readv() support for async requests if it
     is available (paramiko > 1.6) (John Arbash Meinel)

  BUG FIXES:

    * Fix shadowed definition of TestLocationConfig that caused some 
      tests not to run.
      (Erik Bågfors, Michael Ellerman, Martin Pool, #32587)

    * Fix unnecessary requirement of sign-my-commits that it be run from
      a working directory.  (Martin Pool, Robert Collins)

    * 'bzr push location' will only remember the push location if it succeeds
      in connecting to the remote location. (John Arbash Meinel, #49742)

    * 'bzr revert' no longer toggles the executable bit on win32
      (John Arbash Meinel, #45010)

    * Handle broken pipe under win32 correctly. (John Arbash Meinel)
    
    * sftp tests now work correctly on win32 if you have a newer paramiko
      (John Arbash Meinel)

    * Cleanup win32 test suite, and general cleanup of places where
      file handles were being held open. (John Arbash Meinel)

    * When specifying filenames for 'diff -r x..y', the name of the file in the
      working directory can be used, even if its name is different in both x
      and y.

    * File-ids containing single- or double-quotes are handled correctly by
      push. (Aaron Bentley, #52227)

    * Normalize unicode filenames to ensure cross-platform consistency.
      (John Arbash Meinel, #43689)

    * The argument parser can now handle '-' as an argument. Currently
      no code interprets it specially (it is mostly handled as a file named 
      '-'). But plugins, and future operations can use it.
      (John Arbash meinel, #50984)

    * Bundles can properly read binary files with a plain '\r' in them.
      (John Arbash Meinel, #51927)

    * Tuning ``iter_entries()`` to be more efficient (John Arbash Meinel, #5444)

    * Lots of win32 fixes (the test suite passes again).
      (John Arbash Meinel, #50155)

    * Handle openbsd returning None for sys.getfilesystemencoding() (#41183) 

    * Support ftp APPE (append) to allow Knits to be used over ftp (#42592)

    * Removals are only committed if they match the filespec (or if there is
      no filespec).  (#46635, Aaron Bentley)

    * smart-add recurses through all supplied directories 
      (John Arbash Meinel, #52578)

    * Make the bundle reader extra lines before and after the bundle text.
      This allows you to parse an email with the bundle inline.
      (John Arbash Meinel, #49182)

    * Change the file id generator to squash a little bit more. Helps when
      working with long filenames on windows. (Also helps for unicode filenames
      not generating hidden files). (John Arbash Meinel, #43801)

    * Restore terminal mode on C-c while reading sftp password.  (#48923, 
      Nicholas Allen, Martin Pool)

    * Timestamps are rounded to 1ms, and revision entries can be recreated
      exactly. (John Arbash Meinel, Jamie Wilkinson, #40693)

    * Branch.base has changed to a URL, but ~/.bazaar/locations.conf should
      use local paths, since it is user visible (John Arbash Meinel, #53653)

    * ``bzr status foo`` when foo was unversioned used to cause a full delta
      to be generated (John Arbash Meinel, #53638)

    * When reading revision properties, an empty value should be considered
      the empty string, not None (John Arbash Meinel, #47782)

    * ``bzr diff --diff-options`` can now handle binary files being changed.
      Also, the output is consistent when --diff-options is not supplied.
      (John Arbash Meinel, #54651, #52930)

    * Use the right suffixes for loading plugins (John Arbash Meinel, #51810)

    * Fix ``Branch.get_parent()`` to handle the case when the parent is not 
      accessible (John Arbash Meinel, #52976)

  INTERNALS:

    * Combine the ignore rules into a single regex rather than looping over
      them to reduce the threshold where  N^2 behaviour occurs in operations
      like status. (Jan Hudec, Robert Collins).

    * Appending to ``bzrlib.DEFAULT_IGNORE`` is now deprecated. Instead, use
      one of the add functions in bzrlib.ignores. (John Arbash Meinel)

    * 'bzr push' should only push the ancestry of the current revision, not
      all of the history in the repository. This is especially important for
      shared repositories. (John Arbash Meinel)

    * ``bzrlib.delta.compare_trees`` now iterates in alphabetically sorted order,
      rather than randomly walking the inventories. (John Arbash Meinel)

    * Doctests are now run in temporary directories which are cleaned up when
      they finish, rather than using special ScratchDir/ScratchBranch objects.
      (Martin Pool)

    * Split ``check`` into separate methods on the branch and on the repository,
      so that it can be specialized in ways that are useful or efficient for
      different formats.  (Martin Pool, Robert Collins)

    * Deprecate ``Repository.all_revision_ids``; most methods don't really need
      the global revision graph but only that part leading up to a particular
      revision.  (Martin Pool, Robert Collins)

    * Add a BzrDirFormat ``control_formats`` list which allows for control formats
      that do not use '.bzr' to store their data - i.e. '.svn', '.hg' etc.
      (Robert Collins, Jelmer Vernooij).

    * ``bzrlib.diff.external_diff`` can be redirected to any file-like object.
      Uses subprocess instead of spawnvp.
      (James Henstridge, John Arbash Meinel, #4047, #48914)

    * New command line option '--profile-imports', which will install a custom
      importer to log time to import modules and regex compilation time to 
      sys.stderr (John Arbash Meinel)

    * 'EmptyTree' is now deprecated, please use ``repository.revision_tree(None)``
      instead. (Robert Collins)

    * "RevisionTree" is now in bzrlib/revisiontree.py. (Robert Collins)

bzr 0.8.2  2006-05-17
  
  BUG FIXES:
   
    * setup.py failed to install launchpad plugin.  (Martin Pool)

bzr 0.8.1  2006-05-16

  BUG FIXES:

    * Fix failure to commit a merge in a checkout.  (Martin Pool, 
      Robert Collins, Erik Bågfors, #43959)

    * Nicer messages from 'commit' in the case of renames, and correct
      messages when a merge has occured. (Robert Collins, Martin Pool)

    * Separate functionality from assert statements as they are skipped in
      optimized mode of python. Add the same check to pending merges.
      (Olaf Conradi, #44443)

  CHANGES:

    * Do not show the None revision in output of bzr ancestry. (Olaf Conradi)

    * Add info on standalone branches without a working tree.
      (Olaf Conradi, #44155)

    * Fix bug in knits when raising InvalidRevisionId. (Olaf Conradi, #44284)

  CHANGES:

    * Make editor invocation comply with Debian Policy. First check
      environment variables VISUAL and EDITOR, then try editor from
      alternatives system. If that all fails, fall back to the pre-defined
      list of editors. (Olaf Conradi, #42904)

  NEW FEATURES:

    * New 'register-branch' command registers a public branch into 
      Launchpad.net, where it can be associated with bugs, etc.
      (Martin Pool, Bjorn Tillenius, Robert Collins)

  INTERNALS:

    * New public api in InventoryEntry - ``describe_change(old, new)`` which
      provides a human description of the changes between two old and
      new. (Robert Collins, Martin Pool)

  TESTING:

    * Fix test case for bzr info in upgrading a standalone branch to metadir,
      uses bzrlib api now. (Olaf Conradi)

bzr 0.8  2006-05-08

  NOTES WHEN UPGRADING:

    Release 0.8 of bzr introduces a new format for history storage, called
    'knit', as an evolution of to the 'weave' format used in 0.7.  Local 
    and remote operations are faster using knits than weaves.  Several
    operations including 'init', 'init-repo', and 'upgrade' take a 
    --format option that controls this.  Branching from an existing branch
    will keep the same format.

    It is possible to merge, pull and push between branches of different
    formats but this is slower than moving data between homogenous
    branches.  It is therefore recommended (but not required) that you
    upgrade all branches for a project at the same time.  Information on
    formats is shown by 'bzr info'.

    bzr 0.8 now allows creation of 'repositories', which hold the history 
    of files and revisions for several branches.  Previously bzr kept all
    the history for a branch within the .bzr directory at the root of the
    branch, and this is still the default.  To create a repository, use
    the new 'bzr init-repo' command.  Branches exist as directories under
    the repository and contain just a small amount of information
    indicating the current revision of the branch.

    bzr 0.8 also supports 'checkouts', which are similar to in cvs and
    subversion.  Checkouts are associated with a branch (optionally in a
    repository), which contains all the historical information.  The
    result is that a checkout can be deleted without losing any
    already-committed revisions.  A new 'update' command is also available. 

    Repositories and checkouts are not supported with the 0.7 storage
    format.  To use them you must upgrad to either knits, or to the
    'metaweave' format, which uses weaves but changes the .bzr directory
    arrangement.
    

  IMPROVEMENTS:

    * Sftp paths can now be relative, or local, according to the lftp
      convention. Paths now take the form::

          sftp://user:pass@host:port/~/relative/path
          or
          sftp://user:pass@host:port/absolute/path

    * The FTP transport now tries to reconnect after a temporary
      failure. ftp put is made atomic. (Matthieu Moy)

    * The FTP transport now maintains a pool of connections, and
      reuses them to avoid multiple connections to the same host (like
      sftp did). (Daniel Silverstone)

    * The ``bzr_man.py`` file has been removed. To create the man page now,
      use ``./generate_docs.py man``. The new program can also create other files.
      Run ``python generate_docs.py --help`` for usage information.
      (Hans Ulrich Niedermann & James Blackwell).

    * Man Page now gives full help (James Blackwell).
      Help also updated to reflect user config now being stored in .bazaar
      (Hans Ulrich Niedermann)

    * It's now possible to set aliases in bazaar.conf (Erik Bågfors)

    * Pull now accepts a --revision argument (Erik Bågfors)

    * ``bzr re-sign`` now allows multiple revisions to be supplied on the command
      line. You can now use the following command to sign all of your old
      commits::

        find .bzr/revision-store// -name my@email-* \
          | sed 's/.*\/\/..\///' \
          | xargs bzr re-sign

    * Upgrade can now upgrade over the network. (Robert Collins)

    * Two new commands 'bzr checkout' and 'bzr update' allow for CVS/SVN-alike
      behaviour.  By default they will cache history in the checkout, but
      with --lightweight almost all data is kept in the master branch.
      (Robert Collins)

    * 'revert' unversions newly-versioned files, instead of deleting them.

    * 'merge' is more robust.  Conflict messages have changed.

    * 'merge' and 'revert' no longer clobber existing files that end in '~' or
      '.moved'.

    * Default log format can be set in configuration and plugins can register
      their own formatters. (Erik Bågfors)

    * New 'reconcile' command will check branch consistency and repair indexes
      that can become out of sync in pre 0.8 formats. (Robert Collins,
      Daniel Silverstone)

    * New 'bzr init --format' and 'bzr upgrade --format' option to control 
      what storage format is created or produced.  (Robert Collins, 
      Martin Pool)

    * Add parent location to 'bzr info', if there is one.  (Olaf Conradi)

    * New developer commands 'weave-list' and 'weave-join'.  (Martin Pool)

    * New 'init-repository' command, plus support for repositories in 'init'
      and 'branch' (Aaron Bentley, Erik Bågfors, Robert Collins)

    * Improve output of 'info' command. Show all relevant locations related to
      working tree, branch and repository. Use kibibytes for binary quantities.
      Fix off-by-one error in missing revisions of working tree.  Make 'info'
      work on branches, repositories and remote locations.  Show locations
      relative to the shared repository, if applicable.  Show locking status
      of locations.  (Olaf Conradi)

    * Diff and merge now safely handle binary files. (Aaron Bentley)

    * 'pull' and 'push' now normalise the revision history, so that any two
      branches with the same tip revision will have the same output from 'log'.
      (Robert Collins)

    * 'merge' accepts --remember option to store parent location, like 'push'
      and 'pull'. (Olaf Conradi)

    * bzr status and diff when files given as arguments do not exist
      in the relevant trees.  (Martin Pool, #3619)

    * Add '.hg' to the default ignore list.  (Martin Pool)

    * 'knit' is now the default disk format. This improves disk performance and
      utilization, increases incremental pull performance, robustness with SFTP
      and allows checkouts over SFTP to perform acceptably. 
      The initial Knit code was contributed by Johan Rydberg based on a
      specification by Martin Pool.
      (Robert Collins, Aaron Bentley, Johan Rydberg, Martin Pool).

    * New tool to generate all-in-one html version of the manual.  (Alexander
      Belchenko)

    * Hitting CTRL-C while doing an SFTP push will no longer cause stale locks
      to be left in the SFTP repository. (Robert Collins, Martin Pool).

    * New option 'diff --prefix' to control how files are named in diff
      output, with shortcuts '-p0' and '-p1' corresponding to the options for 
      GNU patch.  (Alexander Belchenko, Goffredo Baroncelli, Martin Pool)

    * Add --revision option to 'annotate' command.  (Olaf Conradi)

    * If bzr shows an unexpected revision-history after pulling (perhaps due
      to a reweave) it can now be corrected by 'bzr reconcile'.
      (Robert Collins)

  CHANGES:

    * Commit is now verbose by default, and shows changed filenames and the 
      new revision number.  (Robert Collins, Martin Pool)

    * Unify 'mv', 'move', 'rename'.  (Matthew Fuller, #5379)

    * 'bzr -h' shows help.  (Martin Pool, Ian Bicking, #35940)

    * Make 'pull' and 'push' remember location on failure using --remember.
      (Olaf Conradi)

    * For compatibility, make old format for using weaves inside metadir
      available as 'metaweave' format.  Rename format 'metadir' to 'default'.
      Clean up help for option --format in commands 'init', 'init-repo' and
      'upgrade'.  (Olaf Conradi)

  INTERNALS:
  
    * The internal storage of history, and logical branch identity have now
      been split into Branch, and Repository. The common locking and file 
      management routines are now in bzrlib.lockablefiles. 
      (Aaron Bentley, Robert Collins, Martin Pool)

    * Transports can now raise DependencyNotPresent if they need a library
      which is not installed, and then another implementation will be 
      tried.  (Martin Pool)

    * Remove obsolete (and no-op) `decode` parameter to `Transport.get`.  
      (Martin Pool)

    * Using Tree Transform for merge, revert, tree-building

    * WorkingTree.create, Branch.create, ``WorkingTree.create_standalone``,
      Branch.initialize are now deprecated. Please see ``BzrDir.create_*`` for
      replacement API's. (Robert Collins)

    * New BzrDir class represents the .bzr control directory and manages
      formatting issues. (Robert Collins)

    * New repository.InterRepository class encapsulates Repository to 
      Repository actions and allows for clean selection of optimised code
      paths. (Robert Collins)

    * ``bzrlib.fetch.fetch`` and ``bzrlib.fetch.greedy_fetch`` are now
      deprecated, please use ``branch.fetch`` or ``repository.fetch``
      depending on your needs. (Robert Collins)

    * deprecated methods now have a ``is_deprecated`` flag on them that can
      be checked, if you need to determine whether a given callable is 
      deprecated at runtime. (Robert Collins)

    * Progress bars are now nested - see
      ``bzrlib.ui.ui_factory.nested_progress_bar``.
      (Robert Collins, Robey Pointer)

    * New API call ``get_format_description()`` for each type of format.
      (Olaf Conradi)

    * Changed ``branch.set_parent()`` to accept None to remove parent.
      (Olaf Conradi)

    * Deprecated BzrError AmbiguousBase.  (Olaf Conradi)

    * WorkingTree.branch is now a read only property.  (Robert Collins)

    * bzrlib.ui.text.TextUIFactory now accepts a ``bar_type`` parameter which
      can be None or a factory that will create a progress bar. This is
      useful for testing or for overriding the bzrlib.progress heuristic.
      (Robert Collins)

    * New API method ``get_physical_lock_status()`` to query locks present on a
      transport.  (Olaf Conradi)

    * Repository.reconcile now takes a thorough keyword parameter to allow
      requesting an indepth reconciliation, rather than just a data-loss 
      check. (Robert Collins)

    * ``bzrlib.ui.ui_factory protocol`` now supports ``get_boolean`` to prompt
      the user for yes/no style input. (Robert Collins)

  TESTING:

    * SFTP tests now shortcut the SSH negotiation, reducing test overhead
      for testing SFTP protocol support. (Robey Pointer)

    * Branch formats are now tested once per implementation (see ``bzrlib.
      tests.branch_implementations``. This is analagous to the transport
      interface tests, and has been followed up with working tree,
      repository and BzrDir tests. (Robert Collins)

    * New test base class TestCaseWithTransport provides a transport aware
      test environment, useful for testing any transport-interface using
      code. The test suite option --transport controls the transport used
      by this class (when its not being used as part of implementation
      contract testing). (Robert Collins)

    * Close logging handler on disabling the test log. This will remove the
      handler from the internal list inside python's logging module,
      preventing shutdown from closing it twice.  (Olaf Conradi)

    * Move test case for uncommit to blackbox tests.  (Olaf Conradi)

    * ``run_bzr`` and ``run_bzr_captured`` now accept a 'stdin="foo"'
      parameter which will provide String("foo") to the command as its stdin.

bzr 0.7 2006-01-09

  CHANGES:

    * .bzrignore is excluded from exports, on the grounds that it's a bzr 
      internal-use file and may not be wanted.  (Jamie Wilkinson)

    * The "bzr directories" command were removed in favor of the new
      --kind option to the "bzr inventory" command.  To list all 
      versioned directories, now use "bzr inventory --kind directory".  
      (Johan Rydberg)

    * Under Windows configuration directory is now ``%APPDATA%\bazaar\2.0``
      by default. (John Arbash Meinel)

    * The parent of Bzr configuration directory can be set by ``BZR_HOME``
      environment variable. Now the path for it is searched in ``BZR_HOME``,
      then in HOME. Under Windows the order is: ``BZR_HOME``, ``APPDATA``
      (usually points to ``C:\Documents and Settings\User Name\Application Data``),
      ``HOME``. (John Arbash Meinel)

    * Plugins with the same name in different directories in the bzr plugin
      path are no longer loaded: only the first successfully loaded one is
      used. (Robert Collins)

    * Use systems' external ssh command to open connections if possible.  
      This gives better integration with user settings such as ProxyCommand.
      (James Henstridge)

    * Permissions on files underneath .bzr/ are inherited from the .bzr 
      directory. So for a shared repository, simply doing 'chmod -R g+w .bzr/'
      will mean that future file will be created with group write permissions.

    * configure.in and config.guess are no longer in the builtin default 
      ignore list.

    * '.sw[nop]' pattern ignored, to ignore vim swap files for nameless
      files.  (John Arbash Meinel, Martin Pool)

  IMPROVEMENTS:

    * "bzr INIT dir" now initializes the specified directory, and creates 
      it if it does not exist.  (John Arbash Meinel)

    * New remerge command (Aaron Bentley)

    * Better zsh completion script.  (Steve Borho)

    * 'bzr diff' now returns 1 when there are changes in the working 
      tree. (Robert Collins)

    * 'bzr push' now exists and can push changes to a remote location. 
      This uses the transport infrastructure, and can store the remote
      location in the ~/.bazaar/branches.conf configuration file.
      (Robert Collins)

    * Test directories are only kept if the test fails and the user requests
      that they be kept.

    * Tweaks to short log printing

    * Added branch nicks, new nick command, printing them in log output. 
      (Aaron Bentley)

    * If ``$BZR_PDB`` is set, pop into the debugger when an uncaught exception 
      occurs.  (Martin Pool)

    * Accept 'bzr resolved' (an alias for 'bzr resolve'), as this is
      the same as Subversion.  (Martin Pool)

    * New ftp transport support (on ftplib), for ftp:// and aftp:// 
      URLs.  (Daniel Silverstone)

    * Commit editor temporary files now start with ``bzr_log.``, to allow 
      text editors to match the file name and set up appropriate modes or 
      settings.  (Magnus Therning)

    * Improved performance when integrating changes from a remote weave.  
      (Goffredo Baroncelli)

    * Sftp will attempt to cache the connection, so it is more likely that
      a connection will be reused, rather than requiring multiple password
      requests.

    * bzr revno now takes an optional argument indicating the branch whose
      revno should be printed.  (Michael Ellerman)

    * bzr cat defaults to printing the last version of the file.  
      (Matthieu Moy, #3632)

    * New global option 'bzr --lsprof COMMAND' runs bzr under the lsprof 
      profiler.  (Denys Duchier)

    * Faster commits by reading only the headers of affected weave files. 
      (Denys Duchier)

    * 'bzr add' now takes a --dry-run parameter which shows you what would be
      added, but doesn't actually add anything. (Michael Ellerman)

    * 'bzr add' now lists how many files were ignored per glob.  add --verbose
      lists the specific files.  (Aaron Bentley)

    * 'bzr missing' now supports displaying changes in diverged trees and can
      be limited to show what either end of the comparison is missing.
      (Aaron Bently, with a little prompting from Daniel Silverstone)

  BUG FIXES:

    * SFTP can walk up to the root path without index errors. (Robert Collins)

    * Fix bugs in running bzr with 'python -O'.  (Martin Pool)

    * Error when run with -OO

    * Fix bug in reporting http errors that don't have an http error code.
      (Martin Pool)

    * Handle more cases of pipe errors in display commands

    * Change status to 3 for all errors

    * Files that are added and unlinked before committing are completely
      ignored by diff and status

    * Stores with some compressed texts and some uncompressed texts are now
      able to be used. (John A Meinel)

    * Fix for bzr pull failing sometimes under windows

    * Fix for sftp transport under windows when using interactive auth

    * Show files which are both renamed and modified as such in 'bzr 
      status' output.  (Daniel Silverstone, #4503)

    * Make annotate cope better with revisions committed without a valid 
      email address.  (Marien Zwart)

    * Fix representation of tab characters in commit messages.
      (Harald Meland)

    * List of plugin directories in ``BZR_PLUGIN_PATH`` environment variable is
      now parsed properly under Windows. (Alexander Belchenko)

    * Show number of revisions pushed/pulled/merged. (Robey Pointer)

    * Keep a cached copy of the basis inventory to speed up operations 
      that need to refer to it.  (Johan Rydberg, Martin Pool)

    * Fix bugs in bzr status display of non-ascii characters.
      (Martin Pool)

    * Remove Makefile.in from default ignore list.
      (Tollef Fog Heen, Martin Pool, #6413)

    * Fix failure in 'bzr added'.  (Nathan McCallum, Martin Pool)

  TESTING:

    * Fix selftest asking for passwords when there are no SFTP keys.  
      (Robey Pointer, Jelmer Vernooij) 

    * Fix selftest run with 'python -O'.  (Martin Pool)

    * Fix HTTP tests under Windows. (John Arbash Meinel)

    * Make tests work even if HOME is not set (Aaron Bentley)

    * Updated ``build_tree`` to use fixed line-endings for tests which read 
      the file cotents and compare. Make some tests use this to pass under
      Windows. (John Arbash Meinel)

    * Skip stat and symlink tests under Windows. (Alexander Belchenko)

    * Delay in selftest/testhashcash is now issued under win32 and Cygwin.
      (John Arbash Meinel)

    * Use terminal width to align verbose test output.  (Martin Pool)

    * Blackbox tests are maintained within the bzrlib.tests.blackbox directory.
      If adding a new test script please add that to
      ``bzrlib.tests.blackbox.__init__``. (Robert Collins)

    * Much better error message if one of the test suites can't be 
      imported.  (Martin Pool)

    * Make check now runs the test suite twice - once with the default locale,
      and once with all locales forced to C, to expose bugs. This is not 
      trivially done within python, so for now its only triggered by running
      Make check. Integrators and packagers who wish to check for full 
      platform support should run 'make check' to test the source.
      (Robert Collins)

    * Tests can now run TestSkipped if they can't execute for any reason.
      (Martin Pool) (NB: TestSkipped should only be raised for correctable
      reasons - see the wiki spec ImprovingBzrTestSuite).

    * Test sftp with relative, absolute-in-homedir and absolute-not-in-homedir
      paths for the transport tests. Introduce blackbox remote sftp tests that
      test the same permutations. (Robert Collins, Robey Pointer)

    * Transport implementation tests are now independent of the local file
      system, which allows tests for esoteric transports, and for features
      not available in the local file system. They also repeat for variations
      on the URL scheme that can introduce issues in the transport code,
      see bzrlib.transport.TransportTestProviderAdapter() for this.
      (Robert Collins).

    * ``TestCase.build_tree`` uses the transport interface to build trees,
      pass in a transport parameter to give it an existing connection.
      (Robert Collins).

  INTERNALS:

    * WorkingTree.pull has been split across Branch and WorkingTree,
      to allow Branch only pulls. (Robert Collins)

    * ``commands.display_command`` now returns the result of the decorated 
      function. (Robert Collins)

    * LocationConfig now has a ``set_user_option(key, value)`` call to save
      a setting in its matching location section (a new one is created
      if needed). (Robert Collins)

    * Branch has two new methods, ``get_push_location`` and
      ``set_push_location`` to respectively, get and set the push location.
      (Robert Collins)

    * ``commands.register_command`` now takes an optional flag to signal that
      the registrant is planning to decorate an existing command. When 
      given multiple plugins registering a command is not an error, and
      the original command class (whether built in or a plugin based one) is
      returned to the caller. There is a new error 'MustUseDecorated' for
      signalling when a wrapping command should switch to the original
      version. (Robert Collins)

    * Some option parsing errors will raise 'BzrOptionError', allowing 
      granular detection for decorating commands. (Robert Collins).

    * ``Branch.read_working_inventory`` has moved to
      ``WorkingTree.read_working_inventory``. This necessitated changes to
      ``Branch.get_root_id``, and a move of ``Branch.set_inventory`` to
      WorkingTree as well. To make it clear that a WorkingTree cannot always
      be obtained ``Branch.working_tree()`` will raise
      ``errors.NoWorkingTree`` if one cannot be obtained. (Robert Collins)

    * All pending merges operations from Branch are now on WorkingTree.
      (Robert Collins)

    * The follow operations from Branch have moved to WorkingTree::

          add()
          commit()
          move()
          rename_one()
          unknowns()

      (Robert Collins)

    * ``bzrlib.add.smart_add_branch`` is now ``smart_add_tree``. (Robert Collins)

    * New "rio" serialization format, similar to rfc-822. (Martin Pool)

    * Rename selftests to ``bzrlib.tests.test_foo``.  (John A Meinel, Martin 
      Pool)

    * ``bzrlib.plugin.all_plugins`` has been changed from an attribute to a 
      query method. (Robert Collins)
 
    * New options to read only the table-of-contents of a weave.  
      (Denys Duchier)

    * Raise NoSuchFile when someone tries to add a non-existant file.
      (Michael Ellerman)

    * Simplify handling of DivergedBranches in ``cmd_pull()``.
      (Michael Ellerman)
   
    * Branch.controlfile* logic has moved to lockablefiles.LockableFiles, which
      is exposed as ``Branch().control_files``. Also this has been altered with the
      controlfile pre/suffix replaced by simple method names like 'get' and
      'put'. (Aaron Bentley, Robert Collins).

    * Deprecated functions and methods can now be marked as such using the 
      ``bzrlib.symbol_versioning`` module. Marked method have their docstring
      updated and will issue a DeprecationWarning using the warnings module
      when they are used. (Robert Collins)

    * ``bzrlib.osutils.safe_unicode`` now exists to provide parameter coercion
      for functions that need unicode strings. (Robert Collins)

bzr 0.6 2005-10-28

  IMPROVEMENTS:
  
    * pull now takes --verbose to show you what revisions are added or removed
      (John A Meinel)

    * merge now takes a --show-base option to include the base text in
      conflicts.
      (Aaron Bentley)

    * The config files are now read using ConfigObj, so '=' should be used as
      a separator, not ':'.
      (Aaron Bentley)

    * New 'bzr commit --strict' option refuses to commit if there are 
      any unknown files in the tree.  To commit, make sure all files are 
      either ignored, added, or deleted.  (Michael Ellerman)

    * The config directory is now ~/.bazaar, and there is a single file 
      ~/.bazaar/bazaar.conf storing email, editor and other preferences.
      (Robert Collins)

    * 'bzr add' no longer takes a --verbose option, and a --quiet option
      has been added that suppresses all output.

    * Improved zsh completion support in contrib/zsh, from Clint
      Adams.

    * Builtin 'bzr annotate' command, by Martin Pool with improvements from 
      Goffredo Baroncelli.
    
    * 'bzr check' now accepts -v for verbose reporting, and checks for
      ghosts in the branch. (Robert Collins)

    * New command 're-sign' which will regenerate the gpg signature for 
      a revision. (Robert Collins)

    * If you set ``check_signatures=require`` for a path in 
      ``~/.bazaar/branches.conf`` then bzr will invoke your
      ``gpg_signing_command`` (defaults to gpg) and record a digital signature
      of your commit. (Robert Collins)

    * New sftp transport, based on Paramiko.  (Robey Pointer)

    * 'bzr pull' now accepts '--clobber' which will discard local changes
      and make this branch identical to the source branch. (Robert Collins)

    * Just give a quieter warning if a plugin can't be loaded, and 
      put the details in .bzr.log.  (Martin Pool)

    * 'bzr branch' will now set the branch-name to the last component of the
      output directory, if one was supplied.

    * If the option ``post_commit`` is set to one (or more) python function
      names (must be in the bzrlib namespace), then they will be invoked
      after the commit has completed, with the branch and ``revision_id`` as
      parameters. (Robert Collins)

    * Merge now has a retcode of 1 when conflicts occur. (Robert Collins)

    * --merge-type weave is now supported for file contents.  Tree-shape
      changes are still three-way based.  (Martin Pool, Aaron Bentley)

    * 'bzr check' allows the first revision on revision-history to have
      parents - something that is expected for cheap checkouts, and occurs
      when conversions from baz do not have all history.  (Robert Collins).

   * 'bzr merge' can now graft unrelated trees together, if your specify
     0 as a base. (Aaron Bentley)

   * 'bzr commit branch' and 'bzr commit branch/file1 branch/file2' now work
     (Aaron Bentley)

    * Add '.sconsign*' to default ignore list.  (Alexander Belchenko)

   * 'bzr merge --reprocess' minimizes conflicts

  TESTING:

    * The 'bzr selftest --pattern' option for has been removed, now 
      test specifiers on the command line can be simple strings, or 
      regexps, or both. (Robert Collins)

    * Passing -v to selftest will now show the time each test took to 
      complete, which will aid in analysing performance regressions and
      related questions. (Robert Collins)

    * 'bzr selftest' runs all tests, even if one fails, unless '--one'
      is given. (Martin Pool)

    * There is a new method for TestCaseInTempDir, assertFileEqual, which
      will check that a given content is equal to the content of the named
      file. (Robert Collins)

    * Fix test suite's habit of leaving many temporary log files in $TMPDIR.
      (Martin Pool)

  INTERNALS:

    * New 'testament' command and concept for making gpg-signatures 
      of revisions that are not tied to a particular internal
      representation.  (Martin Pool).

    * Per-revision properties ('revprops') as key-value associated 
      strings on each revision created when the revision is committed.
      Intended mainly for the use of external tools.  (Martin Pool).

    * Config options have moved from bzrlib.osutils to bzrlib.config.
      (Robert Collins)

    * Improved command line option definitions allowing explanations
      for individual options, among other things.  Contributed by 
      Magnus Therning.

    * Config options have moved from bzrlib.osutils to bzrlib.config.
      Configuration is now done via the config.Config interface:
      Depending on whether you have a Branch, a Location or no information
      available, construct a ``*Config``, and use its ``signature_checking``,
      ``username`` and ``user_email`` methods. (Robert Collins)

    * Plugins are now loaded under bzrlib.plugins, not bzrlib.plugin, and
      they are made available for other plugins to use. You should not 
      import other plugins during the ``__init__`` of your plugin though, as 
      no ordering is guaranteed, and the plugins directory is not on the
      python path. (Robert Collins)

    * Branch.relpath has been moved to WorkingTree.relpath. WorkingTree no
      no longer takes an inventory, rather it takes an option branch
      parameter, and if None is given will open the branch at basedir 
      implicitly. (Robert Collins)

    * Cleaner exception structure and error reporting.  Suggested by 
      Scott James Remnant.  (Martin Pool)

    * Branch.remove has been moved to WorkingTree, which has also gained
      ``lock_read``, ``lock_write`` and ``unlock`` methods for convenience.
      (Robert Collins)

    * Two decorators, ``needs_read_lock`` and ``needs_write_lock`` have been
      added to the branch module. Use these to cause a function to run in a
      read or write lock respectively. (Robert Collins)

    * ``Branch.open_containing`` now returns a tuple (Branch, relative-path),
      which allows direct access to the common case of 'get me this file
      from its branch'. (Robert Collins)

    * Transports can register using ``register_lazy_transport``, and they 
      will be loaded when first used.  (Martin Pool)

    * 'pull' has been factored out of the command as ``WorkingTree.pull()``.
      A new option to WorkingTree.pull has been added, clobber, which will
      ignore diverged history and pull anyway.
      (Robert Collins)

    * config.Config has a ``get_user_option`` call that accepts an option name.
      This will be looked up in branches.conf and bazaar.conf as normal.
      It is intended that this be used by plugins to support options - 
      options of built in programs should have specific methods on the config.
      (Robert Collins)

    * ``merge.merge_inner`` now has tempdir as an optional parameter.
      (Robert Collins)

    * Tree.kind is not recorded at the top level of the hierarchy, as it was
      missing on EmptyTree, leading to a bug with merge on EmptyTrees.
      (Robert Collins)

    * ``WorkingTree.__del__`` has been removed, it was non deterministic and not 
      doing what it was intended to. See ``WorkingTree.__init__`` for a comment
      about future directions. (Robert Collins/Martin Pool)

    * bzrlib.transport.http has been modified so that only 404 urllib errors
      are returned as NoSuchFile. Other exceptions will propogate as normal.
      This allows debuging of actual errors. (Robert Collins)

    * bzrlib.transport.Transport now accepts *ONLY* url escaped relative paths
      to apis like 'put', 'get' and 'has'. This is to provide consistent
      behaviour - it operates on url's only. (Robert Collins)

    * Transports can register using ``register_lazy_transport``, and they 
      will be loaded when first used.  (Martin Pool)

    * ``merge_flex`` no longer calls ``conflict_handler.finalize()``, instead that
      is called by ``merge_inner``. This is so that the conflict count can be 
      retrieved (and potentially manipulated) before returning to the caller
      of ``merge_inner``. Likewise 'merge' now returns the conflict count to the
      caller. (Robert Collins)

    * ``revision.revision_graph`` can handle having only partial history for
      a revision - that is no revisions in the graph with no parents.
      (Robert Collins).

    * New ``builtins.branch_files`` uses the standard ``file_list`` rules to
      produce a branch and a list of paths, relative to that branch
      (Aaron Bentley)

    * New TestCase.addCleanup facility.

    * New ``bzrlib.version_info`` tuple (similar to ``sys.version_info``),
      which can be used by programs importing bzrlib.

  BUG FIXES:

    * Better handling of branches in directories with non-ascii names. 
      (Joel Rosdahl, Panagiotis Papadakos)

    * Upgrades of trees with no commits will not fail due to accessing
      [-1] in the revision-history. (Andres Salomon)


bzr 0.1.1 2005-10-12

  BUG FIXES:

    * Fix problem in pulling over http from machines that do not 
      allow directories to be listed.

    * Avoid harmless warning about invalid hash cache after 
      upgrading branch format.

  PERFORMANCE: 
  
    * Avoid some unnecessary http operations in branch and pull.


bzr 0.1 2005-10-11

  NOTES:

    * 'bzr branch' over http initially gives a very high estimate
      of completion time but it should fall as the first few 
      revisions are pulled in.  branch is still slow on 
      high-latency connections.

  BUG FIXES:
  
    * bzr-man.py has been updated to work again. Contributed by
      Rob Weir.

    * Locking is now done with fcntl.lockf which works with NFS
      file systems. Contributed by Harald Meland.

    * When a merge encounters a file that has been deleted on
      one side and modified on the other, the old contents are
      written out to foo.BASE and foo.SIDE, where SIDE is this
      or OTHER. Contributed by Aaron Bentley.

    * Export was choosing incorrect file paths for the content of
      the tarball, this has been fixed by Aaron Bentley.

    * Commit will no longer commit without a log message, an 
      error is returned instead. Contributed by Jelmer Vernooij.

    * If you commit a specific file in a sub directory, any of its
      parent directories that are added but not listed will be 
      automatically included. Suggested by Michael Ellerman.

    * bzr commit and upgrade did not correctly record new revisions
      for files with only a change to their executable status.
      bzr will correct this when it encounters it. Fixed by
      Robert Collins

    * HTTP tests now force off the use of ``http_proxy`` for the duration.
      Contributed by Gustavo Niemeyer.

    * Fix problems in merging weave-based branches that have 
      different partial views of history.

    * Symlink support: working with symlinks when not in the root of a 
      bzr tree was broken, patch from Scott James Remnant.

  IMPROVEMENTS:

    * 'branch' now accepts a --basis parameter which will take advantage
      of local history when making a new branch. This allows faster 
      branching of remote branches. Contributed by Aaron Bentley.

    * New tree format based on weave files, called version 5.
      Existing branches can be upgraded to this format using 
      'bzr upgrade'.

    * Symlinks are now versionable. Initial patch by 
      Erik Toubro Nielsen, updated to head by Robert Collins.

    * Executable bits are tracked on files. Patch from Gustavo
      Niemeyer.

    * 'bzr status' now shows unknown files inside a selected directory.
      Patch from Heikki Paajanen.

    * Merge conflicts are recorded in .bzr. Two new commands 'conflicts'
      and 'resolve' have needed added, which list and remove those 
      merge conflicts respectively. A conflicted tree cannot be committed
      in. Contributed by Aaron Bentley.

    * 'rm' is now an alias for 'remove'.

    * Stores now split out their content in a single byte prefixed hash,
      dropping the density of files per directory by 256. Contributed by
      Gustavo Niemeyer.

    * 'bzr diff -r branch:URL' will now perform a diff between two branches.
      Contributed by Robert Collins.

    * 'bzr log' with the default formatter will show merged revisions,
      indented to the right. Initial implementation contributed by Gustavo
      Niemeyer, made incremental by Robert Collins.


  INTERNALS:

    * Test case failures have the exception printed after the log 
      for your viewing pleasure.

    * InventoryEntry is now an abstract base class, use one of the
      concrete InventoryDirectory etc classes instead.

    * Branch raises an UnsupportedFormatError when it detects a 
      bzr branch it cannot understand. This allows for precise
      handling of such circumstances.

    * Remove RevisionReference class; ``Revision.parent_ids`` is now simply a
      list of their ids and ``parent_sha1s`` is a list of their corresponding
      sha1s (for old branches only at the moment.)

    * New method-object style interface for Commit() and Fetch().

    * Renamed ``Branch.last_patch()`` to ``Branch.last_revision()``, since
      we call them revisions not patches.

    * Move ``copy_branch`` to ``bzrlib.clone.copy_branch``.  The destination
      directory is created if it doesn't exist.

    * Inventories now identify the files which were present by 
      giving the revision *of that file*.

    * Inventory and Revision XML contains a version identifier.  
      This must be consistent with the overall branch version
      but allows for more flexibility in future upgrades.

  TESTING:

    * Removed testsweet module so that tests can be run after 
      bzr installed by 'bzr selftest'.

    * 'bzr selftest' command-line arguments can now be partial ids
      of tests to run, e.g. ``bzr selftest test_weave``

      
bzr 0.0.9 2005-09-23

  BUG FIXES:

    * Fixed "branch -r" option.

    * Fix remote access to branches containing non-compressed history.
      (Robert Collins).

    * Better reliability of http server tests.  (John Arbash-Meinel)

    * Merge graph maximum distance calculation fix.  (Aaron Bentley)
   
    * Various minor bug in windows support have been fixed, largely in the
      test suite. Contributed by Alexander Belchenko.

  IMPROVEMENTS:

    * Status now accepts a -r argument to give status between chosen
      revisions. Contributed by Heikki Paajanen.

    * Revision arguments no longer use +/-/= to control ranges, instead
      there is a 'before' namespace, which limits the successive namespace.
      For example '$ bzr log -r date:yesterday..before:date:today' will
      select everything from yesterday and before today. Contributed by
      Robey Pointer

    * There is now a bzr.bat file created by distutils when building on 
      Windows. Contributed by Alexander Belchenko.

  INTERNALS:

    * Removed uuid() as it was unused.

    * Improved 'fetch' code for pulling revisions from one branch into
      another (used by pull, merged, etc.)


bzr 0.0.8 2005-09-20

  IMPROVEMENTS:

    * Adding a file whose parent directory is not versioned will
      implicitly add the parent, and so on up to the root. This means
      you should never need to explictly add a directory, they'll just
      get added when you add a file in the directory.  Contributed by
      Michael Ellerman.

    * Ignore ``.DS_Store`` (contains Mac metadata) by default.
      (Nir Soffer)

    * If you set ``BZR_EDITOR`` in the environment, it is checked in
      preference to EDITOR and the config file for the interactive commit
      editing program. Related to this is a bugfix where a missing program
      set in EDITOR would cause editing to fail, now the fallback program
      for the operating system is still tried.

    * Files that are not directories/symlinks/regular files will no longer
      cause bzr to fail, it will just ignore them by default. You cannot add
      them to the tree though - they are not versionable.


  INTERNALS:

    * Refactor xml packing/unpacking.

  BUG FIXES: 

    * Fixed 'bzr mv' by Ollie Rutherfurd.

    * Fixed strange error when trying to access a nonexistent http
      branch.

    * Make sure that the hashcache gets written out if it can't be
      read.


  PORTABILITY:

    * Various Windows fixes from Ollie Rutherfurd.

    * Quieten warnings about locking; patch from Matt Lavin.


bzr-0.0.7 2005-09-02

  NEW FEATURES:

    * ``bzr shell-complete`` command contributed by Clint Adams to
      help with intelligent shell completion.

    * New expert command ``bzr find-merge-base`` for debugging merges.


  ENHANCEMENTS:

    * Much better merge support.

    * merge3 conflicts are now reported with markers like '<<<<<<<'
      (seven characters) which is the same as CVS and pleases things
      like emacs smerge.


  BUG FIXES:

    * ``bzr upgrade`` no longer fails when trying to fix trees that
      mention revisions that are not present.

    * Fixed bugs in listing plugins from ``bzr plugins``.

    * Fix case of $EDITOR containing options for the editor.

    * Fix log -r refusing to show the last revision.
      (Patch from Goffredo Baroncelli.)


  CHANGES:

    * ``bzr log --show-ids`` shows the revision ids of all parents.

    * Externally provided commands on your $BZRPATH no longer need
      to recognize --bzr-usage to work properly, and can just handle
      --help themselves.


  LIBRARY:

    * Changed trace messages to go through the standard logging
      framework, so that they can more easily be redirected by
      libraries.



bzr-0.0.6 2005-08-18

  NEW FEATURES:

    * Python plugins, automatically loaded from the directories on
      ``BZR_PLUGIN_PATH`` or ``~/.bzr.conf/plugins`` by default.

    * New 'bzr mkdir' command.

    * Commit mesage is fetched from an editor if not given on the
      command line; patch from Torsten Marek.

    * ``bzr log -m FOO`` displays commits whose message matches regexp 
      FOO.
      
    * ``bzr add`` with no arguments adds everything under the current directory.

    * ``bzr mv`` does move or rename depending on its arguments, like
      the Unix command.

    * ``bzr missing`` command shows a summary of the differences
      between two trees.  (Merged from John Arbash-Meinel.)

    * An email address for commits to a particular tree can be
      specified by putting it into .bzr/email within a branch.  (Based
      on a patch from Heikki Paajanen.)


  ENHANCEMENTS:

    * Faster working tree operations.


  CHANGES:

    * 3rd-party modules shipped with bzr are copied within the bzrlib
      python package, so that they can be installed by the setup
      script without clashing with anything already existing on the
      system.  (Contributed by Gustavo Niemeyer.)

    * Moved plugins directory to bzrlib/, so that there's a standard
      plugin directory which is not only installed with bzr itself but
      is also available when using bzr from the development tree.
      ``BZR_PLUGIN_PATH`` and ``DEFAULT_PLUGIN_PATH`` are then added to the
      standard plugins directory.

    * When exporting to a tarball with ``bzr export --format tgz``, put 
      everything under a top directory rather than dumping it into the
      current directory.   This can be overridden with the ``--root`` 
      option.  Patch from William Dodé and John Meinel.

    * New ``bzr upgrade`` command to upgrade the format of a branch,
      replacing ``bzr check --update``.

    * Files within store directories are no longer marked readonly on
      disk.

    * Changed ``bzr log`` output to a more compact form suggested by
      John A Meinel.  Old format is available with the ``--long`` or
      ``-l`` option, patched by William Dodé.

    * By default the commit command refuses to record a revision with
      no changes unless the ``--unchanged`` option is given.

    * The ``--no-plugins``, ``--profile`` and ``--builtin`` command
      line options must come before the command name because they 
      affect what commands are available; all other options must come 
      after the command name because their interpretation depends on
      it.

    * ``branch`` and ``clone`` added as aliases for ``branch``.

    * Default log format is back to the long format; the compact one
      is available with ``--short``.
      
      
  BUG FIXES:
  
    * Fix bugs in committing only selected files or within a subdirectory.


bzr-0.0.5  2005-06-15
  
  CHANGES:

    * ``bzr`` with no command now shows help rather than giving an
      error.  Suggested by Michael Ellerman.

    * ``bzr status`` output format changed, because svn-style output
      doesn't really match the model of bzr.  Now files are grouped by
      status and can be shown with their IDs.  ``bzr status --all``
      shows all versioned files and unknown files but not ignored files.

    * ``bzr log`` runs from most-recent to least-recent, the reverse
      of the previous order.  The previous behaviour can be obtained
      with the ``--forward`` option.
        
    * ``bzr inventory`` by default shows only filenames, and also ids
      if ``--show-ids`` is given, in which case the id is the second
      field.


  ENHANCEMENTS:

    * New 'bzr whoami --email' option shows only the email component
      of the user identification, from Jo Vermeulen.

    * New ``bzr ignore PATTERN`` command.

    * Nicer error message for broken pipe, interrupt and similar
      conditions that don't indicate an internal error.

    * Add ``.*.sw[nop] .git .*.tmp *,v`` to default ignore patterns.

    * Per-branch locks keyed on ``.bzr/branch-lock``, available in
      either read or write mode.

    * New option ``bzr log --show-ids`` shows revision and file ids.

    * New usage ``bzr log FILENAME`` shows only revisions that
      affected that file.

    * Changed format for describing changes in ``bzr log -v``.

    * New option ``bzr commit --file`` to take a message from a file,
      suggested by LarstiQ.

    * New syntax ``bzr status [FILE...]`` contributed by Bartosz
      Oler.  File may be in a branch other than the working directory.

    * ``bzr log`` and ``bzr root`` can be given an http URL instead of
      a filename.

    * Commands can now be defined by external programs or scripts
      in a directory on $BZRPATH.

    * New "stat cache" avoids reading the contents of files if they 
      haven't changed since the previous time.

    * If the Python interpreter is too old, try to find a better one
      or give an error.  Based on a patch from Fredrik Lundh.

    * New optional parameter ``bzr info [BRANCH]``.

    * New form ``bzr commit SELECTED`` to commit only selected files.

    * New form ``bzr log -r FROM:TO`` shows changes in selected
      range; contributed by John A Meinel.

    * New option ``bzr diff --diff-options 'OPTS'`` allows passing
      options through to an external GNU diff.

    * New option ``bzr add --no-recurse`` to add a directory but not
      their contents.

    * ``bzr --version`` now shows more information if bzr is being run
      from a branch.

  
  BUG FIXES:

    * Fixed diff format so that added and removed files will be
      handled properly by patch.  Fix from Lalo Martins.

    * Various fixes for files whose names contain spaces or other
      metacharacters.


  TESTING:

    * Converted black-box test suites from Bourne shell into Python;
      now run using ``./testbzr``.  Various structural improvements to
      the tests.

    * testbzr by default runs the version of bzr found in the same
      directory as the tests, or the one given as the first parameter.

    * testbzr also runs the internal tests, so the only command
      required to check is just ``./testbzr``.

    * testbzr requires python2.4, but can be used to test bzr running
      under a different version.

    * Tests added for many other changes in this release.


  INTERNAL:

    * Included ElementTree library upgraded to 1.2.6 by Fredrik Lundh.

    * Refactor command functions into Command objects based on HCT by
      Scott James Remnant.

    * Better help messages for many commands.

    * Expose ``bzrlib.open_tracefile()`` to start the tracefile; until
      this is called trace messages are just discarded.

    * New internal function ``find_touching_revisions()`` and hidden
      command touching-revisions trace the changes to a given file.

    * Simpler and faster ``compare_inventories()`` function.

    * ``bzrlib.open_tracefile()`` takes a tracefilename parameter.

    * New AtomicFile class.

    * New developer commands ``added``, ``modified``.


  PORTABILITY:

    * Cope on Windows on python2.3 by using the weaker random seed.
      2.4 is now only recommended.


bzr-0.0.4  2005-04-22

  ENHANCEMENTS:

    * 'bzr diff' optionally takes a list of files to diff.  Still a bit
      basic.  Patch from QuantumG.

    * More default ignore patterns.

    * New 'bzr log --verbose' shows a list of files changed in the
      changeset.  Patch from Sebastian Cote.

    * Roll over ~/.bzr.log if it gets too large.

    * Command abbreviations 'ci', 'st', 'stat', '?' based on a patch
      by Jason Diamon.

    * New 'bzr help commands' based on a patch from Denys Duchier.


  CHANGES:

    * User email is determined by looking at $BZREMAIL or ~/.bzr.email
      or $EMAIL.  All are decoded by the locale preferred encoding.
      If none of these are present user@hostname is used.  The host's
      fully-qualified name is not used because that tends to fail when
      there are DNS problems.

    * New 'bzr whoami' command instead of username user-email.


  BUG FIXES: 

    * Make commit safe for hardlinked bzr trees.

    * Some Unicode/locale fixes.

    * Partial workaround for ``difflib.unified_diff`` not handling
      trailing newlines properly.


  INTERNAL:

    * Allow docstrings for help to be in PEP0257 format.  Patch from
      Matt Brubeck.

    * More tests in test.sh.

    * Write profile data to a temporary file not into working
      directory and delete it when done.

    * Smaller .bzr.log with process ids.


  PORTABILITY:

    * Fix opening of ~/.bzr.log on Windows.  Patch from Andrew
      Bennetts.

    * Some improvements in handling paths on Windows, based on a patch
      from QuantumG.


bzr-0.0.3  2005-04-06

  ENHANCEMENTS:

    * New "directories" internal command lists versioned directories
      in the tree.

    * Can now say "bzr commit --help".

    * New "rename" command to rename one file to a different name
      and/or directory.

    * New "move" command to move one or more files into a different
      directory.

    * New "renames" command lists files renamed since base revision.

    * New cat command contributed by janmar.

  CHANGES:

    * .bzr.log is placed in $HOME (not pwd) and is always written in
      UTF-8.  (Probably not a completely good long-term solution, but
      will do for now.)

  PORTABILITY:

    * Workaround for difflib bug in Python 2.3 that causes an
      exception when comparing empty files.  Reported by Erik Toubro
      Nielsen.

  INTERNAL:

    * Refactored inventory storage to insert a root entry at the top.

  TESTING:

    * Start of shell-based black-box testing in test.sh.


bzr-0.0.2.1

  PORTABILITY:

    * Win32 fixes from Steve Brown.


bzr-0.0.2  "black cube"  2005-03-31

  ENHANCEMENTS:

    * Default ignore list extended (see bzrlib/__init__.py).

    * Patterns in .bzrignore are now added to the default ignore list,
      rather than replacing it.

    * Ignore list isn't reread for every file.

    * More help topics.

    * Reinstate the 'bzr check' command to check invariants of the
      branch.

    * New 'ignored' command lists which files are ignored and why;
      'deleted' lists files deleted in the current working tree.

    * Performance improvements.

    * New global --profile option.
    
    * Ignore patterns like './config.h' now correctly match files in
      the root directory only.


bzr-0.0.1  2005-03-26

  ENHANCEMENTS:

    * More information from info command.

    * Can now say "bzr help COMMAND" for more detailed help.

    * Less file flushing and faster performance when writing logs and
      committing to stores.

    * More useful verbose output from some commands.

  BUG FIXES:

    * Fix inverted display of 'R' and 'M' during 'commit -v'.

  PORTABILITY:

    * Include a subset of ElementTree-1.2.20040618 to make
      installation easier.

    * Fix time.localtime call to work with Python 2.3 (the minimum
      supported).


bzr-0.0.0.69  2005-03-22

  ENHANCEMENTS:

    * First public release.

    * Storage of local versions: init, add, remove, rm, info, log,
      diff, status, etc.<|MERGE_RESOLUTION|>--- conflicted
+++ resolved
@@ -30,7 +30,6 @@
       succeed even if pyrex is not available.
       (John Arbash Meinel)
 
-<<<<<<< HEAD
     * ``DirState._read_dirblocks`` now has an optional Pyrex
       implementation. This improves the speed of any command that has to
       read the entire DirState. (``diff``, ``status``, etc, improve by
@@ -39,7 +38,7 @@
       ``_get_entry`` type calls (whenever we are searching for a
       particular entry in the in-memory DirState).
       (John Arbash Meinel)
-=======
+
     * ``bzr pull`` and ``bzr push`` no longer do a complete walk of the 
       branch revision history for ui display unless -v is supplied.
       (Robert Collins)
@@ -54,7 +53,6 @@
       more robust against email mangling.  (Aaron Bentley)
 
     * Annotate merge now works when there are local changes. (Aaron Bentley)
->>>>>>> de6e1a98
 
   LIBRARY API BREAKS:
 
@@ -82,13 +80,12 @@
       index performance is not optimised, however the API is stable to allow
       development on top of the index. (Robert Collins)
 
-<<<<<<< HEAD
     * ``bzrlib.dirstate.cmp_by_dirs`` can be used to compare two paths by
       their directory sections. This is equivalent to comparing
       ``path.split('/')``, only without having to split the paths.
       This has a Pyrex implementation available.
       (John Arbash Meinel)
-=======
+
     * New transport decorator 'unlistable+' which disables the list_dir
       functionality for testing.
 
@@ -101,7 +98,6 @@
       for performing annotate-merge.  (Aaron Bentley)
 
     * New EmailMessage class to create email messages. (Adeodato Simó)
->>>>>>> de6e1a98
 
   TESTING:
 
