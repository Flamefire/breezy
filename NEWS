--- conflicted
+++ resolved
@@ -7,6 +7,9 @@
       the Transport object. This adds ``BzrDir.clone_on_transport()``, so
       that we can pass in the Transport that we already have.
       (John Arbash Meinel, #75721)
+
+    * Let TestUIFactoy encode the password prompt with its own stdout.
+      (Vincent Ladeuil, #110204)
 
 
 bzr 0.16  2007-05-07
@@ -308,7 +311,6 @@
     * Handle moving a directory when children have been added, removed,
       and renamed. (John Arbash Meinel, #105479)
 
-<<<<<<< HEAD
     * Don't preventively use basic authentication for proxy before receiving a
       407 error. Otherwise people willing to use other authentication schemes
       may expose their password in the clear (or nearly). This add one
@@ -318,10 +320,6 @@
 
     * Handle http and proxy digest authentication.
       (Vincent Ladeuil, #94034).
-=======
-    * Let TestUIFactoy encode the password prompt with its own stdout.
-      (Vincent Ladeuil, #110204)
->>>>>>> 063fc59c
 
   TESTING:
 
