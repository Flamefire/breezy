--- conflicted
+++ resolved
@@ -167,15 +167,13 @@
 Internals
 *********
 
-<<<<<<< HEAD
 * ``chk_map._bytes_to_text_key`` is now an optimized function to extract
   the (file-id, revision-id) key from a CHKInventory entry. This can
   potentially shave 5-10% time off during a large fetch. Related to bug
   #562666. (John Arbash Meinel)
-=======
+
 * ``log._get_info_for_log_files`` now takes an add_cleanup callable.
   (Robert Collins)
->>>>>>> 0545f927
 
 * ``_remember_remote_is_before`` no longer raises AssertionError when
   suboptimal network behaviour is noticed; instead it just mutters to the
