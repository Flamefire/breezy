####################
Bazaar Release Notes
####################


.. contents:: List of Releases
   :depth: 1

In Development
##############

Compatibility Breaks
********************

* The default format for bzr is now ``2a``. This format brings many
  significant performance and size improvements. bzr can pull from
  any existing repository into a ``2a`` one, but can only transfer
  into ``rich-root`` repositories from ``2a``. The Upgrade guide
  has more information about this change. (Robert Collins)

* On Windows auto-detection of Putty's plink.exe is disabled.
  Default SSH client for Windows is paramiko. User still can force
  usage of plink if explicitly set environment variable BZR_SSH=plink.
  (#414743, Alexander Belchenko)

New Features
************

* ``bzr branch --switch`` can now switch the checkout in the current directory
  to the newly created branch. (Lukáš Lalinský)

Bug Fixes
*********

* Fix a pycurl related test failure on karmic by recognizing an error
  raised by newer versions of pycurl.
  (Vincent Ladeuil, #306264)

* Fix a test failure on karmic by making a locale test more robust.
  (Vincent Ladeuil, #413514)

* Fix IndexError printing CannotBindAddress errors.
  (Martin Pool, #286871)

* Fix "Revision ... not present" errors when upgrading stacked branches,
  or when doing fetches from a stacked source to a stacked target.
  (Andrew Bennetts, #399140)

Improvements
************

* A better description of the platform is shown in crash tracebacks, ``bzr
  --version`` and ``bzr selftest``.
  (Martin Pool, #409137)

* bzr can now (again) capture crash data through the apport library, 
  so that a single human-readable file can be attached to bug reports.
  This can be disabled by using ``-Dno_apport`` on the command line, or by
  putting ``no_apport`` into the ``debug_flags`` section of
  ``bazaar.conf``.
  (Martin Pool, Robert Collins, #389328)

* ``bzr push`` locally on windows will no longer give a locking error with
  dirstate based formats. (Robert Collins)

<<<<<<< HEAD
* Commit of specific files no longer prevents using the the iter_changes
  codepath. On 2a repositories, commit of specific files should now be as
  fast, or slightly faster, than a full commit. (Robert Collins)

* The internal core code that handles specific file operations like
  ``bzr st FILENAME`` or ``bzr commit FILENAME`` has been changed to
  include the parent directories if they have altered, and when a
  directory stops being a directory its children are always included. This
  fixes a number of causes for ``InconsistentDelta`` errors, and permits
  faster commit of specific paths. (Robert Collins, #347649)
=======
* ``bzr shelve`` and ``bzr unshelve`` now work on windows.
  (Robert Collins, #305006)
>>>>>>> bb7277f0

Documentation
*************

* New developer documentation for content filtering.
  (Martin Pool)

API Changes
***********

* ``bzrlib.shelf_ui`` has had the ``from_args`` convenience methods of its
  classes changed to manage lock lifetime of the trees they open in a way
  consistent with reader-exclusive locks. (Robert Collins, #305006)

Internals
*********

* The ``bzrlib.lsprof`` module has a new class ``BzrProfiler`` which makes
  profiling in some situations like callbacks and generators easier.
  (Robert Collins)

Testing
*******

* Passing ``--lsprof-tests -v`` to bzr selftest will cause lsprof output to
  be output for every test. Note that this is very verbose! (Robert Collins)

bzr 1.18
########

Compatibility Breaks
********************

* Committing directly to a stacked branch from a lightweight checkout will
  no longer work. In previous versions this would appear to work but would
  generate repositories with insufficient data to create deltas, leading
  to later errors when branching or reading from the repository.
  (Robert Collins, bug #375013)

New Features
************

Bug Fixes
*********

* Fetching from 2a branches from a version-2 bzr protocol would fail to
  copy the internal inventory pages from the CHK store. This cannot happen
  in normal use as all 2a compatible clients and servers support the
  version-3 protocol, but it does cause test suite failures when testing
  downlevel protocol behaviour. (Robert Collins)

* Fix a test failure on karmic by making a locale test more robust.
  (Vincent Ladeuil, #413514)

* Fixed "Pack ... already exists" error when running ``bzr pack`` on a
  fully packed 2a repository.  (Andrew Bennetts, #382463)

* Further tweaks to handling of ``bzr add`` messages about ignored files.
  (Jason Spashett, #76616)

* Properly handle fetching into a stacked branch while converting the
  data, especially when there are also ghosts. The code was filling in
  parent inventories incorrectly, and also not handling when one of the
  parents was a ghost. (John Arbash Meinel, #402778, #412198)

* ``RemoteStreamSource.get_stream_for_missing_keys`` will fetch CHK
  inventory pages when appropriate (by falling back to the vfs stream
  source).  (Andrew Bennetts, #406686)

* StreamSource generates rich roots from non-rich root sources correctly
  now.  (Andrew Bennetts, #368921)

* When deciding whether a repository was compatible for upgrading or
  fetching, we previously incorrectly checked the default repository
  format for the bzrdir format, rather than the format that was actually
  present on disk.  (Martin Pool, #408824)

Improvements
************

* A better description of the platform is shown in crash tracebacks, ``bzr
  --version`` and ``bzr selftest``.
  (Martin Pool, #409137)

* Cross-format fetches (such as between 1.9-rich-root and 2a) via the
  smart server are more efficient now.  They send inventory deltas rather
  than full inventories.  The smart server has two new requests,
  ``Repository.get_stream_1.19`` and ``Repository.insert_stream_1.19`` to
  support this.  (Andrew Bennetts, #374738, #385826)

* Extracting the full ancestry and computing the ``merge_sort`` is now
  significantly faster. This effects things like ``bzr log -n0``. (For
  example, ``bzr log -r -10..-1 -n0 bzr.dev`` is 2.5s down to 1.0s.
  (John Arbash Meinel)

Documentation
*************

API Changes
***********

Internals
*********

* ``-Dstrict_locks`` can now be used to check that read and write locks
  are treated properly w.r.t. exclusivity. (We don't try to take an OS
  read lock on a file that we already have an OS write lock on.) This is
  now set by default for all tests, if you have a test which cannot be
  fixed, you can use ``self.thisFailsStrictLockCheck()`` as a
  compatibility knob. (John Arbash Meinel)

* InterDifferingSerializer is now only used locally.  Other fetches that
  would have used InterDifferingSerializer now use the more network
  friendly StreamSource, which now automatically does the same
  transformations as InterDifferingSerializer.  (Andrew Bennetts)

* ``KnownGraph`` now has a ``.topo_sort`` and ``.merge_sort`` member which
  are implemented in pyrex and significantly faster. This is exposed along
  with ``CombinedGraphIndex.find_ancestry()`` as
  ``VersionedFiles.get_known_graph_ancestry(keys)``.
  (John Arbash Meinel)

* RemoteBranch.open now honours ignore_fallbacks correctly on bzr-v2
  protocols. (Robert Collins)

* The index code now has some specialized routines to extract the full
  ancestry of a key in a more efficient manner.
  ``CombinedGraphIndex.find_ancestry()``. (Time to get ancestry for
  bzr.dev drops from 1.5s down to 300ms. For OOo from 33s => 10.5s) (John
  Arbash Meinel)

Testing
*******

* Install the test ssl certificate and key so that installed bzr
  can run the https tests. (Denys Duchier, #392401)
  

bzr 1.18rc1
###########

:Codename: little traveller
:1.18rc1: 2009-08-10

This release of Bazaar marches on towards the 2.0 release in which the 2a
'brisbane-core' format becomes generally recommended.  Most of the work in
this release now focusses on bug fixes and stabilization, covering both 2a
and previous formats.  There is a new text-mode interactive merge feature,
a new guide to migration to 2a format in the user documentation, and
pushing branches to a smart server is now much faster.  

The Bazaar team decided that 2.0 will be a long-term supported release,
with bugfix-only releases based on it continuing for at least six months
or until the following stable release.


New Features
************

* ``bzr merge --interactive`` applies a user-selected portion of the
  merge.  The UI is similar to ``shelve``.  (Aaron Bentley)

* ``bzr reconfigure`` now takes options ``--stacked-on URL`` and
  ``--unstacked`` to change stacking of a branch.
  (Martin Pool, #391411)

Bug Fixes
*********

* Annotating on a stacked branch will now succeed in simple scenarios.
  There are still some complex scenarios where it will fail (bug #399884)
  (John Arbash Meinel, #393366)

* A progress bar is no longer left dangling when ``bzr selftest``
  completes, and the progress bar updates with zero latency so the
  displayed test name is always the one that's actually running.
  (Martin Pool, #123688)

* Authenticating against an ssh server now uses ``auth_none`` to determine
  if password authentication is even supported. This fixes a bug where
  users would be prompted for a launchpad password, even though launchpad
  only supports publickey authentication. (John Arbash Meinel, #375867)

* BranchBuilder now accepts timezone to avoid test failures in countries far
  from GMT. (Vincent Ladeuil, #397716)

* ``bzr commit`` no longer saves the unversioning of missing files until
  the commit has completed on the branch. This means that aborting a
  commit that found a missing file will leave the tree unedited.
  (Robert Collins, #282402)

* ``bzr mv`` no longer takes out branch locks, which allows it to work
  when the branch is readonly. (Robert Collins, #216541)

* ``bzr revert .`` no longer generates an InconsistentDelta error when
  there are missing subtrees. (Robert Collins, #367632)

* ``bzr send`` now generates valid bundles with ``--2a`` formats. However,
  do to internal changes necessary to support this, older clients will
  fail when trying to insert them. For newer clients, the bundle can be
  used to apply the changes to any rich-root compatible format.
  (John Arbash Meinel, #393349)

* Cope with FTP servers that don't support restart/append by falling back
  to reading and then rewriting the whole file, such as TahoeLAFS.  (This
  fallback may be slow for some access patterns.)  (Nils Durner, #294709)

* Encode the paths in ``mbcs`` encoding on Windows when spawning an
  external diff client. This at least allows supporting filenames that are
  not ascii, but are present in the current locale. Ideally we would be
  able to pass the Unicode path, but that would be client dependent.
  (John Arbash Meinel, #382709)

* Fix a compile bug on Solaris having to do with const and
  pointer-to-pointers. (John Arbash Meinel, #408441)

* Fixed a NameError that occurs when merging or pulling from a URL that
  causes a redirection loop when bzr tries to read a URL as a bundle.
  (Andrew Bennetts, #400847)

* Fix ``AttributeError: 'TestUIFactory' object has no attribute 'tick'``
  running send and similar commands on 2a formats.
  (Martin Pool, #408201)
  
* Fix crash in some invocations of ``bzr status`` in format 2a.
  (Martin Pool, #403523)

* Fixed export to existing directory: if directory is empty then export 
  will succeed, otherwise it fails with error.
  (Alexander Belchenko, #406174)

* Fixed spurious "Source branch does not support stacking" warning when
  pushing. (Andrew Bennetts, #388908)

* Fixed spurious transport activity indicator appearing while tests are
  running.  (Martin Pool, #343532)

* Merge now correctly handles empty right-hand revision specs.
  (Aaron Bentley, #333961)

* Renames to lexographically lower basenames in trees that have never been
  committed to will no longer corrupt the dirstate. This was caused by an
  bug in the dirstate update_minimal method. (Robert Collins, #395556)

* Requests for unknown methods no longer cause the smart server to log
  lots of backtraces about ``UnknownSmartMethod``, ``do_chunk`` or
  ``do_end``.  (Andrew Bennetts, #338561)

* Shelve will not shelve the initial add of the tree root.  (Aaron Bentley)

* Streaming from bzr servers where there is a chain of stacked branches
  (A stacked on B stacked on C) will now work. (Robert Collins, #406597)

* The environment variable ``BZR_PROGRESS_BAR`` set to either ``text`` or ``none``
  always forces progress bars either on or off respectively.  Otherwise,
  they're turned on if ``TERM`` is not ``dumb`` and stderr is a terminal.
  bzr always uses the 'text' user interface when run as a command, so
  ``BZR_USE_TEXT_UI`` is no longer needed.
  (Martin Pool, #339385, #387717)

* The optional ``_knit_load_data_pyx`` C extension was never being
  imported.  This caused significant slowdowns when reading data from
  repositories.  (Andrew Bennetts, #405653)
  
* The ``--hardlink`` option to ``branch`` and ``checkout`` is not
  supported at the moment on workingtree formats that can do content
  filtering.  (See <https://bugs.edge.launchpad.net/bzr/+bug/408193>.)
  bzr now says so, rather than just ignoring the option.  (Martin Pool)

* There was a bug in ``osutils.relpath`` that was only triggered on
  Windows. Essentially if you were at the root of a drive, and did
  something to a branch/repo on another drive, we would go into an
  infinite loop while trying to find a 'relative path'.
  (John Arbash Meinel, #394227)

* ``WorkingTree4.unversion`` will no longer fail to unversion ids which
  were present in a parent tree but renamed in the working tree.
  (Robert Collins, #187207)

Improvements
************

* Can now rename/move files even if they have been removed from the inventory.
  (Marius Kruger)

* Pushing branches with tags via ``bzr://`` and ``bzr+ssh://`` is much
  faster, using a new ``Branch.set_tags_bytes`` smart server verb rather
  than VFS methods.  For example, pushes of small branches with tags take
  11 rather than 18 smart server requests.  (Andrew Bennetts, #398608)

* Sending Ctrl-Break on Windows will now drop you into the debugger, in
  the same way that sending Ctrl-\\ does on other platforms.
  (John Arbash Meinel)

Documentation
*************

* Added Bazaar 2.0 Upgrade Guide. (Ian Clatworthy)

API Changes
***********

* ``CLIUIFactory`` is deprecated; use ``TextUIFactory`` instead if you
  need to subclass or create a specific class, or better yet the existing
  ``make_ui_for_terminal``.  ``SilentUIFactory`` is clarified to do no
  user interaction at all, rather than trying to read from stdin but not
  writing any output, which would be strange if reading prompts or
  passwords.  (Martin Pool)

* New TransformPreview.commit() allows committing without a working tree.
  (Aaron Bentley)

* ``pb`` parameter to ``TextTestResult`` is deprecated and ignored.
  (Martin Pool)

* ProgressTasks now prefer to talk direct to their ProgressView not to the
  UIFactory. 
  (Martin Pool)

* ``WorkingTree._check`` now requires a references dict with keys matching
  those returned by ``WorkingTree._get_check_refs``. (Robert Collins)

Internals
*********

* ``CHKInventory.path2id`` uses the parent_id to basename hash to avoid
  reading the entries along the path, reducing work to lookup ids from
  paths. (Robert Collins)

* ``CHKMap.apply_delta`` now raises ``InconsistentDelta`` if a delta adds
  as new a key which was already mapped. (Robert Collins)

* Inventory delta application catches more cases of corruption and can
  prevent corrupt deltas from affecting consistency of data structures on
  disk. (Robert Collins)

* --subunit support now adds timestamps if the subunit version supports
  it. (Robert Collins)

* The Windows all-in-one installer now bundles the PyQt image format
  plugins, which allows previewing more images as part of 'qdiff'.
  (Alexander Belchenko)


Testing
*******

* Merge directive cherrypick tests must use the same root id.
  (Martin Pool, #409684)

* Spurious failure in ``check`` tests on rich-root formats fixed.
  (Martin Pool, #408199)

* The ``bzrlib.tests.TextTestRunner`` will no longer call
  ``countTestsCases`` on the test being run. Progress information is
  instead handled by having the test passed in call ``result.progress``
  before running its contents. This improves the behaviour when using
  ``TextTestRunner`` with test suites that don't support
  ``countTestsCases``. (Robert Collins)


bzr 1.17 "So late it's brunch" 2009-07-20
#########################################
:Codename: so-late-its-brunch
:1.17rc1: 2009-07-13
:1.17: 2009-07-20


Bazaar continues to blaze a straight and shining path to the 2.0 release and
the elevation of the ``2a`` beta format to the full glory of "supported and
stable".

Highlights in this release include greatly reduced memory consumption during
commits, faster ``ls``, faster ``annotate``, faster network operations if
you're specifying a revision number and the final destruction of those
annoying progress bar artifacts.


Changes from 1.17rc1 to 1.17final
*********************************

* Change an extension to call the python ``frozenset()`` rather than the C
  api ``PyFrozenSet_New``. It turns out that python2.4 did not expose the
  C api. (John Arbash Meinel, #399366)

* Fixes for the Makefile and the rename of ``generate_docs.py`` to
  ``tools/generate_docs.py`` to allow everything to be built on Windows.
  (John Arbash Meinel, #399356)

* ``bzr serve`` once again applies a ``ChrootServer`` to the given
  directory before serving it. (Andrew Bennetts, #400535)


Compatibility Breaks
********************

* ``bzr register-branch`` from the Launchpad plugin now refers to "project"
  instead of "product" which is the correct Launchpad terminology.  The
  --product option is deprecated and users should switch to using --project.
  (Neil Martinsen-Burrell, #238764)


New Features
************

* ``bzr push`` now aborts if uncommitted changes (including pending merges)
  are present in the working tree (if one is present) and no revision is
  specified. The configuration option ``push_strict`` can be used to set the
  default for this behavior.  (Vincent Ladeuil, #284038, #322808, #65286)

* ``bzr revno`` and ``bzr revision-info`` now have a ``--tree`` option to
  show revision info for the working tree instead of the branch.
  (Matthew Fuller, John Arbash Meinel)

* ``bzr send`` now aborts if uncommitted changes (including pending merges)
  are present in the working tree and no revision is specified. The
  configuration option ``send_strict`` can be used to set the default for this
  behavior.
  (Vincent Ladeuil, #206577)

* ``bzr switch --create-branch/-b`` can now be used to create and switch
  to a new branch. Supplying a name without a ``/`` will create the branch
  relative to the existing branch. (similar to how ``bzr switch name``
  works when the branch already exists.) (John Arbash Meinel)


Bug Fixes
*********

* Accept uppercase "Y/N" to prompts such as from break lock. 
  (#335182, Tim Powell, Martin Pool)

* Add documentation about diverged branches and how to fix them in the
  centralized workflow with local commits.  Mention ``bzr help
  diverged-branches`` when a push fails because the branches have
  diverged.  (Neil Martinsen-Burrell, #269477)

* Annotate would sometimes 'latch on' to trivial lines, causing important
  lines to be incorrectly annotated. (John Arbash Meinel, #387952)

* Automatic format upgrades triggered by default stacking policies on a
  1.16rc1 (or later) smart server work again.
  (Andrew Bennetts, #388675)

* Avoid progress bar artifacts being left behind on the screen.
  (Martin Pool, #321935)

* Better message in ``bzr split`` error suggesting a rich root format.
  (Neil Martinsen-Burrell, #220067)

* ``Branch.set_append_revisions_only`` now works with branches on a smart
  server. (Andrew Bennetts, #365865)

* By default, ``bzr branch`` will fail if the target directory exists, but
  does not already have a control directory.  The flag ``--use-existing-dir``
  will allow operation to proceed.  (Alexander Belchenko, #307554)

* ``bzr ls DIR --from-root`` now shows only things in DIR, not everything.
  (Ian Clatworthy)

* Fetch between repositories does not error if they have inconsistent data
  that should be irrelevant to the fetch operation. (Aaron Bentley)

* Fix ``AttributeError`` exception when reconfiguring lightweight checkout 
  of a remote repository.
  (Jelmer Vernooij, #332194)

* Fix bug in decoding v3 smart server messages when receiving multiple
  lots of excess bytes after an end-of-message.
  (Andrew Bennetts)

* Force deletion of readonly files during merge, update and other tree
  transforms.
  (Craig Hewetson, Martin Pool, #218206)

* Force socket shutdown in threaded http test servers to avoid client hangs
  (pycurl).  (Vincent Ladeuil, #383920).

* ``LRUCache`` will maintain the linked list pointers even if a nodes
  cleanup function raises an exception. (John Arbash Meinel, #396838)

* Progress bars are now suppressed again when the environment variable
  ``BZR_PROGRESS_BAR`` is set to ``none``.
  (Martin Pool, #339385)

* Reduced memory consumption during ``bzr commit`` of large files. For
  pre 2a formats, should be down to ~3x the size of a file.
  For ``--2a`` format repositories, it is down to the size of the file
  content plus the size of the compressed text.  Related to bug #109114.
  (John Arbash Meinel)

* Set hidden attribute on .bzr directory below unicode path should never
  fail with error. The operation should succeed even if bzr unable to set 
  the attribute.  (Alexander Belchenko, related to bug #335362).
  
* Stacking will no longer accept requests to stack on the same
  branch/repository. Existing branches that incorrectly reference the same
  repository in a stacking configuration will now raise
  UnstackableLocationError when the branch is opened. This can be fixed by
  removing the stacking location inside ``.bzr/branch``.
  (Robert Collins, #376243)

* The ``log+`` decorator, useful in debugging or profiling, could cause
  "AttributeError: 'list' object has no attribute 'next'".  This is now
  fixed.  The log decorator no longer shows the elapsed time or transfer
  rate because they're available in the log prefixes and the transport
  activity display respectively.
  (Martin Pool, #340347)

* Unshelve works correctly when multiple zero-length files are present on
  the shelf. (Aaron Bentley, #363444)

* Progress bars no longer show the network transport scheme or direction.
  (Martin Pool)

* launchpad-login now respects the 'verbose' option.
  (Jonathan Lange, #217031)


Internals
*********

* ``bzrlib.user_encoding`` is now officially deprecated. It is not
  possible to write a deprecation wrapper, but the variable will be
  removed in the near future. Use ``bzrlib.osutils.get_user_encoding()``
  instead. (Alexander Belchenko)

* Command lookup has had hooks added. ``bzrlib.Command.hooks`` has
  three new hook points: ``get_command``, ``get_missing_command`` and
  ``list_commands``, which allow just-in-time command name provision
  rather than requiring all command names be known a-priori.
  (Robert Collins)

* ``get_app_path`` from win32utils.py now supports REG_EXPAND_SZ data type
  and can read path to wordpad.exe. (Alexander Belchenko, #392046)

* ``graph.KnownGraph`` has been added. This is a class that can give
  answers to ``heads()`` very quickly. However, it has the assumption that
  the whole graph has already been loaded. This is true during
  ``annotate`` so it is used there with good success (as much as 2x faster
  for files with long ancestry and 'cherrypicked' changes.)
  (John Arbash Meinel, Vincent Ladeuil)

* OS file locks are now taken out using ``CreateFile`` rather than
  ``LockFileEx`` on Windows. The locking remains exclusive with
  ``LockFileEx`` but now it also works on older versions of Windows (such
  as Win98). (Martin <gzlist>)

* pack <=> pack fetching is now done via a ``PackStreamSource`` rather
  than the ``Packer`` code. The user visible change is that we now
  properly fetch the minimum number of texts for non-smart fetching.
  (John Arbash Meinel)


* ``VersionedFiles._add_text`` is a new api that lets us insert text into
  the repository as a single string, rather than a list of lines. This can
  improve memory overhead and performance of committing large files.
  (Currently a private api, used only by commit). (John Arbash Meinel)


Improvements
************

* ``bzr annotate`` can now be significantly faster. The time for
  ``bzr annotate NEWS`` is down to 7s from 22s in 1.16. Files with long
  histories and lots of 'duplicate insertions' will be improved more than
  others. (John Arbash Meinel, Vincent Ladeuil)

* ``bzr ls`` is now faster. On OpenOffice.org, the time drops from 2.4
  to 1.1 seconds. The improvement for ``bzr ls -r-1`` is more
  substantial dropping from 54.3 to 1.1 seconds. (Ian Clatworthy)

* Improve "Path(s) are not versioned" error reporting for some commands.
  (Benoît PIERRE)

* Initial commit performance in ``--2a`` repositories has been improved by
  making it cheaper to build the initial CHKMap. (John Arbash Meinel)

* Resolving a revno to a revision id on a branch accessed via ``bzr://``
  or ``bzr+ssh://`` is now much faster and involves no VFS operations.
  This speeds up commands like ``bzr pull -r 123``.  (Andrew Bennetts)

* ``revision-info`` now properly aligns the revnos/revids in the output
  and doesn't traceback when given revisions not in the current branch.
  Performance is also significantly improved when requesting multiple revs
  at once.  (Matthew Fuller, John Arbash Meinel)

* Tildes are no longer escaped by Transports. (Andy Kilner)


Documentation
*************

* Avoid bad text wrapping in generated documentation.  Slightly better
  formatting in the user reference.
  (Martin Pool, #249908)

* Minor clarifications to the help for End-Of-Line conversions.
  (Ian Clatworthy)

API Changes
***********

* Removed overspecific error class ``InvalidProgressBarType``.
  (Martin Pool)

* The method ``ProgressView._show_transport_activity`` is now
  ``show_transport_activity`` because it's part of the contract between
  this class and the UI.  (Martin Pool)


bzr 1.16.1 2009-06-26
#####################

End user testing of the 2a format revealed two serious bugs. The first,
#365615, caused bzr to raise AbsentContentFactory errors when autopacking.
This meant that commits or pushes to 2a-format repositories failed
intermittently.

The second bug, #390563, caused the smart server to raise AbsentContentFactory
when streaming 2a stacked 2a-format branches. This particularly affected
branches stored on Launchpad in the 2a format.

Both of these bugs cause command failures only, neither of them cause data
corruption or data loss. And, of course, both of these bugs are now fixed.

Bug Fixes
*********

* We now properly request a more minimal set of file texts when fetching
  multiple revisions. (Robert Collins, John Arbash Meinel, #390563)

* Repositories using CHK pages (which includes the new 2a format) will no
  longer error during commit or push operations when an autopack operation
  is triggered. (Robert Collins, #365615)

* ``chk_map.iter_interesting_nodes`` now properly uses the *intersection*
  of referenced nodes rather than the *union* to determine what
  uninteresting pages we still need to look at. Prior to this,
  incrementally pushing to stacked branch would push the minimal data, but
  fetching everything would request extra texts. There are some unhandled
  cases wrt trees of different depths, but this fixes the common cases.
  (Robert Collins, John Arbash Meinel, #390563)

* ``GroupCompress`` repositories now take advantage of the pack hints
  parameter to permit cross-format fetching to incrementally pack the
  converted data. (Robert Collins)

* ``Repository.commit_write_group`` now returns opaque data about what
  was committed, for passing to the ``Repository.pack``. Repositories
  without atomic commits will still return None. (Robert Collins)

* ``Repository.pack`` now takes an optional ``hint`` parameter
  which will support doing partial packs for repositories that can do
  that. (Robert Collins)

* RepositoryFormat has a new attribute 'pack_compresses' which is True
  when doing a pack operation changes the compression of content in the
  repository. (Robert Collins)

* ``StreamSink`` and ``InterDifferingSerialiser`` will call
  ``Repository.pack`` with the hint returned by
  ``Repository.commit_write_group`` if the formats were different and the
  repository can increase compression by doing a pack operation.
  (Robert Collins, #376748)


bzr 1.16 "It's yesterday in California" 2009-06-18
##################################################
:Codename: yesterday-in-california
:1.16rc1: 2009-06-11
:1.16: 2009-06-18

This version of Bazaar contains the beta release of the new ``2a`` repository
format, suitable for testing by fearless, advanced users. This format or an
updated version of it will become the default format in Bazaar 2.0. Please
read the NEWS entry before even thinking about upgrading to the new format.

Also included are speedups for many operations on huge projects, a bug fix for
pushing stacked new stacked branches to smart servers and the usual bevy of
bug fixes and improvements.


Changes from 1.16rc1 to 1.16final
*********************************

* Fix the nested tree flag check so that upgrade from development formats to
  2a can work correctly.
  (Jelmer Vernooij, #388727)

* Automatic format upgrades triggered by default stacking policies on a
  1.16rc1 (or later) smart server work again.
  (Andrew Bennetts, #388675)


Compatibility Breaks
********************

* Display prompt on stderr (instead of stdout) when querying users so
  that the output of commands can be safely redirected.
  (Vincent Ladeuil, #376582)


New Features
************

* A new repository format ``2a`` has been added.  This is a beta release
  of the the brisbane-core (aka group-compress) project.  This format now
  suitable for wider testing by advanced users willing to deal with some
  bugs.  We would appreciate test reports, either positive or negative.
  Format 2a is substantially smaller and faster for many operations on
  many trees.  This format or an updated version will become the default
  in bzr 2.0.

  This is a rich-root format, so this repository format can be used with
  bzr-svn.  Bazaar branches in previous non-rich-root formats can be
  converted (including by merge, push and pull) to format 2a, but not vice
  versa.  We recommend upgrading previous development formats to 2a.

  Upgrading to this format can take considerable time because it expands
  and more concisely repacks the full history.

  If you use stacked branches, you must upgrade the stacked branches
  before the stacked-on branches.  (See <https://bugs.launchpad.net/bugs/374735>)

* ``--development7-rich-root`` is a new dev format, similar to ``--dev6``
  but using a Revision serializer using bencode rather than XML.
  (Jelmer Vernooij, John Arbash Meinel)

* mail_client=claws now supports --body (and message body hooks).  Also uses
  configured from address.  (Barry Warsaw)

Improvements
************


* ``--development6-rich-root`` can now stack. (Modulo some smart-server
  bugs with stacking and non default formats.)
  (John Arbash Meinel, #373455)

* ``--development6-rich-root`` delays generating a delta index for the
  first object inserted into a group. This has a beneficial impact on
  ``bzr commit`` since each committed texts goes to its own group. For
  committing a 90MB file, it drops peak memory by about 200MB, and speeds
  up commit from 7s => 4s. (John Arbash Meinel)

* Numerous operations are now faster for huge projects, i.e. those
  with a large number of files and/or a large number of revisions,
  particularly when the latest development format is used. These
  operations (and improvements on OpenOffice.org) include:

  * branch in a shared repository (2X faster)
  * branch --no-tree (100X faster)
  * diff (2X faster)
  * tags (70X faster)

  (Ian Clatworthy)

* Pyrex version of ``bencode`` support. This provides optimized support
  for both encoding and decoding, and is now found at ``bzrlib.bencode``.
  ``bzrlib.utils.bencode`` is now deprecated.
  (Alexander Belchenko, Jelmer Vernooij, John Arbash Meinel)


Bug Fixes
*********

* Bazaar can now pass attachment files to the mutt email client.
  (Edwin Grubbs, #384158)

* Better message in ``bzr add`` output suggesting using ``bzr ignored`` to
  see which files can also be added.  (Jason Spashett, #76616)

* ``bzr pull -r 123`` from a stacked branch on a smart server no longer fails.
  Also, the ``Branch.revision_history()`` API now works in the same
  situation.  (Andrew Bennetts, #380314)
  
* ``bzr serve`` on Windows no longer displays a traceback simply because a
  TCP client disconnected. (Andrew Bennetts)

* Clarify the rules for locking and fallback repositories. Fix bugs in how
  ``RemoteRepository`` was handling fallbacks along with the
  ``_real_repository``. (Andrew Bennetts, John Arbash Meinel, #375496)

* Fix a small bug with fetching revisions w/ ghosts into a new stacked
  branch. Not often triggered, because it required ghosts to be part of
  the fetched revisions, not in the stacked-on ancestry.
  (John Arbash Meinel)

* Fix status and commit to work with content filtered trees, addressing
  numerous bad bugs with line-ending support. (Ian Clatworthy, #362030)

* Fix problem of "directory not empty" when contending for a lock over
  sftp.  (Martin Pool, #340352)

* Fix rule handling so that eol is optional, not mandatory.
  (Ian Clatworthy, #379370)

* Pushing a new stacked branch to a 1.15 smart server was broken due to a
  bug in the ``BzrDirFormat.initialize_ex`` smart verb.  This is fixed in
  1.16, but required changes to the network protocol, so the
  ``BzrDirFormat.initialize_ex`` verb has been removed and replaced with a
  corrected ``BzrDirFormat.initialize_ex_1.16`` verb.  1.15 clients will
  still work with a 1.16 server as they will fallback to slower (and
  bug-free) methods.
  (Jonathan Lange, Robert Collins, Andrew Bennetts, #385132)

* Reconcile can now deal with text revisions that originated in revisions 
  that are ghosts. (Jelmer Vernooij, #336749)

* Support cloning of branches with ghosts in the left hand side history.
  (Jelmer Vernooij, #248540)

* The ''bzr diff'' now catches OSError from osutils.rmtree and logs a
  helpful message to the trace file, unless the temp directory really was
  removed (which would be very strange).  Since the diff operation has
  succeeded from the user's perspective, no output is written to stderr 
  or stdout.  (Maritza Mendez, #363837)

* Translate errors received from a smart server in response to a
  ``BzrDirFormat.initialize`` or ``BzrDirFormat.initialize_ex`` request.
  This was causing tracebacks even for mundane errors like
  ``PermissionDenied``.  (Andrew Bennetts, #381329)

Documentation
*************

* Added directory structure and started translation of docs in Russian.
  (Alexey Shtokalo, Alexander Iljin, Alexander Belchenko, Dmitry Vasiliev,
  Volodymyr Kotulskyi)

API Changes
***********

* Added osutils.parent_directories(). (Ian Clatworthy)

* ``bzrlib.progress.ProgressBar``, ``ChildProgress``, ``DotsProgressBar``,
  ``TTYProgressBar`` and ``child_progress`` are now deprecated; use
  ``ui_factory.nested_progress_bar`` instead.  (Martin Pool)

* ``graph.StackedParentsProvider`` is now a public API, replacing
  ``graph._StackedParentsProvider``. The api is now considered stable and ready
  for external users. (Gary van der Merwe)

* ``bzrlib.user_encoding`` is deprecated in favor of
  ``get_user_encoding``.  (Alexander Belchenko)

* TreeTransformBase no longer assumes that limbo is provided via disk.
  DiskTreeTransform now provides disk functionality.  (Aaron Bentley)

Internals
*********

* Remove ``weave.py`` script for accessing internals of old weave-format
  repositories.  (Martin Pool)

Testing
*******

* The number of cores is now correctly detected on OSX. (John Szakmeister)

* The number of cores is also detected on Solaris and win32. (Vincent Ladeuil)

* The number of cores is also detected on FreeBSD. (Matthew Fuller)


bzr 1.15
########
:1.15rc1: 2009-05-16
:1.15: 2009-05-22
:1.15.1: 2009-06-09

The smart server will no longer raise 'NoSuchRevision' when streaming content
with a size mismatch in a reconstructed graph search. New command ``bzr
dpush``. Plugins can now define their own annotation tie-breaker when two
revisions introduce the exact same line.

Changes from 1.15.1 to 1.15.2
*****************************

* Use zdll on Windows to build ``_chk_map_pyx`` extension.
  (Alexander Belchenko)

Changes from 1.15final to 1.15.1
*********************************

* Translate errors received from a smart server in response to a
  ``BzrDirFormat.initialize`` or ``BzrDirFormat.initialize_ex`` request.
  This was causing tracebacks even for mundane errors like
  ``PermissionDenied``.  (Andrew Bennetts, #381329)

Changes from 1.15rc1 to 1.15final
*********************************

* No changes

Compatibility Breaks
********************

* ``bzr ls`` is no longer recursive by default. To recurse, use the
  new ``-R`` option. The old ``--non-recursive`` option has been removed.
  If you alias ``ls`` to ``ls -R``, you can disable recursion using
  ``--no-recursive`` instead.  (Ian Clatworthy)

New Features
************

* New command ``bzr dpush`` that can push changes to foreign 
  branches (svn, git) without setting custom bzr-specific metadata.
  (Jelmer Vernooij)

* The new development format ``--development6-rich-root`` now supports
  stacking. We chose not to use a new format marker, since old clients
  will just fail to open stacked branches, the same as if we used a new
  format flag. (John Arbash Meinel, #373455)

* Plugins can now define their own annotation tie-breaker when two revisions
  introduce the exact same line. See ``bzrlib.annotate._break_annotation_tie``
  Be aware though that this is temporary, private (as indicated by the leading
  '_') and a first step to address the problem. (Vincent Ladeuil, #348459)

* New command ``bzr dpush`` that can push changes to foreign 
  branches (svn, git) without setting custom bzr-specific metadata.
  (Jelmer Vernooij)

* ``bzr send`` will now check the ``child_submit_format`` setting in
  the submit branch to determine what format to use, if none was 
  specified on the command-line.  (Jelmer Vernooij)

Improvements
************

* -Dhpss output now includes the number of VFS calls made to the remote
  server. (Jonathan Lange)

* ``--coverage`` works for code running in threads too.
  (Andrew Bennets, Vincent Ladeuil)

* ``bzr pull`` now has a ``--local`` option to only make changes to the
  local branch, and not the bound master branch.
  (Gary van der Merwe, #194716)

* ``bzr rm *`` is now as fast as ``bzr rm * --keep``. (Johan Walles, #180116)

Bug Fixes
*********

* Adding now works properly when path contains a symbolic link.
  (Geoff Bache, #183831)

* An error is now raised for unknown eol values. (Brian de Alwis, #358199)

* ``bzr merge --weave`` will now generate a conflict if one side deletes a
  line, and the other side modifies the line. (John Arbash Meinel, #328171)

* ``bzr reconfigure --standalone`` no longer raises IncompatibleRepositories.
  (Martin von Gagern, #248932)

* ``bzr send`` works to send emails again using MAPI.
  (Neil Martinsen-Burrell, #346998)

* Check for missing parent inventories in StreamSink.  This prevents
  incomplete stacked branches being created by 1.13 bzr:// and
  bzr+ssh:// clients (which have bug #354036).  Instead, the server now
  causes those clients to send the missing records.  (Andrew Bennetts)

* Correctly handle http servers proposing multiple authentication schemes.
  (Vincent Ladeuil, #366107)

* End-Of-Line content filters are now loaded correctly.
  (Ian Clatworthy, Brian de Alwis, #355280)

* Fix a bug in the pure-python ``GroupCompress`` code when handling copies
  longer than 64KiB. (John Arbash Meinel, #364900)

* Fix TypeError in running ``bzr break-lock`` on some URLs.
  (Alexander Belchenko, Martin Pool, #365891)

* Non-recursive ``bzr ls`` now works properly when a path is specified.
  (Jelmer Vernooij, #357863)

* ssh usernames (defined in ~/.ssh/config) are honoured for bzr+ssh connections.
  (Vincent Ladeuil, #367726)

* Several bugs related to unicode symlinks have been fixed and the test suite
  enhanced to better catch regressions for them. (Vincent Ladeuil)

* The smart server will no longer raise 'NoSuchRevision' when streaming
  content with a size mismatch in a reconstructed graph search: it assumes
  that the client will make sure it is happy with what it got, and this
  sort of mismatch is normal for stacked environments.
  bzr 1.13.0/1 will stream from unstacked branches only - in that case not
  getting all the content expected would be a bug. However the graph
  search is how we figured out what we wanted, so a mismatch is both odd
  and unrecoverable without starting over, and starting over will end up
  with the same data as if we just permitted the mismatch. If data is
  gc'd, doing a new search will find only the truncated data, so sending
  only the truncated data seems reasonable. bzr versions newer than this
  will stream from stacked branches and check the stream to find missing
  content in the stacked-on branch, and thus will handle the situation
  implicitly.  (Robert Collins, #360791)

* Upgrading to, or fetching into a 'rich-root' format will now correctly
  set the root data the same way that reconcile does.
  (Robert Collins, #368921)

* Using unicode Windows API to obtain command-line arguments.
  (Alexander Belchenko, #375934)

Documentation
*************

API Changes
***********

* ``InterPackRepo.fetch`` and ``RepoFetcher`` now raise ``NoSuchRevision``
  instead of ``InstallFailed`` when they detect a missing revision.
  ``InstallFailed`` itself has been deleted. (Jonathan Lange)

* Not passing arguments to ``bzrlib.commands.main()`` will now grab the
  arguments from ``osutils.get_unicode_argv()`` which has proper support
  for unicode arguments on windows. Further, the supplied arguments are now 
  required to be unicode strings, rather than user_encoded strings.
  (Alexander Belchenko)

Internals
*********

* ``bzrlib.branch.Branch.set_parent`` is now present on the base branch
  class and will call ``_set_parent_location`` after doing unicode 
  encoding. (Robert Collins)

* ``bzrlib.remote.RemoteBranch._set_parent_location`` will use a new verb
  ``Branch.set_parent_location`` removing further VFS operations.
  (Robert Collins)

* ``bzrlib.bzrdir.BzrDir._get_config`` now returns a ``TransportConfig``
  or similar when the dir supports configuration settings. The base class
  defaults to None. There is a matching new server verb
  ``BzrDir.get-config_file`` to reduce roundtrips for getting BzrDir
  configuration. (Robert Collins)

* ``bzrlib.tests.ExtendedTestResult`` has new methods ``startTests``
  called before the first test is started, ``done`` called after the last
  test completes, and a new parameter ``strict``. (Robert Collins)

* ``-Dhpss`` when passed to bzr will cause a backtrace to be printed when
  VFS operations are started on a smart server repository. This should not
  occur on regular push and pull operations, and is a key indicator for
  performance regressions. (Robert Collins)

* ``-Dlock`` when passed to the selftest (e.g. ``bzr -Dlock selftest``) will
  cause mismatched physical locks to cause test errors rather than just
  reporting to the screen. (Robert Collins)

* -Dprogress will cause pdb to start up if a progress view jumps
  backwards. (Robert Collins)

* Fallback ``CredentialStore`` instances registered with ``fallback=True``
  are now be able to provide credentials if obtaining credentials 
  via ~/.bazaar/authentication.conf fails. (Jelmer Vernooij, 
  Vincent Ladeuil, #321918)

* New hook ``Lock.lock_broken`` which runs when a lock is
  broken. This is mainly for testing that lock/unlock are
  balanced in tests. (Vincent Ladeuil)

* New MergeDirective hook 'merge_request_body' allows hooks to supply or
  alter a body for the message produced by ``bzr send``.

* New smart server verb ``BzrDir.initialize_ex`` which implements a
  refactoring to the core of clone allowing less round trips on new
  branches. (Robert Collins)

* New method ``Tags.rename_revisions`` that can rename revision ids tags
  are pointing at. (Jelmer Vernooij)

* Updated the bundled ``ConfigObj`` library to 4.6.0 (Matt Nordhoff)

Testing
*******

* ``bzr selftest`` will now fail if lock/unlock are not correctly balanced in
  tests. Using ``-Dlock`` will turn the related failures into warnings.
  (Vincent Ladeuil, Robert Collins)

bzr 1.14
########
:Codename: brisbane-core
:1.14rc1: 2009-04-06
:1.14rc2: 2009-04-19
:1.14: 2009-04-28
:1.14.1: 2009-05-01

New formats 1.14 and 1.14-rich-root supporting End-Of-Line (EOL) conversions,
keyword templating (via the bzr-keywords plugin) and generic content filtering.
End-of-line conversion is now supported for formats supporting content
filtering.

Changes from 1.14final to 1.14.1
********************************

* Change api_minimum_version back to api_minimum_version = (1, 13, 0)

Changes from 1.14rc2 to 1.14final
*********************************

* Fix a bug in the pure-python ``GroupCompress`` code when handling copies
  longer than 64KiB. (John Arbash Meinel, #364900)

Changes from 1.14rc1 to 1.14rc2
*******************************

* Fix for bug 358037 Revision not in
  bzrlib.groupcompress.GroupCompressVersionedFiles (Brian de Alwis, 
  John A Meinel)

* Fix for bug 354036 ErrorFromSmartServer - AbsentContentFactory object has no
  attribute 'get_bytes_as' exception while pulling from Launchpad 
  (Jean-Francois Roy, Andrew Bennetts, Robert Collins)

* Fix for bug 355280 eol content filters are never loaded and thus never
  applied (Brian de Alwis, Ian Clatworthy)
 
* bzr.dev -r4280  Change _fetch_uses_deltas = False for CHK repos until we can
  write a better fix. (John Arbash Meinel, Robert Collins)

* Fix for bug 361574 uncommit recommends undefined --levels and -n options
  (Marius Kruger, Ian Clatworthy)

* bzr.dev r4289 as cherrypicked at lp:~spiv/bzr/stacking-cherrypick-1.14 
  (Andrew Bennetts, Robert Collins)

Compatibility Breaks
********************

* A previously disabled code path to accelerate getting configuration
  settings from a smart server has been reinstated. We think this *may*
  cause a incompatibility with servers older than bzr 0.15. We intend
  to issue a point release to address this if it turns out to be a
  problem. (Robert Collins, Andrew Bennetts)

* bzr no longer autodetects nested trees as 'tree-references'.  They
  must now be explicitly added tree references.  At the commandline, use
  join --reference instead of add.  (Aaron Bentley)

* The ``--long`` log format (the default) no longer shows merged
  revisions implicitly, making it consistent with the ``short`` and
  ``line`` log formats.  To see merged revisions for just a given
  revision, use ``bzr log -n0 -rX``. To see every merged revision,
  use ``bzr log -n0``.  (Ian Clatworthy)

New Features
************

* New formats ``1.14`` and ``1.14-rich-root`` supporting End-Of-Line
  (EOL) conversions, keyword templating (via the bzr-keywords plugin)
  and generic content filtering. These formats replace the experimental
  ``development-wt5`` and ``development-wt5-rich-root`` formats
  respectively, but have support for filtered views disabled.
  (Ian Clatworthy)

* New ``mv --auto`` option recognizes renames after they occur.
  (Aaron Bentley)

* ``bzr`` can now get passwords from stdin without requiring a controlling
  terminal (i.e. by redirecting stdin). (Vincent Ladeuil)

* ``bzr log`` now supports filtering of multiple files and directories
  and will show changes that touch any of them. Furthermore,
  directory filtering now shows the changes to any children of that
  directory, not just the directory object itself.
  (Ian Clatworthy, #97715)

* ``bzr shelve`` can now apply changes without storing anything on the
  shelf, via the new --destroy option.  (Aaron Bentley)

* ``bzr send`` now accepts --body to specify an initial message body.
  (Aaron bentley)

* ``bzr xxx --usage`` where xxx is a command now shows a usage
  message and the options without the descriptive help sections
  (like Description and Examples). A message is also given
  explaining how to see the complete help, i.e. ``bzr help xxx``.
  (Ian Clatworthy)

* Content filters can now be used to provide custom conversion
  between the canonical format of content (i.e. as stored) and
  the convenience format of content (i.e. as created in working
  trees). See ``bzr help content-filters`` for further details.
  (Ian Clatworthy, Alexander Belchenko)

* End-of-line conversion is now supported for formats supporting
  content filtering. See ``bzr help eol`` for details.
  (Ian Clatworthy)

* Newly-blessed `join` command allows combining two trees into one.
  (Aaron Bentley)

Improvements
************

* A new format name alias ``default-rich-root`` has been added and
  points at the closest relative of the default format that supports 
  rich roots. (Jelmer Vernooij, #338061)

* Branching from a stacked branch using ``bzr*://`` will now stream
  the data when the target repository does not need topological
  ordering, reducing round trips and network overhead. This uses the
  existing smart server methods added in 1.13, so will work on any
  1.13 or newer server. (Robert Collins, Andrew Bennetts)

* ``bzr cat`` and ``bzr export`` now supports a ``--filters`` option
  that displays/saves the content after content filters are applied.
  (Ian Clatworthy)

* ``bzr ignore`` gives a more informative message when existing
  version controlled files match the ignore pattern. (Neil
  Martinsen-Burrell, #248895)

* ``bzr log`` now has ``--include-merges`` as an alias for ``--levels 0``.
  (Ian Clatworthy)

* ``bzr send`` is faster on repositories with deep histories.
  (Ian Clatworthy)

* IPv6 literals are accepted in URLs.
  (stlman, Martin Pool, Jelmer Vernooij, #165014)

* Progress bars now show the rate of network activity for
  ``bzr+ssh://`` and ``bzr://`` connections.  (Andrew Bennetts)

* Prompt for user names if they are not in the configuration. 
  (Jelmer Vernooij, #256612)

* Pushing to a stacked pack-format branch on a 1.12 or older smart server
  now takes many less round trips.  (Andrew Bennetts, Robert Collins,
  #294479)
  
* Streaming push can be done to older repository formats.  This is
  implemented using a new ``Repository.insert_stream_locked`` RPC.
  (Andrew Bennetts, Robert Collins)

* The "ignoring files outside view: .." message has been re-worded
  to "Ignoring files outside view. View is .." to reduce confusion
  about what was being considered and what was being ignored.
  (Ian Clatworthy)

* The ``long`` log formatter now shows [merge] indicators. If
  only one level of revisions is displayed and merges are found,
  the ``long`` and ``short`` log formatters now tell the user
  how to see the hidden merged revisions.  (Ian Clatworthy)

* The ``brisbane-core`` project has delivered its beta format
  ``development6-rich-root``. This format is suitable for judicious
  testing by early adopters. In particular if you are benchmarking bzr
  performance please be sure to test using this format. At this stage
  more information is best obtained by contacting the Bazaar mailing list
  or IRC channel if you are interested in using this format. We will make
  end user documentation available closer to blessing the format as
  production ready. (Robert Collins, John Arbash Meinel, Ian Clatworthy,
  Vincent Ladeuil, Andrew Bennetts, Martin Pool)

* Tildes are no longer escaped. No more %7Euser/project/branch!
  (Jonathan Lange)

Bug Fixes
*********

* Pushing a new stacked branch will also push the parent inventories for
  revisions at the stacking boundary.  This makes sure that the stacked
  branch has enough data to calculate inventory deltas for all of its
  revisions (without requiring the fallback branch).  This avoids
  "'AbsentContentFactory' object has no attribute 'get_bytes_as'" errors
  when fetching the stacked branch from a 1.13 (or later) smart server.
  This partially fixes #354036.  (Andrew Bennetts, Robert Collins)

* End-Of-Line content filters are now loaded correctly.
  (Ian Clatworthy, Brian de Alwis, #355280)

* Authentication plugins now receive all the parameters from the request
  itself (aka host, port, realm, path, etc). Previously, only the 
  authentication section name, username and encoded password were 
  provided. (Jean-Francois Roy)

* bzr gives a better message if an invalid regexp is passed to ``bzr log
  -m``.  (Anne Mohsen, Martin Pool)

* ``bzr split`` now says "See also: join" (Aaron Bentley, #335015)

* ``bzr version-info`` now works in empty branches. (Jelmer Vernooij,
  #313028)

* Fix "is not a stackable format" error when pushing a
  stackable-format branch with an unstackable-format repository to a
  destination with a default stacking policy.  (Andrew Bennetts)

* Fixed incorrect "Source format does not support stacking" warning
  when pushing to a smart server.  (Andrew Bennetts, #334114)

* Fix 'make check-dist-tarball' failure by converting paths to unicode when
  needed. (Vincent Ladeuil, #355454)

* Fixed "Specified file 'x/y/z' is outside current view: " occurring
  on ``bzr add x/y/z`` in formats supporting views when no view is
  defined.  (Ian Clatworthy, #344708)

* It is no longer possible to fetch between repositories while the
  target repository is in a write group. This prevents race conditions
  that prevent the use of RPC's to perform fetch, and thus allows
  optimising more operations. (Robert Collins, Andrew Bennetts)

* ``merge --force`` works again. (Robert Collins, #342105)

* No more warnings are issued about ``sha`` being deprecated under python-2.6.
  (Vincent Ladeuil, #346593)

* Pushing a new branch to a server that has a stacking policy will now
  upgrade from the local branch format when the stacking policy points at
  a branch which is itself stackable, because we know the client can read
  both branches, we know that the trunk for the project can be read too,
  so the upgrade will not inconvenience users. (Robert Collins, #345169)

* Pushing a new stacked branch will also push the parent inventories for
  revisions at the stacking boundary.  This makes sure that the stacked
  branch has enough data to calculate inventory deltas for all of its
  revisions (without requiring the fallback branch).  This avoids
  "'AbsentContentFactory' object has no attribute 'get_bytes_as'" errors
  when fetching the stacked branch from a 1.13 (or later) smart server.
  This partially fixes #354036.  (Andrew Bennetts, Robert Collins)

* The full test suite is passing again on OSX. Several minor issues (mostly
  test related) have been fixed. (Vincent Ladeuil, #355273).

* The GNU Changelog formatter is slightly improved in the case where
  the delta is empty, and now correctly claims not to support tags.
  (Andrea Bolognani)

* Shelve can now shelve changes to a symlink target.
  (James Westby, #341558)

* The help for the ``info`` command has been corrected.
  (Ian Clatworthy, #351931)

* Upgrade will now use a sensible default format if the source repository
  uses rich roots.  (Jelmer Vernooij, #252908)

Documentation
*************

* Expanded the index of the developer documentation. (Eric Siegerman)

* New topic `bzr help debug-flags`.  (Martin Pool)

* The generated manpage now explicitly lists aliases as commands.
  (James Westby, #336998)

API Changes
***********

* APIs deprecated in 1.6 and previous versions of bzr are now removed.
  (Martin Pool)

* ``CommitReporter`` is no longer called with ``unchanged`` status during
  commit - this was a full-tree overhead that bzr no longer performs.
  (Robert Collins)

* New abstract ``UIFactory`` method ``get_username`` which will be called to 
  obtain the username to use when connecting to remote machines. 
  (Jelmer Vernooij)

* New API ``Inventory.filter()`` added that filters an inventory by
  a set of file-ids so that only those fileids, their parents and
  their children are included.  (Ian Clatworthy)

* New sort order for ``get_record_stream`` ``groupcompress`` which
  sorts optimally for use with groupcompress compressors. (John Arbash
  Meinel, Robert Collins)

* Repository APIs ``get_deltas_for_revisions()`` and
  ``get_revision_delta()`` now support an optional ``specific_fileids``
  parameter. If provided, the deltas are filtered so that only those
  file-ids, their parents and their children are included.
  (Ian Clatworthy)

* The ``get_credentials`` and ``set_credentials`` methods of 
  ``AuthenticationConfig`` now accept an optional realm argument.
  (Jean-Francois Roy)

* The ``pb`` argument to ``fetch()`` is deprecated.
  (Martin Pool)

* The ``Serializer`` class and the serializer ``format registry`` have moved
  from ``bzrlib.xml_serializer`` to ``bzrlib.serializer``. (Jelmer Vernooij)

* The smart server jail now hooks into BzrDir.open to prevent any BzrDir
  that is not inside the backing transport from being opened.  See the
  module documentation for ``bzrlib.smart.request`` for details.
  (Andrew Bennetts, Robert Collins)

* ``Tree.get_symlink_target`` now always returns a unicode string result
  or None. Previously it would return the bytes from reading the link
  which could be in any arbitrary encoding. (Robert Collins)

Testing
*******

* ``bzrlib.tests.TestCase`` now fails the test if its own ``setUp``
  and ``tearDown`` weren't called.  This catches faulty tests that
  forget to upcall when overriding ``setUp`` and ``tearDown``.  Those
  faulty tests were not properly isolated.
  (Andrew Bennetts, Robert Collins)

* Fix test_msgeditor.MsgEditorTest test isolation.
  (Vincent Ladeuil, #347130)

* ``medusa`` is not used anymore as an FTP test server starting with
  python2.6. A new FTP test server based on ``pyftplib`` can be used
  instead. This new server is a soft dependency as medusa which is still
  preferred if both are available (modulo python version).
  (Vincent Ladeuil)

Internals
*********

* Added ``chk_map`` for fast, trie-based storage of tuple to string maps.
  (Robert Collins, John Arbash Meinel, Vincent Ladeuil)

* Added ``bzrlib.chk_map`` for fast, trie-based storage of tuple to string
  maps.  (Robert Collins, John Arbash Meinel, Vincent Ladeuil)

* Added ``bzrlib.inventory_delta`` module.  This will be used for
  serializing and deserializing inventory deltas for more efficient
  streaming on the the network.  (Robert Collins, Andrew Bennetts)

* ``Branch._get_config`` has been added, which splits out access to the
  specific config file from the branch. This is used to let RemoteBranch
  avoid constructing real branch objects to access configuration settings.
  (Robert Collins, Andrew Bennetts)

* ``Branch`` now implements ``set_stacked_on_url`` in the base class as
  the implementation is generic and should impact foreign formats. This
  helps performance for ``RemoteBranch`` push operations to new stacked
  branches. (Robert Collins, Andrew Bennetts)

* ``BtreeIndex._spill_mem_keys_to_disk()`` now generates disk index with
  optmizations turned off. This only has effect when processing > 100,000
  keys during something like ``bzr pack``. (John Arbash Meinel)

* ``bzr selftest`` now accepts ``--subunit`` to run in subunit output
  mode. Requires ``lp:subunit`` installed to work, but is not a hard
  dependency. (Robert Collins)

* ``BzrDir.open_branch`` now takes an optional ``ignore_fallbacks``
  parameter for controlling opening of stacked branches.
  (Andrew Bennetts, Robert Collins)
  
* ``CommitBuilder`` has a new method, ``record_iter_changes`` which works
  in terms of an iter_changes iterator rather than full tree scanning.
  (Robert Collins)

* ``DirState`` can now be passed a custom ``SHA1Provider`` object
  enabling it to store the SHA1 and stat of the canonical (post
  content filtered) form. (Ian Clatworthy)

* New ``assertLength`` method based on one Martin has squirreled away
  somewhere. (Robert Collins, Martin Pool)

* New hook ``BzrDir.pre_open`` which runs before opening ``BzrDir``
  objects, allowing better enforcement of the smart server jail when
  dealing with stacked branches. (Robert Collins, Andrew Bennetts)

* New hook ``RioVersionInfoBuilder.revision``, allowing extra entries 
  to be added to the stanza that is printed for a particular revision.
  (Jelmer Vernooij)

* New repository method ``refresh_data`` to cause any repository to
  make visible data inserted into the repository by a smart server
  fetch operation. (Robert Collins, Andrew Bennetts)

* ``register_filter_stack_map`` now takes an optional fallback parameter,
  a callable to invoke if a preference has a value not in the map
  of filter stacks. This enhancement allows, for example,  bzr-svn to
  handle existing svn properties that define a list of keywords to be
  expanded.  (Ian Clatworthy)

* ``RemoteBranchConfig`` will use a new verb ``Branch.set_config_option``
  to write config settings to smart servers that support this, saving
  5 round trips on the stacked streaming acceptance test.
  (Robert Collins, Andrew Bennetts)

* ``RemoteBranch`` now provides ``_get_config`` for access to just the
  branch specific configuration from a remote server, which uses the 
  already existing ``Branch.get_config_file`` smart verb.
  (Robert Collins, Andrew Bennetts)

* ``RemoteRepository`` will now negatively cache missing revisions during
  ``get_parent_map`` while read-locked. Write-locks are unaffected.
  (Robert Collins, Andrew Bennetts)

* Removed ``InterRemoteToOther``, ``InterOtherToRemote`` and
  ``InterPackToRemotePack`` classes, as they are now unnecessary.
  (Andrew Bennetts)

* ``RepositoryFormat`` as a new attribute ``fast_deltas`` to indicate
  whether the repository can efficiently generate deltas between trees
  regardless of tree size. (Robert Collins)

* ``Repository.iter_files_bytes()`` now properly returns an "iterable of
  byte strings" (aka 'chunked') for the content. It previously was
  returning a plain string, which worked, but performed very poorly when
  building a working tree (file.writelines(str) is very inefficient). This
  can have a large effect on ``bzr checkout`` times. (John Arbash Meinel)

* selftest now supports a --parallel option, with values of 'fork' or
  'subprocess' to run the test suite in parallel. Currently only linux
  machine work, other platforms need patches submitted. (Robert Collins,
  Vincent Ladeuil)

* ``tests.run_suite`` has a new parameter ``suite_decorators``, a list of 
  callables to use to decorate the test suite. Such decorators can add or
  remove tests, or even remote the test suite to another machine if
  desired. (Robert Collins)

* The smart server verb ``Repository.get_parent_map`` can now include
  information about ghosts when the special revision ``include-missing:``
  is in the requested parents map list. With this flag, ghosts are
  included as ``missing:REVISION_ID``. (Robert Collins, Andrew Bennetts)

* ``_walk_to_common_revisions`` will now batch up at least 50
  revisions before calling ``get_parent_map`` on the target,
  regardless of ``InterRepository``.
  (Andrew Bennetts, Robert Collins)

bzr 1.13
########

:Codename: paraskavedekatriaphobia
:1.13: 2009-03-14
:1.13rc1: 2009-03-10
:1.13.1: 2009-03-23
:1.13.2: 2009-04-27

GNU Changelog output can now be produced by ``bzr log --gnu-changelog``.  Debug
flags can now be set in ``~/.bazaar/bazaar.conf``.  Lightweight checkouts and
stacked branches should both be much faster over remote connections.  

Changes From 1.13.1 to 1.13.2
*****************************

A regression was found in the 1.13.1 release. When bzr 1.13.1 and earlier push
a stacked branch they do not take care to push all the parent inventories for
the transferred revisions. This means that a smart server serving that branch
often cannot calculate inventory deltas for the branch (because smart server
does not/cannot open fallback repositories). Prior to 1.13 the server did not
have a verb to stream revisions out of a repository, so that's why this bug has
appeared now.

Bug Fixes
*********

* Fix for bug 354036 ErrorFromSmartServer - AbsentContentFactory object has no
  attribute 'get_bytes_as' exception while pulling from Launchpad 
  (Jean-Francois Roy, Andrew Bennetts, Robert Collins)

Changes From 1.13final to 1.13.1
********************************

A couple regessions where found in the 1.13 release. The pyrex-generated C
extensions are missing from the .tar.gz and .zip files.  Documentation on how
to generate GNU ChangeLogs is wrong.

Bug Fixes
*********

* Change ``./bzr``'s ``_script_version`` to match ./bzrlib/__init__.py
  version_info. (Bob Tanner, Martin Pool, #345232)

* Distribution archives for 1.13 do not contain generated C extension modules
  (Jean-Francois Roy, Bob Tanner, #344465)

* GNU ChangeLog output can now be produced by bzr log --format gnu-changelog is
  incorrect (Deejay, Bob Tanner, Martin Pool, Robert Collins, #343928)

* ``merge --force`` works again. (Robert Collins, #342105)

Changes From 1.13rc1 to 1.13final
*********************************

* Fix "is not a stackable format" error when pushing a
  stackable-format branch with an unstackable-format repository to a
  destination with a default stacking policy.  (Andrew Bennetts)

* Progress bars now show the rate of network activity for
  ``bzr+ssh://`` and ``bzr://`` connections.  (Andrew Bennetts)

Compatibility Breaks
********************

* ``bzr log --line`` now indicates which revisions are merges with
  `[merge]` after the date.  Scripts which parse the output of this
  command may need to be adjusted.
  (Neil Martinsen-Burrell)

New Features
************

* ``bzr reconfigure`` now supports --with-trees and --with-no-trees
  options to change the default tree-creation policy of shared
  repositories.  (Matthew Fuller, Marius Kruger, #145033)

* Debug flags can now be set in ``~/.bazaar/bazaar.conf``.
  (Martin Pool)

* Filtered views provide a mask over the tree so that users can focus
  on a subset of a tree when doing their work. See ``Filtered views``
  in chapter 7 of the User Guide and ``bzr help view`` for details.
  (Ian Clatworthy)

* GNU Changelog output can now be produced by ``bzr log --gnu-changelog``.
  (Andrea Bolognani, Martin Pool)

* The ``-Dmemory`` flag now gives memory information on Windows.
  (John Arbash Meinel)

* Multiple authors for a commit can now be recorded by using the "--author"
  option multiple times. (James Westby, #185772)

* New clean-tree command, from bzrtools.  (Aaron Bentley, Jelmer Vernoij)

* New command ``bzr launchpad-open`` opens a Launchpad web page for that
  branch in your web browser, as long as the branch is on Launchpad at all.
  (Jonathan Lange)

* New API for getting bugs fixed by a revision: Revision.iter_bugs().
  (Jonathan Lange)

Improvements
************

* All bzr ``Hooks`` classes are now registered in
  ``bzrlib.hooks.known_hooks``. This removes the separate list from
  ``bzrlib.tests`` and ensures that all hooks registered there are
  correctly isolated by the test suite (previously
  ``MutableTreeHooks`` were not being isolated correctly). Further, 
  documentation for hooks is now dynamically generated from the
  present HookPoints. ``bzr hooks`` will now also report on all the
  hooks present in the ``bzrlib.hooks.known_hooks`` registry.
  (Robert Collins)

* ``bzr add`` no longer prints ``add completed`` on success. Failure
  still prints an error message. (Robert Collins)

* ``bzr branch`` now has a ``--no-tree`` option which turns off the
  generation of a working tree in the new branch.
  (Daniel Watkins, John Klinger, #273993)

* Bazaar will now point out ``bzr+ssh://`` to the user when they 
  use ssh://. (Jelmer Vernooij, #330535)

* ``bzr -v info`` now omits the number of committers branch statistic,
  making it many times faster for large projects. To include that
  statistic in the output, use ``bzr -vv info``.
  (Ian Clatworthy)

* ``bzr push`` to a ``bzr`` url (``bzr://``, ``bzr+ssh://`` etc) will
  stream if the server is version 1.13 or greater, reducing roundtrips
  significantly. (Andrew Bennetts, Robert Collins)

* Lightweight Checkouts and Stacked Branches should both be much
  faster over remote connections. Building the working tree now
  batches up requests into approx 5MB requests, rather than a separate
  request for each file. (John Arbash Meinel)

* Support for GSSAPI authentication when using HTTP or HTTPS. 
  (Jelmer Vernooij)

* The ``bzr shelve`` prompt now includes a '?' help option to explain the
  short options better. (Daniel Watkins, #327429)

* ``bzr lp-open`` now falls back to the push location if it cannot find a
  public location. (Jonathan Lange, #332372)

* ``bzr lp-open`` will try to find the Launchpad URL for the location
  passed on the command line. This makes ``bzr lp-open lp:foo`` work as
  expected. (Jonathan Lange, #332705)

* ``bzr send`` now supports MH-E via ``emacsclient``. (Eric Gillespie)

Bug Fixes
*********

* Allows ``bzr log <FILE>`` to be called in an empty branch without
  backtracing. (Vincent Ladeuil, #346431)

* Bazaar now gives a better message including the filename if it's
  unable to read a file in the working directory, for example because
  of a permission error.  (Martin Pool, #338653)

* ``bzr cat -r<old> <path>`` doesn't traceback anymore when <path> has a
  file id in the working tree different from the one in revision <old>.
  (Vincent Ladeuil, #341517, #253806)

* ``bzr send`` help is more specific about how to apply merge
  directives.  (Neil Martinsen-Burrell, #253470)

* ``bzr missing`` now uses ``Repository.get_revision_delta()`` rather
  than fetching trees and determining a delta itself. (Jelmer
  Vernooij, #315048)

* ``bzr push`` to a smart server no longer causes "Revision
  {set([('null:',)])} not present ..." errors when the branch has
  multiple root revisions. (Andrew Bennetts, #317654)

* ``bzr shelve`` now properly handle patches with no terminating newline.
  (Benoît PIERRE, #303569)

* ``bzr unshelve`` gives a more palatable error if passed a non-integer
  shelf id. (Daniel Watkins)

* Export now handles files that are not present in the tree.
  (James Westby, #174539)

* Fixed incorrect "Source format does not support stacking" warning
  when pushing to a smart server.  (Andrew Bennetts, #334114)
  
* Fixed "sprout() got an unexpected keyword argument 'source_branch'"
  error branching from old repositories.
  (Martin Pool, #321695)

* Make ``bzr push --quiet <non-local location>`` less chatty.
  (Kent Gibson, #221461)

* Many Branch hooks would not fire with ``bzr://`` and ``bzr+ssh://``
  branches, and this was not noticed due to a bug in the test logic
  for branches. This is now fixed and a test added to prevent it
  reoccuring. (Robert Collins, Andrew Bennetts)

* Restore the progress bar on Windows. We were disabling it when TERM
  wasn't set, but Windows doesn't set TERM. (Alexander Belchenko,
  #334808)

* ``setup.py build_ext`` now gives a proper error when an extension
  fails to build. (John Arbash Meinel)

* Symlinks to non ascii file names are now supported.
  (Robert Collins, Vincent Ladeuil, #339055, #272444)    

* Under rare circumstances (aka nobody reported a bug about it), the ftp
  transport could revert to ascii mode. It now stays in binary mode except
  when needed.  (Vincent Ladeuil)

* Unshelve does not generate warnings about progress bars.
  (Aaron Bentley, #328148)

* shelve cleans up properly when unversioned files are specified.
  (Benoît Pierre, Aaron Bentley)

Documentation
*************

* Added ``Organizing your workspace`` to the User Guide appendices,
  summarizing some common ways of organizing trees, branches and
  repositories and the processes/workflows implied/enabled by each.
  (Ian Clatworthy)

* Hooks can now be self documenting. ``bzrlib.hooks.Hooks.create_hook``
  is the entry point for this feature. (Robert Collins)

* The documentation for ``shelve`` and ``unshelve`` has been clarified.
  (Daniel Watkins, #327421, #327425)

API Changes
***********

* ``bzr selftest`` now fails if the bazaar sources contain trailing
  whitespace, non-unix style line endings and files not ending in a
  newline. About 372 files and 3243 lines with trailing whitespace was
  updated to comply with this. The code already complied with the other
  criteria, but now it is enforced. (Marius Kruger)

* ``bzrlib.branch.PushResult`` was renamed to 
  ``bzrlib.branch.BranchPushResult``. (Jelmer Vernooij)

* ``Branch.fetch`` and ``Repository.fetch`` now return None rather
  than a count of copied revisions and failed revisions. A while back
  we stopped ever reporting failed revisions because we started
  erroring instead, and the copied revisions count is not used in the
  UI at all - indeed it only reflects the repository status not
  changes to the branch itself. (Robert Collins)

* ``Inventory.apply_delta`` now raises an AssertionError if a file-id
  appears multiple times within the delta. (Ian Clatworthy)

* MutableTree.commit now favours the "authors" argument, with the old
  "author" argument being deprecated.

* Remove deprecated EmptyTree.  (Martin Pool)

* ``Repository.fetch`` now accepts an optional ``fetch_spec``
  parameter.  A ``SearchResult`` or ``MiniSearchResult`` may be passed
  to ``fetch_spec`` instead of a ``last_revision`` to specify exactly
  which revisions to fetch. (Andrew Bennetts)

* ``RepositoryAcquisitionPolicy.acquire_repository`` now returns a
  tuple of ``(repository, is_new_flag)``, rather than just the
  repository.  (Andrew Bennetts)

* Revision.get_apparent_author() is now deprecated, replaced by
  Revision.get_apparent_authors(), which returns a list. The former
  now returns the first item that would be returned from the second.

* The ``BranchBuilder`` test helper now accepts a ``timestamp``
  parameter to ``build_commit`` and ``build_snapshot``.  (Martin Pool)

* The ``_fetch_*`` attributes on ``Repository`` are now on
  ``RepositoryFormat``, more accurately reflecting their intent (they
  describe a disk format capability, not state of a particular
  repository of that format). (Robert Collins)

Internals
*********

* Branching from a non-stacked branch on a smart protocol is now
  free of virtual file system methods.
  (Robert Collins, Andrew Bennetts)

* Branch and Repository creation on a bzr+ssh://server are now done
  via RPC calls rather than VFS calls, reducing round trips for
  pushing new branches substantially. (Robert Collins)

* ``Branch.clone`` now takes the ``repository_policy`` formerly used
  inside ``BzrDir.clone_on_transport``, allowing stacking to be
  configured before the branch tags and revision tip are set. This
  fixes a race condition cloning stacked branches that would cause
  plugins to have hooks called on non-stacked instances.
  (Robert Collins, #334187)

* ``BzrDir.cloning_metadir`` now has a RPC call. (Robert Collins)

* ``BzrDirFormat.__str__`` now uses the human readable description
  rather than the sometimes-absent disk label. (Robert Collins)

* ``bzrlib.fetch`` is now composed of a sender and a sink component
  allowing for decoupling over a network connection. Fetching from
  or into a RemoteRepository with a 1.13 server will use this to
  stream the operation.
  (Andrew Bennetts, Robert Collins)

* ``bzrlib.tests.run_suite`` accepts a runner_class parameter
  supporting the use of different runners. (Robert Collins)

* Change how file_ids and revision_ids are interned as part of
  inventory deserialization. Now we use the real ``intern()``, rather
  than our own workaround that would also cache a Unicode copy of the
  string, and never emptied the cache. This should slightly reduce
  memory consumption. (John Arbash Meinel)

* New branch method ``create_clone_on_transport`` that returns a
  branch object. (Robert Collins)

* New hook Commands['extend_command'] to allow plugins to access a
  command object before the command is run (or help generated from
  it), without overriding the command. (Robert Collins)

* New version of the ``BzrDir.find_repository`` verb supporting
  ``_network_name`` to support removing more _ensure_real calls.
  (Robert Collins)

* ``RemoteBranchFormat`` no longer claims to have a disk format string.
  (Robert Collins)

* ``Repository`` objects now have ``suspend_write_group`` and
  ``resume_write_group`` methods.  These are currently only useful
  with pack repositories. (Andrew Bennetts, Robert Collins)

* ``BzrDirFormat``, ``BranchFormat`` and ``RepositoryFormat`` objects
  now have a ``network_name`` for passing the format across RPC calls.
  (Robert Collins, Andrew Bennetts)

* ``RepositoryFormat`` objects now all have a new attribute
  ``_serializer`` used by fetch when reserialising is required.
  (Robert Collins, Andrew Bennetts)

* Some methods have been pulled up from ``BzrBranch`` to ``Branch``
  to aid branch types that are not bzr branch objects (like
  RemoteBranch). (Robert Collins, Andrew Bennetts)

* Test adaptation has been made consistent throughout the built in
  tests. ``TestScenarioApplier``, ``multiply_tests_from_modules``,
  ``adapt_tests``, ``adapt_modules`` have all been deleted. Please
  use ``multiply_tests``, or for lower level needs ``apply_scenarios``
  and ``apply_scenario``. (Robert Collins)

* ``TestSkipped`` is now detected by TestCase and passed to the
  ``TestResult`` by calling ``addSkip``. For older TestResult objects,
  where ``addSkip`` is not available, ``addError`` is still called.
  This permits test filtering in subunit to strip out skipped tests
  resulting in a faster fix-shrink-list-run cycle. This is compatible
  with the testtools protocol for skips. (Robert Collins)

* The ``_index`` of ``KnitVersionedFiles`` now supports the ability
  to scan an underlying index that is going to be incorporated into
  the ``KnitVersionedFiles`` object, to determine if it has missing
  delta references. The method is ``scan_unvalidated_index``.
  (Andrew Bennetts, Robert Collins)

* There is a RemoteSink object which handles pushing to smart servers.
  (Andrew Bennetts, Robert Collins)

* ``TransportTraceDecorator`` now logs ``put_bytes_non_atomic`` and
  ``rmdir`` calls. (Robert Collins)

* ``VersionedFiles`` record adapters have had their signature change
  from ``(record, record.get_bytes_as(record.storage_kind))`` to
  ``(record)`` reducing excess duplication and allowing adapters
  to access private data in record to obtain content more
  efficiently. (Robert Collins)

* We no longer probe to see if we should create a working tree during
  clone if we cannot get a local_abspath for the new bzrdir.
  (Robert Collins)


bzr 1.12
########

:Codename: 1234567890
:1.12: 2009-02-13
:1.12rc1: 2009-02-10

This release of Bazaar contains many improvements to the speed,
documentation and functionality of ``bzr log`` and the display of logged
revisions by ``bzr status``.  bzr now also gives a better indication of
progress, both in the way operations are drawn onto a text terminal, and
by showing the rate of network IO.

Changes from RC1 to Final
*************************

* ``bzr init --development-wt5[-rich-root]`` would fail because of
  circular import errors. (John Arbash Meinel, #328135)

* Expanded the help for log and added a new help topic called
  ``log-formats``.  (Ian Clatworthy)

Compatibility Breaks
********************

* By default, ``bzr status`` after a merge now shows just the pending
  merge tip revisions. This improves the signal-to-noise ratio after
  merging from trunk and completes much faster. To see all merged
  revisions, use the new ``-v`` flag.  (Ian Clatworthy)

* ``bzr log --line`` now shows any tags after the date and before
  the commit message. If you have scripts which parse the output
  from this command, you may need to adjust them accordingly.
  (Ian Clatworthy)

* ``bzr log --short`` now shows any additional revision properties
  after the date and before the commit message.  Scripts that parse 
  output of the log command in this situation may need to adjust.
  (Neil Martinsen-Burrell)

* The experimental formats ``1.12-preview`` and ``1.12-preview-rich-root``
  have been renamed ``development-wt5`` and ``development-wt5-rich-root``
  respectively, given they are not ready for release in 1.12.
  (Ian Clatworthy)

* ``read_bundle_from_url`` has been deprecated. (Vincent Ladeuil)

New Features
************

* Add support for filtering ``bzr missing`` on revisions.  Remote revisions
  can be filtered using ``bzr missing -r -20..-10`` and local revisions can
  be filtered using ``bzr missing --my-revision -20..-10``.
  (Marius Kruger)

* ``bzr log -p`` displays the patch diff for each revision.
  When logging a file, the diff only includes changes to that file.
  (Ian Clatworthy, #202331, #227335)

* ``bzr log`` supports a new option called ``-n N`` or ``--level N``.
  A value of 0 (zero) means "show all nested merge revisions" while
  a value of 1 (one) means "show just the top level". Values above
  1 can be used to see a limited amount of nesting. That can be
  useful for seeing the level or two below PQM submits for example.
  To force the ``--short`` and ``--line`` formats to display all nested
  merge revisions just like ``--long`` does by default, use a command
  like ``bzr log --short -n0``. To display just the mainline using
  ``--long`` format, ``bzr log --long -n1``.
  (Ian Clatworthy)

Improvements
************

* ``bzr add`` more clearly communicates success vs failure.
  (Daniel Watkins)

* ``bzr init`` will now print a little less verbose output.
  (Marius Kruger)

* ``bzr log`` is now much faster in many use cases, particularly
  at incrementally displaying results and filtering by a
  revision range. (Ian Clatworthy)

* ``bzr log --short`` and ``bzr log --line`` now show tags, if any,
  for each revision. The tags are shown comma-separated inside
  ``{}``. For short format, the tags appear at the end of line
  before the optional ``[merge]`` indicator. For line format,
  the tags appear after the date. (Ian Clatworthy)

* Progress bars now show the rate of activity for some sftp 
  operations, and they are drawn different.  (Martin Pool, #172741)

* Progress bars now show the rate of activity for urllib and pycurl based
  http client implementations. The operations are tracked at the socket
  level for better precision.
  (Vincent Ladeuil)

* Rule-based preferences can now accept multiple patterns for a set of
  rules.  (Marius Kruger)

* The ``ancestor:`` revision spec will now default to referring to the
  parent of the branch if no other location is given.
  (Daniel Watkins, #198417)

* The debugger started as a result of setting ``$BZR_PDB`` works
  around a bug in ``pdb``, http://bugs.python.org/issue4150.  The bug
  can cause truncated tracebacks in Python versions before 2.6.
  (Andrew Bennetts)

* VirtualVersionedFiles now implements
  ``iter_lines_added_or_present_in_keys``. This allows the creation of 
  new branches based on stacked bzr-svn branches. (#311997)

Bug Fixes
*********

* ``bzr annotate --show-ids`` doesn't give a backtrace on empty files
  anymore.
  (Anne Mohsen, Vincent Ladeuil, #314525)

* ``bzr log FILE`` now correctly shows mainline revisions merging
  a change to FILE when the ``--short`` and ``--line`` log formats
  are used. (Ian Clatworthy, #317417)

* ``bzr log -rX..Y FILE`` now shows the history of FILE provided
  it existed in Y or X, even if the file has since been deleted or
  renamed. If no range is given, the current/basis tree and
  initial tree are searched in that order. More generally, log
  now interprets filenames in their historical context.
  (Ian Clatworthy, #175520)

* ``bzr status`` now reports nonexistent files and continues, then
  errors (with code 3) at the end.  (Karl Fogel, #306394)

* Don't require the present compression base in knits to be the same
  when adding records in knits. (Jelmer Vernooij, #307394)

* Fix a problem with CIFS client/server lag on Windows colliding with
  an invariant-per-process algorithm for generating AtomicFile names
  (Adrian Wilkins, #304023)

* Many socket operations now handle EINTR by retrying the operation.
  Previously EINTR was treated as an unrecoverable failure.  There is
  a new ``until_no_eintr`` helper function in ``bzrlib.osutils``.
  (Andrew Bennetts)

* Support symlinks with non-ascii characters in the symlink filename.
  (Jelmer Vernooij, #319323)

* There was a bug in how we handled resolving when a file is deleted
  in one branch, and modified in the other. If there was a criss-cross
  merge, we would cause the deletion to conflict a second time.
  (Vincent Ladeuil, John Arbash Meinel)

* There was another bug in how we chose the correct intermediate LCA in
  criss-cross merges leading to several kind of changes be incorrectly
  handled.
  (John Arbash Meinel, Vincent Ladeuil)

* Unshelve now handles deleted paths without crashing. (Robert Collins)

Documentation
*************

* Improved plugin developer documentation.  (Martin Pool)

API Changes
***********

* ``ProgressBarStack`` is deprecated; instead use
  ``ui_factory.nested_progress_bar`` to create new progress bars.
  (Martin Pool)

* ForeignVcsMapping() now requires a ForeignVcs object as first
  argument. (Jelmer Vernooij)

* ForeignVcsMapping.show_foreign_revid() has been moved to
  ForeignVcs. (Jelmer Vernooij)

* ``read_bundle_from_url`` is deprecated in favor of
  ``read_mergeable_from_url``.  (Vincent Ladeuil)

* Revision specifiers are now registered in
  ``bzrlib.revisionspec.revspec_registry``, and the old list of 
  revisionspec classes (``bzrlib.revisionspec.SPEC_TYPES``) has been
  deprecated. (Jelmer Vernooij, #321183)

* The progress and UI classes have changed; the main APIs remain the
  same but code that provides a new UI or progress bar class may
  need to be updated.  (Martin Pool)

Internals
*********

* Default User Interface (UI) is CLIUIFactory when bzr runs in a dumb
  terminal. It is sometimes desirable do override this default by forcing
  bzr to use TextUIFactory. This can be achieved by setting the
  BZR_USE_TEXT_UI environment variable (emacs shells, as opposed to
  compile buffers, are such an example).
  (Vincent Ladeuil)

* New API ``Branch.iter_merge_sorted_revisions()`` that iterates over
  ``(revision_id, depth, revno, end_of_merge)`` tuples.
  (Ian Clatworthy)

* New ``Branch.dotted_revno_to_revision_id()`` and
  ``Branch.revision_id_to_dotted_revno()`` APIs that pick the most
  efficient way of doing the mapping.
  (Ian Clatworthy)

* Refactor cmd_serve so that it's a little easier to build commands that
  extend it, and perhaps even a bit easier to read.  (Jonathan Lange)

* ``TreeDelta.show()`` now accepts a ``filter`` parameter allowing log
  formatters to retrict the output.
  (Vincent Ladeuil)


bzr 1.11 "Eyes up!" 2009-01-19
##############################

This first monthly release of Bazaar for 2009 improves Bazaar's operation
in Windows, Mac OS X, and other situations where file names are matched
without regard to capitalization: Bazaar tries to match the case of an
existing file.  This release of Bazaar also improves the efficiency of
Tortoise Windows Shell integration and lets it work on 64-bit platforms.

The UI through which Bazaar supports historic formats has been improved,
so 'bzr help formats' now gives a simpler and shorter list, with clear
advice.

This release also fixes a number of bugs, particularly a glitch that can
occur when there are concurrent writes to a pack repository.

Bug Fixes
*********

* Fix failing test when CompiledChunksToLines is not available.
  (Vincent Ladeuil)

* Stacked branches don't repeatedly open their transport connection.
  (John Arbash Meinel)



bzr 1.11rc1 "Eyes up!" 2009-01-09
#################################

Changes
*******

* Formats using Knit-based repository formats are now explicitly
  marked as deprecated. (Ian Clatworthy)

New Features
************

* Add support for `bzr tags -r 1..2`, that is we now support showing
  tags applicable for a specified revision range. (Marius Kruger)

* ``authentication.conf`` now accepts pluggable read-only credential
  stores. Such a plugin (``netrc_credential_store``) is now included,
  handles the ``$HOME/.netrc`` file and can server as an example to
  implement other plugins.
  (Vincent Ladeuil)

* ``shelve --list`` can now be used to list shelved changes.
  (Aaron Bentley)

Improvements
************

* Add trailing slash to directories in all output of ``bzr ls``, except
  ``bzr ls --null``. (Gordon P. Hemsley, #306424)

* ``bzr revision-info`` now supports a -d option to specify an
  alternative branch. (Michael Hudson)

* Add connection to a C++ implementation of the Windows Shell Extension
  which is able to fully replace the current Python implemented one.
  Advantages include 64bit support and reduction in overhead for
  processes which drag in shell extensions.
  (Mark Hammond)

* Support the Claws mail client directly, rather than via
  xdg-email. This prevents the display of an unnecessary modal
  dialog in Claws, informing the user that a file has been
  attached to the message, and works around bug #291847 in
  xdg-utils which corrupts the destination address.

* When working on a case-insensitive case-preserving file-system, as
  commonly found with Windows, bzr will often ignore the case of the
  arguments specified by the user in preference to the case of an existing
  item on the file-system or in the inventory to help prevent
  counter-intuitive behaviour on Windows. (Mark Hammond)

Bug Fixes
*********
  
* Allow BzrDir implementation to implement backing up of 
  control directory. (#139691)

* ``bzr push`` creating a new stacked branch will now only open a
  single connection to the target machine. (John Arbash Meinel)

* Don't call iteritems on transport_list_registry, because it may
  change during iteration.  (Martin Pool, #277048)

* Don't make a broken branch when pushing an unstackable-format branch
  that's in a stackable shared repository to a location with default
  stack-on location.  (Andrew Bennetts, #291046)

* Don't require embedding user in HTTP(S) URLs do use authentication.conf.
  (Ben Jansen, Vincent Ladeuil, #300347)

* Fix a problem with CIFS client/server lag on windows colliding with
  an invariant-per-process algorithm for generating AtomicFile names
  (Adrian Wilkins, #304023)

* Fix bogus setUp signature in UnavailableFTPServer.
  (Gary van der Merwe, #313498)

* Fix compilation error in ``_dirstate_helpers_c`` on SunOS/Solaris.
  (Jari Aalto)

* Fix SystemError in ``_patiencediff_c`` module by calling
  PyErr_NoMemory() before returning NULL in PatienceSequenceMatcher_new.
  (Andrew Bennetts, #303206)

* Give proper error message for diff with non-existent dotted revno.
  (Marius Kruger, #301969)

* Handle EACCES (permission denied) errors when launching a message
  editor, and emit warnings when a configured editor cannot be
  started. (Andrew Bennetts)

* ``$HOME/.netrc`` file is now recognized as a read-only credential store
  if configured in ``authentication.conf`` with 'password_encoding=netrc'
  in the appropriate sections.
  (Vincent Ladeuil, #103029)

* Opening a stacked branch now properly shares the connection, rather
  than opening a new connection for the stacked-on branch.
  (John Arbash meinel)

* Preserve transport decorators while following redirections.
  (Vincent Ladeuil, #245964, #270863)

* Provides a finer and more robust filter for accepted redirections.
  (Vincent Ladeuil, #303959, #265070)

* ``shelve`` paths are now interpreted relative to the current working
  tree.  (Aaron Bentley)

* ``Transport.readv()`` defaults to not reading more than 100MB in a
  single array. Further ``RemoteTransport.readv`` sets this to 5MB to
  work better with how it splits its requests.
  (John Arbash Meinel, #303538)

* Pack repositories are now able to reload the pack listing and retry
  the current operation if another action causes the data to be
  repacked.  (John Arbash Meinel, #153786)

* ``pull -v`` now respects the log_format configuration variable.
  (Aaron Bentley)

* ``push -v`` now works on non-initial pushes.  (Aaron Bentley)

* Use the short status format when the short format is used for log.
  (Vincent Ladeuil, #87179)

* Allow files to be renamed or moved via remove + add-by-id. (Charles
  Duffy, #314251)

Documentation
*************

* Improved the formats help topic to explain why multiple formats
  exist and to provide guidelines in selecting one. Introduced
  two new supporting help topics: current-formats and other-formats.
  (Ian Clatworthy)

API Changes
***********

* ``LRUCache(after_cleanup_size)`` was renamed to
  ``after_cleanup_count`` and the old name deprecated. The new name is
  used for clarity, and to avoid confusion with
  ``LRUSizeCache(after_cleanup_size)``. (John Arbash Meinel)

* New ``ForeignRepository`` base class, to help with foreign branch 
  support (e.g. svn).  (Jelmer Vernooij)

* ``node_distances`` and ``select_farthest`` can no longer be imported
  from ``bzrlib.graph``.  They can still be imported from
  ``bzrlib.deprecated_graph``, which has been the preferred way to
  import them since before 1.0.  (Andrew Bennetts)
  
* The logic in commit now delegates inventory basis calculations to
  the ``CommitBuilder`` object; this requires that the commit builder
  in use has been updated to support the new ``recording_deletes`` and
  ``record_delete`` methods. (Robert Collins)

Testing
*******

* An HTTPS server is now available (it requires python-2.6). Future bzr
  versions will allow the use of the python-2.6 ssl module that can be
  installed for 2.5 and 2.4.

* ``bzr selftest`` now fails if new trailing white space is added to
  the bazaar sources. It only checks changes not committed yet. This
  means that PQM will now reject changes that introduce new trailing
  whitespace. (Marius Kruger)

* Introduced new experimental formats called ``1.12-preview`` and
  ``1.12-preview-rich-root`` to enable testing of related pending
  features, namely content filtering and filtered views.
  (Ian Clatworthy)

Internals
*********

* Added an ``InventoryEntry`` cache when deserializing inventories.
  Can cut the time to iterate over multiple RevisionsTrees in half.
  (John Arbash Meinel)

* Added ``bzrlib.fifo_cache.FIFOCache`` which is designed to have
  minimal overhead versus using a plain dict for cache hits, at the
  cost of not preserving the 'active' set as well as an ``LRUCache``.
  (John Arbash Meinel)

* ``bzrlib.patience_diff.unified_diff`` now properly uses a tab
  character to separate the filename from the date stamp, and doesn't
  add trailing whitespace when a date stamp is not supplied.
  (Adeodato Simó, John Arbash Meinel)

* ``DirStateWorkingTree`` and ``DirStateWorkingTreeFormat`` added
  as base classes of ``WorkingTree4`` and ``WorkingTreeFormat4``
  respectively. (Ian Clatworthy)

* ``KnitVersionedFiles._check_should_delta()`` now uses the
  ``get_build_details`` api to avoid multiple hits to the index, and
  to properly follow the ``compression_parent`` rather than assuming
  it is the left-hand parent. (John Arbash Meinel)

* ``KnitVersionedFiles.get_record_stream()`` will now chose a
  more optimal ordering when the keys are requested 'unordered'.
  Previously the order was fully random, now the records should be
  returned from each pack in turn, in forward I/O order.
  (John Arbash Meinel)
    
* ``mutter()`` will now flush the ``~/.bzr.log`` if it has been more
  than 2s since the last time it flushed. (John Arbash Meinel)

* New method ``bzrlib.repository.Repository.add_inventory_by_delta``
  allows adding an inventory via an inventory delta, which can be
  more efficient for some repository types. (Robert Collins)

* Repository ``CommitBuilder`` objects can now accumulate an inventory
  delta. To enable this functionality call ``builder.recording_deletes``
  and additionally call ``builder.record_delete`` when a delete
  against the basis occurs. (Robert Collins)

* The default http handler has been changed from pycurl to urllib.
  The default is still pycurl for https connections. (The only
  advantage of pycurl is that it checks ssl certificates.)
  (John Arbash Meinel)

* ``VersionedFiles.get_record_stream()`` can now return objects with a
  storage_kind of ``chunked``. This is a collection (list/tuple) of
  strings. You can use ``osutils.chunks_to_lines()`` to turn them into
  guaranteed 'lines' or you can use ``''.join(chunks)`` to turn it
  into a fulltext. This allows for some very good memory savings when
  asking for many texts that share ancestry, as the individual chunks
  can be shared between versions of the file. (John Arbash Meinel)

* ``pull -v`` and ``push -v`` use new function
  ``bzrlib.log.show_branch_change`` (Aaron Bentley)



bzr 1.10 2008-12-05
###################

Bazaar 1.10 has several performance improvements for copying revisions
(especially for small updates to large projects).  There has also been a
significant amount of effort in polishing stacked branches.  The commands
``shelve`` and ``unshelve`` have become core commands, with an improved
implementation.

The only changes versus bzr-1.10rc1 are bugfixes for stacked branches.

bug Fixes
*********

* Don't set a pack write cache size from RepoFetcher, because the
  cache is not coherent with reads and causes ShortReadvErrors.
  This reverses the change that fixed #294479.
  (Martin Pool, #303856)

* Properly handle when a revision can be inserted as a delta versus
  when it needs to be expanded to a fulltext for stacked branches.
  There was a bug involving merge revisions. As a method to help
  prevent future difficulties, also make stacked fetches sort
  topologically. (John Arbash Meinel, #304841)


bzr 1.10rc1 2008-11-28
######################

This release of Bazaar focuses on performance improvements when pushing
and pulling revisions, both locally and to remote networks.  The popular
``shelve`` and ``unshelve`` commands, used to interactively revert and
restore work in progress, have been merged from bzrtools into the bzr
core.  There are also bug fixes for portability, and for stacked branches.

New Features
************

* New ``commit_message_template`` hook that is called by the commit
  code to generate a template commit message. (Jelmer Vernooij)

* New `shelve` and `unshelve` commands allow undoing and redoing changes.
  (Aaron Bentley)

Improvements
************

* ``(Remote)Branch.copy_content_into`` no longer generates the full revision
  history just to set the last revision info.
  (Andrew Bennetts, John Arbash Meinel)

* Fetches between formats with different serializers (such as
  pack-0.92-subtree and 1.9-rich-root) are faster now.  This is due to
  operating on batches of 100 revisions at time rather than
  one-by-one.  (Andrew Bennetts, John Arbash Meinel)

* Search index files corresponding to pack files we've already used
  before searching others, because they are more likely to have the
  keys we're looking for.  This reduces the number of iix and tix
  files accessed when pushing 1 new revision, for instance.
  (John Arbash Meinel)

* Signatures to transfer are calculated more efficiently in
  ``item_keys_introduced_by``.  (Andrew Bennetts, John Arbash Meinel)

* The generic fetch code can once again copy revisions and signatures
  without extracting them completely to fulltexts and then serializing
  them back down into byte strings. This is a significant performance
  improvement when fetching from a stacked branch.
  (John Arbash Meinel, #300289)

* When making a large readv() request over ``bzr+ssh``, break up the
  request into more manageable chunks. Because the RPC is not yet able
  to stream, this helps keep us from buffering too much information at
  once. (John Arbash Meinel)

Bug Fixes
*********

* Better message when the user needs to set their Launchpad ID.
  (Martin Pool, #289148)

* ``bzr commit --local`` doesn't access the master branch anymore.
  This fixes a regression introduced in 1.9.  (Marius Kruger, #299313)

* Don't call the system ``chdir()`` with an empty path. Sun OS seems
  to give an error in that case.  Also, don't count on ``getcwd()``
  being able to allocate a new buffer, which is a gnu extension.
  (John Arbash Meinel, Martin Pool, Harry Hirsch, #297831)

* Don't crash when requesting log --forward <file> for a revision range
  starting with a dotted revno.
  (Vincent Ladeuil, #300055)

* Don't create text deltas spanning stacked repositories; this could
  cause "Revision X not present in Y" when later accessing them.
  (Martin Pool, #288751)

* Pack repositories are now able to reload the pack listing and retry
  the current operation if another action causes the data to be
  repacked.  (John Arbash Meinel, #153786)

* PermissionDenied errors from smart servers no longer cause
  "PermissionDenied: "None"" on the client.
  (Andrew Bennetts, #299254)

* Pushing to a stacked pack repository now batches writes, the same
  way writes are batched to ordinary pack repository.  This makes
  pushing to a stacked branch over the network much faster.
  (Andrew Bennetts, #294479)

* TooManyConcurrentRequests no longer occur when a fetch fails and
  tries to abort a write group.  This allows the root cause (e.g. a
  network interruption) to be reported.  (Andrew Bennetts, #297014)

* RemoteRepository.get_parent_map now uses fallback repositories.
  (Aaron Bentley, #297991?, #293679?)

API Changes
***********

* ``CommitBuilder`` now validates the strings it will be committing,
  to ensure that they do not have characters that will not be properly
  round-tripped. For now, it just checks for characters that are
  invalid in the XML form. (John Arbash Meinel, #295161)

* Constructor parameters for NewPack (internal to pack repositories)
  have changed incompatibly.

* ``Repository.abort_write_group`` now accepts an optional
  ``suppress_errors`` flag.  Repository implementations that override
  ``abort_write_group`` will need to be updated to accept the new
  argument.  Subclasses that only override ``_abort_write_group``
  don't need to change.

* Transport implementations must provide copy_tree_to_transport.  A default
  implementation is provided for Transport subclasses.

Testing
*******

* ``bzr selftest`` now fails if no doctests are found in a module
  that's expected to have them.  (Martin Pool)

* Doctests now only report the first failure.  (Martin Pool)


bzr 1.9 2008-11-07
##################

This release of Bazaar adds a new repository format, ``1.9``, with smaller
and more efficient index files.  This format can be specified when
creating a new repository, or used to losslessly upgrade an existing
repository.  bzr 1.9 also speeds most operations over the smart server
protocol, makes annotate faster, and uses less memory when making
checkouts or pulling large amounts of data.

Bug Fixes
*********

* Fix "invalid property value 'branch-nick' for None" regression with
  branches bound to svn branches.  (Martin Pool, #293440)

* Fix SSL/https on Python2.6.  (Vincent Ladeuil, #293054)

* ``SFTPTransport.readv()`` had a bug when requests were out-of-order.
  This only triggers some-of-the-time on Knit format repositories.
  (John Arbash Meinel, #293746)


bzr 1.9rc1 2008-10-31
#####################

New Features
************

* New Branch hook ``transform_fallback_location`` allows a function to
  be called when looking up the stacked source. (Michael Hudson)

* New repository formats ``1.9`` and ``1.9-rich-root``. These have all
  the functionality of ``1.6``, but use the new btree indexes.
  These indexes are both smaller and faster for access to historical
  information.  (John Arbash Meinel)

Improvements
************

* ``BTreeIndex`` code now is able to prefetch extra pages to help tune
  the tradeoff between bandwidth and latency. Should be tuned
  appropriately to not impact commands which need minimal information,
  but provide a significant boost to ones that need more context. Only
  has a direct impact on the ``--development2`` format which uses
  btree's for the indexes. (John Arbash Meinel)

* ``bzr dump-btree`` is a hidden command introduced to allow dumping
  the contents of a compressed btree file.  (John Arbash Meinel)

* ``bzr pack`` now tells the index builders to optimize for size. For
  btree index repositories, this can save 25% of the index size
  (mostly in the text indexes). (John Arbash Meinel)

* ``bzr push`` to an existing branch or repository on a smart server
  is faster, due to Bazaar making more use of the ``get_parent_map``
  RPC when querying the remote branch's revision graph.
  (Andrew Bennetts)

* default username for bzr+ssh and sftp can be configured in
  authentication.conf. (Aaron Bentley)

* launchpad-login now provides a default username for bzr+ssh and sftp
  URLs, allowing username-free URLs to work for everyone. (Aaron Bentley)

* ``lp:`` lookups no longer include usernames, making them shareable and
  shorter. (Aaron Bentley)

* New ``PackRepository.autopack`` smart server RPC, which does
  autopacking entirely on the server.  This is much faster than
  autopacking via plain file methods, which downloads a large amount
  of pack data and then re-uploads the same pack data into a single
  file.  This fixes a major (although infrequent) cause of lengthy
  delays when using a smart server.  For example, pushing the 10th
  revision to a repository with 9 packs now takes 44 RPCs rather than
  179, and much less bandwidth too.  This requires Bazaar 1.9 on both
  the client and the server, otherwise the client will fallback to the
  slower method.  (Andrew Bennetts)

Bug Fixes
*********

* A failure to load a plugin due to an IncompatibleAPI exception is
  now correctly reported. (Robert Collins, #279451)

* API versioning support now has a multiple-version checking api
  ``require_any_api``. (Robert Collins, #279447)

* ``bzr branch --stacked`` from a smart server to a standalone branch
  works again.  This fixes a regression in 1.7 and 1.8.
  (Andrew Bennetts, #270397)

* ``bzr co`` uses less memory. It used to unpack the entire WT into
  memory before writing it to disk. This was a little bit faster, but
  consumed lots of memory. (John Arbash Meinel, #269456)

* ``bzr missing --quiet`` no longer prints messages about whether
  there are missing revisions.  The exit code indicates whether there
  were or not.  (Martin Pool, #284748)

* Fixes to the ``annotate`` code. The fast-path which re-used the
  stored deltas was accidentally disabled all the time, instead of
  only when a branch was stacked. Second, the code would accidentally
  re-use a delta even if it wasn't against the left-parent, this
  could only happen if ``bzr reconcile`` decided that the parent
  ordering was incorrect in the file graph.  (John Arbash Meinel)

* "Permission denied" errors that occur when pushing a new branch to a
  smart server no longer cause tracebacks.  (Andrew Bennetts, #278673)

* Some compatibility fixes for building the extensions with MSVC and
  for python2.4. (John Arbash Meinel, #277484)

* The index logic is now able to reload the list of pack files if and
  index ends up disappearing. We still don't reload if the pack data
  itself goes missing after checking the index. This bug appears as a
  transient failure (file not found) when another process is writing
  to the repository.  (John Arbash Meinel, #153786)

* ``bzr switch`` and ``bzr bind`` will now update the branch nickname if
  it was previously set. All checkouts will now refer to the bound branch
  for a nickname if one was not explicitly set.
  (Marius Kruger, #230903)

Documentation
*************

* Improved hook documentation. (Michael Ernst)

API Changes
***********

* commands.plugins_cmds is now a CommandRegistry, not a dict.

Internals
*********

* New AuthenticationConfig.set_credentials method allows easy programmatic
  configuration of authetication credentials.


bzr 1.8 2008-10-16
##################

Bazaar 1.8 includes several fixes that improve working tree performance,
display of revision logs, and merges.  The bzr testsuite now passes on OS
X and Python 2.6, and almost completely passes on Windows.  The
smartserver code has gained several bug fixes and performance
improvements, and can now run server-side hooks within an http server.

Bug Fixes
*********

* Fix "Must end write group" error when another error occurs during
  ``bzr push``.  (Andrew Bennetts, #230902)

Portability
***********

* Some Pyrex versions require the WIN32 macro defined to compile on
  that platform.  (Alexander Belchenko, Martin Pool, #277481)


bzr 1.8rc1 2008-10-07
#####################

Changes
*******

* ``bzr log file`` has been changed. It now uses a different method
  for determining which revisions to show as merging the changes to
  the file. It now only shows revisions which merged the change
  towards your mainline. This simplifies the output, makes it faster,
  and reduces memory consumption.  (John Arbash Meinel)

* ``bzr merge`` now defaults to having ``--reprocess`` set, whenever
  ``--show-base`` is not supplied.  (John Arbash Meinel)

* ``bzr+http//`` will now optionally load plugins and write logs on the
  server. (Marius Kruger)

* ``bzrlib._dirstate_helpers_c.pyx`` does not compile correctly with
  Pyrex 0.9.4.1 (it generates C code which causes segfaults). We
  explicitly blacklist that version of the compiler for that
  extension. Packaged versions will include .c files created with
  pyrex >= 0.9.6 so it doesn't effect releases, only users running
  from the source tree. (John Arbash Meinel, #276868)

Features
********

* bzr is now compatible with python-2.6. python-2.6 is not yet officially
  supported (nor released, tests were conducted with the dev version of
  python-2.6rc2), but all known problems have been fixed.  Feedback
  welcome.
  (Vincent Ladeuil, #269535)

Improvements
************

* ``bzr annotate`` will now include uncommitted changes from the local
  working tree by default. Such uncommitted changes are given the
  revision number they would get if a commit was done, followed with a
  ? to indicate that its not actually known. (Robert Collins, #3439)

* ``bzr branch`` now accepts a ``--standalone`` option, which creates a
  standalone branch regardless of the presence of shared repositories.
  (Daniel Watkins)

* ``bzr push`` is faster in the case there are no new revisions to
  push.  It is also faster if there are no tags in the local branch.
  (Andrew Bennetts)

* File changes during a commit will update the tree stat cache.
  (Robert Collins)

* Location aliases can now accept a trailing path.  (Micheal Hudson)

* New hooks ``Lock.hooks`` when LockDirs are acquired and released.
  (Robert Collins, MartinPool)

* Switching in heavyweight checkouts uses the master branch's context, not
  the checkout's context.  (Adrian Wilkins)

* ``status`` on large trees is now faster, due to optimisations in the
  walkdirs code. Of particular note, the walkdirs code now performs
  a temporary ``chdir()`` while reading a single directory; if your
  platform has non thread-local current working directories (and is
  not windows which has its own implementation), this may introduce a
  race condition during concurrent uses of bzrlib. The bzrlib CLI
  will not encounter this as it is single threaded for working tree
  operations. (Robert Collins)

* The C extensions now build on python 2.4 (Robert Collins, #271939)

* The ``-Dhpss`` debug flag now reports the number of smart server
  calls per medium to stderr.  This is in addition to the existing
  detailed logging to the .bzr.log trace file.  (Andrew Bennetts)

Bug Fixes
*********

* Avoid random failures arising from misinterpreted ``errno`` values
  in ``_readdir_pyx.read_dir``.
  (Martin Pool, #279381)

* Branching from a shared repository on a smart server into a new
  repository now preserves the repository format.
  (Andrew Bennetts, #269214)

* ``bzr log`` now accepts a ``--change`` option.
  (Vincent Ladeuil, #248427)

* ``bzr missing`` now accepts an ``--include-merges`` option.
  (Vincent Ladeuil, #233817)

* Don't try to filter (internally) '.bzr' from the files to be deleted if
  it's not there.
  (Vincent Ladeuil, #272648)

* Fix '_in_buffer' AttributeError when using the -Dhpss debug flag.
  (Andrew Bennetts)

* Fix TooManyConcurrentRequests errors caused by a connection failure
  when doing ``bzr pull`` or ``bzr merge`` from a ``bzr+ssh`` URL.
  (Andrew Bennetts, #246233)

* Fixed ``bzr st -r branch:PATH_TO_BRANCH`` where the other branch
  is in a different repository than the current one.
  (Lukáš Lalinský, #144421)

* Make the first line of the manpage preamble a comment again.
  (David Futcher, #242106)

* Remove use of optional parameter in GSSAPI FTP support, since
  it breaks newer versions of Python-Kerberos. (Jelmer Vernooij)

* The autopacking logic will now always create a single new pack from
  all of the content which it deems is worth moving. This avoids the
  'repack a single pack' bug and should result in better packing
  overall.  (John Arbash Meinel, #242510, #172644)

* Trivial documentation fix.
  (John Arbash Meinel, #270471)

* ``bzr switch`` and ``bzr bind`` will now update the branch nickname if
  it was previously set. All checkouts will now refer to the bound branch
  for a nickname if one was not explicitly set.
  (Marius Kruger, #230903)

Documentation
*************

* Explain revision/range identifiers. (Daniel Clemente)

API Changes
***********

* ``CommitBuilder.record_entry_contents`` returns one more element in
  its result tuple - an optional file system hash for the hash cache
  to use. (Robert Collins)

* ``dirstate.DirState.update_entry`` will now only calculate the sha1
  of a file if it is likely to be needed in determining the output
  of iter_changes. (Robert Collins)

* The PackRepository, RepositoryPackCollection, NewPack classes have a
  slightly changed interface to support different index types; as a
  result other users of these classes need to supply the index types
  they want. (Robert Collins)

Testing
*******

* ``bzrlib.tests.repository_implementations`` has been renamed to
  ``bzrlib.tests.per_repository`` so that we have a common structure
  (and it is shorter). (John Arbash Meinel, #239343)

* ``LocalTransport.abspath()`` now returns a drive letter if the
  transport has one, fixing numerous tests on Windows.
  (Mark Hammond)

* PreviewTree is now tested via intertree_implementations.
  (Aaron Bentley)

* The full test suite is passing again on OSX.
  (Guillermo Gonzalez, Vincent Ladeuil)

* The full test suite passes when run with ``-Eallow_debug``.
  (Andrew Bennetts)

Internals
*********

* A new hook, ``Branch.open``, has been added, which is called when
  branch objects are opened. (Robert Collins)

* ``bzrlib.osutils._walkdirs_utf8`` has been refactored into common
  tree walking, and modular directory listing code to aid future
  performance optimisations and refactoring. (Robert Collins)

* ``bzrlib.trace.debug_memory`` can be used to get a quick memory dump
  in the middle of processing. It only reports memory if
  ``/proc/PID/status`` is available. (John Arbash Meinel)

* New method ``RevisionSpec.as_tree`` for representing the revision
  specifier as a revision tree object. (Lukáš Lalinský)

* New race-free method on MutableTree ``get_file_with_stat`` for use
  when generating stat cache results. (Robert Collins)

* New win32utils.get_local_appdata_location() provides access to a local
  directory for storing data.  (Mark Hammond)

* To be compatible with python-2.6 a few new rules should be
  observed. 'message' attribute can't be used anymore in exception
  classes, 'sha' and 'md5' modules have been deprecated (use
  osutils.[md5|sha]), object__init__ and object.__new__ don't accept
  parameters anymore.
  (Vincent Ladeuil)


bzr 1.7.1 2008-10-01
####################

No changes from 1.7.1rc1.


bzr 1.7.1rc1 2008-09-24
#######################

This release just includes an update to how the merge algorithm handles
file paths when we encounter complex history.

Features
********

* If we encounter a criss-cross in history, use information from
  direct Least Common Ancestors to resolve inventory shape (locations
  of files, adds, deletes, etc). This is similar in concept to using
  ``--lca`` for merging file texts, only applied to paths.
  (John Arbash Meinel)


bzr 1.7 2008-09-23
##################

This release includes many bug fixes and a few performance and feature
improvements.  ``bzr rm`` will now scan for missing files and remove them,
like how ``bzr add`` scans for unknown files and adds them. A bit more
polish has been applied to the stacking code. The b-tree indexing code has
been brought in, with an eye on using it in a future repository format.
There are only minor installer changes since bzr-1.7rc2.

Features
********

* Some small updates to the win32 installer. Include localization
  files found in plugins, and include the builtin distutils as part of
  packaging qbzr. (Mark Hammond)


bzr 1.7rc2 2008-09-17
#####################

A few bug fixes from 1.7rc1. The biggest change is a new
``RemoteBranch.get_stacked_on_url`` rpc. This allows clients that are
trying to access a Stacked branch over the smart protocol, to properly
connect to the stacked-on location.

Bug Fixes
*********

* Branching from a shared repository on a smart server into a new
  repository now preserves the repository format.
  (Andrew Bennetts, #269214)

* Branching from a stacked branch via ``bzr+ssh`` can properly connect
  to the stacked-on branch.  (Martin Pool, #261315)

* ``bzr init`` no longer re-opens the BzrDir multiple times.
  (Vincent Ladeuil)

* Fix '_in_buffer' AttributeError when using the -Dhpss debug flag.
  (Andrew Bennetts)


bzr 1.7rc1 2008-09-09
#####################

This release candidate for bzr 1.7 has several bug fixes and a few
performance and feature improvements.  ``bzr rm`` will now scan for
missing files and remove them, like how ``bzr add`` scans for unknown
files and adds them. A bit more polish has been applied to the stacking
code. The b-tree indexing code has been brought in, with an eye on using
it in a future repository format.


Changes
*******

* ``bzr export`` can now export a subdirectory of a project.
  (Robert Collins)

* ``bzr remove-tree`` will now refuse to remove a tree with uncommitted
  changes, unless the ``--force`` option is specified.
  (Lukáš Lalinský, #74101)

* ``bzr rm`` will now scan for files that are missing and remove just
  them automatically, much as ``bzr add`` scans for new files that
  are not ignored and adds them automatically. (Robert Collins)

Features
********

* Support for GSSAPI authentication when using FTP as documented in
  RFC2228. (Jelmer Vernooij, #49623)

* Add support for IPv6 in the smart server. (Jelmer Vernooij, #165014)

Improvements
************

* A url like ``log+file:///tmp`` will log all access to that Transport
  to ``.bzr.log``, which may help in debugging or profiling.
  (Martin Pool)

* ``bzr branch`` and ``bzr push`` use the default stacking policy if the
  branch format supports it. (Aaron Bentley)

* ``bzr init`` and ``bzr init-repo`` will now print out the same as
  ``bzr info`` if it completed successfully.
  (Marius Kruger)

* ``bzr uncommit`` logs the old tip revision id, and displays how to
  restore the branch to that tip using ``bzr pull``.  This allows you
  to recover if you realize you uncommitted the wrong thing.
  (John Arbash Meinel)

* Fix problems in accessing stacked repositories over ``bzr://``.
  (Martin Pool, #261315)

* ``SFTPTransport.readv()`` was accidentally using ``list += string``,
  which 'works', but adds each character separately to the list,
  rather than using ``list.append(string)``. Fixing this makes the
  SFTP transport a little bit faster (~20%) and use a bit less memory.
  (John Arbash Meinel)

* When reading index files, if we happen to read the whole file in a
  single request treat it as a ``_buffer_all`` request. This happens
  most often on small indexes over remote transports, where we default
  to reading 64kB. It saves a round trip for each small index during
  fetch operations. Also, if we have read more than 50% of an index
  file, trigger a ``_buffer_all`` on the next request. This works
  around some inefficiencies because reads don't fall neatly on page
  boundaries, so we would ignore those bytes, but request them again
  later. This could trigger a total read size of more than the whole
  file. (John Arbash Meinel)

Bug Fixes
*********

* ``bzr rm`` is now aliased to ``bzr del`` for the convenience of svn
  users. (Robert Collins, #205416)

* Catch the infamous "select/poll returned error" which occurs when
  pycurl try to send a body request to an HTTP/1.0 server which has
  already refused to handle the request. (Vincent Ladeuil, #225020)

* Fix ``ObjectNotLocked`` errors when using various commands
  (including ``bzr cat`` and ``bzr annotate``) in combination with a
  smart server URL.  (Andrew Bennetts, #237067)

* ``FTPTransport.stat()`` would return ``0000`` as the permission bits
  for the containing ``.bzr/`` directory (it does not implement
  permissions). This would cause us to set all subdirectories to
  ``0700`` and files to ``0600`` rather than leaving them unmodified.
  Now we ignore ``0000`` as the permissions and assume they are
  invalid. (John Arbash Meinel, #259855)

* Merging from a previously joined branch will no longer cause
  a traceback. (Jelmer Vernooij, #203376)

* Pack operations on windows network shares will work even with large
  files. (Robert Collins, #255656)

* Running ``bzr st PATH_TO_TREE`` will no longer suppress merge
  status. Status is also about 7% faster on mozilla sized trees
  when the path to the root of the tree has been given. Users of
  the internal ``show_tree_status`` function should be aware that
  the show_pending flag is now authoritative for showing pending
  merges, as it was originally. (Robert Collins, #225204)

* Set valid default _param_name for Option so that ListOption can embed
  '-' in names. (Vincent Ladeuil, #263249)

* Show proper error rather than traceback when an unknown revision
  id is specified to ``bzr cat-revision``. (Jelmer Vernooij, #175569)

* Trailing text in the dirstate file could cause the C dirstate parser
  to try to allocate an invalid amount of memory. We now properly
  check and test for parsing a dirstate with invalid trailing data.
  (John Arbash Meinel, #186014)

* Unexpected error responses from a smart server no longer cause the
  client to traceback.  (Andrew Bennetts, #263527)

* Use a Windows api function to get a Unicode host name, rather than
  assuming the host name is ascii.
  (Mark Hammond, John Arbash Meinel, #256550)

* ``WorkingTree4`` trees will now correctly report missing-and-new
  paths in the output of ``iter_changes``. (Robert Collins)

Documentation
*************

* Updated developer documentation.  (Martin Pool)

API Changes
***********

* Exporters now take 4 parameters. (Robert Collins)

* ``Tree.iter_changes`` will now return False for the content change
  field when a file is missing in the basis tree and not present in
  the target tree. Previously it returned True unconditionally.
  (Robert Collins)

* The deprecated ``Branch.abspath`` and unimplemented
  ``Branch.rename_one`` and ``Branch.move`` were removed. (Jelmer Vernooij)

* BzrDir.clone_on_transport implementations must now accept a stacked_on
  parameter.  (Aaron Bentley)

* BzrDir.cloning_metadir implementations must now take a require_stacking
  parameter.  (Aaron Bentley)

Testing
*******

* ``addCleanup`` now takes ``*arguments`` and ``**keyword_arguments``
  which are then passed to the cleanup callable as it is run. In
  addition, addCleanup no longer requires that the callables passed to
  it be unique. (Jonathan Lange)

* Fix some tests that fail on Windows because files are deleted while
  still in use.
  (Mark Hammond)

* ``selftest``'s ``--starting-with`` option can now use predefined
  prefixes so that one can say ``bzr selftest -s bp.loom`` instead of
  ``bzr selftest -s bzrlib.plugins.loom``. (Vincent Ladeuil)

* ``selftest``'s ``--starting-with`` option now accepts multiple values.
  (Vincent Ladeuil)

Internals
*********

* A new plugin interface, ``bzrlib.log.log_adapters``, has been added.
  This allows dynamic log output filtering by plugins.
  (Robert Collins)

* ``bzrlib.btree_index`` is now available, providing a b-tree index
  layer. The design is memory conservative (limited memory cache),
  faster to seek (approx 100 nodes per page, gives 100-way fan out),
  and stores compressed pages allowing more keys per page.
  (Robert Collins, John Arbash Meinel)

* ``bzrlib.diff.DiffTree.show_diff`` now skips changes where the kind
  is unknown in both source and target.
  (Robert Collins, Aaron Bentley)

* ``GraphIndexBuilder.add_node`` and ``BTreeBuilder`` have been
  streamlined a bit. This should make creating large indexes faster.
  (In benchmarking, it now takes less time to create a BTree index than
  it takes to read the GraphIndex one.) (John Arbash Meinel)

* Mail clients for `bzr send` are now listed in a registry.  This
  allows plugins to add new clients by registering them with
  ``bzrlib.mail_client.mail_client_registry``.  All of the built-in
  clients now use this mechanism.  (Neil Martinsen-Burrell)


bzr 1.6.1 2008-09-05
####################

A couple regressions were found in the 1.6 release. There was a
performance issue when using ``bzr+ssh`` to branch large repositories,
and some problems with stacking and ``rich-root`` capable repositories.


bzr 1.6.1rc2 2008-09-03
#######################

Bug Fixes
*********

* Copying between ``rich-root`` and ``rich-root-pack`` (and vice
  versa) was accidentally using the inter-model fetcher, instead of
  recognizing that both were 'rich root' formats.
  (John Arbash Meinel, #264321)


bzr 1.6.1rc1 2008-08-29
#######################

This release fixes a few regressions found in the 1.6 client. Fetching
changes was using an O(N^2) buffering algorithm, so for large projects it
would cause memory thrashing. There is also a specific problem with the
``--1.6-rich-root`` format, which prevented stacking on top of
``--rich-root-pack`` repositories, and could allow users to accidentally
fetch experimental data (``-subtree``) without representing it properly.
The ``--1.6-rich-root`` format has been deprecated and users are
recommended to upgrade to ``--1.6.1-rich-root`` immediately.  Also we
re-introduced a workaround for users who have repositories with incorrect
nodes (not possible if you only used official releases).
I should also clarify that none of this is data loss level issues, but
still sufficient enough to warrant an updated release.

Bug Fixes
*********

* ``RemoteTransport.readv()`` was being inefficient about how it
  buffered the readv data and processed it. It would keep appending to
  the same string (causing many copies) and then pop bytes out of the
  start of the string (causing more copies).
  With this patch "bzr+ssh://local" can improve dramatically,
  especially for projects with large files.
  (John Arbash Meinel)

* Revision texts were always meant to be stored as fulltexts. There
  was a bug in a bzr.dev version that would accidentally create deltas
  when copying from a Pack repo to a Knit repo. This has been fixed,
  but to support those repositories, we know always request full texts
  for Revision texts. (John Arbash Meinel, #261339)

* The previous ``--1.6-rich-root`` format used an incorrect xml
  serializer, which would accidentally support fetching from a
  repository that supported subtrees, even though the local one would
  not. We deprecated that format, and introduced a new one that uses
  the correct serializer ``--1.6.1-rich-root``.
  (John Arbash Meinel, #262333)


bzr 1.6 2008-08-25
##################

Finally, the long awaited bzr 1.6 has been released. This release includes
new features like Stacked Branches, improved weave merge, and an updated
server protocol (now on v3) which will allow for better cross version
compatibility. With this release we have deprecated Knit format
repositories, and recommend that users upgrade them, we will continue to
support reading and writing them for the forseeable future, but we will
not be tuning them for performance as pack repositories have proven to be
better at scaling. This will also be the first release to bundle
TortoiseBzr in the standalone Windows installer.


bzr 1.6rc5 2008-08-19
#####################

Bug Fixes
*********

* Disable automatic detection of stacking based on a containing
  directory of the target. It interacted badly with push, and needs a
  bit more work to get the edges polished before it should happen
  automatically. (John Arbash Meinel, #259275)
  (This change was reverted when merged to bzr.dev)


bzr 1.6rc4 2008-08-18
#####################

Bug Fixes
*********

* Fix a regression in knit => pack fetching.  We had a logic
  inversion, causing the fetch to insert fulltexts in random order,
  rather than preserving deltas.  (John Arbash Meinel, #256757)


bzr 1.6rc3 2008-08-14
#####################

Changes
*******

* Disable reading ``.bzrrules`` as a per-branch rule preferences
  file. The feature was not quite ready for a full release.
  (Robert Collins)

Improvements
************

* Update the windows installer to bundle TortoiseBzr and ``qbzr``
  into the standalone installer. This will be the first official
  windows release that installs Tortoise by default.
  (Mark Hammond)

Bug Fixes
*********

* Fix a regression in ``bzr+http`` support. There was a missing
  function (``_read_line``) that needed to be carried over from
  ``bzr+ssh`` support. (Andrew Bennetts)

* ``GraphIndex`` objects will internally read an entire index if more
  than 1/20th of their keyspace is requested in a single operation.
  This largely mitigates a performance regression in ``bzr log FILE``
  and completely corrects the performance regression in ``bzr log``.
  The regression was caused by removing an accomodation which had been
  supporting the index format in use. A newer index format is in
  development which is substantially faster. (Robert Collins)


bzr 1.6rc2 2008-08-13
#####################

This release candidate has a few minor bug fixes, and some regression
fixes for Windows.

Bug Fixes
*********

* ``bzr upgrade`` on remote branches accessed via bzr:// and
  bzr+ssh:// now works.  (Andrew Bennetts)

* Change the ``get_format_description()`` strings for
  ``RepositoryFormatKnitPack5`` et al to be single line messages.
  (Aaron Bentley)

* Fix for a regression on Win32 where we would try to call
  ``os.listdir()`` on a file and not catch the exception properly.
  (Windows raises a different exception.) This would manifest in
  places like ``bzr rm file`` or ``bzr switch``.
  (Mark Hammond, John Arbash Meinel)

* ``Inventory.copy()`` was failing to set the revision property for
  the root entry. (Jelmer Vernooij)

* sftp transport: added missing ``FileExists`` case to
  ``_translate_io_exception`` (Christophe Troestler, #123475)

* The help for ``bzr ignored`` now suggests ``bzr ls --ignored`` for
  scripting use. (Robert Collins, #3834)

* The default ``annotate`` logic will now always assign the
  last-modified value of a line to one of the revisions that modified
  it, rather than a merge revision. This would happen when both sides
  claimed to have modified the line resulting in the same text. The
  choice is arbitrary but stable, so merges in different directions
  will get the same results.  (John Arbash Meinel, #232188)


bzr 1.6rc1 2008-08-06
#####################

This release candidate for bzr 1.6 solidifies the new branch stacking
feature.  Bazaar now recommends that users upgrade all knit repositories,
because later formats are much faster.  However, we plan to continue read/write and
upgrade support for knit repostories for the forseeable future.  Several
other bugs and performance issues were fixed.

Changes
*******

* Knit format repositories are deprecated and bzr will now emit
  warnings whenever it encounters one.  Use ``bzr upgrade`` to upgrade
  knit repositories to pack format.  (Andrew Bennetts)

Improvements
************

* ``bzr check`` can now be told which elements at a location it should
  check.  (Daniel Watkins)

* Commit now supports ``--exclude`` (or ``-x``) to exclude some files
  from the commit. (Robert Collins, #3117)

* Fetching data between repositories that have the same model but no
  optimised fetcher will not reserialise all the revisions, increasing
  performance. (Robert Collins, John Arbash Meinel)

* Give a more specific error when target branch is not reachable.
  (James Westby)

* Implemented a custom ``walkdirs_utf8`` implementation for win32.
  This uses a pyrex extension to get direct access to the
  ``FindFirstFileW`` style apis, rather than using ``listdir`` +
  ``lstat``. Shows a very strong improvement in commands like
  ``status`` and ``diff`` which have to iterate the working tree.
  Anywhere from 2x-6x faster depending on the size of the tree (bigger
  trees, bigger benefit.) (John Arbash Meinel)

* New registry for log properties handles  and the method in
  LongLogFormatter to display the custom properties returned by the
  registered handlers. (Guillermo Gonzalez, #162469)

Bug Fixes
*********

* Add more tests that stacking does not create deltas spanning
  physical repository boundaries.
  (Martin Pool, #252428)

* Better message about incompatible repositories.
  (Martin Pool, #206258)

* ``bzr branch --stacked`` ensures the destination branch format can
  support stacking, even if the origin does not.
  (Martin Pool)

* ``bzr export`` no longer exports ``.bzrrules``.
  (Ian Clatworthy)

* ``bzr serve --directory=/`` now correctly allows the whole
  filesystem to be accessed on Windows, not just the root of the drive
  that Python is running from.
  (Adrian Wilkins, #240910)

* Deleting directories by hand before running ``bzr rm`` will not
  cause subsequent errors in ``bzr st`` and ``bzr commit``.
  (Robert Collins, #150438)

* Fix a test case that was failing if encoding wasn't UTF-8.
  (John Arbash Meinel, #247585)

* Fix "no buffer space available" error when branching with the new
  smart server protocol to or from Windows.
  (Andrew Bennetts, #246180)

* Fixed problem in branching from smart server.
  (#249256, Michael Hudson, Martin Pool)

* Handle a file turning in to a directory in TreeTransform.
  (James Westby, #248448)

API Changes
***********

* ``MutableTree.commit`` has an extra optional keywork parameter
  ``exclude`` that will be unconditionally supplied by the command
  line UI - plugins that add tree formats may need an update.
  (Robert Collins)

* The API minimum version for plugin compatibility has been raised to
  1.6 - there are significant changes throughout the code base.
  (Robert Collins)

* The generic fetch code now uses three attributes on Repository objects
  to control fetch. The streams requested are controlled via :
  ``_fetch_order`` and ``_fetch_uses_deltas``. Setting these
  appropriately allows different repository implementations to recieve
  data in their optimial form. If the ``_fetch_reconcile`` is set then
  a reconcile operation is triggered at the end of the fetch.
  (Robert Collins)

* The ``put_on_disk`` and ``get_tar_item`` methods in
  ``InventoryEntry`` were deprecated. (Ian Clatworthy)

* ``Repository.is_shared`` doesn't take a read lock. It didn't
  need one in the first place (nobody cached the value, and
  ``RemoteRepository`` wasn't taking one either). This saves a round
  trip when probing Pack repositories, as they read the ``pack-names``
  file when locked. And during probe, locking the repo isn't very
  useful. (John Arbash Meinel)

Internals
*********

* ``bzrlib.branchbuilder.BranchBuilder`` is now much more capable of
  putting together a real history without having to create a full
  WorkingTree. It is recommended that tests that are not directly
  testing the WorkingTree use BranchBuilder instead.  See
  ``BranchBuilder.build_snapshot`` or
  ``TestCaseWithMemoryTree.make_branch_builder``.  (John Arbash Meinel)

* ``bzrlib.builtins.internal_tree_files`` broken into two giving a new
  helper ``safe_relpath_files`` - used by the new ``exclude``
  parameter to commit. (Robert Collins)

* Make it easier to introduce new WorkingTree formats.
  (Ian Clatworthy)

* The code for exporting trees was refactored not to use the
  deprecated ``InventoryEntry`` methods. (Ian Clatworthy)

* RuleSearchers return () instead of [] now when there are no matches.
  (Ian Clatworthy)


bzr 1.6beta3 2008-07-17
#######################

This release adds a new 'stacked branches' feature allowing branches to
share storage without being in the same repository or on the same machine.
(See the user guide for more details.)  It also adds a new hook, improved
weaves, aliases for related locations, faster bzr+ssh push, and several
bug fixes.

Features
********

* New ``pre_change_branch_tip`` hook that is called before the
  branch tip is moved, while the branch is write-locked.  See the User
  Reference for signature details.  (Andrew Bennetts)

* Rule-based preferences can now be defined for selected files in
  selected branches, allowing commands and plugins to provide
  custom behaviour for files matching defined patterns.
  See ``Rule-based preferences`` (part of ``Configuring Bazaar``)
  in the User Guide and ``bzr help rules`` for more information.
  (Ian Clatworthy)

* Sites may suggest a branch to stack new branches on.  (Aaron Bentley)

* Stacked branches are now supported. See ``bzr help branch`` and
  ``bzr help push``.  Branches must be in the ``development1`` format
  to stack, though the stacked-on branch can be of any format.
  (Robert Collins)

Improvements
************

* ``bzr export --format=tgz --root=NAME -`` to export a gzipped tarball
  to stdout; also ``tar`` and ``tbz2``.
  (Martin Pool)

* ``bzr (re)merge --weave`` will now use a standard Weave algorithm,
  rather than the annotation-based merge it was using. It does so by
  building up a Weave of the important texts, without needing to build
  the full ancestry. (John Arbash Meinel, #238895)

* ``bzr send`` documents and better supports ``emacsclient`` (proper
  escaping of mail headers and handling of the MUA Mew).
  (Christophe Troestler)

* Remembered locations can be specified by aliases, e.g. :parent, :public,
  :submit.  (Aaron Bentley)

* The smart protocol now has improved support for setting branches'
  revision info directly.  This makes operations like push
  faster.  The new request method name is
  ``Branch.set_last_revision_ex``.  (Andrew Bennetts)

Bug Fixes
*********

* Bazaar is now able to be a client to the web server of IIS 6 and 7.
  The broken implementations of RFC822 in Python and RFC2046 in IIS
  combined with boundary-line checking in Bazaar previously made this
  impossible. (NB, IIS 5 does not suffer from this problem).
  (Adrian Wilkins, #247585)

* ``bzr log --long`` with a ghost in your mainline now handles that
  ghost properly. (John Arbash Meinel, #243536)

* ``check`` handles the split-up .bzr layout correctly, so no longer
  requires a branch to be present.
  (Daniel Watkins, #64783)

* Clearer message about how to set the PYTHONPATH if bzrlib can't be
  loaded.
  (Martin Pool, #205230)

* Errors about missing libraries are now shown without a traceback,
  and with a suggestion to install the library.  The full traceback is
  still in ``.bzr.log`` and can be shown with ``-Derror``.
  (Martin Pool, #240161)

* Fetch from a stacked branch copies all required data.
  (Aaron Bentley, #248506)

* Handle urls such as ftp://user@host.com@www.host.com where the user
  name contains an @.
  (Neil Martinsen-Burrell, #228058)

* ``needs_read_lock`` and ``needs_write_lock`` now suppress an error during
  ``unlock`` if there was an error in the original function. This helps
  most when there is a failure with a smart server action, since often the
  connection closes and we cannot unlock.
  (Andrew Bennetts, John Arbash Meinel, #125784)

* Obsolete hidden command ``bzr fetch`` removed.
  (Martin Pool, #172870)

* Raise the correct exception when doing ``-rbefore:0`` or ``-c0``.
  (John Arbash Meinel, #239933)

* You can now compare file revisions in Windows diff programs from
  Cygwin Bazaar.
  (Matt McClure, #209281)

* revision_history now tolerates mainline ghosts for Branch format 6.
  (Aaron Bentley, #235055)

* Set locale from environment for third party libs.
  (Martin von Gagern, #128496)

Documentation
*************

* Added *Using stacked branches* to the User Guide.
  (Ian Clatworthy)

* Updated developer documentation.
  (Martin Pool)

Testing
*******

* ``-Dmemory`` will cause /proc/PID/status to be catted before bzr
  exits, allowing low-key analysis of peak memory use. (Robert Collins)

* ``TestCaseWithTransport.make_branch_and_tree`` tries harder to return
  a tree with a ``branch`` attribute of the right format.  This was
  preventing some ``RemoteBranch`` tests from actually running with
  ``RemoteBranch`` instances.  (Andrew Bennetts)

API Changes
***********

* Removed ``Repository.text_store``, ``control_store``, etc.  Instead,
  there are new attributes ``texts, inventories, revisions,
  signatures``, each of which is a ``VersionedFiles``.  See the
  Repository docstring for more details.
  (Robert Collins)

* ``Branch.pull`` now accepts an ``_override_hook_target`` optional
  parameter.  If you have a subclass of ``Branch`` that overrides
  ``pull`` then you should add this parameter.  (Andrew Bennetts)

* ``bzrlib.check.check()`` has been deprecated in favour of the more
  aptly-named ``bzrlib.check.check_branch()``.
  (Daniel Watkins)

* ``Tree.print_file`` and ``Repository.print_file`` are deprecated.
  These methods are bad APIs because they write directly to sys.stdout.
  bzrlib does not use them internally, and there are no direct tests
  for them. (Alexander Belchenko)

Internals
*********

* ``cat`` command no longer uses ``Tree.print_file()`` internally.
  (Alexander Belchenko)

* New class method ``BzrDir.open_containing_tree_branch_or_repository``
  which eases the discovery of the tree, the branch and the repository
  containing a given location.
  (Daniel Watkins)

* New ``versionedfile.KeyMapper`` interface to abstract out the access to
  underlying .knit/.kndx etc files in repositories with partitioned
  storage. (Robert Collins)

* Obsolete developer-use command ``weave-join`` has been removed.
  (Robert Collins)

* ``RemoteToOtherFetcher`` and ``get_data_stream_for_search`` removed,
  to support new ``VersionedFiles`` layering.
  (Robert Collins)


bzr 1.6beta2 2008-06-10
#######################

This release contains further progress towards our 1.6 goals of shallow
repositories, and contains a fix for some user-affecting bugs in the
repository layer.  Building working trees during checkout and branch is
now faster.

Bug Fixes
*********

* Avoid KnitCorrupt error extracting inventories from some repositories.
  (The data is not corrupt; an internal check is detecting a problem
  reading from the repository.)
  (Martin Pool, Andrew Bennetts, Robert Collins, #234748)

* ``bzr status`` was breaking if you merged the same revision twice.
  (John Arbash Meinel, #235407)

* Fix infinite loop consuming 100% CPU when a connection is lost while
  reading a response body via the smart protocol v1 or v2.
  (Andrew Bennetts)

* Inserting a bundle which changes the contents of a file with no trailing
  end of line, causing a knit snapshot in a 'knits' repository will no longer
  cause KnitCorrupt. (Robert Collins)

* ``RemoteBranch.pull`` needs to return the ``self._real_branch``'s
  pull result. It was instead just returning None, which breaks ``bzr
  pull``. (John Arbash Meinel, #238149)

* Sanitize branch nick before using it as an attachment filename in
  ``bzr send``. (Lukáš Lalinský, #210218)

* Squash ``inv_entry.symlink_target`` to a plain string when
  generating DirState details. This prevents from getting a
  ``UnicodeError`` when you have symlinks and non-ascii filenames.
  (John Arbash Meinel, #135320)

Improvements
************

* Added the 'alias' command to set/unset and display aliases. (Tim Penhey)

* ``added``, ``modified``, and ``unknowns`` behaviour made consistent (all three
  now quote paths where required). Added ``--null`` option to ``added`` and
  ``modified`` (for null-separated unknowns, use ``ls --unknown --null``)
  (Adrian Wilkins)

* Faster branching (1.09x) and lightweight checkouts (1.06x) on large trees.
  (Ian Clatworthy, Aaron Bentley)

Documentation
*************

* Added *Bazaar Zen* section to the User Guide. (Ian Clatworthy)

Testing
*******

* Fix the test HTTPServer to be isolated from chdir calls made while it is
  running, allowing it to be used in blackbox tests. (Robert Collins)

API Changes
***********

* ``WorkingTree.set_parent_(ids/trees)`` will now filter out revisions
  which are in the ancestry of other revisions. So if you merge the same
  tree twice, or merge an ancestor of an existing merge, it will only
  record the newest. (If you merge a descendent, it will replace its
  ancestor). (John Arbash Meinel, #235407)

* ``RepositoryPolicy.__init__`` now requires stack_on and stack_on_pwd,
  through the derived classes do not.  (Aaron Bentley)

Internals
*********

* ``bzrlib.bzrdir.BzrDir.sprout`` now accepts ``stacked`` to control
  creating stacked branches. (Robert Collins)

* Knit record serialisation is now stricter on what it will accept, to
  guard against potential internal bugs, or broken input. (Robert Collins)

bzr 1.6beta1 2008-06-02
#######################


Commands that work on the revision history such as push, pull, missing,
uncommit and log are now substantially faster.  This release adds a
translation of some of the user documentation into Spanish.  (Contributions of
other translations would be very welcome.)  Bazaar 1.6beta1 adds a new network
protocol which is used by default and which allows for more efficient transfers
and future extensions.


Notes When Upgrading
********************

* There is a new version of the network protocol used for bzr://, bzr+ssh://
  and bzr+http:// connections.  This will allow more efficient requests and
  responses, and more graceful fallback when a server is too old to
  recognise a request from a more recent client.  Bazaar 1.6 will
  interoperate with 0.16 and later versions, but servers should be upgraded
  when possible.  Bazaar 1.6 no longer interoperates with 0.15 and earlier via
  these protocols.  Use alternatives like SFTP or upgrade those servers.
  (Andrew Bennetts, #83935)

Changes
*******

* Deprecation warnings will not be suppressed when running ``bzr selftest``
  so that developers can see if their code is using deprecated functions.
  (John Arbash Meinel)

Features
********

* Adding ``-Derror`` will now display a traceback when a plugin fails to
  load. (James Westby)

Improvements
************

* ``bzr branch/push/pull -r XXX`` now have a helper function for finding
  the revno of the new revision (``Graph.find_distance_to_null``). This
  should make something like ``bzr branch -r -100`` in a shared, no-trees
  repository much snappier. (John Arbash Meinel)

* ``bzr log --short -r X..Y`` no longer needs to access the full revision
  history. This makes it noticeably faster when logging the last few
  revisions. (John Arbash Meinel)

* ``bzr ls`` now accepts ``-V`` as an alias for ``--versioned``.
  (Jerad Cramp, #165086)

* ``bzr missing`` uses the new ``Graph.find_unique_ancestors`` and
  ``Graph.find_differences`` to determine missing revisions without having
  to search the whole ancestry. (John Arbash Meinel, #174625)

* ``bzr uncommit`` now uses partial history access, rather than always
  extracting the full revision history for a branch. This makes it
  resolve the appropriate revisions much faster (in testing it drops
  uncommit from 1.5s => 0.4s). It also means ``bzr log --short`` is one
  step closer to not using full revision history.
  (John Arbash Meinel, #172649)

Bugfixes
********

* ``bzr merge --lca`` should handle when two revisions have no common
  ancestor other than NULL_REVISION. (John Arbash Meinel, #235715)

* ``bzr status`` was breaking if you merged the same revision twice.
  (John Arbash Meinel, #235407)

* ``bzr push`` with both ``--overwrite`` and ``-r NNN`` options no longer
  fails.  (Andrew Bennetts, #234229)

* Correctly track the base URL of a smart medium when using bzr+http://
  URLs, which was causing spurious "No repository present" errors with
  branches in shared repositories accessed over bzr+http.
  (Andrew Bennetts, #230550)

* Define ``_remote_is_at_least_1_2`` on ``SmartClientMedium`` so that all
  implementations have the attribute.  Fixes 'PyCurlTransport' object has no
  attribute '_remote_is_at_least_1_2' attribute errors.
  (Andrew Bennetts, #220806)

* Failure to delete an obsolete pack file should just give a warning
  message, not a fatal error.  It may for example fail if the file is still
  in use by another process.
  (Martin Pool)

* Fix MemoryError during large fetches over HTTP by limiting the amount of
  data we try to read per ``recv`` call.  The problem was observed with
  Windows and a proxy, but might affect other environments as well.
  (Eric Holmberg, #215426)

* Handle old merge directives correctly in Merger.from_mergeable.  Stricter
  get_parent_map requirements exposed a latent bug here.  (Aaron Bentley)

* Issue a warning and ignore passwords declared in authentication.conf when
  used for an ssh scheme (sftp or bzr+ssh).
  (Vincent Ladeuil, #203186)

* Make both http implementations raise appropriate exceptions on 403
  Forbidden when POSTing smart requests.
  (Vincent Ladeuil, #230223)

* Properly *title* header names in http requests instead of capitalizing
  them.
  (Vincent Ladeuil, #229076)

* The "Unable to obtain lock" error message now also suggests using
  ``bzr break-lock`` to fix it.  (Martin Albisetti, #139202)

* Treat an encoding of '' as ascii; this can happen when bzr is run
  under vim on Mac OS X.
  (Neil Martinsen-Burrell)

* ``VersionedFile.make_mpdiffs()`` was raising an exception that wasn't in
  scope. (Daniel Fischer #235687)

Documentation
*************

* Added directory structure and started translation of docs in spanish.
  (Martin Albisetti, Lucio Albenga)

* Incorporate feedback from Jelmer Vernooij and Neil Martinsen-Burrell
  on the plugin and integration chapters of the User Guide.
  (Ian Clatworthy)

* More Bazaar developer documentation about packaging and release process,
  and about use of Python reprs.
  (Martin Pool, Martin Albisetti)

* Updated Tortise strategy document. (Mark Hammond)

Testing
*******

* ``bzrlib.tests.adapt_tests`` was broken and unused - it has been fixed.
  (Robert Collins)

* Fix the test HTTPServer to be isolated from chdir calls made while it is
  running, allowing it to be used in blackbox tests. (Robert Collins)

* New helper function for splitting test suites
  ``split_suite_by_condition``. (Robert Collins)

Internals
*********

* ``Branch.missing_revisions`` has been deprecated. Similar functionality
  can be obtained using ``bzrlib.missing.find_unmerged``. The api was
  fairly broken, and the function was unused, so we are getting rid of it.
  (John Arbash Meinel)

API Changes
***********

* ``Branch.abspath`` is deprecated; use the Tree or Transport
  instead.  (Martin Pool)

* ``Branch.update_revisions`` now takes an optional ``Graph``
  object. This can be used by ``update_revisions`` when it is
  checking ancestry, and allows callers to prefer request to go to a
  local branch.  (John Arbash Meinel)

* Branch, Repository, Tree and BzrDir should expose a Transport as an
  attribute if they have one, rather than having it indirectly accessible
  as ``.control_files._transport``.  This doesn't add a requirement
  to support a Transport in cases where it was not needed before;
  it just simplifies the way it is reached.  (Martin Pool)

* ``bzr missing --mine-only`` will return status code 0 if you have no
  new revisions, but the remote does. Similarly for ``--theirs-only``.
  The new code only checks one side, so it doesn't know if the other
  side has changes. This seems more accurate with the request anyway.
  It also changes the output to print '[This|Other] branch is up to
  date.' rather than displaying nothing.  (John Arbash Meinel)

* ``LockableFiles.put_utf8``, ``put_bytes`` and ``controlfilename``
  are now deprecated in favor of using Transport operations.
  (Martin Pool)

* Many methods on ``VersionedFile``, ``Repository`` and in
  ``bzrlib.revision``  deprecated before bzrlib 1.5 have been removed.
  (Robert Collins)

* ``RevisionSpec.wants_revision_history`` can be set to False for a given
  ``RevisionSpec``. This will disable the existing behavior of passing in
  the full revision history to ``self._match_on``. Useful for specs that
  don't actually need access to the full history. (John Arbash Meinel)

* The constructors of ``SmartClientMedium`` and its subclasses now require a
  ``base`` parameter.  ``SmartClientMedium`` implementations now also need
  to provide a ``remote_path_from_transport`` method.  (Andrew Bennetts)

* The default permissions for creating new files and directories
  should now be obtained from ``BzrDir._get_file_mode()`` and
  ``_get_dir_mode()``, rather than from LockableFiles.  The ``_set_file_mode``
  and ``_set_dir_mode`` variables on LockableFiles which were advertised
  as a way for plugins to control this are no longer consulted.
  (Martin Pool)

* ``VersionedFile.join`` is deprecated. This method required local
  instances of both versioned file objects and was thus hostile to being
  used for streaming from a smart server. The new get_record_stream and
  insert_record_stream are meant to efficiently replace this method.
  (Robert Collins)

* ``WorkingTree.set_parent_(ids/trees)`` will now filter out revisions
  which are in the ancestry of other revisions. So if you merge the same
  tree twice, or merge an ancestor of an existing merge, it will only
  record the newest. (If you merge a descendent, it will replace its
  ancestor). (John Arbash Meinel, #235407)

* ``WorkingTreeFormat2.stub_initialize_remote`` is now private.
  (Martin Pool)


bzr 1.5 2008-05-16
##################

This release of Bazaar includes several updates to the documentation, and fixes
to prepare for making rich root support the default format. Many bugs have been
squashed, including fixes to log, bzr+ssh inter-operation with older servers.

Changes
*******

* Suppress deprecation warnings when bzrlib is a 'final' release. This way
  users of packaged software won't be bothered with DeprecationWarnings,
  but developers and testers will still see them. (John Arbash Meinel)

Documentation
*************

* Incorporate feedback from Jelmer Vernooij and Neil Martinsen-Burrell
  on the plugin and integration chapters of the User Guide.
  (Ian Clatworthy)


bzr 1.5rc1 2008-05-09
#####################

Changes
*******

* Broader support of GNU Emacs mail clients. Set
  ``mail_client=emacsclient`` in your bazaar.conf and ``send`` will pop the
  bundle in a mail buffer according to the value of ``mail-user-agent``
  variable. (Xavier Maillard)

Improvements
************

* Diff now handles revision specs like "branch:" and "submit:" more
  efficiently.  (Aaron Bentley, #202928)

* More friendly error given when attempt to start the smart server
  on an address already in use. (Andrea Corbellini, #200575)

* Pull completes much faster when there is nothing to pull.
  (Aaron Bentley)

Bugfixes
********

* Authentication.conf can define sections without password.
  (Vincent Ladeuil, #199440)

* Avoid muttering every time a child update does not cause a progress bar
  update. (John Arbash Meinel, #213771)

* ``Branch.reconcile()`` is now implemented. This allows ``bzr reconcile``
  to fix when a Branch has a non-canonical mainline history. ``bzr check``
  also detects this condition. (John Arbash Meinel, #177855)

* ``bzr log -r ..X bzr://`` was failing, because it was getting a request
  for ``revision_id=None`` which was not a string.
  (John Arbash Meinel, #211661)

* ``bzr commit`` now works with Microsoft's FTP service.
  (Andreas Deininger)

* Catch definitions outside sections in authentication.conf.
  (Vincent Ladeuil, #217650)

* Conversion from non-rich-root to rich-root(-pack) updates inventory
  sha1s, even when bundles are used.  (Aaron Bentley, #181391)

* Conversion from non-rich-root to rich-root(-pack) works correctly even
  though search keys are not topologically sorted.  (Aaron Bentley)

* Conversion from non-rich-root to rich-root(-pack) works even when a
  parent revision has a different root id.  (Aaron Bentley, #177874)

* Disable strace testing until strace is fixed (see bug #103133) and emit a
  warning when selftest ends to remind us of leaking tests.
  (Vincent Ladeuil, #226769)

* Fetching all revisions from a repository does not cause pack collisions.
  (Robert Collins, Aaron Bentley, #212908)

* Fix error about "attempt to add line-delta in non-delta knit".
  (Andrew Bennetts, #217701)

* Pushing a branch in "dirstate" format (Branch5) over bzr+ssh would break
  if the remote server was < version 1.2. This was due to a bug in the
  RemoteRepository.get_parent_map() fallback code.
  (John Arbash Meinel, #214894)

* Remove leftover code in ``bzr_branch`` that inappropriately creates
  a ``branch-name`` file in the branch control directory.
  (Martin Pool)

* Set SO_REUSEADDR on server sockets of ``bzr serve`` to avoid problems
  rebinding the socket when starting the server a second time.
  (John Arbash Meinel, Martin Pool, #164288)

* Severe performance degradation in fetching from knit repositories to
  knits and packs due to parsing the entire revisions.kndx on every graph
  walk iteration fixed by using the Repository.get_graph API.  There was
  another regression in knit => knit fetching which re-read the index for
  every revision each side had in common.
  (Robert Collins, John Arbash Meinel)

* When logging the changes to a particular file, there was a bug if there
  were ghosts in the revision ancestry. (John Arbash Meinel, #209948)

* xs4all's ftp server returns a temporary error when trying to list an
  empty directory, rather than returning an empty list. Adding a
  workaround so that we don't get spurious failures.
  (John Arbash Meinel, #215522)

Documentation
*************

* Expanded the User Guide to include new chapters on popular plugins and
  integrating Bazaar into your environment. The *Best practices* chapter
  was renamed to *Miscellaneous topics* as suggested by community
  feedback as well. (Ian Clatworthy)

* Document outlining strategies for TortoiseBzr. (Mark Hammond)

* Improved the documentation on hooks. (Ian Clatworthy)

* Update authentication docs regarding ssh agents.
  (Vincent Ladeuil, #183705)

Testing
*******

* Add ``thread_name_suffix`` parameter to SmartTCPServer_for_testing, to
  make it easy to identify which test spawned a thread with an unhandled
  exception. (Andrew Bennetts)

* New ``--debugflag``/``-E`` option to ``bzr selftest`` for setting
  options for debugging tests, these are complementary to the the -D
  options.  The ``-Dselftest_debug`` global option has been replaced by the
  ``-E=allow_debug`` option for selftest. (Andrew Bennetts)

* Parameterised test ids are preserved correctly to aid diagnosis of test
  failures. (Robert Collins, Andrew Bennetts)

* selftest now accepts --starting-with <id> to load only the tests whose id
  starts with the one specified. This greatly speeds up running the test
  suite on a limited set of tests and can be used to run the tests for a
  single module, a single class or even a single test.  (Vincent Ladeuil)

* The test suite modules have been modified to define load_tests() instead
  of test_suite(). That speeds up selective loading (via --load-list)
  significantly and provides many examples on how to migrate (grep for
  load_tests).  (Vincent Ladeuil)

Internals
*********

* ``Hooks.install_hook`` is now deprecated in favour of
  ``Hooks.install_named_hook`` which adds a required ``name`` parameter, to
  avoid having to call ``Hooks.name_hook``. (Daniel Watkins)

* Implement xml8 serializer.  (Aaron Bentley)

* New form ``@deprecated_method(deprecated_in(1, 5, 0))`` for making
  deprecation wrappers.  (Martin Pool)

* ``Repository.revision_parents`` is now deprecated in favour of
  ``Repository.get_parent_map([revid])[revid]``. (Jelmer Vernooij)

* The Python ``assert`` statement is no longer used in Bazaar source, and
  a test checks this.  (Martin Pool)

API Changes
***********

* ``bzrlib.status.show_pending_merges`` requires the repository to be
  locked by the caller. Callers should have been doing it anyway, but it
  will now raise an exception if they do not. (John Arbash Meinel)

* Repository.get_data_stream, Repository.get_data_stream_for_search(),
  Repository.get_deltas_for_revsions(), Repository.revision_trees(),
  Repository.item_keys_introduced_by() no longer take read locks.
  (Aaron Bentley)

* ``LockableFiles.get_utf8`` and ``.get`` are deprecated, as a start
  towards removing LockableFiles and ``.control_files`` entirely.
  (Martin Pool)

* Methods deprecated prior to 1.1 have been removed.
  (Martin Pool)


bzr 1.4 2008-04-28
##################

This release of Bazaar includes handy improvements to the speed of log and
status, new options for several commands, improved documentation, and better
hooks, including initial code for server-side hooks.  A number of bugs have
been fixed, particularly in interoperability between different formats or
different releases of Bazaar over there network.  There's been substantial
internal work in both the repository and network code to enable new features
and faster performance.

Bug Fixes
*********

* Pushing a branch in "dirstate" format (Branch5) over bzr+ssh would break
  if the remote server was < version 1.2.  This was due to a bug in the
  RemoteRepository.get_parent_map() fallback code.
  (John Arbash Meinel, Andrew Bennetts, #214894)


bzr 1.4rc2 2008-04-21
#####################

Bug Fixes
*********

* ``bzr log -r ..X bzr://`` was failing, because it was getting a request
  for ``revision_id=None`` which was not a string.
  (John Arbash Meinel, #211661)

* Fixed a bug in handling ghost revisions when logging changes in a
  particular file.  (John Arbash Meinel, #209948)

* Fix error about "attempt to add line-delta in non-delta knit".
  (Andrew Bennetts, #205156)

* Fixed performance degradation in fetching from knit repositories to
  knits and packs due to parsing the entire revisions.kndx on every graph
  walk iteration fixed by using the Repository.get_graph API.  There was
  another regression in knit => knit fetching which re-read the index for
  every revision each side had in common.
  (Robert Collins, John Arbash Meinel)


bzr 1.4rc1 2008-04-11
#####################

Changes
*******

* bzr main script cannot be imported (Benjamin Peterson)

* On Linux bzr additionally looks for plugins in arch-independent site
  directory. (Toshio Kuratomi)

* The ``set_rh`` branch hook is now deprecated. Please migrate
  any plugins using this hook to use an alternative, e.g.
  ``post_change_branch_tip``. (Ian Clatworthy)

* When a plugin cannot be loaded as the file path is not a valid
  python module name bzr will now strip a ``bzr_`` prefix from the
  front of the suggested name, as many plugins (e.g. bzr-svn)
  want to be installed without this prefix. It is a common mistake
  to have a folder named "bzr-svn" for that plugin, especially
  as this is what bzr branch lp:bzr-svn will give you. (James Westby,
  Andrew Cowie)

* UniqueIntegerBugTracker now appends bug-ids instead of joining
  them to the base URL. Plugins that register bug trackers may
  need a trailing / added to the base URL if one is not already there.
  (James Wesby, Andrew Cowie)

Features
********

* Added start_commit hook for mutable trees. (Jelmer Vernooij, #186422)

* ``status`` now accepts ``--no-pending`` to show the status without
  listing pending merges, which speeds up the command a lot on large
  histories.  (James Westby, #202830)

* New ``post_change_branch_tip`` hook that is called after the
  branch tip is moved but while the branch is still write-locked.
  See the User Reference for signature details.
  (Ian Clatworthy, James Henstridge)

* Reconfigure can convert a branch to be standalone or to use a shared
  repository.  (Aaron Bentley)

Improvements
************

* The smart protocol now has support for setting branches' revision info
  directly.  This should make operations like push slightly faster, and is a
  step towards server-side hooks.  The new request method name is
  ``Branch.set_last_revision_info``.  (Andrew Bennetts)

* ``bzr commit --fixes`` now recognises "gnome" as a tag by default.
  (James Westby, Andrew Cowie)

* ``bzr switch`` will attempt to find branches to switch to relative to the
  current branch. E.g. ``bzr switch branchname`` will look for
  ``current_branch/../branchname``. (Robert Collins, Jelmer Vernooij,
  Wouter van Heyst)

* Diff is now more specific about execute-bit changes it describes
  (Chad Miller)

* Fetching data over HTTP is a bit faster when urllib is used.  This is done
  by forcing it to recv 64k at a time when reading lines in HTTP headers,
  rather than just 1 byte at a time.  (Andrew Bennetts)

* Log --short and --line are much faster when -r is not specified.
  (Aaron Bentley)

* Merge is faster.  We no longer check a file's existence unnecessarily
  when merging the execute bit.  (Aaron Bentley)

* ``bzr status`` on an explicit list of files no longer shows pending
  merges, making it much faster on large trees. (John Arbash Meinel)

* The launchpad directory service now warns the user if they have not set
  their launchpad login and are trying to resolve a URL using it, just
  in case they want to do a write operation with it.  (James Westby)

* The smart protocol client is slightly faster, because it now only queries
  the server for the protocol version once per connection.  Also, the HTTP
  transport will now automatically probe for and use a smart server if
  one is present.  You can use the new ``nosmart+`` transport decorator
  to get the old behaviour.  (Andrew Bennetts)

* The ``version`` command takes a ``--short`` option to print just the
  version number, for easier use in scripts.  (Martin Pool)

* Various operations with revision specs and commands that calculate
  revnos and revision ids are faster.  (John A. Meinel, Aaron Bentley)

Bugfixes
********

* Add ``root_client_path`` parameter to SmartWSGIApp and
  SmartServerRequest.  This makes it possible to publish filesystem
  locations that don't exactly match URL paths. SmartServerRequest
  subclasses should use the new ``translate_client_path`` and
  ``transport_from_client_path`` methods when dealing with paths received
  from a client to take this into account.  (Andrew Bennetts, #124089)

* ``bzr mv a b`` can be now used also to rename previously renamed
  directories, not only files. (Lukáš Lalinský, #107967)

* ``bzr uncommit --local`` can now remove revisions from the local
  branch to be symmetric with ``bzr commit --local``.
  (John Arbash Meinel, #93412)

* Don't ask for a password if there is no real terminal.
  (Alexander Belchenko, #69851)

* Fix a bug causing a ValueError crash in ``parse_line_delta_iter`` when
  fetching revisions from a knit to pack repository or vice versa using
  bzr:// (including over http or ssh).
  (#208418, Andrew Bennetts, Martin Pool, Robert Collins)

* Fixed ``_get_line`` in ``bzrlib.smart.medium``, which was buggy.  Also
  fixed ``_get_bytes`` in the same module to use the push back buffer.
  These bugs had no known impact in normal use, but were problematic for
  developers working on the code, and were likely to cause real bugs sooner
  or later.  (Andrew Bennetts)

* Implement handling of basename parameter for DefaultMail.  (James Westby)

* Incompatibility with Paramiko versions newer than 1.7.2 was fixed.
  (Andrew Bennetts, #213425)

* Launchpad locations (lp: URLs) can be pulled.  (Aaron Bentley, #181945)

* Merges that add files to deleted root directories complete.  They
  do create conflicts.  (Aaron Bentley, #210092)

* vsftp's return ``550 RNFR command failed.`` supported.
  (Marcus Trautwig, #129786)

Documentation
*************

* Improved documentation on send/merge relationship. (Peter Schuller)

* Minor fixes to the User Guide. (Matthew Fuller)

* Reduced the evangelism in the User Guide. (Ian Clatworthy)

* Added Integrating with Bazaar document for developers (Martin Albisetti)

API Breaks
**********

* Attempting to pull data from a ghost aware repository (e.g. knits) into a
  non-ghost aware repository such as weaves will now fail if there are
  ghosts.  (Robert Collins)

* ``KnitVersionedFile`` no longer accepts an ``access_mode`` parameter, and
  now requires the ``index`` and ``access_method`` parameters to be
  supplied. A compatible shim has been kept in the new function
  ``knit.make_file_knit``. (Robert Collins)

* Log formatters must now provide log_revision instead of show and
  show_merge_revno methods. The latter had been deprecated since the 0.17
  release. (James Westby)

* ``LoopbackSFTP`` is now called ``SocketAsChannelAdapter``.
  (Andrew Bennetts)

* ``osutils.backup_file`` is removed. (Alexander Belchenko)

* ``Repository.get_revision_graph`` is deprecated, with no replacement
  method. The method was size(history) and not desirable. (Robert Collins)

* ``revision.revision_graph`` is deprecated, with no replacement function.
  The function was size(history) and not desirable. (Robert Collins)

* ``Transport.get_shared_medium`` is deprecated.  Use
  ``Transport.get_smart_medium`` instead.  (Andrew Bennetts)

* ``VersionedFile`` factories now accept a get_scope parameter rather
  than using a call to ``transaction_finished``, allowing the removal of
  the fixed list of versioned files per repository. (Robert Collins)

* ``VersionedFile.annotate_iter`` is deprecated. While in principle this
  allowed lower memory use, all users of annotations wanted full file
  annotations, and there is no storage format suitable for incremental
  line-by-line annotation. (Robert Collins)

* ``VersionedFile.clone_text`` is deprecated. This performance optimisation
  is no longer used - reading the content of a file that is undergoing a
  file level merge to identical state on two branches is rare enough, and
  not expensive enough to special case. (Robert Collins)

* ``VersionedFile.clear_cache`` and ``enable_cache`` are deprecated.
  These methods added significant complexity to the ``VersionedFile``
  implementation, but were only used for optimising fetches from knits -
  which can be done from outside the knit layer, or via a caching
  decorator. As knits are not the default format, the complexity is no
  longer worth paying. (Robert Collins)

* ``VersionedFile.create_empty`` is removed. This method presupposed a
  sensible mapping to a transport for individual files, but pack backed
  versioned files have no such mapping. (Robert Collins)

* ``VersionedFile.get_graph`` is deprecated, with no replacement method.
  The method was size(history) and not desirable. (Robert Collins)

* ``VersionedFile.get_graph_with_ghosts`` is deprecated, with no
  replacement method.  The method was size(history) and not desirable.
  (Robert Collins)

* ``VersionedFile.get_parents`` is deprecated, please use
  ``VersionedFile.get_parent_map``. (Robert Collins)

* ``VersionedFile.get_sha1`` is deprecated, please use
  ``VersionedFile.get_sha1s``. (Robert Collins)

* ``VersionedFile.has_ghost`` is now deprecated, as it is both expensive
  and unused outside of a single test. (Robert Collins)

* ``VersionedFile.iter_parents`` is now deprecated in favour of
  ``get_parent_map`` which can be used to instantiate a Graph on a
  VersionedFile. (Robert Collins)

* ``VersionedFileStore`` no longer uses the transaction parameter given
  to most methods; amongst other things this means that the
  get_weave_or_empty method no longer guarantees errors on a missing weave
  in a readonly transaction, and no longer caches versioned file instances
  which reduces memory pressure (but requires more careful management by
  callers to preserve performance). (Robert Collins)

Testing
*******

* New -Dselftest_debug flag disables clearing of the debug flags during
  tests.  This is useful if you want to use e.g. -Dhpss to help debug a
  failing test.  Be aware that using this feature is likely to cause
  spurious test failures if used with the full suite. (Andrew Bennetts)

* selftest --load-list now uses a new more agressive test loader that will
  avoid loading unneeded modules and building their tests. Plugins can use
  this new loader by defining a load_tests function instead of a test_suite
  function. (a forthcoming patch will provide many examples on how to
  implement this).
  (Vincent Ladeuil)

* selftest --load-list now does some sanity checks regarding duplicate test
  IDs and tests present in the list but not found in the actual test suite.
  (Vincent Ladeuil)

* Slightly more concise format for the selftest progress bar, so there's
  more space to show the test name.  (Martin Pool) ::

    [2500/10884, 1fail, 3miss in 1m29s] test_revisionnamespaces.TestRev

* The test suite takes much less memory to run, and is a bit faster.  This
  is done by clearing most attributes of TestCases after running them, if
  they succeeded.  (Andrew Bennetts)

Internals
*********

* Added ``_build_client_protocol`` to ``_SmartClient``.  (Andrew Bennetts)

* Added basic infrastructure for automatic plugin suggestion.
  (Martin Albisetti)

* If a ``LockableFiles`` object is not explicitly unlocked (for example
  because of a missing ``try/finally`` block, it will give a warning but
  not automatically unlock itself.  (Previously they did.)  This
  sometimes caused knock-on errors if for example the network connection
  had already failed, and should not be relied upon by code.
  (Martin Pool, #109520)

* ``make dist`` target to build a release tarball, and also
  ``check-dist-tarball`` and ``dist-upload-escudero``.  (Martin Pool)

* The ``read_response_tuple`` method of ``SmartClientRequestProtocol*``
  classes will now raise ``UnknownSmartMethod`` when appropriate, so that
  callers don't need to try distinguish unknown request errors from other
  errors.  (Andrew Bennetts)

* ``set_make_working_trees`` is now implemented provided on all repository
  implementations (Aaron Bentley)

* ``VersionedFile`` now has a new method ``get_parent_map`` which, like
  ``Graph.get_parent_map`` returns a dict of key:parents. (Robert Collins)


bzr 1.3.1 2008-04-09
####################

No changes from 1.3.1rc1.


bzr 1.3.1rc1 2008-04-04
#######################

Bug Fixes
*********

* Fix a bug causing a ValueError crash in ``parse_line_delta_iter`` when
  fetching revisions from a knit to pack repository or vice versa using
  bzr:// (including over http or ssh).
  (#208418, Andrew Bennetts, Martin Pool, Robert Collins)


bzr 1.3 2008-03-20
##################

Bazaar has become part of the GNU project <http://www.gnu.org>

Many operations that act on history, including ``log`` and ``annotate`` are now
substantially faster.  Several bugs have been fixed and several new options and
features have been added.

Testing
*******

* Avoid spurious failure of ``TestVersion.test_version`` matching
  directory names.
  (#202778, Martin Pool)


bzr 1.3rc1 2008-03-16
#####################

Notes When Upgrading
********************

* The backup directory created by ``upgrade`` is now called
  ``backup.bzr``, not ``.bzr.backup``. (Martin Albisetti)

Changes
*******

* A new repository format 'development' has been added. This format will
  represent the latest 'in-progress' format that the bzr developers are
  interested in getting early-adopter testing and feedback on.
  ``doc/developers/development-repo.txt`` has detailed information.
  (Robert Collins)

* BZR_LOG environment variable controls location of .bzr.log trace file.
  User can suppress writing messages to .bzr.log by using '/dev/null'
  filename (on Linux) or 'NUL' (on Windows). If BZR_LOG variable
  is not defined but BZR_HOME is defined then default location
  for .bzr.log trace file is ``$BZR_HOME/.bzr.log``.
  (Alexander Belchenko, #106117)

* ``launchpad`` builtin plugin now shipped as separate part in standalone
  bzr.exe, installed to ``C:\Program Files\Bazaar\plugins`` directory,
  and standalone installer allows user to skip installation of this plugin.
  (Alexander Belchenko)

* Restore auto-detection of plink.exe on Windows. (Dmitry Vasiliev)

* Version number is now shown as "1.2" or "1.2pr2", without zeroed or
  missing final fields.  (Martin Pool)

Features
********

* ``branch`` and ``checkout`` can hard-link working tree files, which is
  faster and saves space.  (Aaron Bentley)

* ``bzr send`` will now also look at the ``child_submit_to`` setting in
  the submit branch to determine the email address to send to.
  (Jelmer Vernooij)

Improvements
************

* BzrBranch._lefthand_history is faster on pack repos.  (Aaron Bentley)

* Branch6.generate_revision_history is faster.  (Aaron Bentley)

* Directory services can now be registered, allowing special URLs to be
  dereferenced into real URLs.  This is a generalization and cleanup of
  the lp: transport lookup.  (Aaron Bentley)

* Merge directives that are automatically attached to emails have nicer
  filenames, based on branch-nick + revno. (Aaron Bentley)

* ``push`` has a ``--revision`` option, to specify what revision to push up
  to.  (Daniel Watkins)

* Significantly reducing execution time and network traffic for trivial
  case of running ``bzr missing`` command for two identical branches.
  (Alexander Belchenko)

* Speed up operations that look at the revision graph (such as 'bzr log').
  ``KnitPackRepositor.get_revision_graph`` uses ``Graph.iter_ancestry`` to
  extract the revision history. This allows filtering ghosts while
  stepping instead of needing to peek ahead. (John Arbash Meinel)

* The ``hooks`` command lists installed hooks, to assist in debugging.
  (Daniel Watkins)

* Updates to how ``annotate`` work. Should see a measurable improvement in
  performance and memory consumption for file with a lot of merges.
  Also, correctly handle when a line is introduced by both parents (it
  should be attributed to the first merge which notices this, and not
  to all subsequent merges.) (John Arbash Meinel)

Bugfixes
********

* Autopacking no longer holds the full set of inventory lines in
  memory while copying. For large repositories, this can amount to
  hundreds of MB of ram consumption.
  (Ian Clatworthy, John Arbash Meinel)

* Cherrypicking when using ``--format=merge3`` now explictly excludes
  BASE lines. (John Arbash Meinel, #151731)

* Disable plink's interactive prompt for password.
  (#107593, Dmitry Vasiliev)

* Encode command line arguments from unicode to user_encoding before
  invoking external mail client in `bzr send` command.
  (#139318, Alexander Belchenko)

* Fixed problem connecting to ``bzr+https://`` servers.
  (#198793, John Ferlito)

* Improved error reporting in the Launchpad plugin. (Daniel Watkins,
  #196618)

* Include quick-start-summary.svg file to python-based installer(s)
  for Windows. (#192924, Alexander Belchenko)

* lca merge now respects specified files. (Aaron Bentley)

* Make version-info --custom imply --all. (#195560, James Westby)

* ``merge --preview`` now works for merges that add or modify
  symlinks (James Henstridge)

* Redirecting the output from ``bzr merge`` (when the remembered
  location is used) now works. (John Arbash Meinel)

* setup.py script explicitly checks for Python version.
  (Jari Aalto, Alexander Belchenko, #200569)

* UnknownFormatErrors no longer refer to branches regardless of kind of
  unknown format. (Daniel Watkins, #173980)

* Upgrade bundled ConfigObj to version 4.5.2, which properly quotes #
  signs, among other small improvements. (Matt Nordhoff, #86838)

* Use correct indices when emitting LCA conflicts.  This fixes IndexError
  errors.  (Aaron Bentley, #196780)

Documentation
*************

* Explained how to use ``version-info --custom`` in the User Guide.
  (Neil Martinsen-Burrell)

API Breaks
**********

* Support for loading plugins from zip files and
  ``bzrlib.plugin.load_from_zip()`` function are deprecated.
  (Alexander Belchenko)

Testing
*******

* Added missing blackbox tests for ``modified`` (Adrian Wilkins)

* The branch interface tests were invalid for branches using rich-root
  repositories because the empty string is not a valid file-id.
  (Robert Collins)

Internals
*********

* ``Graph.iter_ancestry`` returns the ancestry of revision ids. Similar to
  ``Repository.get_revision_graph()`` except it includes ghosts and you can
  stop part-way through. (John Arbash Meinel)

* New module ``tools/package_mf.py`` provide custom module finder for
  python packages (improves standard python library's modulefinder.py)
  used by ``setup.py`` script while building standalone bzr.exe.
  (Alexander Belchenko)

* New remote method ``RemoteBzrDir.find_repositoryV2`` adding support for
  detecting external lookup support on remote repositories. This method is
  now attempted first when lookup up repositories, leading to an extra
  round trip on older bzr smart servers. (Robert Collins)

* Repository formats have a new supported-feature attribute
  ``supports_external_lookups`` used to indicate repositories which support
  falling back to other repositories when they have partial data.
  (Robert Collins)

* ``Repository.get_revision_graph_with_ghosts`` and
  ``bzrlib.revision.(common_ancestor,MultipleRevisionSources,common_graph)``
  have been deprecated.  (John Arbash Meinel)

* ``Tree.iter_changes`` is now a public API, replacing the work-in-progress
  ``Tree._iter_changes``. The api is now considered stable and ready for
  external users.  (Aaron Bentley)

* The bzrdir format registry now accepts an ``alias`` keyword to
  register_metadir, used to indicate that a format name is an alias for
  some other format and thus should not be reported when describing the
  format. (Robert Collins)


bzr 1.2 2008-02-15
##################

Bug Fixes
*********

* Fix failing test in Launchpad plugin. (Martin Pool)


bzr 1.2rc1 2008-02-13
#####################

Notes When Upgrading
********************

* Fetching via the smart protocol may need to reconnect once during a fetch
  if the remote server is running Bazaar 1.1 or earlier, because the client
  attempts to use more efficient requests that confuse older servers.  You
  may be required to re-enter a password or passphrase when this happens.
  This won't happen if the server is upgraded to Bazaar 1.2.
  (Andrew Bennetts)

Changes
*******

* Fetching via bzr+ssh will no longer fill ghosts by default (this is
  consistent with pack-0.92 fetching over SFTP). (Robert Collins)

* Formatting of ``bzr plugins`` output is changed to be more human-
  friendly. Full path of plugins locations will be shown only with
  ``--verbose`` command-line option. (Alexander Belchenko)

* ``merge`` now prefers to use the submit branch, but will fall back to
  parent branch.  For many users, this has no effect.  But some users who
  pull and merge on the same branch will notice a change.  This change
  makes it easier to work on a branch on two different machines, pulling
  between the machines, while merging from the upstream.
  ``merge --remember`` can now be used to set the submit_branch.
  (Aaron Bentley)

Features
********

* ``merge --preview`` produces a diff of the changes merge would make,
  but does not actually perform the merge.  (Aaron Bentley)

* New smart method ``Repository.get_parent_map`` for getting revision
  parent data. This returns additional parent information topologically
  adjacent to the requested data to reduce round trip latency impacts.
  (Robert Collins)

* New smart method, ``Repository.stream_revisions_chunked``, for fetching
  revision data that streams revision data via a chunked encoding.  This
  avoids buffering large amounts of revision data on the server and on the
  client, and sends less data to the server to request the revisions.
  (Andrew Bennetts, Robert Collins, #178353)

* The launchpad plugin now handles lp urls of the form
  ``lp://staging/``, ``lp://demo/``, ``lp://dev/`` to use the appropriate
  launchpad instance to do the resolution of the branch identities.
  This is primarily of use to Launchpad developers, but can also
  be used by other users who want to try out Launchpad as
  a branch location without messing up their public Launchpad
  account.  Branches that are pushed to the staging environment
  have an expected lifetime of one day. (Tim Penhey)

Improvements
************

* Creating a new branch no longer tries to read the entire revision-history
  unnecessarily over smart server operations. (Robert Collins)

* Fetching between different repository formats with compatible models now
  takes advantage of the smart method to stream revisions.  (Andrew Bennetts)

* The ``--coverage`` option is now global, rather specific to ``bzr
  selftest``.  (Andrew Bennetts)

* The ``register-branch`` command will now use the public url of the branch
  containing the current directory, if one has been set and no explicit
  branch is provided.  (Robert Collins)

* Tweak the ``reannotate`` code path to optimize the 2-parent case.
  Speeds up ``bzr annotate`` with a pack repository by approx 3:2.
  (John Arbash Meinel)

Bugfixes
********

* Calculate remote path relative to the shared medium in _SmartClient.  This
  is related to the problem in bug #124089.  (Andrew Bennetts)

* Cleanly handle connection errors in smart protocol version two, the same
  way as they are handled by version one.  (Andrew Bennetts)

* Clearer error when ``version-info --custom`` is used without
  ``--template`` (Lukáš Lalinský)

* Don't raise UnavailableFeature during test setup when medusa is not
  available or tearDown is never called leading to nasty side effects.
  (#137823, Vincent Ladeuil)

* If a plugin's test suite cannot be loaded, for example because of a syntax
  error in the tests, then ``selftest`` fails, rather than just printing
  a warning.  (Martin Pool, #189771)

* List possible values for BZR_SSH environment variable in env-variables
  help topic. (Alexander Belchenko, #181842)

* New methods ``push_log_file`` and ``pop_log_file`` to intercept messages:
  popping the log redirection now precisely restores the previous state,
  which makes it easier to use bzr log output from other programs.
  TestCaseInTempDir no longer depends on a log redirection being established
  by the test framework, which lets bzr tests cleanly run from a normal
  unittest runner.
  (#124153, #124849, Martin Pool, Jonathan Lange)

* ``pull --quiet`` is now more quiet, in particular a message is no longer
  printed when the remembered pull location is used. (James Westby,
  #185907)

* ``reconfigure`` can safely be interrupted while fetching.
  (Aaron Bentley, #179316)

* ``reconfigure`` preserves tags when converting to and from lightweight
  checkouts.  (Aaron Bentley, #182040)

* Stop polluting /tmp when running selftest.
  (Vincent Ladeuil, #123623)

* Switch from NFKC => NFC for normalization checks. NFC allows a few
  more characters which should be considered valid.
  (John Arbash Meinel, #185458)

* The launchpad plugin now uses the ``edge`` xmlrpc server to avoid
  interacting badly with a bug on the launchpad side. (Robert Collins)

* Unknown hostnames when connecting to a ``bzr://`` URL no longer cause
  tracebacks.  (Andrew Bennetts, #182849)

API Breaks
**********

* Classes implementing Merge types like Merge3Merger must now accept (and
  honour) a do_merge flag in their constructor.  (Aaron Bentley)

* ``Repository.add_inventory`` and ``add_revision`` now require the caller
  to previously take a write lock (and start a write group.)
  (Martin Pool)

Testing
*******

* selftest now accepts --load-list <file> to load a test id list. This
  speeds up running the test suite on a limited set of tests.
  (Vincent Ladeuil)

Internals
*********

* Add a new method ``get_result`` to graph search objects. The resulting
  ``SearchResult`` can be used to recreate the search later, which will
  be useful in reducing network traffic. (Robert Collins)

* Use convenience function to check whether two repository handles
  are referring to the same repository in ``Repository.get_graph``.
  (Jelmer Vernooij, #187162)

* Fetching now passes the find_ghosts flag through to the
  ``InterRepository.missing_revision_ids`` call consistently for all
  repository types. This will enable faster missing revision discovery with
  bzr+ssh. (Robert Collins)

* Fix error handling in Repository.insert_data_stream. (Lukas Lalinsky)

* ``InterRepository.missing_revision_ids`` is now deprecated in favour of
  ``InterRepository.search_missing_revision_ids`` which returns a
  ``bzrlib.graph.SearchResult`` suitable for making requests from the smart
  server. (Robert Collins)

* New error ``NoPublicBranch`` for commands that need a public branch to
  operate. (Robert Collins)

* New method ``iter_inventories`` on Repository for access to many
  inventories. This is primarily used by the ``revision_trees`` method, as
  direct access to inventories is discouraged. (Robert Collins)

* New method ``next_with_ghosts`` on the Graph breadth-first-search objects
  which will split out ghosts and present parents into two separate sets,
  useful for code which needs to be aware of ghosts (e.g. fetching data
  cares about ghosts during revision selection). (Robert Collins)

* Record a timestamp against each mutter to the trace file, relative to the
  first import of bzrlib.  (Andrew Bennetts)

* ``Repository.get_data_stream`` is now deprecated in favour of
  ``Repository.get_data_stream_for_search`` which allows less network
  traffic when requesting data streams over a smart server. (Robert Collins)

* ``RemoteBzrDir._get_tree_branch`` no longer triggers ``_ensure_real``,
  removing one round trip on many network operations. (Robert Collins)

* RemoteTransport's ``recommended_page_size`` method now returns 64k, like
  SFTPTransport and HttpTransportBase.  (Andrew Bennetts)

* Repository has a new method ``has_revisions`` which signals the presence
  of many revisions by returning a set of the revisions listed which are
  present. This can be done by index queries without reading data for parent
  revision names etc. (Robert Collins)


bzr 1.1 2008-01-15
##################

(no changes from 1.1rc1)

bzr 1.1rc1 2008-01-05
#####################

Changes
*******

* Dotted revision numbers have been revised. Instead of growing longer with
  nested branches the branch number just increases. (eg instead of 1.1.1.1.1
  we now report 1.2.1.) This helps scale long lived branches which have many
  feature branches merged between them. (John Arbash Meinel)

* The syntax ``bzr diff branch1 branch2`` is no longer supported.
  Use ``bzr diff branch1 --new branch2`` instead. This change has
  been made to remove the ambiguity where ``branch2`` is in fact a
  specific file to diff within ``branch1``.

Features
********

* New option to use custom template-based formats in  ``bzr version-info``.
  (Lukáš Lalinský)

* diff '--using' allows an external diff tool to be used for files.
  (Aaron Bentley)

* New "lca" merge-type for fast everyday merging that also supports
  criss-cross merges.  (Aaron Bentley)

Improvements
************

* ``annotate`` now doesn't require a working tree. (Lukáš Lalinský,
  #90049)

* ``branch`` and ``checkout`` can now use files from a working tree to
  to speed up the process.  For checkout, this requires the new
  --files-from flag.  (Aaron Bentley)

* ``bzr diff`` now sorts files in alphabetical order.  (Aaron Bentley)

* ``bzr diff`` now works on branches without working trees. Tree-less
  branches can also be compared to each other and to working trees using
  the new diff options ``--old`` and ``--new``. Diffing between branches,
  with or without trees, now supports specific file filtering as well.
  (Ian Clatworthy, #6700)

* ``bzr pack`` now orders revision texts in topological order, with newest
  at the start of the file, promoting linear reads for ``bzr log`` and the
  like. This partially fixes #154129. (Robert Collins)

* Merge directives now fetch prerequisites from the target branch if
  needed.  (Aaron Bentley)

* pycurl now handles digest authentication.
  (Vincent Ladeuil)

* ``reconfigure`` can now convert from repositories.  (Aaron Bentley)

* ``-l`` is now a short form for ``--limit`` in ``log``.  (Matt Nordhoff)

* ``merge`` now warns when merge directives cause cherrypicks.
  (Aaron Bentley)

* ``split`` now supported, to enable splitting large trees into smaller
  pieces.  (Aaron Bentley)

Bugfixes
********

* Avoid AttributeError when unlocking a pack repository when an error occurs.
  (Martin Pool, #180208)

* Better handle short reads when processing multiple range requests.
  (Vincent Ladeuil, #179368)

* build_tree acceleration uses the correct path when a file has been moved.
  (Aaron Bentley)

* ``commit`` now succeeds when a checkout and its master branch share a
  repository.  (Aaron Bentley, #177592)

* Fixed error reporting of unsupported timezone format in
  ``log --timezone``. (Lukáš Lalinský, #178722)

* Fixed Unicode encoding error in ``ignored`` when the output is
  redirected to a pipe. (Lukáš Lalinský)

* Fix traceback when sending large response bodies over the smart protocol
  on Windows. (Andrew Bennetts, #115781)

* Fix ``urlutils.relative_url`` for the case of two ``file:///`` URLs
  pointed to different logical drives on Windows.
  (Alexander Belchenko, #90847)

* HTTP test servers are now compatible with the http protocol version 1.1.
  (Vincent Ladeuil, #175524)

* _KnitParentsProvider.get_parent_map now handles requests for ghosts
  correctly, instead of erroring or attributing incorrect parents to ghosts.
  (Aaron Bentley)

* ``merge --weave --uncommitted`` now works.  (Aaron Bentley)

* pycurl authentication handling was broken and incomplete. Fix handling of
  user:pass embedded in the urls.
  (Vincent Ladeuil, #177643)

* Files inside non-directories are now handled like other conflict types.
  (Aaron Bentley, #177390)

* ``reconfigure`` is able to convert trees into lightweight checkouts.
  (Aaron Bentley)

* Reduce lockdir timeout to 0 when running ``bzr serve``.  (Andrew Bennetts,
  #148087)

* Test that the old ``version_info_format`` functions still work, even
  though they are deprecated. (John Arbash Meinel, ShenMaq, #177872)

* Transform failures no longer cause ImmortalLimbo errors (Aaron Bentley,
  #137681)

* ``uncommit`` works even when the commit messages of revisions to be
  removed use characters not supported in the terminal encoding.
  (Aaron Bentley)

* When dumb http servers return whole files instead of the requested ranges,
  read the remaining bytes by chunks to avoid overflowing network buffers.
  (Vincent Ladeuil, #175886)

Documentation
*************

* Minor tweaks made to the bug tracker integration documentation.
  (Ian Clatworthy)

* Reference material has now be moved out of the User Guide and added
  to the User Reference. The User Reference has gained 4 sections as
  a result: Authenication Settings, Configuration Settings, Conflicts
  and Hooks. All help topics are now dumped into text format in the
  doc/en/user-reference directory for those who like browsing that
  information in their editor. (Ian Clatworthy)

* *Using Bazaar with Launchpad* tutorial added. (Ian Clatworthy)

Internals
*********

* find_* methods available for BzrDirs, Branches and WorkingTrees.
  (Aaron Bentley)

* Help topics can now be loaded from files.
  (Ian Clatworthy, Alexander Belchenko)

* get_parent_map now always provides tuples as its output.  (Aaron Bentley)

* Parent Providers should now implement ``get_parent_map`` returning a
  dictionary instead of ``get_parents`` returning a list.
  ``Graph.get_parents`` is now deprecated. (John Arbash Meinel,
  Robert Collins)

* Patience Diff now supports arbitrary python objects, as long as they
  support ``hash()``. (John Arbash Meinel)

* Reduce selftest overhead to establish test names by memoization.
  (Vincent Ladeuil)

API Breaks
**********

Testing
*******

* Modules can now customise their tests by defining a ``load_tests``
  attribute. ``pydoc bzrlib.tests.TestUtil.TestLoader.loadTestsFromModule``
  for the documentation on this attribute. (Robert Collins)

* New helper function ``bzrlib.tests.condition_id_re`` which helps
  filter tests based on a regular expression search on the tests id.
  (Robert Collins)

* New helper function ``bzrlib.tests.condition_isinstance`` which helps
  filter tests based on class. (Robert Collins)

* New helper function ``bzrlib.tests.exclude_suite_by_condition`` which
  generalises the ``exclude_suite_by_re`` function. (Robert Collins)

* New helper function ``bzrlib.tests.filter_suite_by_condition`` which
  generalises the ``filter_suite_by_re`` function. (Robert Collins)

* New helper method ``bzrlib.tests.exclude_tests_by_re`` which gives a new
  TestSuite that does not contain tests from the input that matched a
  regular expression. (Robert Collins)

* New helper method ``bzrlib.tests.randomize_suite`` which returns a
  randomized copy of the input suite. (Robert Collins)

* New helper method ``bzrlib.tests.split_suite_by_re`` which splits a test
  suite into two according to a regular expression. (Robert Collins)

* Parametrize all http tests for the transport implementations, the http
  protocol versions (1.0 and 1.1) and the authentication schemes.
  (Vincent Ladeuil)

* The ``exclude_pattern`` and ``random_order`` parameters to the function
  ``bzrlib.tests.filter_suite_by_re`` have been deprecated. (Robert Collins)

* The method ``bzrlib.tests.sort_suite_by_re`` has been deprecated. It is
  replaced by the new helper methods added in this release. (Robert Collins)


bzr 1.0 2007-12-14
##################

Documentation
*************

* More improvements and fixes to the User Guide.  (Ian Clatworthy)

* Add information on cherrypicking/rebasing to the User Guide.
  (Ian Clatworthy)

* Improve bug tracker integration documentation. (Ian Clatworthy)

* Minor edits to ``Bazaar in five minutes`` from David Roberts and
  to the rebasing section of the User Guide from Aaron Bentley.
  (Ian Clatworthy)


bzr 1.0rc3 2007-12-11
#####################

Changes
*******

* If a traceback occurs, users are now asked to report the bug
  through Launchpad (https://bugs.launchpad.net/bzr/), rather than
  by mail to the mailing list.
  (Martin Pool)

Bugfixes
********

* Fix Makefile rules for doc generation. (Ian Clatworthy, #175207)

* Give more feedback during long http downloads by making readv deliver data
  as it arrives for urllib, and issue more requests for pycurl. High latency
  networks are better handled by urllib, the pycurl implementation give more
  feedback but also incur more latency.
  (Vincent Ladeuil, #173010)

* Implement _make_parents_provider on RemoteRepository, allowing generating
  bundles against branches on a smart server.  (Andrew Bennetts, #147836)

Documentation
*************

* Improved user guide.  (Ian Clatworthy)

* The single-page quick reference guide is now available as a PDF.
  (Ian Clatworthy)

Internals
*********

* readv urllib http implementation is now a real iterator above the
  underlying socket and deliver data as soon as it arrives. 'get' still
  wraps its output in a StringIO.
  (Vincent Ladeuil)


bzr 1.0rc2 2007-12-07
#####################

Improvements
************

* Added a --coverage option to selftest. (Andrew Bennetts)

* Annotate merge (merge-type=weave) now supports cherrypicking.
  (Aaron Bentley)

* ``bzr commit`` now doesn't print the revision number twice. (Matt
  Nordhoff, #172612)

* New configuration option ``bugtracker_<tracker_abbrevation>_url`` to
  define locations of bug trackers that are not directly supported by
  bzr or a plugin. The URL will be treated as a template and ``{id}``
  placeholders will be replaced by specific bug IDs.  (Lukáš Lalinský)

* Support logging single merge revisions with short and line log formatters.
  (Kent Gibson)

* User Guide enhanced with suggested readability improvements from
  Matt Revell and corrections from John Arbash Meinel. (Ian Clatworthy)

* Quick Start Guide renamed to Quick Start Card, moved down in
  the catalog, provided in pdf and png format and updated to refer
  to ``send`` instead of ``bundle``. (Ian Clatworthy, #165080)

* ``switch`` can now be used on heavyweight checkouts as well as
  lightweight ones. After switching a heavyweight checkout, the
  local branch is a mirror/cache of the new bound branch and
  uncommitted changes in the working tree are merged. As a safety
  check, if there are local commits in a checkout which have not
  been committed to the previously bound branch, then ``switch``
  fails unless the ``--force`` option is given. This option is
  now also required if the branch a lightweight checkout is pointing
  to has been moved. (Ian Clatworthy)

Internals
*********

* New -Dhttp debug option reports http connections, requests and responses.
  (Vincent Ladeuil)

* New -Dmerge debug option, which emits merge plans for merge-type=weave.

Bugfixes
********

* Better error message when running ``bzr cat`` on a non-existant branch.
  (Lukáš Lalinský, #133782)

* Catch OSError 17 (file exists) in final phase of tree transform and show
  filename to user.
  (Alexander Belchenko, #111758)

* Catch ShortReadvErrors while using pycurl. Also make readv more robust by
  allowing multiple GET requests to be issued if too many ranges are
  required.
  (Vincent Ladeuil, #172701)

* Check for missing basis texts when fetching from packs to packs.
  (John Arbash Meinel, #165290)

* Fall back to showing e-mail in ``log --short/--line`` if the
  committer/author has only e-mail. (Lukáš Lalinský, #157026)

API Breaks
**********

* Deprecate not passing a ``location`` argument to commit reporters'
  ``started`` methods. (Matt Nordhoff)


bzr 1.0rc1 2007-11-30
#####################

Notes When Upgrading
********************

* The default repository format is now ``pack-0.92``.  This
  default is used when creating new repositories with ``init`` and
  ``init-repo``, and when branching over bzr+ssh or bzr+hpss.
  (See https://bugs.launchpad.net/bugs/164626)

  This format can be read and written by Bazaar 0.92 and later, and
  data can be transferred to and from older formats.

  To upgrade, please reconcile your repository (``bzr reconcile``), and then
  upgrade (``bzr upgrade``).

  ``pack-0.92`` offers substantially better scaling and performance than the
  previous knits format. Some operations are slower where the code already
  had bad scaling characteristics under knits, the pack format makes such
  operations more visible as part of being more scalable overall. We will
  correct such operations over the coming releases and encourage the filing
  of bugs on any operation which you observe to be slower in a packs
  repository. One particular case that we do not intend to fix is pulling
  data from a pack repository into a knit repository over a high latency
  link;  downgrading such data requires reinsertion of the file texts, and
  this is a classic space/time tradeoff. The current implementation is
  conservative on memory usage because we need to support converting data
  from any tree without problems.
  (Robert Collins, Martin Pool, #164476)

Changes
*******

* Disable detection of plink.exe as possible ssh vendor. Plink vendor
  still available if user selects it explicitly with BZR_SSH environment
  variable. (Alexander Belchenko, workaround for bug #107593)

* The pack format is now accessible as "pack-0.92", or "pack-0.92-subtree"
  to enable the subtree functions (for example, for bzr-svn).
  (Martin Pool)

Features
********

* New ``authentication.conf`` file holding the password or other credentials
  for remote servers. This can be used for ssh, sftp, smtp and other
  supported transports.
  (Vincent Ladeuil)

* New rich-root and rich-root-pack formats, recording the same data about
  tree roots that's recorded for all other directories.
  (Aaron Bentley, #164639)

* ``pack-0.92`` repositories can now be reconciled.
  (Robert Collins, #154173)

* ``switch`` command added for changing the branch a lightweight checkout
  is associated with and updating the tree to reflect the latest content
  accordingly. This command was previously part of the BzrTools plug-in.
  (Ian Clatworthy, Aaron Bentley, David Allouche)

* ``reconfigure`` command can now convert branches, trees, or checkouts to
  lightweight checkouts.  (Aaron Bentley)

Performance
***********

* Commit updates the state of the working tree via a delta rather than
  supplying entirely new basis trees. For commit of a single specified file
  this reduces the wall clock time for commit by roughly a 30%.
  (Robert Collins, Martin Pool)

* Commit with many automatically found deleted paths no longer performs
  linear scanning for the children of those paths during inventory
  iteration. This should fix commit performance blowing out when many such
  paths occur during commit. (Robert Collins, #156491)

* Fetch with pack repositories will no longer read the entire history graph.
  (Robert Collins, #88319)

* Revert takes out an appropriate lock when reverting to a basis tree, and
  does not read the basis inventory twice. (Robert Collins)

* Diff does not require an inventory to be generated on dirstate trees.
  (Aaron Bentley, #149254)

* New annotate merge (--merge-type=weave) implementation is fast on
  versionedfiles withough cached annotations, e.g. pack-0.92.
  (Aaron Bentley)

Improvements
************

* ``bzr merge`` now warns when it encounters a criss-cross merge.
  (Aaron Bentley)

* ``bzr send`` now doesn't require the target e-mail address to be
  specified on the command line if an interactive e-mail client is used.
  (Lukáš Lalinský)

* ``bzr tags`` now prints the revision number for each tag, instead of
  the revision id, unless --show-ids is passed. In addition, tags can be
  sorted chronologically instead of lexicographically with --sort=time.
  (Adeodato Simó, #120231)

* Windows standalone version of bzr is able to load system-wide plugins from
  "plugins" subdirectory in installation directory. In addition standalone
  installer write to the registry (HKLM\SOFTWARE\Bazaar) useful info
  about paths and bzr version. (Alexander Belchenko, #129298)

Documentation
*************

Bug Fixes
*********

* A progress bar has been added for knitpack -> knitpack fetching.
  (Robert Collins, #157789, #159147)

* Branching from a branch via smart server now preserves the repository
  format. (Andrew Bennetts,  #164626)

* ``commit`` is now able to invoke an external editor in a non-ascii
  directory. (Daniel Watkins, #84043)

* Catch connection errors for ftp.
  (Vincent Ladeuil, #164567)

* ``check`` no longer reports spurious unreferenced text versions.
  (Robert Collins, John A Meinel, #162931, #165071)

* Conflicts are now resolved recursively by ``revert``.
  (Aaron Bentley, #102739)

* Detect invalid transport reuse attempts by catching invalid URLs.
  (Vincent Ladeuil, #161819)

* Deleting a file without removing it shows a correct diff, not a traceback.
  (Aaron Bentley)

* Do no use timeout in HttpServer anymore.
  (Vincent Ladeuil, #158972).

* Don't catch the exceptions related to the http pipeline status before
  retrying an http request or some programming errors may be masked.
  (Vincent Ladeuil, #160012)

* Fix ``bzr rm`` to not delete modified and ignored files.
  (Lukáš Lalinský, #172598)

* Fix exception when revisionspec contains merge revisons but log
  formatter doesn't support merge revisions. (Kent Gibson, #148908)

* Fix exception when ScopeReplacer is assigned to before any members have
  been retrieved.  (Aaron Bentley)

* Fix multiple connections during checkout --lightweight.
  (Vincent Ladeuil, #159150)

* Fix possible error in insert_data_stream when copying between
  pack repositories over bzr+ssh or bzr+http.
  KnitVersionedFile.get_data_stream now makes sure that requested
  compression parents are sent before any delta hunks that depend
  on them.
  (Martin Pool, #164637)

* Fix typo in limiting offsets coalescing for http, leading to
  whole files being downloaded instead of parts.
  (Vincent Ladeuil, #165061)

* FTP server errors don't error in the error handling code.
  (Robert Collins, #161240)

* Give a clearer message when a pull fails because the source needs
  to be reconciled.
  (Martin Pool, #164443)

* It is clearer when a plugin cannot be loaded because of its name, and a
  suggestion for an acceptable name is given. (Daniel Watkins, #103023)

* Leave port as None in transport objects if user doesn't
  specify a port in urls.
  (vincent Ladeuil, #150860)

* Make sure Repository.fetch(self) is properly a no-op for all
  Repository implementations. (John Arbash Meinel, #158333)

* Mark .bzr directories as "hidden" on Windows.
  (Alexander Belchenko, #71147)

* ``merge --uncommitted`` can now operate on a single file.
  (Aaron Bentley, Lukáš Lalinský, #136890)

* Obsolete packs are now cleaned up by pack and autopack operations.
  (Robert Collins, #153789)

* Operations pulling data from a smart server where the underlying
  repositories are not both annotated/both unannotated will now work.
  (Robert Collins, #165304).

* Reconcile now shows progress bars. (Robert Collins, #159351)

* ``RemoteBranch`` was not initializing ``self._revision_id_to_revno_map``
  properly. (John Arbash Meinel, #162486)

* Removing an already-removed file reports the file does not exist. (Daniel
  Watkins, #152811)

* Rename on Windows is able to change filename case.
  (Alexander Belchenko, #77740)

* Return error instead of a traceback for ``bzr log -r0``.
  (Kent Gibson, #133751)

* Return error instead of a traceback when bzr is unable to create
  symlink on some platforms (e.g. on Windows).
  (Alexander Belchenko, workaround for #81689)

* Revert doesn't crash when restoring a single file from a deleted
  directory. (Aaron Bentley)

* Stderr output via logging mechanism now goes through encoded wrapper
  and no more uses utf-8, but terminal encoding instead. So all unicode
  strings now should be readable in non-utf-8 terminal.
  (Alexander Belchenko, #54173)

* The error message when ``move --after`` should be used makes how to do so
  clearer. (Daniel Watkins, #85237)

* Unicode-safe output from ``bzr info``. The output will be encoded
  using the terminal encoding and unrepresentable characters will be
  replaced by '?'. (Lukáš Lalinský, #151844)

* Working trees are no longer created when pushing into a local no-trees
  repo. (Daniel Watkins, #50582)

* Upgrade util/configobj to version 4.4.0.
  (Vincent Ladeuil, #151208).

* Wrap medusa ftp test server as an FTPServer feature.
  (Vincent Ladeuil, #157752)

API Breaks
**********

* ``osutils.backup_file`` is deprecated. Actually it's not used in bzrlib
  during very long time. (Alexander Belchenko)

* The return value of
  ``VersionedFile.iter_lines_added_or_present_in_versions`` has been
  changed. Previously it was an iterator of lines, now it is an iterator of
  (line, version_id) tuples. This change has been made to aid reconcile and
  fetch operations. (Robert Collins)

* ``bzrlib.repository.get_versioned_file_checker`` is now private.
  (Robert Collins)

* The Repository format registry default has been removed; it was previously
  obsoleted by the bzrdir format default, which implies a default repository
  format.
  (Martin Pool)

Internals
*********

* Added ``ContainerSerialiser`` and ``ContainerPushParser`` to
  ``bzrlib.pack``.  These classes provide more convenient APIs for generating
  and parsing containers from streams rather than from files.  (Andrew
  Bennetts)

* New module ``lru_cache`` providing a cache for use by tasks that need
  semi-random access to large amounts of data. (John A Meinel)

* InventoryEntry.diff is now deprecated.  Please use diff.DiffTree instead.


bzr 0.92 2007-11-05
###################

Changes
*******

  * New uninstaller on Win32.  (Alexander Belchenko)


bzr 0.92rc1 2007-10-29
######################

Changes
*******

* ``bzr`` now returns exit code 4 if an internal error occurred, and
  3 if a normal error occurred.  (Martin Pool)

* ``pull``, ``merge`` and ``push`` will no longer silently correct some
  repository index errors that occured as a result of the Weave disk format.
  Instead the ``reconcile`` command needs to be run to correct those
  problems if they exist (and it has been able to fix most such problems
  since bzr 0.8). Some new problems have been identified during this release
  and you should run ``bzr check`` once on every repository to see if you
  need to reconcile. If you cannot ``pull`` or ``merge`` from a remote
  repository due to mismatched parent errors - a symptom of index errors -
  you should simply take a full copy of that remote repository to a clean
  directory outside any local repositories, then run reconcile on it, and
  finally pull from it locally. (And naturally email the repositories owner
  to ask them to upgrade and run reconcile).
  (Robert Collins)

Features
********

* New ``knitpack-experimental`` repository format. This is interoperable with
  the ``dirstate-tags`` format but uses a smarter storage design that greatly
  speeds up many operations, both local and remote. This new format can be
  used as an option to the ``init``, ``init-repository`` and ``upgrade``
  commands. (Robert Collins)

* For users of bzr-svn (and those testing the prototype subtree support) that
  wish to try packs, a new ``knitpack-subtree-experimental`` format has also
  been added. This is interoperable with the ``dirstate-subtrees`` format.
  (Robert Collins)

* New ``reconfigure`` command. (Aaron Bentley)

* New ``revert --forget-merges`` command, which removes the record of a pending
  merge without affecting the working tree contents.  (Martin Pool)

* New ``bzr_remote_path`` configuration variable allows finer control of
  remote bzr locations than BZR_REMOTE_PATH environment variable.
  (Aaron Bentley)

* New ``launchpad-login`` command to tell Bazaar your Launchpad
  user ID.  This can then be used by other functions of the
  Launchpad plugin. (James Henstridge)

Performance
***********

* Commit in quiet mode is now slightly faster as the information to
  output is no longer calculated. (Ian Clatworthy)

* Commit no longer checks for new text keys during insertion when the
  revision id was deterministically unique. (Robert Collins)

* Committing a change which is not a merge and does not change the number of
  files in the tree is faster by utilising the data about whether files are
  changed to determine if the tree is unchanged rather than recalculating
  it at the end of the commit process. (Robert Collins)

* Inventory serialisation no longer double-sha's the content.
  (Robert Collins)

* Knit text reconstruction now avoids making copies of the lines list for
  interim texts when building a single text. The new ``apply_delta`` method
  on ``KnitContent`` aids this by allowing modification of the revision id
  such objects represent. (Robert Collins)

* Pack indices are now partially parsed for specific key lookup using a
  bisection approach. (Robert Collins)

* Partial commits are now approximately 40% faster by walking over the
  unselected current tree more efficiently. (Robert Collins)

* XML inventory serialisation takes 20% less time while being stricter about
  the contents. (Robert Collins)

* Graph ``heads()`` queries have been fixed to no longer access all history
  unnecessarily. (Robert Collins)

Improvements
************

* ``bzr+https://`` smart server across https now supported.
  (John Ferlito, Martin Pool, #128456)

* Mutt is now a supported mail client; set ``mail_client=mutt`` in your
  bazaar.conf and ``send`` will use mutt. (Keir Mierle)

* New option ``-c``/``--change`` for ``merge`` command for cherrypicking
  changes from one revision. (Alexander Belchenko, #141368)

* Show encodings, locale and list of plugins in the traceback message.
  (Martin Pool, #63894)

* Experimental directory formats can now be marked with
  ``experimental = True`` during registration. (Ian Clatworthy)

Documentation
*************

* New *Bazaar in Five Minutes* guide.  (Matthew Revell)

* The hooks reference documentation is now converted to html as expected.
  (Ian Clatworthy)

Bug Fixes
*********

* Connection error reporting for the smart server has been fixed to
  display a user friendly message instead of a traceback.
  (Ian Clatworthy, #115601)

* Make sure to use ``O_BINARY`` when opening files to check their
  sha1sum. (Alexander Belchenko, John Arbash Meinel, #153493)

* Fix a problem with Win32 handling of the executable bit.
  (John Arbash Meinel, #149113)

* ``bzr+ssh://`` and ``sftp://`` URLs that do not specify ports explicitly
  no longer assume that means port 22.  This allows people using OpenSSH to
  override the default port in their ``~/.ssh/config`` if they wish.  This
  fixes a bug introduced in bzr 0.91.  (Andrew Bennetts, #146715)

* Commands reporting exceptions can now be profiled and still have their
  data correctly dumped to a file. For example, a ``bzr commit`` with
  no changes still reports the operation as pointless but doing so no
  longer throws away the profiling data if this command is run with
  ``--lsprof-file callgrind.out.ci`` say. (Ian Clatworthy)

* Fallback to ftp when paramiko is not installed and sftp can't be used for
  ``tests/commands`` so that the test suite is still usable without
  paramiko.
  (Vincent Ladeuil, #59150)

* Fix commit ordering in corner case. (Aaron Bentley, #94975)

* Fix long standing bug in partial commit when there are renames
  left in tree. (Robert Collins, #140419)

* Fix selftest semi-random noise during http related tests.
  (Vincent Ladeuil, #140614)

* Fix typo in ftp.py making the reconnection fail on temporary errors.
  (Vincent Ladeuil, #154259)

* Fix failing test by comparing real paths to cover the case where the TMPDIR
  contains a symbolic link.
  (Vincent Ladeuil, #141382).

* Fix log against smart server branches that don't support tags.
  (James Westby, #140615)

* Fix pycurl http implementation by defining error codes from
  pycurl instead of relying on an old curl definition.
  (Vincent Ladeuil, #147530)

* Fix 'unprintable error' message when displaying BzrCheckError and
  some other exceptions on Python 2.5.
  (Martin Pool, #144633)

* Fix ``Inventory.copy()`` and add test for it. (Jelmer Vernooij)

* Handles default value for ListOption in cmd_commit.
  (Vincent Ladeuil, #140432)

* HttpServer and FtpServer need to be closed properly or a listening socket
  will remain opened.
  (Vincent Ladeuil, #140055)

* Monitor the .bzr directory created in the top level test
  directory to detect leaking tests.
  (Vincent Ladeuil, #147986)

* The basename, not the full path, is now used when checking whether
  the profiling dump file begins with ``callgrind.out`` or not. This
  fixes a bug reported by Aaron Bentley on IRC. (Ian Clatworthy)

* Trivial fix for invoking command ``reconfigure`` without arguments.
  (Rob Weir, #141629)

* ``WorkingTree.rename_one`` will now raise an error if normalisation of the
  new path causes bzr to be unable to access the file. (Robert Collins)

* Correctly detect a NoSuchFile when using a filezilla server. (Gary van der
  Merwe)

API Breaks
**********

* ``bzrlib.index.GraphIndex`` now requires a size parameter to the
  constructor, for enabling bisection searches. (Robert Collins)

* ``CommitBuilder.record_entry_contents`` now requires the root entry of a
  tree be supplied to it, previously failing to do so would trigger a
  deprecation warning. (Robert Collins)

* ``KnitVersionedFile.add*`` will no longer cache added records even when
  enable_cache() has been called - the caching feature is now exclusively for
  reading existing data. (Robert Collins)

* ``ReadOnlyLockError`` is deprecated; ``LockFailed`` is usually more
  appropriate.  (Martin Pool)

* Removed ``bzrlib.transport.TransportLogger`` - please see the new
  ``trace+`` transport instead. (Robert Collins)

* Removed previously deprecated varargs interface to ``TestCase.run_bzr`` and
  deprecated methods ``TestCase.capture`` and ``TestCase.run_bzr_captured``.
  (Martin Pool)

* Removed previous deprecated ``basis_knit`` parameter to the
  ``KnitVersionedFile`` constructor. (Robert Collins)

* Special purpose method ``TestCase.run_bzr_decode`` is moved to the test_non_ascii
  class that needs it.
  (Martin Pool)

* The class ``bzrlib.repofmt.knitrepo.KnitRepository3`` has been folded into
  ``KnitRepository`` by parameters to the constructor. (Robert Collins)

* The ``VersionedFile`` interface now allows content checks to be bypassed
  by supplying check_content=False.  This saves nearly 30% of the minimum
  cost to store a version of a file. (Robert Collins)

* Tree's with bad state such as files with no length or sha will no longer
  be silently accepted by the repository XML serialiser. To serialise
  inventories without such data, pass working=True to write_inventory.
  (Robert Collins)

* ``VersionedFile.fix_parents`` has been removed as a harmful API.
  ``VersionedFile.join`` will no longer accept different parents on either
  side of a join - it will either ignore them, or error, depending on the
  implementation. See notes when upgrading for more information.
  (Robert Collins)

Internals
*********

* ``bzrlib.transport.Transport.put_file`` now returns the number of bytes
  put by the method call, to allow avoiding stat-after-write or
  housekeeping in callers. (Robert Collins)

* ``bzrlib.xml_serializer.Serializer`` is now responsible for checking that
  mandatory attributes are present on serialisation and deserialisation.
  This fixes some holes in API usage and allows better separation between
  physical storage and object serialisation. (Robert Collins)

* New class ``bzrlib.errors.InternalBzrError`` which is just a convenient
  shorthand for deriving from BzrError and setting internal_error = True.
  (Robert Collins)

* New method ``bzrlib.mutabletree.update_to_one_parent_via_delta`` for
  moving the state of a parent tree to a new version via a delta rather than
  a complete replacement tree. (Robert Collins)

* New method ``bzrlib.osutils.minimum_path_selection`` useful for removing
  duplication from user input, when a user mentions both a path and an item
  contained within that path. (Robert Collins)

* New method ``bzrlib.repository.Repository.is_write_locked`` useful for
  determining if a repository is write locked. (Robert Collins)

* New method on ``bzrlib.tree.Tree`` ``path_content_summary`` provides a
  tuple containing the key information about a path for commit processing
  to complete. (Robert Collins)

* New method on xml serialisers, write_inventory_to_lines, which matches the
  API used by knits for adding content. (Robert Collins)

* New module ``bzrlib.bisect_multi`` with generic multiple-bisection-at-once
  logic, currently only available for byte-based lookup
  (``bisect_multi_bytes``). (Robert Collins)

* New helper ``bzrlib.tuned_gzip.bytes_to_gzip`` which takes a byte string
  and returns a gzipped version of the same. This is used to avoid a bunch
  of api friction during adding of knit hunks. (Robert Collins)

* New parameter on ``bzrlib.transport.Transport.readv``
  ``adjust_for_latency`` which changes readv from returning strictly the
  requested data to inserted return larger ranges and in forward read order
  to reduce the effect of network latency. (Robert Collins)

* New parameter yield_parents on ``Inventory.iter_entries_by_dir`` which
  causes the parents of a selected id to be returned recursively, so all the
  paths from the root down to each element of selected_file_ids are
  returned. (Robert Collins)

* Knit joining has been enhanced to support plain to annotated conversion
  and annotated to plain conversion. (Ian Clatworthy)

* The CommitBuilder method ``record_entry_contents`` now returns summary
  information about the effect of the commit on the repository. This tuple
  contains an inventory delta item if the entry changed from the basis, and a
  boolean indicating whether a new file graph node was recorded.
  (Robert Collins)

* The python path used in the Makefile can now be overridden.
  (Andrew Bennetts, Ian Clatworthy)

Testing
*******

* New transport implementation ``trace+`` which is useful for testing,
  logging activity taken to its _activity attribute. (Robert Collins)

* When running bzr commands within the test suite, internal exceptions are
  not caught and reported in the usual way, but rather allowed to propagate
  up and be visible to the test suite.  A new API ``run_bzr_catch_user_errors``
  makes this behavior available to other users.
  (Martin Pool)

* New method ``TestCase.call_catch_warnings`` for testing methods that
  raises a Python warning.  (Martin Pool)


bzr 0.91 2007-09-26
###################

Bug Fixes
*********

* Print a warning instead of aborting the ``python setup.py install``
  process if building of a C extension is not possible.
  (Lukáš Lalinský, Alexander Belchenko)

* Fix commit ordering in corner case (Aaron Bentley, #94975)

* Fix ''bzr info bzr://host/'' and other operations on ''bzr://' URLs with
  an implicit port.  We were incorrectly raising PathNotChild due to
  inconsistent treatment of the ''_port'' attribute on the Transport object.
  (Andrew Bennetts, #133965)

* Make RemoteRepository.sprout cope gracefully with servers that don't
  support the ``Repository.tarball`` request.
  (Andrew Bennetts)


bzr 0.91rc2 2007-09-11
######################

* Replaced incorrect tarball for previous release; a debug statement was left
  in bzrlib/remote.py.


bzr 0.91rc1 2007-09-11
######################

Changes
*******

* The default branch and repository format has changed to
  ``dirstate-tags``, so tag commands are active by default.
  This format is compatible with Bazaar 0.15 and later.
  This incidentally fixes bug #126141.
  (Martin Pool)

* ``--quiet`` or ``-q`` is no longer a global option. If present, it
  must now appear after the command name. Scripts doing things like
  ``bzr -q missing`` need to be rewritten as ``bzr missing -q``.
  (Ian Clatworthy)

Features
********

* New option ``--author`` in ``bzr commit`` to specify the author of the
  change, if it's different from the committer. ``bzr log`` and
  ``bzr annotate`` display the author instead of the committer.
  (Lukáš Lalinský)

* In addition to global options and command specific options, a set of
  standard options are now supported. Standard options are legal for
  all commands. The initial set of standard options are:

  * ``--help`` or ``-h`` - display help message
  * ``--verbose`` or ``-v`` - display additional information
  * ``--quiet``  or ``-q`` - only output warnings and errors.

  Unlike global options, standard options can be used in aliases and
  may have command-specific help. (Ian Clatworthy)

* Verbosity level processing has now been unified. If ``--verbose``
  or ``-v`` is specified on the command line multiple times, the
  verbosity level is made positive the first time then increased.
  If ``--quiet`` or ``-q`` is specified on the command line
  multiple times, the verbosity level is made negative the first
  time then decreased. To get the default verbosity level of zero,
  either specify none of the above , ``--no-verbose`` or ``--no-quiet``.
  Note that most commands currently ignore the magnitude of the
  verbosity level but do respect *quiet vs normal vs verbose* when
  generating output. (Ian Clatworthy)

* ``Branch.hooks`` now supports ``pre_commit`` hook. The hook's signature
  is documented in BranchHooks constructor. (Nam T. Nguyen, #102747)

* New ``Repository.stream_knit_data_for_revisions`` request added to the
  network protocol for greatly reduced roundtrips when retrieving a set of
  revisions. (Andrew Bennetts)

Bug Fixes
*********

* ``bzr plugins`` now lists the version number for each plugin in square
  brackets after the path. (Robert Collins, #125421)

* Pushing, pulling and branching branches with subtree references was not
  copying the subtree weave, preventing the file graph from being accessed
  and causing errors in commits in clones. (Robert Collins)

* Suppress warning "integer argument expected, got float" from Paramiko,
  which sometimes caused false test failures.  (Martin Pool)

* Fix bug in bundle 4 that could cause attempts to write data to wrong
  versionedfile.  (Aaron Bentley)

* Diffs generated using "diff -p" no longer break the patch parser.
  (Aaron Bentley)

* get_transport treats an empty possible_transports list the same as a non-
  empty one.  (Aaron Bentley)

* patch verification for merge directives is reactivated, and works with
  CRLF and CR files.  (Aaron Bentley)

* Accept ..\ as a path in revision specifiers. This fixes for example
  "-r branch:..\other-branch" on Windows.  (Lukáš Lalinský)

* ``BZR_PLUGIN_PATH`` may now contain trailing slashes.
  (Blake Winton, #129299)

* man page no longer lists hidden options (#131667, Aaron Bentley)

* ``uncommit --help`` now explains the -r option adequately.  (Daniel
  Watkins, #106726)

* Error messages are now better formatted with parameters (such as
  filenames) quoted when necessary. This avoids confusion when directory
  names ending in a '.' at the end of messages were confused with a
  full stop that may or not have been there. (Daniel Watkins, #129791)

* Fix ``status FILE -r X..Y``. (Lukáš Lalinský)

* If a particular command is an alias, ``help`` will show the alias
  instead of claiming there is no help for said alias. (Daniel Watkins,
  #133548)

* TreeTransform-based operations, like pull, merge, revert, and branch,
  now roll back if they encounter an error.  (Aaron Bentley, #67699)

* ``bzr commit`` now exits cleanly if a character unsupported by the
  current encoding is used in the commit message.  (Daniel Watkins,
  #116143)

* bzr send uses default values for ranges when only half of an elipsis
  is specified ("-r..5" or "-r5..").  (#61685, Aaron Bentley)

* Avoid trouble when Windows ssh calls itself 'plink' but no plink
  binary is present.  (Martin Albisetti, #107155)

* ``bzr remove`` should remove clean subtrees.  Now it will remove (without
  needing ``--force``) subtrees that contain no files with text changes or
  modified files.  With ``--force`` it removes the subtree regardless of
  text changes or unknown files. Directories with renames in or out (but
  not changed otherwise) will now be removed without needing ``--force``.
  Unknown ignored files will be deleted without needing ``--force``.
  (Marius Kruger, #111665)

* When two plugins conflict, the source of both the losing and now the
  winning definition is shown.  (Konstantin Mikhaylov, #5454)

* When committing to a branch, the location being committed to is
  displayed.  (Daniel Watkins, #52479)

* ``bzr --version`` takes care about encoding of stdout, especially
  when output is redirected. (Alexander Belchenko, #131100)

* Prompt for an ftp password if none is provided.
  (Vincent Ladeuil, #137044)

* Reuse bound branch associated transport to avoid multiple
  connections.
  (Vincent Ladeuil, #128076, #131396)

* Overwrite conflicting tags by ``push`` and ``pull`` if the
  ``--overwrite`` option is specified.  (Lukáš Lalinský, #93947)

* In checkouts, tags are copied into the master branch when created,
  changed or deleted, and are copied into the checkout when it is
  updated.  (Martin Pool, #93856, #93860)

* Print a warning instead of aborting the ``python setup.py install``
  process if building of a C extension is not possible.
  (Lukáš Lalinský, Alexander Belchenko)

Improvements
************

* Add the option "--show-diff" to the commit command in order to display
  the diff during the commit log creation. (Goffredo Baroncelli)

* ``pull`` and ``merge`` are much faster at installing bundle format 4.
  (Aaron Bentley)

* ``pull -v`` no longer includes deltas, making it much faster.
  (Aaron Bentley)

* ``send`` now sends the directive as an attachment by default.
  (Aaron Bentley, Lukáš Lalinský, Alexander Belchenko)

* Documentation updates (Martin Albisetti)

* Help on debug flags is now included in ``help global-options``.
  (Daniel Watkins, #124853)

* Parameters passed on the command line are checked to ensure they are
  supported by the encoding in use. (Daniel Watkins)

* The compression used within the bzr repository has changed from zlib
  level 9 to the zlib default level. This improves commit performance with
  only a small increase in space used (and in some cases a reduction in
  space). (Robert Collins)

* Initial commit no longer SHAs files twice and now reuses the path
  rather than looking it up again, making it faster.
  (Ian Clatworthy)

* New option ``-c``/``--change`` for ``diff`` and ``status`` to show
  changes in one revision.  (Lukáš Lalinský)

* If versioned files match a given ignore pattern, a warning is now
  given. (Daniel Watkins, #48623)

* ``bzr status`` now has -S as a short name for --short and -V as a
  short name for --versioned. These have been added to assist users
  migrating from Subversion: ``bzr status -SV`` is now like
  ``svn status -q``.  (Daniel Watkins, #115990)

* Added C implementation of  ``PatienceSequenceMatcher``, which is about
  10x faster than the Python version. This speeds up commands that
  need file diffing, such as ``bzr commit`` or ``bzr diff``.
  (Lukáš Lalinský)

* HACKING has been extended with a large section on core developer tasks.
  (Ian Clatworthy)

* Add ``branches`` and ``standalone-trees`` as online help topics and
  include them as Concepts within the User Reference.
  (Paul Moore, Ian Clatworthy)

* ``check`` can detect versionedfile parent references that are
  inconsistent with revision and inventory info, and ``reconcile`` can fix
  them.  These faulty references were generated by 0.8-era releases,
  so repositories which were manipulated by old bzrs should be
  checked, and possibly reconciled ASAP.  (Aaron Bentley, Andrew Bennetts)

API Breaks
**********

* ``Branch.append_revision`` is removed altogether; please use
  ``Branch.set_last_revision_info`` instead.  (Martin Pool)

* CommitBuilder now advertises itself as requiring the root entry to be
  supplied. This only affects foreign repository implementations which reuse
  CommitBuilder directly and have changed record_entry_contents to require
  that the root not be supplied. This should be precisely zero plugins
  affected. (Robert Collins)

* The ``add_lines`` methods on ``VersionedFile`` implementations has changed
  its return value to include the sha1 and length of the inserted text. This
  allows the avoidance of double-sha1 calculations during commit.
  (Robert Collins)

* ``Transport.should_cache`` has been removed.  It was not called in the
  previous release.  (Martin Pool)

Testing
*******

* Tests may now raise TestNotApplicable to indicate they shouldn't be
  run in a particular scenario.  (Martin Pool)

* New function multiply_tests_from_modules to give a simpler interface
  to test parameterization.  (Martin Pool, Robert Collins)

* ``Transport.should_cache`` has been removed.  It was not called in the
  previous release.  (Martin Pool)

* NULL_REVISION is returned to indicate the null revision, not None.
  (Aaron Bentley)

* Use UTF-8 encoded StringIO for log tests to avoid failures on
  non-ASCII committer names.  (Lukáš Lalinský)

Internals
*********

* ``bzrlib.plugin.all_plugins`` has been deprecated in favour of
  ``bzrlib.plugin.plugins()`` which returns PlugIn objects that provide
  useful functionality for determining the path of a plugin, its tests, and
  its version information. (Robert Collins)

* Add the option user_encoding to the function 'show_diff_trees()'
  in order to move the user encoding at the UI level. (Goffredo Baroncelli)

* Add the function make_commit_message_template_encoded() and the function
  edit_commit_message_encoded() which handle encoded strings.
  This is done in order to mix the commit messages (which is a unicode
  string), and the diff which is a raw string. (Goffredo Baroncelli)

* CommitBuilder now defaults to using add_lines_with_ghosts, reducing
  overhead on non-weave repositories which don't require all parents to be
  present. (Robert Collins)

* Deprecated method ``find_previous_heads`` on
  ``bzrlib.inventory.InventoryEntry``. This has been superseded by the use
  of ``parent_candidates`` and a separate heads check via the repository
  API. (Robert Collins)

* New trace function ``mutter_callsite`` will print out a subset of the
  stack to the log, which can be useful for gathering debug details.
  (Robert Collins)

* ``bzrlib.pack.ContainerWriter`` now tracks how many records have been
  added via a public attribute records_written. (Robert Collins)

* New method ``bzrlib.transport.Transport.get_recommended_page_size``.
  This provides a hint to users of transports as to the reasonable
  minimum data to read. In principle this can take latency and
  bandwidth into account on a per-connection basis, but for now it
  just has hard coded values based on the url. (e.g. http:// has a large
  page size, file:// has a small one.) (Robert Collins)

* New method on ``bzrlib.transport.Transport`` ``open_write_stream`` allows
  incremental addition of data to a file without requiring that all the
  data be buffered in memory. (Robert Collins)

* New methods on ``bzrlib.knit.KnitVersionedFile``:
  ``get_data_stream(versions)``, ``insert_data_stream(stream)`` and
  ``get_format_signature()``.  These provide some infrastructure for
  efficiently streaming the knit data for a set of versions over the smart
  protocol.

* Knits with no annotation cache still produce correct annotations.
  (Aaron Bentley)

* Three new methods have been added to ``bzrlib.trace``:
  ``set_verbosity_level``, ``get_verbosity_level`` and ``is_verbose``.
  ``set_verbosity_level`` expects a numeric value: negative for quiet,
  zero for normal, positive for verbose. The size of the number can be
  used to determine just how quiet or verbose the application should be.
  The existing ``be_quiet`` and ``is_quiet`` routines have been
  integrated into this new scheme. (Ian Clatworthy)

* Options can now be delcared with a ``custom_callback`` parameter. If
  set, this routine is called after the option is processed. This feature
  is now used by the standard options ``verbose`` and ``quiet`` so that
  setting one implicitly resets the other. (Ian Clatworthy)

* Rather than declaring a new option from scratch in order to provide
  custom help, a centrally registered option can be decorated using the
  new ``bzrlib.Option.custom_help`` routine. In particular, this routine
  is useful when declaring better help for the ``verbose`` and ``quiet``
  standard options as the base definition of these is now more complex
  than before thanks to their use of a custom callback. (Ian Clatworthy)

* Tree._iter_changes(specific_file=[]) now iterates through no files,
  instead of iterating through all files.  None is used to iterate through
  all files.  (Aaron Bentley)

* WorkingTree.revert() now accepts None to revert all files.  The use of
  [] to revert all files is deprecated.  (Aaron Bentley)


bzr 0.90 2007-08-28
###################

Improvements
************

* Documentation is now organized into multiple directories with a level
  added for different languages or locales. Added the Mini Tutorial
  and Quick Start Summary (en) documents from the Wiki, improving the
  content and readability of the former. Formatted NEWS as Release Notes
  complete with a Table of Conents, one heading per release. Moved the
  Developer Guide into the main document catalog and provided a link
  from the developer document catalog back to the main one.
  (Ian Clatworthy, Sabin Iacob, Alexander Belchenko)


API Changes
***********

* The static convenience method ``BzrDir.create_repository``
  is deprecated.  Callers should instead create a ``BzrDir`` instance
  and call ``create_repository`` on that.  (Martin Pool)


bzr 0.90rc1 2007-08-14
######################

Bugfixes
********

* ``bzr init`` should connect to the remote location one time only.  We
  have been connecting several times because we forget to pass around the
  Transport object. This modifies ``BzrDir.create_branch_convenience``,
  so that we can give it the Transport we already have.
  (John Arbash Meinel, Vincent Ladeuil, #111702)

* Get rid of sftp connection cache (get rid of the FTP one too).
  (Vincent Ladeuil, #43731)

* bzr branch {local|remote} remote don't try to create a working tree
  anymore.
  (Vincent Ladeuil, #112173)

* All identified multiple connections for a single bzr command have been
  fixed. See bzrlib/tests/commands directory.
  (Vincent Ladeuil)

* ``bzr rm`` now does not insist on ``--force`` to delete files that
  have been renamed but not otherwise modified.  (Marius Kruger,
  #111664)

* ``bzr selftest --bench`` no longer emits deprecation warnings
  (Lukáš Lalinský)

* ``bzr status`` now honours FILE parameters for conflict lists
  (Aaron Bentley, #127606)

* ``bzr checkout`` now honours -r when reconstituting a working tree.
  It also honours -r 0.  (Aaron Bentley, #127708)

* ``bzr add *`` no more fails on Windows if working tree contains
  non-ascii file names. (Kuno Meyer, #127361)

* allow ``easy_install bzr`` runs without fatal errors.
  (Alexander Belchenko, #125521)

* Graph._filter_candidate_lca does not raise KeyError if a candidate
  is eliminated just before it would normally be examined.  (Aaron Bentley)

* SMTP connection failures produce a nice message, not a traceback.
  (Aaron Bentley)

Improvements
************

* Don't show "dots" progress indicators when run non-interactively, such
  as from cron.  (Martin Pool)

* ``info`` now formats locations more nicely and lists "submit" and
  "public" branches (Aaron Bentley)

* New ``pack`` command that will trigger database compression within
  the repository (Robert Collins)

* Implement ``_KnitIndex._load_data`` in a pyrex extension. The pyrex
  version is approximately 2-3x faster at parsing a ``.kndx`` file.
  Which yields a measurable improvement for commands which have to
  read from the repository, such as a 1s => 0.75s improvement in
  ``bzr diff`` when there are changes to be shown.  (John Arbash Meinel)

* Merge is now faster.  Depending on the scenario, it can be more than 2x
  faster. (Aaron Bentley)

* Give a clearer warning, and allow ``python setup.py install`` to
  succeed even if pyrex is not available.
  (John Arbash Meinel)

* ``DirState._read_dirblocks`` now has an optional Pyrex
  implementation. This improves the speed of any command that has to
  read the entire DirState. (``diff``, ``status``, etc, improve by
  about 10%).
  ``bisect_dirblocks`` has also been improved, which helps all
  ``_get_entry`` type calls (whenever we are searching for a
  particular entry in the in-memory DirState).
  (John Arbash Meinel)

* ``bzr pull`` and ``bzr push`` no longer do a complete walk of the
  branch revision history for ui display unless -v is supplied.
  (Robert Collins)

* ``bzr log -rA..B`` output shifted to the left margin if the log only
  contains merge revisions. (Kent Gibson)

* The ``plugins`` command is now public with improved help.
  (Ian Clatworthy)

* New bundle and merge directive formats are faster to generate, and

* Annotate merge now works when there are local changes. (Aaron Bentley)

* Commit now only shows the progress in terms of directories instead of
  entries. (Ian Clatworthy)

* Fix ``KnitRepository.get_revision_graph`` to not request the graph 2
  times. This makes ``get_revision_graph`` 2x faster. (John Arbash
  Meinel)

* Fix ``VersionedFile.get_graph()`` to avoid using
  ``set.difference_update(other)``, which has bad scaling when
  ``other`` is large. This improves ``VF.get_graph([version_id])`` for
  a 12.5k graph from 2.9s down to 200ms. (John Arbash Meinel)

* The ``--lsprof-file`` option now generates output for KCacheGrind if
  the file starts with ``callgrind.out``. This matches the default file
  filtering done by KCacheGrind's Open Dialog. (Ian Clatworthy)

* Fix ``bzr update`` to avoid an unnecessary
  ``branch.get_master_branch`` call, which avoids 1 extra connection
  to the remote server. (Partial fix for #128076, John Arbash Meinel)

* Log errors from the smart server in the trace file, to make debugging
  test failures (and live failures!) easier.  (Andrew Bennetts)

* The HTML version of the man page has been superceded by a more
  comprehensive manual called the Bazaar User Reference. This manual
  is completed generated from the online help topics. As part of this
  change, limited reStructuredText is now explicitly supported in help
  topics and command help with 'unnatural' markup being removed prior
  to display by the online help or inclusion in the man page.
  (Ian Clatworthy)

* HTML documentation now use files extension ``*.html``
  (Alexander Belchenko)

* The cache of ignore definitions is now cleared in WorkingTree.unlock()
  so that changes to .bzrignore aren't missed. (#129694, Daniel Watkins)

* ``bzr selftest --strict`` fails if there are any missing features or
  expected test failures. (Daniel Watkins, #111914)

* Link to registration survey added to README. (Ian Clatworthy)

* Windows standalone installer show link to registration survey
  when installation finished. (Alexander Belchenko)

Library API Breaks
******************

* Deprecated dictionary ``bzrlib.option.SHORT_OPTIONS`` removed.
  Options are now required to provide a help string and it must
  comply with the style guide by being one or more sentences with an
  initial capital and final period. (Martin Pool)

* KnitIndex.get_parents now returns tuples. (Robert Collins)

* Ancient unused ``Repository.text_store`` attribute has been removed.
  (Robert Collins)

* The ``bzrlib.pack`` interface has changed to use tuples of bytestrings
  rather than just bytestrings, making it easier to represent multiple
  element names. As this interface was not used by any internal facilities
  since it was introduced in 0.18 no API compatibility is being preserved.
  The serialised form of these packs is identical with 0.18 when a single
  element tuple is in use. (Robert Collins)

Internals
*********

* merge now uses ``iter_changes`` to calculate changes, which makes room for
  future performance increases.  It is also more consistent with other
  operations that perform comparisons, and reduces reliance on
  Tree.inventory.  (Aaron Bentley)

* Refactoring of transport classes connected to a remote server.
  ConnectedTransport is a new class that serves as a basis for all
  transports needing to connect to a remote server.  transport.split_url
  have been deprecated, use the static method on the object instead. URL
  tests have been refactored too.
  (Vincent Ladeuil)

* Better connection sharing for ConnectedTransport objects.
  transport.get_transport() now accepts a 'possible_transports' parameter.
  If a newly requested transport can share a connection with one of the
  list, it will.
  (Vincent Ladeuil)

* Most functions now accept ``bzrlib.revision.NULL_REVISION`` to indicate
  the null revision, and consider using ``None`` for this purpose
  deprecated.  (Aaron Bentley)

* New ``index`` module with abstract index functionality. This will be
  used during the planned changes in the repository layer. Currently the
  index layer provides a graph aware immutable index, a builder for the
  same index type to allow creating them, and finally a composer for
  such indices to allow the use of many indices in a single query. The
  index performance is not optimised, however the API is stable to allow
  development on top of the index. (Robert Collins)

* ``bzrlib.dirstate.cmp_by_dirs`` can be used to compare two paths by
  their directory sections. This is equivalent to comparing
  ``path.split('/')``, only without having to split the paths.
  This has a Pyrex implementation available.
  (John Arbash Meinel)

* New transport decorator 'unlistable+' which disables the list_dir
  functionality for testing.

* Deprecated ``change_entry`` in transform.py. (Ian Clatworthy)

* RevisionTree.get_weave is now deprecated.  Tree.plan_merge is now used
  for performing annotate-merge.  (Aaron Bentley)

* New EmailMessage class to create email messages. (Adeodato Simó)

* Unused functions on the private interface KnitIndex have been removed.
  (Robert Collins)

* New ``knit.KnitGraphIndex`` which provides a ``KnitIndex`` layered on top
  of a ``index.GraphIndex``. (Robert Collins)

* New ``knit.KnitVersionedFile.iter_parents`` method that allows querying
  the parents of many knit nodes at once, reducing round trips to the
  underlying index. (Robert Collins)

* Graph now has an is_ancestor method, various bits use it.
  (Aaron Bentley)

* The ``-Dhpss`` flag now includes timing information. As well as
  logging when a new connection is opened. (John Arbash Meinel)

* ``bzrlib.pack.ContainerWriter`` now returns an offset, length tuple to
  callers when inserting data, allowing generation of readv style access
  during pack creation, without needing a separate pass across the output
  pack to gather such details. (Robert Collins)

* ``bzrlib.pack.make_readv_reader`` allows readv based access to pack
  files that are stored on a transport. (Robert Collins)

* New ``Repository.has_same_location`` method that reports if two
  repository objects refer to the same repository (although with some risk
  of false negatives).  (Andrew Bennetts)

* InterTree.compare now passes require_versioned on correctly.
  (Marius Kruger)

* New methods on Repository - ``start_write_group``,
  ``commit_write_group``, ``abort_write_group`` and ``is_in_write_group`` -
  which provide a clean hook point for transactional Repositories - ones
  where all the data for a fetch or commit needs to be made atomically
  available in one step. This allows the write lock to remain while making
  a series of data insertions.  (e.g. data conversion). (Robert Collins)

* In ``bzrlib.knit`` the internal interface has been altered to use
  3-tuples (index, pos, length) rather than two-tuples (pos, length) to
  describe where data in a knit is, allowing knits to be split into
  many files. (Robert Collins)

* ``bzrlib.knit._KnitData`` split into cache management and physical access
  with two access classes - ``_PackAccess`` and ``_KnitAccess`` defined.
  The former provides access into a .pack file, and the latter provides the
  current production repository form of .knit files. (Robert Collins)

Testing
*******

* Remove selftest ``--clean-output``, ``--numbered-dirs`` and
  ``--keep-output`` options, which are obsolete now that tests
  are done within directories in $TMPDIR.  (Martin Pool)

* The SSH_AUTH_SOCK environment variable is now reset to avoid
  interaction with any running ssh agents.  (Jelmer Vernooij, #125955)

* run_bzr_subprocess handles parameters the same way as run_bzr:
  either a string or a list of strings should be passed as the first
  parameter.  Varargs-style parameters are deprecated. (Aaron Bentley)


bzr 0.18  2007-07-17
####################

Bugfixes
********

* Fix 'bzr add' crash under Win32 (Kuno Meyer)


bzr 0.18rc1  2007-07-10
#######################

Bugfixes
********

* Do not suppress pipe errors, etc. in non-display commands
  (Alexander Belchenko, #87178)

* Display a useful error message when the user requests to annotate
  a file that is not present in the specified revision.
  (James Westby, #122656)

* Commands that use status flags now have a reference to 'help
  status-flags'.  (Daniel Watkins, #113436)

* Work around python-2.4.1 inhability to correctly parse the
  authentication header.
  (Vincent Ladeuil, #121889)

* Use exact encoding for merge directives. (Adeodato Simó, #120591)

* Fix tempfile permissions error in smart server tar bundling under
  Windows. (Martin _, #119330)

* Fix detection of directory entries in the inventory. (James Westby)

* Fix handling of http code 400: Bad Request When issuing too many ranges.
  (Vincent Ladeuil, #115209)

* Issue a CONNECT request when connecting to an https server
  via a proxy to enable SSL tunneling.
  (Vincent Ladeuil, #120678)

* Fix ``bzr log -r`` to support selecting merge revisions, both
  individually and as part of revision ranges.
  (Kent Gibson, #4663)

* Don't leave cruft behind when failing to acquire a lockdir.
  (Martin Pool, #109169)

* Don't use the '-f' strace option during tests.
  (Vincent Ladeuil, #102019).

* Warn when setting ``push_location`` to a value that will be masked by
  locations.conf.  (Aaron Bentley, #122286)

* Fix commit ordering in corner case (Aaron Bentley, #94975)

*  Make annotate behave in a non-ASCII world (Adeodato Simó).

Improvements
************

* The --lsprof-file option now dumps a text rendering of the profiling
  information if the filename ends in ".txt". It will also convert the
  profiling information to a format suitable for KCacheGrind if the
  output filename ends in ".callgrind". Fixes to the lsprofcalltree
  conversion process by Jean Paul Calderone and Itamar were also merged.
  See http://ddaa.net/blog/python/lsprof-calltree. (Ian Clatworthy)

* ``info`` now defaults to non-verbose mode, displaying only paths and
  abbreviated format info.  ``info -v`` displays all the information
  formerly displayed by ``info``.  (Aaron Bentley, Adeodato Simó)

* ``bzr missing`` now has better option names ``--this`` and ``--other``.
  (Elliot Murphy)

* The internal ``weave-list`` command has become ``versionedfile-list``,
  and now lists knits as well as weaves.  (Aaron Bentley)

* Automatic merge base selection uses a faster algorithm that chooses
  better bases in criss-cross merge situations (Aaron Bentley)

* Progress reporting in ``commit`` has been improved. The various logical
  stages are now reported on as follows, namely:

  * Collecting changes [Entry x/y] - Stage n/m
  * Saving data locally - Stage n/m
  * Uploading data to master branch - Stage n/m
  * Updating the working tree - Stage n/m
  * Running post commit hooks - Stage n/m

  If there is no master branch, the 3rd stage is omitted and the total
  number of stages is adjusted accordingly.

  Each hook that is run after commit is listed with a name (as hooks
  can be slow it is useful feedback).
  (Ian Clatworthy, Robert Collins)

* Various operations that are now faster due to avoiding unnecessary
  topological sorts. (Aaron Bentley)

* Make merge directives robust against broken bundles. (Aaron Bentley)

* The lsprof filename note is emitted via trace.note(), not standard
  output.  (Aaron Bentley)

* ``bzrlib`` now exports explicit API compatibility information to assist
  library users and plugins. See the ``bzrlib.api`` module for details.
  (Robert Collins)

* Remove unnecessary lock probes when acquiring a lockdir.
  (Martin Pool)

* ``bzr --version`` now shows the location of the bzr log file, which
  is especially useful on Windows.  (Martin Pool)

* -D now supports hooks to get debug tracing of hooks (though its currently
  minimal in nature). (Robert Collins)

* Long log format reports deltas on merge revisions.
  (John Arbash Meinel, Kent Gibson)

* Make initial push over ftp more resilient. (John Arbash Meinel)

* Print a summary of changes for update just like pull does.
  (Daniel Watkins, #113990)

* Add a -Dhpss option to trace smart protocol requests and responses.
  (Andrew Bennetts)

Library API Breaks
******************

* Testing cleanups -
  ``bzrlib.repository.RepositoryTestProviderAdapter`` has been moved
  to ``bzrlib.tests.repository_implementations``;
  ``bzrlib.repository.InterRepositoryTestProviderAdapter`` has been moved
  to ``bzrlib.tests.interrepository_implementations``;
  ``bzrlib.transport.TransportTestProviderAdapter`` has moved to
  ``bzrlib.tests.test_transport_implementations``.
  ``bzrlib.branch.BranchTestProviderAdapter`` has moved to
  ``bzrlib.tests.branch_implementations``.
  ``bzrlib.bzrdir.BzrDirTestProviderAdapter`` has moved to
  ``bzrlib.tests.bzrdir_implementations``.
  ``bzrlib.versionedfile.InterVersionedFileTestProviderAdapter`` has moved
  to ``bzrlib.tests.interversionedfile_implementations``.
  ``bzrlib.store.revision.RevisionStoreTestProviderAdapter`` has moved to
  ``bzrlib.tests.revisionstore_implementations``.
  ``bzrlib.workingtree.WorkingTreeTestProviderAdapter`` has moved to
  ``bzrlib.tests.workingtree_implementations``.
  These changes are an API break in the testing infrastructure only.
  (Robert Collins)

* Relocate TestCaseWithRepository to be more central. (Robert Collins)

* ``bzrlib.add.smart_add_tree`` will no longer perform glob expansion on
  win32. Callers of the function should do this and use the new
  ``MutableTree.smart_add`` method instead. (Robert Collins)

* ``bzrlib.add.glob_expand_for_win32`` is now
  ``bzrlib.win32utils.glob_expand``.  (Robert Collins)

* ``bzrlib.add.FastPath`` is now private and moved to
  ``bzrlib.mutabletree._FastPath``. (Robert Collins, Martin Pool)

* ``LockDir.wait`` removed.  (Martin Pool)

* The ``SmartServer`` hooks API has changed for the ``server_started`` and
  ``server_stopped`` hooks. The first parameter is now an iterable of
  backing URLs rather than a single URL. This is to reflect that many
  URLs may map to the external URL of the server. E.g. the server interally
  may have a chrooted URL but also the local file:// URL will be at the
  same location. (Robert Collins)

Internals
*********

* New SMTPConnection class to unify email handling.  (Adeodato Simó)

* Fix documentation of BzrError. (Adeodato Simó)

* Make BzrBadParameter an internal error. (Adeodato Simó)

* Remove use of 'assert False' to raise an exception unconditionally.
  (Martin Pool)

* Give a cleaner error when failing to decode knit index entry.
  (Martin Pool)

* TreeConfig would mistakenly search the top level when asked for options
  from a section. It now respects the section argument and only
  searches the specified section. (James Westby)

* Improve ``make api-docs`` output. (John Arbash Meinel)

* Use os.lstat rather than os.stat for osutils.make_readonly and
  osutils.make_writeable. This makes the difftools plugin more
  robust when dangling symlinks are found. (Elliot Murphy)

* New ``-Dlock`` option to log (to ~/.bzr.log) information on when
  lockdirs are taken or released.  (Martin Pool)

* ``bzrlib`` Hooks are now nameable using ``Hooks.name_hook``. This
  allows a nicer UI when hooks are running as the current hook can
  be displayed. (Robert Collins)

* ``Transport.get`` has had its interface made more clear for ease of use.
  Retrieval of a directory must now fail with either 'PathError' at open
  time, or raise 'ReadError' on a read. (Robert Collins)

* New method ``_maybe_expand_globs`` on the ``Command`` class for
  dealing with unexpanded glob lists - e.g. on the win32 platform. This
  was moved from ``bzrlib.add._prepare_file_list``. (Robert Collins)

* ``bzrlib.add.smart_add`` and ``bzrlib.add.smart_add_tree`` are now
  deprecated in favour of ``MutableTree.smart_add``. (Robert Collins,
  Martin Pool)

* New method ``external_url`` on Transport for obtaining the url to
  hand to external processes. (Robert Collins)

* Teach windows installers to build pyrex/C extensions.
  (Alexander Belchenko)

Testing
*******

* Removed the ``--keep-output`` option from selftest and clean up test
  directories as they're used.  This reduces the IO load from
  running the test suite and cuts the time by about half.
  (Andrew Bennetts, Martin Pool)

* Add scenarios as a public attribute on the TestAdapter classes to allow
  modification of the generated scenarios before adaption and easier
  testing. (Robert Collins)

* New testing support class ``TestScenarioApplier`` which multiplies
  out a single teste by a list of supplied scenarios. (RobertCollins)

* Setting ``repository_to_test_repository`` on a repository_implementations
  test will cause it to be called during repository creation, allowing the
  testing of repository classes which are not based around the Format
  concept. For example a repository adapter can be tested in this manner,
  by altering the repository scenarios to include a scenario that sets this
  attribute during the test parameterisation in
  ``bzrlib.tests.repository.repository_implementations``. (Robert Collins)

* Clean up many of the APIs for blackbox testing of Bazaar.  The standard
  interface is now self.run_bzr.  The command to run can be passed as
  either a list of parameters, a string containing the command line, or
  (deprecated) varargs parameters.  (Martin Pool)

* The base TestCase now isolates tests from -D parameters by clearing
  ``debug.debug_flags`` and restores it afterwards. (Robert Collins)

* Add a relpath parameter to get_transport methods in test framework to
  avoid useless cloning.
  (Vincent Ladeuil, #110448)


bzr 0.17  2007-06-18
####################

Bugfixes
********

* Fix crash of commit due to wrong lookup of filesystem encoding.
  (Colin Watson, #120647)

* Revert logging just to stderr in commit as broke unicode filenames.
  (Aaron Bentley, Ian Clatworthy, #120930)


bzr 0.17rc1  2007-06-12
#######################

Notes When Upgrading
********************

* The kind() and is_executable() APIs on the WorkingTree interface no
  longer implicitly (read) locks and unlocks the tree. This *might*
  impact some plug-ins and tools using this part of the API. If you find
  an issue that may be caused by this change, please let us know,
  particularly the plug-in/tool maintainer. If encountered, the API
  fix is to surround kind() and is_executable() calls with lock_read()
  and unlock() like so::

    work_tree.lock_read()
    try:
        kind = work_tree.kind(...)
    finally:
        work_tree.unlock()

Internals
*********
* Rework of LogFormatter API to provide beginning/end of log hooks and to
  encapsulate the details of the revision to be logged in a LogRevision
  object.
  In long log formats, merge revision ids are only shown when --show-ids
  is specified, and are labelled "revision-id:", as per mainline
  revisions, instead of "merged:". (Kent Gibson)

* New ``BranchBuilder`` API which allows the construction of particular
  histories quickly. Useful for testing and potentially other applications
  too. (Robert Collins)

Improvements
************

* There are two new help topics, working-trees and repositories that
  attempt to explain these concepts. (James Westby, John Arbash Meinel,
  Aaron Bentley)

* Added ``bzr log --limit`` to report a limited number of revisions.
  (Kent Gibson, #3659)

* Revert does not try to preserve file contents that were originally
  produced by reverting to a historical revision.  (Aaron Bentley)

* ``bzr log --short`` now includes ``[merge]`` for revisions which
  have more than one parent. This is a small improvement to help
  understanding what changes have occurred
  (John Arbash Meinel, #83887)

* TreeTransform avoids many renames when contructing large trees,
  improving speed.  3.25x speedups have been observed for construction of
  kernel-sized-trees, and checkouts are 1.28x faster.  (Aaron Bentley)

* Commit on large trees is now faster. In my environment, a commit of
  a small change to the Mozilla tree (55k files) has dropped from
  66 seconds to 32 seconds. For a small tree of 600 files, commit of a
  small change is 33% faster. (Ian Clatworthy)

* New --create-prefix option to bzr init, like for push.  (Daniel Watkins,
  #56322)

Bugfixes
********

* ``bzr push`` should only connect to the remote location one time.
  We have been connecting 3 times because we forget to pass around
  the Transport object. This adds ``BzrDir.clone_on_transport()``, so
  that we can pass in the Transport that we already have.
  (John Arbash Meinel, #75721)

* ``DirState.set_state_from_inventory()`` needs to properly order
  based on split paths, not just string paths.
  (John Arbash Meinel, #115947)

* Let TestUIFactoy encode the password prompt with its own stdout.
  (Vincent Ladeuil, #110204)

* pycurl should take use the range header that takes the range hint
  into account.
  (Vincent Ladeuil, #112719)

* WorkingTree4.get_file_sha1 no longer raises an exception when invoked
  on a missing file.  (Aaron Bentley, #118186)

* WorkingTree.remove works correctly with tree references, and when pwd is
  not the tree root. (Aaron Bentley)

* Merge no longer fails when a file is renamed in one tree and deleted
  in the other. (Aaron Bentley, #110279)

* ``revision-info`` now accepts dotted revnos, doesn't require a tree,
  and defaults to the last revision (Matthew Fuller, #90048)

* Tests no longer fail when BZR_REMOTE_PATH is set in the environment.
  (Daniel Watkins, #111958)

* ``bzr branch -r revid:foo`` can be used to branch any revision in
  your repository. (Previously Branch6 only supported revisions in your
  mainline). (John Arbash Meinel, #115343)

bzr 0.16  2007-05-07
####################

Bugfixes
********

* Handle when you have 2 directories with similar names, but one has a
  hyphen. (``'abc'`` versus ``'abc-2'``). The WT4._iter_changes
  iterator was using direct comparison and ``'abc/a'`` sorts after
  ``'abc-2'``, but ``('abc', 'a')`` sorts before ``('abc-2',)``.
  (John Arbash Meinel, #111227)

* Handle when someone renames a file on disk without telling bzr.
  Previously we would report the first file as missing, but not show
  the new unknown file. (John Arbash Meinel, #111288)

* Avoid error when running hooks after pulling into or pushing from
  a branch bound to a smartserver branch.  (Martin Pool, #111968)

Improvements
************

* Move developer documentation to doc/developers/. This reduces clutter in
  the root of the source tree and allows HACKING to be split into multiple
  files. (Robert Collins, Alexander Belchenko)

* Clean up the ``WorkingTree4._iter_changes()`` internal loops as well as
  ``DirState.update_entry()``. This optimizes the core logic for ``bzr
  diff`` and ``bzr status`` significantly improving the speed of
  both. (John Arbash Meinel)

bzr 0.16rc2  2007-04-30
#######################

Bugfixes
********

* Handle the case when you delete a file, and then rename another file
  on top of it. Also handle the case of ``bzr rm --keep foo``. ``bzr
  status`` should show the removed file and an unknown file in its
  place. (John Arbash Meinel, #109993)

* Bundles properly read and write revision properties that have an
  empty value. And when the value is not ASCII.
  (John Arbash Meinel, #109613)

* Fix the bzr commit message to be in text mode.
  (Alexander Belchenko, #110901)

* Also handle when you rename a file and create a file where it used
  to be. (John Arbash Meinel, #110256)

* ``WorkingTree4._iter_changes`` should not descend into unversioned
  directories. (John Arbash Meinel, #110399)

bzr 0.16rc1  2007-04-26
#######################

Notes When Upgrading
********************

* ``bzr remove`` and ``bzr rm`` will now remove the working file, if
  it could be recovered again.
  This has been done for consistency with svn and the unix rm command.
  The old ``remove`` behaviour has been retained in the new option
  ``bzr remove --keep``, which will just stop versioning the file,
  but not delete it.
  ``bzr remove --force`` have been added which will always delete the
  files.
  ``bzr remove`` is also more verbose.
  (Marius Kruger, #82602)

Improvements
************

* Merge directives can now be supplied as input to `merge` and `pull`,
  like bundles can.  (Aaron Bentley)

* Sending the SIGQUIT signal to bzr, which can be done on Unix by
  pressing Control-Backslash, drops bzr into a debugger.  Type ``'c'``
  to continue.  This can be disabled by setting the environment variable
  ``BZR_SIGQUIT_PDB=0``.  (Martin Pool)

* selftest now supports --list-only to list tests instead of running
  them. (Ian Clatworthy)

* selftest now supports --exclude PATTERN (or -x PATTERN) to exclude
  tests with names that match that regular expression.
  (Ian Clatworthy, #102679)

* selftest now supports --randomize SEED to run tests in a random order.
  SEED is typically the value 'now' meaning 'use the current time'.
  (Ian Clatworthy, #102686)

* New option ``--fixes`` to commit, which stores bug fixing annotations as
  revision properties. Built-in support for Launchpad, Debian, Trac and
  Bugzilla bug trackers. (Jonathan Lange, James Henstridge, Robert Collins)

* New API, ``bzrlib.bugtracker.tracker_registry``, for adding support for
  other bug trackers to ``fixes``. (Jonathan Lange, James Henstridge,
  Robert Collins)

* ``selftest`` has new short options ``-f`` and ``-1``.  (Martin
  Pool)

* ``bzrlib.tsort.MergeSorter`` optimizations. Change the inner loop
  into using local variables instead of going through ``self._var``.
  Improves the time to ``merge_sort`` a 10k revision graph by
  approximately 40% (~700->400ms).  (John Arbash Meinel)

* ``make docs`` now creates a man page at ``man1/bzr.1`` fixing bug 107388.
  (Robert Collins)

* ``bzr help`` now provides cross references to other help topics using
  the _see_also facility on command classes. Likewise the bzr_man
  documentation, and the bzr.1 man page also include this information.
  (Robert Collins)

* Tags are now included in logs, that use the long log formatter.
  (Erik Bågfors, Alexander Belchenko)

* ``bzr help`` provides a clearer message when a help topic cannot be
  found. (Robert Collins, #107656)

* ``bzr help`` now accepts optional prefixes for command help. The help
  for all commands can now be found at ``bzr help commands/COMMANDNAME``
  as well as ``bzr help COMMANDNAME`` (which only works for commands
  where the name is not the same as a more general help topic).
  (Robert Collins)

* ``bzr help PLUGINNAME`` will now return the module docstring from the
  plugin PLUGINNAME. (Robert Collins, #50408)

* New help topic ``urlspec`` which lists the availables transports.
  (Goffredo Baroncelli)

* doc/server.txt updated to document the default bzr:// port
  and also update the blurb about the hpss' current status.
  (Robert Collins, #107125).

* ``bzr serve`` now listens on interface 0.0.0.0 by default, making it
  serve out to the local LAN (and anyone in the world that can reach the
  machine running ``bzr serve``. (Robert Collins, #98918)

* A new smart server protocol version has been added.  It prefixes requests
  and responses with an explicit version identifier so that future protocol
  revisions can be dealt with gracefully.  (Andrew Bennetts, Robert Collins)

* The bzr protocol version 2 indicates success or failure in every response
  without depending on particular commands encoding that consistently,
  allowing future client refactorings to be much more robust about error
  handling. (Robert Collins, Martin Pool, Andrew Bennetts)

* The smart protocol over HTTP client has been changed to always post to the
  same ``.bzr/smart`` URL under the original location when it can.  This allows
  HTTP servers to only have to pass URLs ending in .bzr/smart to the smart
  server handler, and not arbitrary ``.bzr/*/smart`` URLs.  (Andrew Bennetts)

* digest authentication is now supported for proxies and HTTP by the urllib
  based http implementation. Tested against Apache 2.0.55 and Squid
  2.6.5. Basic and digest authentication are handled coherently for HTTP
  and proxy: if the user is provided in the url (bzr command line for HTTP,
  proxy environment variables for proxies), the password is prompted for
  (only once). If the password is provided, it is taken into account. Once
  the first authentication is successful, all further authentication
  roundtrips are avoided by preventively setting the right authentication
  header(s).
  (Vincent Ladeuil).

Internals
*********

* bzrlib API compatability with 0.8 has been dropped, cleaning up some
  code paths. (Robert Collins)

* Change the format of chroot urls so that they can be safely manipulated
  by generic url utilities without causing the resulting urls to have
  escaped the chroot. A side effect of this is that creating a chroot
  requires an explicit action using a ChrootServer.
  (Robert Collins, Andrew Bennetts)

* Deprecate ``Branch.get_root_id()`` because branches don't have root ids,
  rather than fixing bug #96847.  (Aaron Bentley)

* ``WorkingTree.apply_inventory_delta`` provides a better alternative to
  ``WorkingTree._write_inventory``.  (Aaron Bentley)

* Convenience method ``TestCase.expectFailure`` ensures that known failures
  do not silently pass.  (Aaron Bentley)

* ``Transport.local_abspath`` now raises ``NotLocalUrl`` rather than
  ``TransportNotPossible``. (Martin Pool, Ian Clatworthy)

* New SmartServer hooks facility. There are two initial hooks documented
  in ``bzrlib.transport.smart.SmartServerHooks``. The two initial hooks allow
  plugins to execute code upon server startup and shutdown.
  (Robert Collins).

* SmartServer in standalone mode will now close its listening socket
  when it stops, rather than waiting for garbage collection. This primarily
  fixes test suite hangs when a test tries to connect to a shutdown server.
  It may also help improve behaviour when dealing with a server running
  on a specific port (rather than dynamically assigned ports).
  (Robert Collins)

* Move most SmartServer code into a new package, bzrlib/smart.
  bzrlib/transport/remote.py contains just the Transport classes that used
  to be in bzrlib/transport/smart.py.  (Andrew Bennetts)

* urllib http implementation avoid roundtrips associated with
  401 (and 407) errors once the authentication succeeds.
  (Vincent Ladeuil).

* urlib http now supports querying the user for a proxy password if
  needed. Realm is shown in the prompt for both HTTP and proxy
  authentication when the user is required to type a password.
  (Vincent Ladeuil).

* Renamed SmartTransport (and subclasses like SmartTCPTransport) to
  RemoteTransport (and subclasses to RemoteTCPTransport, etc).  This is more
  consistent with its new home in ``bzrlib/transport/remote.py``, and because
  it's not really a "smart" transport, just one that does file operations
  via remote procedure calls.  (Andrew Bennetts)

* The ``lock_write`` method of ``LockableFiles``, ``Repository`` and
  ``Branch`` now accept a ``token`` keyword argument, so that separate
  instances of those objects can share a lock if it has the right token.
  (Andrew Bennetts, Robert Collins)

* New method ``get_branch_reference`` on ``BzrDir`` allows the detection of
  branch references - which the smart server component needs.

* The Repository API ``make_working_trees`` is now permitted to return
  False when ``set_make_working_trees`` is not implemented - previously
  an unimplemented ``set_make_working_trees`` implied the result True
  from ``make_working_trees``. This has been changed to accomodate the
  smart server, where it does not make sense (at this point) to ever
  make working trees by default. (Robert Collins)

* Command objects can now declare related help topics by having _see_also
  set to a list of related topic. (Robert Collins)

* ``bzrlib.help`` now delegates to the Command class for Command specific
  help. (Robert Collins)

* New class ``TransportListRegistry``, derived from the Registry class, which
  simplifies tracking the available Transports. (Goffredo Baroncelli)

* New function ``Branch.get_revision_id_to_revno_map`` which will
  return a dictionary mapping revision ids to dotted revnos. Since
  dotted revnos are defined in the context of the branch tip, it makes
  sense to generate them from a ``Branch`` object.
  (John Arbash Meinel)

* Fix the 'Unprintable error' message display to use the repr of the
  exception that prevented printing the error because the str value
  for it is often not useful in debugging (e.g. KeyError('foo') has a
  str() of 'foo' but a repr of 'KeyError('foo')' which is much more
  useful. (Robert Collins)

* ``urlutils.normalize_url`` now unescapes unreserved characters, such as "~".
  (Andrew Bennetts)

Bugfixes
********

* Don't fail bundle selftest if email has 'two' embedded.
  (Ian Clatworthy, #98510)

* Remove ``--verbose`` from ``bzr bundle``. It didn't work anyway.
  (Robert Widhopf-Fenk, #98591)

* Remove ``--basis`` from the checkout/branch commands - it didn't work
  properly and is no longer beneficial.
  (Robert Collins, #53675, #43486)

* Don't produce encoding error when adding duplicate files.
  (Aaron Bentley)

* Fix ``bzr log <file>`` so it only logs the revisions that changed
  the file, and does it faster.
  (Kent Gibson, John Arbash Meinel, #51980, #69477)

* Fix ``InterDirstateTre._iter_changes`` to handle when we come across
  an empty versioned directory, which now has files in it.
  (John Arbash Meinel, #104257)

* Teach ``common_ancestor`` to shortcut when the tip of one branch is
  inside the ancestry of the other. Saves a lot of graph processing
  (with an ancestry of 16k revisions, ``bzr merge ../already-merged``
  changes from 2m10s to 13s).  (John Arbash Meinel, #103757)

* Fix ``show_diff_trees`` to handle the case when a file is modified,
  and the containing directory is renamed. (The file path is different
  in this versus base, but it isn't marked as a rename).
  (John Arbash Meinel, #103870)

* FTP now works even when the FTP server does not support atomic rename.
  (Aaron Bentley, #89436)

* Correct handling in bundles and merge directives of timezones with
  that are not an integer number of hours offset from UTC.  Always
  represent the epoch time in UTC to avoid problems with formatting
  earlier times on win32.  (Martin Pool, Alexander Belchenko, John
  Arbash Meinel)

* Typo in the help for ``register-branch`` fixed. (Robert Collins, #96770)

* "dirstate" and "dirstate-tags" formats now produce branches compatible
  with old versions of bzr. (Aaron Bentley, #107168))

* Handle moving a directory when children have been added, removed,
  and renamed. (John Arbash Meinel, #105479)

* Don't preventively use basic authentication for proxy before receiving a
  407 error. Otherwise people willing to use other authentication schemes
  may expose their password in the clear (or nearly). This add one
  roundtrip in case basic authentication should be used, but plug the
  security hole.
  (Vincent Ladeuil)

* Handle http and proxy digest authentication.
  (Vincent Ladeuil, #94034).

Testing
*******

* Added ``bzrlib.strace.strace`` which will strace a single callable and
  return a StraceResult object which contains just the syscalls involved
  in running it. (Robert Collins)

* New test method ``reduceLockdirTimeout`` to drop the default (ui-centric)
  default time down to one suitable for tests. (Andrew Bennetts)

* Add new ``vfs_transport_factory`` attribute on tests which provides the
  common vfs backing for both the readonly and readwrite transports.
  This allows the RemoteObject tests to back onto local disk or memory,
  and use the existing ``transport_server`` attribute all tests know about
  to be the smart server transport. This in turn allows tests to
  differentiate between 'transport to access the branch', and
  'transport which is a VFS' - which matters in Remote* tests.
  (Robert Collins, Andrew Bennetts)

* The ``make_branch_and_tree`` method for tests will now create a
  lightweight checkout for the tree if the ``vfs_transport_factory`` is not
  a LocalURLServer. (Robert Collins, Andrew Bennetts)

* Branch implementation tests have been audited to ensure that all urls
  passed to Branch APIs use proper urls, except when local-disk paths
  are intended. This is so that tests correctly access the test transport
  which is often not equivalent to local disk in Remote* tests. As part
  of this many tests were adjusted to remove dependencies on local disk
  access.
  (Robert Collins, Andrew Bennetts)

* Mark bzrlib.tests and bzrlib.tests.TestUtil as providing assertFOO helper
  functions by adding a ``__unittest`` global attribute. (Robert Collins,
  Andrew Bennetts, Martin Pool, Jonathan Lange)

* Refactored proxy and authentication handling to simplify the
  implementation of new auth schemes for both http and proxy.
  (Vincent Ladeuil)

bzr 0.15 2007-04-01
###################

Bugfixes
********

* Handle incompatible repositories as a user issue when fetching.
  (Aaron Bentley)

* Don't give a recommendation to upgrade when branching or
  checking out a branch that contains an old-format working tree.
  (Martin Pool)

bzr 0.15rc3  2007-03-26
#######################

Changes
*******

* A warning is now displayed when opening working trees in older
  formats, to encourage people to upgrade to WorkingTreeFormat4.
  (Martin Pool)

Improvements
************

* HTTP redirections are now taken into account when a branch (or a
  bundle) is accessed for the first time. A message is issued at each
  redirection to inform the user. In the past, http redirections were
  silently followed for each request which significantly degraded the
  performances. The http redirections are not followed anymore by
  default, instead a RedirectRequested exception is raised. For bzrlib
  users needing to follow http redirections anyway,
  ``bzrlib.transport.do_catching_redirections`` provide an easy transition
  path.  (vila)

Internals
*********

* Added ``ReadLock.temporary_write_lock()`` to allow upgrading an OS read
  lock to an OS write lock. Linux can do this without unlocking, Win32
  needs to unlock in between. (John Arbash Meinel)

* New parameter ``recommend_upgrade`` to ``BzrDir.open_workingtree``
  to silence (when false) warnings about opening old formats.
  (Martin Pool)

* Fix minor performance regression with bzr-0.15 on pre-dirstate
  trees. (We were reading the working inventory too many times).
  (John Arbash Meinel)

* Remove ``Branch.get_transaction()`` in favour of a simple cache of
  ``revision_history``.  Branch subclasses should override
  ``_gen_revision_history`` rather than ``revision_history`` to make use of
  this cache, and call ``_clear_revision_history_cache`` and
  ``_cache_revision_history`` at appropriate times. (Andrew Bennetts)

Bugfixes
********

* Take ``smtp_server`` from user config into account.
  (vila, #92195)

* Restore Unicode filename handling for versioned and unversioned files.
  (John Arbash Meinel, #92608)

* Don't fail during ``bzr commit`` if a file is marked removed, and
  the containing directory is auto-removed.  (John Arbash Meinel, #93681)

* ``bzr status FILENAME`` failed on Windows because of an uncommon
  errno. (``ERROR_DIRECTORY == 267 != ENOTDIR``).
  (Wouter van Heyst, John Arbash Meinel, #90819)

* ``bzr checkout source`` should create a local branch in the same
  format as source. (John Arbash Meinel, #93854)

* ``bzr commit`` with a kind change was failing to update the
  last-changed-revision for directories.  The
  InventoryDirectory._unchanged only looked at the ``parent_id`` and name,
  ignoring the fact that the kind could have changed, too.
  (John Arbash Meinel, #90111)

* ``bzr mv dir/subdir other`` was incorrectly updating files inside
  the directory. So that there was a chance it would break commit,
  etc. (John Arbash Meinel, #94037)

* Correctly handles mutiple permanent http redirections.
  (vila, #88780)

bzr 0.15rc2  2007-03-14
#######################

Notes When Upgrading
********************

* Release 0.15rc2 of bzr changes the ``bzr init-repo`` command to
  default to ``--trees`` instead of ``--no-trees``.
  Existing shared repositories are not affected.

Improvements
************

* New ``merge-directive`` command to generate machine- and human-readable
  merge requests.  (Aaron Bentley)

* New ``submit:`` revision specifier makes it easy to diff against the
  common ancestor with the submit location (Aaron Bentley)

* Added support for Putty's SSH implementation. (Dmitry Vasiliev)

* Added ``bzr status --versioned`` to report only versioned files,
  not unknowns. (Kent Gibson)

* Merge now autodetects the correct line-ending style for its conflict
  markers.  (Aaron Bentley)

Internals
*********

* Refactored SSH vendor registration into SSHVendorManager class.
  (Dmitry Vasiliev)

Bugfixes
********

* New ``--numbered-dirs`` option to ``bzr selftest`` to use
  numbered dirs for TestCaseInTempDir. This is default behavior
  on Windows. Anyone can force named dirs on Windows
  with ``--no-numbered-dirs``. (Alexander Belchenko)

* Fix ``RevisionSpec_revid`` to handle the Unicode strings passed in
  from the command line. (Marien Zwart, #90501)

* Fix ``TreeTransform._iter_changes`` when both the source and
  destination are missing. (Aaron Bentley, #88842)

* Fix commit of merges with symlinks in dirstate trees.
  (Marien Zwart)

* Switch the ``bzr init-repo`` default from --no-trees to --trees.
  (Wouter van Heyst, #53483)


bzr 0.15rc1  2007-03-07
#######################

Surprises
*********

* The default disk format has changed. Please run 'bzr upgrade' in your
  working trees to upgrade. This new default is compatible for network
  operations, but not for local operations. That is, if you have two
  versions of bzr installed locally, after upgrading you can only use the
  bzr 0.15 version. This new default does not enable tags or nested-trees
  as they are incompatible with bzr versions before 0.15 over the network.

* For users of bzrlib: Two major changes have been made to the working tree
  api in bzrlib. The first is that many methods and attributes, including
  the inventory attribute, are no longer valid for use until one of
  ``lock_read``/``lock_write``/``lock_tree_write`` has been called,
  and become invalid again after unlock is called. This has been done
  to improve performance and correctness as part of the dirstate
  development.
  (Robert Collins, John A Meinel, Martin Pool, and others).

* For users of bzrlib: The attribute 'tree.inventory' should be considered
  readonly. Previously it was possible to directly alter this attribute, or
  its contents, and have the tree notice this. This has been made
  unsupported - it may work in some tree formats, but in the newer dirstate
  format such actions will have no effect and will be ignored, or even
  cause assertions. All operations possible can still be carried out by a
  combination of the tree API, and the bzrlib.transform API. (Robert
  Collins, John A Meinel, Martin Pool, and others).

Improvements
************

* Support for OS Windows 98. Also .bzr.log on any windows system
  saved in My Documents folder. (Alexander Belchenko)

* ``bzr mv`` enhanced to support already moved files.
  In the past the mv command would have failed if the source file doesn't
  exist. In this situation ``bzr mv`` would now detect that the file has
  already moved and update the repository accordingly, if the target file
  does exist.
  A new option ``--after`` has been added so that if two files already
  exist, you could notify Bazaar that you have moved a (versioned) file
  and replaced it with another. Thus in this case ``bzr move --after``
  will only update the Bazaar identifier.
  (Steffen Eichenberg, Marius Kruger)

* ``ls`` now works on treeless branches and remote branches.
  (Aaron Bentley)

* ``bzr help global-options`` describes the global options.
  (Aaron Bentley)

* ``bzr pull --overwrite`` will now correctly overwrite checkouts.
  (Robert Collins)

* Files are now allowed to change kind (e.g. from file to symlink).
  Supported by ``commit``, ``revert`` and ``status``
  (Aaron Bentley)

* ``inventory`` and ``unknowns`` hidden in favour of ``ls``
  (Aaron Bentley)

* ``bzr help checkouts`` descibes what checkouts are and some possible
  uses of them. (James Westby, Aaron Bentley)

* A new ``-d`` option to push, pull and merge overrides the default
  directory.  (Martin Pool)

* Branch format 6: smaller, and potentially faster than format 5.  Supports
  ``append_history_only`` mode, where the log view and revnos do not change,
  except by being added to.  Stores policy settings in
  ".bzr/branch/branch.conf".

* ``append_only`` branches:  Format 6 branches may be configured so that log
  view and revnos are always consistent.  Either create the branch using
  "bzr init --append-revisions-only" or edit the config file as descriped
  in docs/configuration.txt.

* rebind: Format 6 branches retain the last-used bind location, so if you
  "bzr unbind", you can "bzr bind" to bind to the previously-selected
  bind location.

* Builtin tags support, created and deleted by the ``tag`` command and
  stored in the branch.  Tags can be accessed with the revisionspec
  ``-rtag:``, and listed with ``bzr tags``.  Tags are not versioned
  at present. Tags require a network incompatible upgrade. To perform this
  upgrade, run ``bzr upgrade --dirstate-tags`` in your branch and
  repositories. (Martin Pool)

* The ``bzr://`` transport now has a well-known port number, 4155,
  which it will use by default.  (Andrew Bennetts, Martin Pool)

* Bazaar now looks for user-installed plugins before looking for site-wide
  plugins. (Jonathan Lange)

* ``bzr resolve`` now detects and marks resolved text conflicts.
  (Aaron Bentley)

Internals
*********

* Internally revision ids and file ids are now passed around as utf-8
  bytestrings, rather than treating them as Unicode strings. This has
  performance benefits for Knits, since we no longer need to decode the
  revision id for each line of content, nor for each entry in the index.
  This will also help with the future dirstate format.
  (John Arbash Meinel)

* Reserved ids (any revision-id ending in a colon) are rejected by
  versionedfiles, repositories, branches, and working trees
  (Aaron Bentley)

* Minor performance improvement by not creating a ProgressBar for
  every KnitIndex we create. (about 90ms for a bzr.dev tree)
  (John Arbash Meinel)

* New easier to use Branch hooks facility. There are five initial hooks,
  all documented in bzrlib.branch.BranchHooks.__init__ - ``'set_rh'``,
  ``'post_push'``, ``'post_pull'``, ``'post_commit'``,
  ``'post_uncommit'``. These hooks fire after the matching operation
  on a branch has taken place, and were originally added for the
  branchrss plugin. (Robert Collins)

* New method ``Branch.push()`` which should be used when pushing from a
  branch as it makes performance and policy decisions to match the UI
  level command ``push``. (Robert Collins).

* Add a new method ``Tree.revision_tree`` which allows access to cached
  trees for arbitrary revisions. This allows the in development dirstate
  tree format to provide access to the callers to cached copies of
  inventory data which are cheaper to access than inventories from the
  repository.
  (Robert Collins, Martin Pool)

* New ``Branch.last_revision_info`` method, this is being done to allow
  optimization of requests for both the number of revisions and the last
  revision of a branch with smartservers and potentially future branch
  formats. (Wouter van Heyst, Robert Collins)

* Allow ``'import bzrlib.plugins.NAME'`` to work when the plugin NAME has not
  yet been loaded by ``load_plugins()``. This allows plugins to depend on each
  other for code reuse without requiring users to perform file-renaming
  gymnastics. (Robert Collins)

* New Repository method ``'gather_stats'`` for statistic data collection.
  This is expected to grow to cover a number of related uses mainly
  related to bzr info. (Robert Collins)

* Log formatters are now managed with a registry.
  ``log.register_formatter`` continues to work, but callers accessing
  the FORMATTERS dictionary directly will not.

* Allow a start message to be passed to the ``edit_commit_message``
  function.  This will be placed in the message offered to the user
  for editing above the separator. It allows a template commit message
  to be used more easily. (James Westby)

* ``GPGStrategy.sign()`` will now raise ``BzrBadParameterUnicode`` if
  you pass a Unicode string rather than an 8-bit string. Callers need
  to be updated to encode first. (John Arbash Meinel)

* Branch.push, pull, merge now return Result objects with information
  about what happened, rather than a scattering of various methods.  These
  are also passed to the post hooks.  (Martin Pool)

* File formats and architecture is in place for managing a forest of trees
  in bzr, and splitting up existing trees into smaller subtrees, and
  finally joining trees to make a larger tree. This is the first iteration
  of this support, and the user-facing aspects still require substantial
  work.  If you wish to experiment with it, use ``bzr upgrade
  --dirstate-with-subtree`` in your working trees and repositories.
  You can use the hidden commands ``split`` and ``join`` and to create
  and manipulate nested trees, but please consider using the nested-trees
  branch, which contains substantial UI improvements, instead.
  http://code.aaronbentley.com/bzr/bzrrepo/nested-trees/
  (Aaron Bentley, Martin Pool, Robert Collins).

Bugfixes
********

* ``bzr annotate`` now uses dotted revnos from the viewpoint of the
  branch, rather than the last changed revision of the file.
  (John Arbash Meinel, #82158)

* Lock operations no longer hang if they encounter a permission problem.
  (Aaron Bentley)

* ``bzr push`` can resume a push that was canceled before it finished.
  Also, it can push even if the target directory exists if you supply
  the ``--use-existing-dir`` flag.
  (John Arbash Meinel, #30576, #45504)

* Fix http proxy authentication when user and an optional
  password appears in the ``*_proxy`` vars. (Vincent Ladeuil,
  #83954).

* ``bzr log branch/file`` works for local treeless branches
  (Aaron Bentley, #84247)

* Fix problem with UNC paths on Windows 98. (Alexander Belchenko, #84728)

* Searching location of CA bundle for PyCurl in env variable
  (``CURL_CA_BUNDLE``), and on win32 along the PATH.
  (Alexander Belchenko, #82086)

* ``bzr init`` works with unicode argument LOCATION.
  (Alexander Belchenko, #85599)

* Raise ``DependencyNotPresent`` if pycurl do not support https.
  (Vincent Ladeuil, #85305)

* Invalid proxy env variables should not cause a traceback.
  (Vincent Ladeuil, #87765)

* Ignore patterns normalised to use '/' path separator.
  (Kent Gibson, #86451)

* bzr rocks. It sure does! Fix case. (Vincent Ladeuil, #78026)

* Fix bzrtools shelve command for removed lines beginning with "--"
  (Johan Dahlberg, #75577)

Testing
*******

* New ``--first`` option to ``bzr selftest`` to run specified tests
  before the rest of the suite.  (Martin Pool)


bzr 0.14  2007-01-23
####################

Improvements
************

* ``bzr help global-options`` describes the global options. (Aaron Bentley)

Bug Fixes
*********

* Skip documentation generation tests if the tools to do so are not
  available. Fixes running selftest for installled copies of bzr.
  (John Arbash Meinel, #80330)

* Fix the code that discovers whether bzr is being run from it's
  working tree to handle the case when it isn't but the directory
  it is in is below a repository. (James Westby, #77306)


bzr 0.14rc1  2007-01-16
#######################

Improvements
************

* New connection: ``bzr+http://`` which supports tunnelling the smart
  protocol over an HTTP connection. If writing is enabled on the bzr
  server, then you can write over the http connection.
  (Andrew Bennetts, John Arbash Meinel)

* Aliases now support quotation marks, so they can contain whitespace
  (Marius Kruger)

* PyCurlTransport now use a single curl object. By specifying explicitly
  the 'Range' header, we avoid the need to use two different curl objects
  (and two connections to the same server). (Vincent Ladeuil)

* ``bzr commit`` does not prompt for a message until it is very likely to
  succeed.  (Aaron Bentley)

* ``bzr conflicts`` now takes --text to list pathnames of text conflicts
  (Aaron Bentley)

* Fix ``iter_lines_added_or_present_in_versions`` to use a set instead
  of a list while checking if a revision id was requested. Takes 10s
  off of the ``fileids_affected_by_revision_ids`` time, which is 10s
  of the ``bzr branch`` time. Also improve ``fileids_...`` time by
  filtering lines with a regex rather than multiple ``str.find()``
  calls. (saves another 300ms) (John Arbash Meinel)

* Policy can be set for each configuration key. This allows keys to be
  inherited properly across configuration entries. For example, this
  should enable you to do::

    [/home/user/project]
    push_location = sftp://host/srv/project/
    push_location:policy = appendpath

  And then a branch like ``/home/user/project/mybranch`` should get an
  automatic push location of ``sftp://host/srv/project/mybranch``.
  (James Henstridge)

* Added ``bzr status --short`` to make status report svn style flags
  for each file.  For example::

    $ bzr status --short
    A  foo
    A  bar
    D  baz
    ?  wooley

* 'bzr selftest --clean-output' allows easily clean temporary tests
  directories without running tests. (Alexander Belchenko)

* ``bzr help hidden-commands`` lists all hidden commands. (Aaron Bentley)

* ``bzr merge`` now has an option ``--pull`` to fall back to pull if
  local is fully merged into remote. (Jan Hudec)

* ``bzr help formats`` describes available directory formats. (Aaron Bentley)

Internals
*********

* A few tweaks directly to ``fileids_affected_by_revision_ids`` to
  help speed up processing, as well allowing to extract unannotated
  lines. Between the two ``fileids_affected_by_revision_ids`` is
  improved by approx 10%. (John Arbash Meinel)

* Change Revision serialization to only write out millisecond
  resolution. Rather than expecting floating point serialization to
  preserve more resolution than we need. (Henri Weichers, Martin Pool)

* Test suite ends cleanly on Windows.  (Vincent Ladeuil)

* When ``encoding_type`` attribute of class Command is equal to 'exact',
  force sys.stdout to be a binary stream on Windows, and therefore
  keep exact line-endings (without LF -> CRLF conversion).
  (Alexander Belchenko)

* Single-letter short options are no longer globally declared.  (Martin
  Pool)

* Before using detected user/terminal encoding bzr should check
  that Python has corresponding codec. (Alexander Belchenko)

* Formats for end-user selection are provided via a FormatRegistry (Aaron Bentley)

Bug Fixes
*********

* ``bzr missing --verbose`` was showing adds/removals in the wrong
  direction. (John Arbash Meinel)

* ``bzr annotate`` now defaults to showing dotted revnos for merged
  revisions. It cuts them off at a depth of 12 characters, but you can
  supply ``--long`` to see the full number. You can also use
  ``--show-ids`` to display the original revision ids, rather than
  revision numbers and committer names. (John Arbash Meinel, #75637)

* bzr now supports Win32 UNC path (e.g. ``\HOST\path``.
  (Alexander Belchenko, #57869)

* Win32-specific: output of cat, bundle and diff commands don't mangle
  line-endings (Alexander Belchenko, #55276)

* Replace broken fnmatch based ignore pattern matching with custom pattern
  matcher.
  (Kent Gibson, Jan Hudec #57637)

* pycurl and urllib can detect short reads at different places. Update
  the test suite to test more cases. Also detect http error code 416
  which was raised for that specific bug. Also enhance the urllib
  robustness by detecting invalid ranges (and pycurl's one by detecting
  short reads during the initial GET). (Vincent Ladeuil, #73948)

* The urllib connection sharing interacts badly with urllib2
  proxy setting (the connections didn't go thru the proxy
  anymore). Defining a proper ProxyHandler solves the
  problem.  (Vincent Ladeuil, #74759)

* Use urlutils to generate relative URLs, not osutils
  (Aaron Bentley, #76229)

* ``bzr status`` in a readonly directory should work without giving
  lots of errors. (John Arbash Meinel, #76299)

* Mention the revisionspec topic for the revision option help.
  (Wouter van Heyst, #31663)

* Allow plugins import from zip archives.
  (Alexander Belchenko, #68124)


bzr 0.13  2006-12-05
####################

No changes from 0.13rc


bzr 0.13rc1  2006-11-27
#######################

Improvements
************

* New command ``bzr remove-tree`` allows the removal of the working
  tree from a branch.
  (Daniel Silverstone)

* urllib uses shared keep-alive connections, so http
  operations are substantially faster.
  (Vincent Ladeuil, #53654)

* ``bzr export`` allows an optional branch parameter, to export a bzr
  tree from some other url. For example:
  ``bzr export bzr.tar.gz http://bazaar-vcs.org/bzr/bzr.dev``
  (Daniel Silverstone)

* Added ``bzr help topics`` to the bzr help system. This gives a
  location for general information, outside of a specific command.
  This includes updates for ``bzr help revisionspec`` the first topic
  included. (Goffredo Baroncelli, John Arbash Meinel, #42714)

* WSGI-compatible HTTP smart server.  See ``doc/http_smart_server.txt``.
  (Andrew Bennetts)

* Knit files will now cache full texts only when the size of the
  deltas is as large as the size of the fulltext. (Or after 200
  deltas, whichever comes first). This has the most benefit on large
  files with small changes, such as the inventory for a large project.
  (eg For a project with 2500 files, and 7500 revisions, it changes
  the size of inventory.knit from 11MB to 5.4MB) (John Arbash Meinel)

Internals
*********

* New -D option given before the command line turns on debugging output
  for particular areas.  -Derror shows tracebacks on all errors.
  (Martin Pool)

* Clean up ``bzr selftest --benchmark bundle`` to correct an import,
  and remove benchmarks that take longer than 10min to run.
  (John Arbash Meinel)

* Use ``time.time()`` instead of ``time.clock()`` to decide on
  progress throttling. Because ``time.clock()`` is actually CPU time,
  so over a high-latency connection, too many updates get throttled.
  (John Arbash Meinel)

* ``MemoryTransport.list_dir()`` would strip the first character for
  files or directories in root directory. (John Arbash Meinel)

* New method ``get_branch_reference`` on 'BzrDir' allows the detection of
  branch references - which the smart server component needs.

* New ``ChrootTransportDecorator``, accessible via the ``chroot+`` url
  prefix.  It disallows any access to locations above a set URL.  (Andrew
  Bennetts)

Bug Fixes
*********

* Now ``_KnitIndex`` properly decode revision ids when loading index data.
  And optimize the knit index parsing code.
  (Dmitry Vasiliev, John Arbash Meinel)

* ``bzrlib/bzrdir.py`` was directly referencing ``bzrlib.workingtree``,
  without importing it. This prevented ``bzr upgrade`` from working
  unless a plugin already imported ``bzrlib.workingtree``
  (John Arbash Meinel, #70716)

* Suppress the traceback on invalid URLs (Vincent Ladeuil, #70803).

* Give nicer error message when an http server returns a 403
  error code. (Vincent Ladeuil, #57644).

* When a multi-range http GET request fails, try a single
  range one. If it fails too, forget about ranges. Remember that until
  the death of the transport and propagates that to the clones.
  (Vincent Ladeuil, #62276, #62029).

* Handles user/passwords supplied in url from command
  line (for the urllib implementation). Don't request already
  known passwords (Vincent Ladeuil, #42383, #44647, #48527)

* ``_KnitIndex.add_versions()`` dictionary compresses revision ids as they
  are added. This fixes bug where fetching remote revisions records
  them as full references rather than integers.
  (John Arbash Meinel, #64789)

* ``bzr ignore`` strips trailing slashes in patterns.
  Also ``bzr ignore`` rejects absolute paths. (Kent Gibson, #4559)

* ``bzr ignore`` takes multiple arguments. (Cheuksan Edward Wang, #29488)

* mv correctly handles paths that traverse symlinks.
  (Aaron Bentley, #66964)

* Give nicer looking error messages when failing to connect over ssh.
  (John Arbash Meinel, #49172)

* Pushing to a remote branch does not currently update the remote working
  tree. After a remote push, ``bzr status`` and ``bzr diff`` on the remote
  machine now show that the working tree is out of date.
  (Cheuksan Edward Wang #48136)

* Use patiencediff instead of difflib for determining deltas to insert
  into knits. This avoids the O(N^3) behavior of difflib. Patience
  diff should be O(N^2). (Cheuksan Edward Wang, #65714)

* Running ``bzr log`` on nonexistent file gives an error instead of the
  entire log history. (Cheuksan Edward Wang #50793)

* ``bzr cat`` can look up contents of removed or renamed files. If the
  pathname is ambiguous, i.e. the files in the old and new trees have
  different id's, the default is the file in the new tree. The user can
  use "--name-from-revision" to select the file in the old tree.
  (Cheuksan Edward Wang, #30190)

Testing
*******

* TestingHTTPRequestHandler really handles the Range header
  (previously it was ignoring it and returning the whole file,).

bzr 0.12  2006-10-30
####################

Internals
*********

* Clean up ``bzr selftest --benchmark bundle`` to correct an import,
  and remove benchmarks that take longer than 10min to run.
  (John Arbash Meinel)

bzr 0.12rc1  2006-10-23
#######################

Improvements
************

* ``bzr log`` now shows dotted-decimal revision numbers for all revisions,
  rather than just showing a decimal revision number for revisions on the
  mainline. These revision numbers are not yet accepted as input into bzr
  commands such as log, diff etc. (Robert Collins)

* revisions can now be specified using dotted-decimal revision numbers.
  For instance, ``bzr diff -r 1.2.1..1.2.3``. (Robert Collins)

* ``bzr help commands`` output is now shorter (Aaron Bentley)

* ``bzr`` now uses lazy importing to reduce the startup time. This has
  a moderate effect on lots of actions, especially ones that have
  little to do. For example ``bzr rocks`` time is down to 116ms from
  283ms. (John Arbash Meinel)

* New Registry class to provide name-to-object registry-like support,
  for example for schemes where plugins can register new classes to
  do certain tasks (e.g. log formatters). Also provides lazy registration
  to allow modules to be loaded on request.
  (John Arbash Meinel, Adeodato Simó)

API Incompatability
*******************

* LogFormatter subclasses show now expect the 'revno' parameter to
  show() to be a string rather than an int. (Robert Collins)

Internals
*********

* ``TestCase.run_bzr``, ``run_bzr_captured``, and ``run_bzr_subprocess``
  can take a ``working_dir='foo'`` parameter, which will change directory
  for the command. (John Arbash Meinel)

* ``bzrlib.lazy_regex.lazy_compile`` can be used to create a proxy
  around a regex, which defers compilation until first use.
  (John Arbash Meinel)

* ``TestCase.run_bzr_subprocess`` defaults to supplying the
  ``--no-plugins`` parameter to ensure test reproducability, and avoid
  problems with system-wide installed plugins. (John Arbash Meinel)

* Unique tree root ids are now supported. Newly created trees still
  use the common root id for compatibility with bzr versions before 0.12.
  (Aaron Bentley)

* ``WorkingTree.set_root_id(None)`` is now deprecated. Please
  pass in ``inventory.ROOT_ID`` if you want the default root id value.
  (Robert Collins, John Arbash Meinel)

* New method ``WorkingTree.flush()`` which will write the current memory
  inventory out to disk. At the same time, ``read_working_inventory`` will
  no longer trash the current tree inventory if it has been modified within
  the current lock, and the tree will now ``flush()`` automatically on
  ``unlock()``. ``WorkingTree.set_root_id()`` has been updated to take
  advantage of this functionality. (Robert Collins, John Arbash Meinel)

* ``bzrlib.tsort.merge_sorted`` now accepts ``generate_revnos``. This
  parameter will cause it to add another column to its output, which
  contains the dotted-decimal revno for each revision, as a tuple.
  (Robert Collins)

* ``LogFormatter.show_merge`` is deprecated in favour of
  ``LogFormatter.show_merge_revno``. (Robert Collins)

Bug Fixes
*********

* Avoid circular imports by creating a deprecated function for
  ``bzrlib.tree.RevisionTree``. Callers should have been using
  ``bzrlib.revisontree.RevisionTree`` anyway. (John Arbash Meinel,
  #66349)

* Don't use ``socket.MSG_WAITALL`` as it doesn't exist on all
  platforms. (Martin Pool, #66356)

* Don't require ``Content-Type`` in range responses. Assume they are a
  single range if ``Content-Type`` does not exist.
  (John Arbash Meinel, #62473)

* bzr branch/pull no longer complain about progress bar cleanup when
  interrupted during fetch.  (Aaron Bentley, #54000)

* ``WorkingTree.set_parent_trees()`` uses the trees to directly write
  the basis inventory, rather than going through the repository. This
  allows us to have 1 inventory read, and 2 inventory writes when
  committing a new tree. (John Arbash Meinel)

* When reverting, files that are not locally modified that do not exist
  in the target are deleted, not just unversioned (Aaron Bentley)

* When trying to acquire a lock, don't fail immediately. Instead, try
  a few times (up to 1 hour) before timing out. Also, report why the
  lock is unavailable (John Arbash Meinel, #43521, #49556)

* Leave HttpTransportBase daughter classes decides how they
  implement cloning. (Vincent Ladeuil, #61606)

* diff3 does not indicate conflicts on clean merge. (Aaron Bentley)

* If a commit fails, the commit message is stored in a file at the root of
  the tree for later commit. (Cheuksan Edward Wang, Stefan Metzmacher,
  #32054)

Testing
*******

* New test base class TestCaseWithMemoryTransport offers memory-only
  testing facilities: its not suitable for tests that need to mutate disk
  state, but most tests should not need that and should be converted to
  TestCaseWithMemoryTransport. (Robert Collins)

* ``TestCase.make_branch_and_memory_tree`` now takes a format
  option to set the BzrDir, Repository and Branch formats of the
  created objects. (Robert Collins, John Arbash Meinel)

bzr 0.11  2006-10-02
####################

* Smart server transport test failures on windows fixed. (Lukáš Lalinský).

bzr 0.11rc2  2006-09-27
#######################

Bug Fixes
*********

* Test suite hangs on windows fixed. (Andrew Bennets, Alexander Belchenko).

* Commit performance regression fixed. (Aaron Bentley, Robert Collins, John
  Arbash Meinel).

bzr 0.11rc1  2006-09-25
#######################

Improvements
************

* Knit files now wait to create their contents until the first data is
  added. The old code used to create an empty .knit and a .kndx with just
  the header. However, this caused a lot of extra round trips over sftp.
  This can change the time for ``bzr push`` to create a new remote branch
  from 160s down to 100s. This also affects ``bzr commit`` performance when
  adding new files, ``bzr commit`` on a new kernel-like tree drops from 50s
  down to 40s (John Arbash Meinel, #44692)

* When an entire subtree has been deleted, commit will now report that
  just the top of the subtree has been deleted, rather than reporting
  all the individual items. (Robert Collins)

* Commit performs one less XML parse. (Robert Collins)

* ``bzr checkout`` now operates on readonly branches as well
  as readwrite branches. This fixes bug #39542. (Robert Collins)

* ``bzr bind`` no longer synchronises history with the master branch.
  Binding should be followed by an update or push to synchronise the
  two branches. This is closely related to the fix for bug #39542.
  (Robert Collins)

* ``bzrlib.lazy_import.lazy_import`` function to create on-demand
  objects.  This allows all imports to stay at the global scope, but
  modules will not actually be imported if they are not used.
  (John Arbash Meinel)

* Support ``bzr://`` and ``bzr+ssh://`` urls to work with the new RPC-based
  transport which will be used with the upcoming high-performance smart
  server. The new command ``bzr serve`` will invoke bzr in server mode,
  which processes these requests. (Andrew Bennetts, Robert Collins, Martin
  Pool)

* New command ``bzr version-info`` which can be used to get a summary
  of the current state of the tree. This is especially useful as part
  of a build commands. See ``doc/version_info.txt`` for more information
  (John Arbash Meinel)

Bug Fixes
*********

* ``'bzr inventory [FILE...]'`` allows restricting the file list to a
  specific set of files. (John Arbash Meinel, #3631)

* Don't abort when annotating empty files (John Arbash Meinel, #56814)

* Add ``Stanza.to_unicode()`` which can be passed to another Stanza
  when nesting stanzas. Also, add ``read_stanza_unicode`` to handle when
  reading a nested Stanza. (John Arbash Meinel)

* Transform._set_mode() needs to stat the right file.
  (John Arbash Meinel, #56549)

* Raise WeaveFormatError rather than StopIteration when trying to read
  an empty Weave file. (John Arbash Meinel, #46871)

* Don't access e.code for generic URLErrors, only HTTPErrors have .code.
  (Vincent Ladeuil, #59835)

* Handle boundary="" lines properly to allow access through a Squid proxy.
  (John Arbash Meinel, #57723)

* revert now removes newly-added directories (Aaron Bentley, #54172)

* ``bzr upgrade sftp://`` shouldn't fail to upgrade v6 branches if there
  isn't a working tree. (David Allouche, #40679)

* Give nicer error messages when a user supplies an invalid --revision
  parameter. (John Arbash Meinel, #55420)

* Handle when LANG is not recognized by python. Emit a warning, but
  just revert to using 'ascii'. (John Arbash Meinel, #35392)

* Don't use ``preexec_fn`` on win32, as it is not supported by subprocess.
  (John Arbash Meinel)

* Skip specific tests when the dependencies aren't met. This includes
  some ``setup.py`` tests when ``python-dev`` is not available, and
  some tests that depend on paramiko. (John Arbash Meinel, Mattheiu Moy)

* Fallback to Paramiko properly, if no ``ssh`` executable exists on
  the system. (Andrew Bennetts, John Arbash Meinel)

* ``Branch.bind(other_branch)`` no longer takes a write lock on the
  other branch, and will not push or pull between the two branches.
  API users will need to perform a push or pull or update operation if they
  require branch synchronisation to take place. (Robert Collins, #47344)

* When creating a tarball or zipfile export, export unicode names as utf-8
  paths. This may not work perfectly on all platforms, but has the best
  chance of working in the common case. (John Arbash Meinel, #56816)

* When committing, only files that exist in working tree or basis tree
  may be specified (Aaron Bentley, #50793)

Portability
***********

* Fixes to run on Python 2.5 (Brian M. Carlson, Martin Pool, Marien Zwart)

Internals
*********

* TestCaseInTempDir now creates a separate directory for HOME, rather
  than having HOME set to the same location as the working directory.
  (John Arbash Meinel)

* ``run_bzr_subprocess()`` can take an optional ``env_changes={}`` parameter,
  which will update os.environ inside the spawned child. It also can
  take a ``universal_newlines=True``, which helps when checking the output
  of the command. (John Arbash Meinel)

* Refactor SFTP vendors to allow easier re-use when ssh is used.
  (Andrew Bennetts)

* ``Transport.list_dir()`` and ``Transport.iter_files_recursive()`` should always
  return urlescaped paths. This is now tested (there were bugs in a few
  of the transports) (Andrew Bennetts, David Allouche, John Arbash Meinel)

* New utility function ``symbol_versioning.deprecation_string``. Returns the
  formatted string for a callable, deprecation format pair. (Robert Collins)

* New TestCase helper applyDeprecated. This allows you to call a callable
  which is deprecated without it spewing to the screen, just by supplying
  the deprecation format string issued for it. (Robert Collins)

* Transport.append and Transport.put have been deprecated in favor of
  ``.append_bytes``, ``.append_file``, ``.put_bytes``, and
  ``.put_file``. This removes the ambiguity in what type of object the
  functions take.  ``Transport.non_atomic_put_{bytes,file}`` has also
  been added. Which works similarly to ``Transport.append()`` except for
  SFTP, it doesn't have a round trip when opening the file. Also, it
  provides functionality for creating a parent directory when trying
  to create a file, rather than raise NoSuchFile and forcing the
  caller to repeat their request.
  (John Arbash Meinel)

* WorkingTree has a new api ``unversion`` which allow the unversioning of
  entries by their file id. (Robert Collins)

* ``WorkingTree.pending_merges`` is deprecated.  Please use the
  ``get_parent_ids`` (introduced in 0.10) method instead. (Robert Collins)

* WorkingTree has a new ``lock_tree_write`` method which locks the branch for
  read rather than write. This is appropriate for actions which only need
  the branch data for reference rather than mutation. A new decorator
  ``needs_tree_write_lock`` is provided in the workingtree module. Like the
  ``needs_read_lock`` and ``needs_write_lock`` decorators this allows static
  declaration of the locking requirements of a function to ensure that
  a lock is taken out for casual scripts. (Robert Collins, #54107)

* All WorkingTree methods which write to the tree, but not to the branch
  have been converted to use ``needs_tree_write_lock`` rather than
  ``needs_write_lock``. Also converted is the revert, conflicts and tree
  transform modules. This provides a modest performance improvement on
  metadir style trees, due to the reduce lock-acquisition, and a more
  significant performance improvement on lightweight checkouts from
  remote branches, where trivial operations used to pay a significant
  penalty. It also provides the basis for allowing readonly checkouts.
  (Robert Collins)

* Special case importing the standard library 'copy' module. This shaves
  off 40ms of startup time, while retaining compatibility. See:
  ``bzrlib/inspect_for_copy.py`` for more details. (John Arbash Meinel)

* WorkingTree has a new parent class MutableTree which represents the
  specialisations of Tree which are able to be altered. (Robert Collins)

* New methods mkdir and ``put_file_bytes_non_atomic`` on MutableTree that
  mutate the tree and its contents. (Robert Collins)

* Transport behaviour at the root of the URL is now defined and tested.
  (Andrew Bennetts, Robert Collins)

Testing
*******

* New test helper classs MemoryTree. This is typically accessed via
  ``self.make_branch_and_memory_tree()`` in test cases. (Robert Collins)

* Add ``start_bzr_subprocess`` and ``stop_bzr_subprocess`` to allow test
  code to continue running concurrently with a subprocess of bzr.
  (Andrew Bennetts, Robert Collins)

* Add a new method ``Transport.get_smart_client()``. This is provided to
  allow upgrades to a richer interface than the VFS one provided by
  Transport. (Andrew Bennetts, Martin Pool)

bzr 0.10  2006-08-29
####################

Improvements
************
* 'merge' now takes --uncommitted, to apply uncommitted changes from a
  tree.  (Aaron Bentley)

* 'bzr add --file-ids-from' can be used to specify another path to use
  for creating file ids, rather than generating all new ones. Internally,
  the 'action' passed to ``smart_add_tree()`` can return ``file_ids`` that
  will be used, rather than having bzrlib generate new ones.
  (John Arbash Meinel, #55781)

* ``bzr selftest --benchmark`` now allows a ``--cache-dir`` parameter.
  This will cache some of the intermediate trees, and decrease the
  setup time for benchmark tests. (John Arbash Meinel)

* Inverse forms are provided for all boolean options.  For example,
  --strict has --no-strict, --no-recurse has --recurse (Aaron Bentley)

* Serialize out Inventories directly, rather than using ElementTree.
  Writing out a kernel sized inventory drops from 2s down to ~350ms.
  (Robert Collins, John Arbash Meinel)

Bug Fixes
*********

* Help diffutils 2.8.4 get along with binary tests (Marien Zwart: #57614)

* Change LockDir so that if the lock directory doesn't exist when
  ``lock_write()`` is called, an attempt will be made to create it.
  (John Arbash Meinel, #56974)

* ``bzr uncommit`` preserves pending merges. (John Arbash Meinel, #57660)

* Active FTP transport now works as intended. (ghozzy, #56472)

* Really fix mutter() so that it won't ever raise a UnicodeError.
  It means it is possible for ~/.bzr.log to contain non UTF-8 characters.
  But it is a debugging log, not a real user file.
  (John Arbash Meinel, #56947, #53880)

* Change Command handle to allow Unicode command and options.
  At present we cannot register Unicode command names, so we will get
  BzrCommandError('unknown command'), or BzrCommandError('unknown option')
  But that is better than a UnicodeError + a traceback.
  (John Arbash Meinel, #57123)

* Handle TZ=UTC properly when reading/writing revisions.
  (John Arbash Meinel, #55783, #56290)

* Use ``GPG_TTY`` to allow gpg --cl to work with gpg-agent in a pipeline,
  (passing text to sign in on stdin). (John Arbash Meinel, #54468)

* External diff does the right thing for binaries even in foreign
  languages. (John Arbash Meinel, #56307)

* Testament handles more cases when content is unicode. Specific bug was
  in handling of revision properties.
  (John Arbash Meinel, Holger Krekel, #54723)

* The bzr selftest was failing on installed versions due to a bug in a new
  test helper. (John Arbash Meinel, Robert Collins, #58057)

Internals
*********

* ``bzrlib.cache_utf8`` contains ``encode()`` and ``decode()`` functions
  which can be used to cache the conversion between utf8 and Unicode.
  Especially helpful for some of the knit annotation code, which has to
  convert revision ids to utf8 to annotate lines in storage.
  (John Arbash Meinel)

* ``setup.py`` now searches the filesystem to find all packages which
  need to be installed. This should help make the life of packagers
  easier. (John Arbash Meinel)

bzr 0.9.0  2006-08-11
#####################

Surprises
*********

* The hard-coded built-in ignore rules have been removed. There are
  now two rulesets which are enforced. A user global one in
  ``~/.bazaar/ignore`` which will apply to every tree, and the tree
  specific one '.bzrignore'.
  ``~/.bazaar/ignore`` will be created if it does not exist, but with
  a more conservative list than the old default.
  This fixes bugs with default rules being enforced no matter what.
  The old list of ignore rules from bzr is available by
  running 'bzr ignore --old-default-rules'.
  (Robert Collins, Martin Pool, John Arbash Meinel)

* 'branches.conf' has been changed to 'locations.conf', since it can apply
  to more locations than just branch locations.
  (Aaron Bentley)

Improvements
************

* The revision specifier "revno:" is extended to accept the syntax
  revno:N:branch. For example,
  revno:42:http://bazaar-vcs.org/bzr/bzr.dev/ means revision 42 in
  bzr.dev.  (Matthieu Moy)

* Tests updates to ensure proper URL handling, UNICODE support, and
  proper printing when the user's terminal encoding cannot display
  the path of a file that has been versioned.
  ``bzr branch`` can take a target URL rather than only a local directory.
  ``Branch.get_parent()/set_parent()`` now save a relative path if possible,
  and normalize the parent based on root, allowing access across
  different transports. (John Arbash Meinel, Wouter van Heyst, Martin Pool)
  (Malone #48906, #42699, #40675, #5281, #3980, #36363, #43689,
  #42517, #42514)

* On Unix, detect terminal width using an ioctl not just $COLUMNS.
  Use terminal width for single-line logs from ``bzr log --line`` and
  pending-merge display.  (Robert Widhopf-Fenk, Gustavo Niemeyer)
  (Malone #3507)

* On Windows, detect terminal width using GetConsoleScreenBufferInfo.
  (Alexander Belchenko)

* Speedup improvement for 'date:'-revision search. (Guillaume Pinot).

* Show the correct number of revisions pushed when pushing a new branch.
  (Robert Collins).

* 'bzr selftest' now shows a progress bar with the number of tests, and
  progress made. 'make check' shows tests in -v mode, to be more useful
  for the PQM status window. (Robert Collins).
  When using a progress bar, failed tests are printed out, rather than
  being overwritten by the progress bar until the suite finishes.
  (John Arbash Meinel)

* 'bzr selftest --benchmark' will run a new benchmarking selftest.
  'bzr selftest --benchmark --lsprof-timed' will use lsprofile to generate
  profile data for the individual profiled calls, allowing for fine
  grained analysis of performance.
  (Robert Collins, Martin Pool).

* 'bzr commit' shows a progress bar. This is useful for commits over sftp
  where commit can take an appreciable time. (Robert Collins)

* 'bzr add' is now less verbose in telling you what ignore globs were
  matched by files being ignored. Instead it just tells you how many
  were ignored (because you might reasonably be expecting none to be
  ignored). 'bzr add -v' is unchanged and will report every ignored
  file. (Robert Collins).

* ftp now has a test server if medusa is installed. As part of testing,
  ftp support has been improved, including support for supplying a
  non-standard port. (John Arbash Meinel).

* 'bzr log --line' shows the revision number, and uses only the
  first line of the log message (#5162, Alexander Belchenko;
  Matthieu Moy)

* 'bzr status' has had the --all option removed. The 'bzr ls' command
  should be used to retrieve all versioned files. (Robert Collins)

* 'bzr bundle OTHER/BRANCH' will create a bundle which can be sent
  over email, and applied on the other end, while maintaining ancestry.
  This bundle can be applied with either 'bzr merge' or 'bzr pull',
  the same way you would apply another branch.
  (John Arbash Meinel, Aaron Bentley)

* 'bzr whoami' can now be used to set your identity from the command line,
  for a branch or globally.  (Robey Pointer)

* 'bzr checkout' now aliased to 'bzr co', and 'bzr annotate' to 'bzr ann'.
  (Michael Ellerman)

* 'bzr revert DIRECTORY' now reverts the contents of the directory as well.
  (Aaron Bentley)

* 'bzr get sftp://foo' gives a better error when paramiko is not present.
  Also updates things like 'http+pycurl://' if pycurl is not present.
  (John Arbash Meinel) (Malone #47821, #52204)

* New env variable ``BZR_PROGRESS_BAR``, sets the default progress bar type.
  Can be set to 'none' or 'dummy' to disable the progress bar, 'dots' or
  'tty' to create the respective type. (John Arbash Meinel, #42197, #51107)

* Improve the help text for 'bzr diff' to explain what various options do.
  (John Arbash Meinel, #6391)

* 'bzr uncommit -r 10' now uncommits revisions 11.. rather than uncommitting
  revision 10. This makes -r10 more in line with what other commands do.
  'bzr uncommit' also now saves the pending merges of the revisions that
  were removed. So it is safe to uncommit after a merge, fix something,
  and commit again. (John Arbash Meinel, #32526, #31426)

* 'bzr init' now also works on remote locations.
  (Wouter van Heyst, #48904)

* HTTP support has been updated. When using pycurl we now support
  connection keep-alive, which reduces dns requests and round trips.
  And for both urllib and pycurl we support multi-range requests,
  which decreases the number of round-trips. Performance results for
  ``bzr branch http://bazaar-vcs.org/bzr/bzr.dev/`` indicate
  http branching is now 2-3x faster, and ``bzr pull`` in an existing
  branch is as much as 4x faster.
  (Michael Ellerman, Johan Rydberg, John Arbash Meinel, #46768)

* Performance improvements for sftp. Branching and pulling are now up to
  2x faster. Utilize paramiko.readv() support for async requests if it
  is available (paramiko > 1.6) (John Arbash Meinel)

Bug Fixes
*********

* Fix shadowed definition of TestLocationConfig that caused some
  tests not to run.
  (Erik Bågfors, Michael Ellerman, Martin Pool, #32587)

* Fix unnecessary requirement of sign-my-commits that it be run from
  a working directory.  (Martin Pool, Robert Collins)

* 'bzr push location' will only remember the push location if it succeeds
  in connecting to the remote location. (John Arbash Meinel, #49742)

* 'bzr revert' no longer toggles the executable bit on win32
  (John Arbash Meinel, #45010)

* Handle broken pipe under win32 correctly. (John Arbash Meinel)

* sftp tests now work correctly on win32 if you have a newer paramiko
  (John Arbash Meinel)

* Cleanup win32 test suite, and general cleanup of places where
  file handles were being held open. (John Arbash Meinel)

* When specifying filenames for 'diff -r x..y', the name of the file in the
  working directory can be used, even if its name is different in both x
  and y.

* File-ids containing single- or double-quotes are handled correctly by
  push. (Aaron Bentley, #52227)

* Normalize unicode filenames to ensure cross-platform consistency.
  (John Arbash Meinel, #43689)

* The argument parser can now handle '-' as an argument. Currently
  no code interprets it specially (it is mostly handled as a file named
  '-'). But plugins, and future operations can use it.
  (John Arbash meinel, #50984)

* Bundles can properly read binary files with a plain '\r' in them.
  (John Arbash Meinel, #51927)

* Tuning ``iter_entries()`` to be more efficient (John Arbash Meinel, #5444)

* Lots of win32 fixes (the test suite passes again).
  (John Arbash Meinel, #50155)

* Handle openbsd returning None for sys.getfilesystemencoding() (#41183)

* Support ftp APPE (append) to allow Knits to be used over ftp (#42592)

* Removals are only committed if they match the filespec (or if there is
  no filespec).  (#46635, Aaron Bentley)

* smart-add recurses through all supplied directories
  (John Arbash Meinel, #52578)

* Make the bundle reader extra lines before and after the bundle text.
  This allows you to parse an email with the bundle inline.
  (John Arbash Meinel, #49182)

* Change the file id generator to squash a little bit more. Helps when
  working with long filenames on windows. (Also helps for unicode filenames
  not generating hidden files). (John Arbash Meinel, #43801)

* Restore terminal mode on C-c while reading sftp password.  (#48923,
  Nicholas Allen, Martin Pool)

* Timestamps are rounded to 1ms, and revision entries can be recreated
  exactly. (John Arbash Meinel, Jamie Wilkinson, #40693)

* Branch.base has changed to a URL, but ~/.bazaar/locations.conf should
  use local paths, since it is user visible (John Arbash Meinel, #53653)

* ``bzr status foo`` when foo was unversioned used to cause a full delta
  to be generated (John Arbash Meinel, #53638)

* When reading revision properties, an empty value should be considered
  the empty string, not None (John Arbash Meinel, #47782)

* ``bzr diff --diff-options`` can now handle binary files being changed.
  Also, the output is consistent when --diff-options is not supplied.
  (John Arbash Meinel, #54651, #52930)

* Use the right suffixes for loading plugins (John Arbash Meinel, #51810)

* Fix ``Branch.get_parent()`` to handle the case when the parent is not
  accessible (John Arbash Meinel, #52976)

Internals
*********

* Combine the ignore rules into a single regex rather than looping over
  them to reduce the threshold where  N^2 behaviour occurs in operations
  like status. (Jan Hudec, Robert Collins).

* Appending to ``bzrlib.DEFAULT_IGNORE`` is now deprecated. Instead, use
  one of the add functions in bzrlib.ignores. (John Arbash Meinel)

* 'bzr push' should only push the ancestry of the current revision, not
  all of the history in the repository. This is especially important for
  shared repositories. (John Arbash Meinel)

* ``bzrlib.delta.compare_trees`` now iterates in alphabetically sorted order,
  rather than randomly walking the inventories. (John Arbash Meinel)

* Doctests are now run in temporary directories which are cleaned up when
  they finish, rather than using special ScratchDir/ScratchBranch objects.
  (Martin Pool)

* Split ``check`` into separate methods on the branch and on the repository,
  so that it can be specialized in ways that are useful or efficient for
  different formats.  (Martin Pool, Robert Collins)

* Deprecate ``Repository.all_revision_ids``; most methods don't really need
  the global revision graph but only that part leading up to a particular
  revision.  (Martin Pool, Robert Collins)

* Add a BzrDirFormat ``control_formats`` list which allows for control formats
  that do not use '.bzr' to store their data - i.e. '.svn', '.hg' etc.
  (Robert Collins, Jelmer Vernooij).

* ``bzrlib.diff.external_diff`` can be redirected to any file-like object.
  Uses subprocess instead of spawnvp.
  (James Henstridge, John Arbash Meinel, #4047, #48914)

* New command line option '--profile-imports', which will install a custom
  importer to log time to import modules and regex compilation time to
  sys.stderr (John Arbash Meinel)

* 'EmptyTree' is now deprecated, please use ``repository.revision_tree(None)``
  instead. (Robert Collins)

* "RevisionTree" is now in bzrlib/revisiontree.py. (Robert Collins)

bzr 0.8.2  2006-05-17
#####################

Bug Fixes
*********

* setup.py failed to install launchpad plugin.  (Martin Pool)

bzr 0.8.1  2006-05-16
#####################

Bug Fixes
*********

* Fix failure to commit a merge in a checkout.  (Martin Pool,
  Robert Collins, Erik Bågfors, #43959)

* Nicer messages from 'commit' in the case of renames, and correct
  messages when a merge has occured. (Robert Collins, Martin Pool)

* Separate functionality from assert statements as they are skipped in
  optimized mode of python. Add the same check to pending merges.
  (Olaf Conradi, #44443)

Changes
*******

* Do not show the None revision in output of bzr ancestry. (Olaf Conradi)

* Add info on standalone branches without a working tree.
  (Olaf Conradi, #44155)

* Fix bug in knits when raising InvalidRevisionId. (Olaf Conradi, #44284)

Changes
*******

* Make editor invocation comply with Debian Policy. First check
  environment variables VISUAL and EDITOR, then try editor from
  alternatives system. If that all fails, fall back to the pre-defined
  list of editors. (Olaf Conradi, #42904)

New Features
************

* New 'register-branch' command registers a public branch into
  Launchpad.net, where it can be associated with bugs, etc.
  (Martin Pool, Bjorn Tillenius, Robert Collins)

Internals
*********

* New public api in InventoryEntry - ``describe_change(old, new)`` which
  provides a human description of the changes between two old and
  new. (Robert Collins, Martin Pool)

Testing
*******

* Fix test case for bzr info in upgrading a standalone branch to metadir,
  uses bzrlib api now. (Olaf Conradi)

bzr 0.8  2006-05-08
###################

Notes When Upgrading
********************

Release 0.8 of bzr introduces a new format for history storage, called
'knit', as an evolution of to the 'weave' format used in 0.7.  Local
and remote operations are faster using knits than weaves.  Several
operations including 'init', 'init-repo', and 'upgrade' take a
--format option that controls this.  Branching from an existing branch
will keep the same format.

It is possible to merge, pull and push between branches of different
formats but this is slower than moving data between homogenous
branches.  It is therefore recommended (but not required) that you
upgrade all branches for a project at the same time.  Information on
formats is shown by 'bzr info'.

bzr 0.8 now allows creation of 'repositories', which hold the history
of files and revisions for several branches.  Previously bzr kept all
the history for a branch within the .bzr directory at the root of the
branch, and this is still the default.  To create a repository, use
the new 'bzr init-repo' command.  Branches exist as directories under
the repository and contain just a small amount of information
indicating the current revision of the branch.

bzr 0.8 also supports 'checkouts', which are similar to in cvs and
subversion.  Checkouts are associated with a branch (optionally in a
repository), which contains all the historical information.  The
result is that a checkout can be deleted without losing any
already-committed revisions.  A new 'update' command is also available.

Repositories and checkouts are not supported with the 0.7 storage
format.  To use them you must upgrad to either knits, or to the
'metaweave' format, which uses weaves but changes the .bzr directory
arrangement.


Improvements
************

* sftp paths can now be relative, or local, according to the lftp
  convention. Paths now take the form::

      sftp://user:pass@host:port/~/relative/path
      or
      sftp://user:pass@host:port/absolute/path

* The FTP transport now tries to reconnect after a temporary
  failure. ftp put is made atomic. (Matthieu Moy)

* The FTP transport now maintains a pool of connections, and
  reuses them to avoid multiple connections to the same host (like
  sftp did). (Daniel Silverstone)

* The ``bzr_man.py`` file has been removed. To create the man page now,
  use ``./generate_docs.py man``. The new program can also create other files.
  Run ``python generate_docs.py --help`` for usage information.
  (Hans Ulrich Niedermann & James Blackwell).

* Man Page now gives full help (James Blackwell).
  Help also updated to reflect user config now being stored in .bazaar
  (Hans Ulrich Niedermann)

* It's now possible to set aliases in bazaar.conf (Erik Bågfors)

* Pull now accepts a --revision argument (Erik Bågfors)

* ``bzr re-sign`` now allows multiple revisions to be supplied on the command
  line. You can now use the following command to sign all of your old
  commits::

    find .bzr/revision-store// -name my@email-* \
      | sed 's/.*\/\/..\///' \
      | xargs bzr re-sign

* Upgrade can now upgrade over the network. (Robert Collins)

* Two new commands 'bzr checkout' and 'bzr update' allow for CVS/SVN-alike
  behaviour.  By default they will cache history in the checkout, but
  with --lightweight almost all data is kept in the master branch.
  (Robert Collins)

* 'revert' unversions newly-versioned files, instead of deleting them.

* 'merge' is more robust.  Conflict messages have changed.

* 'merge' and 'revert' no longer clobber existing files that end in '~' or
  '.moved'.

* Default log format can be set in configuration and plugins can register
  their own formatters. (Erik Bågfors)

* New 'reconcile' command will check branch consistency and repair indexes
  that can become out of sync in pre 0.8 formats. (Robert Collins,
  Daniel Silverstone)

* New 'bzr init --format' and 'bzr upgrade --format' option to control
  what storage format is created or produced.  (Robert Collins,
  Martin Pool)

* Add parent location to 'bzr info', if there is one.  (Olaf Conradi)

* New developer commands 'weave-list' and 'weave-join'.  (Martin Pool)

* New 'init-repository' command, plus support for repositories in 'init'
  and 'branch' (Aaron Bentley, Erik Bågfors, Robert Collins)

* Improve output of 'info' command. Show all relevant locations related to
  working tree, branch and repository. Use kibibytes for binary quantities.
  Fix off-by-one error in missing revisions of working tree.  Make 'info'
  work on branches, repositories and remote locations.  Show locations
  relative to the shared repository, if applicable.  Show locking status
  of locations.  (Olaf Conradi)

* Diff and merge now safely handle binary files. (Aaron Bentley)

* 'pull' and 'push' now normalise the revision history, so that any two
  branches with the same tip revision will have the same output from 'log'.
  (Robert Collins)

* 'merge' accepts --remember option to store parent location, like 'push'
  and 'pull'. (Olaf Conradi)

* bzr status and diff when files given as arguments do not exist
  in the relevant trees.  (Martin Pool, #3619)

* Add '.hg' to the default ignore list.  (Martin Pool)

* 'knit' is now the default disk format. This improves disk performance and
  utilization, increases incremental pull performance, robustness with SFTP
  and allows checkouts over SFTP to perform acceptably.
  The initial Knit code was contributed by Johan Rydberg based on a
  specification by Martin Pool.
  (Robert Collins, Aaron Bentley, Johan Rydberg, Martin Pool).

* New tool to generate all-in-one html version of the manual.  (Alexander
  Belchenko)

* Hitting CTRL-C while doing an SFTP push will no longer cause stale locks
  to be left in the SFTP repository. (Robert Collins, Martin Pool).

* New option 'diff --prefix' to control how files are named in diff
  output, with shortcuts '-p0' and '-p1' corresponding to the options for
  GNU patch.  (Alexander Belchenko, Goffredo Baroncelli, Martin Pool)

* Add --revision option to 'annotate' command.  (Olaf Conradi)

* If bzr shows an unexpected revision-history after pulling (perhaps due
  to a reweave) it can now be corrected by 'bzr reconcile'.
  (Robert Collins)

Changes
*******

* Commit is now verbose by default, and shows changed filenames and the
  new revision number.  (Robert Collins, Martin Pool)

* Unify 'mv', 'move', 'rename'.  (Matthew Fuller, #5379)

* 'bzr -h' shows help.  (Martin Pool, Ian Bicking, #35940)

* Make 'pull' and 'push' remember location on failure using --remember.
  (Olaf Conradi)

* For compatibility, make old format for using weaves inside metadir
  available as 'metaweave' format.  Rename format 'metadir' to 'default'.
  Clean up help for option --format in commands 'init', 'init-repo' and
  'upgrade'.  (Olaf Conradi)

Internals
*********

* The internal storage of history, and logical branch identity have now
  been split into Branch, and Repository. The common locking and file
  management routines are now in bzrlib.lockablefiles.
  (Aaron Bentley, Robert Collins, Martin Pool)

* Transports can now raise DependencyNotPresent if they need a library
  which is not installed, and then another implementation will be
  tried.  (Martin Pool)

* Remove obsolete (and no-op) `decode` parameter to `Transport.get`.
  (Martin Pool)

* Using Tree Transform for merge, revert, tree-building

* WorkingTree.create, Branch.create, ``WorkingTree.create_standalone``,
  Branch.initialize are now deprecated. Please see ``BzrDir.create_*`` for
  replacement API's. (Robert Collins)

* New BzrDir class represents the .bzr control directory and manages
  formatting issues. (Robert Collins)

* New repository.InterRepository class encapsulates Repository to
  Repository actions and allows for clean selection of optimised code
  paths. (Robert Collins)

* ``bzrlib.fetch.fetch`` and ``bzrlib.fetch.greedy_fetch`` are now
  deprecated, please use ``branch.fetch`` or ``repository.fetch``
  depending on your needs. (Robert Collins)

* deprecated methods now have a ``is_deprecated`` flag on them that can
  be checked, if you need to determine whether a given callable is
  deprecated at runtime. (Robert Collins)

* Progress bars are now nested - see
  ``bzrlib.ui.ui_factory.nested_progress_bar``.
  (Robert Collins, Robey Pointer)

* New API call ``get_format_description()`` for each type of format.
  (Olaf Conradi)

* Changed ``branch.set_parent()`` to accept None to remove parent.
  (Olaf Conradi)

* Deprecated BzrError AmbiguousBase.  (Olaf Conradi)

* WorkingTree.branch is now a read only property.  (Robert Collins)

* bzrlib.ui.text.TextUIFactory now accepts a ``bar_type`` parameter which
  can be None or a factory that will create a progress bar. This is
  useful for testing or for overriding the bzrlib.progress heuristic.
  (Robert Collins)

* New API method ``get_physical_lock_status()`` to query locks present on a
  transport.  (Olaf Conradi)

* Repository.reconcile now takes a thorough keyword parameter to allow
  requesting an indepth reconciliation, rather than just a data-loss
  check. (Robert Collins)

* ``bzrlib.ui.ui_factory protocol`` now supports ``get_boolean`` to prompt
  the user for yes/no style input. (Robert Collins)

Testing
*******

* SFTP tests now shortcut the SSH negotiation, reducing test overhead
  for testing SFTP protocol support. (Robey Pointer)

* Branch formats are now tested once per implementation (see ``bzrlib.
  tests.branch_implementations``. This is analagous to the transport
  interface tests, and has been followed up with working tree,
  repository and BzrDir tests. (Robert Collins)

* New test base class TestCaseWithTransport provides a transport aware
  test environment, useful for testing any transport-interface using
  code. The test suite option --transport controls the transport used
  by this class (when its not being used as part of implementation
  contract testing). (Robert Collins)

* Close logging handler on disabling the test log. This will remove the
  handler from the internal list inside python's logging module,
  preventing shutdown from closing it twice.  (Olaf Conradi)

* Move test case for uncommit to blackbox tests.  (Olaf Conradi)

* ``run_bzr`` and ``run_bzr_captured`` now accept a 'stdin="foo"'
  parameter which will provide String("foo") to the command as its stdin.

bzr 0.7 2006-01-09
##################

Changes
*******

* .bzrignore is excluded from exports, on the grounds that it's a bzr
  internal-use file and may not be wanted.  (Jamie Wilkinson)

* The "bzr directories" command were removed in favor of the new
  --kind option to the "bzr inventory" command.  To list all
  versioned directories, now use "bzr inventory --kind directory".
  (Johan Rydberg)

* Under Windows configuration directory is now ``%APPDATA%\bazaar\2.0``
  by default. (John Arbash Meinel)

* The parent of Bzr configuration directory can be set by ``BZR_HOME``
  environment variable. Now the path for it is searched in ``BZR_HOME``,
  then in HOME. Under Windows the order is: ``BZR_HOME``, ``APPDATA``
  (usually points to ``C:\Documents and Settings\User Name\Application Data``),
  ``HOME``. (John Arbash Meinel)

* Plugins with the same name in different directories in the bzr plugin
  path are no longer loaded: only the first successfully loaded one is
  used. (Robert Collins)

* Use systems' external ssh command to open connections if possible.
  This gives better integration with user settings such as ProxyCommand.
  (James Henstridge)

* Permissions on files underneath .bzr/ are inherited from the .bzr
  directory. So for a shared repository, simply doing 'chmod -R g+w .bzr/'
  will mean that future file will be created with group write permissions.

* configure.in and config.guess are no longer in the builtin default
  ignore list.

* '.sw[nop]' pattern ignored, to ignore vim swap files for nameless
  files.  (John Arbash Meinel, Martin Pool)

Improvements
************

* "bzr INIT dir" now initializes the specified directory, and creates
  it if it does not exist.  (John Arbash Meinel)

* New remerge command (Aaron Bentley)

* Better zsh completion script.  (Steve Borho)

* 'bzr diff' now returns 1 when there are changes in the working
  tree. (Robert Collins)

* 'bzr push' now exists and can push changes to a remote location.
  This uses the transport infrastructure, and can store the remote
  location in the ~/.bazaar/branches.conf configuration file.
  (Robert Collins)

* Test directories are only kept if the test fails and the user requests
  that they be kept.

* Tweaks to short log printing

* Added branch nicks, new nick command, printing them in log output.
  (Aaron Bentley)

* If ``$BZR_PDB`` is set, pop into the debugger when an uncaught exception
  occurs.  (Martin Pool)

* Accept 'bzr resolved' (an alias for 'bzr resolve'), as this is
  the same as Subversion.  (Martin Pool)

* New ftp transport support (on ftplib), for ftp:// and aftp://
  URLs.  (Daniel Silverstone)

* Commit editor temporary files now start with ``bzr_log.``, to allow
  text editors to match the file name and set up appropriate modes or
  settings.  (Magnus Therning)

* Improved performance when integrating changes from a remote weave.
  (Goffredo Baroncelli)

* Sftp will attempt to cache the connection, so it is more likely that
  a connection will be reused, rather than requiring multiple password
  requests.

* bzr revno now takes an optional argument indicating the branch whose
  revno should be printed.  (Michael Ellerman)

* bzr cat defaults to printing the last version of the file.
  (Matthieu Moy, #3632)

* New global option 'bzr --lsprof COMMAND' runs bzr under the lsprof
  profiler.  (Denys Duchier)

* Faster commits by reading only the headers of affected weave files.
  (Denys Duchier)

* 'bzr add' now takes a --dry-run parameter which shows you what would be
  added, but doesn't actually add anything. (Michael Ellerman)

* 'bzr add' now lists how many files were ignored per glob.  add --verbose
  lists the specific files.  (Aaron Bentley)

* 'bzr missing' now supports displaying changes in diverged trees and can
  be limited to show what either end of the comparison is missing.
  (Aaron Bently, with a little prompting from Daniel Silverstone)

Bug Fixes
*********

* SFTP can walk up to the root path without index errors. (Robert Collins)

* Fix bugs in running bzr with 'python -O'.  (Martin Pool)

* Error when run with -OO

* Fix bug in reporting http errors that don't have an http error code.
  (Martin Pool)

* Handle more cases of pipe errors in display commands

* Change status to 3 for all errors

* Files that are added and unlinked before committing are completely
  ignored by diff and status

* Stores with some compressed texts and some uncompressed texts are now
  able to be used. (John A Meinel)

* Fix for bzr pull failing sometimes under windows

* Fix for sftp transport under windows when using interactive auth

* Show files which are both renamed and modified as such in 'bzr
  status' output.  (Daniel Silverstone, #4503)

* Make annotate cope better with revisions committed without a valid
  email address.  (Marien Zwart)

* Fix representation of tab characters in commit messages.
  (Harald Meland)

* List of plugin directories in ``BZR_PLUGIN_PATH`` environment variable is
  now parsed properly under Windows. (Alexander Belchenko)

* Show number of revisions pushed/pulled/merged. (Robey Pointer)

* Keep a cached copy of the basis inventory to speed up operations
  that need to refer to it.  (Johan Rydberg, Martin Pool)

* Fix bugs in bzr status display of non-ascii characters.
  (Martin Pool)

* Remove Makefile.in from default ignore list.
  (Tollef Fog Heen, Martin Pool, #6413)

* Fix failure in 'bzr added'.  (Nathan McCallum, Martin Pool)

Testing
*******

* Fix selftest asking for passwords when there are no SFTP keys.
  (Robey Pointer, Jelmer Vernooij)

* Fix selftest run with 'python -O'.  (Martin Pool)

* Fix HTTP tests under Windows. (John Arbash Meinel)

* Make tests work even if HOME is not set (Aaron Bentley)

* Updated ``build_tree`` to use fixed line-endings for tests which read
  the file cotents and compare. Make some tests use this to pass under
  Windows. (John Arbash Meinel)

* Skip stat and symlink tests under Windows. (Alexander Belchenko)

* Delay in selftest/testhashcash is now issued under win32 and Cygwin.
  (John Arbash Meinel)

* Use terminal width to align verbose test output.  (Martin Pool)

* Blackbox tests are maintained within the bzrlib.tests.blackbox directory.
  If adding a new test script please add that to
  ``bzrlib.tests.blackbox.__init__``. (Robert Collins)

* Much better error message if one of the test suites can't be
  imported.  (Martin Pool)

* Make check now runs the test suite twice - once with the default locale,
  and once with all locales forced to C, to expose bugs. This is not
  trivially done within python, so for now its only triggered by running
  Make check. Integrators and packagers who wish to check for full
  platform support should run 'make check' to test the source.
  (Robert Collins)

* Tests can now run TestSkipped if they can't execute for any reason.
  (Martin Pool) (NB: TestSkipped should only be raised for correctable
  reasons - see the wiki spec ImprovingBzrTestSuite).

* Test sftp with relative, absolute-in-homedir and absolute-not-in-homedir
  paths for the transport tests. Introduce blackbox remote sftp tests that
  test the same permutations. (Robert Collins, Robey Pointer)

* Transport implementation tests are now independent of the local file
  system, which allows tests for esoteric transports, and for features
  not available in the local file system. They also repeat for variations
  on the URL scheme that can introduce issues in the transport code,
  see bzrlib.transport.TransportTestProviderAdapter() for this.
  (Robert Collins).

* ``TestCase.build_tree`` uses the transport interface to build trees,
  pass in a transport parameter to give it an existing connection.
  (Robert Collins).

Internals
*********

* WorkingTree.pull has been split across Branch and WorkingTree,
  to allow Branch only pulls. (Robert Collins)

* ``commands.display_command`` now returns the result of the decorated
  function. (Robert Collins)

* LocationConfig now has a ``set_user_option(key, value)`` call to save
  a setting in its matching location section (a new one is created
  if needed). (Robert Collins)

* Branch has two new methods, ``get_push_location`` and
  ``set_push_location`` to respectively, get and set the push location.
  (Robert Collins)

* ``commands.register_command`` now takes an optional flag to signal that
  the registrant is planning to decorate an existing command. When
  given multiple plugins registering a command is not an error, and
  the original command class (whether built in or a plugin based one) is
  returned to the caller. There is a new error 'MustUseDecorated' for
  signalling when a wrapping command should switch to the original
  version. (Robert Collins)

* Some option parsing errors will raise 'BzrOptionError', allowing
  granular detection for decorating commands. (Robert Collins).

* ``Branch.read_working_inventory`` has moved to
  ``WorkingTree.read_working_inventory``. This necessitated changes to
  ``Branch.get_root_id``, and a move of ``Branch.set_inventory`` to
  WorkingTree as well. To make it clear that a WorkingTree cannot always
  be obtained ``Branch.working_tree()`` will raise
  ``errors.NoWorkingTree`` if one cannot be obtained. (Robert Collins)

* All pending merges operations from Branch are now on WorkingTree.
  (Robert Collins)

* The follow operations from Branch have moved to WorkingTree::

      add()
      commit()
      move()
      rename_one()
      unknowns()

  (Robert Collins)

* ``bzrlib.add.smart_add_branch`` is now ``smart_add_tree``. (Robert Collins)

* New "rio" serialization format, similar to rfc-822. (Martin Pool)

* Rename selftests to ``bzrlib.tests.test_foo``.  (John A Meinel, Martin
  Pool)

* ``bzrlib.plugin.all_plugins`` has been changed from an attribute to a
  query method. (Robert Collins)

* New options to read only the table-of-contents of a weave.
  (Denys Duchier)

* Raise NoSuchFile when someone tries to add a non-existant file.
  (Michael Ellerman)

* Simplify handling of DivergedBranches in ``cmd_pull()``.
  (Michael Ellerman)

* Branch.controlfile* logic has moved to lockablefiles.LockableFiles, which
  is exposed as ``Branch().control_files``. Also this has been altered with the
  controlfile pre/suffix replaced by simple method names like 'get' and
  'put'. (Aaron Bentley, Robert Collins).

* Deprecated functions and methods can now be marked as such using the
  ``bzrlib.symbol_versioning`` module. Marked method have their docstring
  updated and will issue a DeprecationWarning using the warnings module
  when they are used. (Robert Collins)

* ``bzrlib.osutils.safe_unicode`` now exists to provide parameter coercion
  for functions that need unicode strings. (Robert Collins)

bzr 0.6 2005-10-28
##################

Improvements
************

* pull now takes --verbose to show you what revisions are added or removed
  (John A Meinel)

* merge now takes a --show-base option to include the base text in
  conflicts.
  (Aaron Bentley)

* The config files are now read using ConfigObj, so '=' should be used as
  a separator, not ':'.
  (Aaron Bentley)

* New 'bzr commit --strict' option refuses to commit if there are
  any unknown files in the tree.  To commit, make sure all files are
  either ignored, added, or deleted.  (Michael Ellerman)

* The config directory is now ~/.bazaar, and there is a single file
  ~/.bazaar/bazaar.conf storing email, editor and other preferences.
  (Robert Collins)

* 'bzr add' no longer takes a --verbose option, and a --quiet option
  has been added that suppresses all output.

* Improved zsh completion support in contrib/zsh, from Clint
  Adams.

* Builtin 'bzr annotate' command, by Martin Pool with improvements from
  Goffredo Baroncelli.

* 'bzr check' now accepts -v for verbose reporting, and checks for
  ghosts in the branch. (Robert Collins)

* New command 're-sign' which will regenerate the gpg signature for
  a revision. (Robert Collins)

* If you set ``check_signatures=require`` for a path in
  ``~/.bazaar/branches.conf`` then bzr will invoke your
  ``gpg_signing_command`` (defaults to gpg) and record a digital signature
  of your commit. (Robert Collins)

* New sftp transport, based on Paramiko.  (Robey Pointer)

* 'bzr pull' now accepts '--clobber' which will discard local changes
  and make this branch identical to the source branch. (Robert Collins)

* Just give a quieter warning if a plugin can't be loaded, and
  put the details in .bzr.log.  (Martin Pool)

* 'bzr branch' will now set the branch-name to the last component of the
  output directory, if one was supplied.

* If the option ``post_commit`` is set to one (or more) python function
  names (must be in the bzrlib namespace), then they will be invoked
  after the commit has completed, with the branch and ``revision_id`` as
  parameters. (Robert Collins)

* Merge now has a retcode of 1 when conflicts occur. (Robert Collins)

* --merge-type weave is now supported for file contents.  Tree-shape
  changes are still three-way based.  (Martin Pool, Aaron Bentley)

* 'bzr check' allows the first revision on revision-history to have
  parents - something that is expected for cheap checkouts, and occurs
  when conversions from baz do not have all history.  (Robert Collins).

* 'bzr merge' can now graft unrelated trees together, if your specify
  0 as a base. (Aaron Bentley)

* 'bzr commit branch' and 'bzr commit branch/file1 branch/file2' now work
  (Aaron Bentley)

* Add '.sconsign*' to default ignore list.  (Alexander Belchenko)

* 'bzr merge --reprocess' minimizes conflicts

Testing
*******

* The 'bzr selftest --pattern' option for has been removed, now
  test specifiers on the command line can be simple strings, or
  regexps, or both. (Robert Collins)

* Passing -v to selftest will now show the time each test took to
  complete, which will aid in analysing performance regressions and
  related questions. (Robert Collins)

* 'bzr selftest' runs all tests, even if one fails, unless '--one'
  is given. (Martin Pool)

* There is a new method for TestCaseInTempDir, assertFileEqual, which
  will check that a given content is equal to the content of the named
  file. (Robert Collins)

* Fix test suite's habit of leaving many temporary log files in $TMPDIR.
  (Martin Pool)

Internals
*********

* New 'testament' command and concept for making gpg-signatures
  of revisions that are not tied to a particular internal
  representation.  (Martin Pool).

* Per-revision properties ('revprops') as key-value associated
  strings on each revision created when the revision is committed.
  Intended mainly for the use of external tools.  (Martin Pool).

* Config options have moved from bzrlib.osutils to bzrlib.config.
  (Robert Collins)

* Improved command line option definitions allowing explanations
  for individual options, among other things.  Contributed by
  Magnus Therning.

* Config options have moved from bzrlib.osutils to bzrlib.config.
  Configuration is now done via the config.Config interface:
  Depending on whether you have a Branch, a Location or no information
  available, construct a ``*Config``, and use its ``signature_checking``,
  ``username`` and ``user_email`` methods. (Robert Collins)

* Plugins are now loaded under bzrlib.plugins, not bzrlib.plugin, and
  they are made available for other plugins to use. You should not
  import other plugins during the ``__init__`` of your plugin though, as
  no ordering is guaranteed, and the plugins directory is not on the
  python path. (Robert Collins)

* Branch.relpath has been moved to WorkingTree.relpath. WorkingTree no
  no longer takes an inventory, rather it takes an option branch
  parameter, and if None is given will open the branch at basedir
  implicitly. (Robert Collins)

* Cleaner exception structure and error reporting.  Suggested by
  Scott James Remnant.  (Martin Pool)

* Branch.remove has been moved to WorkingTree, which has also gained
  ``lock_read``, ``lock_write`` and ``unlock`` methods for convenience.
  (Robert Collins)

* Two decorators, ``needs_read_lock`` and ``needs_write_lock`` have been
  added to the branch module. Use these to cause a function to run in a
  read or write lock respectively. (Robert Collins)

* ``Branch.open_containing`` now returns a tuple (Branch, relative-path),
  which allows direct access to the common case of 'get me this file
  from its branch'. (Robert Collins)

* Transports can register using ``register_lazy_transport``, and they
  will be loaded when first used.  (Martin Pool)

* 'pull' has been factored out of the command as ``WorkingTree.pull()``.
  A new option to WorkingTree.pull has been added, clobber, which will
  ignore diverged history and pull anyway.
  (Robert Collins)

* config.Config has a ``get_user_option`` call that accepts an option name.
  This will be looked up in branches.conf and bazaar.conf as normal.
  It is intended that this be used by plugins to support options -
  options of built in programs should have specific methods on the config.
  (Robert Collins)

* ``merge.merge_inner`` now has tempdir as an optional parameter.
  (Robert Collins)

* Tree.kind is not recorded at the top level of the hierarchy, as it was
  missing on EmptyTree, leading to a bug with merge on EmptyTrees.
  (Robert Collins)

* ``WorkingTree.__del__`` has been removed, it was non deterministic and not
  doing what it was intended to. See ``WorkingTree.__init__`` for a comment
  about future directions. (Robert Collins/Martin Pool)

* bzrlib.transport.http has been modified so that only 404 urllib errors
  are returned as NoSuchFile. Other exceptions will propagate as normal.
  This allows debuging of actual errors. (Robert Collins)

* bzrlib.transport.Transport now accepts *ONLY* url escaped relative paths
  to apis like 'put', 'get' and 'has'. This is to provide consistent
  behaviour - it operates on url's only. (Robert Collins)

* Transports can register using ``register_lazy_transport``, and they
  will be loaded when first used.  (Martin Pool)

* ``merge_flex`` no longer calls ``conflict_handler.finalize()``, instead that
  is called by ``merge_inner``. This is so that the conflict count can be
  retrieved (and potentially manipulated) before returning to the caller
  of ``merge_inner``. Likewise 'merge' now returns the conflict count to the
  caller. (Robert Collins)

* ``revision.revision_graph`` can handle having only partial history for
  a revision - that is no revisions in the graph with no parents.
  (Robert Collins).

* New ``builtins.branch_files`` uses the standard ``file_list`` rules to
  produce a branch and a list of paths, relative to that branch
  (Aaron Bentley)

* New TestCase.addCleanup facility.

* New ``bzrlib.version_info`` tuple (similar to ``sys.version_info``),
  which can be used by programs importing bzrlib.

Bug Fixes
*********

* Better handling of branches in directories with non-ascii names.
  (Joel Rosdahl, Panagiotis Papadakos)

* Upgrades of trees with no commits will not fail due to accessing
  [-1] in the revision-history. (Andres Salomon)


bzr 0.1.1 2005-10-12
####################

Bug Fixes
*********

* Fix problem in pulling over http from machines that do not
  allow directories to be listed.

* Avoid harmless warning about invalid hash cache after
  upgrading branch format.

Performance
***********

* Avoid some unnecessary http operations in branch and pull.


bzr 0.1 2005-10-11
##################

Notes
*****

* 'bzr branch' over http initially gives a very high estimate
  of completion time but it should fall as the first few
  revisions are pulled in.  branch is still slow on
  high-latency connections.

Bug Fixes
*********

* bzr-man.py has been updated to work again. Contributed by
  Rob Weir.

* Locking is now done with fcntl.lockf which works with NFS
  file systems. Contributed by Harald Meland.

* When a merge encounters a file that has been deleted on
  one side and modified on the other, the old contents are
  written out to foo.BASE and foo.SIDE, where SIDE is this
  or OTHER. Contributed by Aaron Bentley.

* Export was choosing incorrect file paths for the content of
  the tarball, this has been fixed by Aaron Bentley.

* Commit will no longer commit without a log message, an
  error is returned instead. Contributed by Jelmer Vernooij.

* If you commit a specific file in a sub directory, any of its
  parent directories that are added but not listed will be
  automatically included. Suggested by Michael Ellerman.

* bzr commit and upgrade did not correctly record new revisions
  for files with only a change to their executable status.
  bzr will correct this when it encounters it. Fixed by
  Robert Collins

* HTTP tests now force off the use of ``http_proxy`` for the duration.
  Contributed by Gustavo Niemeyer.

* Fix problems in merging weave-based branches that have
  different partial views of history.

* Symlink support: working with symlinks when not in the root of a
  bzr tree was broken, patch from Scott James Remnant.

Improvements
************

* 'branch' now accepts a --basis parameter which will take advantage
  of local history when making a new branch. This allows faster
  branching of remote branches. Contributed by Aaron Bentley.

* New tree format based on weave files, called version 5.
  Existing branches can be upgraded to this format using
  'bzr upgrade'.

* Symlinks are now versionable. Initial patch by
  Erik Toubro Nielsen, updated to head by Robert Collins.

* Executable bits are tracked on files. Patch from Gustavo
  Niemeyer.

* 'bzr status' now shows unknown files inside a selected directory.
  Patch from Heikki Paajanen.

* Merge conflicts are recorded in .bzr. Two new commands 'conflicts'
  and 'resolve' have needed added, which list and remove those
  merge conflicts respectively. A conflicted tree cannot be committed
  in. Contributed by Aaron Bentley.

* 'rm' is now an alias for 'remove'.

* Stores now split out their content in a single byte prefixed hash,
  dropping the density of files per directory by 256. Contributed by
  Gustavo Niemeyer.

* 'bzr diff -r branch:URL' will now perform a diff between two branches.
  Contributed by Robert Collins.

* 'bzr log' with the default formatter will show merged revisions,
  indented to the right. Initial implementation contributed by Gustavo
  Niemeyer, made incremental by Robert Collins.


Internals
*********

* Test case failures have the exception printed after the log
  for your viewing pleasure.

* InventoryEntry is now an abstract base class, use one of the
  concrete InventoryDirectory etc classes instead.

* Branch raises an UnsupportedFormatError when it detects a
  bzr branch it cannot understand. This allows for precise
  handling of such circumstances.

* Remove RevisionReference class; ``Revision.parent_ids`` is now simply a
  list of their ids and ``parent_sha1s`` is a list of their corresponding
  sha1s (for old branches only at the moment.)

* New method-object style interface for Commit() and Fetch().

* Renamed ``Branch.last_patch()`` to ``Branch.last_revision()``, since
  we call them revisions not patches.

* Move ``copy_branch`` to ``bzrlib.clone.copy_branch``.  The destination
  directory is created if it doesn't exist.

* Inventories now identify the files which were present by
  giving the revision *of that file*.

* Inventory and Revision XML contains a version identifier.
  This must be consistent with the overall branch version
  but allows for more flexibility in future upgrades.

Testing
*******

* Removed testsweet module so that tests can be run after
  bzr installed by 'bzr selftest'.

* 'bzr selftest' command-line arguments can now be partial ids
  of tests to run, e.g. ``bzr selftest test_weave``


bzr 0.0.9 2005-09-23
####################

Bug Fixes
*********

* Fixed "branch -r" option.

* Fix remote access to branches containing non-compressed history.
  (Robert Collins).

* Better reliability of http server tests.  (John Arbash-Meinel)

* Merge graph maximum distance calculation fix.  (Aaron Bentley)

* Various minor bug in windows support have been fixed, largely in the
  test suite. Contributed by Alexander Belchenko.

Improvements
************

* Status now accepts a -r argument to give status between chosen
  revisions. Contributed by Heikki Paajanen.

* Revision arguments no longer use +/-/= to control ranges, instead
  there is a 'before' namespace, which limits the successive namespace.
  For example '$ bzr log -r date:yesterday..before:date:today' will
  select everything from yesterday and before today. Contributed by
  Robey Pointer

* There is now a bzr.bat file created by distutils when building on
  Windows. Contributed by Alexander Belchenko.

Internals
*********

* Removed uuid() as it was unused.

* Improved 'fetch' code for pulling revisions from one branch into
  another (used by pull, merged, etc.)


bzr 0.0.8 2005-09-20
####################

Improvements
************

* Adding a file whose parent directory is not versioned will
  implicitly add the parent, and so on up to the root. This means
  you should never need to explictly add a directory, they'll just
  get added when you add a file in the directory.  Contributed by
  Michael Ellerman.

* Ignore ``.DS_Store`` (contains Mac metadata) by default.
  (Nir Soffer)

* If you set ``BZR_EDITOR`` in the environment, it is checked in
  preference to EDITOR and the config file for the interactive commit
  editing program. Related to this is a bugfix where a missing program
  set in EDITOR would cause editing to fail, now the fallback program
  for the operating system is still tried.

* Files that are not directories/symlinks/regular files will no longer
  cause bzr to fail, it will just ignore them by default. You cannot add
  them to the tree though - they are not versionable.


Internals
*********

* Refactor xml packing/unpacking.

Bug Fixes
*********

* Fixed 'bzr mv' by Ollie Rutherfurd.

* Fixed strange error when trying to access a nonexistent http
  branch.

* Make sure that the hashcache gets written out if it can't be
  read.


Portability
***********

* Various Windows fixes from Ollie Rutherfurd.

* Quieten warnings about locking; patch from Matt Lavin.


bzr-0.0.7 2005-09-02
####################

New Features
************

* ``bzr shell-complete`` command contributed by Clint Adams to
  help with intelligent shell completion.

* New expert command ``bzr find-merge-base`` for debugging merges.


Enhancements
************

* Much better merge support.

* merge3 conflicts are now reported with markers like '<<<<<<<'
  (seven characters) which is the same as CVS and pleases things
  like emacs smerge.


Bug Fixes
*********

* ``bzr upgrade`` no longer fails when trying to fix trees that
  mention revisions that are not present.

* Fixed bugs in listing plugins from ``bzr plugins``.

* Fix case of $EDITOR containing options for the editor.

* Fix log -r refusing to show the last revision.
  (Patch from Goffredo Baroncelli.)


Changes
*******

* ``bzr log --show-ids`` shows the revision ids of all parents.

* Externally provided commands on your $BZRPATH no longer need
  to recognize --bzr-usage to work properly, and can just handle
  --help themselves.


Library
*******

* Changed trace messages to go through the standard logging
  framework, so that they can more easily be redirected by
  libraries.



bzr-0.0.6 2005-08-18
####################

New Features
************

* Python plugins, automatically loaded from the directories on
  ``BZR_PLUGIN_PATH`` or ``~/.bzr.conf/plugins`` by default.

* New 'bzr mkdir' command.

* Commit mesage is fetched from an editor if not given on the
  command line; patch from Torsten Marek.

* ``bzr log -m FOO`` displays commits whose message matches regexp
  FOO.

* ``bzr add`` with no arguments adds everything under the current directory.

* ``bzr mv`` does move or rename depending on its arguments, like
  the Unix command.

* ``bzr missing`` command shows a summary of the differences
  between two trees.  (Merged from John Arbash-Meinel.)

* An email address for commits to a particular tree can be
  specified by putting it into .bzr/email within a branch.  (Based
  on a patch from Heikki Paajanen.)


Enhancements
************

* Faster working tree operations.


Changes
*******

* 3rd-party modules shipped with bzr are copied within the bzrlib
  python package, so that they can be installed by the setup
  script without clashing with anything already existing on the
  system.  (Contributed by Gustavo Niemeyer.)

* Moved plugins directory to bzrlib/, so that there's a standard
  plugin directory which is not only installed with bzr itself but
  is also available when using bzr from the development tree.
  ``BZR_PLUGIN_PATH`` and ``DEFAULT_PLUGIN_PATH`` are then added to the
  standard plugins directory.

* When exporting to a tarball with ``bzr export --format tgz``, put
  everything under a top directory rather than dumping it into the
  current directory.   This can be overridden with the ``--root``
  option.  Patch from William Dodé and John Meinel.

* New ``bzr upgrade`` command to upgrade the format of a branch,
  replacing ``bzr check --update``.

* Files within store directories are no longer marked readonly on
  disk.

* Changed ``bzr log`` output to a more compact form suggested by
  John A Meinel.  Old format is available with the ``--long`` or
  ``-l`` option, patched by William Dodé.

* By default the commit command refuses to record a revision with
  no changes unless the ``--unchanged`` option is given.

* The ``--no-plugins``, ``--profile`` and ``--builtin`` command
  line options must come before the command name because they
  affect what commands are available; all other options must come
  after the command name because their interpretation depends on
  it.

* ``branch`` and ``clone`` added as aliases for ``branch``.

* Default log format is back to the long format; the compact one
  is available with ``--short``.


Bug Fixes
*********

* Fix bugs in committing only selected files or within a subdirectory.


bzr-0.0.5  2005-06-15
#####################

Changes
*******

* ``bzr`` with no command now shows help rather than giving an
  error.  Suggested by Michael Ellerman.

* ``bzr status`` output format changed, because svn-style output
  doesn't really match the model of bzr.  Now files are grouped by
  status and can be shown with their IDs.  ``bzr status --all``
  shows all versioned files and unknown files but not ignored files.

* ``bzr log`` runs from most-recent to least-recent, the reverse
  of the previous order.  The previous behaviour can be obtained
  with the ``--forward`` option.

* ``bzr inventory`` by default shows only filenames, and also ids
  if ``--show-ids`` is given, in which case the id is the second
  field.


Enhancements
************

* New 'bzr whoami --email' option shows only the email component
  of the user identification, from Jo Vermeulen.

* New ``bzr ignore PATTERN`` command.

* Nicer error message for broken pipe, interrupt and similar
  conditions that don't indicate an internal error.

* Add ``.*.sw[nop] .git .*.tmp *,v`` to default ignore patterns.

* Per-branch locks keyed on ``.bzr/branch-lock``, available in
  either read or write mode.

* New option ``bzr log --show-ids`` shows revision and file ids.

* New usage ``bzr log FILENAME`` shows only revisions that
  affected that file.

* Changed format for describing changes in ``bzr log -v``.

* New option ``bzr commit --file`` to take a message from a file,
  suggested by LarstiQ.

* New syntax ``bzr status [FILE...]`` contributed by Bartosz
  Oler.  File may be in a branch other than the working directory.

* ``bzr log`` and ``bzr root`` can be given an http URL instead of
  a filename.

* Commands can now be defined by external programs or scripts
  in a directory on $BZRPATH.

* New "stat cache" avoids reading the contents of files if they
  haven't changed since the previous time.

* If the Python interpreter is too old, try to find a better one
  or give an error.  Based on a patch from Fredrik Lundh.

* New optional parameter ``bzr info [BRANCH]``.

* New form ``bzr commit SELECTED`` to commit only selected files.

* New form ``bzr log -r FROM:TO`` shows changes in selected
  range; contributed by John A Meinel.

* New option ``bzr diff --diff-options 'OPTS'`` allows passing
  options through to an external GNU diff.

* New option ``bzr add --no-recurse`` to add a directory but not
  their contents.

* ``bzr --version`` now shows more information if bzr is being run
  from a branch.


Bug Fixes
*********

* Fixed diff format so that added and removed files will be
  handled properly by patch.  Fix from Lalo Martins.

* Various fixes for files whose names contain spaces or other
  metacharacters.


Testing
*******

* Converted black-box test suites from Bourne shell into Python;
  now run using ``./testbzr``.  Various structural improvements to
  the tests.

* testbzr by default runs the version of bzr found in the same
  directory as the tests, or the one given as the first parameter.

* testbzr also runs the internal tests, so the only command
  required to check is just ``./testbzr``.

* testbzr requires python2.4, but can be used to test bzr running
  under a different version.

* Tests added for many other changes in this release.


Internal
********

* Included ElementTree library upgraded to 1.2.6 by Fredrik Lundh.

* Refactor command functions into Command objects based on HCT by
  Scott James Remnant.

* Better help messages for many commands.

* Expose ``bzrlib.open_tracefile()`` to start the tracefile; until
  this is called trace messages are just discarded.

* New internal function ``find_touching_revisions()`` and hidden
  command touching-revisions trace the changes to a given file.

* Simpler and faster ``compare_inventories()`` function.

* ``bzrlib.open_tracefile()`` takes a tracefilename parameter.

* New AtomicFile class.

* New developer commands ``added``, ``modified``.


Portability
***********

* Cope on Windows on python2.3 by using the weaker random seed.
  2.4 is now only recommended.


bzr-0.0.4  2005-04-22
#####################

Enhancements
************

* 'bzr diff' optionally takes a list of files to diff.  Still a bit
  basic.  Patch from QuantumG.

* More default ignore patterns.

* New 'bzr log --verbose' shows a list of files changed in the
  changeset.  Patch from Sebastian Cote.

* Roll over ~/.bzr.log if it gets too large.

* Command abbreviations 'ci', 'st', 'stat', '?' based on a patch
  by Jason Diamon.

* New 'bzr help commands' based on a patch from Denys Duchier.


Changes
*******

* User email is determined by looking at $BZREMAIL or ~/.bzr.email
  or $EMAIL.  All are decoded by the locale preferred encoding.
  If none of these are present user@hostname is used.  The host's
  fully-qualified name is not used because that tends to fail when
  there are DNS problems.

* New 'bzr whoami' command instead of username user-email.


Bug Fixes
*********

* Make commit safe for hardlinked bzr trees.

* Some Unicode/locale fixes.

* Partial workaround for ``difflib.unified_diff`` not handling
  trailing newlines properly.


Internal
********

* Allow docstrings for help to be in PEP0257 format.  Patch from
  Matt Brubeck.

* More tests in test.sh.

* Write profile data to a temporary file not into working
  directory and delete it when done.

* Smaller .bzr.log with process ids.


Portability
***********

* Fix opening of ~/.bzr.log on Windows.  Patch from Andrew
  Bennetts.

* Some improvements in handling paths on Windows, based on a patch
  from QuantumG.


bzr-0.0.3  2005-04-06
#####################

Enhancements
************

* New "directories" internal command lists versioned directories
  in the tree.

* Can now say "bzr commit --help".

* New "rename" command to rename one file to a different name
  and/or directory.

* New "move" command to move one or more files into a different
  directory.

* New "renames" command lists files renamed since base revision.

* New cat command contributed by janmar.

Changes
*******

* .bzr.log is placed in $HOME (not pwd) and is always written in
  UTF-8.  (Probably not a completely good long-term solution, but
  will do for now.)

Portability
***********

* Workaround for difflib bug in Python 2.3 that causes an
  exception when comparing empty files.  Reported by Erik Toubro
  Nielsen.

Internal
********

* Refactored inventory storage to insert a root entry at the top.

Testing
*******

* Start of shell-based black-box testing in test.sh.


bzr-0.0.2.1
###########

Portability
***********

* Win32 fixes from Steve Brown.


bzr-0.0.2  "black cube"  2005-03-31
###################################

Enhancements
************

* Default ignore list extended (see bzrlib/__init__.py).

* Patterns in .bzrignore are now added to the default ignore list,
  rather than replacing it.

* Ignore list isn't reread for every file.

* More help topics.

* Reinstate the 'bzr check' command to check invariants of the
  branch.

* New 'ignored' command lists which files are ignored and why;
  'deleted' lists files deleted in the current working tree.

* Performance improvements.

* New global --profile option.

* Ignore patterns like './config.h' now correctly match files in
  the root directory only.


bzr-0.0.1  2005-03-26
#####################

Enhancements
************

* More information from info command.

* Can now say "bzr help COMMAND" for more detailed help.

* Less file flushing and faster performance when writing logs and
  committing to stores.

* More useful verbose output from some commands.

Bug Fixes
*********

* Fix inverted display of 'R' and 'M' during 'commit -v'.

Portability
***********

* Include a subset of ElementTree-1.2.20040618 to make
  installation easier.

* Fix time.localtime call to work with Python 2.3 (the minimum
  supported).


bzr-0.0.0.69  2005-03-22
########################

Enhancements
************

* First public release.

* Storage of local versions: init, add, remove, rm, info, log,
  diff, status, etc.

..
   vim: tw=74 ft=rst ff=unix<|MERGE_RESOLUTION|>--- conflicted
+++ resolved
@@ -63,7 +63,9 @@
 * ``bzr push`` locally on windows will no longer give a locking error with
   dirstate based formats. (Robert Collins)
 
-<<<<<<< HEAD
+* ``bzr shelve`` and ``bzr unshelve`` now work on windows.
+  (Robert Collins, #305006)
+
 * Commit of specific files no longer prevents using the the iter_changes
   codepath. On 2a repositories, commit of specific files should now be as
   fast, or slightly faster, than a full commit. (Robert Collins)
@@ -74,10 +76,6 @@
   directory stops being a directory its children are always included. This
   fixes a number of causes for ``InconsistentDelta`` errors, and permits
   faster commit of specific paths. (Robert Collins, #347649)
-=======
-* ``bzr shelve`` and ``bzr unshelve`` now work on windows.
-  (Robert Collins, #305006)
->>>>>>> bb7277f0
 
 Documentation
 *************
