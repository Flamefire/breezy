bzr 0.9.0rc1  2006-08-01

  SURPRISES:

   * The hard-coded built-in ignore rules have been removed. There are
     now two rulesets which are enforced. A user global one in 
     ~/.bazaar/ignore which will apply to every tree, and the tree
     specific one '.bzrignore'.
     ~/.bazaar/ignore will be created if it does not exist, but with
     a more conservative list than the old default.
     This fixes bugs with default rules being enforced no matter what. 
     The old list of ignore rules from bzr is available by
     running 'bzr ignore --old-default-rules'.
     (Robert Collins, Martin Pool, John Arbash Meinel)

   * 'branches.conf' has been changed to 'locations.conf', since it can apply
     to more locations than just branch locations.
     (Aaron Bentley)
   
  IMPROVEMENTS:

   * The revision specifier "revno:" is extended to accept the syntax
     revno:N:branch. For example,
     revno:42:http://bazaar-vcs.org/bzr/bzr.dev/ means revision 42 in
     bzr.dev.  (Matthieu Moy)

   * Tests updates to ensure proper URL handling, UNICODE support, and
     proper printing when the user's terminal encoding cannot display 
     the path of a file that has been versioned.
     ``bzr branch`` can take a target URL rather than only a local directory.
     Branch.get_parent()/set_parent() now save a relative path if possible,
     and normalize the parent based on root, allowing access across
     different transports. (John Arbash Meinel, Wouter van Heyst, Martin Pool)
     (Malone #48906, #42699, #40675, #5281, #3980, #36363, #43689,
      #42517, #42514)

   * On Unix, detect terminal width using an ioctl not just $COLUMNS.
     Use terminal width for single-line logs from ``bzr log --line`` and
     pending-merge display.  (Robert Widhopf-Fenk, Gustavo Niemeyer)
     (Malone #3507)

   * On Windows, detect terminal width using GetConsoleScreenBufferInfo.
     (Alexander Belchenko)

   * Speedup improvement for 'date:'-revision search. (Guillaume Pinot).

   * Show the correct number of revisions pushed when pushing a new branch.
     (Robert Collins).

   * 'bzr selftest' now shows a progress bar with the number of tests, and 
     progress made. 'make check' shows tests in -v mode, to be more useful
     for the PQM status window. (Robert Collins).
     When using a progress bar, failed tests are printed out, rather than
     being overwritten by the progress bar until the suite finishes.
     (John Arbash Meinel)

   * 'bzr selftest --benchmark' will run a new benchmarking selftest.
     'bzr selftest --benchmark --lsprof-timed' will use lsprofile to generate
     profile data for the individual profiled calls, allowing for fine
     grained analysis of performance.
     (Robert Collins, Martin Pool).

   * 'bzr commit' shows a progress bar. This is useful for commits over sftp
     where commit can take an appreciable time. (Robert Collins)

   * 'bzr add' is now less verbose in telling you what ignore globs were
     matched by files being ignored. Instead it just tells you how many 
     were ignored (because you might reasonably be expecting none to be
     ignored). 'bzr add -v' is unchanged and will report every ignored
     file. (Robert Collins).

   * ftp now has a test server if medusa is installed. As part of testing,
     ftp support has been improved, including support for supplying a
     non-standard port. (John Arbash Meinel).

   * 'bzr log --line' shows the revision number, and uses only the
     first line of the log message (#5162, Alexander Belchenko;
     Matthieu Moy)

   * 'bzr status' has had the --all option removed. The 'bzr ls' command
     should be used to retrieve all versioned files. (Robert Collins)

   * 'bzr bundle OTHER/BRANCH' will create a bundle which can be sent
     over email, and applied on the other end, while maintaining ancestry.
     This bundle can be applied with either 'bzr merge' or 'bzr pull',
     the same way you would apply another branch.
     (John Arbash Meinel, Aaron Bentley)
  
   * 'bzr whoami' can now be used to set your identity from the command line,
     for a branch or globally.  (Robey Pointer)

   * 'bzr checkout' now aliased to 'bzr co', and 'bzr annotate' to 'bzr ann'.
     (Michael Ellerman)

   * 'bzr revert DIRECTORY' now reverts the contents of the directory as well.
     (Aaron Bentley)

   * 'bzr get sftp://foo' gives a better error when paramiko is not present.
     Also updates things like 'http+pycurl://' if pycurl is not present.
     (John Arbash Meinel) (Malone #47821, #52204)

   * New env variable BZR_PROGRESS_BAR, sets the default progress bar type.
     Can be set to 'none' or 'dummy' to disable the progress bar, 'dots' or 
     'tty' to create the respective type. (John Arbash Meinel, #42197, #51107)

   * Improve the help text for 'bzr diff' to explain what various options do.
     (John Arbash Meinel, #6391)

   * 'bzr uncommit -r 10' now uncommits revisions 11.. rather than uncommitting
     revision 10. This makes -r10 more in line with what other commands do.
     'bzr uncommit' also now saves the pending merges of the revisions that
     were removed. So it is safe to uncommit after a merge, fix something,
     and commit again. (John Arbash Meinel, #32526, #31426)

   * 'bzr init' now also works on remote locations.
     (Wouter van Heyst, #48904)

   * HTTP support has been updated. When using pycurl we now support 
     connection keep-alive, which reduces dns requests and round trips.
     And for both urllib and pycurl we support multi-range requests, 
     which decreases the number of round-trips. Performance results for
     ``bzr branch http://bazaar-vcs.org/bzr/bzr.dev/`` indicate
     http branching is now 2-3x faster, and ``bzr pull`` in an existing 
     branch is as much as 4x faster.
     (Michael Ellerman, Johan Rydberg, John Arbash Meinel, #46768)

   * Performance improvements for sftp. Branching and pulling are now up to
     2x faster. Utilize paramiko.readv() support for async requests if it
     is available (paramiko > 1.6) (John Arbash Meinel)

  BUG FIXES:

    * Fix shadowed definition of TestLocationConfig that caused some 
      tests not to run.  (#32587, Erik Bågfors, Michael Ellerman, 
      Martin Pool)

    * Fix unnecessary requirement of sign-my-commits that it be run from
      a working directory.  (Martin Pool, Robert Collins)

    * 'bzr push location' will only remember the push location if it succeeds
      in connecting to the remote location. (#49742, John Arbash Meinel)

    * 'bzr revert' no longer toggles the executable bit on win32
      (#45010, John Arbash Meinel)

    * Handle broken pipe under win32 correctly. (John Arbash Meinel)
    
    * sftp tests now work correctly on win32 if you have a newer paramiko
      (John Arbash Meinel)

    * Cleanup win32 test suite, and general cleanup of places where
      file handles were being held open. (John Arbash Meinel)

    * When specifying filenames for 'diff -r x..y', the name of the file in the
      working directory can be used, even if its name is different in both x
      and y.

    * File-ids containing single- or double-quotes are handled correctly by
      push.  (#52227, Aaron Bentley)

    * Normalize unicode filenames to ensure cross-platform consistency.
      (John Arbash Meinel, #43689)

    * The argument parser can now handle '-' as an argument. Currently
      no code interprets it specially (it is mostly handled as a file named 
      '-'). But plugins, and future operations can use it.
      (John Arbash meinel, #50984)

    * Bundles can properly read binary files with a plain '\r' in them.
      (John Arbash Meinel, #51927)

    * Tuning iter_entries() to be more efficient (John Arbash Meinel, #5444)

    * Lots of win32 fixes (the test suite passes again).
      (John Arbash Meinel, #50155)

    * Handle openbsd returning None for sys.getfilesystemencoding() (#41183) 

    * Support ftp APPE (append) to allow Knits to be used over ftp (#42592)

    * Removals are only committed if they match the filespec (or if there is
      no filespec).  (#46635, Aaron Bentley)

    * smart-add recurses through all supplied directories 
      (John Arbash Meinel, #52578)

    * Make the bundle reader extra lines before and after the bundle text.
      This allows you to parse an email with the bundle inline.
      (John Arbash Meinel, #49182)

<<<<<<< HEAD
    * Change the file id generator to squash a little bit more. Helps when
      working with long filenames on windows. (Also helps for unicode filenames
      not generating hidden files). (John Arbash Meinel, #43801)

    * Restore terminal mode on C-c while reading sftp password.  (#48923, 
      Nicholas Allen, Martin Pool)

    * Timestamps are rounded to 1ms, and revision entries can be recreated
      exactly. (John Arbash Meinel, Jamie Wilkinson, #40693)

    * Branch.base has changed to a URL, but ~/.bazaar/locations.conf should
      use local paths, since it is user visible (John Arbash Meinel, #53653)

    * ``bzr status foo`` when foo was unversioned used to cause a full delta
      to be generated (John Arbash Meinel, #53638)

    * When reading revision properties, an empty value should be considered
      the empty string, not None (John Arbash Meinel, #47782)

    * ``bzr diff --diff-options`` can now handle binary files being changed.
      Also, the output is consistent when --diff-options is not supplied.
      (John Arbash Meinel, #54651, #52930)

    * Use the right suffixes for loading plugins (John Arbash Meinel, #51810)
=======
    * Fix Branch.get_parent() to handle the case when the parent is not 
      accessible (John Arbash Meinel, #52976)
>>>>>>> 04d29fc0

  INTERNALS:

    * Combine the ignore rules into a single regex rather than looping over
      them to reduce the threshold where  N^2 behaviour occurs in operations
      like status. (Jan Hudec, Robert Collins).

    * Appending to bzrlib.DEFAULT_IGNORE is now deprecated. Instead, use
      one of the add functions in bzrlib.ignores. (John Arbash Meinel)

    * 'bzr push' should only push the ancestry of the current revision, not
      all of the history in the repository. This is especially important for
      shared repositories. (John Arbash Meinel)

    * bzrlib.delta.compare_trees now iterates in alphabetically sorted order,
      rather than randomly walking the inventories. (John Arbash Meinel)

    * Doctests are now run in temporary directories which are cleaned up when
      they finish, rather than using special ScratchDir/ScratchBranch objects.
      (Martin Pool)

    * Split ``check`` into separate methods on the branch and on the repository,
      so that it can be specialized in ways that are useful or efficient for
      different formats.  (Martin Pool, Robert Collins)

    * Deprecate Repository.all_revision_ids; most methods don't really need
      the global revision graph but only that part leading up to a particular
      revision.  (Martin Pool, Robert Collins)

    * Add a BzrDirFormat control_formats list which allows for control formats
      that do not use '.bzr' to store their data - i.e. '.svn', '.hg' etc.
      (Robert Collins, Jelmer Vernooij).

    * bzrlib.diff.external_diff can be redirected to any file-like object.
      Uses subprocess instead of spawnvp.
      (#4047, #48914, James Henstridge, John Arbash Meinel)

    * New command line option '--profile-imports', which will install a custom
      importer to log time to import modules and regex compilation time to 
      sys.stderr (John Arbash Meinel)

    * 'EmptyTree' is now deprecated, please use repository.revision_tree(None)
      instead. (Robert Collins)

    * "RevisionTree" is now in bzrlib/revisiontree.py. (Robert Collins)

bzr 0.8.2  2006-05-17
  
  BUG FIXES:
   
    * setup.py failed to install launchpad plugin.  (Martin Pool)

bzr 0.8.1  2006-05-16

  BUG FIXES:

    * Fix failure to commit a merge in a checkout.  (Martin Pool, 
      Robert Collins, Erik Bågfors, #43959)

    * Nicer messages from 'commit' in the case of renames, and correct
      messages when a merge has occured. (Robert Collins, Martin Pool)

    * Separate functionality from assert statements as they are skipped in
      optimized mode of python. Add the same check to pending merges.
      (#44443, Olaf Conradi)

  CHANGES:

    * Do not show the None revision in output of bzr ancestry. (Olaf Conradi)

    * Add info on standalone branches without a working tree.
      (#44155, Olaf Conradi)

    * Fix bug in knits when raising InvalidRevisionId. (#44284, Olaf Conradi)

  CHANGES:

    * Make editor invocation comply with Debian Policy. First check
      environment variables VISUAL and EDITOR, then try editor from
      alternatives system. If that all fails, fall back to the pre-defined
      list of editors. (#42904, Olaf Conradi)

  NEW FEATURES:

    * New 'register-branch' command registers a public branch into 
      Launchpad.net, where it can be associated with bugs, etc.
      (Martin Pool, Bjorn Tillenius, Robert Collins)

  INTERNALS:

    * New public api in InventoryEntry - 'describe_change(old, new)' which
      provides a human description of the changes between two old and
      new. (Robert Collins, Martin Pool)

  TESTING:

    * Fix test case for bzr info in upgrading a standalone branch to metadir,
      uses bzrlib api now. (Olaf Conradi)

bzr 0.8  2006-05-08

  NOTES WHEN UPGRADING:

    Release 0.8 of bzr introduces a new format for history storage, called
    'knit', as an evolution of to the 'weave' format used in 0.7.  Local 
    and remote operations are faster using knits than weaves.  Several
    operations including 'init', 'init-repo', and 'upgrade' take a 
    --format option that controls this.  Branching from an existing branch
    will keep the same format.

    It is possible to merge, pull and push between branches of different
    formats but this is slower than moving data between homogenous
    branches.  It is therefore recommended (but not required) that you
    upgrade all branches for a project at the same time.  Information on
    formats is shown by 'bzr info'.

    bzr 0.8 now allows creation of 'repositories', which hold the history 
    of files and revisions for several branches.  Previously bzr kept all
    the history for a branch within the .bzr directory at the root of the
    branch, and this is still the default.  To create a repository, use
    the new 'bzr init-repo' command.  Branches exist as directories under
    the repository and contain just a small amount of information
    indicating the current revision of the branch.

    bzr 0.8 also supports 'checkouts', which are similar to in cvs and
    subversion.  Checkouts are associated with a branch (optionally in a
    repository), which contains all the historical information.  The
    result is that a checkout can be deleted without losing any
    already-committed revisions.  A new 'update' command is also available. 

    Repositories and checkouts are not supported with the 0.7 storage
    format.  To use them you must upgrad to either knits, or to the
    'metaweave' format, which uses weaves but changes the .bzr directory
    arrangement.
    

  IMPROVEMENTS:

    * Sftp paths can now be relative, or local, according to the lftp
      convention. Paths now take the form:
      sftp://user:pass@host:port/~/relative/path
      or
      sftp://user:pass@host:port/absolute/path

    * The FTP transport now tries to reconnect after a temporary
      failure. ftp put is made atomic. (Matthieu Moy)

    * The FTP transport now maintains a pool of connections, and
      reuses them to avoid multiple connections to the same host (like
      sftp did). (Daniel Silverstone)

    * The bzr_man.py file has been removed. To create the man page now,
      use ./generate_docs.py man. The new program can also create other files.
      Run "python generate_docs.py --help" for usage information. (Hans
      Ulrich Niedermann & James Blackwell).

    * Man Page now gives full help (James Blackwell). Help also updated to 
      reflect user config now being stored in .bazaar (Hans Ulrich
      Niedermann)

    * It's now possible to set aliases in bazaar.conf (Erik Bågfors)

    * Pull now accepts a --revision argument (Erik Bågfors)

    * 'bzr re-sign' now allows multiple revisions to be supplied on the command
      line. You can now use the following command to sign all of your old commits.
        find .bzr/revision-store// -name my@email-* \
          | sed 's/.*\/\/..\///' \
          | xargs bzr re-sign

    * Upgrade can now upgrade over the network. (Robert Collins)

    * Two new commands 'bzr checkout' and 'bzr update' allow for CVS/SVN-alike
      behaviour.  By default they will cache history in the checkout, but
      with --lightweight almost all data is kept in the master branch.
      (Robert Collins)

    * 'revert' unversions newly-versioned files, instead of deleting them.

    * 'merge' is more robust.  Conflict messages have changed.

    * 'merge' and 'revert' no longer clobber existing files that end in '~' or
      '.moved'.

    * Default log format can be set in configuration and plugins can register
      their own formatters. (Erik Bågfors)

    * New 'reconcile' command will check branch consistency and repair indexes
      that can become out of sync in pre 0.8 formats. (Robert Collins,
      Daniel Silverstone)

    * New 'bzr init --format' and 'bzr upgrade --format' option to control 
      what storage format is created or produced.  (Robert Collins, 
      Martin Pool)

    * Add parent location to 'bzr info', if there is one.  (Olaf Conradi)

    * New developer commands 'weave-list' and 'weave-join'.  (Martin Pool)

    * New 'init-repository' command, plus support for repositories in 'init'
      and 'branch' (Aaron Bentley, Erik Bågfors, Robert Collins)

    * Improve output of 'info' command. Show all relevant locations related to
      working tree, branch and repository. Use kibibytes for binary quantities.
      Fix off-by-one error in missing revisions of working tree.  Make 'info'
      work on branches, repositories and remote locations.  Show locations
      relative to the shared repository, if applicable.  Show locking status
      of locations.  (Olaf Conradi)

    * Diff and merge now safely handle binary files. (Aaron Bentley)

    * 'pull' and 'push' now normalise the revision history, so that any two
      branches with the same tip revision will have the same output from 'log'.
      (Robert Collins)

    * 'merge' accepts --remember option to store parent location, like 'push'
      and 'pull'. (Olaf Conradi)

    * bzr status and diff when files given as arguments do not exist
      in the relevant trees.  (Martin Pool, #3619)

    * Add '.hg' to the default ignore list.  (Martin Pool)

    * 'knit' is now the default disk format. This improves disk performance and
      utilization, increases incremental pull performance, robustness with SFTP
      and allows checkouts over SFTP to perform acceptably. 
      The initial Knit code was contributed by Johan Rydberg based on a
      specification by Martin Pool.
      (Robert Collins, Aaron Bentley, Johan Rydberg, Martin Pool).

    * New tool to generate all-in-one html version of the manual.  (Alexander
      Belchenko)

    * Hitting CTRL-C while doing an SFTP push will no longer cause stale locks
      to be left in the SFTP repository. (Robert Collins, Martin Pool).

    * New option 'diff --prefix' to control how files are named in diff
      output, with shortcuts '-p0' and '-p1' corresponding to the options for 
      GNU patch.  (Alexander Belchenko, Goffredo Baroncelli, Martin Pool)

    * Add --revision option to 'annotate' command.  (Olaf Conradi)

    * If bzr shows an unexpected revision-history after pulling (perhaps due
      to a reweave) it can now be corrected by 'bzr reconcile'.
      (Robert Collins)

  CHANGES:

    * Commit is now verbose by default, and shows changed filenames and the 
      new revision number.  (Robert Collins, Martin Pool)

    * Unify 'mv', 'move', 'rename'.  (#5379, Matthew Fuller)

    * 'bzr -h' shows help.  (#35940, Martin Pool, Ian Bicking)

    * Make 'pull' and 'push' remember location on failure using --remember.
      (Olaf Conradi)

    * For compatibility, make old format for using weaves inside metadir
      available as 'metaweave' format.  Rename format 'metadir' to 'default'.
      Clean up help for option --format in commands 'init', 'init-repo' and
      'upgrade'.  (Olaf Conradi)

  INTERNALS:
  
    * The internal storage of history, and logical branch identity have now
      been split into Branch, and Repository. The common locking and file 
      management routines are now in bzrlib.lockablefiles. 
      (Aaron Bentley, Robert Collins, Martin Pool)

    * Transports can now raise DependencyNotPresent if they need a library
      which is not installed, and then another implementation will be 
      tried.  (Martin Pool)

    * Remove obsolete (and no-op) `decode` parameter to `Transport.get`.  
      (Martin Pool)

    * Using Tree Transform for merge, revert, tree-building

    * WorkingTree.create, Branch.create, WorkingTree.create_standalone,
      Branch.initialize are now deprecated. Please see BzrDir.create_* for
      replacement API's. (Robert Collins)

    * New BzrDir class represents the .bzr control directory and manages
      formatting issues. (Robert Collins)

    * New repository.InterRepository class encapsulates Repository to 
      Repository actions and allows for clean selection of optimised code
      paths. (Robert Collins)

    * bzrlib.fetch.fetch and bzrlib.fetch.greedy_fetch are now deprecated,
      please use 'branch.fetch' or 'repository.fetch' depending on your
      needs. (Robert Collins)

    * deprecated methods now have a 'is_deprecated' flag on them that can
      be checked, if you need to determine whether a given callable is 
      deprecated at runtime. (Robert Collins)

    * Progress bars are now nested - see
      bzrlib.ui.ui_factory.nested_progress_bar. (Robert Collins, Robey Pointer)

    * New API call get_format_description() for each type of format.
      (Olaf Conradi)

    * Changed branch.set_parent() to accept None to remove parent.
      (Olaf Conradi)

    * Deprecated BzrError AmbiguousBase.  (Olaf Conradi)

    * WorkingTree.branch is now a read only property.  (Robert Collins)

    * bzrlib.ui.text.TextUIFactory now accepts a bar_type parameter which
      can be None or a factory that will create a progress bar. This is
      useful for testing or for overriding the bzrlib.progress heuristic.
      (Robert Collins)

    * New API method get_physical_lock_status() to query locks present on a
      transport.  (Olaf Conradi)

    * Repository.reconcile now takes a thorough keyword parameter to allow
      requesting an indepth reconciliation, rather than just a data-loss 
      check. (Robert Collins)

    * bzrlib.ui.ui_factory protocol now supports 'get_boolean' to prompt
      the user for yes/no style input. (Robert Collins)

  TESTING:

    * SFTP tests now shortcut the SSH negotiation, reducing test overhead
      for testing SFTP protocol support. (Robey Pointer)

    * Branch formats are now tested once per implementation (see bzrlib.
      tests.branch_implementations. This is analagous to the transport
      interface tests, and has been followed up with working tree,
      repository and BzrDir tests. (Robert Collins)

    * New test base class TestCaseWithTransport provides a transport aware
      test environment, useful for testing any transport-interface using
      code. The test suite option --transport controls the transport used
      by this class (when its not being used as part of implementation
      contract testing). (Robert Collins)

    * Close logging handler on disabling the test log. This will remove the
      handler from the internal list inside python's logging module,
      preventing shutdown from closing it twice.  (Olaf Conradi)

    * Move test case for uncommit to blackbox tests.  (Olaf Conradi)

    * run_bzr and run_bzr_captured now accept a 'stdin="foo"' parameter which
      will provide String("foo") to the command as its stdin.

bzr 0.7 2006-01-09

  CHANGES:

    * .bzrignore is excluded from exports, on the grounds that it's a bzr 
      internal-use file and may not be wanted.  (Jamie Wilkinson)

    * The "bzr directories" command were removed in favor of the new
      --kind option to the "bzr inventory" command.  To list all 
      versioned directories, now use "bzr inventory --kind directory".  
      (Johan Rydberg)

    * Under Windows configuration directory is now %APPDATA%\bazaar\2.0
      by default. (John Arbash Meinel)

    * The parent of Bzr configuration directory can be set by BZR_HOME
      environment variable. Now the path for it is searched in BZR_HOME, then
      in HOME. Under Windows the order is: BZR_HOME, APPDATA (usually
      points to C:\Documents and Settings\User Name\Application Data), HOME.
      (John Arbash Meinel)

    * Plugins with the same name in different directories in the bzr plugin
      path are no longer loaded: only the first successfully loaded one is
      used. (Robert Collins)

    * Use systems' external ssh command to open connections if possible.  
      This gives better integration with user settings such as ProxyCommand.
      (James Henstridge)

    * Permissions on files underneath .bzr/ are inherited from the .bzr 
      directory. So for a shared repository, simply doing 'chmod -R g+w .bzr/'
      will mean that future file will be created with group write permissions.

    * configure.in and config.guess are no longer in the builtin default 
      ignore list.

    * '.sw[nop]' pattern ignored, to ignore vim swap files for nameless
      files.  (John Arbash Meinel, Martin Pool)

  IMPROVEMENTS:

    * "bzr INIT dir" now initializes the specified directory, and creates 
      it if it does not exist.  (John Arbash Meinel)

    * New remerge command (Aaron Bentley)

    * Better zsh completion script.  (Steve Borho)

    * 'bzr diff' now returns 1 when there are changes in the working 
      tree. (Robert Collins)

    * 'bzr push' now exists and can push changes to a remote location. 
      This uses the transport infrastructure, and can store the remote
      location in the ~/.bazaar/branches.conf configuration file.
      (Robert Collins)

    * Test directories are only kept if the test fails and the user requests
      that they be kept.

    * Tweaks to short log printing

    * Added branch nicks, new nick command, printing them in log output. 
      (Aaron Bentley)

    * If $BZR_PDB is set, pop into the debugger when an uncaught exception 
      occurs.  (Martin Pool)

    * Accept 'bzr resolved' (an alias for 'bzr resolve'), as this is
      the same as Subversion.  (Martin Pool)

    * New ftp transport support (on ftplib), for ftp:// and aftp:// 
      URLs.  (Daniel Silverstone)

    * Commit editor temporary files now start with 'bzr_log.', to allow 
      text editors to match the file name and set up appropriate modes or 
      settings.  (Magnus Therning)

    * Improved performance when integrating changes from a remote weave.  
      (Goffredo Baroncelli)

    * Sftp will attempt to cache the connection, so it is more likely that
      a connection will be reused, rather than requiring multiple password
      requests.

    * bzr revno now takes an optional argument indicating the branch whose
      revno should be printed.  (Michael Ellerman)

    * bzr cat defaults to printing the last version of the file.  
      (#3632, Matthieu Moy)

    * New global option 'bzr --lsprof COMMAND' runs bzr under the lsprof 
      profiler.  (Denys Duchier)

    * Faster commits by reading only the headers of affected weave files. 
      (Denys Duchier)

    * 'bzr add' now takes a --dry-run parameter which shows you what would be
      added, but doesn't actually add anything. (Michael Ellerman)

    * 'bzr add' now lists how many files were ignored per glob.  add --verbose
      lists the specific files.  (Aaron Bentley)

    * 'bzr missing' now supports displaying changes in diverged trees and can
      be limited to show what either end of the comparison is missing.
      (Aaron Bently, with a little prompting from Daniel Silverstone)

  BUG FIXES:

    * SFTP can walk up to the root path without index errors. (Robert Collins)

    * Fix bugs in running bzr with 'python -O'.  (Martin Pool)

    * Error when run with -OO

    * Fix bug in reporting http errors that don't have an http error code.
      (Martin Pool)

    * Handle more cases of pipe errors in display commands

    * Change status to 3 for all errors

    * Files that are added and unlinked before committing are completely
      ignored by diff and status

    * Stores with some compressed texts and some uncompressed texts are now
      able to be used. (John A Meinel)

    * Fix for bzr pull failing sometimes under windows

    * Fix for sftp transport under windows when using interactive auth

    * Show files which are both renamed and modified as such in 'bzr 
      status' output.  (#4503, Daniel Silverstone)

    * Make annotate cope better with revisions committed without a valid 
      email address.  (Marien Zwart)

    * Fix representation of tab characters in commit messages.  (Harald 
      Meland)

    * List of plugin directories in BZR_PLUGIN_PATH environment variable is
      now parsed properly under Windows. (Alexander Belchenko)

    * Show number of revisions pushed/pulled/merged. (Robey Pointer)

    * Keep a cached copy of the basis inventory to speed up operations 
      that need to refer to it.  (Johan Rydberg, Martin Pool)

    * Fix bugs in bzr status display of non-ascii characters.  (Martin 
      Pool)

    * Remove Makefile.in from default ignore list.  (#6413, Tollef Fog 
      Heen, Martin Pool)

    * Fix failure in 'bzr added'.  (Nathan McCallum, Martin Pool)

  TESTING:

    * Fix selftest asking for passwords when there are no SFTP keys.  
      (Robey Pointer, Jelmer Vernooij) 

    * Fix selftest run with 'python -O'.  (Martin Pool)

    * Fix HTTP tests under Windows. (John Arbash Meinel)

    * Make tests work even if HOME is not set (Aaron Bentley)

    * Updated build_tree to use fixed line-endings for tests which read 
      the file cotents and compare. Make some tests use this to pass under
      Windows. (John Arbash Meinel)

    * Skip stat and symlink tests under Windows. (Alexander Belchenko)

    * Delay in selftest/testhashcash is now issued under win32 and Cygwin.
      (John Arbash Meinel)

    * Use terminal width to align verbose test output.  (Martin Pool)

    * Blackbox tests are maintained within the bzrlib.tests.blackbox directory.
      If adding a new test script please add that to
      bzrlib.tests.blackbox.__init__. (Robert Collins)

    * Much better error message if one of the test suites can't be 
      imported.  (Martin Pool)

    * Make check now runs the test suite twice - once with the default locale,
      and once with all locales forced to C, to expose bugs. This is not 
      trivially done within python, so for now its only triggered by running
      Make check. Integrators and packagers who wish to check for full 
      platform support should run 'make check' to test the source.
      (Robert Collins)

    * Tests can now run TestSkipped if they can't execute for any reason.
      (Martin Pool) (NB: TestSkipped should only be raised for correctable
      reasons - see the wiki spec ImprovingBzrTestSuite).

    * Test sftp with relative, absolute-in-homedir and absolute-not-in-homedir
      paths for the transport tests. Introduce blackbox remote sftp tests that
      test the same permutations. (Robert Collins, Robey Pointer)

    * Transport implementation tests are now independent of the local file
      system, which allows tests for esoteric transports, and for features
      not available in the local file system. They also repeat for variations
      on the URL scheme that can introduce issues in the transport code,
      see bzrlib.transport.TransportTestProviderAdapter() for this.
      (Robert Collins).

    * TestCase.build_tree uses the transport interface to build trees, pass
      in a transport parameter to give it an existing connection.
      (Robert Collins).

  INTERNALS:

    * WorkingTree.pull has been split across Branch and WorkingTree,
      to allow Branch only pulls. (Robert Collins)

    * commands.display_command now returns the result of the decorated 
      function. (Robert Collins)

    * LocationConfig now has a set_user_option(key, value) call to save
      a setting in its matching location section (a new one is created
      if needed). (Robert Collins)

    * Branch has two new methods, get_push_location and set_push_location
      to respectively, get and set the push location. (Robert Collins)

    * commands.register_command now takes an optional flag to signal that
      the registrant is planning to decorate an existing command. When 
      given multiple plugins registering a command is not an error, and
      the original command class (whether built in or a plugin based one) is
      returned to the caller. There is a new error 'MustUseDecorated' for
      signalling when a wrapping command should switch to the original
      version. (Robert Collins)

    * Some option parsing errors will raise 'BzrOptionError', allowing 
      granular detection for decorating commands. (Robert Collins).

    * Branch.read_working_inventory has moved to
      WorkingTree.read_working_inventory. This necessitated changes to
      Branch.get_root_id, and a move of Branch.set_inventory to WorkingTree
      as well. To make it clear that a WorkingTree cannot always be obtained
      Branch.working_tree() will raise 'errors.NoWorkingTree' if one cannot
      be obtained. (Robert Collins)

    * All pending merges operations from Branch are now on WorkingTree.
      (Robert Collins)

    * The follow operations from Branch have moved to WorkingTree:
      add()
      commit()
      move()
      rename_one()
      unknowns()
      (Robert Collins)

    * bzrlib.add.smart_add_branch is now smart_add_tree. (Robert Collins)

    * New "rio" serialization format, similar to rfc-822. (Martin Pool)

    * Rename selftests to `bzrlib.tests.test_foo`.  (John A Meinel, Martin 
      Pool)

    * bzrlib.plugin.all_plugins has been changed from an attribute to a 
      query method. (Robert Collins)
 
    * New options to read only the table-of-contents of a weave.  
      (Denys Duchier)

    * Raise NoSuchFile when someone tries to add a non-existant file.
      (Michael Ellerman)

    * Simplify handling of DivergedBranches in cmd_pull().
      (Michael Ellerman)
		   
   
    * Branch.controlfile* logic has moved to lockablefiles.LockableFiles, which
      is exposed as Branch().control_files. Also this has been altered with the
      controlfile pre/suffix replaced by simple method names like 'get' and
      'put'. (Aaron Bentley, Robert Collins).

    * Deprecated functions and methods can now be marked as such using the 
      bzrlib.symbol_versioning module. Marked method have their docstring
      updated and will issue a DeprecationWarning using the warnings module
      when they are used. (Robert Collins)

    * bzrlib.osutils.safe_unicode now exists to provide parameter coercion
      for functions that need unicode strings. (Robert Collins)

bzr 0.6 2005-10-28

  IMPROVEMENTS:
  
    * pull now takes --verbose to show you what revisions are added or removed
      (John A Meinel)

    * merge now takes a --show-base option to include the base text in
      conflicts.
      (Aaron Bentley)

    * The config files are now read using ConfigObj, so '=' should be used as
      a separator, not ':'.
      (Aaron Bentley)

    * New 'bzr commit --strict' option refuses to commit if there are 
      any unknown files in the tree.  To commit, make sure all files are 
      either ignored, added, or deleted.  (Michael Ellerman)

    * The config directory is now ~/.bazaar, and there is a single file 
      ~/.bazaar/bazaar.conf storing email, editor and other preferences.
      (Robert Collins)

    * 'bzr add' no longer takes a --verbose option, and a --quiet option
      has been added that suppresses all output.

    * Improved zsh completion support in contrib/zsh, from Clint
      Adams.

    * Builtin 'bzr annotate' command, by Martin Pool with improvements from 
      Goffredo Baroncelli.
    
    * 'bzr check' now accepts -v for verbose reporting, and checks for
      ghosts in the branch. (Robert Collins)

    * New command 're-sign' which will regenerate the gpg signature for 
      a revision. (Robert Collins)

    * If you set check_signatures=require for a path in 
      ~/.bazaar/branches.conf then bzr will invoke your
      gpg_signing_command (defaults to gpg) and record a digital signature
      of your commit. (Robert Collins)

    * New sftp transport, based on Paramiko.  (Robey Pointer)

    * 'bzr pull' now accepts '--clobber' which will discard local changes
      and make this branch identical to the source branch. (Robert Collins)

    * Just give a quieter warning if a plugin can't be loaded, and 
      put the details in .bzr.log.  (Martin Pool)

    * 'bzr branch' will now set the branch-name to the last component of the
      output directory, if one was supplied.

    * If the option 'post_commit' is set to one (or more) python function
      names (must be in the bzrlib namespace), then they will be invoked
      after the commit has completed, with the branch and revision_id as
      parameters. (Robert Collins)

    * Merge now has a retcode of 1 when conflicts occur. (Robert Collins)

    * --merge-type weave is now supported for file contents.  Tree-shape
      changes are still three-way based.  (Martin Pool, Aaron Bentley)

    * 'bzr check' allows the first revision on revision-history to have
      parents - something that is expected for cheap checkouts, and occurs
      when conversions from baz do not have all history.  (Robert Collins).

   * 'bzr merge' can now graft unrelated trees together, if your specify
     0 as a base. (Aaron Bentley)

   * 'bzr commit branch' and 'bzr commit branch/file1 branch/file2' now work
     (Aaron Bentley)

    * Add '.sconsign*' to default ignore list.  (Alexander Belchenko)

   * 'bzr merge --reprocess' minimizes conflicts

  TESTING:

    * The 'bzr selftest --pattern' option for has been removed, now 
      test specifiers on the command line can be simple strings, or 
      regexps, or both. (Robert Collins)

    * Passing -v to selftest will now show the time each test took to 
      complete, which will aid in analysing performance regressions and
      related questions. (Robert Collins)

    * 'bzr selftest' runs all tests, even if one fails, unless '--one'
      is given. (Martin Pool)

    * There is a new method for TestCaseInTempDir, assertFileEqual, which
      will check that a given content is equal to the content of the named
      file. (Robert Collins)

    * Fix test suite's habit of leaving many temporary log files in $TMPDIR.
      (Martin Pool)

  INTERNALS:

    * New 'testament' command and concept for making gpg-signatures 
      of revisions that are not tied to a particular internal
      representation.  (Martin Pool).

    * Per-revision properties ('revprops') as key-value associated 
      strings on each revision created when the revision is committed.
      Intended mainly for the use of external tools.  (Martin Pool).

    * Config options have moved from bzrlib.osutils to bzrlib.config.
      (Robert Collins)

    * Improved command line option definitions allowing explanations
      for individual options, among other things.  Contributed by 
      Magnus Therning.

    * Config options have moved from bzrlib.osutils to bzrlib.config.
      Configuration is now done via the config.Config interface:
      Depending on whether you have a Branch, a Location or no information
      available, construct a *Config, and use its signature_checking,
      username and user_email methods. (Robert Collins)

    * Plugins are now loaded under bzrlib.plugins, not bzrlib.plugin, and
      they are made available for other plugins to use. You should not 
      import other plugins during the __init__ of your plugin though, as 
      no ordering is guaranteed, and the plugins directory is not on the
      python path. (Robert Collins)

    * Branch.relpath has been moved to WorkingTree.relpath. WorkingTree no
      no longer takes an inventory, rather it takes an option branch
      parameter, and if None is given will open the branch at basedir 
      implicitly. (Robert Collins)

    * Cleaner exception structure and error reporting.  Suggested by 
      Scott James Remnant.  (Martin Pool)

    * Branch.remove has been moved to WorkingTree, which has also gained
      lock_read, lock_write and unlock methods for convenience. (Robert
      Collins)

    * Two decorators, needs_read_lock and needs_write_lock have been added
      to the branch module. Use these to cause a function to run in a
      read or write lock respectively. (Robert Collins)

    * Branch.open_containing now returns a tuple (Branch, relative-path),
      which allows direct access to the common case of 'get me this file
      from its branch'. (Robert Collins)

    * Transports can register using register_lazy_transport, and they 
      will be loaded when first used.  (Martin Pool)

    * 'pull' has been factored out of the command as WorkingTree.pull().
      A new option to WorkingTree.pull has been added, clobber, which will
      ignore diverged history and pull anyway.
      (Robert Collins)

    * config.Config has a 'get_user_option' call that accepts an option name.
      This will be looked up in branches.conf and bazaar.conf as normal.
      It is intended that this be used by plugins to support options - 
      options of built in programs should have specific methods on the config.
      (Robert Collins)

    * merge.merge_inner now has tempdir as an optional parameter. (Robert
      Collins)

    * Tree.kind is not recorded at the top level of the hierarchy, as it was
      missing on EmptyTree, leading to a bug with merge on EmptyTrees.
      (Robert Collins)

    * WorkingTree.__del__ has been removed, it was non deterministic and not 
      doing what it was intended to. See WorkingTree.__init__ for a comment
      about future directions. (Robert Collins/Martin Pool)

    * bzrlib.transport.http has been modified so that only 404 urllib errors
      are returned as NoSuchFile. Other exceptions will propogate as normal.
      This allows debuging of actual errors. (Robert Collins)

    * bzrlib.transport.Transport now accepts *ONLY* url escaped relative paths
      to apis like 'put', 'get' and 'has'. This is to provide consistent
      behaviour - it operates on url's only. (Robert Collins)

    * Transports can register using register_lazy_transport, and they 
      will be loaded when first used.  (Martin Pool)

    * 'merge_flex' no longer calls conflict_handler.finalize(), instead that
      is called by merge_inner. This is so that the conflict count can be 
      retrieved (and potentially manipulated) before returning to the caller
      of merge_inner. Likewise 'merge' now returns the conflict count to the
      caller. (Robert Collins)

    * 'revision.revision_graph can handle having only partial history for
      a revision - that is no revisions in the graph with no parents.
      (Robert Collins).

    * New builtins.branch_files uses the standard file_list rules to produce
      a branch and a list of paths, relative to that branch (Aaron Bentley)

    * New TestCase.addCleanup facility.

    * New bzrlib.version_info tuple (similar to sys.version_info), which can
      be used by programs importing bzrlib.

  BUG FIXES:

    * Better handling of branches in directories with non-ascii names. 
      (Joel Rosdahl, Panagiotis Papadakos)

    * Upgrades of trees with no commits will not fail due to accessing
      [-1] in the revision-history. (Andres Salomon)


bzr 0.1.1 2005-10-12

  BUG FIXES:

    * Fix problem in pulling over http from machines that do not 
      allow directories to be listed.

    * Avoid harmless warning about invalid hash cache after 
      upgrading branch format.

  PERFORMANCE: 
  
    * Avoid some unnecessary http operations in branch and pull.


bzr 0.1 2005-10-11

  NOTES:

    * 'bzr branch' over http initially gives a very high estimate
      of completion time but it should fall as the first few 
      revisions are pulled in.  branch is still slow on 
      high-latency connections.

  BUG FIXES:
  
    * bzr-man.py has been updated to work again. Contributed by
      Rob Weir.

    * Locking is now done with fcntl.lockf which works with NFS
      file systems. Contributed by Harald Meland.

    * When a merge encounters a file that has been deleted on
      one side and modified on the other, the old contents are
      written out to foo.BASE and foo.SIDE, where SIDE is this
      or OTHER. Contributed by Aaron Bentley.

    * Export was choosing incorrect file paths for the content of
      the tarball, this has been fixed by Aaron Bentley.

    * Commit will no longer commit without a log message, an 
      error is returned instead. Contributed by Jelmer Vernooij.

    * If you commit a specific file in a sub directory, any of its
      parent directories that are added but not listed will be 
      automatically included. Suggested by Michael Ellerman.

    * bzr commit and upgrade did not correctly record new revisions
      for files with only a change to their executable status.
      bzr will correct this when it encounters it. Fixed by
      Robert Collins

    * HTTP tests now force off the use of http_proxy for the duration.
      Contributed by Gustavo Niemeyer.

    * Fix problems in merging weave-based branches that have 
      different partial views of history.

    * Symlink support: working with symlinks when not in the root of a 
      bzr tree was broken, patch from Scott James Remnant.

  IMPROVEMENTS:

    * 'branch' now accepts a --basis parameter which will take advantage
      of local history when making a new branch. This allows faster 
      branching of remote branches. Contributed by Aaron Bentley.

    * New tree format based on weave files, called version 5.
      Existing branches can be upgraded to this format using 
      'bzr upgrade'.

    * Symlinks are now versionable. Initial patch by 
      Erik Toubro Nielsen, updated to head by Robert Collins.

    * Executable bits are tracked on files. Patch from Gustavo
      Niemeyer.

    * 'bzr status' now shows unknown files inside a selected directory.
      Patch from Heikki Paajanen.

    * Merge conflicts are recorded in .bzr. Two new commands 'conflicts'
      and 'resolve' have needed added, which list and remove those 
      merge conflicts respectively. A conflicted tree cannot be committed
      in. Contributed by Aaron Bentley.

    * 'rm' is now an alias for 'remove'.

    * Stores now split out their content in a single byte prefixed hash,
      dropping the density of files per directory by 256. Contributed by
      Gustavo Niemeyer.

    * 'bzr diff -r branch:URL' will now perform a diff between two branches.
      Contributed by Robert Collins.

    * 'bzr log' with the default formatter will show merged revisions,
      indented to the right. Initial implementation contributed by Gustavo
      Niemeyer, made incremental by Robert Collins.


  INTERNALS:

    * Test case failures have the exception printed after the log 
      for your viewing pleasure.

    * InventoryEntry is now an abstract base class, use one of the
      concrete InventoryDirectory etc classes instead.

    * Branch raises an UnsupportedFormatError when it detects a 
      bzr branch it cannot understand. This allows for precise
      handling of such circumstances.


  TESTING:

    * Removed testsweet module so that tests can be run after 
      bzr installed by 'bzr selftest'.

    * 'bzr selftest' command-line arguments can now be partial ids
      of tests to run, e.g. 'bzr selftest test_weave'

      
bzr 0.0.9 2005-09-23

  BUG FIXES:

    * Fixed "branch -r" option.

    * Fix remote access to branches containing non-compressed history.
      (Robert Collins).

    * Better reliability of http server tests.  (John Arbash-Meinel)

    * Merge graph maximum distance calculation fix.  (Aaron Bentley)
   
    * Various minor bug in windows support have been fixed, largely in the
      test suite. Contributed by Alexander Belchenko.

  IMPROVEMENTS:

    * Status now accepts a -r argument to give status between chosen
      revisions. Contributed by Heikki Paajanen.

    * Revision arguments no longer use +/-/= to control ranges, instead
      there is a 'before' namespace, which limits the successive namespace.
      For example '$ bzr log -r date:yesterday..before:date:today' will
      select everything from yesterday and before today. Contributed by
      Robey Pointer

    * There is now a bzr.bat file created by distutils when building on 
      Windows. Contributed by Alexander Belchenko.

  INTERNALS:

    * Removed uuid() as it was unused.

    * Improved 'fetch' code for pulling revisions from one branch into
      another (used by pull, merged, etc.)


bzr 0.0.8 2005-09-20

  IMPROVEMENTS:

    * Adding a file whose parent directory is not versioned will
      implicitly add the parent, and so on up to the root. This means
      you should never need to explictly add a directory, they'll just
      get added when you add a file in the directory.  Contributed by
      Michael Ellerman.

    * Ignore .DS_Store (contains Mac metadata) by default.  Patch from
      Nir Soffer.

    * If you set BZR_EDITOR in the environment, it is checked in
      preference to EDITOR and the config file for the interactive commit
      editing program. Related to this is a bugfix where a missing program
      set in EDITOR would cause editing to fail, now the fallback program
      for the operating system is still tried.

    * Files that are not directories/symlinks/regular files will no longer
      cause bzr to fail, it will just ignore them by default. You cannot add
      them to the tree though - they are not versionable.


  INTERNALS:

    * Refactor xml packing/unpacking.

  BUG FIXES: 

    * Fixed 'bzr mv' by Ollie Rutherfurd.

    * Fixed strange error when trying to access a nonexistent http
      branch.

    * Make sure that the hashcache gets written out if it can't be
      read.


  PORTABILITY:

    * Various Windows fixes from Ollie Rutherfurd.

    * Quieten warnings about locking; patch from Matt Lavin.


bzr-0.0.7 2005-09-02

  NEW FEATURES:

    * ``bzr shell-complete`` command contributed by Clint Adams to
      help with intelligent shell completion.

    * New expert command ``bzr find-merge-base`` for debugging merges.


  ENHANCEMENTS:

    * Much better merge support.

    * merge3 conflicts are now reported with markers like '<<<<<<<'
      (seven characters) which is the same as CVS and pleases things
      like emacs smerge.


  BUG FIXES:

    * ``bzr upgrade`` no longer fails when trying to fix trees that
      mention revisions that are not present.

    * Fixed bugs in listing plugins from ``bzr plugins``.

    * Fix case of $EDITOR containing options for the editor.

    * Fix log -r refusing to show the last revision.
      (Patch from Goffredo Baroncelli.)


  CHANGES:

    * ``bzr log --show-ids`` shows the revision ids of all parents.

    * Externally provided commands on your $BZRPATH no longer need
      to recognize --bzr-usage to work properly, and can just handle
      --help themselves.


  LIBRARY:

    * Changed trace messages to go through the standard logging
      framework, so that they can more easily be redirected by
      libraries.



bzr-0.0.6 2005-08-18

  NEW FEATURES:

    * Python plugins, automatically loaded from the directories on
      BZR_PLUGIN_PATH or ~/.bzr.conf/plugins by default.

    * New 'bzr mkdir' command.

    * Commit mesage is fetched from an editor if not given on the
      command line; patch from Torsten Marek.

    * ``bzr log -m FOO`` displays commits whose message matches regexp 
      FOO.
      
    * ``bzr add`` with no arguments adds everything under the current directory.

    * ``bzr mv`` does move or rename depending on its arguments, like
      the Unix command.

    * ``bzr missing`` command shows a summary of the differences
      between two trees.  (Merged from John Arbash-Meinel.)

    * An email address for commits to a particular tree can be
      specified by putting it into .bzr/email within a branch.  (Based
      on a patch from Heikki Paajanen.)


  ENHANCEMENTS:

    * Faster working tree operations.


  CHANGES:

    * 3rd-party modules shipped with bzr are copied within the bzrlib
      python package, so that they can be installed by the setup
      script without clashing with anything already existing on the
      system.  (Contributed by Gustavo Niemeyer.)

    * Moved plugins directory to bzrlib/, so that there's a standard
      plugin directory which is not only installed with bzr itself but
      is also available when using bzr from the development tree.
      BZR_PLUGIN_PATH and DEFAULT_PLUGIN_PATH are then added to the
      standard plugins directory.

    * When exporting to a tarball with ``bzr export --format tgz``, put 
      everything under a top directory rather than dumping it into the
      current directory.   This can be overridden with the ``--root`` 
      option.  Patch from William Dodé and John Meinel.

    * New ``bzr upgrade`` command to upgrade the format of a branch,
      replacing ``bzr check --update``.

    * Files within store directories are no longer marked readonly on
      disk.

    * Changed ``bzr log`` output to a more compact form suggested by
      John A Meinel.  Old format is available with the ``--long`` or
      ``-l`` option, patched by William Dodé.

    * By default the commit command refuses to record a revision with
      no changes unless the ``--unchanged`` option is given.

    * The ``--no-plugins``, ``--profile`` and ``--builtin`` command
      line options must come before the command name because they 
      affect what commands are available; all other options must come 
      after the command name because their interpretation depends on
      it.

    * ``branch`` and ``clone`` added as aliases for ``branch``.

    * Default log format is back to the long format; the compact one
      is available with ``--short``.
      
      
  BUG FIXES:
  
    * Fix bugs in committing only selected files or within a subdirectory.


bzr-0.0.5  2005-06-15
  
  CHANGES:

    * ``bzr`` with no command now shows help rather than giving an
      error.  Suggested by Michael Ellerman.

    * ``bzr status`` output format changed, because svn-style output
      doesn't really match the model of bzr.  Now files are grouped by
      status and can be shown with their IDs.  ``bzr status --all``
      shows all versioned files and unknown files but not ignored files.

    * ``bzr log`` runs from most-recent to least-recent, the reverse
      of the previous order.  The previous behaviour can be obtained
      with the ``--forward`` option.
        
    * ``bzr inventory`` by default shows only filenames, and also ids
      if ``--show-ids`` is given, in which case the id is the second
      field.


  ENHANCEMENTS:

    * New 'bzr whoami --email' option shows only the email component
      of the user identification, from Jo Vermeulen.

    * New ``bzr ignore PATTERN`` command.

    * Nicer error message for broken pipe, interrupt and similar
      conditions that don't indicate an internal error.

    * Add ``.*.sw[nop] .git .*.tmp *,v`` to default ignore patterns.

    * Per-branch locks keyed on ``.bzr/branch-lock``, available in
      either read or write mode.

    * New option ``bzr log --show-ids`` shows revision and file ids.

    * New usage ``bzr log FILENAME`` shows only revisions that
      affected that file.

    * Changed format for describing changes in ``bzr log -v``.

    * New option ``bzr commit --file`` to take a message from a file,
      suggested by LarstiQ.

    * New syntax ``bzr status [FILE...]`` contributed by Bartosz
      Oler.  File may be in a branch other than the working directory.

    * ``bzr log`` and ``bzr root`` can be given an http URL instead of
      a filename.

    * Commands can now be defined by external programs or scripts
      in a directory on $BZRPATH.

    * New "stat cache" avoids reading the contents of files if they 
      haven't changed since the previous time.

    * If the Python interpreter is too old, try to find a better one
      or give an error.  Based on a patch from Fredrik Lundh.

    * New optional parameter ``bzr info [BRANCH]``.

    * New form ``bzr commit SELECTED`` to commit only selected files.

    * New form ``bzr log -r FROM:TO`` shows changes in selected
      range; contributed by John A Meinel.

    * New option ``bzr diff --diff-options 'OPTS'`` allows passing
      options through to an external GNU diff.

    * New option ``bzr add --no-recurse`` to add a directory but not
      their contents.

    * ``bzr --version`` now shows more information if bzr is being run
      from a branch.

  
  BUG FIXES:

    * Fixed diff format so that added and removed files will be
      handled properly by patch.  Fix from Lalo Martins.

    * Various fixes for files whose names contain spaces or other
      metacharacters.


  TESTING:

    * Converted black-box test suites from Bourne shell into Python;
      now run using ``./testbzr``.  Various structural improvements to
      the tests.

    * testbzr by default runs the version of bzr found in the same
      directory as the tests, or the one given as the first parameter.

    * testbzr also runs the internal tests, so the only command
      required to check is just ``./testbzr``.

    * testbzr requires python2.4, but can be used to test bzr running
      under a different version.

    * Tests added for many other changes in this release.


  INTERNAL:

    * Included ElementTree library upgraded to 1.2.6 by Fredrik Lundh.

    * Refactor command functions into Command objects based on HCT by
      Scott James Remnant.

    * Better help messages for many commands.

    * Expose bzrlib.open_tracefile() to start the tracefile; until
      this is called trace messages are just discarded.

    * New internal function find_touching_revisions() and hidden
      command touching-revisions trace the changes to a given file.

    * Simpler and faster compare_inventories() function.

    * bzrlib.open_tracefile() takes a tracefilename parameter.

    * New AtomicFile class.

    * New developer commands ``added``, ``modified``.


  PORTABILITY:

    * Cope on Windows on python2.3 by using the weaker random seed.
      2.4 is now only recommended.


bzr-0.0.4  2005-04-22

  ENHANCEMENTS:

    * 'bzr diff' optionally takes a list of files to diff.  Still a bit
      basic.  Patch from QuantumG.

    * More default ignore patterns.

    * New 'bzr log --verbose' shows a list of files changed in the
      changeset.  Patch from Sebastian Cote.

    * Roll over ~/.bzr.log if it gets too large.

    * Command abbreviations 'ci', 'st', 'stat', '?' based on a patch
      by Jason Diamon.

    * New 'bzr help commands' based on a patch from Denys Duchier.


  CHANGES:

    * User email is determined by looking at $BZREMAIL or ~/.bzr.email
      or $EMAIL.  All are decoded by the locale preferred encoding.
      If none of these are present user@hostname is used.  The host's
      fully-qualified name is not used because that tends to fail when
      there are DNS problems.

    * New 'bzr whoami' command instead of username user-email.


  BUG FIXES: 

    * Make commit safe for hardlinked bzr trees.

    * Some Unicode/locale fixes.

    * Partial workaround for difflib.unified_diff not handling
      trailing newlines properly.


  INTERNAL:

    * Allow docstrings for help to be in PEP0257 format.  Patch from
      Matt Brubeck.

    * More tests in test.sh.

    * Write profile data to a temporary file not into working
      directory and delete it when done.

    * Smaller .bzr.log with process ids.


  PORTABILITY:

    * Fix opening of ~/.bzr.log on Windows.  Patch from Andrew
      Bennetts.

    * Some improvements in handling paths on Windows, based on a patch
      from QuantumG.


bzr-0.0.3  2005-04-06

  ENHANCEMENTS:

    * New "directories" internal command lists versioned directories
      in the tree.

    * Can now say "bzr commit --help".

    * New "rename" command to rename one file to a different name
      and/or directory.

    * New "move" command to move one or more files into a different
      directory.

    * New "renames" command lists files renamed since base revision.

    * New cat command contributed by janmar.

  CHANGES:

    * .bzr.log is placed in $HOME (not pwd) and is always written in
      UTF-8.  (Probably not a completely good long-term solution, but
      will do for now.)

  PORTABILITY:

    * Workaround for difflib bug in Python 2.3 that causes an
      exception when comparing empty files.  Reported by Erik Toubro
      Nielsen.

  INTERNAL:

    * Refactored inventory storage to insert a root entry at the top.

  TESTING:

    * Start of shell-based black-box testing in test.sh.


bzr-0.0.2.1

  PORTABILITY:

    * Win32 fixes from Steve Brown.


bzr-0.0.2  "black cube"  2005-03-31

  ENHANCEMENTS:

    * Default ignore list extended (see bzrlib/__init__.py).

    * Patterns in .bzrignore are now added to the default ignore list,
      rather than replacing it.

    * Ignore list isn't reread for every file.

    * More help topics.

    * Reinstate the 'bzr check' command to check invariants of the
      branch.

    * New 'ignored' command lists which files are ignored and why;
      'deleted' lists files deleted in the current working tree.

    * Performance improvements.

    * New global --profile option.
    
    * Ignore patterns like './config.h' now correctly match files in
      the root directory only.


bzr-0.0.1  2005-03-26

  ENHANCEMENTS:

    * More information from info command.

    * Can now say "bzr help COMMAND" for more detailed help.

    * Less file flushing and faster performance when writing logs and
      committing to stores.

    * More useful verbose output from some commands.

  BUG FIXES:

    * Fix inverted display of 'R' and 'M' during 'commit -v'.

  PORTABILITY:

    * Include a subset of ElementTree-1.2.20040618 to make
      installation easier.

    * Fix time.localtime call to work with Python 2.3 (the minimum
      supported).


bzr-0.0.0.69  2005-03-22

  ENHANCEMENTS:

    * First public release.

    * Storage of local versions: init, add, remove, rm, info, log,
      diff, status, etc.<|MERGE_RESOLUTION|>--- conflicted
+++ resolved
@@ -188,7 +188,6 @@
       This allows you to parse an email with the bundle inline.
       (John Arbash Meinel, #49182)
 
-<<<<<<< HEAD
     * Change the file id generator to squash a little bit more. Helps when
       working with long filenames on windows. (Also helps for unicode filenames
       not generating hidden files). (John Arbash Meinel, #43801)
@@ -213,10 +212,9 @@
       (John Arbash Meinel, #54651, #52930)
 
     * Use the right suffixes for loading plugins (John Arbash Meinel, #51810)
-=======
+
     * Fix Branch.get_parent() to handle the case when the parent is not 
       accessible (John Arbash Meinel, #52976)
->>>>>>> 04d29fc0
 
   INTERNALS:
 
