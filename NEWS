--- conflicted
+++ resolved
@@ -260,7 +260,6 @@
 
   INTERNALS:
 
-<<<<<<< HEAD
     * Added ``_build_client_protocol`` to ``_SmartClient``.  (Andrew Bennetts)
 
     * Added basic infrastructure for automatic plugin suggestion.
@@ -272,10 +271,9 @@
       sometimes caused knock-on errors if for example the network connection
       had already failed, and should not be relied upon by code. 
       (Martin Pool, #109520)
-=======
+
     * ``make dist`` target to build a release tarball, and also 
       ``check-dist-tarball`` and ``dist-upload-escudero``.  (Martin Pool)
->>>>>>> cfbaf715
 
     * The ``read_response_tuple`` method of ``SmartClientRequestProtocol*``
       classes will now raise ``UnknownSmartMethod`` when appropriate, so that
