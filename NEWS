--- conflicted
+++ resolved
@@ -110,11 +110,9 @@
 Testing
 *******
 
-<<<<<<< HEAD
 * The number of cores is now correctly detected on OSX. (John Szakmeister)
-=======
+
 * The number of cores is also detected on Solaris and win32. (Vincent Ladeuil)
->>>>>>> 0a13bbea
 
 
 bzr 1.15
