--- conflicted
+++ resolved
@@ -56,19 +56,16 @@
   the fetched revisions, not in the stacked-on ancestry.
   (John Arbash Meinel)
 
-<<<<<<< HEAD
-* Translate errors received from a smart server in response to a
-  ``BzrDirFormat.initialize`` or ``BzrDirFormat.initialize_ex`` request.
-  This was causing tracebacks even for mundane errors like
-  ``PermissionDenied``.  (Andrew Bennetts, #381329)
-=======
 * The ''bzr diff'' now catches OSError from osutils.rmtree and logs a
   helpful message to the trace file, unless the temp directory really was
   removed (which would be very strange).  Since the diff operation has
   succeeded from the user's perspective, no output is written to stderr 
   or stdout.  (Maritza Mendez, #363837)
 
->>>>>>> 62749784
+* Translate errors received from a smart server in response to a
+  ``BzrDirFormat.initialize`` or ``BzrDirFormat.initialize_ex`` request.
+  This was causing tracebacks even for mundane errors like
+  ``PermissionDenied``.  (Andrew Bennetts, #381329)
 
 Documentation
 *************
