--- conflicted
+++ resolved
@@ -12,6 +12,9 @@
 
     * mv correctly handles paths that traverse symlinks. 
       (Aaron Bentley, #66964)
+
+    * Give nicer looking error messages when failing to connect over ssh.
+      (John Arbash Meinel, #49172)
 
     * Pushing to a remote branch does not currently update the remote working
       tree. After a remote push, ``bzr status`` and ``bzr diff`` on the remote
@@ -133,10 +136,6 @@
     * Leave HttpTransportBase daughter classes decides how they
       implement cloning. (Vincent Ladeuil, #61606)
 
-<<<<<<< HEAD
-    * Give nicer looking error messages when failing to connect over ssh.
-      (John Arbash Meinel, #49172)
-=======
    * diff3 does not indicate conflicts on clean merge. (Aaron Bentley)
 
   TESTING:
@@ -153,7 +152,6 @@
 bzr 0.11  2006-10-02
 
     * Smart server transport test failures on windows fixed. (Lukáš Lalinský).
->>>>>>> 75482bd7
 
 bzr 0.11rc2  2006-09-27
 
