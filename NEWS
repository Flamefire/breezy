--- conflicted
+++ resolved
@@ -23,16 +23,11 @@
 
   BUG FIXES:
   
-<<<<<<< HEAD
-   * Allow BzrDir implementation to implement backing up of 
-     control directory. (#139691)
-=======
     * Allow BzrDir implementation to implement backing up of 
       control directory. (#139691)
 
     * Don't call iteritems on transport_list_registry, because it may
       change during iteration.  (Martin Pool, #277048)
->>>>>>> 1fc8dac8
 
     * Fix SystemError in ``_patiencediff_c`` module by calling
       PyErr_NoMemory() before returning NULL in PatienceSequenceMatcher_new.
@@ -81,31 +76,6 @@
       The default is still pycurl for https connections. (The only
       advantage of pycurl is that it checks ssl certificates.)
       (John Arbash Meinel)
-
-
-bzr 1.10 2008-12-05
--------------------
-
-Bazaar 1.10 has several performance improvements for copying revisions
-(especially for small updates to large projects).  There has also been a
-significant amount of effort in polishing stacked branches.  The commands
-``shelve`` and ``unshelve`` have become core commands, with an improved
-implementation.
-
-The only changes versus bzr-1.10rc1 are bugfixes for stacked branches.
-
-  BUG FIXES:
-
-    * Don't set a pack write cache size from RepoFetcher, because the
-      cache is not coherent with reads and causes ShortReadvErrors.
-      This reverses the change that fixed #294479.
-      (Martin Pool, #303856)
-
-    * Properly handle when a revision can be inserted as a delta versus
-      when it needs to be expanded to a fulltext for stacked branches.
-      There was a bug involving merge revisions. As a method to help
-      prevent future difficulties, also make stacked fetches sort
-      topologically. (John Arbash Meinel, #304841)
 
 
 bzr 1.10 2008-12-05
